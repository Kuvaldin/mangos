/*
 * Copyright (C) 2005-2011 MaNGOS <http://getmangos.com/>
 *
 * This program is free software; you can redistribute it and/or modify
 * it under the terms of the GNU General Public License as published by
 * the Free Software Foundation; either version 2 of the License, or
 * (at your option) any later version.
 *
 * This program is distributed in the hope that it will be useful,
 * but WITHOUT ANY WARRANTY; without even the implied warranty of
 * MERCHANTABILITY or FITNESS FOR A PARTICULAR PURPOSE.  See the
 * GNU General Public License for more details.
 *
 * You should have received a copy of the GNU General Public License
 * along with this program; if not, write to the Free Software
 * Foundation, Inc., 59 Temple Place, Suite 330, Boston, MA  02111-1307  USA
 */

#include "Common.h"
#include "Database/DatabaseEnv.h"
#include "WorldPacket.h"
#include "Opcodes.h"
#include "Log.h"
#include "UpdateMask.h"
#include "World.h"
#include "ObjectMgr.h"
#include "SpellMgr.h"
#include "Player.h"
#include "SkillExtraItems.h"
#include "Unit.h"
#include "Spell.h"
#include "DynamicObject.h"
#include "SpellAuras.h"
#include "Group.h"
#include "UpdateData.h"
#include "MapManager.h"
#include "ObjectAccessor.h"
#include "SharedDefines.h"
#include "Pet.h"
#include "GameObject.h"
#include "GossipDef.h"
#include "Creature.h"
#include "Totem.h"
#include "CreatureAI.h"
#include "BattleGroundMgr.h"
#include "BattleGround.h"
#include "BattleGroundEY.h"
#include "BattleGroundWS.h"
#include "Language.h"
#include "SocialMgr.h"
#include "VMapFactory.h"
#include "Util.h"
#include "TemporarySummon.h"
#include "ScriptMgr.h"
#include "SkillDiscovery.h"
#include "Formulas.h"
#include "GridNotifiers.h"
#include "GridNotifiersImpl.h"
#include "CellImpl.h"

pEffect SpellEffects[TOTAL_SPELL_EFFECTS]=
{
    &Spell::EffectNULL,                                     //  0
    &Spell::EffectInstaKill,                                //  1 SPELL_EFFECT_INSTAKILL
    &Spell::EffectSchoolDMG,                                //  2 SPELL_EFFECT_SCHOOL_DAMAGE
    &Spell::EffectDummy,                                    //  3 SPELL_EFFECT_DUMMY
    &Spell::EffectUnused,                                   //  4 SPELL_EFFECT_PORTAL_TELEPORT          unused from pre-1.2.1
    &Spell::EffectTeleportUnits,                            //  5 SPELL_EFFECT_TELEPORT_UNITS
    &Spell::EffectApplyAura,                                //  6 SPELL_EFFECT_APPLY_AURA
    &Spell::EffectEnvironmentalDMG,                         //  7 SPELL_EFFECT_ENVIRONMENTAL_DAMAGE
    &Spell::EffectPowerDrain,                               //  8 SPELL_EFFECT_POWER_DRAIN
    &Spell::EffectHealthLeech,                              //  9 SPELL_EFFECT_HEALTH_LEECH
    &Spell::EffectHeal,                                     // 10 SPELL_EFFECT_HEAL
    &Spell::EffectBind,                                     // 11 SPELL_EFFECT_BIND
    &Spell::EffectUnused,                                   // 12 SPELL_EFFECT_PORTAL                   unused from pre-1.2.1, exist 2 spell, but not exist any data about its real usage
    &Spell::EffectUnused,                                   // 13 SPELL_EFFECT_RITUAL_BASE              unused from pre-1.2.1
    &Spell::EffectUnused,                                   // 14 SPELL_EFFECT_RITUAL_SPECIALIZE        unused from pre-1.2.1
    &Spell::EffectUnused,                                   // 15 SPELL_EFFECT_RITUAL_ACTIVATE_PORTAL   unused from pre-1.2.1
    &Spell::EffectQuestComplete,                            // 16 SPELL_EFFECT_QUEST_COMPLETE
    &Spell::EffectWeaponDmg,                                // 17 SPELL_EFFECT_WEAPON_DAMAGE_NOSCHOOL
    &Spell::EffectResurrect,                                // 18 SPELL_EFFECT_RESURRECT
    &Spell::EffectAddExtraAttacks,                          // 19 SPELL_EFFECT_ADD_EXTRA_ATTACKS
    &Spell::EffectEmpty,                                    // 20 SPELL_EFFECT_DODGE                    one spell: Dodge
    &Spell::EffectEmpty,                                    // 21 SPELL_EFFECT_EVADE                    one spell: Evade (DND)
    &Spell::EffectParry,                                    // 22 SPELL_EFFECT_PARRY
    &Spell::EffectBlock,                                    // 23 SPELL_EFFECT_BLOCK                    one spell: Block
    &Spell::EffectCreateItem,                               // 24 SPELL_EFFECT_CREATE_ITEM
    &Spell::EffectEmpty,                                    // 25 SPELL_EFFECT_WEAPON                   spell per weapon type, in ItemSubclassmask store mask that can be used for usability check at equip, but current way using skill also work.
    &Spell::EffectEmpty,                                    // 26 SPELL_EFFECT_DEFENSE                  one spell: Defense
    &Spell::EffectPersistentAA,                             // 27 SPELL_EFFECT_PERSISTENT_AREA_AURA
    &Spell::EffectSummonType,                               // 28 SPELL_EFFECT_SUMMON
    &Spell::EffectLeapForward,                              // 29 SPELL_EFFECT_LEAP
    &Spell::EffectEnergize,                                 // 30 SPELL_EFFECT_ENERGIZE
    &Spell::EffectWeaponDmg,                                // 31 SPELL_EFFECT_WEAPON_PERCENT_DAMAGE
    &Spell::EffectTriggerMissileSpell,                      // 32 SPELL_EFFECT_TRIGGER_MISSILE
    &Spell::EffectOpenLock,                                 // 33 SPELL_EFFECT_OPEN_LOCK
    &Spell::EffectSummonChangeItem,                         // 34 SPELL_EFFECT_SUMMON_CHANGE_ITEM
    &Spell::EffectApplyAreaAura,                            // 35 SPELL_EFFECT_APPLY_AREA_AURA_PARTY
    &Spell::EffectLearnSpell,                               // 36 SPELL_EFFECT_LEARN_SPELL
    &Spell::EffectEmpty,                                    // 37 SPELL_EFFECT_SPELL_DEFENSE            one spell: SPELLDEFENSE (DND)
    &Spell::EffectDispel,                                   // 38 SPELL_EFFECT_DISPEL
    &Spell::EffectEmpty,                                    // 39 SPELL_EFFECT_LANGUAGE                 misc store lang id
    &Spell::EffectDualWield,                                // 40 SPELL_EFFECT_DUAL_WIELD
    &Spell::EffectJump,                                     // 41 SPELL_EFFECT_JUMP
    &Spell::EffectJump,                                     // 42 SPELL_EFFECT_JUMP2
    &Spell::EffectTeleUnitsFaceCaster,                      // 43 SPELL_EFFECT_TELEPORT_UNITS_FACE_CASTER
    &Spell::EffectLearnSkill,                               // 44 SPELL_EFFECT_SKILL_STEP
    &Spell::EffectAddHonor,                                 // 45 SPELL_EFFECT_ADD_HONOR                honor/pvp related
    &Spell::EffectNULL,                                     // 46 SPELL_EFFECT_SPAWN                    spawn/login animation, expected by spawn unit cast, also base points store some dynflags
    &Spell::EffectTradeSkill,                               // 47 SPELL_EFFECT_TRADE_SKILL
    &Spell::EffectUnused,                                   // 48 SPELL_EFFECT_STEALTH                  one spell: Base Stealth
    &Spell::EffectUnused,                                   // 49 SPELL_EFFECT_DETECT                   one spell: Detect
    &Spell::EffectTransmitted,                              // 50 SPELL_EFFECT_TRANS_DOOR
    &Spell::EffectUnused,                                   // 51 SPELL_EFFECT_FORCE_CRITICAL_HIT       unused from pre-1.2.1
    &Spell::EffectUnused,                                   // 52 SPELL_EFFECT_GUARANTEE_HIT            unused from pre-1.2.1
    &Spell::EffectEnchantItemPerm,                          // 53 SPELL_EFFECT_ENCHANT_ITEM
    &Spell::EffectEnchantItemTmp,                           // 54 SPELL_EFFECT_ENCHANT_ITEM_TEMPORARY
    &Spell::EffectTameCreature,                             // 55 SPELL_EFFECT_TAMECREATURE
    &Spell::EffectSummonPet,                                // 56 SPELL_EFFECT_SUMMON_PET
    &Spell::EffectLearnPetSpell,                            // 57 SPELL_EFFECT_LEARN_PET_SPELL
    &Spell::EffectWeaponDmg,                                // 58 SPELL_EFFECT_WEAPON_DAMAGE
    &Spell::EffectCreateRandomItem,                         // 59 SPELL_EFFECT_CREATE_RANDOM_ITEM       create item base at spell specific loot
    &Spell::EffectProficiency,                              // 60 SPELL_EFFECT_PROFICIENCY
    &Spell::EffectSendEvent,                                // 61 SPELL_EFFECT_SEND_EVENT
    &Spell::EffectPowerBurn,                                // 62 SPELL_EFFECT_POWER_BURN
    &Spell::EffectThreat,                                   // 63 SPELL_EFFECT_THREAT
    &Spell::EffectTriggerSpell,                             // 64 SPELL_EFFECT_TRIGGER_SPELL
    &Spell::EffectApplyAreaAura,                            // 65 SPELL_EFFECT_APPLY_AREA_AURA_RAID
    &Spell::EffectRestoreItemCharges,                       // 66 SPELL_EFFECT_RESTORE_ITEM_CHARGES     itemtype - is affected item ID
    &Spell::EffectHealMaxHealth,                            // 67 SPELL_EFFECT_HEAL_MAX_HEALTH
    &Spell::EffectInterruptCast,                            // 68 SPELL_EFFECT_INTERRUPT_CAST
    &Spell::EffectDistract,                                 // 69 SPELL_EFFECT_DISTRACT
    &Spell::EffectPull,                                     // 70 SPELL_EFFECT_PULL                     one spell: Distract Move
    &Spell::EffectPickPocket,                               // 71 SPELL_EFFECT_PICKPOCKET
    &Spell::EffectAddFarsight,                              // 72 SPELL_EFFECT_ADD_FARSIGHT
    &Spell::EffectNULL,                                     // 73 SPELL_EFFECT_UNTRAIN_TALENTS          one spell: Trainer: Untrain Talents
    &Spell::EffectApplyGlyph,                               // 74 SPELL_EFFECT_APPLY_GLYPH
    &Spell::EffectHealMechanical,                           // 75 SPELL_EFFECT_HEAL_MECHANICAL          one spell: Mechanical Patch Kit
    &Spell::EffectSummonObjectWild,                         // 76 SPELL_EFFECT_SUMMON_OBJECT_WILD
    &Spell::EffectScriptEffect,                             // 77 SPELL_EFFECT_SCRIPT_EFFECT
    &Spell::EffectUnused,                                   // 78 SPELL_EFFECT_ATTACK
    &Spell::EffectSanctuary,                                // 79 SPELL_EFFECT_SANCTUARY
    &Spell::EffectAddComboPoints,                           // 80 SPELL_EFFECT_ADD_COMBO_POINTS
    &Spell::EffectUnused,                                   // 81 SPELL_EFFECT_CREATE_HOUSE             one spell: Create House (TEST)
    &Spell::EffectNULL,                                     // 82 SPELL_EFFECT_BIND_SIGHT
    &Spell::EffectDuel,                                     // 83 SPELL_EFFECT_DUEL
    &Spell::EffectStuck,                                    // 84 SPELL_EFFECT_STUCK
    &Spell::EffectSummonPlayer,                             // 85 SPELL_EFFECT_SUMMON_PLAYER
    &Spell::EffectActivateObject,                           // 86 SPELL_EFFECT_ACTIVATE_OBJECT
    &Spell::EffectWMODamage,                                // 87 SPELL_EFFECT_WMO_DAMAGE (57 spells in 3.3.2)
    &Spell::EffectWMORepair,                                // 88 SPELL_EFFECT_WMO_REPAIR (2 spells in 3.3.2)
    &Spell::EffectWMOChange,                                // 89 SPELL_EFFECT_WMO_CHANGE (7 spells in 3.3.2)
    &Spell::EffectKillCreditPersonal,                       // 90 SPELL_EFFECT_KILL_CREDIT_PERSONAL     Kill credit but only for single person
    &Spell::EffectUnused,                                   // 91 SPELL_EFFECT_THREAT_ALL               one spell: zzOLDBrainwash
    &Spell::EffectEnchantHeldItem,                          // 92 SPELL_EFFECT_ENCHANT_HELD_ITEM
    &Spell::EffectBreakPlayerTargeting,                     // 93 SPELL_EFFECT_BREAK_PLAYER_TARGETING
    &Spell::EffectSelfResurrect,                            // 94 SPELL_EFFECT_SELF_RESURRECT
    &Spell::EffectSkinning,                                 // 95 SPELL_EFFECT_SKINNING
    &Spell::EffectCharge,                                   // 96 SPELL_EFFECT_CHARGE
    &Spell::EffectSummonAllTotems,                          // 97 SPELL_EFFECT_SUMMON_ALL_TOTEMS
    &Spell::EffectKnockBack,                                // 98 SPELL_EFFECT_KNOCK_BACK
    &Spell::EffectDisEnchant,                               // 99 SPELL_EFFECT_DISENCHANT
    &Spell::EffectInebriate,                                //100 SPELL_EFFECT_INEBRIATE
    &Spell::EffectFeedPet,                                  //101 SPELL_EFFECT_FEED_PET
    &Spell::EffectDismissPet,                               //102 SPELL_EFFECT_DISMISS_PET
    &Spell::EffectReputation,                               //103 SPELL_EFFECT_REPUTATION
    &Spell::EffectSummonObject,                             //104 SPELL_EFFECT_SUMMON_OBJECT_SLOT1
    &Spell::EffectSummonObject,                             //105 SPELL_EFFECT_SUMMON_OBJECT_SLOT2
    &Spell::EffectSummonObject,                             //106 SPELL_EFFECT_SUMMON_OBJECT_SLOT3
    &Spell::EffectSummonObject,                             //107 SPELL_EFFECT_SUMMON_OBJECT_SLOT4
    &Spell::EffectDispelMechanic,                           //108 SPELL_EFFECT_DISPEL_MECHANIC
    &Spell::EffectSummonDeadPet,                            //109 SPELL_EFFECT_SUMMON_DEAD_PET
    &Spell::EffectDestroyAllTotems,                         //110 SPELL_EFFECT_DESTROY_ALL_TOTEMS
    &Spell::EffectDurabilityDamage,                         //111 SPELL_EFFECT_DURABILITY_DAMAGE
    &Spell::EffectUnused,                                   //112 SPELL_EFFECT_112 (old SPELL_EFFECT_SUMMON_DEMON)
    &Spell::EffectResurrectNew,                             //113 SPELL_EFFECT_RESURRECT_NEW
    &Spell::EffectTaunt,                                    //114 SPELL_EFFECT_ATTACK_ME
    &Spell::EffectDurabilityDamagePCT,                      //115 SPELL_EFFECT_DURABILITY_DAMAGE_PCT
    &Spell::EffectSkinPlayerCorpse,                         //116 SPELL_EFFECT_SKIN_PLAYER_CORPSE       one spell: Remove Insignia, bg usage, required special corpse flags...
    &Spell::EffectSpiritHeal,                               //117 SPELL_EFFECT_SPIRIT_HEAL              one spell: Spirit Heal
    &Spell::EffectSkill,                                    //118 SPELL_EFFECT_SKILL                    professions and more
    &Spell::EffectApplyAreaAura,                            //119 SPELL_EFFECT_APPLY_AREA_AURA_PET
    &Spell::EffectUnused,                                   //120 SPELL_EFFECT_TELEPORT_GRAVEYARD       one spell: Graveyard Teleport Test
    &Spell::EffectWeaponDmg,                                //121 SPELL_EFFECT_NORMALIZED_WEAPON_DMG
    &Spell::EffectUnused,                                   //122 SPELL_EFFECT_122                      unused
    &Spell::EffectSendTaxi,                                 //123 SPELL_EFFECT_SEND_TAXI                taxi/flight related (misc value is taxi path id)
    &Spell::EffectPlayerPull,                               //124 SPELL_EFFECT_PLAYER_PULL              opposite of knockback effect (pulls player twoard caster)
    &Spell::EffectModifyThreatPercent,                      //125 SPELL_EFFECT_MODIFY_THREAT_PERCENT
    &Spell::EffectStealBeneficialBuff,                      //126 SPELL_EFFECT_STEAL_BENEFICIAL_BUFF    spell steal effect?
    &Spell::EffectProspecting,                              //127 SPELL_EFFECT_PROSPECTING              Prospecting spell
    &Spell::EffectApplyAreaAura,                            //128 SPELL_EFFECT_APPLY_AREA_AURA_FRIEND
    &Spell::EffectApplyAreaAura,                            //129 SPELL_EFFECT_APPLY_AREA_AURA_ENEMY
    &Spell::EffectRedirectThreat,                           //130 SPELL_EFFECT_REDIRECT_THREAT
    &Spell::EffectUnused,                                   //131 SPELL_EFFECT_131                      used in some test spells
    &Spell::EffectPlayMusic,                                //132 SPELL_EFFECT_PLAY_MUSIC               sound id in misc value (SoundEntries.dbc)
    &Spell::EffectUnlearnSpecialization,                    //133 SPELL_EFFECT_UNLEARN_SPECIALIZATION   unlearn profession specialization
    &Spell::EffectKillCreditGroup,                          //134 SPELL_EFFECT_KILL_CREDIT_GROUP        misc value is creature entry
    &Spell::EffectNULL,                                     //135 SPELL_EFFECT_CALL_PET
    &Spell::EffectHealPct,                                  //136 SPELL_EFFECT_HEAL_PCT
    &Spell::EffectEnergisePct,                              //137 SPELL_EFFECT_ENERGIZE_PCT
    &Spell::EffectLeapBack,                                 //138 SPELL_EFFECT_LEAP_BACK                Leap back
    &Spell::EffectClearQuest,                               //139 SPELL_EFFECT_CLEAR_QUEST              (misc - is quest ID)
    &Spell::EffectForceCast,                                //140 SPELL_EFFECT_FORCE_CAST
    &Spell::EffectNULL,                                     //141 SPELL_EFFECT_141                      damage and reduce speed?
    &Spell::EffectTriggerSpellWithValue,                    //142 SPELL_EFFECT_TRIGGER_SPELL_WITH_VALUE
    &Spell::EffectApplyAreaAura,                            //143 SPELL_EFFECT_APPLY_AREA_AURA_OWNER
    &Spell::EffectNULL,                                     //144 SPELL_EFFECT_144                      Spectral Blast
    &Spell::EffectNULL,                                     //145 SPELL_EFFECT_145                      Black Hole Effect
    &Spell::EffectActivateRune,                             //146 SPELL_EFFECT_ACTIVATE_RUNE
    &Spell::EffectQuestFail,                                //147 SPELL_EFFECT_QUEST_FAIL               quest fail
    &Spell::EffectNULL,                                     //148 SPELL_EFFECT_148                      single spell: Inflicts Fire damage to an enemy.
    &Spell::EffectCharge2,                                  //149 SPELL_EFFECT_CHARGE2                  swoop
    &Spell::EffectQuestStart,                               //150 SPELL_EFFECT_QUEST_START
    &Spell::EffectTriggerRitualOfSummoning,                 //151 SPELL_EFFECT_TRIGGER_SPELL_2
    &Spell::EffectFriendSummon,                             //152 SPELL_EFFECT_FRIEND_SUMMON    summon Refer-a-Friend
    &Spell::EffectNULL,                                     //153 SPELL_EFFECT_CREATE_PET               misc value is creature entry
    &Spell::EffectTeachTaxiNode,                            //154 SPELL_EFFECT_TEACH_TAXI_NODE          single spell: Teach River's Heart Taxi Path
    &Spell::EffectTitanGrip,                                //155 SPELL_EFFECT_TITAN_GRIP Allows you to equip two-handed axes, maces and swords in one hand, but you attack $49152s1% slower than normal.
    &Spell::EffectEnchantItemPrismatic,                     //156 SPELL_EFFECT_ENCHANT_ITEM_PRISMATIC
    &Spell::EffectCreateItem2,                              //157 SPELL_EFFECT_CREATE_ITEM_2            create item or create item template and replace by some randon spell loot item
    &Spell::EffectMilling,                                  //158 SPELL_EFFECT_MILLING                  milling
    &Spell::EffectRenamePet,                                //159 SPELL_EFFECT_ALLOW_RENAME_PET         allow rename pet once again
    &Spell::EffectNULL,                                     //160 SPELL_EFFECT_160                      single spell: Nerub'ar Web Random Unit
    &Spell::EffectSpecCount,                                //161 SPELL_EFFECT_TALENT_SPEC_COUNT        second talent spec (learn/revert)
    &Spell::EffectActivateSpec,                             //162 SPELL_EFFECT_TALENT_SPEC_SELECT       activate primary/secondary spec
<<<<<<< HEAD
    &Spell::EffectNULL,                                     //163
    &Spell::EffectRemoveAura,                               //164 SPELL_EFFECT_REMOVE_AURA
=======
    &Spell::EffectUnused,                                   //163 unused in 3.3.5a
    &Spell::EffectCancelAura,                               //164 SPELL_EFFECT_CANCEL_AURA
>>>>>>> d470e05c
};

void Spell::EffectEmpty(SpellEffectIndex /*eff_idx*/)
{
    // NOT NEED ANY IMPLEMENTATION CODE, EFFECT POSISBLE USED AS MARKER OR CLIENT INFORM
}

void Spell::EffectNULL(SpellEffectIndex /*eff_idx*/)
{
    DEBUG_LOG("WORLD: Spell Effect DUMMY");
}

void Spell::EffectUnused(SpellEffectIndex /*eff_idx*/)
{
    // NOT USED BY ANY SPELL OR USELESS OR IMPLEMENTED IN DIFFERENT WAY IN MANGOS
}

void Spell::EffectResurrectNew(SpellEffectIndex eff_idx)
{
    if(!unitTarget || unitTarget->isAlive())
        return;

    if(unitTarget->GetTypeId() != TYPEID_PLAYER)
        return;

    if(!unitTarget->IsInWorld())
        return;

    Player* pTarget = ((Player*)unitTarget);

    if(pTarget->isRessurectRequested())       // already have one active request
        return;

    uint32 health = damage;
    if( m_caster->HasAura(54733, EFFECT_INDEX_0) ) // Glyph of Rebirth
        health = pTarget->GetMaxHealth();
    uint32 mana = m_spellInfo->EffectMiscValue[eff_idx];
    pTarget->setResurrectRequestData(m_caster->GetObjectGuid(), m_caster->GetMapId(), m_caster->GetPositionX(), m_caster->GetPositionY(), m_caster->GetPositionZ(), health, mana);
    SendResurrectRequest(pTarget);
}

void Spell::EffectInstaKill(SpellEffectIndex /*eff_idx*/)
{
    if (!unitTarget || !unitTarget->isAlive())
        return;

    if (m_caster == unitTarget)                              // prevent interrupt message
        finish();

    WorldObject* caster = GetCastingObject();               // we need the original casting object

    WorldPacket data(SMSG_SPELLINSTAKILLLOG, (8+8+4));
    data << (caster && caster->GetTypeId() != TYPEID_GAMEOBJECT ? m_caster->GetObjectGuid() : ObjectGuid()); // Caster GUID
    data << unitTarget->GetObjectGuid();                    // Victim GUID
    data << uint32(m_spellInfo->Id);
    m_caster->SendMessageToSet(&data, true);

    m_caster->DealDamage(unitTarget, unitTarget->GetHealth(), NULL, DIRECT_DAMAGE, SPELL_SCHOOL_MASK_NORMAL, NULL, false);
}

void Spell::EffectEnvironmentalDMG(SpellEffectIndex eff_idx)
{
    uint32 absorb = 0;
    uint32 resist = 0;

    // Note: this hack with damage replace required until GO casting not implemented
    // environment damage spells already have around enemies targeting but this not help in case nonexistent GO casting support
    // currently each enemy selected explicitly and self cast damage, we prevent apply self casted spell bonuses/etc
    damage = m_spellInfo->CalculateSimpleValue(eff_idx);

    m_caster->CalculateDamageAbsorbAndResist(m_caster, GetSpellSchoolMask(m_spellInfo), SPELL_DIRECT_DAMAGE, damage, &absorb, &resist);

    m_caster->SendSpellNonMeleeDamageLog(m_caster, m_spellInfo->Id, damage, GetSpellSchoolMask(m_spellInfo), absorb, resist, false, 0, false);
    if(m_caster->GetTypeId() == TYPEID_PLAYER)
        ((Player*)m_caster)->EnvironmentalDamage(DAMAGE_FIRE, damage);
}

void Spell::EffectSchoolDMG(SpellEffectIndex effect_idx)
{
    if( unitTarget && unitTarget->isAlive())
    {
        switch(m_spellInfo->SpellFamilyName)
        {
            case SPELLFAMILY_GENERIC:
            {
                switch(m_spellInfo->Id)                     // better way to check unknown
                {
                    // Meteor like spells (divided damage to targets)
                    case 24340: case 26558: case 28884:     // Meteor
                    case 36837: case 38903: case 41276:     // Meteor
                    case 57467:                             // Meteor
                    case 26789:                             // Shard of the Fallen Star
                    case 31436:                             // Malevolent Cleave
                    case 35181:                             // Dive Bomb
                    case 40810: case 43267: case 43268:     // Saber Lash
                    case 42384:                             // Brutal Swipe
                    case 45150:                             // Meteor Slash
                    case 64422: case 64688:                 // Sonic Screech
                    case 70492: case 72505:                 // Ooze Eruption
                    case 71904:                             // Chaos Bane
                    case 72624: case 72625:                 // Ooze Eruption
                    {
                        uint32 count = 0;
                        for(TargetList::const_iterator ihit = m_UniqueTargetInfo.begin(); ihit != m_UniqueTargetInfo.end(); ++ihit)
                            if(ihit->effectMask & (1<<effect_idx))
                                ++count;

                        damage /= count;                    // divide to all targets
                        break;
                    }
                    // AoE spells, which damage is reduced with distance from the initial hit point 
                    case 62598: case 62937:     // Detonate 
                    case 65279:                 // Lightning Nova 
                    case 62311: case 64596:     // Cosmic Smash 
                    { 
                        float distance = unitTarget->GetDistance2d(m_targets.m_destX, m_targets.m_destY); 
                        damage *= exp(-distance/15.0f); 
                        break; 
                    }
                    // percent from health with min
                    case 25599:                             // Thundercrash
                    {
                        damage = unitTarget->GetHealth() / 2;
                        if(damage < 200)
                            damage = 200;
                        break;
                    }
                    // Intercept (warrior spell trigger)
                    case 20253:
                    case 61491:
                    {
                        damage+= uint32(m_caster->GetTotalAttackPowerValue(BASE_ATTACK) * 0.12f);
                        break;
                    }
                    // percent max target health
                    case 29142:                             // Eyesore Blaster
                    case 35139:                             // Throw Boom's Doom
                    case 49882:                             // Leviroth Self-Impale
                    case 55269:                             // Deathly Stare
                    {
                        damage = damage * unitTarget->GetMaxHealth() / 100;
                        break;
                    }
                    // Cataclysmic Bolt
                    case 38441:
                    {
                        damage = unitTarget->GetMaxHealth() / 2;
                        break;
                    }
                    // Explode
                    case 47496:
                    {
                        // Special Effect only for caster (ghoul in this case)
                        if (unitTarget->GetEntry() == 26125 && (unitTarget->GetGUID() == m_caster->GetGUID()))
                        {
                            // After explode the ghoul must be killed
                            unitTarget->DealDamage(unitTarget, unitTarget->GetMaxHealth(), NULL, DIRECT_DAMAGE, SPELL_SCHOOL_MASK_NORMAL, NULL, false);
                        }
                        break;
                    }
                    // Touch the Nightmare
                    case 50341:
                    {
                        if (effect_idx == EFFECT_INDEX_2)
                            damage = int32(unitTarget->GetMaxHealth() * 0.3f);
                        break;
                    }
                    // Tympanic Tantrum
                    case 62775:
                    {
                        damage = unitTarget->GetMaxHealth() / 10;
                        break;
                    }
                    // Hand of Rekoning (name not have typos ;) )
                    case 67485:
                        damage += uint32(0.5f * m_caster->GetTotalAttackPowerValue(BASE_ATTACK));
                        break;
                    //Magic Bane normal (Forge of Souls - Bronjahm)
                    case 68793:
                    {
                        damage += uint32(unitTarget->GetMaxPower(POWER_MANA) / 2);
                        damage = std::min(damage, 10000);
                        break;
                    }
                    //Magic Bane heroic (Forge of Souls - Bronjahm)
                    case 69050:
                    {
                        damage += uint32(unitTarget->GetMaxPower(POWER_MANA) / 2);
                        damage = std::min(damage, 15000);
                    }
                    // Defile damage depending from scale.
                    case 72754:
                    case 73708:
                    case 73709:
                    case 73710:
                        damage = damage * m_caster->GetObjectScale();
                        break;
                    // Growling ooze puddle
                    case 70346:
                    case 72456:
                    case 72868:
                    case 72869:
                    {
                        float distance = unitTarget->GetDistance2d(m_caster); 
                        damage *= exp(-distance/(5.0f*m_caster->GetObjectScale()));
                        break;
                    }
                    // Bone Storm
                    case 69075:
                    case 70834:
                    case 70835:
                    case 70836:
                    {
                        float distance = unitTarget->GetDistance2d(m_caster); 
                        damage *= exp(-distance/(10.0f));
                        break;
                    }
                    case 74607:
                    // SPELL_FIERY_COMBUSTION_EXPLODE - Ruby sanctum boss Halion,
                    // damage proportional number of mark (74567, dummy)
                    {
                        if (Aura* aura = m_caster->GetAura(74567, EFFECT_INDEX_0))
                        {
                            if (aura->GetStackAmount() > 0)
                                damage = 1000 * aura->GetStackAmount();
                            m_caster->RemoveAurasDueToSpell(74567);
                        }
                        else damage = 0;
                        break;
                    }
                    // Blade of Twilight
                    case 74769:
                    case 77844:
                    case 77845:
                    case 77846:
                    {
                        float distance = unitTarget->GetDistance2d(m_caster); 
                        damage *= exp(-distance/(10.0f));
                        break;
                    }
                    case 74799:
                    // SPELL_SOUL_CONSUMPTION_EXPLODE - Ruby sanctum boss Halion,
                    // damage proportional number of mark (74795, dummy)
                    {
                        if (Aura* aura = m_caster->GetAura(74795, EFFECT_INDEX_0))
                        {
                            if (aura->GetStackAmount() > 0)
                                damage = 1000 * aura->GetStackAmount();
                            m_caster->RemoveAurasDueToSpell(74795);
                        }
                        else damage = 0;
                        break;
                    }
                }
                break;
            }
            case SPELLFAMILY_MAGE:
                // remove Arcane Blast buffs at any non-Arcane Blast arcane damage spell.
                // NOTE: it removed at hit instead cast because currently spell done-damage calculated at hit instead cast
                if ((m_spellInfo->SchoolMask & SPELL_SCHOOL_MASK_ARCANE) && !(m_spellInfo->SpellFamilyFlags & UI64LIT(0x20000000)))
                    m_caster->RemoveAurasDueToSpell(36032); // Arcane Blast buff
                break;
            case SPELLFAMILY_WARRIOR:
            {
                // Bloodthirst
                if (m_spellInfo->SpellFamilyFlags & UI64LIT(0x40000000000))
                {
                    damage = uint32(damage * (m_caster->GetTotalAttackPowerValue(BASE_ATTACK)) / 100);
                }
                // Shield Slam
                else if ((m_spellInfo->SpellFamilyFlags & UI64LIT(0x0000020000000000)) && m_spellInfo->Category==1209)
                    damage += int32(m_caster->GetShieldBlockValue());
                // Victory Rush
                else if (m_spellInfo->SpellFamilyFlags & UI64LIT(0x10000000000))
                {
                    damage = uint32(damage * m_caster->GetTotalAttackPowerValue(BASE_ATTACK) / 100);
                    m_caster->ModifyAuraState(AURA_STATE_WARRIOR_VICTORY_RUSH, false);
                }
                // Revenge ${$m1+$AP*0.310} to ${$M1+$AP*0.310}
                else if (m_spellInfo->SpellFamilyFlags & UI64LIT(0x0000000000000400))
                    damage+= uint32(m_caster->GetTotalAttackPowerValue(BASE_ATTACK) * 0.310f);
                // Heroic Throw ${$m1+$AP*.50}
                else if (m_spellInfo->SpellFamilyFlags & UI64LIT(0x0000000100000000))
                    damage+= uint32(m_caster->GetTotalAttackPowerValue(BASE_ATTACK) * 0.5f);
                // Shattering Throw ${$m1+$AP*.50}
                else if (m_spellInfo->SpellFamilyFlags & UI64LIT(0x0040000000000000))
                    damage+= uint32(m_caster->GetTotalAttackPowerValue(BASE_ATTACK) * 0.5f);
                // Shockwave ${$m3/100*$AP}
                else if (m_spellInfo->SpellFamilyFlags & UI64LIT(0x0000800000000000))
                {
                    int32 pct = m_caster->CalculateSpellDamage(unitTarget, m_spellInfo, EFFECT_INDEX_2);
                    if (pct > 0)
                        damage+= int32(m_caster->GetTotalAttackPowerValue(BASE_ATTACK) * pct / 100);
                    break;
                }
                // Thunder Clap
                else if (m_spellInfo->SpellFamilyFlags & UI64LIT(0x0000000000000080))
                {
                    damage+=int32(m_caster->GetTotalAttackPowerValue(BASE_ATTACK) * 12 / 100);
                }
                break;
            }
            case SPELLFAMILY_WARLOCK:
            {
                // Incinerate Rank 1 & 2
                if ((m_spellInfo->SpellFamilyFlags & UI64LIT(0x00004000000000)) && m_spellInfo->SpellIconID==2128)
                {
                    // Incinerate does more dmg (dmg*0.25) if the target have Immolate debuff.
                    // Check aura state for speed but aura state set not only for Immolate spell
                    if(unitTarget->HasAuraState(AURA_STATE_CONFLAGRATE))
                    {
                        Unit::AuraList const& RejorRegr = unitTarget->GetAurasByType(SPELL_AURA_PERIODIC_DAMAGE);
                        for(Unit::AuraList::const_iterator i = RejorRegr.begin(); i != RejorRegr.end(); ++i)
                        {
                            // Immolate
                            if((*i)->GetSpellProto()->SpellFamilyName == SPELLFAMILY_WARLOCK &&
                                ((*i)->GetSpellProto()->SpellFamilyFlags & UI64LIT(0x00000000000004)))
                            {
                                damage += damage/4;
                                break;
                            }
                        }
                    }
                }
                // Shadowflame
                else if (m_spellInfo->SpellFamilyFlags & UI64LIT(0x0001000000000000))
                {
                    // Apply DOT part
                    switch(m_spellInfo->Id)
                    {
                        case 47897: m_caster->CastSpell(unitTarget, 47960, true); break;
                        case 61290: m_caster->CastSpell(unitTarget, 61291, true); break;
                        default:
                            sLog.outError("Spell::EffectDummy: Unhandeled Shadowflame spell rank %u",m_spellInfo->Id);
                        break;
                    }
                }
                // Shadow Bite
                else if (m_spellInfo->SpellFamilyFlags & UI64LIT(0x0040000000000000))
                {
                    Unit *owner = m_caster->GetOwner();
                    if (!owner)
                        break;

                    uint32 counter = 0;
                    Unit::AuraList const& dotAuras = unitTarget->GetAurasByType(SPELL_AURA_PERIODIC_DAMAGE);
                    for(Unit::AuraList::const_iterator itr = dotAuras.begin(); itr!=dotAuras.end(); ++itr)
                        if ((*itr)->GetCasterGuid() == owner->GetObjectGuid())
                            ++counter;

                    if (counter)
                        damage += (counter * owner->CalculateSpellDamage(unitTarget, m_spellInfo, EFFECT_INDEX_2) * damage) / 100.0f;
                }
                // Conflagrate - consumes Immolate or Shadowflame
                else if (m_spellInfo->TargetAuraState == AURA_STATE_CONFLAGRATE)
                {
                    Aura const* aura = NULL;                // found req. aura for damage calculation

                    Unit::AuraList const &mPeriodic = unitTarget->GetAurasByType(SPELL_AURA_PERIODIC_DAMAGE);
                    for(Unit::AuraList::const_iterator i = mPeriodic.begin(); i != mPeriodic.end(); ++i)
                    {
                        // for caster applied auras only
                        if ((*i)->GetSpellProto()->SpellFamilyName != SPELLFAMILY_WARLOCK ||
                            (*i)->GetCasterGuid() != m_caster->GetObjectGuid())
                            continue;

                        // Immolate
                        if ((*i)->GetSpellProto()->SpellFamilyFlags & UI64LIT(0x0000000000000004))
                        {
                            aura = *i;                      // it selected always if exist
                            break;
                        }

                        // Shadowflame
                        if ((*i)->GetSpellProto()->SpellFamilyFlags2 & 0x00000002)
                            aura = *i;                      // remember but wait possible Immolate as primary priority
                    }

                    // found Immolate or Shadowflame
                    if (aura)
                    {
                        int32 damagetick = aura->GetModifier()->m_amount;
                        // Save value of further damage
                        m_currentBasePoints[1] = damagetick * 2 / 3;
                        damage += damagetick * 3;

                        // Glyph of Conflagrate
                        if (!m_caster->HasAura(56235))
                            unitTarget->RemoveAurasByCasterSpell(aura->GetId(), m_caster->GetGUID());
                        break;
                    }
                }
                break;
            }
            case SPELLFAMILY_PRIEST:
            {
                // Shadow Word: Death - deals damage equal to damage done to caster
                if (m_spellInfo->SpellFamilyFlags & UI64LIT(0x0000000200000000))
                {
                    // Glyph of Shadow Word: Death
                    if (Aura* pAura = m_caster->GetAura(55682, EFFECT_INDEX_1))
                        if (unitTarget->HasAuraState(AURA_STATE_HEALTHLESS_35_PERCENT))
                            damage += int32(damage / 100 * pAura->GetModifier()->m_amount);
                    m_caster->CastCustomSpell(m_caster, 32409, &damage, 0, 0, true);
                }
                // Improved Mind Blast (Mind Blast in shadow form bonus)
                else if (m_caster->GetShapeshiftForm() == FORM_SHADOW && (m_spellInfo->SpellFamilyFlags & UI64LIT(0x00002000)))
                {
                    Unit::AuraList const& ImprMindBlast = m_caster->GetAurasByType(SPELL_AURA_ADD_FLAT_MODIFIER);
                    for(Unit::AuraList::const_iterator i = ImprMindBlast.begin(); i != ImprMindBlast.end(); ++i)
                    {
                        if ((*i)->GetSpellProto()->SpellFamilyName == SPELLFAMILY_PRIEST &&
                            ((*i)->GetSpellProto()->SpellIconID == 95))
                        {
                            int chance = (*i)->GetSpellProto()->CalculateSimpleValue(EFFECT_INDEX_1);
                            if (roll_chance_i(chance))
                                // Mind Trauma
                                m_caster->CastSpell(unitTarget, 48301, true);
                            break;
                        }
                    }
                }
                break;
            }
            case SPELLFAMILY_DRUID:
            {
                // Ferocious Bite
                if (m_caster->GetTypeId()==TYPEID_PLAYER && (m_spellInfo->SpellFamilyFlags & UI64LIT(0x000800000)) && m_spellInfo->SpellVisual[0]==6587)
                {
                    // converts up to 30 points of energy into ($f1+$AP/410) additional damage
                    float ap = m_caster->GetTotalAttackPowerValue(BASE_ATTACK);
                    float multiple = ap / 410 + m_spellInfo->DmgMultiplier[effect_idx];
                    damage += int32(m_caster->GetComboPoints() * ap * 7 / 100);
                    uint32 energy = m_caster->GetPower(POWER_ENERGY);
                    uint32 used_energy = energy > 30 ? 30 : energy;
                    damage += int32(used_energy * multiple);
                    m_caster->SetPower(POWER_ENERGY,energy-used_energy);
                }
                // Rake
                else if (m_spellInfo->SpellFamilyFlags & UI64LIT(0x0000000000001000) && m_spellInfo->Effect[EFFECT_INDEX_2] == SPELL_EFFECT_ADD_COMBO_POINTS)
                {
                    // $AP*0.01 bonus
                    damage += int32(m_caster->GetTotalAttackPowerValue(BASE_ATTACK) / 100);
                }
                // Swipe
                else if (m_spellInfo->SpellFamilyFlags & UI64LIT(0x0010000000000000))
                {
                    damage += int32(m_caster->GetTotalAttackPowerValue(BASE_ATTACK)*0.08f);
                }
                break;
            }
            case SPELLFAMILY_ROGUE:
            {
                // Envenom
                if (m_caster->GetTypeId()==TYPEID_PLAYER && (m_spellInfo->SpellFamilyFlags & UI64LIT(0x800000000)))
                {
                    // consume from stack dozes not more that have combo-points
                    if(uint32 combo = m_caster->GetComboPoints())
                    {
                        Aura *poison = 0;
                        // Lookup for Deadly poison (only attacker applied)
                        Unit::AuraList const& auras = unitTarget->GetAurasByType(SPELL_AURA_PERIODIC_DAMAGE);
                        for(Unit::AuraList::const_iterator itr = auras.begin(); itr!=auras.end(); ++itr)
                            if ((*itr)->GetSpellProto()->SpellFamilyName==SPELLFAMILY_ROGUE &&
                                ((*itr)->GetSpellProto()->SpellFamilyFlags & UI64LIT(0x10000)) &&
                                (*itr)->GetCasterGuid() == m_caster->GetObjectGuid())
                            {
                                poison = *itr;
                                break;
                            }
                        // count consumed deadly poison doses at target
                        if (poison)
                        {
                            bool needConsume = true;
                            uint32 spellId = poison->GetId();
                            uint32 doses = poison->GetStackAmount();
                            if (doses > combo)
                                doses = combo;

                            // Master Poisoner
                            Unit::AuraList const& auraList = ((Player*)m_caster)->GetAurasByType(SPELL_AURA_MOD_DURATION_OF_EFFECTS_BY_DISPEL);
                            for(Unit::AuraList::const_iterator iter = auraList.begin(); iter!=auraList.end(); ++iter)
                            {
                                if ((*iter)->GetSpellProto()->SpellFamilyName == SPELLFAMILY_ROGUE && (*iter)->GetSpellProto()->SpellIconID == 1960)
                                {
                                    if (int32 chance = (*iter)->GetSpellProto()->CalculateSimpleValue(EFFECT_INDEX_2))
                                        if (roll_chance_i(chance))
                                            needConsume = false;

                                    break;
                                }
                            }

                            if (needConsume)
                                unitTarget->RemoveAuraHolderFromStack(spellId, doses, m_caster->GetGUID());

                            damage *= doses;
                            damage += int32(((Player*)m_caster)->GetTotalAttackPowerValue(BASE_ATTACK) * 0.09f * doses);
                        }
                        // Eviscerate and Envenom Bonus Damage (item set effect)
                        if (m_caster->GetDummyAura(37169))
                            damage += m_caster->GetComboPoints()*40;
                    }
                }
                // Eviscerate
                else if ((m_spellInfo->SpellFamilyFlags & UI64LIT(0x00020000)) && m_caster->GetTypeId()==TYPEID_PLAYER)
                {
                    if(uint32 combo = m_caster->GetComboPoints())
                    {
                        float ap = m_caster->GetTotalAttackPowerValue(BASE_ATTACK);
                        damage += irand(int32(ap * combo * 0.03f), int32(ap * combo * 0.07f));

                        // Eviscerate and Envenom Bonus Damage (item set effect)
                        if(m_caster->GetDummyAura(37169))
                            damage += combo*40;

                        // Apply spell mods
                        if (Player* modOwner = m_caster->GetSpellModOwner())
                            modOwner->ApplySpellMod(m_spellInfo->Id, SPELLMOD_DAMAGE, damage);
                    }
                }
                // Thrash (Raise ally ghoul spell)
                else if (m_spellInfo->Id == 47480)
                {
                    if (Aura* aura = m_caster->GetAura(62218, EFFECT_INDEX_0))
                    {
                        if (aura->GetStackAmount() > 0)
                            damage += m_caster->GetTotalAttackPowerValue(BASE_ATTACK) *
                                     m_spellInfo->CalculateSimpleValue(EFFECT_INDEX_0)/100 +
                                     m_caster->GetTotalAttackPowerValue(BASE_ATTACK) /10 *
                                     aura->GetStackAmount();
                        m_caster->RemoveAurasDueToSpell(62218);

                        if (Unit* owner = m_caster->GetCharmerOrOwner())
                           owner->RemoveAurasDueToSpell(62218);
                    }
                    else
                        damage += m_caster->GetTotalAttackPowerValue(BASE_ATTACK) * m_spellInfo->CalculateSimpleValue(EFFECT_INDEX_0)/100;
                }
                break;
            }
            case SPELLFAMILY_HUNTER:
            {
                //Gore
                if (m_spellInfo->SpellIconID == 1578)
                {
                    if (m_caster->HasAura(57627))           // Charge 6 sec post-affect
                        damage *= 2;
                }
                // Steady Shot
                else if (m_spellInfo->SpellFamilyFlags & UI64LIT(0x100000000))
                {
                    int32 base = irand((int32)m_caster->GetWeaponDamageRange(RANGED_ATTACK, MINDAMAGE),(int32)m_caster->GetWeaponDamageRange(RANGED_ATTACK, MAXDAMAGE));
                    float ap = m_caster->GetTotalAttackPowerValue(RANGED_ATTACK);
                    ap += unitTarget->GetTotalAuraModifier(SPELL_AURA_RANGED_ATTACK_POWER_ATTACKER_BONUS);
                    ap += m_caster->GetTotalAuraModifierByMiscMask(SPELL_AURA_MOD_RANGED_ATTACK_POWER_VERSUS, unitTarget->GetCreatureTypeMask());
                    if(m_caster->GetTypeId()==TYPEID_PLAYER)
                        base += ((Player*)m_caster)->GetAmmoDPS();
                    damage += int32(float(base)/m_caster->GetAttackTime(RANGED_ATTACK)*2800 + ap*0.1f);
                }
                break;
            }
            case SPELLFAMILY_PALADIN:
            {
                // Judgement of Righteousness - receive benefit from Spell Damage and Attack power
                if (m_spellInfo->Id == 20187)
                {
                    float ap = m_caster->GetTotalAttackPowerValue(BASE_ATTACK);
                    int32 holy = m_caster->SpellBaseDamageBonusDone(GetSpellSchoolMask(m_spellInfo));
                    if (holy < 0)
                        holy = 0;
                    damage += int32(ap * 0.2f) + int32(holy * 32 / 100);
                }
                // Judgement of Vengeance/Corruption ${1+0.22*$SPH+0.14*$AP} + 10% for each application of Holy Vengeance/Blood Corruption on the target
                else if ((m_spellInfo->SpellFamilyFlags & UI64LIT(0x800000000)) && m_spellInfo->SpellIconID==2292)
                {
                    uint32 debuf_id;
                    switch(m_spellInfo->Id)
                    {
                        case 53733: debuf_id = 53742; break;// Judgement of Corruption -> Blood Corruption
                        case 31804: debuf_id = 31803; break;// Judgement of Vengeance -> Holy Vengeance
                        default: return;
                    }

                    float ap = m_caster->GetTotalAttackPowerValue(BASE_ATTACK);
                    int32 holy = m_caster->SpellBaseDamageBonusDone(GetSpellSchoolMask(m_spellInfo));
                    if (holy < 0)
                        holy = 0;
                    damage+=int32(ap * 0.14f) + int32(holy * 22 / 100);
                    // Get stack of Holy Vengeance on the target added by caster
                    uint32 stacks = 0;
                    Unit::AuraList const& auras = unitTarget->GetAurasByType(SPELL_AURA_PERIODIC_DAMAGE);
                    for(Unit::AuraList::const_iterator itr = auras.begin(); itr!=auras.end(); ++itr)
                    {
                        if (((*itr)->GetId() == debuf_id) && (*itr)->GetCasterGuid()==m_caster->GetObjectGuid())
                        {
                            stacks = (*itr)->GetStackAmount();
                            break;
                        }
                    }
                    // + 10% for each application of Holy Vengeance on the target
                    if(stacks)
                        damage += damage * stacks * 10 /100;
                }
                // Avenger's Shield ($m1+0.07*$SPH+0.07*$AP) - ranged sdb for future
                else if (m_spellInfo->SpellFamilyFlags & UI64LIT(0x0000000000004000))
                {
                    float ap = m_caster->GetTotalAttackPowerValue(BASE_ATTACK);
                    int32 holy = m_caster->SpellBaseDamageBonusDone(GetSpellSchoolMask(m_spellInfo));
                    if (holy < 0)
                        holy = 0;
                    damage += int32(ap * 0.07f) + int32(holy * 7 / 100);
                }
                // Hammer of Wrath ($m1+0.15*$SPH+0.15*$AP) - ranged type sdb future fix
                else if (m_spellInfo->SpellFamilyFlags & UI64LIT(0x0000008000000000))
                {
                    float ap = m_caster->GetTotalAttackPowerValue(BASE_ATTACK);
                    int32 holy = m_caster->SpellBaseDamageBonusDone(GetSpellSchoolMask(m_spellInfo));
                    if (holy < 0)
                        holy = 0;
                    damage += int32(ap * 0.15f) + int32(holy * 15 / 100);
                }
                // Hammer of the Righteous
                else if (m_spellInfo->SpellFamilyFlags & UI64LIT(0x0004000000000000))
                {
                    // Add main hand dps * effect[2] amount
                    float average = (m_caster->GetFloatValue(UNIT_FIELD_MINDAMAGE) + m_caster->GetFloatValue(UNIT_FIELD_MAXDAMAGE)) / 2;
                    int32 count = m_caster->CalculateSpellDamage(unitTarget, m_spellInfo, EFFECT_INDEX_2);
                    damage += count * int32(average * IN_MILLISECONDS) / m_caster->GetAttackTime(BASE_ATTACK);
                }
                // Shield of Righteousness
                else if (m_spellInfo->SpellFamilyFlags & UI64LIT(0x0010000000000000))
                {
                    damage+=int32(m_caster->GetShieldBlockValue());
                }
                // Judgement
                else if (m_spellInfo->Id == 54158)
                {
                    // [1 + 0.27 * SPH + 0.175 * AP]
                    float ap = m_caster->GetTotalAttackPowerValue(BASE_ATTACK);
                    int32 holy = m_caster->SpellBaseDamageBonusDone(GetSpellSchoolMask(m_spellInfo));
                    if (holy < 0)
                        holy = 0;
                    damage += int32(ap * 0.175f) + int32(holy * 27 / 100);
                }
                break;
            }
            case SPELLFAMILY_DEATHKNIGHT:
            {
                // Blood Boil - bonus for diseased targets
                if (m_spellInfo->SpellFamilyFlags & 0x00040000 && unitTarget->GetAura(SPELL_AURA_PERIODIC_DAMAGE, SPELLFAMILY_DEATHKNIGHT, 0, 0x00000002, m_caster->GetGUID()))
                {
                    damage += damage / 2;
                    damage += int32(m_caster->GetTotalAttackPowerValue(BASE_ATTACK)* 0.035f);
                }
                break;
            }
        }

        if(damage >= 0)
            m_damage += damage;
    }
}

void Spell::EffectDummy(SpellEffectIndex eff_idx)
{
    if (!unitTarget && !gameObjTarget && !itemTarget)
        return;

    // selection by spell family
    switch(m_spellInfo->SpellFamilyName)
    {
        case SPELLFAMILY_GENERIC:
        {
            switch(m_spellInfo->Id)
            {
                case 3360:                                  // Curse of the Eye
                {
                    if(!unitTarget)
                        return;

                    uint32 spell_id = (unitTarget->getGender() == GENDER_MALE) ? 10651: 10653;

                    m_caster->CastSpell(unitTarget, spell_id, true);
                    return;
                }
                case 7671:                                  // Transformation (human<->worgen)
                {
                    if (!unitTarget)
                        return;

                    // Transform Visual
                    unitTarget->CastSpell(unitTarget, 24085, true);
                    return;
                }
                case 8063:                                  // Deviate Fish
                {
                    if (m_caster->GetTypeId() != TYPEID_PLAYER)
                        return;

                    uint32 spell_id = 0;
                    switch(urand(1,5))
                    {
                        case 1: spell_id = 8064; break;     // Sleepy
                        case 2: spell_id = 8065; break;     // Invigorate
                        case 3: spell_id = 8066; break;     // Shrink
                        case 4: spell_id = 8067; break;     // Party Time!
                        case 5: spell_id = 8068; break;     // Healthy Spirit
                    }
                    m_caster->CastSpell(m_caster, spell_id, true, NULL);
                    return;
                }
                case 8213:                                  // Savory Deviate Delight
                {
                    if (m_caster->GetTypeId() != TYPEID_PLAYER)
                        return;

                    uint32 spell_id = 0;
                    switch(urand(1,2))
                    {
                        // Flip Out - ninja
                        case 1: spell_id = (m_caster->getGender() == GENDER_MALE ? 8219 : 8220); break;
                        // Yaaarrrr - pirate
                        case 2: spell_id = (m_caster->getGender() == GENDER_MALE ? 8221 : 8222); break;
                    }

                    m_caster->CastSpell(m_caster,spell_id,true,NULL);
                    return;
                }
                case 8593:                                  // Symbol of life (restore creature to life)
                case 31225:                                 // Shimmering Vessel (restore creature to life)
                {
                    if (!unitTarget || unitTarget->GetTypeId() != TYPEID_UNIT)
                        return;

                    ((Creature*)unitTarget)->SetDeathState(JUST_ALIVED);
                    return;
                }
                case 9976:                                  // Polly Eats the E.C.A.C.
                {
                    if (!unitTarget || unitTarget->GetTypeId() != TYPEID_UNIT)
                        return;

                    // Summon Polly Jr.
                    unitTarget->CastSpell(unitTarget, 9998, true);

                    ((Creature*)unitTarget)->ForcedDespawn(100);
                    return;
                }
                case 10254:                                 // Stone Dwarf Awaken Visual
                {
                    if (m_caster->GetTypeId() != TYPEID_UNIT)
                        return;

                    // see spell 10255 (aura dummy)
                    m_caster->clearUnitState(UNIT_STAT_ROOT);
                    m_caster->RemoveFlag(UNIT_FIELD_FLAGS, UNIT_FLAG_NOT_SELECTABLE);
                    return;
                }
                case 13120:                                 // net-o-matic
                {
                    if (!unitTarget)
                        return;

                    uint32 spell_id = 0;

                    uint32 roll = urand(0, 99);

                    if (roll < 2)                           // 2% for 30 sec self root (off-like chance unknown)
                        spell_id = 16566;
                    else if (roll < 4)                      // 2% for 20 sec root, charge to target (off-like chance unknown)
                        spell_id = 13119;
                    else                                    // normal root
                        spell_id = 13099;

                    m_caster->CastSpell(unitTarget,spell_id,true,NULL);
                    return;
                }
                case 13567:                                 // Dummy Trigger
                {
                    // can be used for different aura triggering, so select by aura
                    if (!m_triggeredByAuraSpell || !unitTarget)
                        return;

                    switch(m_triggeredByAuraSpell->Id)
                    {
                        case 26467:                         // Persistent Shield
                            m_caster->CastCustomSpell(unitTarget, 26470, &damage, NULL, NULL, true);
                            break;
                        default:
                            sLog.outError("EffectDummy: Non-handled case for spell 13567 for triggered aura %u",m_triggeredByAuraSpell->Id);
                            break;
                    }
                    return;
                }
                case 14537:
                {
                    if (!unitTarget)
                        return;

                    if (urand(0, 99) < 10)                  //10% chance for rare effects
                        switch(urand(1, 4))
                        {
                            case 1: m_caster->CastSpell(unitTarget, 31718, true); break; //enveloping winds
                            case 2: m_caster->CastSpell(unitTarget, 118, true); break;   //polymorph target
                            case 3: m_caster->CastSpell(m_caster, 118, true); break;     //polymorph self
                            case 4: m_caster->CastSpell(m_caster, 8176, true); break;    //summon fellhunter
                        }
                    else                                    //common effects
                        switch(urand(1, 3))
                        {
                            case 1: m_caster->CastSpell(unitTarget, 8401, true); break;  //fireball
                            case 2: m_caster->CastSpell(unitTarget, 8407, true); break;  //frostbolt
                            case 3: m_caster->CastSpell(unitTarget, 421, true); break;   //chain lightning

                        }
                    return;
                }
                case 15998:                                 // Capture Worg Pup
                case 29435:                                 // Capture Female Kaliri Hatchling
                {
                    if (!unitTarget || unitTarget->GetTypeId() != TYPEID_UNIT)
                        return;

                    Creature* creatureTarget = (Creature*)unitTarget;

                    creatureTarget->ForcedDespawn();
                    return;
                }
                case 16589:                                 // Noggenfogger Elixir
                {
                    if (m_caster->GetTypeId() != TYPEID_PLAYER)
                        return;

                    uint32 spell_id = 0;
                    switch(urand(1, 3))
                    {
                        case 1: spell_id = 16595; break;
                        case 2: spell_id = 16593; break;
                        default:spell_id = 16591; break;
                    }

                    m_caster->CastSpell(m_caster, spell_id, true, NULL);
                    return;
                }
                case 17251:                                 // Spirit Healer Res
                {
                    if (!unitTarget)
                        return;

                    Unit* caster = GetAffectiveCaster();

                    if (caster && caster->GetTypeId() == TYPEID_PLAYER)
                    {
                        WorldPacket data(SMSG_SPIRIT_HEALER_CONFIRM, 8);
                        data << unitTarget->GetObjectGuid();
                        ((Player*)caster)->GetSession()->SendPacket( &data );
                    }
                    return;
                }
                case 17271:                                 // Test Fetid Skull
                {
                    if (!itemTarget && m_caster->GetTypeId()!=TYPEID_PLAYER)
                        return;

                    uint32 spell_id = roll_chance_i(50)
                        ? 17269                             // Create Resonating Skull
                        : 17270;                            // Create Bone Dust

                    m_caster->CastSpell(m_caster, spell_id, true, NULL);
                    return;
                }
                case 19411:                                 // Lava Bomb
                case 20474:                                 // Lava Bomb
                {
                    if (!unitTarget)
                        return;

                    // Hack alert!
                    // This dummy are expected to cast spell 20494 to summon GO entry 177704
                    // Spell does not exist client side, so we have to make a hack, creating the GO (SPELL_EFFECT_SUMMON_OBJECT_WILD)
                    // Spell should appear in both SMSG_SPELL_START/GO and SMSG_SPELLLOGEXECUTE

                    // For later, creating custom spell
                    // _START: packguid: target, cast flags: 0xB, TARGET_FLAG_SELF
                    // _GO: packGuid: target, cast flags: 0x4309, TARGET_FLAG_DEST_LOCATION
                    // LOG: spell: 20494, effect, pguid: goguid

                    GameObject* pGameObj = new GameObject;

                    Map *map = unitTarget->GetMap();

                    if (!pGameObj->Create(map->GenerateLocalLowGuid(HIGHGUID_GAMEOBJECT), 177704,
                        map, m_caster->GetPhaseMask(),
                        unitTarget->GetPositionX(), unitTarget->GetPositionY(), unitTarget->GetPositionZ(),
                        unitTarget->GetOrientation(), 0.0f, 0.0f, 0.0f, 0.0f, GO_ANIMPROGRESS_DEFAULT, GO_STATE_READY))
                    {
                        delete pGameObj;
                        return;
                    }

                    DEBUG_LOG("Gameobject, create custom in SpellEffects.cpp EffectDummy");

                    // Expect created without owner, but with level from _template
                    pGameObj->SetRespawnTime(MINUTE/2);
                    pGameObj->SetUInt32Value(GAMEOBJECT_LEVEL, pGameObj->GetGOInfo()->trap.level);
                    pGameObj->SetSpellId(m_spellInfo->Id);

                    map->Add(pGameObj);

                    return;
                }
                case 20577:                                 // Cannibalize
                {
                    if (unitTarget)
                        m_caster->CastSpell(m_caster, 20578, false, NULL);

                    return;
                }
                case 23019:                                 // Crystal Prison Dummy DND
                {
                    if (!unitTarget || !unitTarget->isAlive() || unitTarget->GetTypeId() != TYPEID_UNIT || ((Creature*)unitTarget)->IsPet())
                        return;

                    Creature* creatureTarget = (Creature*)unitTarget;
                    if (creatureTarget->IsPet())
                        return;

                    GameObject* pGameObj = new GameObject;

                    Map *map = creatureTarget->GetMap();

                    // create before death for get proper coordinates
                    if (!pGameObj->Create(map->GenerateLocalLowGuid(HIGHGUID_GAMEOBJECT), 179644, map, m_caster->GetPhaseMask(),
                        creatureTarget->GetPositionX(), creatureTarget->GetPositionY(), creatureTarget->GetPositionZ(),
                        creatureTarget->GetOrientation(), 0.0f, 0.0f, 0.0f, 0.0f, GO_ANIMPROGRESS_DEFAULT, GO_STATE_READY) )
                    {
                        delete pGameObj;
                        return;
                    }

                    pGameObj->SetRespawnTime(creatureTarget->GetRespawnTime()-time(NULL));
                    pGameObj->SetOwnerGuid(m_caster->GetObjectGuid() );
                    pGameObj->SetUInt32Value(GAMEOBJECT_LEVEL, m_caster->getLevel() );
                    pGameObj->SetSpellId(m_spellInfo->Id);

                    creatureTarget->ForcedDespawn();

                    DEBUG_LOG("AddObject at SpellEfects.cpp EffectDummy");
                    map->Add(pGameObj);

                    return;
                }
                case 23074:                                 // Arcanite Dragonling
                {
                    if (!m_CastItem)
                        return;

                    m_caster->CastSpell(m_caster, 19804, true, m_CastItem);
                    return;
                }
                case 23075:                                 // Mithril Mechanical Dragonling
                {
                    if (!m_CastItem)
                        return;

                    m_caster->CastSpell(m_caster, 12749, true, m_CastItem);
                    return;
                }
                case 23076:                                 // Mechanical Dragonling
                {
                    if (!m_CastItem)
                        return;

                    m_caster->CastSpell(m_caster, 4073, true, m_CastItem);
                    return;
                }
                case 23133:                                 // Gnomish Battle Chicken
                {
                    if (!m_CastItem)
                        return;

                    m_caster->CastSpell(m_caster, 13166, true, m_CastItem);
                    return;
                }
                case 23138:                                 // Gate of Shazzrah
                {
                    if (!unitTarget)
                        return;

                    // Effect probably include a threat change, but it is unclear if fully
                    // reset or just forced upon target for teleport (SMSG_HIGHEST_THREAT_UPDATE)

                    // Gate of Shazzrah
                    m_caster->CastSpell(unitTarget, 23139, true);
                    return;
                }
                case 23448:                                 // Transporter Arrival - Ultrasafe Transporter: Gadgetzan - backfires
                {
                    int32 r = irand(0, 119);
                    if (r < 20)                             // Transporter Malfunction - 1/6 polymorph
                        m_caster->CastSpell(m_caster, 23444, true);
                    else if (r < 100)                       // Evil Twin               - 4/6 evil twin
                        m_caster->CastSpell(m_caster, 23445, true);
                    else                                    // Transporter Malfunction - 1/6 miss the target
                        m_caster->CastSpell(m_caster, 36902, true);

                    return;
                }
                case 23453:                                 // Gnomish Transporter - Ultrasafe Transporter: Gadgetzan
                {
                    if (roll_chance_i(50))                  // Gadgetzan Transporter         - success
                        m_caster->CastSpell(m_caster, 23441, true);
                    else                                    // Gadgetzan Transporter Failure - failure
                        m_caster->CastSpell(m_caster, 23446, true);

                    return;
                }
                case 23645:                                 // Hourglass Sand
                    m_caster->RemoveAurasDueToSpell(23170); // Brood Affliction: Bronze
                    return;
                case 23725:                                 // Gift of Life (warrior bwl trinket)
                    m_caster->CastSpell(m_caster, 23782, true);
                    m_caster->CastSpell(m_caster, 23783, true);
                    return;
                case 24930:                                 // Hallow's End Treat
                {
                    uint32 spell_id = 0;

                    switch(urand(1,4))
                    {
                        case 1: spell_id = 24924; break;    // Larger and Orange
                        case 2: spell_id = 24925; break;    // Skeleton
                        case 3: spell_id = 24926; break;    // Pirate
                        case 4: spell_id = 24927; break;    // Ghost
                    }

                    m_caster->CastSpell(m_caster, spell_id, true);
                    return;
                }
                case 25860:                                 // Reindeer Transformation
                {
                    if (!m_caster->HasAuraType(SPELL_AURA_MOUNTED))
                        return;

                    float flyspeed = m_caster->GetSpeedRate(MOVE_FLIGHT);
                    float speed = m_caster->GetSpeedRate(MOVE_RUN);

                    m_caster->RemoveSpellsCausingAura(SPELL_AURA_MOUNTED);

                    //5 different spells used depending on mounted speed and if mount can fly or not
                    if (flyspeed >= 4.1f)
                        // Flying Reindeer
                        m_caster->CastSpell(m_caster, 44827, true); //310% flying Reindeer
                    else if (flyspeed >= 3.8f)
                        // Flying Reindeer
                        m_caster->CastSpell(m_caster, 44825, true); //280% flying Reindeer
                    else if (flyspeed >= 1.6f)
                        // Flying Reindeer
                        m_caster->CastSpell(m_caster, 44824, true); //60% flying Reindeer
                    else if (speed >= 2.0f)
                        // Reindeer
                        m_caster->CastSpell(m_caster, 25859, true); //100% ground Reindeer
                    else
                        // Reindeer
                        m_caster->CastSpell(m_caster, 25858, true); //60% ground Reindeer

                    return;
                }
                case 26074:                                 // Holiday Cheer
                    // implemented at client side
                    return;
                case 28006:                                 // Arcane Cloaking
                {
                    if (unitTarget && unitTarget->GetTypeId() == TYPEID_PLAYER )
                        // Naxxramas Entry Flag Effect DND
                        m_caster->CastSpell(unitTarget, 29294, true);

                    return;
                }
                case 29200:                                 // Purify Helboar Meat
                {
                    if (m_caster->GetTypeId() != TYPEID_PLAYER)
                        return;

                    uint32 spell_id = roll_chance_i(50)
                        ? 29277                             // Summon Purified Helboar Meat
                        : 29278;                            // Summon Toxic Helboar Meat

                    m_caster->CastSpell(m_caster,spell_id,true,NULL);
                    return;
                }
                case 29858:                                 // Soulshatter
                {
                    if (unitTarget && unitTarget->GetTypeId() == TYPEID_UNIT && unitTarget->IsHostileTo(m_caster))
                        m_caster->CastSpell(unitTarget,32835,true);

                    return;
                }
                case 30458:                                 // Nigh Invulnerability
                {
                    if (!m_CastItem)
                        return;

                    if (roll_chance_i(86))                  // Nigh-Invulnerability   - success
                        m_caster->CastSpell(m_caster, 30456, true, m_CastItem);
                    else                                    // Complete Vulnerability - backfire in 14% casts
                        m_caster->CastSpell(m_caster, 30457, true, m_CastItem);

                    return;
                }
                case 30507:                                 // Poultryizer
                {
                    if (!m_CastItem)
                        return;

                    if (roll_chance_i(80))                  // Poultryized! - success
                        m_caster->CastSpell(unitTarget, 30501, true, m_CastItem);
                    else                                    // Poultryized! - backfire 20%
                        m_caster->CastSpell(unitTarget, 30504, true, m_CastItem);

                    return;
                }
                case 33060:                                 // Make a Wish
                {
                    if (m_caster->GetTypeId()!=TYPEID_PLAYER)
                        return;

                    uint32 spell_id = 0;

                    switch(urand(1,5))
                    {
                        case 1: spell_id = 33053; break;    // Mr Pinchy's Blessing
                        case 2: spell_id = 33057; break;    // Summon Mighty Mr. Pinchy
                        case 3: spell_id = 33059; break;    // Summon Furious Mr. Pinchy
                        case 4: spell_id = 33062; break;    // Tiny Magical Crawdad
                        case 5: spell_id = 33064; break;    // Mr. Pinchy's Gift
                    }

                    m_caster->CastSpell(m_caster, spell_id, true, NULL);
                    return;
                }
                case 35745:                                 // Socrethar's Stone
                {
                    uint32 spell_id;
                    switch(m_caster->GetAreaId())
                    {
                        case 3900: spell_id = 35743; break; // Socrethar Portal
                        case 3742: spell_id = 35744; break; // Socrethar Portal
                        default: return;
                    }

                    m_caster->CastSpell(m_caster, spell_id, true);
                    return;
                }
                case 37674:                                 // Chaos Blast
                {
                    if (!unitTarget)
                        return;

                    int32 basepoints0 = 100;
                    m_caster->CastCustomSpell(unitTarget, 37675, &basepoints0, NULL, NULL, true);
                    return;
                }
                case 38194:                                 // Blink
                {
                    // Blink
                    if (unitTarget)
                        m_caster->CastSpell(unitTarget, 38203, true);

                    return;
                }
                case 39189:                                 // Sha'tari Torch
                {
                    if (!unitTarget || unitTarget->GetTypeId() != TYPEID_UNIT || m_caster->GetTypeId() != TYPEID_PLAYER)
                        return;

                    // Flames
                    if (unitTarget->HasAura(39199))
                        return;

                    unitTarget->CastSpell(unitTarget, 39199, true);
                    ((Player*)m_caster)->KilledMonsterCredit(unitTarget->GetEntry(), unitTarget->GetObjectGuid());
                    ((Creature*)unitTarget)->ForcedDespawn(10000);
                    return;
                }
                case 39992:                                 // High Warlord Naj'entus: Needle Spine Targeting
                {
                    if (!unitTarget)
                        return;

                    // TODO - Cone Targeting; along wowwiki this spell should target "three random targets in a cone"
                    m_caster->CastSpell(unitTarget, 39835, true);
                    return;
                }
                case 40802:                                 // Mingo's Fortune Generator (Mingo's Fortune Giblets)
                {
                    // selecting one from Bloodstained Fortune item
                    uint32 newitemid;
                    switch(urand(1, 20))
                    {
                        case 1:  newitemid = 32688; break;
                        case 2:  newitemid = 32689; break;
                        case 3:  newitemid = 32690; break;
                        case 4:  newitemid = 32691; break;
                        case 5:  newitemid = 32692; break;
                        case 6:  newitemid = 32693; break;
                        case 7:  newitemid = 32700; break;
                        case 8:  newitemid = 32701; break;
                        case 9:  newitemid = 32702; break;
                        case 10: newitemid = 32703; break;
                        case 11: newitemid = 32704; break;
                        case 12: newitemid = 32705; break;
                        case 13: newitemid = 32706; break;
                        case 14: newitemid = 32707; break;
                        case 15: newitemid = 32708; break;
                        case 16: newitemid = 32709; break;
                        case 17: newitemid = 32710; break;
                        case 18: newitemid = 32711; break;
                        case 19: newitemid = 32712; break;
                        case 20: newitemid = 32713; break;
                        default:
                            return;
                    }

                    DoCreateItem(eff_idx, newitemid);
                    return;
                }
                case 42287:                                 // Salvage Wreckage
                {
                    if (m_caster->GetTypeId() != TYPEID_PLAYER)
                        return;

                    if (roll_chance_i(66))
                        m_caster->CastSpell(m_caster, 42289, true, m_CastItem);
                    else
                        m_caster->CastSpell(m_caster, 42288, true);

                    return;
                }
                case 42793:                                 // Burn Body
                {
                    if (!unitTarget || unitTarget->GetTypeId() != TYPEID_UNIT || m_caster->GetTypeId() != TYPEID_PLAYER)
                        return;

                    Creature* pCreature = (Creature*)unitTarget;

                    // Spell can be used in combat and may affect different target than the expected.
                    // If target is not the expected we need to prevent this effect.
                    if (pCreature->HasLootRecipient() || pCreature->isInCombat())
                        return;

                    // set loot recipient, prevent re-use same target
                    pCreature->SetLootRecipient(m_caster);

                    pCreature->ForcedDespawn(GetSpellDuration(m_spellInfo));

                    // EFFECT_INDEX_2 has 0 miscvalue for effect 134, doing the killcredit here instead (only one known case exist where 0)
                    ((Player*)m_caster)->KilledMonster(pCreature->GetCreatureInfo(), pCreature->GetObjectGuid());
                    return;
                }
                case 43014:                                 // Despawn Self
                {
                    if (m_caster->GetTypeId() != TYPEID_UNIT)
                        return;

                    ((Creature*)m_caster)->ForcedDespawn();
                    return;
                }
                case 43036:                                 // Dismembering Corpse
                {
                    if (!unitTarget || m_caster->GetTypeId() != TYPEID_PLAYER)
                        return;

                    if (unitTarget->HasAura(43059, EFFECT_INDEX_0))
                        return;

                    unitTarget->CastSpell(m_caster, 43037, true);
                    unitTarget->CastSpell(unitTarget, 43059, true);
                    return;
                }
                case 43069:                                 // Towers of Certain Doom: Skorn Cannonfire
                {
                    // Towers of Certain Doom: Tower Caster Instakill
                    m_caster->CastSpell(m_caster, 43072, true);
                    return;
                }
                case 43572:                                 // Send Them Packing: On /Raise Emote Dummy to Player
                {
                    if (!unitTarget)
                        return;

                    // m_caster (creature) should start walking back to it's "home" here, no clear way how to do that

                    // Send Them Packing: On Successful Dummy Spell Kill Credit
                    m_caster->CastSpell(unitTarget, 42721, true);
                    return;
                }
                // Demon Broiled Surprise
                case 43723:
                {
                    if (m_caster->GetTypeId() != TYPEID_PLAYER)
                        return;

                    ((Player*)m_caster)->CastSpell(unitTarget, 43753, true, m_CastItem, NULL, m_originalCasterGUID, m_spellInfo);
                    return;
                }
                case 43882:                                 // Scourging Crystal Controller Dummy
                {
                    if (!unitTarget || unitTarget->GetTypeId() != TYPEID_UNIT)
                        return;

                    // see spell dummy 50133
                    unitTarget->RemoveAurasDueToSpell(43874);
                    return;
                }
                case 44454:                                 // Tasty Reef Fish
                {
                    if (!unitTarget || unitTarget->GetTypeId() != TYPEID_UNIT)
                        return;

                    m_caster->CastSpell(unitTarget, 44455, true, m_CastItem);
                    return;
                }
                case 44875:                                 // Complete Raptor Capture
                {
                    if (!unitTarget || unitTarget->GetTypeId() != TYPEID_UNIT)
                        return;

                    Creature* creatureTarget = (Creature*)unitTarget;

                    creatureTarget->ForcedDespawn();

                    //cast spell Raptor Capture Credit
                    m_caster->CastSpell(m_caster, 42337, true, NULL);
                    return;
                }
                case 44997:                                 // Converting Sentry
                {
                    //Converted Sentry Credit
                    m_caster->CastSpell(m_caster, 45009, true);
                    return;
                }
                case 45030:                                 // Impale Emissary
                {
                    // Emissary of Hate Credit
                    m_caster->CastSpell(m_caster, 45088, true);
                    return;
                }
                case 45449:                                // Arcane Prisoner Rescue
                {
                    uint32 spellId=0;
                    switch(rand() % 2)
                    {
                        case 0: spellId = 45446; break;    // Summon Arcane Prisoner - Male
                        case 1: spellId = 45448; break;    // Summon Arcane Prisoner - Female
                    }
                    //Spawn
                    m_caster->CastSpell(m_caster, spellId, true);
                    //Arcane Prisoner Kill Credit
                    unitTarget->CastSpell(m_caster, 45456, true);

                    break;
                }
                case 45980:                                 // Re-Cursive Transmatter Injection
                {
                    if (m_caster->GetTypeId() == TYPEID_PLAYER && unitTarget)
                    {
                        if (const SpellEntry *pSpell = sSpellStore.LookupEntry(46022))
                        {
                            m_caster->CastSpell(unitTarget, pSpell, true);
                            ((Player*)m_caster)->KilledMonsterCredit(pSpell->EffectMiscValue[EFFECT_INDEX_0]);
                        }

                        if (unitTarget->GetTypeId() == TYPEID_UNIT)
                            ((Creature*)unitTarget)->ForcedDespawn();
                    }

                    return;
                }
                case 45685:                                 // Magnataur On Death 2
                {
                    m_caster->RemoveAurasDueToSpell(45673);
                    m_caster->RemoveAurasDueToSpell(45672);
                    m_caster->RemoveAurasDueToSpell(45677);
                    m_caster->RemoveAurasDueToSpell(45681);
                    m_caster->RemoveAurasDueToSpell(45683);
                    return;
                }
                case 45990:                                 // Collect Oil
                {
                    if (!unitTarget || unitTarget->GetTypeId() != TYPEID_UNIT)
                        return;

                    if (const SpellEntry *pSpell = sSpellStore.LookupEntry(45991))
                    {
                        unitTarget->CastSpell(unitTarget, pSpell, true);
                        ((Creature*)unitTarget)->ForcedDespawn(GetSpellDuration(pSpell) + 1);
                    }

                    return;
                }
                case 46167:                                 // Planning for the Future: Create Snowfall Glade Pup Cover
                case 50918:                                 // Gluttonous Lurkers: Create Basilisk Crystals Cover
                case 50926:                                 // Gluttonous Lurkers: Create Zul'Drak Rat Cover
                case 51026:                                 // Create Drakkari Medallion Cover
                case 51592:                                 // Pickup Primordial Hatchling
                case 51961:                                 // Captured Chicken Cover
                case 55364:                                 // Create Ghoul Drool Cover
                case 61832:                                 // Rifle the Bodies: Create Magehunter Personal Effects Cover
                case 74904:                                 // Pickup Sen'jin Frog
                {
                    if (!unitTarget || unitTarget->GetTypeId() != TYPEID_UNIT || m_caster->GetTypeId() != TYPEID_PLAYER)
                        return;

                    uint32 spellId = 0;

                    switch(m_spellInfo->Id)
                    {
                        case 46167: spellId = 46773; break;
                        case 50918: spellId = 50919; break;
                        case 50926: spellId = 50927; break;
                        case 51026: spellId = 50737; break;
                        case 51592: spellId = 51593; break;
                        case 51961: spellId = 51037; break;
                        case 55364: spellId = 55363; break;
                        case 61832: spellId = 47096; break;
                        case 74904: spellId = 74905; break;
                    }

                    if (const SpellEntry *pSpell = sSpellStore.LookupEntry(spellId))
                    {
                        unitTarget->CastSpell(m_caster, spellId, true);

                        Creature* creatureTarget = (Creature*)unitTarget;

                        if (const SpellCastTimesEntry *pCastTime = sSpellCastTimesStore.LookupEntry(pSpell->CastingTimeIndex))
                            creatureTarget->ForcedDespawn(pCastTime->CastTime + 1);
                    }
                    return;
                }
                case 46485:                                 // Greatmother's Soulcatcher
                {
                    if (!unitTarget || unitTarget->GetTypeId() != TYPEID_UNIT)
                        return;

                    if (const SpellEntry *pSpell = sSpellStore.LookupEntry(46486))
                    {
                        m_caster->CastSpell(unitTarget, pSpell, true);

                        if (const SpellEntry *pSpellCredit = sSpellStore.LookupEntry(pSpell->EffectMiscValue[EFFECT_INDEX_0]))
                            ((Player*)m_caster)->KilledMonsterCredit(pSpellCredit->EffectMiscValue[EFFECT_INDEX_0]);

                        ((Creature*)unitTarget)->ForcedDespawn();
                    }

                    return;
                }
                case 46606:                                 // Plague Canister Dummy
                {
                    if (!unitTarget || unitTarget->GetTypeId() != TYPEID_UNIT)
                        return;

                    unitTarget->CastSpell(m_caster, 43160, true);
                    unitTarget->SetDeathState(JUST_DIED);
                    unitTarget->SetHealth(0);
                    return;
                }
                case 46797:                                 // Quest - Borean Tundra - Set Explosives Cart
                {
                    if (!unitTarget)
                        return;

                    // Quest - Borean Tundra - Summon Explosives Cart
                    unitTarget->CastSpell(unitTarget,46798,true,m_CastItem,NULL,m_originalCasterGUID);
                    break;
                }
                case 47110:                                 // Summon Drakuru's Image
                {
                    uint32 spellId = 0;

                    // Spell 47117,47149,47316,47405,50439 exist, are these used to check area/meet requirement
                    // and to cast correct spell in correct area?

                    switch(m_caster->GetAreaId())
                    {
                        case 4255: spellId = 47381; break;  // Reagent Check (Frozen Mojo)
                        case 4209: spellId = 47386; break;  // Reagent Check (Zim'Bo's Mojo)
                        case 4270: spellId = 47389; break;  // Reagent Check (Desperate Mojo)
                        case 4216: spellId = 47408; break;  // Reagent Check (Sacred Mojo)
                        case 4196: spellId = 50441; break;  // Reagent Check (Survival Mojo)
                    }

                    // The additional castspell arguments are needed here to remove reagents for triggered spells
                    if (spellId)
                        m_caster->CastSpell(m_caster, spellId, true, m_CastItem, NULL, m_caster->GetObjectGuid(), m_spellInfo);

                    return;
                }
                case 47170:                                 // Impale Leviroth
                {
                    if (!unitTarget || unitTarget->GetTypeId() != TYPEID_UNIT)
                        return;

                    unitTarget->SetHealthPercent(8.0f);

                    // Cosmetic - Underwater Blood (no sound)
                    unitTarget->CastSpell(unitTarget, 47172, true);

                    ((Creature*)unitTarget)->AI()->AttackStart(m_caster);
                    return;
                }
                case 47176:                                 // Infect Ice Troll
                {
                    // Spell has wrong areaGroupid, so it can not be casted where expected.
                    // TODO: research if spells casted by NPC, having TARGET_SCRIPT, can have disabled area check
                    if (!unitTarget)
                        return;

                    // Plague Effect Self
                    unitTarget->CastSpell(unitTarget, 47178, true);
                    return;
                }
                case 47305:                                 // Potent Explosive Charge
                {
                    if (!unitTarget || unitTarget->GetTypeId() != TYPEID_UNIT)
                        return;

                    // only if below 80% hp
                    if (unitTarget->GetHealthPercent() > 80.0f)
                        return;

                    // Issues with explosion animation (remove insta kill spell resolves the issue)

                    // Quest - Jormungar Explosion Spell Spawner
                    unitTarget->CastSpell(unitTarget, 47311, true);

                    // Potent Explosive Charge
                    unitTarget->CastSpell(unitTarget, 47306, true);

                    return;
                }
                case 47381:                                 // Reagent Check (Frozen Mojo)
                case 47386:                                 // Reagent Check (Zim'Bo's Mojo)
                case 47389:                                 // Reagent Check (Desperate Mojo)
                case 47408:                                 // Reagent Check (Sacred Mojo)
                case 50441:                                 // Reagent Check (Survival Mojo)
                {
                    if (m_caster->GetTypeId() != TYPEID_PLAYER)
                        return;

                    switch(m_spellInfo->Id)
                    {
                        case 47381:
                            // Envision Drakuru
                            m_caster->CastSpell(m_caster, 47118, true);
                            break;
                        case 47386:
                            m_caster->CastSpell(m_caster, 47150, true);
                            break;
                        case 47389:
                            m_caster->CastSpell(m_caster, 47317, true);
                            break;
                        case 47408:
                            m_caster->CastSpell(m_caster, 47406, true);
                            break;
                        case 50441:
                            m_caster->CastSpell(m_caster, 50440, true);
                            break;
                    }

                    return;
                }
                case 48046:                                 // Use Camera
                {
                    if (!unitTarget)
                        return;

                    // No despawn expected, nor any change in dynamic flags/other flags.
                    // Need internal way to track if credit has been given for this object.

                    // Iron Dwarf Snapshot Credit
                    m_caster->CastSpell(m_caster, 48047, true, m_CastItem, NULL, unitTarget->GetObjectGuid());
                    return;
                }
                case 49357:                                 // Brewfest Mount Transformation
                {
                    if (m_caster->GetTypeId() != TYPEID_PLAYER)
                        return;

                    if (!m_caster->HasAuraType(SPELL_AURA_MOUNTED))
                        return;

                    m_caster->RemoveSpellsCausingAura(SPELL_AURA_MOUNTED);

                    // Ram for Alliance, Kodo for Horde
                    if (((Player *)m_caster)->GetTeam() == ALLIANCE)
                    {
                        if (m_caster->GetSpeedRate(MOVE_RUN) >= 2.0f)
                            // 100% Ram
                            m_caster->CastSpell(m_caster, 43900, true);
                        else
                            // 60% Ram
                            m_caster->CastSpell(m_caster, 43899, true);
                    }
                    else
                    {
                        if (((Player *)m_caster)->GetSpeedRate(MOVE_RUN) >= 2.0f)
                            // 100% Kodo
                            m_caster->CastSpell(m_caster, 49379, true);
                        else
                            // 60% Kodo
                            m_caster->CastSpell(m_caster, 49378, true);
                    }
                    return;
                }
                case 49634:                                 // Sergeant's Flare
                {
                    if (!unitTarget || unitTarget->GetTypeId() != TYPEID_UNIT)
                        return;

                    // Towers of Certain Doom: Tower Bunny Smoke Flare Effect
                    // TODO: MaNGOS::DynamicObjectUpdater::VisitHelper prevent aura to be applied to dummy creature (see HandleAuraDummy for effect of aura)
                    m_caster->CastSpell(unitTarget, 56511, true);

                    static uint32 const spellCredit[4] =
                    {
                        43077,                              // E Kill Credit
                        43067,                              // NW Kill Credit
                        43087,                              // SE Kill Credit
                        43086,                              // SW Kill Credit
                    };

                    // for sizeof(spellCredit)
                    for (int i = 0; i < 4; ++i)
                    {
                        const SpellEntry *pSpell = sSpellStore.LookupEntry(spellCredit[i]);

                        if (pSpell->EffectMiscValue[EFFECT_INDEX_0] == unitTarget->GetEntry())
                        {
                            m_caster->CastSpell(m_caster, spellCredit[i], true);
                            break;
                        }
                    }

                    return;
                }
                case 49859:                                 // Rune of Command
                {
                    if (!unitTarget || unitTarget->GetTypeId() != TYPEID_UNIT)
                        return;

                    // Captive Stone Giant Kill Credit
                    unitTarget->CastSpell(m_caster, 43564, true);
                    // Is it supposed to despawn?
                    ((Creature*)unitTarget)->ForcedDespawn();
                    return;
                }
                case 50133:                                 // Scourging Crystal Controller
                {
                    if (!unitTarget || unitTarget->GetTypeId() != TYPEID_UNIT)
                        return;

                    // Scourge Mur'gul Camp: Force Shield Arcane Purple x3
                    if (unitTarget->HasAura(43874))
                    {
                        // someone else is already channeling target
                        if (unitTarget->HasAura(43878))
                            return;

                        // Scourging Crystal Controller
                        m_caster->CastSpell(unitTarget, 43878, true, m_CastItem);
                    }

                    return;
                }
                case 50243:                                 // Teach Language
                {
                    if (m_caster->GetTypeId() != TYPEID_PLAYER)
                        return;

                    // spell has a 1/3 chance to trigger one of the below
                    if (roll_chance_i(66))
                        return;

                    if (((Player*)m_caster)->GetTeam() == ALLIANCE)
                    {
                        // 1000001 - gnomish binary
                        m_caster->CastSpell(m_caster, 50242, true);
                    }
                    else
                    {
                        // 01001000 - goblin binary
                        m_caster->CastSpell(m_caster, 50246, true);
                    }

                    return;
                }
                case 50440:                                 // Envision Drakuru
                {
                    if (!unitTarget)
                        return;

                    // Script Cast Summon Image of Drakuru 05
                    unitTarget->CastSpell(unitTarget, 50439, true);
                    return;
                }
                case 50546:                                 // Ley Line Focus Control Ring Effect
                case 50547:                                 // Ley Line Focus Control Amulet Effect
                case 50548:                                 // Ley Line Focus Control Talisman Effect
                {
                    if (!m_originalCaster || !unitTarget || unitTarget->GetTypeId() != TYPEID_UNIT)
                        return;

                    switch(m_spellInfo->Id)
                    {
                        case 50546: unitTarget->CastSpell(m_originalCaster, 47390, true); break;
                        case 50547: unitTarget->CastSpell(m_originalCaster, 47472, true); break;
                        case 50548: unitTarget->CastSpell(m_originalCaster, 47635, true); break;
                    }

                    return;
                }
                case 51276:                                 // Incinerate Corpse
                {
                    if (!unitTarget || unitTarget->GetTypeId() != TYPEID_UNIT)
                        return;

                    unitTarget->CastSpell(unitTarget, 51278, true);
                    unitTarget->CastSpell(m_caster, 51279, true);

                    unitTarget->SetDeathState(JUST_DIED);
                    return;
                }
                case 51330:                                 // Shoot RJR
                {
                    if (!unitTarget)
                        return;

                    // guessed chances
                    if (roll_chance_i(75))
                        m_caster->CastSpell(unitTarget, roll_chance_i(50) ? 51332 : 51366, true, m_CastItem);
                    else
                        m_caster->CastSpell(unitTarget, 51331, true, m_CastItem);

                    return;
                }
                case 51333:                                 // Dig For Treasure
                {
                    if (!unitTarget)
                        return;

                    if (roll_chance_i(75))
                        m_caster->CastSpell(unitTarget, 51370, true, m_CastItem);
                    else
                        m_caster->CastSpell(m_caster, 51345, true);

                    return;
                }
                case 51420:                                 // Digging for Treasure Ping
                {
                    if (!unitTarget || unitTarget->GetTypeId() != TYPEID_UNIT)
                        return;

                    // only spell related protector pets exist currently
                    Pet* pPet = m_caster->GetProtectorPet();
                    if (!pPet)
                        return;

                    pPet->SetFacingToObject(unitTarget);

                    // Digging for Treasure
                    pPet->CastSpell(unitTarget, 51405, true);

                    ((Creature*)unitTarget)->ForcedDespawn(1);
                    return;
                }
                case 51582:                                 // Rocket Boots Engaged (Rocket Boots Xtreme and Rocket Boots Xtreme Lite)
                {
                    if (m_caster->GetTypeId() != TYPEID_PLAYER)
                        return;

                    if (BattleGround* bg = ((Player*)m_caster)->GetBattleGround())
                        bg->EventPlayerDroppedFlag((Player*)m_caster);

                    m_caster->CastSpell(m_caster, 30452, true, NULL);
                    return;
                }
                case 51840:                                 // Despawn Fruit Tosser
                {
                    if (!unitTarget || unitTarget->GetTypeId() != TYPEID_UNIT)
                        return;

                    if (roll_chance_i(20))
                    {
                        // summon NPC, or...
                        unitTarget->CastSpell(m_caster, 52070, true);
                    }
                    else
                    {
                        // ...drop banana, orange or papaya
                        switch(urand(0,2))
                        {
                            case 0: unitTarget->CastSpell(m_caster, 51836, true); break;
                            case 1: unitTarget->CastSpell(m_caster, 51837, true); break;
                            case 2: unitTarget->CastSpell(m_caster, 51839, true); break;
                        }
                    }

                    ((Creature*)unitTarget)->ForcedDespawn(5000);
                    return;
                }
                case 51866:                                 // Kick Nass
                {
                    // It is possible that Nass Heartbeat (spell id 61438) is involved in this
                    // If so, unclear how it should work and using the below instead (even though it could be a bit hack-ish)

                    if (!unitTarget || unitTarget->GetTypeId() != TYPEID_UNIT)
                        return;

                    // Only own guardian pet
                    if (m_caster != unitTarget->GetOwner())
                        return;

                    // This means we already set state (see below) and need to wait.
                    if (unitTarget->hasUnitState(UNIT_STAT_ROOT))
                        return;

                    // Expecting pTargetDummy to be summoned by AI at death of target creatures.

                    Creature* pTargetDummy = NULL;
                    float fRange = GetSpellMaxRange(sSpellRangeStore.LookupEntry(m_spellInfo->rangeIndex));

                    MaNGOS::NearestCreatureEntryWithLiveStateInObjectRangeCheck u_check(*m_caster, 28523, true, fRange*2);
                    MaNGOS::CreatureLastSearcher<MaNGOS::NearestCreatureEntryWithLiveStateInObjectRangeCheck> searcher(pTargetDummy, u_check);

                    Cell::VisitGridObjects(m_caster, searcher, fRange*2);

                    if (pTargetDummy)
                    {
                        if (unitTarget->hasUnitState(UNIT_STAT_FOLLOW | UNIT_STAT_FOLLOW_MOVE))
                            unitTarget->GetMotionMaster()->MovementExpired();

                        unitTarget->MonsterMove(pTargetDummy->GetPositionX(), pTargetDummy->GetPositionY(), pTargetDummy->GetPositionZ(), IN_MILLISECONDS);

                        // Add state to temporarily prevent follow
                        unitTarget->addUnitState(UNIT_STAT_ROOT);

                        // Collect Hair Sample
                        unitTarget->CastSpell(pTargetDummy, 51870, true);
                    }

                    return;
                }
                case 51872:                                 // Hair Sample Collected
                {
                    if (!unitTarget || unitTarget->GetTypeId() != TYPEID_UNIT)
                        return;

                    // clear state to allow follow again
                    m_caster->clearUnitState(UNIT_STAT_ROOT);

                    // Nass Kill Credit
                    m_caster->CastSpell(m_caster, 51871, true);

                    // Despawn dummy creature
                    ((Creature*)unitTarget)->ForcedDespawn();

                    return;
                }
                case 51964:                                 // Tormentor's Incense
                {
                    if (!unitTarget || unitTarget->GetTypeId() != TYPEID_UNIT)
                        return;

                    // This might not be the best way, and effect may need some adjustment. Removal of any aura from surrounding dummy creatures?
                    if (((Creature*)unitTarget)->AI())
                        ((Creature*)unitTarget)->AI()->AttackStart(m_caster);

                    return;
                }
                case 52308:                                 // Take Sputum Sample
                {
                    switch(eff_idx)
                    {
                        case EFFECT_INDEX_0:
                        {
                            uint32 spellID = m_spellInfo->CalculateSimpleValue(EFFECT_INDEX_0);
                            uint32 reqAuraID = m_spellInfo->CalculateSimpleValue(EFFECT_INDEX_1);

                            if (m_caster->HasAura(reqAuraID, EFFECT_INDEX_0))
                                m_caster->CastSpell(m_caster, spellID, true, NULL);
                            return;
                        }
                        case EFFECT_INDEX_1:                // additional data for dummy[0]
                        case EFFECT_INDEX_2:
                            return;
                    }
                    return;
                }
                case 52759:                                 // Ancestral Awakening
                {
                    if (!unitTarget)
                        return;

                    m_caster->CastCustomSpell(unitTarget, 52752, &damage, NULL, NULL, true);
                    return;
                }
                case 54171:                                 //Divine Storm
                {
                    // split between targets
                    int32 bp = damage / m_UniqueTargetInfo.size();
                    m_caster->CastCustomSpell(unitTarget, 54172, &bp, NULL, NULL, true);
                    return;
                }
                case 52845:                                 // Brewfest Mount Transformation (Faction Swap)
                {
                    if (m_caster->GetTypeId() != TYPEID_PLAYER)
                        return;

                    if (!m_caster->HasAuraType(SPELL_AURA_MOUNTED))
                        return;

                    m_caster->RemoveSpellsCausingAura(SPELL_AURA_MOUNTED);

                    // Ram for Horde, Kodo for Alliance
                    if (((Player *)m_caster)->GetTeam() == HORDE)
                    {
                        if (m_caster->GetSpeedRate(MOVE_RUN) >= 2.0f)
                            // Swift Brewfest Ram, 100% Ram
                            m_caster->CastSpell(m_caster, 43900, true);
                        else
                            // Brewfest Ram, 60% Ram
                            m_caster->CastSpell(m_caster, 43899, true);
                    }
                    else
                    {
                        if (((Player *)m_caster)->GetSpeedRate(MOVE_RUN) >= 2.0f)
                            // Great Brewfest Kodo, 100% Kodo
                            m_caster->CastSpell(m_caster, 49379, true);
                        else
                            // Brewfest Riding Kodo, 60% Kodo
                            m_caster->CastSpell(m_caster, 49378, true);
                    }
                    return;
                }
                case 53341:                                 // Rune of Cinderglacier
                case 53343:                                 // Rune of Razorice
                {
                    // Runeforging Credit
                    m_caster->CastSpell(m_caster, 54586, true);
                    return;
                }
                case 53475:                                 // Set Oracle Faction Friendly
                case 53487:                                 // Set Wolvar Faction Honored
                case 54015:                                 // Set Oracle Faction Honored
                {
                    if (m_caster->GetTypeId() != TYPEID_PLAYER)
                        return;

                    if (eff_idx == EFFECT_INDEX_0)
                    {
                        Player* pPlayer = (Player*)m_caster;

                        uint32 faction_id = m_currentBasePoints[eff_idx];
                        int32  rep_change = m_currentBasePoints[EFFECT_INDEX_1];

                        FactionEntry const* factionEntry = sFactionStore.LookupEntry(faction_id);

                        if (!factionEntry)
                            return;

                        // Set rep to baserep + basepoints (expecting spillover for oposite faction -> become hated)
                        // Not when player already has equal or higher rep with this faction
                        if (pPlayer->GetReputationMgr().GetBaseReputation(factionEntry) < rep_change)
                            pPlayer->GetReputationMgr().SetReputation(factionEntry, rep_change);

                        // EFFECT_INDEX_2 most likely update at war state, we already handle this in SetReputation
                    }

                    return;
                }
                case 53808:                                 // Pygmy Oil
                {
                    const uint32 spellShrink = 53805;
                    const uint32 spellTransf = 53806;

                    if (SpellAuraHolder* holder = m_caster->GetSpellAuraHolder(spellShrink))
                    {
                        // chance to become pygmified (5, 10, 15 etc)
                        if (roll_chance_i(holder->GetStackAmount() * 5))
                        {
                            m_caster->RemoveAurasDueToSpell(spellShrink);
                            m_caster->CastSpell(m_caster, spellTransf, true);
                            return;
                        }
                    }

                    if (m_caster->HasAura(spellTransf))
                        return;

                    m_caster->CastSpell(m_caster, spellShrink, true);
                    return;
                }
                case 54577:                                 // Throw U.D.E.D.
                {
                    if (!unitTarget || unitTarget->GetTypeId() != TYPEID_UNIT)
                        return;

                    // Sometimes issues with explosion animation. Unclear why
                    // but possibly caused by the order of spells.

                    // Permanent Feign Death
                    unitTarget->CastSpell(unitTarget, 29266, true);

                    // need to despawn later
                    ((Creature*)unitTarget)->ForcedDespawn(2000);

                    // Mammoth Explosion Spell Spawner
                    unitTarget->CastSpell(unitTarget, 54581, true, m_CastItem);
                    return;
                }
                case 55004:                                 // Nitro Boosts
                {
                    if (!m_CastItem)
                        return;

                    if (roll_chance_i(95))                  // Nitro Boosts - success
                        m_caster->CastSpell(m_caster, 54861, true, m_CastItem);
                    else                                    // Knocked Up   - backfire 5%
                        m_caster->CastSpell(m_caster, 46014, true, m_CastItem);

                    return;
                }
                case 55818:                                 // Hurl Boulder
                {
                    // unclear how many summon min/max random, best guess below
                    uint32 random = urand(3,5);

                    for(uint32 i = 0; i < random; ++i)
                        m_caster->CastSpell(m_caster, 55528, true);

                    return;
                }
                case 57908:                                 // Stain Cloth
                {
                    // nothing do more
                    finish();

                    m_caster->CastSpell(m_caster, 57915, false, m_CastItem);

                    // cast item deleted
                    ClearCastItem();
                    break;
                }
                case 58418:                                 // Portal to Orgrimmar
                case 58420:                                 // Portal to Stormwind
                    return;                                 // implemented in EffectScript[0]
                case 58601:                                 // Remove Flight Auras
                {
                    m_caster->RemoveSpellsCausingAura(SPELL_AURA_FLY);
                    m_caster->RemoveSpellsCausingAura(SPELL_AURA_MOD_FLIGHT_SPEED_MOUNTED);
                    return;
                }
                case 59640:                                 // Underbelly Elixir
                {
                    if (m_caster->GetTypeId() != TYPEID_PLAYER)
                        return;

                    uint32 spell_id = 0;
                    switch(urand(1,3))
                    {
                        case 1: spell_id = 59645; break;
                        case 2: spell_id = 59831; break;
                        case 3: spell_id = 59843; break;
                    }

                    m_caster->CastSpell(m_caster,spell_id,true,NULL);
                    return;
                }
                case 60932:                                 // Disengage (one from creature versions)
                {
                    if (!unitTarget)
                        return;

                    m_caster->CastSpell(unitTarget,60934,true,NULL);
                    return;
                }
                case 62105:                                 // To'kini's Blowgun
                {
                    if (!unitTarget || unitTarget->GetTypeId() != TYPEID_UNIT)
                        return;

                    // Sleeping Sleep
                    unitTarget->CastSpell(unitTarget, 62248, true);

                    // Although not really correct, it's needed to have access to m_caster later,
                    // to properly process spell 62110 (cast from gossip).
                    // Can possibly be replaced with a similar function that doesn't set any dynamic flags.
                    ((Creature*)unitTarget)->SetLootRecipient(m_caster);

                    unitTarget->setFaction(190);            // Ambient (neutral)
                    unitTarget->SetFlag(UNIT_FIELD_FLAGS, UNIT_FLAG_OOC_NOT_ATTACKABLE);
                    return;
                }
                case 64385:                                 // Spinning (from Unusual Compass)
                {
                    m_caster->SetFacingTo(frand(0, M_PI_F*2), true);
                    return;
                }
                case 64981:                                 // Summon Random Vanquished Tentacle
                {
                    uint32 spell_id = 0;

                    switch(urand(0, 2))
                    {
                        case 0: spell_id = 64982; break;    // Summon Vanquished Crusher Tentacle
                        case 1: spell_id = 64983; break;    // Summon Vanquished Constrictor Tentacle
                        case 2: spell_id = 64984; break;    // Summon Vanquished Corruptor Tentacle
                    }

                    m_caster->CastSpell(m_caster, spell_id, true);
                    return;
                }
                case 66390:                                 // Read Last Rites
                {
                    if (!unitTarget || unitTarget->GetTypeId() != TYPEID_UNIT || m_caster->GetTypeId() != TYPEID_PLAYER)
                        return;

                    // Summon Tualiq Proxy
                    // Not known what purpose this has
                    unitTarget->CastSpell(unitTarget, 66411, true);

                    // Summon Tualiq Spirit
                    // Offtopic note: the summoned has aura from spell 37119 and 66419. One of them should
                    // most likely make summoned "rise", hover up/sideways in the air (MOVEFLAG_LEVITATING + MOVEFLAG_HOVER)
                    unitTarget->CastSpell(unitTarget, 66412, true);

                    ((Player*)m_caster)->KilledMonsterCredit(unitTarget->GetEntry(), unitTarget->GetObjectGuid());

                    // Must have a delay for proper spell animation
                    ((Creature*)unitTarget)->ForcedDespawn(1000);
                    return;
                }
                case 67019:                                 // Flask of the North
                {
                    if (m_caster->GetTypeId() != TYPEID_PLAYER)
                        return;

                    uint32 spell_id = 0;
                    switch(m_caster->getClass())
                    {
                        case CLASS_WARRIOR:
                        case CLASS_DEATH_KNIGHT:
                            spell_id = 67018;               // STR for Warriors, Death Knights
                            break;
                        case CLASS_ROGUE:
                        case CLASS_HUNTER:
                            spell_id = 67017;               // AP for Rogues, Hunters
                            break;
                        case CLASS_PRIEST:
                        case CLASS_MAGE:
                        case CLASS_WARLOCK:
                            spell_id = 67016;               // SPD for Priests, Mages, Warlocks
                            break;
                        case CLASS_SHAMAN:
                            // random (SPD, AP)
                            spell_id = roll_chance_i(50) ? 67016 : 67017;
                            break;
                        case CLASS_PALADIN:
                        case CLASS_DRUID:
                        default:
                            // random (SPD, STR)
                            spell_id = roll_chance_i(50) ? 67016 : 67018;
                            break;
                    }
                    m_caster->CastSpell(m_caster, spell_id, true);
                    return;
                }
                case 69922:                                 // Temper Quel'Delar
                {
                    if (!unitTarget)
                        return;

                    // Return Tempered Quel'Delar
                    unitTarget->CastSpell(m_caster, 69956, true);
                    return;
                }
                case 70769:                                 // Divine Storm!
                {
                    ((Player*)m_caster)->RemoveSpellCooldown(53385, true);
                    return;
                }
                case 71390:                                 // Pact of darkfallen
                {
                    if (!unitTarget)
                        return;

                    unitTarget->CastSpell(unitTarget, 71341, true);
                    break;
                }
                case 72202:                                 // Blade power
                {
                    if (!unitTarget)
                        return;

                    unitTarget->CastSpell(unitTarget, 72195, true);
                    break;
                }
                default:                                   // DBC encounters main check
                {
                    if (unitTarget && unitTarget->GetTypeId() == TYPEID_PLAYER)
                    {
                        if (m_caster->GetMap()->IsDungeon())
                        {
                            Player* creditedPlayer = unitTarget->GetCharmerOrOwnerPlayerOrPlayerItself();
                            DungeonMap* dungeon = (DungeonMap*)m_caster->GetMap();;
                            if (DungeonPersistentState* state = dungeon->GetPersistanceState())
                                state->UpdateEncounterState(ENCOUNTER_CREDIT_CAST_SPELL, m_spellInfo->Id, creditedPlayer);
                        }
                    }
                }
            }
            break;
        }
        case SPELLFAMILY_MAGE:
        {
            switch(m_spellInfo->Id)
            {
                case 11958:                                 // Cold Snap
                {
                    if (m_caster->GetTypeId()!=TYPEID_PLAYER)
                        return;

                    // immediately finishes the cooldown on Frost spells
                    const SpellCooldowns& cm = ((Player *)m_caster)->GetSpellCooldownMap();
                    for (SpellCooldowns::const_iterator itr = cm.begin(); itr != cm.end();)
                    {
                        SpellEntry const *spellInfo = sSpellStore.LookupEntry(itr->first);

                        if (spellInfo->SpellFamilyName == SPELLFAMILY_MAGE &&
                            (GetSpellSchoolMask(spellInfo) & SPELL_SCHOOL_MASK_FROST) &&
                            spellInfo->Id != 11958 && GetSpellRecoveryTime(spellInfo) > 0)
                        {
                            ((Player*)m_caster)->RemoveSpellCooldown((itr++)->first, true);
                        }
                        else
                            ++itr;
                    }
                    return;
                }
                case 31687:                                 // Summon Water Elemental
                {
                    if (m_caster->HasAura(70937))           // Glyph of Eternal Water (permanent limited by known spells version)
                        m_caster->CastSpell(m_caster, 70908, true);
                    else                                    // temporary version
                        m_caster->CastSpell(m_caster, 70907, true);

                    return;
                }
                case 32826:                                 // Polymorph Cast Visual
                {
                    if (unitTarget && unitTarget->GetTypeId() == TYPEID_UNIT)
                    {
                        //Polymorph Cast Visual Rank 1
                        const uint32 spell_list[6] =
                        {
                            32813,                          // Squirrel Form
                            32816,                          // Giraffe Form
                            32817,                          // Serpent Form
                            32818,                          // Dragonhawk Form
                            32819,                          // Worgen Form
                            32820                           // Sheep Form
                        };
                        unitTarget->CastSpell( unitTarget, spell_list[urand(0, 5)], true);
                    }
                    return;
                }


            }

            // Conjure Mana Gem
            if (eff_idx == EFFECT_INDEX_1 && m_spellInfo->Effect[EFFECT_INDEX_0] == SPELL_EFFECT_CREATE_ITEM)
            {
                if (m_caster->GetTypeId()!=TYPEID_PLAYER)
                    return;

                // checked in create item check, avoid unexpected
                if (Item* item = ((Player*)m_caster)->GetItemByLimitedCategory(ITEM_LIMIT_CATEGORY_MANA_GEM))
                    if (item->HasMaxCharges())
                        return;

                unitTarget->CastSpell( unitTarget, m_spellInfo->CalculateSimpleValue(eff_idx), true, m_CastItem);
                return;
            }
            break;
        }
        case SPELLFAMILY_WARRIOR:
        {
            // Charge
            if ((m_spellInfo->SpellFamilyFlags & UI64LIT(0x1)) && m_spellInfo->SpellVisual[0] == 867)
            {
                int32 chargeBasePoints0 = damage;
                m_caster->CastCustomSpell(m_caster, 34846, &chargeBasePoints0, NULL, NULL, true);
                return;
            }
            // Execute
            if (m_spellInfo->SpellFamilyFlags & UI64LIT(0x20000000))
            {
                if (!unitTarget)
                    return;

                uint32 rage = m_caster->GetPower(POWER_RAGE);

                // up to max 30 rage cost
                if (rage > 300)
                    rage = 300;

                // Glyph of Execution bonus
                uint32 rage_modified = rage;

                if (Aura *aura = m_caster->GetDummyAura(58367))
                    rage_modified +=  aura->GetModifier()->m_amount*10;

                int32 basePoints0 = damage+int32(rage_modified * m_spellInfo->DmgMultiplier[eff_idx] +
                                                 m_caster->GetTotalAttackPowerValue(BASE_ATTACK)*0.2f);

                m_caster->CastCustomSpell(unitTarget, 20647, &basePoints0, NULL, NULL, true, 0);

                // Sudden Death
                if (m_caster->HasAura(52437))
                {
                    Unit::AuraList const& auras = m_caster->GetAurasByType(SPELL_AURA_PROC_TRIGGER_SPELL);
                    for (Unit::AuraList::const_iterator itr = auras.begin(); itr != auras.end(); ++itr)
                    {
                        // Only Sudden Death have this SpellIconID with SPELL_AURA_PROC_TRIGGER_SPELL
                        if ((*itr)->GetSpellProto()->SpellIconID == 1989)
                        {
                            // saved rage top stored in next affect
                            uint32 lastrage = (*itr)->GetSpellProto()->CalculateSimpleValue(EFFECT_INDEX_1)*10;
                            if(lastrage < rage)
                                rage -= lastrage;
                            break;
                        }
                    }
                }

                m_caster->SetPower(POWER_RAGE,m_caster->GetPower(POWER_RAGE)-rage);
                return;
            }
            // Slam
            if (m_spellInfo->SpellFamilyFlags & UI64LIT(0x0000000000200000))
            {
                if(!unitTarget)
                    return;

                // dummy cast itself ignored by client in logs
                m_caster->CastCustomSpell(unitTarget,50782,&damage,NULL,NULL,true);
                return;
            }
            // Concussion Blow
            if (m_spellInfo->SpellFamilyFlags & UI64LIT(0x0000000004000000))
            {
                m_damage+= uint32(damage * m_caster->GetTotalAttackPowerValue(BASE_ATTACK) / 100);
                return;
            }

            switch(m_spellInfo->Id)
            {
                // Warrior's Wrath
                case 21977:
                {
                    if (!unitTarget)
                        return;
                    m_caster->CastSpell(unitTarget, 21887, true);// spell mod
                    return;
                }
                // Last Stand
                case 12975:
                {
                    int32 healthModSpellBasePoints0 = int32(m_caster->GetMaxHealth()*0.3);
                    m_caster->CastCustomSpell(m_caster, 12976, &healthModSpellBasePoints0, NULL, NULL, true, NULL);
                    return;
                }
                // Bloodthirst
                case 23881:
                {
                    m_caster->CastCustomSpell(unitTarget, 23885, &damage, NULL, NULL, true, NULL);
                    return;
                }
            }
            break;
        }
        case SPELLFAMILY_WARLOCK:
        {
            // Life Tap
            if (m_spellInfo->SpellFamilyFlags & UI64LIT(0x0000000000040000))
            {
                if (unitTarget && (int32(unitTarget->GetHealth()) > damage))
                {
                    // Shouldn't Appear in Combat Log
                    unitTarget->ModifyHealth(-damage);

                    int32 spell_power = m_caster->SpellBaseDamageBonusDone(GetSpellSchoolMask(m_spellInfo));
                    int32 mana = damage + spell_power / 2;

                    // Improved Life Tap mod
                    Unit::AuraList const& auraDummy = m_caster->GetAurasByType(SPELL_AURA_DUMMY);
                    for(Unit::AuraList::const_iterator itr = auraDummy.begin(); itr != auraDummy.end(); ++itr)
                        if((*itr)->GetSpellProto()->SpellFamilyName==SPELLFAMILY_WARLOCK && (*itr)->GetSpellProto()->SpellIconID == 208)
                            mana = ((*itr)->GetModifier()->m_amount + 100)* mana / 100;

                    m_caster->CastCustomSpell(unitTarget, 31818, &mana, NULL, NULL, true);

                    // Mana Feed
                    int32 manaFeedVal = 0;
                    Unit::AuraList const& mod = m_caster->GetAurasByType(SPELL_AURA_ADD_FLAT_MODIFIER);
                    for(Unit::AuraList::const_iterator itr = mod.begin(); itr != mod.end(); ++itr)
                    {
                        if((*itr)->GetSpellProto()->SpellFamilyName==SPELLFAMILY_WARLOCK && (*itr)->GetSpellProto()->SpellIconID == 1982)
                            manaFeedVal+= (*itr)->GetModifier()->m_amount;
                    }
                    if (manaFeedVal > 0)
                    {
                        manaFeedVal = manaFeedVal * mana / 100;
                        m_caster->CastCustomSpell(m_caster, 32553, &manaFeedVal, NULL, NULL, true, NULL);
                    }
                }
                else
                    SendCastResult(SPELL_FAILED_FIZZLE);

                return;
            }
            break;
        }
        case SPELLFAMILY_PRIEST:
        {
            // Penance
            if (m_spellInfo->SpellFamilyFlags & UI64LIT(0x0080000000000000))
            {
                if (!unitTarget)
                    return;

                int hurt = 0;
                int heal = 0;
                switch(m_spellInfo->Id)
                {
                    case 47540: hurt = 47758; heal = 47757; break;
                    case 53005: hurt = 53001; heal = 52986; break;
                    case 53006: hurt = 53002; heal = 52987; break;
                    case 53007: hurt = 53003; heal = 52988; break;
                    default:
                        sLog.outError("Spell::EffectDummy: Spell %u Penance need set correct heal/damage spell", m_spellInfo->Id);
                        return;
                }

                // prevent interrupted message for main spell
                finish(true);

                // replace cast by selected spell, this also make it interruptible including target death case
                if (m_caster->IsFriendlyTo(unitTarget))
                    m_caster->CastSpell(unitTarget, heal, false);
                else
                    m_caster->CastSpell(unitTarget, hurt, false);

                return;
            }
            break;
        }
        case SPELLFAMILY_DRUID:
        {
            // Starfall
            if (m_spellInfo->SpellFamilyFlags2 & 0x00000100)
            {
                //Shapeshifting into an animal form or mounting cancels the effect.
                if(m_caster->GetCreatureType() == CREATURE_TYPE_BEAST || m_caster->IsMounted())
                {
                    if(m_triggeredByAuraSpell)
                        m_caster->RemoveAurasDueToSpell(m_triggeredByAuraSpell->Id);
                    return;
                }

                //Any effect which causes you to lose control of your character will supress the starfall effect.
                if (m_caster->hasUnitState(UNIT_STAT_NO_FREE_MOVE))
                    return;

                switch(m_spellInfo->Id)
                {
                    case 50286: m_caster->CastSpell(unitTarget, 50288, true); return;
                    case 53196: m_caster->CastSpell(unitTarget, 53191, true); return;
                    case 53197: m_caster->CastSpell(unitTarget, 53194, true); return;
                    case 53198: m_caster->CastSpell(unitTarget, 53195, true); return;
                    default:
                        sLog.outError("Spell::EffectDummy: Unhandeled Starfall spell rank %u",m_spellInfo->Id);
                        return;
                }
            }
            break;
        }
        case SPELLFAMILY_ROGUE:
        {
            switch(m_spellInfo->Id)
            {
                case 5938:                                  // Shiv
                {
                    if (m_caster->GetTypeId() != TYPEID_PLAYER)
                        return;

                    Player *pCaster = ((Player*)m_caster);

                    Item *item = pCaster->GetWeaponForAttack(OFF_ATTACK);
                    if (!item)
                        return;

                    // all poison enchantments is temporary
                    uint32 enchant_id = item->GetEnchantmentId(TEMP_ENCHANTMENT_SLOT);
                    if (!enchant_id)
                        return;

                    SpellItemEnchantmentEntry const *pEnchant = sSpellItemEnchantmentStore.LookupEntry(enchant_id);
                    if (!pEnchant)
                        return;

                    for (int s = 0; s < 3; ++s)
                    {
                        if (pEnchant->type[s]!=ITEM_ENCHANTMENT_TYPE_COMBAT_SPELL)
                            continue;

                        SpellEntry const* combatEntry = sSpellStore.LookupEntry(pEnchant->spellid[s]);
                        if (!combatEntry || combatEntry->Dispel != DISPEL_POISON)
                            continue;

                        m_caster->CastSpell(unitTarget, combatEntry, true, item);
                    }

                    m_caster->CastSpell(unitTarget, 5940, true);
                    return;
                }
                case 14185:                                 // Preparation
                {
                    if (m_caster->GetTypeId()!=TYPEID_PLAYER)
                        return;

                    //immediately finishes the cooldown on certain Rogue abilities
                    const SpellCooldowns& cm = ((Player *)m_caster)->GetSpellCooldownMap();
                    for (SpellCooldowns::const_iterator itr = cm.begin(); itr != cm.end();)
                    {
                        SpellEntry const *spellInfo = sSpellStore.LookupEntry(itr->first);

                        if (spellInfo->SpellFamilyName == SPELLFAMILY_ROGUE && (spellInfo->SpellFamilyFlags & UI64LIT(0x0000024000000860)))
                            ((Player*)m_caster)->RemoveSpellCooldown((itr++)->first,true);
                        // Glyph of Preparation
                        else if ((spellInfo->SpellFamilyName == SPELLFAMILY_ROGUE && (spellInfo->SpellFamilyFlags & 0x40000010 || spellInfo->Id == 51722)) && m_caster->HasAura(56819))
                            ((Player*)m_caster)->RemoveSpellCooldown((itr++)->first,true);
                        else
                            ++itr;
                    }
                    return;
                }
                case 31231:                                 // Cheat Death
                {
                    m_caster->CastSpell(m_caster, 45182, true);
                    return;
                }
                case 51662:                                 // Hunger for Blood
                {
                    m_caster->CastSpell(m_caster, 63848, true);
                    return;
                }
                case 51690:                                 // Killing Spree
                {
                    m_caster->CastSpell(m_caster, 61851, true);
                    return;
                }
            }
            break;
        }
        case SPELLFAMILY_HUNTER:
        {
            // Steady Shot
            if (m_spellInfo->SpellFamilyFlags & UI64LIT(0x100000000))
            {
                if (!unitTarget || !unitTarget->isAlive())
                    return;

                bool found = false;

                // check dazed affect
                Unit::AuraList const& decSpeedList = unitTarget->GetAurasByType(SPELL_AURA_MOD_DECREASE_SPEED);
                for(Unit::AuraList::const_iterator iter = decSpeedList.begin(); iter != decSpeedList.end(); ++iter)
                {
                    if ((*iter)->GetSpellProto()->SpellIconID==15 && (*iter)->GetSpellProto()->Dispel==0)
                    {
                        found = true;
                        break;
                    }
                }

                if (found)
                    m_damage+= damage;
                return;
            }

            // Disengage
            if (m_spellInfo->SpellFamilyFlags & UI64LIT(0x0000400000000000))
            {
                Unit* target = unitTarget;
                uint32 spellid;
                switch(m_spellInfo->Id)
                {
                    case 57635: spellid = 57636; break;     // one from creature cases
                    case 61507: spellid = 61508; break;     // one from creature cases
                    default:
                        sLog.outError("Spell %u not handled propertly in EffectDummy(Disengage)",m_spellInfo->Id);
                        return;
                }
                if (!target || !target->isAlive())
                    return;
                m_caster->CastSpell(target,spellid,true,NULL);
            }

            switch(m_spellInfo->Id)
            {
                case 23989:                                 // Readiness talent
                {
                    if (m_caster->GetTypeId()!=TYPEID_PLAYER)
                        return;

                    //immediately finishes the cooldown for hunter abilities
                    const SpellCooldowns& cm = ((Player*)m_caster)->GetSpellCooldownMap();
                    for (SpellCooldowns::const_iterator itr = cm.begin(); itr != cm.end();)
                    {
                        SpellEntry const *spellInfo = sSpellStore.LookupEntry(itr->first);

                        if (spellInfo->SpellFamilyName == SPELLFAMILY_HUNTER && spellInfo->Id != 23989 && GetSpellRecoveryTime(spellInfo) > 0 )
                            ((Player*)m_caster)->RemoveSpellCooldown((itr++)->first,true);
                        else
                            ++itr;
                    }
                    return;
                }
                case 37506:                                 // Scatter Shot
                {
                    if (m_caster->GetTypeId()!=TYPEID_PLAYER)
                        return;

                    // break Auto Shot and autohit
                    m_caster->InterruptSpell(CURRENT_AUTOREPEAT_SPELL);
                    m_caster->AttackStop();
                    ((Player*)m_caster)->SendAttackSwingCancelAttack();
                    return;
                }
                // Last Stand
                case 53478:
                {
                    if (!unitTarget)
                        return;
                    int32 healthModSpellBasePoints0 = int32(unitTarget->GetMaxHealth() * 0.3);
                    unitTarget->CastCustomSpell(unitTarget, 53479, &healthModSpellBasePoints0, NULL, NULL, true, NULL);
                    return;
                }
                // Master's Call
                case 53271:
                {
                    Pet* pet = m_caster->GetPet();
                    if (!pet || !unitTarget)
                        return;

                    pet->CastSpell(unitTarget, m_spellInfo->CalculateSimpleValue(eff_idx), true);
                    return;
                }
            }
            break;
        }
        case SPELLFAMILY_PALADIN:
        {
            switch(m_spellInfo->SpellIconID)
            {
                case 156:                                   // Holy Shock
                {
                    if (!unitTarget)
                        return;

                    int hurt = 0;
                    int heal = 0;

                    switch(m_spellInfo->Id)
                    {
                        case 20473: hurt = 25912; heal = 25914; break;
                        case 20929: hurt = 25911; heal = 25913; break;
                        case 20930: hurt = 25902; heal = 25903; break;
                        case 27174: hurt = 27176; heal = 27175; break;
                        case 33072: hurt = 33073; heal = 33074; break;
                        case 48824: hurt = 48822; heal = 48820; break;
                        case 48825: hurt = 48823; heal = 48821; break;
                        default:
                            sLog.outError("Spell::EffectDummy: Spell %u not handled in HS",m_spellInfo->Id);
                            return;
                    }

                    if (m_caster->IsFriendlyTo(unitTarget))
                        m_caster->CastSpell(unitTarget, heal, true);
                    else
                        m_caster->CastSpell(unitTarget, hurt, true);

                    return;
                }
                case 561:                                   // Judgement of command
                {
                    if (!unitTarget)
                        return;

                    uint32 spell_id = m_currentBasePoints[eff_idx];
                    SpellEntry const* spell_proto = sSpellStore.LookupEntry(spell_id);
                    if (!spell_proto)
                        return;

                    m_caster->CastSpell(unitTarget, spell_proto, true, NULL);
                    return;
                }
            }

            switch(m_spellInfo->Id)
            {
                case 31789:                                 // Righteous Defense (step 1)
                {
                    if (m_caster->GetTypeId() != TYPEID_PLAYER)
                    {
                        SendCastResult(SPELL_FAILED_TARGET_AFFECTING_COMBAT);
                        return;
                    }

                    // 31989 -> dummy effect (step 1) + dummy effect (step 2) -> 31709 (taunt like spell for each target)
                    Unit* friendTarget = !unitTarget || unitTarget->IsFriendlyTo(m_caster) ? unitTarget : unitTarget->getVictim();
                    if (friendTarget)
                    {
                        Player* player = friendTarget->GetCharmerOrOwnerPlayerOrPlayerItself();
                        if (!player || !player->IsInSameRaidWith((Player*)m_caster))
                            friendTarget = NULL;
                    }

                    // non-standard cast requirement check
                    if (!friendTarget || friendTarget->getAttackers().empty())
                    {
                        ((Player*)m_caster)->RemoveSpellCooldown(m_spellInfo->Id,true);
                        SendCastResult(SPELL_FAILED_TARGET_AFFECTING_COMBAT);
                        return;
                    }

                    // Righteous Defense (step 2) (in old version 31980 dummy effect)
                    // Clear targets for eff 1
                    for(TargetList::iterator ihit = m_UniqueTargetInfo.begin(); ihit != m_UniqueTargetInfo.end(); ++ihit)
                        ihit->effectMask &= ~(1<<1);

                    // not empty (checked), copy
                    Unit::AttackerSet attackers = friendTarget->getAttackers();

                    // selected from list 3
                    for(uint32 i = 0; i < std::min(size_t(3),attackers.size()); ++i)
                    {
                        Unit::AttackerSet::iterator aItr = attackers.begin();
                        std::advance(aItr, rand() % attackers.size());
                        AddUnitTarget((*aItr), EFFECT_INDEX_1);
                        attackers.erase(aItr);
                    }

                    // now let next effect cast spell at each target.
                    return;
                }
                case 37877:                                 // Blessing of Faith
                {
                    if (!unitTarget)
                        return;

                    uint32 spell_id = 0;
                    switch(unitTarget->getClass())
                    {
                        case CLASS_DRUID:   spell_id = 37878; break;
                        case CLASS_PALADIN: spell_id = 37879; break;
                        case CLASS_PRIEST:  spell_id = 37880; break;
                        case CLASS_SHAMAN:  spell_id = 37881; break;
                        default: return;                    // ignore for not healing classes
                    }

                    m_caster->CastSpell(m_caster, spell_id, true);
                    return;
                }
            }
            break;
        }
        case SPELLFAMILY_SHAMAN:
        {
            // Cleansing Totem
            if ((m_spellInfo->SpellFamilyFlags & UI64LIT(0x0000000004000000)) && m_spellInfo->SpellIconID==1673)
            {
                if (unitTarget)
                    m_caster->CastSpell(unitTarget, 52025, true);
                return;
            }
            // Healing Stream Totem
            if (m_spellInfo->SpellFamilyFlags & UI64LIT(0x0000000000002000))
            {
                if (unitTarget)
                {
                    if (Unit *owner = m_caster->GetOwner())
                    {
                        // spell have SPELL_DAMAGE_CLASS_NONE and not get bonuses from owner, use main spell for bonuses
                        if (m_triggeredBySpellInfo)
                        {
                            damage = int32(owner->SpellHealingBonusDone(unitTarget, m_triggeredBySpellInfo, damage, HEAL));
                            damage = int32(unitTarget->SpellHealingBonusTaken(owner, m_triggeredBySpellInfo, damage, HEAL));
                        }

                        // Restorative Totems
                        Unit::AuraList const& mDummyAuras = owner->GetAurasByType(SPELL_AURA_DUMMY);
                        for(Unit::AuraList::const_iterator i = mDummyAuras.begin(); i != mDummyAuras.end(); ++i)
                            // only its have dummy with specific icon
                            if ((*i)->GetSpellProto()->SpellFamilyName == SPELLFAMILY_SHAMAN && (*i)->GetSpellProto()->SpellIconID == 338)
                                damage += (*i)->GetModifier()->m_amount * damage / 100;

                        // Glyph of Healing Stream Totem
                        if (Aura *dummy = owner->GetDummyAura(55456))
                            damage += dummy->GetModifier()->m_amount * damage / 100;
                    }
                    m_caster->CastCustomSpell(unitTarget, 52042, &damage, NULL, NULL, true, 0, 0, m_originalCasterGUID);
                }
                return;
            }
            // Mana Spring Totem
            if (m_spellInfo->SpellFamilyFlags & UI64LIT(0x0000000000004000))
            {
                if (!unitTarget || unitTarget->getPowerType()!=POWER_MANA)
                    return;
                m_caster->CastCustomSpell(unitTarget, 52032, &damage, 0, 0, true, 0, 0, m_originalCasterGUID);
                return;
            }
            // Flametongue Weapon Proc, Ranks
            if (m_spellInfo->SpellFamilyFlags & UI64LIT(0x0000000000200000))
            {
                if (!m_CastItem)
                {
                    sLog.outError("Spell::EffectDummy: spell %i requires cast Item", m_spellInfo->Id);
                    return;
                }
                // found spelldamage coefficients of 0.381% per 0.1 speed and 15.244 per 4.0 speed
                // but own calculation say 0.385 gives at most one point difference to published values
                int32 spellDamage = m_caster->SpellBaseDamageBonusDone(GetSpellSchoolMask(m_spellInfo));
                float weaponSpeed = (1.0f/IN_MILLISECONDS) * m_CastItem->GetProto()->Delay;
                int32 totalDamage = int32((damage + 3.85f * spellDamage) * 0.01 * weaponSpeed);

                m_caster->CastCustomSpell(unitTarget, 10444, &totalDamage, NULL, NULL, true, m_CastItem);
                return;
            }
            if (m_spellInfo->Id == 39610)                   // Mana Tide Totem effect
            {
                if (!unitTarget || unitTarget->getPowerType() != POWER_MANA)
                    return;
                // Glyph of Mana Tide
                if (Unit *owner = m_caster->GetOwner())
                    if (Aura *dummy = owner->GetDummyAura(55441))
                        damage+=dummy->GetModifier()->m_amount;
                // Regenerate 6% of Total Mana Every 3 secs
                int32 EffectBasePoints0 = unitTarget->GetMaxPower(POWER_MANA)  * damage / 100;
                m_caster->CastCustomSpell(unitTarget, 39609, &EffectBasePoints0, NULL, NULL, true, NULL, NULL, m_originalCasterGUID);
                return;
            }
            // Lava Lash
            if (m_spellInfo->SpellFamilyFlags2 & 0x00000004)
            {
                if (m_caster->GetTypeId()!=TYPEID_PLAYER)
                    return;
                Item *item = ((Player*)m_caster)->GetItemByPos(INVENTORY_SLOT_BAG_0, EQUIPMENT_SLOT_OFFHAND);
                if (item)
                {
                    // Damage is increased if your off-hand weapon is enchanted with Flametongue.
                    Unit::AuraList const& auraDummy = m_caster->GetAurasByType(SPELL_AURA_DUMMY);
                    for(Unit::AuraList::const_iterator itr = auraDummy.begin(); itr != auraDummy.end(); ++itr)
                    {
                        if ((*itr)->GetSpellProto()->SpellFamilyName==SPELLFAMILY_SHAMAN &&
                            ((*itr)->GetSpellProto()->SpellFamilyFlags & UI64LIT(0x0000000000200000)) &&
                            (*itr)->GetCastItemGuid() == item->GetObjectGuid())
                        {
                            m_damage += m_damage * damage / 100;
                            return;
                        }
                    }
                }
                return;
            }
            // Fire Nova
            if (m_spellInfo->SpellIconID == 33)
            {
                // fire totems slot
                Totem* totem = m_caster->GetTotem(TOTEM_SLOT_FIRE);
                if (!totem)
                    return;

                uint32 triggered_spell_id;
                switch(m_spellInfo->Id)
                {
                    case 1535:  triggered_spell_id = 8349;  break;
                    case 8498:  triggered_spell_id = 8502;  break;
                    case 8499:  triggered_spell_id = 8503;  break;
                    case 11314: triggered_spell_id = 11306; break;
                    case 11315: triggered_spell_id = 11307; break;
                    case 25546: triggered_spell_id = 25535; break;
                    case 25547: triggered_spell_id = 25537; break;
                    case 61649: triggered_spell_id = 61650; break;
                    case 61657: triggered_spell_id = 61654; break;
                    default: return;
                }

                totem->CastSpell(totem, triggered_spell_id, true, NULL, NULL, m_caster->GetGUID());

                // Fire Nova Visual
                totem->CastSpell(totem, 19823, true, NULL, NULL, m_caster->GetGUID());
                return;
            }
            break;
        }
        case SPELLFAMILY_DEATHKNIGHT:
        {
            // Corpse Explosion
            if(m_spellInfo->SpellIconID == 1737)
            {
                // Living ghoul as a target
                if (unitTarget->GetEntry() == 26125 && unitTarget->isAlive())
                {
                    int32 bp = unitTarget->GetMaxHealth()*0.25f;
                    unitTarget->CastCustomSpell(unitTarget,47496,&bp,NULL,NULL,true);
                }
                else
                    return;
            }
            // Death Coil
            if (m_spellInfo->SpellFamilyFlags & UI64LIT(0x002000))
            {
                if (m_caster->IsFriendlyTo(unitTarget))
                {
                    if (!unitTarget || unitTarget->GetCreatureType() != CREATURE_TYPE_UNDEAD)
                        return;

                    int32 bp = int32(damage * 1.5f);
                    m_caster->CastCustomSpell(unitTarget, 47633, &bp, NULL, NULL, true);
                }
                else
                {
                    int32 bp = m_caster->SpellDamageBonusDone(unitTarget, m_spellInfo, uint32(damage), SPELL_DIRECT_DAMAGE);
                          bp = unitTarget->SpellDamageBonusTaken(m_caster, m_spellInfo, uint32(bp), SPELL_DIRECT_DAMAGE);
                    m_caster->CastCustomSpell(unitTarget, 47632, &bp, NULL, NULL, true);
                }
                return;
            }
            // Hungering Cold
            else if (m_spellInfo->SpellFamilyFlags & UI64LIT(0x0000100000000000))
            {
                m_caster->CastSpell(m_caster, 51209, true);
                return;
            }
            // Death Strike
            else if (m_spellInfo->SpellFamilyFlags & UI64LIT(0x0000000000000010))
            {
                uint32 count = 0;
                Unit::SpellAuraHolderMap const& auras = unitTarget->GetSpellAuraHolderMap();
                for(Unit::SpellAuraHolderMap::const_iterator itr = auras.begin(); itr!=auras.end(); ++itr)
                {
                    if (itr->second->GetSpellProto()->Dispel == DISPEL_DISEASE &&
                        itr->second->GetCasterGuid() == m_caster->GetObjectGuid())
                    {
                        ++count;
                        // max. 15%
                        if (count == 3)
                            break;
                    }
                }

                int32 bp = int32(count * m_caster->GetMaxHealth() * m_spellInfo->DmgMultiplier[EFFECT_INDEX_0] / 100);

                // Improved Death Strike (percent stored in nonexistent EFFECT_INDEX_2 effect base points)
                Unit::AuraList const& auraMod = m_caster->GetAurasByType(SPELL_AURA_ADD_FLAT_MODIFIER);
                for(Unit::AuraList::const_iterator iter = auraMod.begin(); iter != auraMod.end(); ++iter)
                {
                    // only required spell have spellicon for SPELL_AURA_ADD_FLAT_MODIFIER
                    if ((*iter)->GetSpellProto()->SpellIconID == 2751 && (*iter)->GetSpellProto()->SpellFamilyName == SPELLFAMILY_DEATHKNIGHT)
                    {
                        bp += (*iter)->GetSpellProto()->CalculateSimpleValue(EFFECT_INDEX_2) * bp / 100;
                        break;
                    }
                }

                m_caster->CastCustomSpell(m_caster, 45470, &bp, NULL, NULL, true);
                return;
            }
            // Death Grip
            else if (m_spellInfo->Id == 49576)
            {
                if (!unitTarget)
                    return;

                m_caster->CastSpell(unitTarget, 49560, true);
                return;
            }
            else if (m_spellInfo->Id == 49560)
            {
                if (!unitTarget)
                    return;

                uint32 spellId = m_spellInfo->CalculateSimpleValue(EFFECT_INDEX_0);
                unitTarget->CastSpell(m_caster->GetPositionX(), m_caster->GetPositionY(), m_caster->GetPositionZ(), spellId, true);
                return;
            }
            // Obliterate
            else if (m_spellInfo->SpellFamilyFlags & UI64LIT(0x0002000000000000))
            {
                // search for Annihilation
                Unit::AuraList const& dummyList = m_caster->GetAurasByType(SPELL_AURA_DUMMY);
                for (Unit::AuraList::const_iterator itr = dummyList.begin(); itr != dummyList.end(); ++itr)
                {
                    if ((*itr)->GetSpellProto()->SpellFamilyName == SPELLFAMILY_DEATHKNIGHT && (*itr)->GetSpellProto()->SpellIconID == 2710)
                    {
                        if (roll_chance_i((*itr)->GetModifier()->m_amount)) // don't consume if found
                            return;
                        else
                            break;
                    }
                }

                // consume diseases
                unitTarget->RemoveAurasWithDispelType(DISPEL_DISEASE, m_caster->GetGUID());
            }
            break;
        }
    }

    // pet auras
    if (PetAura const* petSpell = sSpellMgr.GetPetAura(m_spellInfo->Id, eff_idx))
    {
        m_caster->AddPetAura(petSpell);
        return;
    }

    // Script based implementation. Must be used only for not good for implementation in core spell effects
    // So called only for not processed cases
    if (gameObjTarget)
        sScriptMgr.OnEffectDummy(m_caster, m_spellInfo->Id, eff_idx, gameObjTarget);
    else if (unitTarget && unitTarget->GetTypeId() == TYPEID_UNIT)
        sScriptMgr.OnEffectDummy(m_caster, m_spellInfo->Id, eff_idx, (Creature*)unitTarget);
    else if (itemTarget)
        sScriptMgr.OnEffectDummy(m_caster, m_spellInfo->Id, eff_idx, itemTarget);
}

void Spell::EffectTriggerSpellWithValue(SpellEffectIndex eff_idx)
{
    uint32 triggered_spell_id = m_spellInfo->EffectTriggerSpell[eff_idx];

    // normal case
    SpellEntry const *spellInfo = sSpellStore.LookupEntry( triggered_spell_id );

    if(!spellInfo)
    {
        sLog.outError("EffectTriggerSpellWithValue of spell %u: triggering unknown spell id %i", m_spellInfo->Id,triggered_spell_id);
        return;
    }

    int32 bp = damage;
    m_caster->CastCustomSpell(unitTarget,triggered_spell_id,&bp,&bp,&bp,true,NULL,NULL,m_originalCasterGUID);
}

void Spell::EffectTriggerRitualOfSummoning(SpellEffectIndex eff_idx)
{
    uint32 triggered_spell_id = m_spellInfo->EffectTriggerSpell[eff_idx];
    SpellEntry const *spellInfo = sSpellStore.LookupEntry( triggered_spell_id );

    if(!spellInfo)
    {
        sLog.outError("EffectTriggerRitualOfSummoning of spell %u: triggering unknown spell id %i", m_spellInfo->Id,triggered_spell_id);
        return;
    }

    finish();

    m_caster->CastSpell(unitTarget,spellInfo,false);
}

void Spell::EffectClearQuest(SpellEffectIndex eff_idx)
{
    if (m_caster->GetTypeId() != TYPEID_PLAYER)
        return;

    Player *player = (Player*)m_caster;

    uint32 quest_id = m_spellInfo->EffectMiscValue[eff_idx];

    if (!sObjectMgr.GetQuestTemplate(quest_id))
    {
        sLog.outError("Spell::EffectClearQuest spell entry %u attempt clear quest entry %u but this quest does not exist.", m_spellInfo->Id, quest_id);
        return;
    }

    // remove quest possibly in quest log (is that expected?)
    for(uint16 slot = 0; slot < MAX_QUEST_LOG_SIZE; ++slot)
    {
        uint32 quest = player->GetQuestSlotQuestId(slot);

        if (quest == quest_id)
        {
            player->SetQuestSlot(slot, 0);
            // ignore unequippable quest items in this case, it will still be equipped
            player->TakeQuestSourceItem(quest_id, false);
        }
    }

    player->SetQuestStatus(quest_id, QUEST_STATUS_NONE);
    player->getQuestStatusMap()[quest_id].m_rewarded = false;
}

void Spell::EffectForceCast(SpellEffectIndex eff_idx)
{
    if( !unitTarget )
        return;

    uint32 triggered_spell_id = m_spellInfo->EffectTriggerSpell[eff_idx];

    // normal case
    SpellEntry const *spellInfo = sSpellStore.LookupEntry( triggered_spell_id );

    if(!spellInfo)
    {
        sLog.outError("EffectForceCast of spell %u: triggering unknown spell id %i", m_spellInfo->Id,triggered_spell_id);
        return;
    }

    unitTarget->CastSpell(unitTarget, spellInfo, true, NULL, NULL, m_originalCasterGUID);
}

void Spell::EffectTriggerSpell(SpellEffectIndex effIndex)
{
    // only unit case known
    if (!unitTarget)
    {
        if(gameObjTarget || itemTarget)
            sLog.outError("Spell::EffectTriggerSpell (Spell: %u): Unsupported non-unit case!",m_spellInfo->Id);
        return;
    }

    uint32 triggered_spell_id = m_spellInfo->EffectTriggerSpell[effIndex];

    // special cases
    switch(triggered_spell_id)
    {
        // Vanish (not exist)
        case 18461:
        {
            unitTarget->RemoveSpellsCausingAura(SPELL_AURA_MOD_ROOT);
            unitTarget->RemoveSpellsCausingAura(SPELL_AURA_MOD_DECREASE_SPEED);
            unitTarget->RemoveSpellsCausingAura(SPELL_AURA_MOD_STALKED);

            // if this spell is given to NPC it must handle rest by it's own AI
            if (unitTarget->GetTypeId() != TYPEID_PLAYER)
                return;

            uint32 spellId = 1784;
            // reset cooldown on it if needed
            if (((Player*)unitTarget)->HasSpellCooldown(spellId))
                ((Player*)unitTarget)->RemoveSpellCooldown(spellId);

            m_caster->CastSpell(unitTarget, spellId, true);
            return;
        }
        // just skip
        case 23770:                                         // Sayge's Dark Fortune of *
            // not exist, common cooldown can be implemented in scripts if need.
            return;
        // Brittle Armor - (need add max stack of 24575 Brittle Armor)
        case 29284:
            m_caster->CastSpell(unitTarget, 24575, true, m_CastItem, NULL, m_originalCasterGUID);
            return;
        // Mercurial Shield - (need add max stack of 26464 Mercurial Shield)
        case 29286:
            m_caster->CastSpell(unitTarget, 26464, true, m_CastItem, NULL, m_originalCasterGUID);
            return;
        // Righteous Defense
        case 31980:
        {
            m_caster->CastSpell(unitTarget, 31790, true, m_CastItem, NULL, m_originalCasterGUID);
            return;
        }
        // Cloak of Shadows
        case 35729:
        {
            Unit::SpellAuraHolderMap& Auras = unitTarget->GetSpellAuraHolderMap();
            for(Unit::SpellAuraHolderMap::iterator iter = Auras.begin(); iter != Auras.end(); ++iter)
            {
                // Remove all harmful spells on you except positive/passive/physical auras
                if (!iter->second->IsPositive() &&
                    !iter->second->IsPassive() &&
                    !iter->second->IsDeathPersistent() &&
                    (GetSpellSchoolMask(iter->second->GetSpellProto()) & SPELL_SCHOOL_MASK_NORMAL) == 0)
                {
                    m_caster->RemoveAurasDueToSpell(iter->second->GetSpellProto()->Id);
                    iter = Auras.begin();
                }
            }
            return;
        }
        // Priest Shadowfiend (34433) need apply mana gain trigger aura on pet
        case 41967:
        {
            if (Unit *pet = unitTarget->GetPet())
                pet->CastSpell(pet, 28305, true);
            return;
        }
        // Glyph of Mirror Image
        case 58832:
        {
            if (m_caster->HasAura(63093))
                m_caster->CastSpell(m_caster, 65047, true); // Mirror Image
            break;
        }
        // Empower Rune Weapon
        case 53258:
        {
            // remove cooldown of frost/death, undead/blood activated in main spell
            if (unitTarget->GetTypeId() == TYPEID_PLAYER)
            {
                bool res1 = ((Player*)unitTarget)->ActivateRunes(RUNE_FROST, 2);
                bool res2 = ((Player*)unitTarget)->ActivateRunes(RUNE_DEATH, 2);
                if (res1 || res2)
                    ((Player*)unitTarget)->ResyncRunes();
            }
            return;
        }
    }

    // normal case
    SpellEntry const *spellInfo = sSpellStore.LookupEntry( triggered_spell_id );
    if (!spellInfo)
    {
        sLog.outError("EffectTriggerSpell of spell %u: triggering unknown spell id %i", m_spellInfo->Id,triggered_spell_id);
        return;
    }

    // select formal caster for triggered spell
    Unit* caster = m_caster;

    // some triggered spells require specific equipment
    if (spellInfo->EquippedItemClass >=0 && m_caster->GetTypeId()==TYPEID_PLAYER)
    {
        // main hand weapon required
        if (spellInfo->AttributesEx3 & SPELL_ATTR_EX3_MAIN_HAND)
        {
            Item* item = ((Player*)m_caster)->GetWeaponForAttack(BASE_ATTACK, true, false);

            // skip spell if no weapon in slot or broken
            if (!item)
                return;

            // skip spell if weapon not fit to triggered spell
            if (!item->IsFitToSpellRequirements(spellInfo))
                return;
        }

        // offhand hand weapon required
        if (spellInfo->AttributesEx3 & SPELL_ATTR_EX3_REQ_OFFHAND)
        {
            Item* item = ((Player*)m_caster)->GetWeaponForAttack(OFF_ATTACK, true, false);

            // skip spell if no weapon in slot or broken
            if (!item)
                return;

            // skip spell if weapon not fit to triggered spell
            if (!item->IsFitToSpellRequirements(spellInfo))
                return;
        }
    }
    else
    {
        // Note: not exist spells with weapon req. and IsSpellHaveCasterSourceTargets == true
        // so this just for speedup places in else
        caster = IsSpellWithCasterSourceTargetsOnly(spellInfo) ? unitTarget : m_caster;
    }

    caster->CastSpell(unitTarget,spellInfo,true,NULL,NULL,m_originalCasterGUID);
}

void Spell::EffectTriggerMissileSpell(SpellEffectIndex effect_idx)
{
    uint32 triggered_spell_id = m_spellInfo->EffectTriggerSpell[effect_idx];

    // normal case
    SpellEntry const *spellInfo = sSpellStore.LookupEntry( triggered_spell_id );

    if(!spellInfo)
    {
        sLog.outError("EffectTriggerMissileSpell of spell %u (eff: %u): triggering unknown spell id %u",
            m_spellInfo->Id,effect_idx,triggered_spell_id);
        return;
    }

    if (m_CastItem)
        DEBUG_FILTER_LOG(LOG_FILTER_SPELL_CAST, "WORLD: cast Item spellId - %i", spellInfo->Id);

    if (m_caster->GetTypeId() == TYPEID_PLAYER)
        ((Player*)m_caster)->RemoveSpellCooldown(triggered_spell_id);

    m_caster->CastSpell(m_targets.m_destX, m_targets.m_destY, m_targets.m_destZ, spellInfo, true, m_CastItem, 0, m_originalCasterGUID);
}

void Spell::EffectJump(SpellEffectIndex eff_idx)
{
    if(m_caster->IsTaxiFlying())
        return;

    // Init dest coordinates
    float x,y,z,o;
    if(m_targets.m_targetMask & TARGET_FLAG_DEST_LOCATION)
    {
        x = m_targets.m_destX;
        y = m_targets.m_destY;
        z = m_targets.m_destZ;

        if(m_spellInfo->EffectImplicitTargetA[eff_idx] == TARGET_BEHIND_VICTIM)
        {
            // explicit cast data from client or server-side cast
            // some spell at client send caster
            Unit* pTarget = NULL;
            if(m_targets.getUnitTarget() && m_targets.getUnitTarget()!=m_caster)
                pTarget = m_targets.getUnitTarget();
            else if(unitTarget->getVictim())
                pTarget = m_caster->getVictim();
            else if(m_caster->GetTypeId() == TYPEID_PLAYER)
                pTarget = m_caster->GetMap()->GetUnit(((Player*)m_caster)->GetSelectionGuid());

            o = pTarget ? pTarget->GetOrientation() : m_caster->GetOrientation();
        }
        else
            o = m_caster->GetOrientation();
    }
    else if(unitTarget)
    {
        unitTarget->GetContactPoint(m_caster,x,y,z,CONTACT_DISTANCE);
        o = m_caster->GetOrientation();
    }
    else if(gameObjTarget)
    {
        gameObjTarget->GetContactPoint(m_caster,x,y,z,CONTACT_DISTANCE);
        o = m_caster->GetOrientation();
    }
    else
    {
        sLog.outError( "Spell::EffectJump - unsupported target mode for spell ID %u", m_spellInfo->Id );
        return;
    }

    uint32 speed_z = m_spellInfo->EffectMiscValue[eff_idx];
    if (!speed_z)
        speed_z = 10;
    uint32 time = m_spellInfo->EffectMiscValueB[eff_idx];
    if (!time)
        time = speed_z * 10;

    m_caster->MonsterJump(x, y, z, o, time, speed_z);
}

void Spell::EffectTeleportUnits(SpellEffectIndex eff_idx)
{
    if(!unitTarget || unitTarget->IsTaxiFlying())
        return;

    switch (m_spellInfo->EffectImplicitTargetB[eff_idx])
    {
        case TARGET_INNKEEPER_COORDINATES:
        {
            // Only players can teleport to innkeeper
            if (unitTarget->GetTypeId() != TYPEID_PLAYER)
                return;

            ((Player*)unitTarget)->TeleportToHomebind(unitTarget==m_caster ? TELE_TO_SPELL : 0);
            return;
        }
        case TARGET_AREAEFFECT_INSTANT:                     // in all cases first TARGET_TABLE_X_Y_Z_COORDINATES
        case TARGET_TABLE_X_Y_Z_COORDINATES:
        case TARGET_SELF2:
        {
            SpellTargetPosition const* st = sSpellMgr.GetSpellTargetPosition(m_spellInfo->Id);
            if(!st)
            {
                sLog.outError( "Spell::EffectTeleportUnits - unknown Teleport coordinates for spell ID %u", m_spellInfo->Id );
                return;
            }

            if(st->target_mapId==unitTarget->GetMapId())
                unitTarget->NearTeleportTo(st->target_X,st->target_Y,st->target_Z,st->target_Orientation,unitTarget==m_caster);
            else if(unitTarget->GetTypeId()==TYPEID_PLAYER)
                ((Player*)unitTarget)->TeleportTo(st->target_mapId,st->target_X,st->target_Y,st->target_Z,st->target_Orientation,unitTarget==m_caster ? TELE_TO_SPELL : 0);
            break;
        }
        case TARGET_EFFECT_SELECT:
        {
            // m_destN filled, but sometimes for wrong dest and does not have TARGET_FLAG_DEST_LOCATION

            float x = unitTarget->GetPositionX();
            float y = unitTarget->GetPositionY();
            float z = unitTarget->GetPositionZ();
            float orientation = m_caster->GetOrientation();

            m_caster->NearTeleportTo(x, y, z, orientation, unitTarget == m_caster);
            return;
        }
        case TARGET_BEHIND_VICTIM:
        {
            Unit *pTarget = NULL;

            // explicit cast data from client or server-side cast
            // some spell at client send caster
            if(m_targets.getUnitTarget() && m_targets.getUnitTarget()!=unitTarget)
                pTarget = m_targets.getUnitTarget();
            else if(unitTarget->getVictim())
                pTarget = unitTarget->getVictim();
            else if(unitTarget->GetTypeId() == TYPEID_PLAYER)
                pTarget = unitTarget->GetMap()->GetUnit(((Player*)unitTarget)->GetSelectionGuid());

            // Init dest coordinates
            float x = m_targets.m_destX;
            float y = m_targets.m_destY;
            float z = m_targets.m_destZ;
            float orientation = pTarget ? pTarget->GetOrientation() : unitTarget->GetOrientation();
            unitTarget->NearTeleportTo(x,y,z,orientation,unitTarget==m_caster);
            return;
        }
        default:
        {
            // If not exist data for dest location - return
            if(!(m_targets.m_targetMask & TARGET_FLAG_DEST_LOCATION))
            {
                sLog.outError( "Spell::EffectTeleportUnits - unknown EffectImplicitTargetB[%u] = %u for spell ID %u", eff_idx, m_spellInfo->EffectImplicitTargetB[eff_idx], m_spellInfo->Id );
                return;
            }
            // Init dest coordinates
            float x = m_targets.m_destX;
            float y = m_targets.m_destY;
            float z = m_targets.m_destZ;
            float orientation = unitTarget->GetOrientation();
            // Teleport
            unitTarget->NearTeleportTo(x,y,z,orientation,unitTarget==m_caster);
            return;
        }
    }

    // post effects for TARGET_TABLE_X_Y_Z_COORDINATES
    switch ( m_spellInfo->Id )
    {
        // Dimensional Ripper - Everlook
        case 23442:
        {
            int32 r = irand(0, 119);
            if ( r >= 70 )                                  // 7/12 success
            {
                if ( r < 100 )                              // 4/12 evil twin
                    m_caster->CastSpell(m_caster, 23445, true);
                else                                        // 1/12 fire
                    m_caster->CastSpell(m_caster, 23449, true);
            }
            return;
        }
        // Ultrasafe Transporter: Toshley's Station
        case 36941:
        {
            if ( roll_chance_i(50) )                        // 50% success
            {
                int32 rand_eff = urand(1, 7);
                switch ( rand_eff )
                {
                    case 1:
                        // soul split - evil
                        m_caster->CastSpell(m_caster, 36900, true);
                        break;
                    case 2:
                        // soul split - good
                        m_caster->CastSpell(m_caster, 36901, true);
                        break;
                    case 3:
                        // Increase the size
                        m_caster->CastSpell(m_caster, 36895, true);
                        break;
                    case 4:
                        // Decrease the size
                        m_caster->CastSpell(m_caster, 36893, true);
                        break;
                    case 5:
                    // Transform
                    {
                        if (((Player*)m_caster)->GetTeam() == ALLIANCE )
                            m_caster->CastSpell(m_caster, 36897, true);
                        else
                            m_caster->CastSpell(m_caster, 36899, true);
                        break;
                    }
                    case 6:
                        // chicken
                        m_caster->CastSpell(m_caster, 36940, true);
                        break;
                    case 7:
                        // evil twin
                        m_caster->CastSpell(m_caster, 23445, true);
                        break;
                }
            }
            return;
        }
        // Dimensional Ripper - Area 52
        case 36890:
        {
            if ( roll_chance_i(50) )                        // 50% success
            {
                int32 rand_eff = urand(1, 4);
                switch ( rand_eff )
                {
                    case 1:
                        // soul split - evil
                        m_caster->CastSpell(m_caster, 36900, true);
                        break;
                    case 2:
                        // soul split - good
                        m_caster->CastSpell(m_caster, 36901, true);
                        break;
                    case 3:
                        // Increase the size
                        m_caster->CastSpell(m_caster, 36895, true);
                        break;
                    case 4:
                    // Transform
                    {
                        if (((Player*)m_caster)->GetTeam() == ALLIANCE )
                            m_caster->CastSpell(m_caster, 36897, true);
                        else
                            m_caster->CastSpell(m_caster, 36899, true);
                        break;
                    }
                }
            }
            return;
        }
    }
}

void Spell::EffectApplyAura(SpellEffectIndex eff_idx)
{
    if(!unitTarget)
        return;

    // ghost spell check, allow apply any auras at player loading in ghost mode (will be cleanup after load)
    if ( (!unitTarget->isAlive() && !(IsDeathOnlySpell(m_spellInfo) || IsDeathPersistentSpell(m_spellInfo))) &&
        (unitTarget->GetTypeId() != TYPEID_PLAYER || !((Player*)unitTarget)->GetSession()->PlayerLoading()) )
        return;

    Unit* caster = GetAffectiveCaster();
    if(!caster)
    {
        // FIXME: currently we can't have auras applied explicitly by gameobjects
        // so for auras from wild gameobjects (no owner) target used
        if (m_originalCasterGUID.IsGameObject())
            caster = unitTarget;
        else
            return;
    }

    DEBUG_FILTER_LOG(LOG_FILTER_SPELL_CAST, "Spell: Aura is: %u", m_spellInfo->EffectApplyAuraName[eff_idx]);

    Aura* aur = CreateAura(m_spellInfo, eff_idx, &m_currentBasePoints[eff_idx], m_spellAuraHolder, unitTarget, caster, m_CastItem);

    // Now Reduce spell duration using data received at spell hit
    int32 duration = aur->GetAuraMaxDuration();

    // Mixology - increase effect and duration of alchemy spells which the caster has
    if(caster->GetTypeId() == TYPEID_PLAYER && aur->GetSpellProto()->SpellFamilyName == SPELLFAMILY_POTION
        && caster->HasAura(53042))
    {
        SpellSpecific spellSpec = GetSpellSpecific(aur->GetSpellProto()->Id);
        if(spellSpec == SPELL_BATTLE_ELIXIR || spellSpec == SPELL_GUARDIAN_ELIXIR || spellSpec == SPELL_FLASK_ELIXIR)
        {
            if(caster->HasSpell(aur->GetSpellProto()->EffectTriggerSpell[0]))
            {
               duration *= 2.0f;
               aur->GetModifier()->m_amount *= 1.3f;
            }
        }
    }

    if(duration != aur->GetAuraMaxDuration())
    {
        m_spellAuraHolder->SetAuraMaxDuration(duration);
        m_spellAuraHolder->SetAuraDuration(duration);
    }

    m_spellAuraHolder->AddAura(aur, eff_idx);
}

void Spell::EffectUnlearnSpecialization(SpellEffectIndex eff_idx)
{
    if(!unitTarget || unitTarget->GetTypeId() != TYPEID_PLAYER)
        return;

    Player *_player = (Player*)unitTarget;
    uint32 spellToUnlearn = m_spellInfo->EffectTriggerSpell[eff_idx];

    _player->removeSpell(spellToUnlearn);

    DEBUG_LOG( "Spell: Player %u has unlearned spell %u from NpcGUID: %u", _player->GetGUIDLow(), spellToUnlearn, m_caster->GetGUIDLow() );
}

void Spell::EffectPowerDrain(SpellEffectIndex eff_idx)
{
    if(m_spellInfo->EffectMiscValue[eff_idx] < 0 || m_spellInfo->EffectMiscValue[eff_idx] >= MAX_POWERS)
        return;

    Powers drain_power = Powers(m_spellInfo->EffectMiscValue[eff_idx]);

    if(!unitTarget)
        return;
    if(!unitTarget->isAlive())
        return;
    if(unitTarget->getPowerType() != drain_power)
        return;
    if(damage < 0)
        return;

    uint32 curPower = unitTarget->GetPower(drain_power);

    //add spell damage bonus
    damage = m_caster->SpellDamageBonusDone(unitTarget,m_spellInfo,uint32(damage),SPELL_DIRECT_DAMAGE);
    damage = unitTarget->SpellDamageBonusTaken(m_caster, m_spellInfo, uint32(damage),SPELL_DIRECT_DAMAGE);

    // resilience reduce mana draining effect at spell crit damage reduction (added in 2.4)
    uint32 power = damage;
    if (drain_power == POWER_MANA)
        power -= unitTarget->GetSpellCritDamageReduction(power);

    int32 new_damage;
    if(curPower < power)
        new_damage = curPower;
    else
        new_damage = power;

    unitTarget->ModifyPower(drain_power,-new_damage);

    // Don`t restore from self drain
    if(drain_power == POWER_MANA && m_caster != unitTarget)
    {
        float manaMultiplier = m_spellInfo->EffectMultipleValue[eff_idx];
        if(manaMultiplier==0)
            manaMultiplier = 1;

        if(Player *modOwner = m_caster->GetSpellModOwner())
            modOwner->ApplySpellMod(m_spellInfo->Id, SPELLMOD_MULTIPLE_VALUE, manaMultiplier);

        int32 gain = int32(new_damage * manaMultiplier);

        m_caster->EnergizeBySpell(m_caster, m_spellInfo->Id, gain, POWER_MANA);
    }
}

void Spell::EffectSendEvent(SpellEffectIndex effectIndex)
{
    /*
    we do not handle a flag dropping or clicking on flag in battleground by sendevent system
    */
    DEBUG_FILTER_LOG(LOG_FILTER_SPELL_CAST, "Spell ScriptStart %u for spellid %u in EffectSendEvent ", m_spellInfo->EffectMiscValue[effectIndex], m_spellInfo->Id);

    if (!sScriptMgr.OnProcessEvent(m_spellInfo->EffectMiscValue[effectIndex], m_caster, focusObject, true))
        m_caster->GetMap()->ScriptsStart(sEventScripts, m_spellInfo->EffectMiscValue[effectIndex], m_caster, focusObject);
}

void Spell::EffectPowerBurn(SpellEffectIndex eff_idx)
{
    if (m_spellInfo->EffectMiscValue[eff_idx] < 0 || m_spellInfo->EffectMiscValue[eff_idx] >= MAX_POWERS)
        return;

    Powers powertype = Powers(m_spellInfo->EffectMiscValue[eff_idx]);

    if (!unitTarget)
        return;
    if (!unitTarget->isAlive())
        return;
    if (unitTarget->getPowerType()!=powertype)
        return;
    if (damage < 0)
        return;

    // burn x% of target's mana, up to maximum of 2x% of caster's mana (Mana Burn)
    if (m_spellInfo->ManaCostPercentage)
    {
        int32 maxdamage = m_caster->GetMaxPower(powertype) * damage * 2 / 100;
        damage = unitTarget->GetMaxPower(powertype) * damage / 100;
        if(damage > maxdamage)
            damage = maxdamage;
    }

    int32 curPower = int32(unitTarget->GetPower(powertype));

    // resilience reduce mana draining effect at spell crit damage reduction (added in 2.4)
    int32 power = damage;
    if (powertype == POWER_MANA)
        power -= unitTarget->GetSpellCritDamageReduction(power);

    int32 new_damage = (curPower < power) ? curPower : power;

    unitTarget->ModifyPower(powertype, -new_damage);
    float multiplier = m_spellInfo->EffectMultipleValue[eff_idx];

    if (Player *modOwner = m_caster->GetSpellModOwner())
        modOwner->ApplySpellMod(m_spellInfo->Id, SPELLMOD_MULTIPLE_VALUE, multiplier);

    new_damage = int32(new_damage * multiplier);
    m_damage += new_damage;

    // "Mana Burn now causes Fear, Hex and Psychic Scream to break early when used."
    if (m_spellInfo->SpellFamilyName == SPELLFAMILY_PRIEST)
    {
        // Hex
        if (SpellAuraHolder *holder = unitTarget->GetSpellAuraHolder(51514))
            unitTarget->RemoveSpellAuraHolder(holder, AURA_REMOVE_BY_CANCEL);

        Unit::AuraList const& fearAuras = unitTarget->GetAurasByType(SPELL_AURA_MOD_FEAR);
        for (Unit::AuraList::const_iterator itr = fearAuras.begin(); itr != fearAuras.end();)
        {
            if (*itr)
            {
                SpellEntry const *spellInfo = (*itr)->GetSpellProto();
                if ((spellInfo->SpellFamilyName == SPELLFAMILY_WARLOCK && spellInfo->SpellIconID == 98) || // Fear
                    (spellInfo->SpellFamilyName == SPELLFAMILY_PRIEST &&                                   // Psychic Scream
                    (spellInfo->SpellFamilyFlags & UI64LIT(0x0000000000010000))))
                {
                    ++itr;
                    unitTarget->RemoveAurasDueToSpell(spellInfo->Id, 0, AURA_REMOVE_BY_CANCEL);
                    continue;
                }
            }
            ++itr;
        }
    }
}

void Spell::EffectHeal(SpellEffectIndex /*eff_idx*/)
{
    if (unitTarget && unitTarget->isAlive() && damage >= 0)
    {
        // Try to get original caster
        Unit *caster = GetAffectiveCaster();
        if (!caster)
            return;

        int32 addhealth = damage;

        // Seal of Light proc
        if (m_spellInfo->Id == 20167)
        {
            float ap = caster->GetTotalAttackPowerValue(BASE_ATTACK);
            int32 holy = caster->SpellBaseHealingBonusDone(GetSpellSchoolMask(m_spellInfo));
            if (holy < 0)
                holy = 0;
            addhealth += int32(ap * 0.15) + int32(holy * 15 / 100);
        }
        // Vessel of the Naaru (Vial of the Sunwell trinket)
        else if (m_spellInfo->Id == 45064)
        {
            // Amount of heal - depends from stacked Holy Energy
            int damageAmount = 0;
            Unit::AuraList const& mDummyAuras = m_caster->GetAurasByType(SPELL_AURA_DUMMY);
            for(Unit::AuraList::const_iterator i = mDummyAuras.begin(); i != mDummyAuras.end(); ++i)
                if ((*i)->GetId() == 45062)
                    damageAmount+=(*i)->GetModifier()->m_amount;
            if (damageAmount)
                m_caster->RemoveAurasDueToSpell(45062);

            addhealth += damageAmount;
        }
        // Death Pact (percent heal)
        else if (m_spellInfo->Id==48743)
            addhealth = addhealth * unitTarget->GetMaxHealth() / 100;
        // Swiftmend - consumes Regrowth or Rejuvenation
        else if (m_spellInfo->TargetAuraState == AURA_STATE_SWIFTMEND && unitTarget->HasAuraState(AURA_STATE_SWIFTMEND))
        {
            Unit::AuraList const& RejorRegr = unitTarget->GetAurasByType(SPELL_AURA_PERIODIC_HEAL);
            // find most short by duration
            Aura *targetAura = NULL;
            for(Unit::AuraList::const_iterator i = RejorRegr.begin(); i != RejorRegr.end(); ++i)
            {
                if ((*i)->GetSpellProto()->SpellFamilyName == SPELLFAMILY_DRUID &&
                    // Regrowth or Rejuvenation 0x40 | 0x10
                    ((*i)->GetSpellProto()->SpellFamilyFlags & UI64LIT(0x0000000000000050)))
                {
                    if (!targetAura || (*i)->GetAuraDuration() < targetAura->GetAuraDuration())
                        targetAura = *i;
                }
            }

            if (!targetAura)
            {
                sLog.outError("Target (GUID: %u TypeId: %u) has aurastate AURA_STATE_SWIFTMEND but no matching aura.", unitTarget->GetGUIDLow(), unitTarget->GetTypeId());
                return;
            }
            int idx = 0;
            while(idx < 3)
            {
                if(targetAura->GetSpellProto()->EffectApplyAuraName[idx] == SPELL_AURA_PERIODIC_HEAL)
                    break;
                idx++;
            }

            int32 tickheal = targetAura->GetModifier()->m_amount;
            int32 tickcount = GetSpellDuration(targetAura->GetSpellProto()) / targetAura->GetSpellProto()->EffectAmplitude[idx] - 1;

            // Glyph of Swiftmend
            if (!caster->HasAura(54824))
                unitTarget->RemoveAurasDueToSpell(targetAura->GetId());

            addhealth += tickheal * tickcount;
        }
        // Runic Healing Injector & Healing Potion Injector effect increase for engineers
        else if ((m_spellInfo->Id == 67486 || m_spellInfo->Id == 67489) && unitTarget->GetTypeId() == TYPEID_PLAYER)
        {
            Player* player = (Player*)unitTarget;
            if (player->HasSkill(SKILL_ENGINEERING))
                addhealth += int32(addhealth * 0.25);
        }

        // Chain Healing
        if (m_spellInfo->SpellFamilyName == SPELLFAMILY_SHAMAN && m_spellInfo->SpellFamilyFlags & UI64LIT(0x0000000000000100))
        {
            if (unitTarget == m_targets.getUnitTarget())
            {
                // check for Riptide
                Aura* riptide = unitTarget->GetAura(SPELL_AURA_PERIODIC_HEAL, SPELLFAMILY_SHAMAN, UI64LIT(0x0), 0x00000010, caster->GetGUID());
                if (riptide)
                {
                    addhealth += addhealth/4;
                    unitTarget->RemoveAurasDueToSpell(riptide->GetId());
                }
            }
        }

        addhealth = caster->SpellHealingBonusDone(unitTarget, m_spellInfo, addhealth, HEAL);
        addhealth = unitTarget->SpellHealingBonusTaken(caster, m_spellInfo, addhealth, HEAL);

        m_healing += addhealth;
    }
}

void Spell::EffectHealPct(SpellEffectIndex /*eff_idx*/)
{
    if (unitTarget && unitTarget->isAlive() && damage >= 0)
    {
        // Try to get original caster
        Unit *caster = GetAffectiveCaster();
        if (!caster)
            return;

        uint32 addhealth = unitTarget->GetMaxHealth() * damage / 100;

        addhealth = caster->SpellHealingBonusDone(unitTarget, m_spellInfo, addhealth, HEAL);
        addhealth = unitTarget->SpellHealingBonusTaken(caster, m_spellInfo, addhealth, HEAL);

        uint32 absorb = 0;
        unitTarget->CalculateHealAbsorb(addhealth, &absorb);

        int32 gain = caster->DealHeal(unitTarget, addhealth - absorb, m_spellInfo, false, absorb);
        unitTarget->getHostileRefManager().threatAssist(caster, float(gain) * 0.5f * sSpellMgr.GetSpellThreatMultiplier(m_spellInfo), m_spellInfo);
    }
}

void Spell::EffectHealMechanical(SpellEffectIndex /*eff_idx*/)
{
    // Mechanic creature type should be correctly checked by targetCreatureType field
    if (unitTarget && unitTarget->isAlive() && damage >= 0)
    {
        // Try to get original caster
        Unit *caster = GetAffectiveCaster();
        if (!caster)
            return;

        uint32 addhealth = caster->SpellHealingBonusDone(unitTarget, m_spellInfo, damage, HEAL);
        addhealth = unitTarget->SpellHealingBonusTaken(caster, m_spellInfo, addhealth, HEAL);

        uint32 absorb = 0;
        unitTarget->CalculateHealAbsorb(addhealth, &absorb);

        caster->DealHeal(unitTarget, addhealth - absorb, m_spellInfo, false, absorb);
    }
}

void Spell::EffectHealthLeech(SpellEffectIndex eff_idx)
{
    if (!unitTarget)
        return;
    if (!unitTarget->isAlive())
        return;

    if (damage < 0)
        return;

    DEBUG_FILTER_LOG(LOG_FILTER_SPELL_CAST, "HealthLeech :%i", damage);

    uint32 curHealth = unitTarget->GetHealth();
    damage = m_caster->SpellNonMeleeDamageLog(unitTarget, m_spellInfo->Id, damage );
    if ((int32)curHealth < damage)
        damage = curHealth;

    float multiplier = m_spellInfo->EffectMultipleValue[eff_idx];

    if (Player *modOwner = m_caster->GetSpellModOwner())
        modOwner->ApplySpellMod(m_spellInfo->Id, SPELLMOD_MULTIPLE_VALUE, multiplier);

    int32 heal = int32(damage*multiplier);
    if (m_caster->isAlive())
    {
        heal = m_caster->SpellHealingBonusTaken(m_caster, m_spellInfo, heal, HEAL);

        uint32 absorb = 0;
        m_caster->CalculateHealAbsorb(heal, &absorb);

        m_caster->DealHeal(m_caster, heal - absorb, m_spellInfo, false, absorb);
    }
}

void Spell::DoCreateItem(SpellEffectIndex eff_idx, uint32 itemtype)
{
    if (!unitTarget || unitTarget->GetTypeId() != TYPEID_PLAYER)
        return;

    Player* player = (Player*)unitTarget;

    uint32 newitemid = itemtype;
    ItemPrototype const *pProto = ObjectMgr::GetItemPrototype( newitemid );
    if(!pProto)
    {
        player->SendEquipError( EQUIP_ERR_ITEM_NOT_FOUND, NULL, NULL );
        return;
    }

    // bg reward have some special in code work
    bool bg_mark = false;
    switch(m_spellInfo->Id)
    {
        case SPELL_WG_MARK_VICTORY:
        case SPELL_WG_MARK_DEFEAT:
            bg_mark = true;
            break;
        default:
            break;
    }

    uint32 num_to_add = damage;

    if (num_to_add < 1)
        num_to_add = 1;
    if (num_to_add > pProto->GetMaxStackSize())
        num_to_add = pProto->GetMaxStackSize();

    // init items_count to 1, since 1 item will be created regardless of specialization
    int items_count=1;
    // the chance to create additional items
    float additionalCreateChance=0.0f;
    // the maximum number of created additional items
    uint8 additionalMaxNum=0;
    // get the chance and maximum number for creating extra items
    if ( canCreateExtraItems(player, m_spellInfo->Id, additionalCreateChance, additionalMaxNum) )
    {
        // roll with this chance till we roll not to create or we create the max num
        while ( roll_chance_f(additionalCreateChance) && items_count<=additionalMaxNum )
            ++items_count;
    }

    // really will be created more items
    num_to_add *= items_count;

    // can the player store the new item?
    ItemPosCountVec dest;
    uint32 no_space = 0;
    uint8 msg = player->CanStoreNewItem( NULL_BAG, NULL_SLOT, dest, newitemid, num_to_add, &no_space );
    if( msg != EQUIP_ERR_OK )
    {
        // convert to possible store amount
        if( msg == EQUIP_ERR_INVENTORY_FULL || msg == EQUIP_ERR_CANT_CARRY_MORE_OF_THIS )
            num_to_add -= no_space;
        else
        {
            // ignore mana gem case (next effect will recharge existing example)
            if (eff_idx == EFFECT_INDEX_0 && m_spellInfo->Effect[EFFECT_INDEX_1] == SPELL_EFFECT_DUMMY )
                return;

            // if not created by another reason from full inventory or unique items amount limitation
            player->SendEquipError( msg, NULL, NULL, newitemid );
            return;
        }
    }

    if(num_to_add)
    {
        // create the new item and store it
        Item* pItem = player->StoreNewItem( dest, newitemid, true, Item::GenerateItemRandomPropertyId(newitemid));

        // was it successful? return error if not
        if(!pItem)
        {
            player->SendEquipError( EQUIP_ERR_ITEM_NOT_FOUND, NULL, NULL );
            return;
        }

        // set the "Crafted by ..." property of the item
        if( pItem->GetProto()->Class != ITEM_CLASS_CONSUMABLE && pItem->GetProto()->Class != ITEM_CLASS_QUEST)
            pItem->SetGuidValue(ITEM_FIELD_CREATOR, player->GetObjectGuid());

        // send info to the client
        if(pItem)
            player->SendNewItem(pItem, num_to_add, true, !bg_mark);

        // we succeeded in creating at least one item, so a levelup is possible
        if(!bg_mark)
            player->UpdateCraftSkill(m_spellInfo->Id);
    }
}

void Spell::EffectCreateItem(SpellEffectIndex eff_idx)
{
    DoCreateItem(eff_idx,m_spellInfo->EffectItemType[eff_idx]);
}

void Spell::EffectCreateItem2(SpellEffectIndex eff_idx)
{
    if (m_caster->GetTypeId()!=TYPEID_PLAYER)
        return;
    Player* player = (Player*)m_caster;

    // explicit item (possible fake)
    uint32 item_id = m_spellInfo->EffectItemType[eff_idx];

    if (item_id)
        DoCreateItem(eff_idx, item_id);

    // not explicit loot (with fake item drop if need)
    if (IsLootCraftingSpell(m_spellInfo))
    {
        if(item_id)
        {
            if (!player->HasItemCount(item_id, 1))
                return;

            // remove reagent
            uint32 count = 1;
            player->DestroyItemCount(item_id, count, true);
        }

        // create some random items
        player->AutoStoreLoot(m_spellInfo->Id, LootTemplates_Spell);
    }
}

void Spell::EffectCreateRandomItem(SpellEffectIndex /*eff_idx*/)
{
    if (m_caster->GetTypeId()!=TYPEID_PLAYER)
        return;
    Player* player = (Player*)m_caster;

    // create some random items
    player->AutoStoreLoot(m_spellInfo->Id, LootTemplates_Spell);
}

void Spell::EffectPersistentAA(SpellEffectIndex eff_idx)
{
    float radius = GetSpellRadius(sSpellRadiusStore.LookupEntry(m_spellInfo->EffectRadiusIndex[eff_idx]));

    if (Player* modOwner = m_caster->GetSpellModOwner())
        modOwner->ApplySpellMod(m_spellInfo->Id, SPELLMOD_RADIUS, radius);

    int32 duration = GetSpellDuration(m_spellInfo);
    DynamicObject* dynObj = new DynamicObject;
    if (!dynObj->Create(m_caster->GetMap()->GenerateLocalLowGuid(HIGHGUID_DYNAMICOBJECT), m_caster, m_spellInfo->Id, eff_idx, m_targets.m_destX, m_targets.m_destY, m_targets.m_destZ, duration, radius))
    {
        delete dynObj;
        return;
    }

    m_caster->AddDynObject(dynObj);
    m_caster->GetMap()->Add(dynObj);
}

void Spell::EffectEnergize(SpellEffectIndex eff_idx)
{
    if(!unitTarget)
        return;
    if(!unitTarget->isAlive())
        return;

    if(m_spellInfo->EffectMiscValue[eff_idx] < 0 || m_spellInfo->EffectMiscValue[eff_idx] >= MAX_POWERS)
        return;

    Powers power = Powers(m_spellInfo->EffectMiscValue[eff_idx]);

    // Some level depends spells
    int level_multiplier = 0;
    int level_diff = 0;
    switch (m_spellInfo->Id)
    {
        case 2687:                                          // Bloodrage
            if (m_caster->HasAura(70844))
                m_caster->CastSpell(m_caster,70845,true);
            break;
        case 9512:                                          // Restore Energy
            level_diff = m_caster->getLevel() - 40;
            level_multiplier = 2;
            break;
        case 24571:                                         // Blood Fury
            level_diff = m_caster->getLevel() - 60;
            level_multiplier = 10;
            break;
        case 24532:                                         // Burst of Energy
            level_diff = m_caster->getLevel() - 60;
            level_multiplier = 4;
            break;
        case 31930:                                         // Judgements of the Wise
        case 48542:                                         // Revitalize (mana restore case)
            damage = damage * unitTarget->GetMaxPower(POWER_MANA) / 100;
            break;
        case 63375:                                         // Improved Stormstrike
        case 67545:                                         // Empowered Fire
        case 68082:                                         // Glyph of Seal of Command
        case 71132:                                         // Glyph of Shadow Word: Pain
            damage = damage * unitTarget->GetCreateMana() / 100;
            break;
        case 67487:                                         // Mana Potion Injector
        case 67490:                                         // Runic Mana Injector
        {
            if (unitTarget->GetTypeId() == TYPEID_PLAYER)
            {
                Player* player = (Player*)unitTarget;
                if (player->HasSkill(SKILL_ENGINEERING))
                    damage += int32(damage * 0.25);
            }
            break;
        }
        default:
            break;
    }

    if (level_diff > 0)
        damage -= level_multiplier * level_diff;

    if(damage < 0)
        return;

    if(unitTarget->GetMaxPower(power) == 0)
        return;

    m_caster->EnergizeBySpell(unitTarget, m_spellInfo->Id, damage, power);

    // Mad Alchemist's Potion
    if (m_spellInfo->Id == 45051)
    {
        // find elixirs on target
        uint32 elixir_mask = 0;
        Unit::SpellAuraHolderMap& Auras = unitTarget->GetSpellAuraHolderMap();
        for(Unit::SpellAuraHolderMap::iterator itr = Auras.begin(); itr != Auras.end(); ++itr)
        {
            uint32 spell_id = itr->second->GetId();
            if(uint32 mask = sSpellMgr.GetSpellElixirMask(spell_id))
                elixir_mask |= mask;
        }

        // get available elixir mask any not active type from battle/guardian (and flask if no any)
        elixir_mask = (elixir_mask & ELIXIR_FLASK_MASK) ^ ELIXIR_FLASK_MASK;

        // get all available elixirs by mask and spell level
        std::vector<uint32> elixirs;
        SpellElixirMap const& m_spellElixirs = sSpellMgr.GetSpellElixirMap();
        for(SpellElixirMap::const_iterator itr = m_spellElixirs.begin(); itr != m_spellElixirs.end(); ++itr)
        {
            if (itr->second & elixir_mask)
            {
                if (itr->second & (ELIXIR_UNSTABLE_MASK | ELIXIR_SHATTRATH_MASK))
                    continue;

                SpellEntry const *spellInfo = sSpellStore.LookupEntry(itr->first);
                if (spellInfo && (spellInfo->spellLevel < m_spellInfo->spellLevel || spellInfo->spellLevel > unitTarget->getLevel()))
                    continue;

                elixirs.push_back(itr->first);
            }
        }

        if (!elixirs.empty())
        {
            // cast random elixir on target
            uint32 rand_spell = urand(0,elixirs.size()-1);
            m_caster->CastSpell(unitTarget,elixirs[rand_spell],true,m_CastItem);
        }
    }
}

void Spell::EffectEnergisePct(SpellEffectIndex eff_idx)
{
    if (!unitTarget)
        return;
    if (!unitTarget->isAlive())
        return;

    if (m_spellInfo->EffectMiscValue[eff_idx] < 0 || m_spellInfo->EffectMiscValue[eff_idx] >= MAX_POWERS)
        return;

    Powers power = Powers(m_spellInfo->EffectMiscValue[eff_idx]);

    uint32 maxPower = unitTarget->GetMaxPower(power);
    if (maxPower == 0)
        return;

    uint32 gain = damage * maxPower / 100;
    m_caster->EnergizeBySpell(unitTarget, m_spellInfo->Id, gain, power);
}

void Spell::SendLoot(uint64 guid, LootType loottype)
{
    if (gameObjTarget)
    {
        switch (gameObjTarget->GetGoType())
        {
            case GAMEOBJECT_TYPE_DOOR:
            case GAMEOBJECT_TYPE_BUTTON:
            case GAMEOBJECT_TYPE_QUESTGIVER:
            case GAMEOBJECT_TYPE_SPELL_FOCUS:
            case GAMEOBJECT_TYPE_GOOBER:
                gameObjTarget->Use(m_caster);
                return;

            case GAMEOBJECT_TYPE_CHEST:
                gameObjTarget->Use(m_caster);
                // Don't return, let loots been taken
                break;

            default:
                sLog.outError("Spell::SendLoot unhandled GameObject type %u (entry %u).", gameObjTarget->GetGoType(), gameObjTarget->GetEntry());
                return;
        }
    }

    if (m_caster->GetTypeId() != TYPEID_PLAYER)
        return;

    // Send loot
    ((Player*)m_caster)->SendLoot(guid, loottype);
}

void Spell::EffectOpenLock(SpellEffectIndex eff_idx)
{
    if (!m_caster || m_caster->GetTypeId() != TYPEID_PLAYER)
    {
        DEBUG_LOG( "WORLD: Open Lock - No Player Caster!");
        return;
    }

    Player* player = (Player*)m_caster;

    uint32 lockId = 0;
    uint64 guid = 0;

    // Get lockId
    if (gameObjTarget)
    {
        GameObjectInfo const* goInfo = gameObjTarget->GetGOInfo();
        // Arathi Basin banner opening !
        if ((goInfo->type == GAMEOBJECT_TYPE_BUTTON && goInfo->button.noDamageImmune) ||
            (goInfo->type == GAMEOBJECT_TYPE_GOOBER && goInfo->goober.losOK))
        {
            //CanUseBattleGroundObject() already called in CheckCast()
            // in battleground check
            if (BattleGround *bg = player->GetBattleGround())
            {
                // check if it's correct bg
                if (bg->GetTypeID(true) == BATTLEGROUND_AB || bg->GetTypeID(true) == BATTLEGROUND_AV)
                    bg->EventPlayerClickedOnFlag(player, gameObjTarget);
                return;
            }
        }
        else if (goInfo->type == GAMEOBJECT_TYPE_FLAGSTAND)
        {
            //CanUseBattleGroundObject() already called in CheckCast()
            // in battleground check
            if (BattleGround *bg = player->GetBattleGround())
            {
                if (bg->GetTypeID(true) == BATTLEGROUND_EY)
                    bg->EventPlayerClickedOnFlag(player, gameObjTarget);
                return;
            }
        }
        lockId = goInfo->GetLockId();
        guid = gameObjTarget->GetGUID();
    }
    else if (itemTarget)
    {
        lockId = itemTarget->GetProto()->LockID;
        guid = itemTarget->GetGUID();
    }
    else
    {
        DEBUG_LOG( "WORLD: Open Lock - No GameObject/Item Target!");
        return;
    }

    SkillType skillId = SKILL_NONE;
    int32 reqSkillValue = 0;
    int32 skillValue;

    SpellCastResult res = CanOpenLock(eff_idx, lockId, skillId, reqSkillValue, skillValue);
    if (res != SPELL_CAST_OK)
    {
        SendCastResult(res);
        return;
    }

    // mark item as unlocked
    if (itemTarget)
        itemTarget->SetFlag(ITEM_FIELD_FLAGS, ITEM_DYNFLAG_UNLOCKED);

    SendLoot(guid, LOOT_SKINNING);

    // not allow use skill grow at item base open
    if (!m_CastItem && skillId != SKILL_NONE)
    {
        // update skill if really known
        if (uint32 pureSkillValue = player->GetPureSkillValue(skillId))
        {
            if (gameObjTarget)
            {
                // Allow one skill-up until respawned
                if (!gameObjTarget->IsInSkillupList(player) &&
                    player->UpdateGatherSkill(skillId, pureSkillValue, reqSkillValue))
                    gameObjTarget->AddToSkillupList(player);
            }
            else if (itemTarget)
            {
                // Do one skill-up
                player->UpdateGatherSkill(skillId, pureSkillValue, reqSkillValue);
            }
        }
    }
}

void Spell::EffectSummonChangeItem(SpellEffectIndex eff_idx)
{
    if (m_caster->GetTypeId() != TYPEID_PLAYER)
        return;

    Player *player = (Player*)m_caster;

    // applied only to using item
    if (!m_CastItem)
        return;

    // ... only to item in own inventory/bank/equip_slot
    if (m_CastItem->GetOwnerGuid() != player->GetObjectGuid())
        return;

    uint32 newitemid = m_spellInfo->EffectItemType[eff_idx];
    if (!newitemid)
        return;

    uint16 pos = m_CastItem->GetPos();

    Item *pNewItem = Item::CreateItem( newitemid, 1, player);
    if (!pNewItem)
        return;

    for(uint8 j= PERM_ENCHANTMENT_SLOT; j<=TEMP_ENCHANTMENT_SLOT; ++j)
    {
        if (m_CastItem->GetEnchantmentId(EnchantmentSlot(j)))
            pNewItem->SetEnchantment(EnchantmentSlot(j), m_CastItem->GetEnchantmentId(EnchantmentSlot(j)), m_CastItem->GetEnchantmentDuration(EnchantmentSlot(j)), m_CastItem->GetEnchantmentCharges(EnchantmentSlot(j)));
    }

    if (m_CastItem->GetUInt32Value(ITEM_FIELD_DURABILITY) < m_CastItem->GetUInt32Value(ITEM_FIELD_MAXDURABILITY))
    {
        double loosePercent = 1 - m_CastItem->GetUInt32Value(ITEM_FIELD_DURABILITY) / double(m_CastItem->GetUInt32Value(ITEM_FIELD_MAXDURABILITY));
        player->DurabilityLoss(pNewItem, loosePercent);
    }

    if (player->IsInventoryPos(pos))
    {
        ItemPosCountVec dest;
        uint8 msg = player->CanStoreItem( m_CastItem->GetBagSlot(), m_CastItem->GetSlot(), dest, pNewItem, true );
        if (msg == EQUIP_ERR_OK)
        {
            player->DestroyItem(m_CastItem->GetBagSlot(), m_CastItem->GetSlot(), true);

            // prevent crash at access and unexpected charges counting with item update queue corrupt
            ClearCastItem();

            player->StoreItem( dest, pNewItem, true);
            return;
        }
    }
    else if (player->IsBankPos (pos))
    {
        ItemPosCountVec dest;
        uint8 msg = player->CanBankItem( m_CastItem->GetBagSlot(), m_CastItem->GetSlot(), dest, pNewItem, true );
        if (msg == EQUIP_ERR_OK)
        {
            player->DestroyItem(m_CastItem->GetBagSlot(), m_CastItem->GetSlot(), true);

            // prevent crash at access and unexpected charges counting with item update queue corrupt
            ClearCastItem();

            player->BankItem( dest, pNewItem, true);
            return;
        }
    }
    else if (player->IsEquipmentPos (pos))
    {
        uint16 dest;
        uint8 msg = player->CanEquipItem( m_CastItem->GetSlot(), dest, pNewItem, true );
        if (msg == EQUIP_ERR_OK)
        {
            player->DestroyItem(m_CastItem->GetBagSlot(), m_CastItem->GetSlot(), true);

            // prevent crash at access and unexpected charges counting with item update queue corrupt
            ClearCastItem();

            player->EquipItem( dest, pNewItem, true);
            player->AutoUnequipOffhandIfNeed();
            return;
        }
    }

    // fail
    delete pNewItem;
}

void Spell::EffectProficiency(SpellEffectIndex /*eff_idx*/)
{
    if (!unitTarget || unitTarget->GetTypeId() != TYPEID_PLAYER)
        return;
    Player *p_target = (Player*)unitTarget;

    uint32 subClassMask = m_spellInfo->EquippedItemSubClassMask;
    if (m_spellInfo->EquippedItemClass == ITEM_CLASS_WEAPON && !(p_target->GetWeaponProficiency() & subClassMask))
    {
        p_target->AddWeaponProficiency(subClassMask);
        p_target->SendProficiency(ITEM_CLASS_WEAPON, p_target->GetWeaponProficiency());
    }
    if (m_spellInfo->EquippedItemClass == ITEM_CLASS_ARMOR && !(p_target->GetArmorProficiency() & subClassMask))
    {
        p_target->AddArmorProficiency(subClassMask);
        p_target->SendProficiency(ITEM_CLASS_ARMOR, p_target->GetArmorProficiency());
    }
}

void Spell::EffectApplyAreaAura(SpellEffectIndex eff_idx)
{
    if (!unitTarget)
        return;
    if (!unitTarget->isAlive())
        return;

    AreaAura* Aur = new AreaAura(m_spellInfo, eff_idx, &m_currentBasePoints[eff_idx], m_spellAuraHolder, unitTarget, m_caster, m_CastItem);
    m_spellAuraHolder->AddAura(Aur, eff_idx);
}

void Spell::EffectSummonType(SpellEffectIndex eff_idx)
{
    uint32 prop_id = m_spellInfo->EffectMiscValueB[eff_idx];
    SummonPropertiesEntry const *summon_prop = sSummonPropertiesStore.LookupEntry(prop_id);
    if(!summon_prop)
    {
        sLog.outError("EffectSummonType: Unhandled summon type %u", prop_id);
        return;
    }

    switch(summon_prop->Group)
    {
        // faction handled later on, or loaded from template
        case SUMMON_PROP_GROUP_WILD:
        case SUMMON_PROP_GROUP_FRIENDLY:
        {
            switch(summon_prop->Title)                      // better from known way sorting summons by AI types
            {
                case UNITNAME_SUMMON_TITLE_NONE:
                {
                    // those are classical totems - effectbasepoints is their hp and not summon ammount!
                    //121: 23035, battlestands
                    //647: 52893, Anti-Magic Zone (npc used)
                    if (prop_id == 121 || prop_id == 647)
                        DoSummonTotem(eff_idx);
                   // Snake trap exception
                    else if (m_spellInfo->EffectMiscValueB[eff_idx] == 2301)
                        DoSummonSnakes(eff_idx);
                    else if (prop_id == 1021)
                        DoSummonGuardian(eff_idx, summon_prop->FactionId);
                    else
                        DoSummonWild(eff_idx, summon_prop->FactionId);
                    break;
                }
                case UNITNAME_SUMMON_TITLE_PET:
                case UNITNAME_SUMMON_TITLE_MINION:
                case UNITNAME_SUMMON_TITLE_RUNEBLADE:
                    DoSummonGuardian(eff_idx, summon_prop->FactionId);
                    break;
                case UNITNAME_SUMMON_TITLE_GUARDIAN:
                {
                    if (prop_id == 61)                      // mixed guardians, totems, statues
                    {
                        // * Stone Statue, etc  -- fits much better totem AI
                        if (m_spellInfo->SpellIconID == 2056)
                            DoSummonTotem(eff_idx);
                        else
                        {
                            // possible sort totems/guardians only by summon creature type
                            CreatureInfo const* cInfo = ObjectMgr::GetCreatureTemplate(m_spellInfo->EffectMiscValue[eff_idx]);

                            if (!cInfo)
                                return;

                            // FIXME: not all totems and similar cases seelcted by this check...
                            if (cInfo->type == CREATURE_TYPE_TOTEM)
                                DoSummonTotem(eff_idx);
                            else
                                DoSummonGuardian(eff_idx, summon_prop->FactionId);
                        }
                    }
                    else
                        DoSummonGuardian(eff_idx, summon_prop->FactionId);
                    break;
                }
                case UNITNAME_SUMMON_TITLE_CONSTRUCT:
                {
                    if (prop_id == 2913)                    // Scrapbot
                        DoSummonWild(eff_idx, summon_prop->FactionId);
                    else
                        DoSummonGuardian(eff_idx, summon_prop->FactionId);
                    break;
                }
                case UNITNAME_SUMMON_TITLE_TOTEM:
                    DoSummonTotem(eff_idx, summon_prop->Slot);
                    break;
                case UNITNAME_SUMMON_TITLE_COMPANION:
                    // slot 6 set for critters that can help to player in fighting
                    if (summon_prop->Slot == 6)
                        DoSummonGuardian(eff_idx, summon_prop->FactionId);
                    else
                        DoSummonCritter(eff_idx, summon_prop->FactionId);
                    break;
                case UNITNAME_SUMMON_TITLE_OPPONENT:
                case UNITNAME_SUMMON_TITLE_LIGHTWELL:
                case UNITNAME_SUMMON_TITLE_BUTLER:
                case UNITNAME_SUMMON_TITLE_MOUNT:
                    DoSummonWild(eff_idx, summon_prop->FactionId);
                    break;
                case UNITNAME_SUMMON_TITLE_VEHICLE:
                    // TODO
                    // EffectSummonVehicle(i);
                    break;
                default:
                    sLog.outError("EffectSummonType: Unhandled summon title %u", summon_prop->Title);
                break;
            }
            break;
        }
        case SUMMON_PROP_GROUP_PETS:
        {
            //1562 - force of nature  - sid 33831
            //1161 - feral spirit - sid 51533
            //89 - Infernal - sid 1122
            DoSummonGroupPets(eff_idx);
            break;
        }
        case SUMMON_PROP_GROUP_CONTROLLABLE:
        {
            switch(prop_id)
            {
                case 65:
                case 428:
                    EffectSummonPossessed(eff_idx);
                    break;
                default:
                    DoSummonGuardian(eff_idx, summon_prop->FactionId);
                break;
            }
            break;
        }
        case SUMMON_PROP_GROUP_VEHICLE:
        case SUMMON_PROP_GROUP_UNCONTROLLABLE_VEHICLE:
        {
            // TODO
            // EffectSummonVehicle(i);
               DoSummonVehicle(eff_idx, summon_prop->FactionId);
//            sLog.outDebug("EffectSummonType: Unhandled summon group type SUMMON_PROP_GROUP_VEHICLE(%u)", summon_prop->Group);
//            Mangos developers thinking - this summon is not supported. But in this his worked fine :)
            break;
        }
        default:
            sLog.outError("EffectSummonType: Unhandled summon group type %u", summon_prop->Group);
            break;
    }
}

void Spell::DoSummonGroupPets(SpellEffectIndex eff_idx)
{
    if (!m_caster->GetPetGuid().IsEmpty())
        return;

    if (!unitTarget)
        return;

    uint32 pet_entry = m_spellInfo->EffectMiscValue[eff_idx];

    if (!pet_entry)
        return;

    uint32 level = m_caster->getLevel();

    int32 duration = CalculateSpellDuration(m_spellInfo, m_caster);

    if (pet_entry == 37994)    // Mage: Water Elemental from Glyph
        duration = 86400000;   // 24 hours

    if (duration > 0)
        if (Player* modOwner = m_caster->GetSpellModOwner())
            modOwner->ApplySpellMod(m_spellInfo->Id, SPELLMOD_DURATION, duration);

    uint32 amount = damage;

    uint32 originalSpellID = (m_IsTriggeredSpell && m_triggeredBySpellInfo) ? m_triggeredBySpellInfo->Id : m_spellInfo->Id;

    if (amount > 5)
        amount = 1;  // Don't find any cast, summons over 3 pet.

    if (m_caster->GetTypeId()==TYPEID_PLAYER)
    {
        QueryResult* result = CharacterDatabase.PQuery("SELECT id FROM character_pet WHERE owner = '%u' AND entry = '%u'",
            m_caster->GetGUIDLow(), pet_entry);

        std::vector<uint32> petnumber;

        if (result)
        {
            do
            {
               Field* fields = result->Fetch();
               uint32 petnum = fields[0].GetUInt32();
               if (petnum) petnumber.push_back(petnum);
            }
            while (result->NextRow());

            delete result;
        }

        if (!petnumber.empty())
        {
            for(uint8 i = 0; i < petnumber.size() && amount > 0; ++i)
            {
                if (petnumber[i])
                {
                    Pet* pet = new Pet(SUMMON_PET);
                    // set timer for unsummon
                    pet->SetDuration(duration);
                    pet->SetCreateSpellID(originalSpellID);
                    pet->SetPetCounter(amount-1);
                    bool _summoned = false;

                    if (pet->LoadPetFromDB((Player*)m_caster,pet_entry, petnumber[i]))
                    {
                         --amount;
                        DEBUG_LOG("Pet (guidlow %d, entry %d) summoned (from database). Counter is %d ",
                                     pet->GetGUIDLow(), pet->GetEntry(), pet->GetPetCounter());
                    }
                    else
                    {
                        DEBUG_LOG("Pet (guidlow %d, entry %d) found in database, but not loaded. Counter is %d ",
                                     pet->GetGUIDLow(), pet->GetEntry(), pet->GetPetCounter());
                        delete pet;
                    }
                }
            }
        }
    }

    // Pet not found in database
    for (uint32 count = 0; count < amount; ++count)
    {
        Pet* pet = new Pet(SUMMON_PET);
        pet->SetPetCounter(amount - count - 1);
        pet->SetCreateSpellID(originalSpellID);
        pet->SetDuration(duration);

        CreatureCreatePos pos (m_caster->GetMap(), m_targets.m_destX, m_targets.m_destY, m_targets.m_destZ, -m_caster->GetOrientation(), m_caster->GetPhaseMask());

        if (!(m_targets.m_targetMask & TARGET_FLAG_DEST_LOCATION))
            pos = CreatureCreatePos(m_caster, -m_caster->GetOrientation());

        if (!pet->Create(0, pos, m_spellInfo->EffectMiscValue[eff_idx], 0, m_caster))
        {
            sLog.outErrorDb("Spell::EffectSummonGroupPets: not possible create creature entry %u",m_spellInfo->EffectMiscValue[eff_idx]);
            delete pet;
            return;
        }

        if (!pet->Summon())
        {
            sLog.outError("Pet (guidlow %d, entry %d) not summoned by undefined reason. ",
                pet->GetGUIDLow(), pet->GetEntry());
            delete pet;
            return;
        }
        DEBUG_LOG("New Pet (guidlow %d, entry %d) summoned (default). Counter is %d ", pet->GetGUIDLow(), pet->GetEntry(), pet->GetPetCounter());
    }

}

void Spell::EffectSummonPossessed(SpellEffectIndex eff_idx)
{
    if (!m_caster || m_caster->GetTypeId() != TYPEID_PLAYER)
        return;

    uint32 creature_entry = m_spellInfo->EffectMiscValue[eff_idx];
    if(!creature_entry)
        return;

    int32 duration = GetSpellDuration(m_spellInfo);

        float px, py, pz;
    // If dest location if present
    if (m_targets.m_targetMask & TARGET_FLAG_DEST_LOCATION)
    {
        // Summon 1 unit in dest location
        px = m_targets.m_destX;
        py = m_targets.m_destY;
        pz = m_targets.m_destZ;
    }
    // Summon if dest location not present near caster
    else
        m_caster->GetClosePoint(px,py,pz,1.0f);


    TempSummonType summonType = (duration == 0) ? TEMPSUMMON_DEAD_DESPAWN : TEMPSUMMON_TIMED_OR_DEAD_DESPAWN;
    Creature* summon = m_caster->SummonCreature(creature_entry,px,py,pz,m_caster->GetOrientation(),summonType,duration,true);

    if (summon)
    {
        summon->SetLevel(m_caster->getLevel());

        if(CreatureAI* scriptedAI = sScriptMgr.GetCreatureAI(summon))
        {
            // Prevent from ScriptedAI reinitialized
            summon->LockAI(true);
            m_caster->CastSpell(summon, 530, true);
            summon->LockAI(false);
        }
        else
            m_caster->CastSpell(summon, 530, true);

        DEBUG_LOG("New possessed creature (guidlow %d, entry %d) summoned. Owner is %d ", summon->GetGUIDLow(), summon->GetEntry(), m_caster->GetGUIDLow());
    }
    else
        sLog.outError("New possessed creature (entry %d) NOT summoned. Owner is %d ", summon->GetEntry(), m_caster->GetGUIDLow());

}

void Spell::EffectLearnSpell(SpellEffectIndex eff_idx)
{
    if (!unitTarget)
        return;

    if (unitTarget->GetTypeId() != TYPEID_PLAYER)
    {
        if (m_caster->GetTypeId() == TYPEID_PLAYER)
            EffectLearnPetSpell(eff_idx);

        return;
    }

    Player *player = (Player*)unitTarget;

    uint32 spellToLearn = ((m_spellInfo->Id==SPELL_ID_GENERIC_LEARN) || (m_spellInfo->Id==SPELL_ID_GENERIC_LEARN_PET)) ? damage : m_spellInfo->EffectTriggerSpell[eff_idx];
    player->learnSpell(spellToLearn, false);

    DEBUG_LOG( "Spell: Player %u has learned spell %u from NpcGUID=%u", player->GetGUIDLow(), spellToLearn, m_caster->GetGUIDLow() );
}

void Spell::EffectDispel(SpellEffectIndex eff_idx)
{
    if (!unitTarget)
        return;

    // Fill possible dispel list
    std::list <std::pair<SpellAuraHolder* ,uint32> > dispel_list;

    // Create dispel mask by dispel type
    uint32 dispel_type = m_spellInfo->EffectMiscValue[eff_idx];
    uint32 dispelMask  = GetDispellMask( DispelType(dispel_type) );
    Unit::SpellAuraHolderMap const& auras = unitTarget->GetSpellAuraHolderMap();
    for(Unit::SpellAuraHolderMap::const_iterator itr = auras.begin(); itr != auras.end(); ++itr)
    {
        SpellAuraHolder *holder = itr->second;
        if ((1<<holder->GetSpellProto()->Dispel) & dispelMask)
        {
            if(holder->GetSpellProto()->Dispel == DISPEL_MAGIC)
            {
                bool positive = true;
                if (!holder->IsPositive())
                    positive = false;
                else
                    positive = (holder->GetSpellProto()->AttributesEx & SPELL_ATTR_EX_NEGATIVE)==0;

                // do not remove positive auras if friendly target
                //               negative auras if non-friendly target
                if (positive == unitTarget->IsFriendlyTo(m_caster))
                    continue;
            }
            // Unholy Blight prevents dispel of diseases from target
            else if (holder->GetSpellProto()->Dispel == DISPEL_DISEASE)
                if (unitTarget->HasAura(50536))
                    continue;

            if (holder->GetAuraCharges() > 1)
                dispel_list.push_back(std::pair<SpellAuraHolder* ,uint32>(holder, holder->GetAuraCharges()));
            else
                dispel_list.push_back(std::pair<SpellAuraHolder* ,uint32>(holder, holder->GetStackAmount()));
        }
    }
    // Ok if exist some buffs for dispel try dispel it
    if (!dispel_list.empty())
    {
        std::list<std::pair<SpellAuraHolder* ,uint32> > success_list;// (spell_id,casterGuid)
        std::list < uint32 > fail_list;                     // spell_id

        // some spells have effect value = 0 and all from its by meaning expect 1
        if(!damage)
            damage = 1;

        // Dispel N = damage buffs (or while exist buffs for dispel)
        for (int32 count=0; count < damage && !dispel_list.empty(); ++count)
        {
            // Random select buff for dispel
            std::list<std::pair<SpellAuraHolder* ,uint32> >::iterator dispel_itr = dispel_list.begin();
            std::advance(dispel_itr,urand(0, dispel_list.size()-1));

            SpellAuraHolder *holder = dispel_itr->first;

            dispel_itr->second -= 1;

            // remove entry from dispel_list if nothing left in stack
            if (dispel_itr->second == 0)
                dispel_list.erase(dispel_itr);

            SpellEntry const* spellInfo = holder->GetSpellProto();
            // Base dispel chance
            // TODO: possible chance depend from spell level??
            int32 miss_chance = 0;
            // Apply dispel mod from aura caster
            if (Unit *caster = holder->GetCaster())
            {
                if ( Player* modOwner = caster->GetSpellModOwner() )
                    modOwner->ApplySpellMod(spellInfo->Id, SPELLMOD_RESIST_DISPEL_CHANCE, miss_chance, this);
            }
            // Try dispel
            if (roll_chance_i(miss_chance))
                fail_list.push_back(spellInfo->Id);
            else
            {
                bool foundDispelled = false;
                for (std::list<std::pair<SpellAuraHolder* ,uint32> >::iterator success_iter = success_list.begin(); success_iter != success_list.end(); ++success_iter)
                {
                    if (success_iter->first->GetId() == holder->GetId() && success_iter->first->GetCasterGUID() == holder->GetCasterGUID())
                    {
                        success_iter->second += 1;
                        foundDispelled = true;
                        break;
                    }
                }
                if (!foundDispelled)
                    success_list.push_back(std::pair<SpellAuraHolder* ,uint32>(holder, 1));
            }
        }
        // Send success log and really remove auras
        if (!success_list.empty())
        {
            int32 count = success_list.size();
            WorldPacket data(SMSG_SPELLDISPELLOG, 8+8+4+1+4+count*5);
            data << unitTarget->GetPackGUID();              // Victim GUID
            data << m_caster->GetPackGUID();                // Caster GUID
            data << uint32(m_spellInfo->Id);                // Dispel spell id
            data << uint8(0);                               // not used
            data << uint32(count);                          // count
            for (std::list<std::pair<SpellAuraHolder* ,uint32> >::iterator j = success_list.begin(); j != success_list.end(); ++j)
            {
                SpellAuraHolder* dispelledHolder = j->first;
                data << uint32(dispelledHolder->GetId());   // Spell Id
                data << uint8(0);                           // 0 - dispelled !=0 cleansed
                unitTarget->RemoveAuraHolderDueToSpellByDispel(dispelledHolder->GetId(), j->second, dispelledHolder->GetCasterGUID(), m_caster);
            }
            m_caster->SendMessageToSet(&data, true);

            // On success dispel
            // Devour Magic
            if (m_spellInfo->SpellFamilyName == SPELLFAMILY_WARLOCK && m_spellInfo->Category == SPELLCATEGORY_DEVOUR_MAGIC)
            {
                int32 heal_amount = m_spellInfo->CalculateSimpleValue(EFFECT_INDEX_1);
                m_caster->CastCustomSpell(m_caster, 19658, &heal_amount, NULL, NULL, true);

                // Glyph of Felhunter
                if (Unit *owner = m_caster->GetOwner())
                    if (owner->HasAura(56249))
                        m_caster->CastCustomSpell(owner, 19658, &heal_amount, NULL, NULL, true);
            }
        }
        // Send fail log to client
        if (!fail_list.empty())
        {
            // Failed to dispel
            WorldPacket data(SMSG_DISPEL_FAILED, 8+8+4+4*fail_list.size());
            data << m_caster->GetObjectGuid();              // Caster GUID
            data << unitTarget->GetObjectGuid();            // Victim GUID
            data << uint32(m_spellInfo->Id);                // Dispel spell id
            for (std::list< uint32 >::iterator j = fail_list.begin(); j != fail_list.end(); ++j)
                data << uint32(*j);                         // Spell Id
            m_caster->SendMessageToSet(&data, true);
        }
    }
}

void Spell::EffectDualWield(SpellEffectIndex /*eff_idx*/)
{
    if (unitTarget && unitTarget->GetTypeId() == TYPEID_PLAYER)
        ((Player*)unitTarget)->SetCanDualWield(true);
}

void Spell::EffectPull(SpellEffectIndex /*eff_idx*/)
{
    // TODO: create a proper pull towards distract spell center for distract
    DEBUG_LOG("WORLD: Spell Effect DUMMY");
}

void Spell::EffectDistract(SpellEffectIndex /*eff_idx*/)
{
    // Check for possible target
    if (!unitTarget || unitTarget->isInCombat())
        return;

    // target must be OK to do this
    if (unitTarget->hasUnitState(UNIT_STAT_CAN_NOT_REACT))
        return;

    float angle = unitTarget->GetAngle(m_targets.m_destX, m_targets.m_destY);

    unitTarget->clearUnitState(UNIT_STAT_MOVING);
    unitTarget->SetOrientation(angle);
    unitTarget->SendMonsterMove(unitTarget->GetPositionX(), unitTarget->GetPositionY(), unitTarget->GetPositionZ(), SPLINETYPE_FACINGANGLE, SPLINEFLAG_WALKMODE, 0, NULL, angle);

    if (unitTarget->GetTypeId() == TYPEID_UNIT)
        unitTarget->GetMotionMaster()->MoveDistract(damage * IN_MILLISECONDS);
}

void Spell::EffectPickPocket(SpellEffectIndex /*eff_idx*/)
{
    if (m_caster->GetTypeId() != TYPEID_PLAYER)
        return;

    // victim must be creature and attackable
    if (!unitTarget || unitTarget->GetTypeId() != TYPEID_UNIT || m_caster->IsFriendlyTo(unitTarget))
        return;

    // victim have to be alive and humanoid or undead
    if (unitTarget->isAlive() && (unitTarget->GetCreatureTypeMask() & CREATURE_TYPEMASK_HUMANOID_OR_UNDEAD) != 0)
    {
        int32 chance = 10 + int32(m_caster->getLevel()) - int32(unitTarget->getLevel());

        if (chance > irand(0, 19))
        {
            // Stealing successful
            //DEBUG_LOG("Sending loot from pickpocket");
            ((Player*)m_caster)->SendLoot(unitTarget->GetObjectGuid(),LOOT_PICKPOCKETING);
        }
        else
        {
            // Reveal action + get attack
            m_caster->RemoveSpellsCausingAura(SPELL_AURA_MOD_STEALTH);
            unitTarget->AttackedBy(m_caster);
        }
    }
}

void Spell::EffectAddFarsight(SpellEffectIndex eff_idx)
{
    if(m_caster->GetTypeId() != TYPEID_PLAYER)
        return;

    int32 duration = GetSpellDuration(m_spellInfo);
    DynamicObject* dynObj = new DynamicObject;

    // set radius to 0: spell not expected to work as persistent aura
    if(!dynObj->Create(m_caster->GetMap()->GenerateLocalLowGuid(HIGHGUID_DYNAMICOBJECT), m_caster, m_spellInfo->Id, eff_idx, m_targets.m_destX, m_targets.m_destY, m_targets.m_destZ, duration, 0))
    {
        delete dynObj;
        return;
    }

    // DYNAMICOBJECT_BYTES is apparently different from the default bytes set in ::Create
    dynObj->SetUInt32Value(DYNAMICOBJECT_BYTES, 0x80000002);

    m_caster->AddDynObject(dynObj);
    m_caster->GetMap()->Add(dynObj);

    ((Player*)m_caster)->GetCamera().SetView(dynObj);
}

void Spell::DoSummonWild(SpellEffectIndex eff_idx, uint32 forceFaction)
{
    uint32 creature_entry = m_spellInfo->EffectMiscValue[eff_idx];
    if (!creature_entry)
        return;

    uint32 level = m_caster->getLevel();

    // level of creature summoned using engineering item based at engineering skill level
    if (m_caster->GetTypeId()==TYPEID_PLAYER && m_CastItem)
    {
        ItemPrototype const *proto = m_CastItem->GetProto();
        if (proto && proto->RequiredSkill == SKILL_ENGINEERING)
        {
            uint16 skill202 = ((Player*)m_caster)->GetSkillValue(SKILL_ENGINEERING);
            if (skill202)
                level = skill202/5;
        }
    }

    // select center of summon position
    float center_x = m_targets.m_destX;
    float center_y = m_targets.m_destY;
    float center_z = m_targets.m_destZ;

    float radius = GetSpellRadius(sSpellRadiusStore.LookupEntry(m_spellInfo->EffectRadiusIndex[eff_idx]));
    int32 duration = GetSpellDuration(m_spellInfo);
    TempSummonType summonType = (duration == 0) ? TEMPSUMMON_DEAD_DESPAWN : TEMPSUMMON_TIMED_OR_DEAD_DESPAWN;

    int32 amount = damage > 0 ? damage : 1;

    for(int32 count = 0; count < amount; ++count)
    {
        float px, py, pz;
        // If dest location if present
        if (m_targets.m_targetMask & TARGET_FLAG_DEST_LOCATION)
        {
            // Summon 1 unit in dest location
            if (count == 0)
            {
                px = m_targets.m_destX;
                py = m_targets.m_destY;
                pz = m_targets.m_destZ;
            }
            // Summon in random point all other units if location present
            else
                m_caster->GetRandomPoint(center_x, center_y, center_z, radius, px, py, pz);
        }
        // Summon if dest location not present near caster
        else
        {
            if (radius > 0.0f)
            {
                // not using bounding radius of caster here
                m_caster->GetClosePoint(px, py, pz, 0.0f, radius);
            }
            else
            {
                // EffectRadiusIndex 0 or 36
                px = m_caster->GetPositionX();
                py = m_caster->GetPositionY();
                pz = m_caster->GetPositionZ();
            }
        }

        if(Creature *summon = m_caster->SummonCreature(creature_entry, px, py, pz, m_caster->GetOrientation(), summonType, duration))
        {
            summon->SetUInt32Value(UNIT_CREATED_BY_SPELL, m_spellInfo->Id);

            // UNIT_FIELD_CREATEDBY are not set for these kind of spells.
            // Does exceptions exist? If so, what are they?
            summon->SetCreatorGuid(m_caster->GetObjectGuid());

            if(forceFaction)
                summon->setFaction(forceFaction);
        }
    }
}

void Spell::DoSummonGuardian(SpellEffectIndex eff_idx, uint32 forceFaction)
{
    uint32 pet_entry = m_spellInfo->EffectMiscValue[eff_idx];
    if (!pet_entry)
        return;

    SummonPropertiesEntry const* propEntry = sSummonPropertiesStore.LookupEntry(m_spellInfo->EffectMiscValueB[eff_idx]);
    if (!propEntry)
        return;

    PetType petType = propEntry->Title == UNITNAME_SUMMON_TITLE_COMPANION ? PROTECTOR_PET : GUARDIAN_PET;

    // second cast unsummon guardian(s) (guardians without like functionality have cooldown > spawn time)
    if (!m_IsTriggeredSpell && m_caster->GetTypeId() == TYPEID_PLAYER && m_CastItem)
    {
        bool found = false;
        // including protector
        while (Pet* old_summon = m_caster->FindGuardianWithEntry(pet_entry))
        {
            old_summon->Unsummon(PET_SAVE_AS_DELETED, m_caster);
            found = true;
        }

        if (found)
            return;
    }

    // protectors allowed only in single amount
    if (petType == PROTECTOR_PET && m_CastItem)
        if (Pet* old_protector = m_caster->GetProtectorPet())
            old_protector->Unsummon(PET_SAVE_AS_DELETED, m_caster);

    // in another case summon new
    uint32 level = m_caster->getLevel();

    // level of pet summoned using engineering item based at engineering skill level
    if (m_caster->GetTypeId() == TYPEID_PLAYER && m_CastItem)
    {
        ItemPrototype const *proto = m_CastItem->GetProto();
        if (proto && proto->RequiredSkill == SKILL_ENGINEERING)
        {
            uint16 skill202 = ((Player*)m_caster)->GetSkillValue(SKILL_ENGINEERING);
            if (skill202)
            {
                level = skill202 / 5;
            }
        }
    }

    // select center of summon position
    float center_x = m_targets.m_destX;
    float center_y = m_targets.m_destY;
    float center_z = m_targets.m_destZ;

    float radius = GetSpellRadius(sSpellRadiusStore.LookupEntry(m_spellInfo->EffectRadiusIndex[eff_idx]));
    int32 duration = CalculateSpellDuration(m_spellInfo, m_caster);

    uint32 originalSpellID = (m_IsTriggeredSpell && m_triggeredBySpellInfo) ? m_triggeredBySpellInfo->Id : m_spellInfo->Id;

    int32 amount = damage > 0 ? damage : 1;

    for (int32 count = 0; count < amount; ++count)
    {
        Pet* spawnCreature = new Pet(petType);

        spawnCreature->SetCreateSpellID(originalSpellID);
        spawnCreature->SetDuration(duration);
        spawnCreature->SetPetCounter(amount - count - 1);

        // If dest location if present
        // Summon 1 unit in dest location
        CreatureCreatePos pos(m_caster->GetMap(), m_targets.m_destX, m_targets.m_destY, m_targets.m_destZ, -m_caster->GetOrientation(), m_caster->GetPhaseMask());

        if (m_targets.m_targetMask & TARGET_FLAG_DEST_LOCATION)
        {
            // Summon in random point all other units if location present
            if (count > 0)
            {
                float x, y, z;
                m_caster->GetRandomPoint(center_x, center_y, center_z, radius, x, y, z);
                pos = CreatureCreatePos(m_caster->GetMap(), x, y, z, m_caster->GetOrientation(), m_caster->GetPhaseMask());
            }
        }
        // Summon if dest location not present near caster
        else
            pos = CreatureCreatePos(m_caster, m_caster->GetOrientation());

        if (!spawnCreature->Create(0, pos, m_spellInfo->EffectMiscValue[eff_idx], 0, m_caster))
        {
            sLog.outError("Guardian pet (guidlow %d, entry %d) not summoned.",
                spawnCreature->GetGUIDLow(), spawnCreature->GetEntry());
            delete spawnCreature;
            return;
        }

        spawnCreature->setFaction(forceFaction ? forceFaction : m_caster->getFaction());
        spawnCreature->SetLevel(level);

        if (!spawnCreature->Summon())
        {
            sLog.outError("Guardian pet (guidlow %d, entry %d) not summoned by undefined reason. ",
                spawnCreature->GetGUIDLow(), spawnCreature->GetEntry());
            delete spawnCreature;
            return;
        }

        spawnCreature->SetSummonPoint(pos);

        // Notify Summoner
        if (m_caster->GetTypeId() == TYPEID_UNIT && ((Creature*)m_caster)->AI())
            ((Creature*)m_caster)->AI()->JustSummoned(spawnCreature);

        DEBUG_LOG("Guardian pet (guidlow %d, entry %d) summoned (default). Counter is %d ", spawnCreature->GetGUIDLow(), spawnCreature->GetEntry(), spawnCreature->GetPetCounter());
    }
}

void Spell::DoSummonVehicle(SpellEffectIndex eff_idx, uint32 forceFaction)
{
    if (!m_caster)
        return;

    if (m_caster->hasUnitState(UNIT_STAT_ON_VEHICLE))
    {
        if (m_spellInfo->Attributes & SPELL_ATTR_UNK7)
            m_caster->RemoveSpellsCausingAura(SPELL_AURA_CONTROL_VEHICLE);
        else 
            return;
    }
    uint32 vehicle_entry = m_spellInfo->EffectMiscValue[eff_idx];

    if (!vehicle_entry)
        return;

    SpellEntry const* m_mountspell = sSpellStore.LookupEntry(m_spellInfo->EffectBasePoints[eff_idx] != 0 ? m_spellInfo->CalculateSimpleValue(eff_idx) : 46598);

    if (!m_mountspell)
        m_mountspell = sSpellStore.LookupEntry(46598);
    // Used BasePoint mount spell, if not present - hardcoded (by Blzz).

    float px, py, pz;
    // If dest location present
    if (m_targets.m_targetMask & TARGET_FLAG_DEST_LOCATION)
    {
        px = m_targets.m_destX;
        py = m_targets.m_destY;
        pz = m_targets.m_destZ;
    }
    // Summon if dest location not present near caster
    else
        m_caster->GetClosePoint(px, py, pz,m_caster->GetObjectBoundingRadius());

    TempSummonType summonType = (GetSpellDuration(m_spellInfo) == 0) ? TEMPSUMMON_DEAD_DESPAWN : TEMPSUMMON_TIMED_OR_DEAD_DESPAWN;

    Creature* vehicle = m_caster->SummonCreature(vehicle_entry,px,py,pz,m_caster->GetOrientation(),summonType,GetSpellDuration(m_spellInfo),true);

    if (vehicle && !vehicle->GetObjectGuid().IsVehicle())
    {
        sLog.outError("DoSommonVehicle: Creature (guidlow %d, entry %d) summoned, but this is not vehicle. Correct VehicleId in creature_template.", vehicle->GetGUIDLow(), vehicle->GetEntry());
        vehicle->ForcedDespawn();
        return;
    }

    if (vehicle)
    {
        vehicle->setFaction(forceFaction ? forceFaction : m_caster->getFaction());
        vehicle->SetUInt32Value(UNIT_CREATED_BY_SPELL,m_spellInfo->Id);
        m_caster->CastSpell(vehicle, m_mountspell, true);
        DEBUG_LOG("Caster (guidlow %d) summon vehicle (guidlow %d, entry %d) and mounted with spell %d ", m_caster->GetGUIDLow(), vehicle->GetGUIDLow(), vehicle->GetEntry(), m_mountspell->Id);

        // Notify Summoner
        if (m_caster->GetTypeId() == TYPEID_UNIT && ((Creature*)m_caster)->AI())
            ((Creature*)m_caster)->AI()->JustSummoned(vehicle);
    }
    else
        sLog.outError("Vehicle (guidlow %d, entry %d) NOT summoned by undefined reason. ", vehicle->GetGUIDLow(), vehicle->GetEntry());
}

void Spell::EffectTeleUnitsFaceCaster(SpellEffectIndex eff_idx)
{
    if (!unitTarget)
        return;

    if (unitTarget->IsTaxiFlying())
        return;

    float dis = GetSpellRadius(sSpellRadiusStore.LookupEntry(m_spellInfo->EffectRadiusIndex[eff_idx]));

    float fx, fy, fz;
    m_caster->GetClosePoint(fx, fy, fz, unitTarget->GetObjectBoundingRadius(), dis);

    unitTarget->NearTeleportTo(fx, fy, fz, -m_caster->GetOrientation(), unitTarget==m_caster);
}

void Spell::EffectLearnSkill(SpellEffectIndex eff_idx)
{
    if (unitTarget->GetTypeId() != TYPEID_PLAYER)
        return;

    if (damage < 0)
        return;

    uint32 skillid =  m_spellInfo->EffectMiscValue[eff_idx];
    uint16 skillval = ((Player*)unitTarget)->GetPureSkillValue(skillid);
    ((Player*)unitTarget)->SetSkill(skillid, skillval ? skillval : 1, damage * 75, damage);
}

void Spell::EffectAddHonor(SpellEffectIndex /*eff_idx*/)
{
    if (unitTarget->GetTypeId() != TYPEID_PLAYER)
        return;

    // not scale value for item based reward (/10 value expected)
    if (m_CastItem)
    {
        ((Player*)unitTarget)->RewardHonor(NULL, 1, float(damage / 10));
        DEBUG_FILTER_LOG(LOG_FILTER_SPELL_CAST, "SpellEffect::AddHonor (spell_id %u) rewards %d honor points (item %u) for player: %u", m_spellInfo->Id, damage/10, m_CastItem->GetEntry(),((Player*)unitTarget)->GetGUIDLow());
        return;
    }

    // do not allow to add too many honor for player (50 * 21) = 1040 at level 70, or (50 * 31) = 1550 at level 80
    if (damage <= 50)
    {
        float honor_reward = MaNGOS::Honor::hk_honor_at_level(unitTarget->getLevel(), damage);
        ((Player*)unitTarget)->RewardHonor(NULL, 1, honor_reward);
        DEBUG_FILTER_LOG(LOG_FILTER_SPELL_CAST, "SpellEffect::AddHonor (spell_id %u) rewards %f honor points (scale) to player: %u", m_spellInfo->Id, honor_reward, ((Player*)unitTarget)->GetGUIDLow());
    }
    else
    {
        //maybe we have correct honor_gain in damage already
        ((Player*)unitTarget)->RewardHonor(NULL, 1, (float)damage);
        sLog.outError("SpellEffect::AddHonor (spell_id %u) rewards %u honor points (non scale) for player: %u", m_spellInfo->Id, damage, ((Player*)unitTarget)->GetGUIDLow());
    }
}

void Spell::EffectTradeSkill(SpellEffectIndex /*eff_idx*/)
{
    if (unitTarget->GetTypeId() != TYPEID_PLAYER)
        return;
    // uint32 skillid =  m_spellInfo->EffectMiscValue[i];
    // uint16 skillmax = ((Player*)unitTarget)->(skillid);
    // ((Player*)unitTarget)->SetSkill(skillid,skillval?skillval:1,skillmax+75);
}

void Spell::EffectEnchantItemPerm(SpellEffectIndex eff_idx)
{
    if (m_caster->GetTypeId() != TYPEID_PLAYER)
        return;
    if (!itemTarget)
        return;

    uint32 enchant_id = m_spellInfo->EffectMiscValue[eff_idx];
    if (!enchant_id)
        return;

    SpellItemEnchantmentEntry const *pEnchant = sSpellItemEnchantmentStore.LookupEntry(enchant_id);
    if (!pEnchant)
        return;

    // item can be in trade slot and have owner diff. from caster
    Player* item_owner = itemTarget->GetOwner();
    if (!item_owner)
        return;

    Player* p_caster = (Player*)m_caster;

    // Enchanting a vellum requires special handling, as it creates a new item
    // instead of modifying an existing one.
    ItemPrototype const* targetProto = itemTarget->GetProto();
    if (targetProto->IsVellum() && m_spellInfo->EffectItemType[eff_idx])
    {
        unitTarget = m_caster;
        DoCreateItem(eff_idx,m_spellInfo->EffectItemType[eff_idx]);
        // Vellum target case: Target becomes additional reagent, new scroll item created instead in Spell::EffectEnchantItemPerm()
        // cannot already delete in TakeReagents() unfortunately
        p_caster->DestroyItemCount(targetProto->ItemId, 1, true);
        return;
    }

    // Using enchant stored on scroll does not increase enchanting skill! (Already granted on scroll creation)
    if (!(m_CastItem && m_CastItem->GetProto()->Flags & ITEM_FLAG_ENCHANT_SCROLL))
        p_caster->UpdateCraftSkill(m_spellInfo->Id);

    if (item_owner!=p_caster && p_caster->GetSession()->GetSecurity() > SEC_PLAYER && sWorld.getConfig(CONFIG_BOOL_GM_LOG_TRADE) )
    {
        sLog.outCommand(p_caster->GetSession()->GetAccountId(),"GM %s (Account: %u) enchanting(perm): %s (Entry: %d) for player: %s (Account: %u)",
            p_caster->GetName(),p_caster->GetSession()->GetAccountId(),
            itemTarget->GetProto()->Name1,itemTarget->GetEntry(),
            item_owner->GetName(),item_owner->GetSession()->GetAccountId());
    }

    // remove old enchanting before applying new if equipped
    item_owner->ApplyEnchantment(itemTarget,PERM_ENCHANTMENT_SLOT,false);

    itemTarget->SetEnchantment(PERM_ENCHANTMENT_SLOT, enchant_id, 0, 0);

    // add new enchanting if equipped
    item_owner->ApplyEnchantment(itemTarget,PERM_ENCHANTMENT_SLOT,true);

    itemTarget->SetSoulboundTradeable(NULL, item_owner, false);
}

void Spell::EffectEnchantItemPrismatic(SpellEffectIndex eff_idx)
{
    if (m_caster->GetTypeId() != TYPEID_PLAYER)
        return;
    if (!itemTarget)
        return;

    Player* p_caster = (Player*)m_caster;

    uint32 enchant_id = m_spellInfo->EffectMiscValue[eff_idx];
    if (!enchant_id)
        return;

    SpellItemEnchantmentEntry const *pEnchant = sSpellItemEnchantmentStore.LookupEntry(enchant_id);
    if (!pEnchant)
        return;

    // support only enchantings with add socket in this slot
    {
        bool add_socket = false;
        for(int i = 0; i < 3; ++i)
        {
            if (pEnchant->type[i]==ITEM_ENCHANTMENT_TYPE_PRISMATIC_SOCKET)
            {
                add_socket = true;
                break;
            }
        }
        if (!add_socket)
        {
            sLog.outError("Spell::EffectEnchantItemPrismatic: attempt apply enchant spell %u with SPELL_EFFECT_ENCHANT_ITEM_PRISMATIC (%u) but without ITEM_ENCHANTMENT_TYPE_PRISMATIC_SOCKET (%u), not suppoted yet.",
                m_spellInfo->Id,SPELL_EFFECT_ENCHANT_ITEM_PRISMATIC,ITEM_ENCHANTMENT_TYPE_PRISMATIC_SOCKET);
            return;
        }
    }

    // item can be in trade slot and have owner diff. from caster
    Player* item_owner = itemTarget->GetOwner();
    if (!item_owner)
        return;

    if (item_owner!=p_caster && p_caster->GetSession()->GetSecurity() > SEC_PLAYER && sWorld.getConfig(CONFIG_BOOL_GM_LOG_TRADE) )
    {
        sLog.outCommand(p_caster->GetSession()->GetAccountId(),"GM %s (Account: %u) enchanting(perm): %s (Entry: %d) for player: %s (Account: %u)",
            p_caster->GetName(),p_caster->GetSession()->GetAccountId(),
            itemTarget->GetProto()->Name1,itemTarget->GetEntry(),
            item_owner->GetName(),item_owner->GetSession()->GetAccountId());
    }

    // remove old enchanting before applying new if equipped
    item_owner->ApplyEnchantment(itemTarget,PRISMATIC_ENCHANTMENT_SLOT,false);

    itemTarget->SetEnchantment(PRISMATIC_ENCHANTMENT_SLOT, enchant_id, 0, 0);

    // add new enchanting if equipped
    item_owner->ApplyEnchantment(itemTarget,PRISMATIC_ENCHANTMENT_SLOT,true);

    itemTarget->SetSoulboundTradeable(NULL, item_owner, false);
}

void Spell::EffectEnchantItemTmp(SpellEffectIndex eff_idx)
{
    if (m_caster->GetTypeId() != TYPEID_PLAYER)
        return;

    Player* p_caster = (Player*)m_caster;

    // Rockbiter Weapon
    if (m_spellInfo->SpellFamilyName == SPELLFAMILY_SHAMAN && m_spellInfo->SpellFamilyFlags & UI64LIT(0x0000000000400000))
    {
        uint32 spell_id = 0;

        // enchanting spell selected by calculated damage-per-sec stored in Effect[1] base value
        // Note: damage calculated (correctly) with rounding int32(float(v)) but
        // RW enchantments applied damage int32(float(v)+0.5), this create  0..1 difference sometime
        switch(damage)
        {
            // Rank 1
            case  2: spell_id = 36744; break;               //  0% [ 7% ==  2, 14% == 2, 20% == 2]
            // Rank 2
            case  4: spell_id = 36753; break;               //  0% [ 7% ==  4, 14% == 4]
            case  5: spell_id = 36751; break;               // 20%
            // Rank 3
            case  6: spell_id = 36754; break;               //  0% [ 7% ==  6, 14% == 6]
            case  7: spell_id = 36755; break;               // 20%
            // Rank 4
            case  9: spell_id = 36761; break;               //  0% [ 7% ==  6]
            case 10: spell_id = 36758; break;               // 14%
            case 11: spell_id = 36760; break;               // 20%
            default:
                sLog.outError("Spell::EffectEnchantItemTmp: Damage %u not handled in S'RW",damage);
                return;
        }

        SpellEntry const *spellInfo = sSpellStore.LookupEntry(spell_id);
        if (!spellInfo)
        {
            sLog.outError("Spell::EffectEnchantItemTmp: unknown spell id %i", spell_id);
            return;
        }

        Spell *spell = new Spell(m_caster, spellInfo, true);
        SpellCastTargets targets;
        targets.setItemTarget( itemTarget );
        spell->prepare(&targets);
        return;
    }

    if (!itemTarget)
        return;

    uint32 enchant_id = m_spellInfo->EffectMiscValue[eff_idx];

    if (!enchant_id)
    {
        sLog.outError("Spell %u Effect %u (SPELL_EFFECT_ENCHANT_ITEM_TEMPORARY) have 0 as enchanting id",m_spellInfo->Id,eff_idx);
        return;
    }

    SpellItemEnchantmentEntry const *pEnchant = sSpellItemEnchantmentStore.LookupEntry(enchant_id);
    if(!pEnchant)
    {
        sLog.outError("Spell %u Effect %u (SPELL_EFFECT_ENCHANT_ITEM_TEMPORARY) have nonexistent enchanting id %u ",m_spellInfo->Id,eff_idx,enchant_id);
        return;
    }

    // select enchantment duration
    uint32 duration;

    // rogue family enchantments exception by duration
    if(m_spellInfo->Id == 38615)
        duration = 1800;                                    // 30 mins
    // other rogue family enchantments always 1 hour (some have spell damage=0, but some have wrong data in EffBasePoints)
    else if(m_spellInfo->SpellFamilyName == SPELLFAMILY_ROGUE)
        duration = 3600;                                    // 1 hour
    // shaman family enchantments
    else if(m_spellInfo->SpellFamilyName == SPELLFAMILY_SHAMAN)
        duration = 1800;                                    // 30 mins
    // other cases with this SpellVisual already selected
    else if(m_spellInfo->SpellVisual[0] == 215)
        duration = 1800;                                    // 30 mins
    // some fishing pole bonuses
    else if(m_spellInfo->SpellVisual[0] == 563)
        duration = 600;                                     // 10 mins
    // shaman rockbiter enchantments
    else if(m_spellInfo->SpellVisual[0] == 0)
        duration = 1800;                                    // 30 mins
    else if(m_spellInfo->Id == 29702)
        duration = 300;                                     // 5 mins
    else if(m_spellInfo->Id == 37360)
        duration = 300;                                     // 5 mins
    // default case
    else
        duration = 3600;                                    // 1 hour

    // item can be in trade slot and have owner diff. from caster
    Player* item_owner = itemTarget->GetOwner();
    if(!item_owner)
        return;

    if(item_owner!=p_caster && p_caster->GetSession()->GetSecurity() > SEC_PLAYER && sWorld.getConfig(CONFIG_BOOL_GM_LOG_TRADE) )
    {
        sLog.outCommand(p_caster->GetSession()->GetAccountId(),"GM %s (Account: %u) enchanting(temp): %s (Entry: %d) for player: %s (Account: %u)",
            p_caster->GetName(), p_caster->GetSession()->GetAccountId(),
            itemTarget->GetProto()->Name1, itemTarget->GetEntry(),
            item_owner->GetName(), item_owner->GetSession()->GetAccountId());
    }

    // remove old enchanting before applying new if equipped
    item_owner->ApplyEnchantment(itemTarget,TEMP_ENCHANTMENT_SLOT, false);

    itemTarget->SetEnchantment(TEMP_ENCHANTMENT_SLOT, enchant_id, duration * 1000, 0);

    // add new enchanting if equipped
    item_owner->ApplyEnchantment(itemTarget, TEMP_ENCHANTMENT_SLOT, true);
}

void Spell::EffectTameCreature(SpellEffectIndex /*eff_idx*/)
{
    // Caster must be player, checked in Spell::CheckCast
    // Spell can be triggered, we need to check original caster prior to caster
    Player* plr = (Player*)GetAffectiveCaster();

    Creature* creatureTarget = (Creature*)unitTarget;

    // cast finish successfully
    //SendChannelUpdate(0);
    finish();

    Pet* pet = new Pet(HUNTER_PET);

    pet->SetCreateSpellID(m_spellInfo->Id);

    if(!pet->CreateBaseAtCreature(creatureTarget, (Unit*)plr))
    {
        delete pet;
        return;
    }

    // level of hunter pet can't be less owner level at 5 levels
    uint32 level = creatureTarget->getLevel() + 5 < plr->getLevel() ? (plr->getLevel() - 5) : creatureTarget->getLevel();

    // prepare visual effect for levelup
    pet->SetLevel(level - 1);

    // add to world
    if (!pet->Summon())
    {
        sLog.outError("Pet (guidlow %d, entry %d) not summoned from tame effect by undefined reason. ",
            pet->GetGUIDLow(), pet->GetEntry());
        delete pet;
        return;
    }

    // "kill" original creature
    creatureTarget->ForcedDespawn();

    // visual effect for levelup
    pet->SetLevel(level);
}

void Spell::EffectSummonPet(SpellEffectIndex eff_idx)
{
    uint32 petentry = m_spellInfo->EffectMiscValue[eff_idx];

    Pet *OldSummon = m_caster->GetPet();

    // if pet requested type already exist
    if( OldSummon )
    {
        // Preview summon is loading or deleting
        if(!OldSummon->IsInWorld())
            return;

        if(petentry == 0 || OldSummon->GetEntry() == petentry)
        {
            // pet in corpse state can't be summoned
            if( OldSummon->isDead() )
                return;

            OldSummon->GetMap()->Remove((Creature*)OldSummon,false);

            OldSummon->SetMap(m_caster->GetMap());

            m_caster->GetMap()->Add((Creature*)OldSummon);

            if(m_caster->GetTypeId() == TYPEID_PLAYER && OldSummon->isControlled() )
            {
                ((Player*)m_caster)->PetSpellInitialize();
            }
            return;
        }

        if(m_caster->GetTypeId() == TYPEID_PLAYER)
            OldSummon->Unsummon(OldSummon->getPetType() == HUNTER_PET ? PET_SAVE_AS_DELETED : PET_SAVE_NOT_IN_SLOT, m_caster);
        else
            return;
    }

    Pet* NewSummon = new Pet;

    uint32 originalSpellID = (m_IsTriggeredSpell && m_triggeredBySpellInfo) ? m_triggeredBySpellInfo->Id : m_spellInfo->Id;
    NewSummon->SetCreateSpellID(originalSpellID);

    // petentry==0 for hunter "call pet" (current pet summoned if any)
    if(m_caster->GetTypeId() == TYPEID_PLAYER && NewSummon->LoadPetFromDB((Player*)m_caster, petentry))
        return;

    // not error in case fail hunter call pet
    if (!petentry)
    {
        delete NewSummon;
        return;
    }

    CreatureInfo const* cInfo = sCreatureStorage.LookupEntry<CreatureInfo>(petentry);

    if(!cInfo)
    {
        sLog.outError("EffectSummonPet: creature entry %u not found.", petentry);
        delete NewSummon;
        return;
    }


    NewSummon->setPetType(SUMMON_PET);
    NewSummon->SetPetCounter(0);

    CreatureCreatePos pos(m_caster, m_caster->GetOrientation());

    if (!NewSummon->Create(0, pos, petentry, 0, m_caster))
    {
        delete NewSummon;
        return;
    }

    if (!NewSummon->Summon())
    {
        sLog.outError("Pet (guidlow %d, entry %d) not summoned by undefined reason. ",
            NewSummon->GetGUIDLow(), NewSummon->GetEntry());
        delete NewSummon;
        return;
    }

    if (NewSummon->getPetType() == SUMMON_PET)
    {
        // Remove Demonic Sacrifice auras (new pet)
        Unit::AuraList const& auraClassScripts = m_caster->GetAurasByType(SPELL_AURA_OVERRIDE_CLASS_SCRIPTS);
        for(Unit::AuraList::const_iterator itr = auraClassScripts.begin(); itr != auraClassScripts.end();)
        {
            if((*itr)->GetModifier()->m_miscvalue == 2228)
            {
                m_caster->RemoveAurasDueToSpell((*itr)->GetId());
                itr = auraClassScripts.begin();
            }
            else
                ++itr;
        }
    }

    DEBUG_LOG("New Pet has guid %u", NewSummon->GetGUIDLow());
}

void Spell::EffectLearnPetSpell(SpellEffectIndex eff_idx)
{
    if(m_caster->GetTypeId() != TYPEID_PLAYER)
        return;

    Player *_player = (Player*)m_caster;

    Pet *pet = _player->GetPet();
    if(!pet)
        return;
    if(!pet->isAlive())
        return;

    SpellEntry const *learn_spellproto = sSpellStore.LookupEntry(m_spellInfo->EffectTriggerSpell[eff_idx]);
    if(!learn_spellproto)
        return;

    pet->learnSpell(learn_spellproto->Id);

    pet->SavePetToDB(PET_SAVE_AS_CURRENT);
    _player->PetSpellInitialize();
}

void Spell::EffectTaunt(SpellEffectIndex /*eff_idx*/)
{
    if (!unitTarget)
        return;

    // this effect use before aura Taunt apply for prevent taunt already attacking target
    // for spell as marked "non effective at already attacking target"
    if (unitTarget->GetTypeId() != TYPEID_PLAYER)
    {
        if (unitTarget->getVictim()==m_caster)
        {
            SendCastResult(SPELL_FAILED_DONT_REPORT);
            return;
        }
    }

    // Also use this effect to set the taunter's threat to the taunted creature's highest value
    if (unitTarget->CanHaveThreatList() && unitTarget->getThreatManager().getCurrentVictim())
        unitTarget->getThreatManager().addThreat(m_caster,unitTarget->getThreatManager().getCurrentVictim()->getThreat());
}

void Spell::EffectWeaponDmg(SpellEffectIndex eff_idx)
{
    if(!unitTarget)
        return;
    if(!unitTarget->isAlive())
        return;

    // multiple weapon dmg effect workaround
    // execute only the last weapon damage
    // and handle all effects at once
    for (int j = 0; j < MAX_EFFECT_INDEX; ++j)
    {
        switch(m_spellInfo->Effect[j])
        {
            case SPELL_EFFECT_WEAPON_DAMAGE:
            case SPELL_EFFECT_WEAPON_DAMAGE_NOSCHOOL:
            case SPELL_EFFECT_NORMALIZED_WEAPON_DMG:
            case SPELL_EFFECT_WEAPON_PERCENT_DAMAGE:
                if (j < int(eff_idx))                             // we must calculate only at last weapon effect
                    return;
            break;
        }
    }

    // some spell specific modifiers
    bool spellBonusNeedWeaponDamagePercentMod = false;      // if set applied weapon damage percent mode to spell bonus

    float weaponDamagePercentMod = 1.0f;                    // applied to weapon damage and to fixed effect damage bonus
    float totalDamagePercentMod  = 1.0f;                    // applied to final bonus+weapon damage
    bool normalized = false;

    int32 spell_bonus = 0;                                  // bonus specific for spell

    switch(m_spellInfo->SpellFamilyName)
    {
        case SPELLFAMILY_GENERIC:
        {
            switch(m_spellInfo->Id)
            {
                // for spells with divided damage to targets
                case 66765: case 66809: case 67331:         // Meteor Fists
                case 67333:                                 // Meteor Fists
                case 69055:                                 // Bone Slice
                case 71021:                                 // Saber Lash
                {
                    uint32 count = 0;
                    for(TargetList::const_iterator ihit = m_UniqueTargetInfo.begin(); ihit != m_UniqueTargetInfo.end(); ++ihit)
                        if(ihit->effectMask & (1<<eff_idx))
                            ++count;

                    totalDamagePercentMod /= float(count);  // divide to all targets
                    break;
                }
            }
            break;
        }
        case SPELLFAMILY_DRUID:
        {
            // Rend and Tear ( on Maul / Shred )
            if (m_spellInfo->SpellFamilyFlags & UI64LIT(0x0000000000008800))
            {
                if(unitTarget && unitTarget->HasAuraState(AURA_STATE_BLEEDING))
                {
                    Unit::AuraList const& aura = m_caster->GetAurasByType(SPELL_AURA_DUMMY);
                    for(Unit::AuraList::const_iterator itr = aura.begin(); itr != aura.end(); ++itr)
                    {
                        if ((*itr)->GetSpellProto()->SpellIconID == 2859 && (*itr)->GetEffIndex() == 0)
                        {
                            totalDamagePercentMod += (totalDamagePercentMod * (*itr)->GetModifier()->m_amount) / 100;
                            break;
                        }
                    }
                }
            }
            break;
        }
        case SPELLFAMILY_WARRIOR:
        {
            // Devastate
            if(m_spellInfo->SpellVisual[0] == 12295 && m_spellInfo->SpellIconID == 1508)
            {
                // Sunder Armor
                Aura* sunder = unitTarget->GetAura(SPELL_AURA_MOD_RESISTANCE_PCT, SPELLFAMILY_WARRIOR, UI64LIT(0x0000000000004000), 0x00000000, m_caster->GetObjectGuid());

                // Devastate bonus and sunder armor refresh
                if (sunder)
                {
                    sunder->GetHolder()->RefreshHolder();
                    spell_bonus += sunder->GetStackAmount() * CalculateDamage(EFFECT_INDEX_2, unitTarget);
                }

                // Devastate causing Sunder Armor Effect
                // and no need to cast over max stack amount
                if (!sunder || sunder->GetStackAmount() < sunder->GetSpellProto()->StackAmount)
                    m_caster->CastSpell(unitTarget, 58567, true);
                    if (Aura *aura = m_caster->GetDummyAura(58388))
                        m_caster->CastSpell (unitTarget, 58567, true);
            }
            break;
        }
        case SPELLFAMILY_ROGUE:
        {
            // Mutilate (for each hand)
            if(m_spellInfo->SpellFamilyFlags & UI64LIT(0x600000000))
            {
                bool found = false;
                // fast check
                if(unitTarget->HasAuraState(AURA_STATE_DEADLY_POISON))
                    found = true;
                // full aura scan
                else
                {
                    Unit::SpellAuraHolderMap const& auras = unitTarget->GetSpellAuraHolderMap();
                    for(Unit::SpellAuraHolderMap::const_iterator itr = auras.begin(); itr!=auras.end(); ++itr)
                    {
                        if(itr->second->GetSpellProto()->Dispel == DISPEL_POISON)
                        {
                            found = true;
                            break;
                        }
                    }
                }

                if(found)
                    totalDamagePercentMod *= 1.2f;          // 120% if poisoned
            }
            // Fan of Knives
            else if (m_caster->GetTypeId()==TYPEID_PLAYER && (m_spellInfo->SpellFamilyFlags & UI64LIT(0x0004000000000000)))
            {
                Item* weapon = ((Player*)m_caster)->GetWeaponForAttack(m_attackType,true,true);
                if (weapon && weapon->GetProto()->SubClass == ITEM_SUBCLASS_WEAPON_DAGGER)
                    totalDamagePercentMod *= 1.5f;          // 150% to daggers
            }
            // Ghostly Strike
            else if (m_caster->GetTypeId() == TYPEID_PLAYER && m_spellInfo->Id == 14278)
            {
                Item* weapon = ((Player*)m_caster)->GetWeaponForAttack(m_attackType,true,true);
                if (weapon && weapon->GetProto()->SubClass == ITEM_SUBCLASS_WEAPON_DAGGER)
                    totalDamagePercentMod *= 1.44f;         // 144% to daggers
            }
            // Hemorrhage
            else if (m_caster->GetTypeId() == TYPEID_PLAYER && (m_spellInfo->SpellFamilyFlags & UI64LIT(0x2000000)))
            {
                Item* weapon = ((Player*)m_caster)->GetWeaponForAttack(m_attackType,true,true);
                if (weapon && weapon->GetProto()->SubClass == ITEM_SUBCLASS_WEAPON_DAGGER)
                    totalDamagePercentMod *= 1.45f;         // 145% to daggers
            }
            break;
        }
        case SPELLFAMILY_PALADIN:
        {
            // Judgement of Command - receive benefit from Spell Damage and Attack Power
            if(m_spellInfo->SpellFamilyFlags & UI64LIT(0x00020000000000))
            {
                float ap = m_caster->GetTotalAttackPowerValue(BASE_ATTACK);
                int32 holy = m_caster->SpellBaseDamageBonusDone(GetSpellSchoolMask(m_spellInfo));
                if (holy < 0)
                    holy = 0;
                spell_bonus += int32(ap * 0.08f) + int32(holy * 13 / 100);
            }
            break;
        }
        case SPELLFAMILY_HUNTER:
        {
            // Kill Shot
            if (m_spellInfo->SpellFamilyFlags & UI64LIT(0x80000000000000))
            {
                // 0.4*RAP added to damage (that is 0.2 if we apply PercentMod (200%) to spell_bonus, too)
                spellBonusNeedWeaponDamagePercentMod = true;
                spell_bonus += int32( 0.2f * m_caster->GetTotalAttackPowerValue(RANGED_ATTACK) );
            }
            break;
        }
        case SPELLFAMILY_SHAMAN:
        {
            // Skyshatter Harness item set bonus
            // Stormstrike
            if(m_spellInfo->SpellFamilyFlags & UI64LIT(0x001000000000))
            {
                Unit::AuraList const& m_OverrideClassScript = m_caster->GetAurasByType(SPELL_AURA_OVERRIDE_CLASS_SCRIPTS);
                for(Unit::AuraList::const_iterator citr = m_OverrideClassScript.begin(); citr != m_OverrideClassScript.end(); ++citr)
                {
                    // Stormstrike AP Buff
                    if ( (*citr)->GetModifier()->m_miscvalue == 5634 )
                    {
                        m_caster->CastSpell(m_caster, 38430, true, NULL, *citr);
                        break;
                    }
                }
            }
            break;
        }
        case SPELLFAMILY_DEATHKNIGHT:
        {
            // Blood Strike, Heart Strike, Obliterate
            // Blood-Caked Strike
            if (m_spellInfo->SpellFamilyFlags & UI64LIT(0x0002000001400000) ||
                m_spellInfo->SpellIconID == 1736)
            {
                uint32 count = 0;
                Unit::SpellAuraHolderMap const& auras = unitTarget->GetSpellAuraHolderMap();
                for(Unit::SpellAuraHolderMap::const_iterator itr = auras.begin(); itr!=auras.end(); ++itr)
                {
                    if(itr->second->GetSpellProto()->Dispel == DISPEL_DISEASE &&
                        itr->second->GetCasterGuid() == m_caster->GetObjectGuid())
                        ++count;
                }

                if (count)
                {
                    // Effect 1(for Blood-Caked Strike)/3(other) damage is bonus
                    float bonus = count * CalculateDamage(m_spellInfo->SpellIconID == 1736 ? EFFECT_INDEX_0 : EFFECT_INDEX_2, unitTarget) / 100.0f;
                    // Blood Strike, Blood-Caked Strike and Obliterate store bonus*2
                    if (m_spellInfo->SpellFamilyFlags & UI64LIT(0x0002000000400000) ||
                        m_spellInfo->SpellIconID == 1736)
                        bonus /= 2.0f;

                    totalDamagePercentMod *= 1.0f + bonus;
                }

                // Heart Strike secondary target
                if (m_spellInfo->SpellIconID == 3145)
                    if (m_targets.getUnitTarget() != unitTarget)
                        weaponDamagePercentMod /= 2.0f;
            }
            // Glyph of Blood Strike
            if( m_spellInfo->SpellFamilyFlags & UI64LIT(0x0000000000400000) &&
                m_caster->HasAura(59332) &&
                unitTarget->HasAuraType(SPELL_AURA_MOD_DECREASE_SPEED))
            {
                totalDamagePercentMod *= 1.2f;              // 120% if snared
            }
            // Glyph of Death Strike
            if( m_spellInfo->SpellFamilyFlags & UI64LIT(0x0000000000000010) &&
                m_caster->HasAura(59336))
            {
                int32 rp = m_caster->GetPower(POWER_RUNIC_POWER) / 10;
                if(rp > 25)
                    rp = 25;
                totalDamagePercentMod *= 1.0f + rp / 100.0f;
            }
            // Glyph of Plague Strike
            if( m_spellInfo->SpellFamilyFlags & UI64LIT(0x0000000000000001) &&
                m_caster->HasAura(58657) )
            {
                totalDamagePercentMod *= 1.2f;
            }
            // Rune strike
            if( m_spellInfo->SpellIconID == 3007)
            {
                int32 count = CalculateDamage(EFFECT_INDEX_2, unitTarget);
                spell_bonus += int32(count * m_caster->GetTotalAttackPowerValue(BASE_ATTACK) / 100.0f);
            }
            break;
        }
    }

    int32 fixed_bonus = 0;
    for (int j = 0; j < MAX_EFFECT_INDEX; ++j)
    {
        switch(m_spellInfo->Effect[j])
        {
            case SPELL_EFFECT_WEAPON_DAMAGE:
            case SPELL_EFFECT_WEAPON_DAMAGE_NOSCHOOL:
                fixed_bonus += CalculateDamage(SpellEffectIndex(j), unitTarget);
                break;
            case SPELL_EFFECT_NORMALIZED_WEAPON_DMG:
                fixed_bonus += CalculateDamage(SpellEffectIndex(j), unitTarget);
                normalized = true;
                break;
            case SPELL_EFFECT_WEAPON_PERCENT_DAMAGE:
                weaponDamagePercentMod *= float(CalculateDamage(SpellEffectIndex(j), unitTarget)) / 100.0f;

                // applied only to prev.effects fixed damage
                fixed_bonus = int32(fixed_bonus*weaponDamagePercentMod);
                break;
            default:
                break;                                      // not weapon damage effect, just skip
        }
    }

    // apply weaponDamagePercentMod to spell bonus also
    if(spellBonusNeedWeaponDamagePercentMod)
        spell_bonus = int32(spell_bonus*weaponDamagePercentMod);

    // non-weapon damage
    int32 bonus = spell_bonus + fixed_bonus;

    // apply to non-weapon bonus weapon total pct effect, weapon total flat effect included in weapon damage
    if(bonus)
    {
        UnitMods unitMod;
        switch(m_attackType)
        {
            default:
            case BASE_ATTACK:   unitMod = UNIT_MOD_DAMAGE_MAINHAND; break;
            case OFF_ATTACK:    unitMod = UNIT_MOD_DAMAGE_OFFHAND;  break;
            case RANGED_ATTACK: unitMod = UNIT_MOD_DAMAGE_RANGED;   break;
        }

        float weapon_total_pct  = m_caster->GetModifierValue(unitMod, TOTAL_PCT);
        bonus = int32(bonus*weapon_total_pct);
    }

    // + weapon damage with applied weapon% dmg to base weapon damage in call
    bonus += int32(m_caster->CalculateDamage(m_attackType, normalized)*weaponDamagePercentMod);

    // total damage
    bonus = int32(bonus*totalDamagePercentMod);

    // prevent negative damage
    m_damage+= uint32(bonus > 0 ? bonus : 0);

    // Hemorrhage
    if (m_spellInfo->SpellFamilyName==SPELLFAMILY_ROGUE && (m_spellInfo->SpellFamilyFlags & UI64LIT(0x2000000)))
    {
        if(m_caster->GetTypeId()==TYPEID_PLAYER)
            m_caster->AddComboPoints(unitTarget, 1);
    }
    // Mangle (Cat): CP
    else if (m_spellInfo->SpellFamilyName==SPELLFAMILY_DRUID && (m_spellInfo->SpellFamilyFlags==UI64LIT(0x0000040000000000)))
    {
        if(m_caster->GetTypeId()==TYPEID_PLAYER)
            m_caster->AddComboPoints(unitTarget, 1);
    }

    // take ammo
    if(m_attackType == RANGED_ATTACK && m_caster->GetTypeId() == TYPEID_PLAYER)
    {
        Item *pItem = ((Player*)m_caster)->GetWeaponForAttack(RANGED_ATTACK, true, false);

        // wands don't have ammo
        if (!pItem || pItem->GetProto()->SubClass == ITEM_SUBCLASS_WEAPON_WAND)
            return;

        if (pItem->GetProto()->InventoryType == INVTYPE_THROWN)
        {
            if(pItem->GetMaxStackCount()==1)
            {
                // decrease durability for non-stackable throw weapon
                ((Player*)m_caster)->DurabilityPointLossForEquipSlot(EQUIPMENT_SLOT_RANGED);
            }
            else
            {
                // decrease items amount for stackable throw weapon
                uint32 count = 1;
                ((Player*)m_caster)->DestroyItemCount( pItem, count, true);
            }
        }
        else if(uint32 ammo = ((Player*)m_caster)->GetUInt32Value(PLAYER_AMMO_ID))
            ((Player*)m_caster)->DestroyItemCount(ammo, 1, true);
    }
}

void Spell::EffectThreat(SpellEffectIndex /*eff_idx*/)
{
    if(!unitTarget || !unitTarget->isAlive() || !m_caster->isAlive())
        return;

    if(!unitTarget->CanHaveThreatList())
        return;

    unitTarget->AddThreat(m_caster, float(damage), false, GetSpellSchoolMask(m_spellInfo), m_spellInfo);
}

void Spell::EffectHealMaxHealth(SpellEffectIndex /*eff_idx*/)
{
    if(!unitTarget)
        return;
    if(!unitTarget->isAlive())
        return;

    uint32 heal = m_caster->GetMaxHealth();

    m_healing += heal;
}

void Spell::EffectInterruptCast(SpellEffectIndex eff_idx)
{
    if(!unitTarget)
        return;
    if(!unitTarget->isAlive())
        return;

    // TODO: not all spells that used this effect apply cooldown at school spells
    // also exist case: apply cooldown to interrupted cast only and to all spells
    for (uint32 i = CURRENT_FIRST_NON_MELEE_SPELL; i < CURRENT_MAX_SPELL; ++i)
    {
        if (Spell* spell = unitTarget->GetCurrentSpell(CurrentSpellTypes(i)))
        {
            SpellEntry const* curSpellInfo = spell->m_spellInfo;
            // check if we can interrupt spell
            if ((curSpellInfo->InterruptFlags & SPELL_INTERRUPT_FLAG_INTERRUPT) && curSpellInfo->PreventionType == SPELL_PREVENTION_TYPE_SILENCE )
            {
                unitTarget->ProhibitSpellSchool(GetSpellSchoolMask(curSpellInfo), CalculateSpellDuration(m_spellInfo, m_caster));
                unitTarget->InterruptSpell(CurrentSpellTypes(i),false);
            }
        }
    }
}

void Spell::EffectSummonObjectWild(SpellEffectIndex eff_idx)
{
    uint32 gameobject_id = m_spellInfo->EffectMiscValue[eff_idx];

    GameObject* pGameObj = new GameObject;

    WorldObject* target = focusObject;
    if( !target )
        target = m_caster;

    float x, y, z;
    if(m_targets.m_targetMask & TARGET_FLAG_DEST_LOCATION)
    {
        x = m_targets.m_destX;
        y = m_targets.m_destY;
        z = m_targets.m_destZ;
    }
    else
        m_caster->GetClosePoint(x, y, z, DEFAULT_WORLD_OBJECT_SIZE);

    Map *map = target->GetMap();

    if(!pGameObj->Create(map->GenerateLocalLowGuid(HIGHGUID_GAMEOBJECT), gameobject_id, map,
        m_caster->GetPhaseMask(), x, y, z, target->GetOrientation(), 0.0f, 0.0f, 0.0f, 0.0f, GO_ANIMPROGRESS_DEFAULT, GO_STATE_READY))
    {
        delete pGameObj;
        return;
    }

    int32 duration = GetSpellDuration(m_spellInfo);

    pGameObj->SetRespawnTime(duration > 0 ? duration/IN_MILLISECONDS : 0);
    pGameObj->SetSpellId(m_spellInfo->Id);

    // Wild object not have owner and check clickable by players
    map->Add(pGameObj);

    // Store the GO to the caster
    m_caster->AddWildGameObject(pGameObj);

    if(pGameObj->GetGoType() == GAMEOBJECT_TYPE_FLAGDROP && m_caster->GetTypeId() == TYPEID_PLAYER)
    {
        Player *pl = (Player*)m_caster;
        BattleGround* bg = ((Player *)m_caster)->GetBattleGround();

        switch(pGameObj->GetMapId())
        {
            case 489:                                       //WS
            {
                if(bg && bg->GetTypeID(true)==BATTLEGROUND_WS && bg->GetStatus() == STATUS_IN_PROGRESS)
                {
                    Team team = pl->GetTeam() == ALLIANCE ? HORDE : ALLIANCE;

                    ((BattleGroundWS*)bg)->SetDroppedFlagGuid(pGameObj->GetObjectGuid(), team);
                }
                break;
            }
            case 566:                                       //EY
            {
                if(bg && bg->GetTypeID(true)==BATTLEGROUND_EY && bg->GetStatus() == STATUS_IN_PROGRESS)
                {
                    ((BattleGroundEY*)bg)->SetDroppedFlagGuid(pGameObj->GetObjectGuid());
                }
                break;
            }
        }
    }

    pGameObj->SummonLinkedTrapIfAny();
}

void Spell::EffectScriptEffect(SpellEffectIndex eff_idx)
{
    // TODO: we must implement hunter pet summon at login there (spell 6962)

    switch(m_spellInfo->SpellFamilyName)
    {
        case SPELLFAMILY_GENERIC:
        {
            switch(m_spellInfo->Id)
            {
                case 6962:                                  // Called pet
                {
                    if (m_caster->GetTypeId() != TYPEID_PLAYER)
                        return;

                    if (((Player*)m_caster)->GetTemporaryUnsummonedPetNumber() != 0 )
                        ((Player*)m_caster)->ResummonPetTemporaryUnSummonedIfAny();
                    else
                        ((Player*)m_caster)->LoadPet();
                    return;
                }
                case 8856:                                  // Bending Shinbone
                {
                    if (!itemTarget && m_caster->GetTypeId()!=TYPEID_PLAYER)
                        return;

                    uint32 spell_id = 0;
                    switch(urand(1, 5))
                    {
                        case 1:  spell_id = 8854; break;
                        default: spell_id = 8855; break;
                    }

                    m_caster->CastSpell(m_caster,spell_id,true,NULL);
                    return;
                }
                case 17512:                                 // Piccolo of the Flaming Fire
                {
                    if (!unitTarget || unitTarget->GetTypeId() != TYPEID_PLAYER)
                        return;

                    unitTarget->HandleEmoteCommand(EMOTE_STATE_DANCE);
                    return;
                }
                case 20589:                                 // Escape artist
                {
                    if (!unitTarget)
                        return;

                    unitTarget->RemoveSpellsCausingAura(SPELL_AURA_MOD_ROOT);
                    unitTarget->RemoveSpellsCausingAura(SPELL_AURA_MOD_DECREASE_SPEED);
                    return;
                }
                case 22539:                                 // Shadow Flame (All script effects, not just end ones to
                case 22972:                                 // prevent player from dodging the last triggered spell)
                case 22975:
                case 22976:
                case 22977:
                case 22978:
                case 22979:
                case 22980:
                case 22981:
                case 22982:
                case 22983:
                case 22984:
                case 22985:
                {
                    if (!unitTarget || !unitTarget->isAlive())
                        return;

                    // Onyxia Scale Cloak
                    if (unitTarget->GetDummyAura(22683))
                        return;

                    // Shadow Flame
                    m_caster->CastSpell(unitTarget, 22682, true);
                    return;
                }
                case 24194:                                 // Uther's Tribute
                case 24195:                                 // Grom's Tribute
                {
                    if (m_caster->GetTypeId() != TYPEID_PLAYER)
                        return;

                    uint8 race = m_caster->getRace();
                    uint32 spellId = 0;

                    switch(m_spellInfo->Id)
                    {
                        case 24194:
                            switch(race)
                            {
                                case RACE_HUMAN:            spellId = 24105; break;
                                case RACE_DWARF:            spellId = 24107; break;
                                case RACE_NIGHTELF:         spellId = 24108; break;
                                case RACE_GNOME:            spellId = 24106; break;
                                case RACE_DRAENEI:          spellId = 69533; break;
                            }
                            break;
                        case 24195:
                            switch(race)
                            {
                                case RACE_ORC:              spellId = 24104; break;
                                case RACE_UNDEAD:           spellId = 24103; break;
                                case RACE_TAUREN:           spellId = 24102; break;
                                case RACE_TROLL:            spellId = 24101; break;
                                case RACE_BLOODELF:         spellId = 69530; break;
                            }
                            break;
                    }

                    if (spellId)
                        m_caster->CastSpell(m_caster, spellId, true);

                    return;
                }
                case 24590:                                 // Brittle Armor - need remove one 24575 Brittle Armor aura
                    unitTarget->RemoveAuraHolderFromStack(24575);
                    return;
                case 24717:                                 // Pirate Costume
                {
                    if (!unitTarget || unitTarget->GetTypeId() != TYPEID_PLAYER)
                        return;

                    // Pirate Costume (male or female)
                    m_caster->CastSpell(unitTarget, unitTarget->getGender() == GENDER_MALE ? 24708 : 24709, true);
                    return;
                }
                case 24718:                                 // Ninja Costume
                {
                    if (!unitTarget || unitTarget->GetTypeId() != TYPEID_PLAYER)
                        return;

                    // Ninja Costume (male or female)
                    m_caster->CastSpell(unitTarget, unitTarget->getGender() == GENDER_MALE ? 24711 : 24710, true);
                    return;
                }
                case 24719:                                 // Leper Gnome Costume
                {
                    if (!unitTarget || unitTarget->GetTypeId() != TYPEID_PLAYER)
                        return;

                    // Leper Gnome Costume (male or female)
                    m_caster->CastSpell(unitTarget, unitTarget->getGender() == GENDER_MALE ? 24712 : 24713, true);
                    return;
                }
                case 24720:                                 // Random Costume
                {
                    if (!unitTarget || unitTarget->GetTypeId() != TYPEID_PLAYER)
                        return;

                    uint32 spellId = 0;

                    switch(urand(0, 6))
                    {
                        case 0:
                            spellId = unitTarget->getGender() == GENDER_MALE ? 24708 : 24709;
                            break;
                        case 1:
                            spellId = unitTarget->getGender() == GENDER_MALE ? 24711 : 24710;
                            break;
                        case 2:
                            spellId = unitTarget->getGender() == GENDER_MALE ? 24712 : 24713;
                            break;
                        case 3:
                            spellId = 24723;
                            break;
                        case 4:
                            spellId = 24732;
                            break;
                        case 5:
                            spellId = unitTarget->getGender() == GENDER_MALE ? 24735 : 24736;
                            break;
                        case 6:
                            spellId = 24740;
                            break;
                    }

                    m_caster->CastSpell(unitTarget, spellId, true);
                    return;
                }
                case 24737:                                 // Ghost Costume
                {
                    if (!unitTarget || unitTarget->GetTypeId() != TYPEID_PLAYER)
                        return;

                    // Ghost Costume (male or female)
                    m_caster->CastSpell(unitTarget, unitTarget->getGender() == GENDER_MALE ? 24735 : 24736, true);
                    return;
                }
                case 24751:                                 // Trick or Treat
                {
                    if (!unitTarget || unitTarget->GetTypeId() != TYPEID_PLAYER)
                        return;

                    // Tricked or Treated
                    unitTarget->CastSpell(unitTarget, 24755, true);

                    if (roll_chance_i(50))
                    {
                        // Treat
                        unitTarget->CastSpell(unitTarget, 24715, true);
                    }
                    else
                    {
                        if (roll_chance_i(14))              // Trick (can be different critter models). 14% since below can have 1 of 6
                            unitTarget->CastSpell(unitTarget, 24753, true);
                        else                                // Random Costume, 6 different (plus add. for gender)
                            unitTarget->CastSpell(unitTarget, 24720, true);
                    }

                    return;
                }
                case 26275:                                 // PX-238 Winter Wondervolt TRAP
                {
                    uint32 spells[4] = { 26272, 26157, 26273, 26274 };

                    // check presence
                    for(int j = 0; j < 4; ++j)
                        if (unitTarget->HasAura(spells[j], EFFECT_INDEX_0))
                            return;

                    // select spell
                    uint32 iTmpSpellId = spells[urand(0,3)];

                    // cast
                    unitTarget->CastSpell(unitTarget, iTmpSpellId, true);
                    return;
                }
                case 25140:                                 // Orb teleport spells
                case 25143:
                case 25650:
                case 25652:
                case 29128:
                case 29129:
                case 35376:
                case 35727:
                {
                    if (!unitTarget)
                        return;

                    uint32 spellid;
                    switch(m_spellInfo->Id)
                    {
                        case 25140: spellid =  32571; break;
                        case 25143: spellid =  32572; break;
                        case 25650: spellid =  30140; break;
                        case 25652: spellid =  30141; break;
                        case 29128: spellid =  32568; break;
                        case 29129: spellid =  32569; break;
                        case 35376: spellid =  25649; break;
                        case 35727: spellid =  35730; break;
                        default:
                            return;
                    }

                    unitTarget->CastSpell(unitTarget,spellid,false);
                    return;
                }
                case 26004:                                 // Mistletoe (stat buff)
                {
                    if(!unitTarget)
                        return;

                    unitTarget->HandleEmoteCommand(EMOTE_ONESHOT_CHEER);
                    return;
                }
                case 26218:                                 // Mistletoe (creation)
                {
                    if (!unitTarget || unitTarget->GetTypeId() != TYPEID_PLAYER)
                        return;

                    uint32 spells[3] = {26206, 26207, 45036};

                    m_caster->CastSpell(unitTarget, spells[urand(0, 2)], true);
                    return;
                }
                case 26465:                                 // Mercurial Shield - need remove one 26464 Mercurial Shield aura
                    unitTarget->RemoveAuraHolderFromStack(26464);
                    return;
                case 26656:                                 // Summon Black Qiraji Battle Tank
                {
                    if (!unitTarget)
                        return;

                    // Prevent stacking of mounts
                    unitTarget->RemoveSpellsCausingAura(SPELL_AURA_MOUNTED);

                    // Two separate mounts depending on area id (allows use both in and out of specific instance)
                    if (unitTarget->GetAreaId() == 3428)
                        unitTarget->CastSpell(unitTarget, 25863, false);
                    else
                        unitTarget->CastSpell(unitTarget, 26655, false);

                    return;
                }
                case 26678:                                 //Heart Candy
                {
                    uint32 item=0;
                    switch ( urand(0, 7) )
                    {
                        case 0:
                            item = 21816; break;
                        case 1:
                            item = 21817; break;
                        case 2:
                            item = 21818; break;
                        case 3:
                            item = 21819; break;
                        case 4:
                            item = 21820; break;
                        case 5:
                            item = 21821; break;
                        case 6:
                            item = 21822; break;
                        case 7: 
                            item = 21823; break;
                    }
                    if (item)
                        DoCreateItem(eff_idx,item);
                    break;
                }
                case 29830:                                 // Mirren's Drinking Hat
                {
                    uint32 item = 0;
                    switch ( urand(1, 6) )
                    {
                        case 1:
                        case 2:
                        case 3:
                            item = 23584; break;            // Loch Modan Lager
                        case 4:
                        case 5:
                            item = 23585; break;            // Stouthammer Lite
                        case 6:
                            item = 23586; break;            // Aerie Peak Pale Ale
                    }

                    if (item)
                        DoCreateItem(eff_idx,item);

                    break;
                }
                case 30918:                                 // Improved Sprint
                {
                    if (!unitTarget)
                        return;

                    // Removes snares and roots.
                    unitTarget->RemoveAurasAtMechanicImmunity(IMMUNE_TO_ROOT_AND_SNARE_MASK,30918,true);
                    break;
                }
                case 39835:                                 // Needle Spine (Warlord Najentus)
                {
                    if (!unitTarget)
                        return;

                    // TODO likely that this spell should have m_caster as Original caster, but conflicts atm with TARGET_ALL_FRIENDLY_UNITS_AROUND_CASTER
                    unitTarget->CastSpell(unitTarget, 39968, true);
                }
                case 41055:                                 // Copy Weapon
                {
                    if (m_caster->GetTypeId() != TYPEID_UNIT || !unitTarget || unitTarget->GetTypeId() != TYPEID_PLAYER)
                        return;

                    if (Item* pItem = ((Player*)unitTarget)->GetWeaponForAttack(BASE_ATTACK))
                    {
                        ((Creature*)m_caster)->SetVirtualItem(VIRTUAL_ITEM_SLOT_0, pItem->GetEntry());

                        // Unclear what this spell should do
                        unitTarget->CastSpell(m_caster, m_spellInfo->CalculateSimpleValue(eff_idx), true);
                    }

                    return;
                }
                case 41126:                                 // Flame Crash
                {
                    if (!unitTarget)
                        return;

                    unitTarget->CastSpell(unitTarget, 41131, true);
                    break;
                }
                case 43365:                                 // The Cleansing: Shrine Cast
                {
                    if (m_caster->GetTypeId() != TYPEID_PLAYER)
                        return;

                    // Script Effect Player Cast Mirror Image
                    m_caster->CastSpell(m_caster, 50217, true);
                    return;
                }
                case 44364:                                 // Rock Falcon Primer
                {
                    if (!unitTarget || unitTarget->GetTypeId() != TYPEID_PLAYER)
                        return;

                    // Are there anything special with this, a random chance or condition?
                    // Feeding Rock Falcon
                    unitTarget->CastSpell(unitTarget, m_spellInfo->CalculateSimpleValue(eff_idx), true, NULL, NULL, unitTarget->GetObjectGuid(), m_spellInfo);
                    return;
                }
                case 43375:
                case 43972:                                // Mixing Blood for Quest 11306 
                {
                    switch(urand(0, 3))
                    {
                        case 0 : m_caster->CastSpell(m_caster, 43378, true); break;
                        case 1 : m_caster->CastSpell(m_caster, 43376, true); break;
                        case 2 : m_caster->CastSpell(m_caster, 43377, true); break;
                        case 3 : m_caster->CastSpell(m_caster, 43970, true); break;
                    }
                    break;
                }
                case 44455:                                 // Character Script Effect Reverse Cast
                {
                    if (!unitTarget || unitTarget->GetTypeId() != TYPEID_UNIT)
                        return;

                    Creature* pTarget = (Creature*)unitTarget;

                    if (const SpellEntry *pSpell = sSpellStore.LookupEntry(m_spellInfo->CalculateSimpleValue(eff_idx)))
                    {
                        // if we used item at least once...
                        if (pTarget->IsTemporarySummon() && int32(pTarget->GetEntry()) == pSpell->EffectMiscValue[eff_idx])
                        {
                            TemporarySummon* pSummon = (TemporarySummon*)pTarget;

                            // can only affect "own" summoned
                            if (pSummon->GetSummonerGuid() == m_caster->GetObjectGuid())
                            {
                                if (pTarget->hasUnitState(UNIT_STAT_ROAMING | UNIT_STAT_ROAMING_MOVE))
                                    pTarget->GetMotionMaster()->MovementExpired();

                                // trigger cast of quest complete script (see code for this spell below)
                                pTarget->CastSpell(pTarget, 44462, true);

                                pTarget->GetMotionMaster()->MovePoint(0, m_caster->GetPositionX(), m_caster->GetPositionY(), m_caster->GetPositionZ());
                            }

                            return;
                        }

                        // or if it is first time used item, cast summon and despawn the target
                        m_caster->CastSpell(pTarget, pSpell, true);
                        pTarget->ForcedDespawn();

                        // TODO: here we should get pointer to the just summoned and make it move.
                        // without, it will be one extra use of quest item
                    }

                    return;
                }
                case 44462:                                 // Cast Quest Complete on Master
                {
                    if (m_caster->GetTypeId() != TYPEID_UNIT)
                        return;

                    Creature* pQuestCow = NULL;

                    float range = 20.0f;

                    // search for a reef cow nearby
                    MaNGOS::NearestCreatureEntryWithLiveStateInObjectRangeCheck u_check(*m_caster, 24797, true, range);
                    MaNGOS::CreatureLastSearcher<MaNGOS::NearestCreatureEntryWithLiveStateInObjectRangeCheck> searcher(pQuestCow, u_check);

                    Cell::VisitGridObjects(m_caster, searcher, range);

                    // no cows found, so return
                    if (!pQuestCow)
                        return;

                    if (!((Creature*)m_caster)->IsTemporarySummon())
                        return;

                    if (const SpellEntry *pSpell = sSpellStore.LookupEntry(m_spellInfo->CalculateSimpleValue(eff_idx)))
                    {
                        TemporarySummon* pSummon = (TemporarySummon*)m_caster;

                        // all ok, so make summoner cast the quest complete
                        if (Unit* pSummoner = pSummon->GetSummoner())
                            pSummoner->CastSpell(pSummoner, pSpell, true);
                    }

                    return;
                }
                case 44876:                                 // Force Cast - Portal Effect: Sunwell Isle
                {
                    if (!unitTarget)
                        return;

                    unitTarget->CastSpell(unitTarget, 44870, true);
                    break;
                }
                case 45204: // Clone Me!
                    unitTarget->CastSpell(m_caster, damage, true);
                    break;
                case 45206:                                 // Copy Off-hand Weapon
                {
                    if (m_caster->GetTypeId() != TYPEID_UNIT || !unitTarget || unitTarget->GetTypeId() != TYPEID_PLAYER)
                        return;

                    if (Item* pItem = ((Player*)unitTarget)->GetWeaponForAttack(OFF_ATTACK))
                    {
                        ((Creature*)m_caster)->SetVirtualItem(VIRTUAL_ITEM_SLOT_1, pItem->GetEntry());

                        // Unclear what this spell should do
                        unitTarget->CastSpell(m_caster, m_spellInfo->CalculateSimpleValue(eff_idx), true);
                    }

                    return;
                }
                case 45668:                                 // Ultra-Advanced Proto-Typical Shortening Blaster
                {
                    if (!unitTarget || unitTarget->GetTypeId() != TYPEID_UNIT)
                        return;

                    if (roll_chance_i(25))                  // chance unknown, using 25
                        return;

                    static uint32 const spellPlayer[5] =
                    {
                        45674,                              // Bigger!
                        45675,                              // Shrunk
                        45678,                              // Yellow
                        45682,                              // Ghost
                        45684                               // Polymorph
                    };

                    static uint32 const spellTarget[5] =
                    {
                        45673,                              // Bigger!
                        45672,                              // Shrunk
                        45677,                              // Yellow
                        45681,                              // Ghost
                        45683                               // Polymorph
                    };

                    m_caster->CastSpell(m_caster, spellPlayer[urand(0,4)], true);
                    unitTarget->CastSpell(unitTarget, spellTarget[urand(0,4)], true);

                    return;
                }
                case 45691:                                 // Magnataur On Death 1
                {
                    // assuming caster is creature, if not, then return
                    if (m_caster->GetTypeId() != TYPEID_UNIT)
                        return;

                    Player* pPlayer = ((Creature*)m_caster)->GetOriginalLootRecipient();

                    if (!pPlayer)
                        return;

                    if (pPlayer->HasAura(45674) || pPlayer->HasAura(45675) || pPlayer->HasAura(45678) || pPlayer->HasAura(45682) || pPlayer->HasAura(45684))
                        pPlayer->CastSpell(pPlayer, 45686, true);

                    m_caster->CastSpell(m_caster, 45685, true);

                    return;
                }
                case 46203:                                 // Goblin Weather Machine
                {
                    if (!unitTarget)
                        return;

                    uint32 spellId = 0;
                    switch(rand() % 4)
                    {
                        case 0: spellId = 46740; break;
                        case 1: spellId = 46739; break;
                        case 2: spellId = 46738; break;
                        case 3: spellId = 46736; break;
                    }
                    unitTarget->CastSpell(unitTarget, spellId, true);
                    break;
                }
                case 46642:                                 //5,000 Gold
                {
                    if (!unitTarget || unitTarget->GetTypeId() != TYPEID_PLAYER)
                        return;

                    ((Player*)unitTarget)->ModifyMoney(50000000);
                    break;
                }
                case 47097:                                 // Surge Needle Teleporter
                {
                    if (!unitTarget || unitTarget->GetTypeId() != TYPEID_PLAYER)
                        return;

                    if (unitTarget->GetAreaId() == 4156)
                        unitTarget->CastSpell(unitTarget, 47324, true);
                    else if (unitTarget->GetAreaId() == 4157)
                        unitTarget->CastSpell(unitTarget, 47325, true);

                    break;
                }
                case 47311:                                 // Quest - Jormungar Explosion Spell Spawner
                {
                    // Summons npc's. They are expected to summon GO from 47315
                    // but there is no way to get the summoned, to trigger a spell
                    // cast (workaround can be done with ai script).

                    // Quest - Jormungar Explosion Summon Object
                    for(int i = 0; i < 2; ++i)
                        m_caster->CastSpell(m_caster, 47309, true);

                    for(int i = 0; i < 2; ++i)
                        m_caster->CastSpell(m_caster, 47924, true);

                    for(int i = 0; i < 2; ++i)
                        m_caster->CastSpell(m_caster, 47925, true);

                    return;
                }
                case 47393:                                 // The Focus on the Beach: Quest Completion Script
                {
                    if (!unitTarget)
                        return;

                    // Ley Line Information
                    unitTarget->RemoveAurasDueToSpell(47391);
                    return;
                }
                case 47615:                                 // Atop the Woodlands: Quest Completion Script
                {
                    if (!unitTarget)
                        return;

                    // Ley Line Information
                    unitTarget->RemoveAurasDueToSpell(47473);
                    return;
                }
                case 47638:                                 // The End of the Line: Quest Completion Script
                {
                    if (!unitTarget)
                        return;

                    // Ley Line Information
                    unitTarget->RemoveAurasDueToSpell(47636);
                    return;
                }
                case 48603:                                 // High Executor's Branding Iron
                    // Torture the Torturer: High Executor's Branding Iron Impact
                    unitTarget->CastSpell(unitTarget, 48614, true);
                    return;

                // Gender spells
                case 48762:                                 // A Fall from Grace: Scarlet Raven Priest Image - Master
                case 45759:                                 // Warsong Orc Disguise
                case 69672:                                 // Sunreaver Disguise
                case 69673:                                 // Silver Covenant Disguise
                {
                    if (!unitTarget)
                        return;

                    uint8 gender = unitTarget->getGender();
                    uint32 spellId;
                    switch (m_spellInfo->Id)
                    {
                        case 48762: spellId = (gender == GENDER_MALE ? 48763 : 48761); break;
                        case 45759: spellId = (gender == GENDER_MALE ? 45760 : 45762); break;
                        case 69672: spellId = (gender == GENDER_MALE ? 70974 : 70973); break;
                        case 69673: spellId = (gender == GENDER_MALE ? 70972 : 70971); break;
                        default: return;
                    }
                    unitTarget->CastSpell(unitTarget, spellId, true);
                    return;
                }
                case 48917:                                 // Who Are They: Cast from Questgiver
                {
                    if (!unitTarget || unitTarget->GetTypeId() != TYPEID_PLAYER)
                        return;

                    // Male Shadowy Disguise / Female Shadowy Disguise
                    unitTarget->CastSpell(unitTarget, unitTarget->getGender() == GENDER_MALE ? 38080 : 38081, true);
                    // Shadowy Disguise
                    unitTarget->CastSpell(unitTarget, 32756, true);
                    return;
                }
                case 49380:                                 // Consume: Spell of Trollgore nonhero
                {
                    m_caster->CastSpell(m_caster,49381,true);
                    return;
                }
                case 50217:                                 // The Cleansing: Script Effect Player Cast Mirror Image
                {
                    // Summon Your Inner Turmoil
                    m_caster->CastSpell(m_caster, 50167, true);

                    // Spell 50218 has TARGET_SCRIPT, but other wild summons near may exist, and then target can become wrong
                    // Only way to make this safe is to get the actual summoned by m_caster

                    // Your Inner Turmoil's Mirror Image Aura
                    m_caster->CastSpell(m_caster, 50218, true);

                    return;
                }
                case 50218:                                 // The Cleansing: Your Inner Turmoil's Mirror Image Aura
                {
                    if (!m_originalCaster || m_originalCaster->GetTypeId() != TYPEID_PLAYER || !unitTarget)
                        return;

                    // determine if and what weapons can be copied
                    switch(eff_idx)
                    {
                        case EFFECT_INDEX_1:
                            if (((Player*)m_originalCaster)->GetWeaponForAttack(BASE_ATTACK))
                                unitTarget->CastSpell(m_originalCaster, m_spellInfo->CalculateSimpleValue(eff_idx), true);

                            return;
                        case EFFECT_INDEX_2:
                            if (((Player*)m_originalCaster)->GetWeaponForAttack(OFF_ATTACK))
                                unitTarget->CastSpell(m_originalCaster, m_spellInfo->CalculateSimpleValue(eff_idx), true);

                            return;
                        default:
                            return;
                    }
                    return;
                }
                case 50238:                                 // The Cleansing: Your Inner Turmoil's On Death Cast on Master
                {
                    if (m_caster->GetTypeId() != TYPEID_UNIT)
                        return;

                    if (((Creature*)m_caster)->IsTemporarySummon())
                    {
                        TemporarySummon* pSummon = (TemporarySummon*)m_caster;

                        if (pSummon->GetSummonerGuid().IsPlayer())
                        {
                            if (Player* pSummoner = sObjectMgr.GetPlayer(pSummon->GetSummonerGuid()))
                                pSummoner->CastSpell(pSummoner, m_spellInfo->CalculateSimpleValue(eff_idx), true);
                        }
                    }

                    return;
                }
                case 50439:                                 // Script Cast Summon Image of Drakuru 05
                {
                    // TODO: check if summon already exist, if it does in this instance, return.

                    // Summon Drakuru
                    m_caster->CastSpell(m_caster, 50446, true);
                    return;
                }
                case 50725:                                 // Vigilance - remove cooldown on Taunt
                {
                    Unit* caster = GetAffectiveCaster();
                    if (!caster || caster->GetTypeId() != TYPEID_PLAYER)
                        return;

                    ((Player*)caster)->RemoveSpellCategoryCooldown(82, true);
                    return;
                }
                case 50894:                                 // Zul'Drak Rat
                {
                    if (!unitTarget || unitTarget->GetTypeId() != TYPEID_UNIT)
                        return;

                    if (SpellAuraHolder* pHolder = unitTarget->GetSpellAuraHolder(m_spellInfo->Id))
                    {
                        if (pHolder->GetStackAmount() + 1 >= m_spellInfo->StackAmount)
                        {
                            // Gluttonous Lurkers: Summon Gorged Lurking Basilisk
                            unitTarget->CastSpell(m_caster, 50928, true);
                            ((Creature*)unitTarget)->ForcedDespawn(1);
                        }
                    }

                    return;
                }
                case 51770:                                 // Emblazon Runeblade
                {
                    Unit* caster = GetAffectiveCaster();
                    if (!caster)
                        return;

                    caster->CastSpell(caster, damage, false);
                    break;
                }
                case 51864:                                 // Player Summon Nass
                {
                    if (m_caster->GetTypeId() != TYPEID_PLAYER)
                        return;

                    // Summon Nass
                    if (const SpellEntry* pSpell = sSpellStore.LookupEntry(51865))
                    {
                        // Only if he is not already there
                        if (!m_caster->FindGuardianWithEntry(pSpell->EffectMiscValue[EFFECT_INDEX_0]))
                        {
                            m_caster->CastSpell(m_caster, pSpell, true);

                            if (Pet* pPet = m_caster->FindGuardianWithEntry(pSpell->EffectMiscValue[EFFECT_INDEX_0]))
                            {
                                // Nass Periodic Say aura
                                pPet->CastSpell(pPet, 51868, true);
                            }
                        }
                    }
                    return;
                }
                case 51889:                                 // Quest Accept Summon Nass
                {
                    // This is clearly for quest accept, is spell 51864 then for gossip and does pretty much the same thing?
                    // Just "jumping" to what may be the "gossip-spell" for now, doing the same thing
                    m_caster->CastSpell(m_caster, 51864, true);
                    return;
                }
                case 51910:                                 // Kickin' Nass: Quest Completion
                {
                    if (m_caster->GetTypeId() != TYPEID_PLAYER)
                        return;

                    if (const SpellEntry* pSpell = sSpellStore.LookupEntry(51865))
                    {
                        // Is this all to be done at completion?
                        if (Pet* pPet = m_caster->FindGuardianWithEntry(pSpell->EffectMiscValue[EFFECT_INDEX_0]))
                            pPet->Unsummon(PET_SAVE_AS_DELETED, m_caster);
                    }
                    return;
                }
                case 51904:                                 // Summon Ghouls Of Scarlet Crusade
                {
                    if(!unitTarget)
                        return;

                    unitTarget->CastSpell(unitTarget, 54522, true);
                    break;
                }
                case 52357:                                 // Into the realm of shadows
                {
                    if(!unitTarget)
                        return;
                    unitTarget->CastSpell(unitTarget, m_spellInfo->EffectBasePoints[eff_idx]+1, true);
                    break;
                }
                case 52479:                                 // The Gift That Keeps On Giving
                {
                    if (!m_caster || !unitTarget)
                        return;

                    m_caster->CastSpell(m_caster, roll_chance_i(75) ? 52505 : m_spellInfo->EffectBasePoints[eff_idx]+1, true);
                    ((Creature*)unitTarget)->ForcedDespawn();
                    break;
                }
                case 52694:                                 // Recall Eye of Acherus
                {
                    if (!m_caster || m_caster->GetTypeId() != TYPEID_UNIT)
                        return;
                    m_caster->RemoveAurasDueToSpell(530);
                    return;
                }
                case 52751:                                 // Death Gate
                {
                    if (!unitTarget || unitTarget->getClass() != CLASS_DEATH_KNIGHT)
                        return;

                    // triggered spell is stored in m_spellInfo->EffectBasePoints[0]
                    unitTarget->CastSpell(unitTarget, damage, false);
                    break;
                }
                case 52941:                                 // Song of Cleansing
                {
                    uint32 spellId = 0;

                    switch(m_caster->GetAreaId())
                    {
                        case 4385: spellId = 52954; break;  // Bittertide Lake
                        case 4290: spellId = 52958; break;  // River's Heart
                        case 4388: spellId = 52959; break;  // Wintergrasp River
                    }

                    if (spellId)
                        m_caster->CastSpell(m_caster, spellId, true);

                    break;
                }
                case 54182:                                 // An End to the Suffering: Quest Completion Script
                {
                    if (!unitTarget)
                        return;

                    // Remove aura (Mojo of Rhunok) given at quest accept / gossip
                    unitTarget->RemoveAurasDueToSpell(51967);
                    return;
                }
                case 54581:                                 // Mammoth Explosion Spell Spawner
                {
                    if (m_caster->GetTypeId() != TYPEID_UNIT)
                        return;

                    // Summons misc npc's. They are expected to summon GO from 54625
                    // but there is no way to get the summoned, to trigger a spell
                    // cast (workaround can be done with ai script).

                    // Quest - Mammoth Explosion Summon Object
                    for(int i = 0; i < 2; ++i)
                        m_caster->CastSpell(m_caster, 54623, true);

                    for(int i = 0; i < 2; ++i)
                        m_caster->CastSpell(m_caster, 54627, true);

                    for(int i = 0; i < 2; ++i)
                        m_caster->CastSpell(m_caster, 54628, true);

                    // Summon Main Mammoth Meat
                    m_caster->CastSpell(m_caster, 57444, true);
                    return;
                }
                case 54436:                                 // Demonic Empowerment (succubus Vanish effect)
                {
                    if (!unitTarget)
                        return;

                    unitTarget->RemoveSpellsCausingAura(SPELL_AURA_MOD_ROOT);
                    unitTarget->RemoveSpellsCausingAura(SPELL_AURA_MOD_DECREASE_SPEED);
                    unitTarget->RemoveSpellsCausingAura(SPELL_AURA_MOD_STALKED);
                    unitTarget->RemoveSpellsCausingAura(SPELL_AURA_MOD_STUN);
                    return;
                }
                // Glyph of Starfire
                case 54846:
                {
                    if (Aura* aura = unitTarget->GetAura(SPELL_AURA_PERIODIC_DAMAGE, SPELLFAMILY_DRUID, UI64LIT(0x00000002), 0, m_caster->GetGUID()))
                    {
                        uint32 countMin = aura->GetAuraMaxDuration();
                        uint32 countMax = GetSpellMaxDuration(aura->GetSpellProto());
                        countMax += 9000;
                        countMax += m_caster->HasAura(38414) ? 3000 : 0;
                        countMax += m_caster->HasAura(57865) ? 3000 : 0;

                        if (countMin < countMax)
                        {
                            aura->GetHolder()->SetAuraDuration(aura->GetAuraDuration() + 3000);
                            aura->GetHolder()->SetAuraMaxDuration(countMin + 3000);
                            aura->GetHolder()->SendAuraUpdate(false);
                        }
                    }
                    return;
                }
                case 55328:                                    // Stoneclaw Totem I
                case 55329:                                    // Stoneclaw Totem II
                case 55330:                                    // Stoneclaw Totem III
                case 55332:                                    // Stoneclaw Totem IV
                case 55333:                                    // Stoneclaw Totem V
                case 55335:                                    // Stoneclaw Totem VI
                case 55278:                                    // Stoneclaw Totem VII
                case 58589:                                    // Stoneclaw Totem VIII
                case 58590:                                    // Stoneclaw Totem IX
                case 58591:                                    // Stoneclaw Totem X
                {
                    if (!unitTarget)    // Stoneclaw Totem owner
                        return;
                    // Absorb shield for totems
                    for(int itr = 0; itr < MAX_TOTEM_SLOT; ++itr)
                        if (Totem* totem = unitTarget->GetTotem(TotemSlot(itr)))
                            m_caster->CastCustomSpell(totem, 55277, &damage, NULL, NULL, true);
                    // Glyph of Stoneclaw Totem
                    if(Aura* auraGlyph = unitTarget->GetAura(63298, EFFECT_INDEX_0))
                    {
                        int32 playerAbsorb = damage * auraGlyph->GetModifier()->m_amount;
                        m_caster->CastCustomSpell(unitTarget, 55277, &playerAbsorb, NULL, NULL, true);
                    }
                    return;
                }
                case 55693:                                 // Remove Collapsing Cave Aura
                {
                    if (!unitTarget)
                        return;

                    unitTarget->RemoveAurasDueToSpell(m_spellInfo->CalculateSimpleValue(eff_idx));
                    break;
                }
                case 57337:                                 // Great Feast
                {
                    if (!unitTarget)
                        return;

                    unitTarget->CastSpell(unitTarget, 58067, true);
                    break;
                }
                case 57397:                                 // Fish Feast
                {
                    if (!unitTarget)
                        return;

                    unitTarget->CastSpell(unitTarget, 57292, true);
                    break;
                }
                case 58466:                                 // Gigantic Feast
                case 58475:                                 // Small Feast
                {
                    if (!unitTarget)
                        return;

                    unitTarget->CastSpell(unitTarget, 57085, true);
                    break;
                }
                case 58418:                                 // Portal to Orgrimmar
                case 58420:                                 // Portal to Stormwind
                {
                    if (!unitTarget || unitTarget->GetTypeId() != TYPEID_PLAYER || eff_idx != EFFECT_INDEX_0)
                        return;

                    uint32 spellID = m_spellInfo->CalculateSimpleValue(EFFECT_INDEX_0);
                    uint32 questID = m_spellInfo->CalculateSimpleValue(EFFECT_INDEX_1);

                    if (((Player*)unitTarget)->GetQuestStatus(questID) == QUEST_STATUS_COMPLETE && !((Player*)unitTarget)->GetQuestRewardStatus (questID))
                        unitTarget->CastSpell(unitTarget, spellID, true);

                    return;
                }
                case 59317:                                 // Teleporting
                {
                    if (!unitTarget || unitTarget->GetTypeId() != TYPEID_PLAYER)
                        return;

                    // return from top
                    if (((Player*)unitTarget)->GetAreaId() == 4637)
                        unitTarget->CastSpell(unitTarget, 59316, true);
                    // teleport atop
                    else
                        unitTarget->CastSpell(unitTarget, 59314, true);

                    return;
                }
                case 58916:                                 // Gift of the Lich King
                {
                    if (!unitTarget || unitTarget->isAlive())
                        return;

                    m_caster->CastSpell(unitTarget, 58915, true);

                    unitTarget->RemoveFromWorld();

                    if (Unit* master = m_caster->GetCharmerOrOwner())
                        master->CastSpell(master, 58987, true);

                    return;
                }
                case 58917:                                 // Consume minions
                {
                    if (!unitTarget || unitTarget->GetTypeId() != TYPEID_UNIT)
                        return;

                    m_caster->CastSpell(unitTarget, 58919, true);
                    return;
                }
                case 59803:                                 // Consume: Spell of Trollgore hero
                {
                    m_caster->CastSpell(m_caster,59805,true);
                    return;
                }
                                                            // random spell learn instead placeholder
                case 60893:                                 // Northrend Alchemy Research
                case 61177:                                 // Northrend Inscription Research
                case 61288:                                 // Minor Inscription Research
                case 61756:                                 // Northrend Inscription Research (FAST QA VERSION)
                case 64323:                                 // Book of Glyph Mastery
                {
                    if (m_caster->GetTypeId() != TYPEID_PLAYER)
                        return;

                    // learn random explicit discovery recipe (if any)
                    if (uint32 discoveredSpell = GetExplicitDiscoverySpell(m_spellInfo->Id, (Player*)m_caster))
                        ((Player*)m_caster)->learnSpell(discoveredSpell, false);

                    return;
                }
                case 69200:                                 // Raging Spirit
                {
                    if (!unitTarget)
                        return;

                    unitTarget->CastSpell(unitTarget, 69201, true);
                    return;
                }
                case 60123: // Lightwell
                {
                   if (m_caster->GetTypeId() != TYPEID_UNIT)
                       return;

                    uint32 spellID;
                    uint32 entry  = m_caster->GetEntry();
 
                    switch(entry)
                    {
                        case 31897: spellID = 7001; break;   // Lightwell Renew	Rank 1
                        case 31896: spellID = 27873; break;  // Lightwell Renew	Rank 2
                        case 31895: spellID = 27874; break;  // Lightwell Renew	Rank 3
                        case 31894: spellID = 28276; break;  // Lightwell Renew	Rank 4
                        case 31893: spellID = 48084; break;  // Lightwell Renew	Rank 5
                        case 31883: spellID = 48085; break;  // Lightwell Renew	Rank 6
                        default:
                            sLog.outError("Unknown Lightwell spell caster %u", m_caster->GetEntry());
                            return;
                    }

                    if (SpellAuraHolder* chargesholder = m_caster->GetSpellAuraHolder(59907))
                    {
                        if (Unit *owner = m_caster->GetOwner())
                        {
                            if (const SpellEntry *pSpell = sSpellStore.LookupEntry(spellID))
                            {
                                damage = owner->SpellHealingBonusDone(unitTarget, pSpell, pSpell->EffectBasePoints[EFFECT_INDEX_0], DOT);
                                damage = unitTarget->SpellHealingBonusTaken(owner, pSpell, damage, DOT);

                                if (Aura *dummy = owner->GetDummyAura(55673))
                                    damage += damage * dummy->GetModifier()->m_amount /100.0f;
                            }
                        }

                        uint8 charges = chargesholder->GetAuraCharges();

                        if (charges >= 1)
                            m_caster->CastCustomSpell(unitTarget, spellID, &damage, NULL, NULL, true, NULL, NULL, m_originalCasterGUID);
                        if (charges <= 1)
                            ((TemporarySummon*)m_caster)->UnSummon();
                    }
                    return;
                }
                case 65917:                                 // Magic Rooster 
                { 
                    if (!unitTarget || unitTarget->GetTypeId() != TYPEID_PLAYER) 
                        return; 
 
                    // Prevent stacking of mounts 
                    unitTarget->RemoveSpellsCausingAura(SPELL_AURA_MOUNTED); 
 
                    uint32 spellId = 66122; // common case 
 
                    if (((Player*)unitTarget)->getGender() == GENDER_MALE) 
                    { 
                        switch (((Player*)unitTarget)->getRace()) 
                        { 
                            case RACE_TAUREN: spellId = 66124; break; 
                            case RACE_DRAENEI: spellId = 66123; break; 
                        } 
                    } 
 
                    unitTarget->CastSpell(unitTarget, spellId, true); 
                    return; 
                }
                case 64104:                                 // Quest Credit - Trigger - Dummy - 01
                case 64107:                                 // Quest Credit - Trigger - Dummy - 02
                {
                    if (!unitTarget)
                        return;

                    if (Unit* charmer = unitTarget->GetCharmer())
                        charmer->CastSpell(charmer, damage, true);

                    return;
                }
                case 66477:                                 // Bountiful Feast
                {
                    if (!unitTarget)
                        return;

                    unitTarget->CastSpell(unitTarget, 65422, true);
                    unitTarget->CastSpell(unitTarget, 66622, true);
                    break;
                }
                case 66741:                                 // Chum the Water
                {
                    // maybe this check should be done sooner?
                    if (!m_caster->IsInWater())
                        return;

                    uint32 spellId = 0;

                    // too low/high?
                    if (roll_chance_i(33))
                        spellId = 66737;                    // angry
                    else
                    {
                        switch(rand() % 3)
                        {
                            case 0: spellId = 66740; break; // blue
                            case 1: spellId = 66739; break; // tresher
                            case 2: spellId = 66738; break; // mako
                        }
                    }

                    if (spellId)
                        m_caster->CastSpell(m_caster, spellId, true);

                    return;
                }
                case 66744:                                 // Make Player Destroy Totems
                {
                    if (!unitTarget || unitTarget->GetTypeId() != TYPEID_PLAYER)
                        return;

                    // Totem of the Earthen Ring does not really require or take reagents.
                    // Expecting RewardQuest() to already destroy them or we need additional code here to destroy.
                    unitTarget->CastSpell(unitTarget, 66747, true);
                    return;
                }
                case 68861:                                 // Consume Soul (ICC FoS: Bronjahm)
                    if (unitTarget)
                        unitTarget->CastSpell(unitTarget, 68858, true);
                    return;
                case 69377:                                 // Fortitude
                {
                    if (!unitTarget)
                        return;

                    m_caster->CastSpell(unitTarget, 72590, true);
                    return;
                }
                case 69378:                                 // Blessing of Forgotten Kings
                {
                    if (!unitTarget)
                        return;

                    m_caster->CastSpell(unitTarget, 72586, true);
                    return;
                }
                case 69381:                                 // Gift of the Wild
                {
                    if (!unitTarget)
                        return;

                    m_caster->CastSpell(unitTarget, 72588, true);
                    return;
                }
                //Glyph of Scourge Strike
                case 69961:
                {
                    Unit::SpellAuraHolderMap const& auras = unitTarget->GetSpellAuraHolderMap();
                    for(Unit::SpellAuraHolderMap::const_iterator itr = auras.begin(); itr!=auras.end(); ++itr)
                    {
                        if (itr->second->GetSpellProto()->Dispel == DISPEL_DISEASE &&
                            itr->second->GetCasterGuid() == m_caster->GetGUID())
                        if (Aura* aura =itr->second->GetAuraByEffectIndex(EFFECT_INDEX_0))
                        {
                            uint32 countMin = aura->GetAuraMaxDuration();
                            uint32 countMax = GetSpellMaxDuration(aura->GetSpellProto());
                            countMax += 9000;
                            countMax += m_caster->HasAura(49036) ? 3000 : 0; //Epidemic (Rank 1)
                            countMax += m_caster->HasAura(49562) ? 6000 : 0; //Epidemic (Rank 2)

                            if (countMin < countMax)
                            {
                                aura->GetHolder()->SetAuraDuration(aura->GetAuraDuration() + 3000);
                                aura->GetHolder()->SetAuraMaxDuration(countMin + 3000);
                                aura->GetHolder()->SendAuraUpdate(false);
                            }
                        }
                    }
                return;
                }
                case 66336:                                 // Mistress' Kiss (Trial of the Crusader, ->
                case 67076:                                 // -> Lord Jaraxxus encounter, all difficulties)
                case 67077:                                 // ----- // -----
                case 67078:                                 // ----- // -----
                {
                    if (unitTarget)
                        unitTarget->CastSpell(unitTarget, 66334, true);
                    return;
                }
                case 70117:                                 // Ice grip (Sindragosa pull effect)
                {
                    if (!unitTarget)
                        return;
                    float fPosX, fPosY, fPosZ;
                    m_caster->GetPosition(fPosX, fPosY, fPosZ);
                    m_caster->GetRandomPoint(fPosX, fPosY, fPosZ, m_caster->GetObjectBoundingRadius(), fPosX, fPosY, fPosZ);
                    unitTarget->NearTeleportTo(fPosX, fPosY, fPosZ+1.0f, -unitTarget->GetOrientation(), false);
                    return;
                }
                case 71446:                                 // Twilight Bloodbolt 10N
                {
                    if (!unitTarget)
                        return;

                    unitTarget->CastSpell(unitTarget, 71447, true);
                    return;
                }
                case 71478:                                 // Twilight Bloodbolt 25N
                {
                    if (!unitTarget)
                        return;

                    unitTarget->CastSpell(unitTarget, 71481, true);
                    return;
                }
                case 71479:                                 // Twilight Bloodbolt 10H
                {
                    if (!unitTarget)
                        return;

                    unitTarget->CastSpell(unitTarget, 71482, true);
                    return;
                }
                case 71480:                                 // Twilight Bloodbolt 25H
                {
                    if (!unitTarget)
                        return;

                    unitTarget->CastSpell(unitTarget, 71483, true);
                    return;
                }
                case 71899:                                 // Bloodbolt Whirl 10N
                {
                    if (!unitTarget)
                        return;

                    m_caster->CastSpell(unitTarget, 71446, true);
                    return;
                }
                case 71900:                                 // Bloodbolt Whirl 25N
                {
                    if (!unitTarget)
                        return;

                    m_caster->CastSpell(unitTarget, 71478, true);
                    return;
                }
                case 71901:                                 // Bloodbolt Whirl 10H
                {
                    if (!unitTarget)
                        return;

                    m_caster->CastSpell(unitTarget, 71479, true);
                    return;
                }
                case 71902:                                 // Bloodbolt Whirl 25H
                {
                    if (!unitTarget)
                        return;

                    m_caster->CastSpell(unitTarget, 71480, true);
                    return;
                }
                case 72195:                                 // Blood link
                {
                    if (!unitTarget)
                        return;
                    if (unitTarget->HasAura(72371))
                    {
                        unitTarget->RemoveAurasDueToSpell(72371);
                        int32 power = unitTarget->GetPower(unitTarget->getPowerType());
                        unitTarget->CastCustomSpell(unitTarget, 72371, &power, &power, NULL, true);
                    }
                    return;
                }
                case 72864:                                 // Death plague
                {
                    if (!unitTarget)
                        return;

                    if (unitTarget->GetObjectGuid() == m_caster->GetObjectGuid())
                    {
                        if ((int)m_UniqueTargetInfo.size() < 2)
                            m_caster->CastSpell(m_caster, 72867, true, NULL, NULL, m_originalCasterGUID);
                        else
                            m_caster->CastSpell(m_caster, 72884, true);
                    }
                    else
                        unitTarget->CastSpell(unitTarget, 72865, true, NULL, NULL, m_originalCasterGUID);
                    return;
                }
            }
            break;
        }
        case SPELLFAMILY_WARLOCK:
        {
            switch(m_spellInfo->Id)
            {
                case  6201:                                 // Healthstone creating spells
                case  6202:
                case  5699:
                case 11729:
                case 11730:
                case 27230:
                case 47871:
                case 47878:
                {
                    if (!unitTarget)
                        return;

                    uint32 itemtype;
                    uint32 rank = 0;
                    Unit::AuraList const& mDummyAuras = unitTarget->GetAurasByType(SPELL_AURA_DUMMY);
                    for(Unit::AuraList::const_iterator i = mDummyAuras.begin();i != mDummyAuras.end(); ++i)
                    {
                        if ((*i)->GetId() == 18692)
                        {
                            rank = 1;
                            break;
                        }
                        else if ((*i)->GetId() == 18693)
                        {
                            rank = 2;
                            break;
                        }
                    }

                    static uint32 const itypes[8][3] =
                    {
                        { 5512, 19004, 19005},              // Minor Healthstone
                        { 5511, 19006, 19007},              // Lesser Healthstone
                        { 5509, 19008, 19009},              // Healthstone
                        { 5510, 19010, 19011},              // Greater Healthstone
                        { 9421, 19012, 19013},              // Major Healthstone
                        {22103, 22104, 22105},              // Master Healthstone
                        {36889, 36890, 36891},              // Demonic Healthstone
                        {36892, 36893, 36894}               // Fel Healthstone
                    };

                    switch(m_spellInfo->Id)
                    {
                        case  6201:
                            itemtype=itypes[0][rank];break; // Minor Healthstone
                        case  6202:
                            itemtype=itypes[1][rank];break; // Lesser Healthstone
                        case  5699:
                            itemtype=itypes[2][rank];break; // Healthstone
                        case 11729:
                            itemtype=itypes[3][rank];break; // Greater Healthstone
                        case 11730:
                            itemtype=itypes[4][rank];break; // Major Healthstone
                        case 27230:
                            itemtype=itypes[5][rank];break; // Master Healthstone
                        case 47871:
                            itemtype=itypes[6][rank];break; // Demonic Healthstone
                        case 47878:
                            itemtype=itypes[7][rank];break; // Fel Healthstone
                        default:
                            return;
                    }
                    DoCreateItem( eff_idx, itemtype );
                    return;
                }
                case 47193:                                 // Demonic Empowerment
                {
                    if (!unitTarget)
                        return;

                    uint32 entry = unitTarget->GetEntry();
                    uint32 spellID;
                    switch(entry)
                    {
                        case   416: spellID = 54444; break; // imp
                        case   417: spellID = 54509; break; // fellhunter
                        case  1860: spellID = 54443; break; // void
                        case  1863: spellID = 54435; break; // succubus
                        case 17252: spellID = 54508; break; // fellguard
                        default:
                            return;
                    }
                    unitTarget->CastSpell(unitTarget, spellID, true);
                    return;
                }
                case 47422:                                 // Everlasting Affliction
                {
                    // Need refresh caster corruption auras on target
                    Unit::SpellAuraHolderMap& suAuras = unitTarget->GetSpellAuraHolderMap();
                    for(Unit::SpellAuraHolderMap::iterator itr = suAuras.begin(); itr != suAuras.end(); ++itr)
                    {
                        SpellEntry const *spellInfo = (*itr).second->GetSpellProto();
                        if(spellInfo->SpellFamilyName == SPELLFAMILY_WARLOCK &&
                           (spellInfo->SpellFamilyFlags & UI64LIT(0x0000000000000002)) &&
                           (*itr).second->GetCasterGUID() == m_caster->GetGUID())
                           (*itr).second->RefreshHolder();
                    }
                    return;
                }
                case 63521:                                 // Guarded by The Light (Paladin spell with SPELLFAMILY_WARLOCK)
                {
                    // Divine Plea, refresh on target (3 aura slots)
                    if (SpellAuraHolder* holder = unitTarget->GetSpellAuraHolder(54428))
                        holder->RefreshHolder();

                    return;
                }
            }
            break;
        }
        case SPELLFAMILY_PRIEST:
        {
            switch(m_spellInfo->Id)
            {
                case 47948:                                 // Pain and Suffering
                {
                    if (!unitTarget)
                        return;

                    // Refresh Shadow Word: Pain on target
                    Unit::SpellAuraHolderMap& auras = unitTarget->GetSpellAuraHolderMap();
                    for(Unit::SpellAuraHolderMap::iterator itr = auras.begin(); itr != auras.end(); ++itr)
                    {
                        SpellEntry const *spellInfo = (*itr).second->GetSpellProto();
                        if (spellInfo->SpellFamilyName == SPELLFAMILY_PRIEST &&
                            (spellInfo->SpellFamilyFlags & UI64LIT(0x0000000000008000)) &&
                            (*itr).second->GetCasterGUID() == m_caster->GetGUID())
                        {
                            (*itr).second->RefreshHolder();
                            return;
                        }
                    }
                    return;
                }
                default:
                    break;
            }
            break;
        }
        case SPELLFAMILY_HUNTER:
        {
            switch(m_spellInfo->Id)
            {
                case 53209:                                 // Chimera Shot
                {
                    if (!unitTarget)
                        return;

                    uint32 spellId = 0;
                    int32 basePoint = 0;
                    Unit* target = unitTarget;
                    Unit::SpellAuraHolderMap& Auras = unitTarget->GetSpellAuraHolderMap();
                    for(Unit::SpellAuraHolderMap::iterator i = Auras.begin(); i != Auras.end(); ++i)
                    {
                        SpellAuraHolder *holder = i->second;
                        if (holder->GetCasterGUID() != m_caster->GetGUID())
                            continue;

                        // Search only Serpent Sting, Viper Sting, Scorpid Sting auras
                        uint64 familyFlag = holder->GetSpellProto()->SpellFamilyFlags;
                        if (!(familyFlag & UI64LIT(0x000000800000C000)))
                            continue;

                        // Refresh aura duration
                        holder->RefreshHolder();

                        Aura *aura = holder->GetAuraByEffectIndex(EFFECT_INDEX_0);

                        if (!aura)
                            continue;

                        // Serpent Sting - Instantly deals 40% of the damage done by your Serpent Sting.
                        if ((familyFlag & UI64LIT(0x0000000000004000)))
                        {
                            // m_amount already include RAP bonus
                            basePoint = aura->GetModifier()->m_amount * aura->GetAuraMaxTicks() * 40 / 100;
                            spellId = 53353;                // Chimera Shot - Serpent
                        }

                        // Viper Sting - Instantly restores mana to you equal to 60% of the total amount drained by your Viper Sting.
                        if ((familyFlag & UI64LIT(0x0000008000000000)))
                        {
                            uint32 target_max_mana = unitTarget->GetMaxPower(POWER_MANA);
                            if (!target_max_mana)
                                continue;

                            // ignore non positive values (can be result apply spellmods to aura damage
                            uint32 pdamage = aura->GetModifier()->m_amount > 0 ? aura->GetModifier()->m_amount : 0;

                            // Special case: draining x% of mana (up to a maximum of 2*x% of the caster's maximum mana)
                            uint32 maxmana = m_caster->GetMaxPower(POWER_MANA)  * pdamage * 2 / 100;

                            pdamage = target_max_mana * pdamage / 100;
                            if (pdamage > maxmana)
                                pdamage = maxmana;

                            pdamage *= 4;                   // total aura damage
                            basePoint = pdamage * 60 / 100;
                            spellId = 53358;                // Chimera Shot - Viper
                            target = m_caster;
                        }

                        // Scorpid Sting - Attempts to Disarm the target for 10 sec. This effect cannot occur more than once per 1 minute.
                        if (familyFlag & UI64LIT(0x0000000000008000))
                            spellId = 53359;                // Chimera Shot - Scorpid
                        // ?? nothing say in spell desc (possibly need addition check)
                        //if ((familyFlag & UI64LIT(0x0000010000000000)) || // dot
                        //    (familyFlag & UI64LIT(0x0000100000000000)))   // stun
                        //{
                        //    spellId = 53366; // 53366 Chimera Shot - Wyvern
                        //}
                    }

                    if (spellId && m_caster->GetTypeId() == TYPEID_PLAYER && !((Player*)m_caster)->HasSpellCooldown(spellId))
                    {
                        m_caster->CastCustomSpell(target, spellId, &basePoint, 0, 0, true);
 
                        if (spellId == 53359) // Disarm from Chimera Shot should have 1 min cooldown
                            ((Player*)m_caster)->AddSpellCooldown(spellId, 0, uint32(time(NULL) + MINUTE));
                    }

                    return;
                }
                case 53412:                                 // Invigoration (pet triggered script, master targeted)
                {
                    if (!unitTarget)
                        return;

                    Unit::AuraList const& auras = unitTarget->GetAurasByType(SPELL_AURA_DUMMY);
                    for(Unit::AuraList::const_iterator i = auras.begin();i != auras.end(); ++i)
                    {
                        // Invigoration (master talent)
                        if ((*i)->GetModifier()->m_miscvalue == 8 && (*i)->GetSpellProto()->SpellIconID == 3487)
                        {
                            if (roll_chance_i((*i)->GetModifier()->m_amount))
                            {
                                unitTarget->CastSpell(unitTarget, 53398, true, NULL, (*i), m_caster->GetGUID());
                                break;
                            }
                        }
                    }
                    return;
                }
                case 53271:                                 // Master's Call
                {
                    if (!unitTarget)
                        return;

                    // script effect have in value, but this outdated removed part
                    unitTarget->CastSpell(unitTarget, 62305, true);
                    return;
                }
                default:
                    break;
            }
            break;
        }
        case SPELLFAMILY_PALADIN:
        {
            // Judgement (seal trigger)
            if (m_spellInfo->Category == SPELLCATEGORY_JUDGEMENT)
            {
                if (!unitTarget || !unitTarget->isAlive())
                    return;

                uint32 spellId1 = 0;
                uint32 spellId2 = 0;

                // Judgement self add switch
                switch (m_spellInfo->Id)
                {
                    case 53407: spellId1 = 20184; break;    // Judgement of Justice
                    case 20271:                             // Judgement of Light
                    case 57774: spellId1 = 20185; break;    // Judgement of Light
                    case 53408: spellId1 = 20186; break;    // Judgement of Wisdom
                    default:
                        sLog.outError("Unsupported Judgement (seal trigger) spell (Id: %u) in Spell::EffectScriptEffect",m_spellInfo->Id);
                        return;
                }

                // offensive seals have aura dummy in 2 effect
                Unit::AuraList const& m_dummyAuras = m_caster->GetAurasByType(SPELL_AURA_DUMMY);
                for(Unit::AuraList::const_iterator itr = m_dummyAuras.begin(); itr != m_dummyAuras.end(); ++itr)
                {
                    // search seal (offensive seals have judgement's aura dummy spell id in 2 effect
                    if ((*itr)->GetEffIndex() != EFFECT_INDEX_2 || !IsSealSpell((*itr)->GetSpellProto()))
                        continue;
                    spellId2 = (*itr)->GetModifier()->m_amount;
                    SpellEntry const *judge = sSpellStore.LookupEntry(spellId2);
                    if (!judge)
                        continue;
                    break;
                }

                // if there were no offensive seals than there is seal with proc trigger aura
                if (!spellId2)
                {
                    Unit::AuraList const& procTriggerAuras = m_caster->GetAurasByType(SPELL_AURA_PROC_TRIGGER_SPELL);
                    for(Unit::AuraList::const_iterator itr = procTriggerAuras.begin(); itr != procTriggerAuras.end(); ++itr)
                    {
                        if ((*itr)->GetEffIndex() != EFFECT_INDEX_0 || !IsSealSpell((*itr)->GetSpellProto()))
                            continue;
                        spellId2 = 54158;
                        break;
                    }
                }

                if (spellId1)
                    m_caster->CastSpell(unitTarget, spellId1, true);

                if (spellId2)
                    m_caster->CastSpell(unitTarget, spellId2, true);

                return;
            }
        }
        case SPELLFAMILY_POTION:
        {
            switch(m_spellInfo->Id)
            {
                case 28698:                                 // Dreaming Glory
                {
                    if (!unitTarget)
                        return;

                    unitTarget->CastSpell(unitTarget, 28694, true);
                    break;
                }
                case 28702:                                 // Netherbloom
                {
                    if (!unitTarget)
                        return;

                    // 25% chance of casting a random buff
                    if (roll_chance_i(75))
                        return;

                    // triggered spells are 28703 to 28707
                    // Note: some sources say, that there was the possibility of
                    //       receiving a debuff. However, this seems to be removed by a patch.
                    const uint32 spellid = 28703;

                    // don't overwrite an existing aura
                    for(uint8 i = 0; i < 5; ++i)
                        if (unitTarget->HasAura(spellid + i, EFFECT_INDEX_0))
                            return;

                    unitTarget->CastSpell(unitTarget, spellid+urand(0, 4), true);
                    break;
                }
                case 28720:                                 // Nightmare Vine
                {
                    if (!unitTarget)
                        return;

                    // 25% chance of casting Nightmare Pollen
                    if (roll_chance_i(75))
                        return;

                    unitTarget->CastSpell(unitTarget, 28721, true);
                    break;
                }
            }
            break;
        }
        case SPELLFAMILY_DEATHKNIGHT:
        {
            switch(m_spellInfo->Id)
            {
                case 50842:                                 // Pestilence
                {
                    if (!unitTarget)
                        return;

                    Unit* mainTarget = m_targets.getUnitTarget();
                    if (!mainTarget)
                        return;

                    // do only refresh diseases on main target if caster has Glyph of Disease
                    if (mainTarget == unitTarget && !m_caster->HasAura(63334))
                        return;

                    // Blood Plague
                    if (mainTarget->HasAura(55078))
                        m_caster->CastSpell(unitTarget, 55078, true);

                    // Frost Fever
                    if (mainTarget->HasAura(55095))
                        m_caster->CastSpell(unitTarget, 55095, true);

                    break;
                }
                // Raise dead script effect
                case 46584:
                {
                    if ( !unitTarget || m_caster->GetTypeId() != TYPEID_PLAYER)
                        return;

                    // If have 52143 spell - summoned pet from dummy effect
                    // Another case summoned guardian from script effect
                    uint32 triggered_spell_id = m_spellInfo->CalculateSimpleValue(SpellEffectIndex(m_caster->HasSpell(52143) ? EFFECT_INDEX_2 : EFFECT_INDEX_1));

                    float x,y,z;

                    m_caster->GetClosePoint(x, y, z, m_caster->GetObjectBoundingRadius(), PET_FOLLOW_DIST);

                    if ( unitTarget != (Unit*)m_caster )
                    {
                        m_caster->CastSpell(unitTarget->GetPositionX(),unitTarget->GetPositionY(),unitTarget->GetPositionZ(),triggered_spell_id, true, NULL, NULL, m_caster->GetObjectGuid(), m_spellInfo);
                        unitTarget->RemoveFromWorld();
                    }
                    else if (m_caster->HasAura(60200))
                    {
                        m_caster->CastSpell(x,y,z,triggered_spell_id, true, NULL, NULL, m_caster->GetObjectGuid(), m_spellInfo);
                    }
                    else  if (((Player*)m_caster)->HasItemCount(37201,1))
                    {
                        ((Player*)m_caster)->DestroyItemCount(37201,1,true);
                        m_caster->CastSpell(x,y,z,triggered_spell_id, true, NULL, NULL, m_caster->GetObjectGuid(), m_spellInfo);
                    }
                    else
                    {
                        SendCastResult(SPELL_FAILED_REAGENTS);
                        finish(true);
                        CancelGlobalCooldown();
                        return;
                    }
                    finish(true);
                    ((Player*)m_caster)->RemoveSpellCooldown(m_spellInfo->CalculateSimpleValue(EFFECT_INDEX_2),true);
                    ((Player*)m_caster)->RemoveSpellCooldown(m_spellInfo->CalculateSimpleValue(EFFECT_INDEX_1),true);
                    CancelGlobalCooldown();
                    return;
                }
                // Raise ally
                case 61999:
                {
                    if (m_caster->GetTypeId() != TYPEID_PLAYER)
                        return;

                    if (!unitTarget || unitTarget->GetTypeId() != TYPEID_PLAYER || unitTarget->isAlive())
                    {
                        SendCastResult(SPELL_FAILED_TARGET_NOT_DEAD);
                        finish(true);
                        CancelGlobalCooldown();
                        return;
                    }

                    // hack remove death
                    unitTarget->CastSpell(unitTarget, m_spellInfo->CalculateSimpleValue(EFFECT_INDEX_0), true);
                    CancelGlobalCooldown();
                    return;
                }
                default:
                    break;
            }
            break;
        }
        case SPELLFAMILY_WARRIOR:
        {
            switch(m_spellInfo->Id)
            {
                case 47962:                                 // Resque  inquired soldier
                {
                    if (!unitTarget)
                        return;

                    unitTarget->CastSpell(m_caster, m_spellInfo->CalculateSimpleValue(eff_idx), true);
                    m_caster->CastSpell(m_caster, 47967, true);
                    return;
                }
                case 64380:                                 // Shattering Throw
                {
                    if (!unitTarget || !unitTarget->isAlive())
                        return;
                    // remove immunity effects
                    m_caster->CastSpell(unitTarget, 39897, true);
                    break;
                }
            }
            break;
        }
    }


    // normal DB scripted effect
    if (!unitTarget)
        return;

    DEBUG_FILTER_LOG(LOG_FILTER_SPELL_CAST, "Spell ScriptStart spellid %u in EffectScriptEffect ", m_spellInfo->Id);
    if (m_caster->IsInWorld())
        m_caster->GetMap()->ScriptsStart(sSpellScripts, m_spellInfo->Id, m_caster, unitTarget);
}

void Spell::EffectSanctuary(SpellEffectIndex /*eff_idx*/)
{
    if(!unitTarget)
        return;
    //unitTarget->CombatStop();

    unitTarget->CombatStop();
    unitTarget->getHostileRefManager().deleteReferences();  // stop all fighting
    // Vanish allows to remove all threat and cast regular stealth so other spells can be used
    if(m_spellInfo->SpellFamilyName == SPELLFAMILY_ROGUE && (m_spellInfo->SpellFamilyFlags & SPELLFAMILYFLAG_ROGUE_VANISH))
    {
        ((Player *)m_caster)->RemoveSpellsCausingAura(SPELL_AURA_MOD_ROOT);
    }
}

void Spell::EffectAddComboPoints(SpellEffectIndex /*eff_idx*/)
{
    if(!unitTarget)
        return;

    if(damage <= 0)
        return;

    m_caster->AddComboPoints(unitTarget, damage);
}

void Spell::EffectDuel(SpellEffectIndex eff_idx)
{
    if(!m_caster || !unitTarget || m_caster->GetTypeId() != TYPEID_PLAYER || unitTarget->GetTypeId() != TYPEID_PLAYER)
        return;

    Player *caster = (Player*)m_caster;
    Player *target = (Player*)unitTarget;

    // caster or target already have requested duel
    if( caster->duel || target->duel || !target->GetSocial() || target->GetSocial()->HasIgnore(caster->GetObjectGuid()) )
        return;

    // Players can only fight a duel with each other outside (=not inside dungeons and not in capital cities)
    // Don't have to check the target's map since you cannot challenge someone across maps
    uint32 mapid = caster->GetMapId();
    if( mapid != 0 && mapid != 1 && mapid != 530 && mapid != 571 && mapid != 609)
    {
        SendCastResult(SPELL_FAILED_NO_DUELING);            // Dueling isn't allowed here
        return;
    }

    AreaTableEntry const* casterAreaEntry = GetAreaEntryByAreaID(caster->GetZoneId());
    if(casterAreaEntry && (casterAreaEntry->flags & AREA_FLAG_CAPITAL) )
    {
        SendCastResult(SPELL_FAILED_NO_DUELING);            // Dueling isn't allowed here
        return;
    }

    AreaTableEntry const* targetAreaEntry = GetAreaEntryByAreaID(target->GetZoneId());
    if(targetAreaEntry && (targetAreaEntry->flags & AREA_FLAG_CAPITAL) )
    {
        SendCastResult(SPELL_FAILED_NO_DUELING);            // Dueling isn't allowed here
        return;
    }

    //CREATE DUEL FLAG OBJECT
    GameObject* pGameObj = new GameObject;

    uint32 gameobject_id = m_spellInfo->EffectMiscValue[eff_idx];

    Map *map = m_caster->GetMap();
    if(!pGameObj->Create(map->GenerateLocalLowGuid(HIGHGUID_GAMEOBJECT), gameobject_id,
        map, m_caster->GetPhaseMask(),
        m_caster->GetPositionX()+(unitTarget->GetPositionX()-m_caster->GetPositionX())/2 ,
        m_caster->GetPositionY()+(unitTarget->GetPositionY()-m_caster->GetPositionY())/2 ,
        m_caster->GetPositionZ(),
        m_caster->GetOrientation(), 0.0f, 0.0f, 0.0f, 0.0f, GO_ANIMPROGRESS_DEFAULT, GO_STATE_READY))
    {
        delete pGameObj;
        return;
    }

    pGameObj->SetUInt32Value(GAMEOBJECT_FACTION, m_caster->getFaction() );
    pGameObj->SetUInt32Value(GAMEOBJECT_LEVEL, m_caster->getLevel()+1 );
    int32 duration = GetSpellDuration(m_spellInfo);
    pGameObj->SetRespawnTime(duration > 0 ? duration/IN_MILLISECONDS : 0);
    pGameObj->SetSpellId(m_spellInfo->Id);

    m_caster->AddGameObject(pGameObj);
    map->Add(pGameObj);
    //END

    // Send request
    WorldPacket data(SMSG_DUEL_REQUESTED, 8 + 8);
    data << pGameObj->GetObjectGuid();
    data << caster->GetObjectGuid();
    caster->GetSession()->SendPacket(&data);
    target->GetSession()->SendPacket(&data);

    // create duel-info
    DuelInfo *duel   = new DuelInfo;
    duel->initiator  = caster;
    duel->opponent   = target;
    duel->startTime  = 0;
    duel->startTimer = 0;
    caster->duel     = duel;

    DuelInfo *duel2   = new DuelInfo;
    duel2->initiator  = caster;
    duel2->opponent   = caster;
    duel2->startTime  = 0;
    duel2->startTimer = 0;
    target->duel      = duel2;

    caster->SetUInt64Value(PLAYER_DUEL_ARBITER, pGameObj->GetGUID());
    target->SetUInt64Value(PLAYER_DUEL_ARBITER, pGameObj->GetGUID());
}

void Spell::EffectStuck(SpellEffectIndex /*eff_idx*/)
{
    if(!unitTarget || unitTarget->GetTypeId() != TYPEID_PLAYER)
        return;

    if(!sWorld.getConfig(CONFIG_BOOL_CAST_UNSTUCK))
        return;

    Player* pTarget = (Player*)unitTarget;

    DEBUG_LOG("Spell Effect: Stuck");
    DETAIL_LOG("Player %s (guid %u) used auto-unstuck future at map %u (%f, %f, %f)", pTarget->GetName(), pTarget->GetGUIDLow(), m_caster->GetMapId(), m_caster->GetPositionX(), pTarget->GetPositionY(), pTarget->GetPositionZ());

    if(pTarget->IsTaxiFlying() || pTarget->InBattleGround())
        return;

    pTarget->RepopAtGraveyard();

    // Stuck spell trigger Hearthstone cooldown
    SpellEntry const *spellInfo = sSpellStore.LookupEntry(8690);
    if(!spellInfo)
        return;
    Spell spell(pTarget, spellInfo, true);
    spell.SendSpellCooldown();
}

void Spell::EffectSummonPlayer(SpellEffectIndex /*eff_idx*/)
{
    if(!unitTarget || unitTarget->GetTypeId() != TYPEID_PLAYER)
        return;

    // Evil Twin (ignore player summon, but hide this for summoner)
    if(unitTarget->GetDummyAura(23445))
        return;

    float x, y, z;
    m_caster->GetClosePoint(x, y, z, unitTarget->GetObjectBoundingRadius());

    ((Player*)unitTarget)->SetSummonPoint(m_caster->GetMapId(),x,y,z);

    WorldPacket data(SMSG_SUMMON_REQUEST, 8+4+4);
    data << m_caster->GetObjectGuid();                      // summoner guid
    data << uint32(m_caster->GetZoneId());                  // summoner zone
    data << uint32(MAX_PLAYER_SUMMON_DELAY*IN_MILLISECONDS); // auto decline after msecs
    ((Player*)unitTarget)->GetSession()->SendPacket(&data);
}

static ScriptInfo generateActivateCommand()
{
    ScriptInfo si;
    si.command = SCRIPT_COMMAND_ACTIVATE_OBJECT;
    return si;
}

void Spell::EffectActivateObject(SpellEffectIndex eff_idx)
{
    if(!gameObjTarget)
        return;

    static ScriptInfo activateCommand = generateActivateCommand();

    int32 delay_secs = m_spellInfo->CalculateSimpleValue(eff_idx);

    gameObjTarget->GetMap()->ScriptCommandStart(activateCommand, delay_secs, m_caster, gameObjTarget);
}

void Spell::EffectApplyGlyph(SpellEffectIndex eff_idx)
{
    if(m_caster->GetTypeId() != TYPEID_PLAYER)
        return;

    Player *player = (Player*)m_caster;

    // apply new one
    if(uint32 glyph = m_spellInfo->EffectMiscValue[eff_idx])
    {
        if(GlyphPropertiesEntry const *gp = sGlyphPropertiesStore.LookupEntry(glyph))
        {
            if(GlyphSlotEntry const *gs = sGlyphSlotStore.LookupEntry(player->GetGlyphSlot(m_glyphIndex)))
            {
                if(gp->TypeFlags != gs->TypeFlags)
                {
                    SendCastResult(SPELL_FAILED_INVALID_GLYPH);
                    return;                                 // glyph slot mismatch
                }
            }

            // remove old glyph
            player->ApplyGlyph(m_glyphIndex, false);
            player->SetGlyph(m_glyphIndex, glyph);
            player->ApplyGlyph(m_glyphIndex, true);
            player->SendTalentsInfoData(false);
        }
    }
}

void Spell::DoSummonTotem(SpellEffectIndex eff_idx, uint8 slot_dbc)
{
    // DBC store slots starting from 1, with no slot 0 value)
    int slot = slot_dbc ? slot_dbc - 1 : TOTEM_SLOT_NONE;

    // unsummon old totem
    if (slot < MAX_TOTEM_SLOT)
        if (Totem *OldTotem = m_caster->GetTotem(TotemSlot(slot)))
            OldTotem->UnSummon();

    // FIXME: Setup near to finish point because GetObjectBoundingRadius set in Create but some Create calls can be dependent from proper position
    // if totem have creature_template_addon.auras with persistent point for example or script call
    float angle = slot < MAX_TOTEM_SLOT ? M_PI_F/MAX_TOTEM_SLOT - (slot*2*M_PI_F/MAX_TOTEM_SLOT) : 0;

    CreatureCreatePos pos(m_caster, m_caster->GetOrientation(), 2.0f, angle);

    Totem* pTotem = new Totem;

    if (!pTotem->Create(m_caster->GetMap()->GenerateLocalLowGuid(HIGHGUID_UNIT), pos, m_spellInfo->EffectMiscValue[eff_idx], m_caster))
    {
        delete pTotem;
        return;
    }

    pTotem->SetSummonPoint(pos);

    if (slot < MAX_TOTEM_SLOT)
        m_caster->_AddTotem(TotemSlot(slot),pTotem);

    //pTotem->SetName("");                                  // generated by client
    pTotem->SetOwner(m_caster);
    pTotem->SetTypeBySummonSpell(m_spellInfo);              // must be after Create call where m_spells initialized

    int32 duration = CalculateSpellDuration(m_spellInfo, m_caster);
    pTotem->SetDuration(duration);

    if (m_spellInfo->Id == 16190)
        damage = m_caster->GetMaxHealth() * m_spellInfo->CalculateSimpleValue(EFFECT_INDEX_1) / 100;

    if (damage)                                             // if not spell info, DB values used
    {
        pTotem->SetMaxHealth(damage);
        pTotem->SetHealth(damage);
    }

    pTotem->SetUInt32Value(UNIT_CREATED_BY_SPELL, m_spellInfo->Id);

    if (m_caster->GetTypeId() == TYPEID_PLAYER)
        pTotem->SetFlag(UNIT_FIELD_FLAGS, UNIT_FLAG_PVP_ATTACKABLE);

    if (m_caster->IsPvP())
        pTotem->SetPvP(true);

    if (m_caster->IsFFAPvP())
        pTotem->SetFFAPvP(true);

    pTotem->Summon(m_caster);

    if (slot < MAX_TOTEM_SLOT && m_caster->GetTypeId() == TYPEID_PLAYER)
    {
        WorldPacket data(SMSG_TOTEM_CREATED, 1 + 8 + 4 + 4);
        data << uint8(slot);
        data << pTotem->GetObjectGuid();
        data << uint32(duration);
        data << uint32(m_spellInfo->Id);
        ((Player*)m_caster)->SendDirectMessage(&data);
    }
}

void Spell::EffectEnchantHeldItem(SpellEffectIndex eff_idx)
{
    // this is only item spell effect applied to main-hand weapon of target player (players in area)
    if(!unitTarget || unitTarget->GetTypeId() != TYPEID_PLAYER)
        return;

    Player* item_owner = (Player*)unitTarget;
    Item* item = item_owner->GetItemByPos(INVENTORY_SLOT_BAG_0, EQUIPMENT_SLOT_MAINHAND);

    if(!item )
        return;

    // must be equipped
    if(!item ->IsEquipped())
        return;

    if (m_spellInfo->EffectMiscValue[eff_idx])
    {
        uint32 enchant_id = m_spellInfo->EffectMiscValue[eff_idx];
        int32 duration = GetSpellDuration(m_spellInfo);     // Try duration index first...
        if(!duration)
            duration = m_currentBasePoints[eff_idx];        // Base points after...
        if(!duration)
            duration = 10;                                  // 10 seconds for enchants which don't have listed duration

        SpellItemEnchantmentEntry const *pEnchant = sSpellItemEnchantmentStore.LookupEntry(enchant_id);
        if(!pEnchant)
            return;

        // Always go to temp enchantment slot
        EnchantmentSlot slot = TEMP_ENCHANTMENT_SLOT;

        // Enchantment will not be applied if a different one already exists
        if(item->GetEnchantmentId(slot) && item->GetEnchantmentId(slot) != enchant_id)
            return;

        // Apply the temporary enchantment
        item->SetEnchantment(slot, enchant_id, duration*IN_MILLISECONDS, 0);
        item_owner->ApplyEnchantment(item, slot, true);
    }
}

void Spell::EffectDisEnchant(SpellEffectIndex /*eff_idx*/)
{
    if(m_caster->GetTypeId() != TYPEID_PLAYER)
        return;

    Player* p_caster = (Player*)m_caster;
    if(!itemTarget || !itemTarget->GetProto()->DisenchantID)
        return;

    p_caster->UpdateCraftSkill(m_spellInfo->Id);

    ((Player*)m_caster)->SendLoot(itemTarget->GetObjectGuid(),LOOT_DISENCHANTING);

    // item will be removed at disenchanting end
}

void Spell::EffectInebriate(SpellEffectIndex /*eff_idx*/)
{
    if(!unitTarget || unitTarget->GetTypeId() != TYPEID_PLAYER)
        return;

    Player *player = (Player*)unitTarget;
    uint16 currentDrunk = player->GetDrunkValue();
    uint16 drunkMod = damage * 256;
    if (currentDrunk + drunkMod > 0xFFFF)
        currentDrunk = 0xFFFF;
    else
        currentDrunk += drunkMod;
    player->SetDrunkValue(currentDrunk, m_CastItem ? m_CastItem->GetEntry() : 0);
}

void Spell::EffectFeedPet(SpellEffectIndex eff_idx)
{
    if(m_caster->GetTypeId() != TYPEID_PLAYER)
        return;

    Player *_player = (Player*)m_caster;

    Item* foodItem = m_targets.getItemTarget();
    if(!foodItem)
        return;

    Pet *pet = _player->GetPet();
    if(!pet)
        return;

    if(!pet->isAlive())
        return;

    int32 benefit = pet->GetCurrentFoodBenefitLevel(foodItem->GetProto()->ItemLevel);
    if(benefit <= 0)
        return;

    uint32 count = 1;
    _player->DestroyItemCount(foodItem,count,true);
    // TODO: fix crash when a spell has two effects, both pointed at the same item target

    m_caster->CastCustomSpell(pet, m_spellInfo->EffectTriggerSpell[eff_idx], &benefit, NULL, NULL, true);
}

void Spell::EffectDismissPet(SpellEffectIndex /*eff_idx*/)
{
    if(m_caster->GetTypeId() != TYPEID_PLAYER)
        return;

    Pet* pet = m_caster->GetPet();

    // not let dismiss dead pet
    if(!pet||!pet->isAlive())
        return;

    pet->Unsummon(PET_SAVE_NOT_IN_SLOT, m_caster);
}

void Spell::EffectSummonObject(SpellEffectIndex eff_idx)
{
    uint32 go_id = m_spellInfo->EffectMiscValue[eff_idx];

    uint8 slot = 0;
    switch(m_spellInfo->Effect[eff_idx])
    {
        case SPELL_EFFECT_SUMMON_OBJECT_SLOT1: slot = 0; break;
        case SPELL_EFFECT_SUMMON_OBJECT_SLOT2: slot = 1; break;
        case SPELL_EFFECT_SUMMON_OBJECT_SLOT3: slot = 2; break;
        case SPELL_EFFECT_SUMMON_OBJECT_SLOT4: slot = 3; break;
        default: return;
    }

    if(uint64 guid = m_caster->m_ObjectSlot[slot])
    {
        if(GameObject* obj = m_caster ? m_caster->GetMap()->GetGameObject(guid) : NULL)
            obj->SetLootState(GO_JUST_DEACTIVATED);
        m_caster->m_ObjectSlot[slot] = 0;
    }

    GameObject* pGameObj = new GameObject;

    float x, y, z;
    // If dest location if present
    if (m_targets.m_targetMask & TARGET_FLAG_DEST_LOCATION)
    {
        x = m_targets.m_destX;
        y = m_targets.m_destY;
        z = m_targets.m_destZ;
    }
    // Summon in random point all other units if location present
    else
    {
        if(m_spellInfo->Id == 48018)
        {
            x = m_caster->GetPositionX();
            y = m_caster->GetPositionY();
            z = m_caster->GetPositionZ();
        }
        else
            m_caster->GetClosePoint(x, y, z, DEFAULT_WORLD_OBJECT_SIZE);
    }

    Map *map = m_caster->GetMap();
    if(!pGameObj->Create(map->GenerateLocalLowGuid(HIGHGUID_GAMEOBJECT), go_id, map,
        m_caster->GetPhaseMask(), x, y, z, m_caster->GetOrientation(), 0.0f, 0.0f, 0.0f, 0.0f, GO_ANIMPROGRESS_DEFAULT, GO_STATE_READY))
    {
        delete pGameObj;
        return;
    }

    pGameObj->SetUInt32Value(GAMEOBJECT_LEVEL,m_caster->getLevel());
    int32 duration = GetSpellDuration(m_spellInfo);
    pGameObj->SetRespawnTime(duration > 0 ? duration/IN_MILLISECONDS : 0);
    pGameObj->SetSpellId(m_spellInfo->Id);
    m_caster->AddGameObject(pGameObj);

    map->Add(pGameObj);

    m_caster->m_ObjectSlot[slot] = pGameObj->GetGUID();

    pGameObj->SummonLinkedTrapIfAny();
}

void Spell::EffectResurrect(SpellEffectIndex /*eff_idx*/)
{
    if(!unitTarget)
        return;
    if(unitTarget->GetTypeId() != TYPEID_PLAYER)
        return;

    if(unitTarget->isAlive())
        return;
    if(!unitTarget->IsInWorld())
        return;

    switch (m_spellInfo->Id)
    {
        // Defibrillate (Goblin Jumper Cables) have 33% chance on success
        case 8342:
            if (roll_chance_i(67))
            {
                m_caster->CastSpell(m_caster, 8338, true, m_CastItem);
                return;
            }
            break;
        // Defibrillate (Goblin Jumper Cables XL) have 50% chance on success
        case 22999:
            if (roll_chance_i(50))
            {
                m_caster->CastSpell(m_caster, 23055, true, m_CastItem);
                return;
            }
            break;
        default:
            break;
    }

    Player* pTarget = ((Player*)unitTarget);

    if(pTarget->isRessurectRequested())       // already have one active request
        return;

    uint32 health = pTarget->GetMaxHealth() * damage / 100;
    uint32 mana   = pTarget->GetMaxPower(POWER_MANA) * damage / 100;

    pTarget->setResurrectRequestData(m_caster->GetObjectGuid(), m_caster->GetMapId(), m_caster->GetPositionX(), m_caster->GetPositionY(), m_caster->GetPositionZ(), health, mana);
    SendResurrectRequest(pTarget);
}

void Spell::EffectAddExtraAttacks(SpellEffectIndex /*eff_idx*/)
{
    if(!unitTarget || !unitTarget->isAlive())
        return;

    if( unitTarget->m_extraAttacks )
        return;

    unitTarget->m_extraAttacks = damage;
}

void Spell::EffectParry(SpellEffectIndex /*eff_idx*/)
{
    if (unitTarget && unitTarget->GetTypeId() == TYPEID_PLAYER)
        ((Player*)unitTarget)->SetCanParry(true);
}

void Spell::EffectBlock(SpellEffectIndex /*eff_idx*/)
{
    if (unitTarget && unitTarget->GetTypeId() == TYPEID_PLAYER)
        ((Player*)unitTarget)->SetCanBlock(true);
}

void Spell::EffectLeapForward(SpellEffectIndex eff_idx)
{
    if(unitTarget->IsTaxiFlying())
        return;

    if( m_spellInfo->rangeIndex == 1)                       //self range
    {
        TerrainInfo const* map = unitTarget->GetTerrain();
        float dis = GetSpellRadius(sSpellRadiusStore.LookupEntry(m_spellInfo->EffectRadiusIndex[eff_idx]));
        //For glyph of blink
        if(m_caster->GetTypeId() == TYPEID_PLAYER)
            ((Player*)m_caster)->ApplySpellMod(m_spellInfo->Id, SPELLMOD_RADIUS, dis, this);

        // Start Info //
        float cx,cy,cz;
        float dx,dy,dz;
        float angle = unitTarget->GetOrientation();
        unitTarget->GetPosition(cx,cy,cz);
          
        //Check use of vmaps//
        bool useVmap = false;
        bool swapZone = true;

        if (map->GetHeight(cx, cy, cz, false) < map->GetHeight(cx, cy, cz, true))
            useVmap = true;

        const int itr = int(dis/0.5f);
        const float _dx = 0.5f * cos(angle);
        const float _dy = 0.5f * sin(angle);
        dx = cx;
        dy = cy;

        //Going foward 0.5f until max distance
        for (float i=0.5f; i<dis; i+=0.5f)
        {
            //unitTarget->GetNearPoint2D(dx,dy,i,angle);
            dx += _dx;
            dy += _dy;
            MaNGOS::NormalizeMapCoord(dx);
            MaNGOS::NormalizeMapCoord(dy);
            dz = cz;
             
            //Prevent climbing and go around object maybe 2.0f is to small? use 3.0f?
            if (map->IsNextZcoordOK(dx, dy, dz, 3.0f) && (unitTarget->IsWithinLOS(dx, dy, dz)))
            {
                //No climb, the z differenze between this and prev step is ok. Store this destination for future use or check.
                cx = dx;
                cy = dy;
                unitTarget->UpdateGroundPositionZ(cx, cy, cz, 3.0f);
            }
            else
            {
                //Something wrong with los or z differenze... maybe we are going from outer world inside a building or viceversa
                if(swapZone)
                {
                    //so... change use of vamp and go back 1 step backward and recheck again.
                    swapZone = false;
                    useVmap = !useVmap;
                    //i-=0.5f;
                    --i;
                    dx -= _dx;
                    dy -= _dy;
                }
                else
                {
                    //bad recheck result... so break this and use last good coord for teleport player...
                    dz += 0.5f;
                    break;
                }
            }
        }

        //Prevent Falling during swap building/outerspace
        unitTarget->UpdateGroundPositionZ(cx, cy, cz);

        if(unitTarget->GetTypeId() == TYPEID_PLAYER)
            ((Player*)unitTarget)->TeleportTo(map->GetMapId(), cx, cy, cz, unitTarget->GetOrientation(), TELE_TO_NOT_LEAVE_COMBAT | TELE_TO_NOT_UNSUMMON_PET | (unitTarget==m_caster ? TELE_TO_SPELL : 0));
        else
            unitTarget->GetMap()->CreatureRelocation((Creature*)unitTarget, cx, cy, cz, unitTarget->GetOrientation());
    }
}

void Spell::EffectLeapBack(SpellEffectIndex eff_idx)
{
    if(unitTarget->IsTaxiFlying())
        return;

    m_caster->KnockBackFrom(unitTarget,float(m_spellInfo->EffectMiscValue[eff_idx])/10,float(damage)/10);
}

void Spell::EffectReputation(SpellEffectIndex eff_idx)
{
    if(!unitTarget || unitTarget->GetTypeId() != TYPEID_PLAYER)
        return;

    Player *_player = (Player*)unitTarget;

    int32  rep_change = m_currentBasePoints[eff_idx];
    uint32 faction_id = m_spellInfo->EffectMiscValue[eff_idx];

    FactionEntry const* factionEntry = sFactionStore.LookupEntry(faction_id);

    if(!factionEntry)
        return;

    rep_change = _player->CalculateReputationGain(REPUTATION_SOURCE_SPELL, rep_change, faction_id);

    _player->GetReputationMgr().ModifyReputation(factionEntry, rep_change);
}

void Spell::EffectQuestComplete(SpellEffectIndex eff_idx)
{
    if (!unitTarget || unitTarget->GetTypeId() != TYPEID_PLAYER)
        return;

    // A few spells has additional value from basepoints, check condition here.
    switch(m_spellInfo->Id)
    {
        case 43458:                                         // Secrets of Nifflevar
        {
            if (!unitTarget->HasAura(m_spellInfo->CalculateSimpleValue(eff_idx)))
                return;

            break;
        }
        // TODO: implement these!
        // "this spell awards credit for the entire raid (all spell targets as this is area target) if just ONE member has both auras (yes, both effect's basepoints)"
        //case 72155:                                         // Harvest Blight Specimen
        //case 72162:                                         // Harvest Blight Specimen
            //break;
        default:
            break;
    }

    uint32 quest_id = m_spellInfo->EffectMiscValue[eff_idx];
    ((Player*)unitTarget)->AreaExploredOrEventHappens(quest_id);
}

void Spell::EffectSelfResurrect(SpellEffectIndex eff_idx)
{
    if(!unitTarget || unitTarget->isAlive())
        return;
    if(unitTarget->GetTypeId() != TYPEID_PLAYER)
        return;
    if(!unitTarget->IsInWorld())
        return;

    uint32 health = 0;
    uint32 mana = 0;

    // flat case
    if(damage < 0)
    {
        health = uint32(-damage);
        mana = m_spellInfo->EffectMiscValue[eff_idx];
    }
    // percent case
    else
    {
        health = uint32(damage/100.0f*unitTarget->GetMaxHealth());
        if(unitTarget->GetMaxPower(POWER_MANA) > 0)
            mana = uint32(damage/100.0f*unitTarget->GetMaxPower(POWER_MANA));
    }

    Player *plr = ((Player*)unitTarget);
    plr->ResurrectPlayer(0.0f);

    plr->SetHealth( health );
    plr->SetPower(POWER_MANA, mana );
    plr->SetPower(POWER_RAGE, 0 );
    plr->SetPower(POWER_ENERGY, plr->GetMaxPower(POWER_ENERGY) );

    plr->SpawnCorpseBones();
}

void Spell::EffectSkinning(SpellEffectIndex /*eff_idx*/)
{
    if(unitTarget->GetTypeId() != TYPEID_UNIT )
        return;
    if(!m_caster || m_caster->GetTypeId() != TYPEID_PLAYER)
        return;

    Creature* creature = (Creature*) unitTarget;
    int32 targetLevel = creature->getLevel();

    uint32 skill = creature->GetCreatureInfo()->GetRequiredLootSkill();

    ((Player*)m_caster)->SendLoot(creature->GetObjectGuid(),LOOT_SKINNING);
    creature->RemoveFlag(UNIT_FIELD_FLAGS, UNIT_FLAG_SKINNABLE);

    int32 reqValue = targetLevel < 10 ? 0 : targetLevel < 20 ? (targetLevel-10)*10 : targetLevel*5;

    int32 skillValue = ((Player*)m_caster)->GetPureSkillValue(skill);

    // Double chances for elites
    ((Player*)m_caster)->UpdateGatherSkill(skill, skillValue, reqValue, creature->IsElite() ? 2 : 1 );
}

void Spell::EffectCharge(SpellEffectIndex /*eff_idx*/)
{
    if (!unitTarget)
        return;

    //TODO: research more ContactPoint/attack distance.
    //3.666666 instead of ATTACK_DISTANCE(5.0f) in below seem to give more accurate result.
    float x, y, z;
    unitTarget->GetContactPoint(m_caster, x, y, z, 3.6f);

    // Try to normalize Z coord cuz GetContactPoint do nothing with Z axis
    unitTarget->UpdateGroundPositionZ(x, y, z, 5.0f);

    if (unitTarget->GetTypeId() != TYPEID_PLAYER)
        ((Creature *)unitTarget)->StopMoving();

    // Only send MOVEMENTFLAG_WALK_MODE, client has strange issues with other move flags
    m_caster->MonsterMove(x, y, z, 1);

    // not all charge effects used in negative spells
    if (unitTarget != m_caster && !IsPositiveSpell(m_spellInfo->Id))
        m_caster->Attack(unitTarget, true);

   //Warbringer - remove movement imparing effects for Intervene
    if( m_spellInfo->Id == 3411 && m_caster->HasAura(57499) )
        m_caster->RemoveAurasAtMechanicImmunity(IMMUNE_TO_ROOT_AND_SNARE_MASK,57499,true);
}

void Spell::EffectCharge2(SpellEffectIndex /*eff_idx*/)
{
    float x, y, z;
    if (m_targets.m_targetMask & TARGET_FLAG_DEST_LOCATION)
    {
        x = m_targets.m_destX;
        y = m_targets.m_destY;
        z = m_targets.m_destZ;

        if (unitTarget->GetTypeId() != TYPEID_PLAYER)
            ((Creature *)unitTarget)->StopMoving();
    }
    else if (unitTarget && unitTarget != m_caster)
        unitTarget->GetContactPoint(m_caster, x, y, z, 3.6f);
    else
        return;

    // Try to normalize Z coord cuz GetContactPoint do nothing with Z axis
    unitTarget->UpdateGroundPositionZ(x, y, z, 5.0f);

    // Only send MOVEMENTFLAG_WALK_MODE, client has strange issues with other move flags
    m_caster->MonsterMove(x, y, z, 1);

    // not all charge effects used in negative spells
    if (unitTarget && unitTarget != m_caster && !IsPositiveSpell(m_spellInfo->Id))
        m_caster->Attack(unitTarget, true);
}

void Spell::DoSummonCritter(SpellEffectIndex eff_idx, uint32 forceFaction)
{
    uint32 pet_entry = m_spellInfo->EffectMiscValue[eff_idx];
    if(!pet_entry)
        return;

    Pet* old_critter = m_caster->GetMiniPet();

    // for same pet just despawn (player unsummon command)
    if (m_caster->GetTypeId() == TYPEID_PLAYER && old_critter && old_critter->GetEntry() == pet_entry)
    {
        m_caster->RemoveMiniPet();
        return;
    }

    // despawn old pet before summon new
    if (old_critter)
        m_caster->RemoveMiniPet();

    // summon new pet
    Pet* critter = new Pet(MINI_PET);

    CreatureCreatePos pos(m_caster->GetMap(), m_targets.m_destX, m_targets.m_destY, m_targets.m_destZ, m_caster->GetOrientation(), m_caster->GetPhaseMask());
    if (!(m_targets.m_targetMask & TARGET_FLAG_DEST_LOCATION))
        pos = CreatureCreatePos(m_caster, m_caster->GetOrientation());

    uint32 originalSpellID = (m_IsTriggeredSpell && m_triggeredBySpellInfo) ? m_triggeredBySpellInfo->Id : m_spellInfo->Id;

    critter->SetCreateSpellID(originalSpellID);
    critter->SetDuration(GetSpellDuration(m_spellInfo));

    if (!critter->Create(0, pos, pet_entry, 0, m_caster))
    {
        sLog.outError("Mini pet (guidlow %d, entry %d) not summoned",
            critter->GetGUIDLow(), critter->GetEntry());
        delete critter;
        return;
    }

    critter->setFaction(forceFaction ? forceFaction : m_caster->getFaction());

    if (!critter->Summon())
    {
        sLog.outError("Mini pet (guidlow %d, entry %d) not summoned by undefined reason. ",
            critter->GetGUIDLow(), critter->GetEntry());
        delete critter;
        return;
    }

    critter->SetSummonPoint(pos);

    // Notify Summoner
    if (m_caster->GetTypeId() == TYPEID_UNIT && ((Creature*)m_caster)->AI())
        ((Creature*)m_caster)->AI()->JustSummoned(critter);

    DEBUG_LOG("New mini pet has guid %u", critter->GetGUIDLow());

}

void Spell::EffectKnockBack(SpellEffectIndex eff_idx)
{
    if(!unitTarget)
        return;

    unitTarget->KnockBackFrom(m_caster,float(m_spellInfo->EffectMiscValue[eff_idx])/10,float(damage)/10);
}

void Spell::EffectSendTaxi(SpellEffectIndex eff_idx)
{
    if(!unitTarget || unitTarget->GetTypeId() != TYPEID_PLAYER)
        return;

    ((Player*)unitTarget)->ActivateTaxiPathTo(m_spellInfo->EffectMiscValue[eff_idx],m_spellInfo->Id);
}

void Spell::EffectPlayerPull(SpellEffectIndex eff_idx)
{
    if(!unitTarget)
        return;

    float dist = unitTarget->GetDistance2d(m_caster);
    if (damage && dist > damage)
        dist = float(damage);

    unitTarget->KnockBackFrom(m_caster,-dist,float(m_spellInfo->EffectMiscValue[eff_idx])/30);
}

void Spell::EffectDispelMechanic(SpellEffectIndex eff_idx)
{
    if (!unitTarget)
        return;

    uint32 mechanic = m_spellInfo->EffectMiscValue[eff_idx];

    Unit::SpellAuraHolderMap& Auras = unitTarget->GetSpellAuraHolderMap();
    for(Unit::SpellAuraHolderMap::iterator iter = Auras.begin(), next; iter != Auras.end(); iter = next)
    {
        next = iter;
        ++next;
        SpellEntry const *spell = iter->second->GetSpellProto();
        if (iter->second->HasMechanic(mechanic))
        {
            unitTarget->RemoveAurasDueToSpell(spell->Id);
            if (Auras.empty())
                break;
            else
                next = Auras.begin();
        }
    }
}

void Spell::EffectSummonDeadPet(SpellEffectIndex /*eff_idx*/)
{
    if(m_caster->GetTypeId() != TYPEID_PLAYER)
        return;
    Player *_player = (Player*)m_caster;
    Pet *pet = _player->GetPet();
    if(!pet)
        return;
    if(pet->isAlive())
        return;
    if(damage < 0)
        return;
    pet->SetUInt32Value(UNIT_DYNAMIC_FLAGS, 0);
    pet->RemoveFlag (UNIT_FIELD_FLAGS, UNIT_FLAG_SKINNABLE);
    pet->SetDeathState( ALIVE );
    pet->clearUnitState(UNIT_STAT_ALL_STATE);
    pet->SetHealth( uint32(pet->GetMaxHealth()*(float(damage)/100)));

    pet->AIM_Initialize();

    // _player->PetSpellInitialize(); -- action bar not removed at death and not required send at revive
    pet->SavePetToDB(PET_SAVE_AS_CURRENT);
}

void Spell::EffectSummonAllTotems(SpellEffectIndex eff_idx)
{
    if(m_caster->GetTypeId() != TYPEID_PLAYER)
        return;

    int32 start_button = ACTION_BUTTON_SHAMAN_TOTEMS_BAR + m_spellInfo->EffectMiscValue[eff_idx];
    int32 amount_buttons = m_spellInfo->EffectMiscValueB[eff_idx];

    for(int32 slot = 0; slot < amount_buttons; ++slot)
        if (ActionButton const* actionButton = ((Player*)m_caster)->GetActionButton(start_button+slot))
            if (actionButton->GetType()==ACTION_BUTTON_SPELL)
                if (uint32 spell_id = actionButton->GetAction())
                  if (!((Player*)m_caster)->HasSpellCooldown(spell_id))
                    m_caster->CastSpell(unitTarget,spell_id,true);
}

void Spell::EffectDestroyAllTotems(SpellEffectIndex /*eff_idx*/)
{
    int32 mana = 0;
    for(int slot = 0;  slot < MAX_TOTEM_SLOT; ++slot)
    {
        if (Totem* totem = m_caster->GetTotem(TotemSlot(slot)))
        {
            if (damage)
            {
                uint32 spell_id = totem->GetUInt32Value(UNIT_CREATED_BY_SPELL);
                if (SpellEntry const* spellInfo = sSpellStore.LookupEntry(spell_id))
                {
                    uint32 manacost = spellInfo->manaCost + m_caster->GetCreateMana() * spellInfo->ManaCostPercentage / 100;
                    mana += manacost * damage / 100;
                }
            }
            totem->UnSummon();
        }
    }

    if (mana)
        m_caster->CastCustomSpell(m_caster, 39104, &mana, NULL, NULL, true);
}

void Spell::EffectBreakPlayerTargeting (SpellEffectIndex /* eff_idx */)
{
    if (!unitTarget)
        return;

    WorldPacket data(SMSG_CLEAR_TARGET, 8);
    data << unitTarget->GetObjectGuid();
    unitTarget->SendMessageToSet(&data, false);
}

void Spell::EffectDurabilityDamage(SpellEffectIndex eff_idx)
{
    if(!unitTarget || unitTarget->GetTypeId() != TYPEID_PLAYER)
        return;

    int32 slot = m_spellInfo->EffectMiscValue[eff_idx];

    // FIXME: some spells effects have value -1/-2
    // Possibly its mean -1 all player equipped items and -2 all items
    if(slot < 0)
    {
        ((Player*)unitTarget)->DurabilityPointsLossAll(damage, (slot < -1));
        return;
    }

    // invalid slot value
    if(slot >= INVENTORY_SLOT_BAG_END)
        return;

    if(Item* item = ((Player*)unitTarget)->GetItemByPos(INVENTORY_SLOT_BAG_0, slot))
        ((Player*)unitTarget)->DurabilityPointsLoss(item, damage);
}

void Spell::EffectDurabilityDamagePCT(SpellEffectIndex eff_idx)
{
    if(!unitTarget || unitTarget->GetTypeId() != TYPEID_PLAYER)
        return;

    int32 slot = m_spellInfo->EffectMiscValue[eff_idx];

    // FIXME: some spells effects have value -1/-2
    // Possibly its mean -1 all player equipped items and -2 all items
    if(slot < 0)
    {
        ((Player*)unitTarget)->DurabilityLossAll(double(damage)/100.0f, (slot < -1));
        return;
    }

    // invalid slot value
    if(slot >= INVENTORY_SLOT_BAG_END)
        return;

    if(damage <= 0)
        return;

    if(Item* item = ((Player*)unitTarget)->GetItemByPos(INVENTORY_SLOT_BAG_0, slot))
        ((Player*)unitTarget)->DurabilityLoss(item, double(damage)/100.0f);
}

void Spell::EffectModifyThreatPercent(SpellEffectIndex /*eff_idx*/)
{
    if(!unitTarget)
        return;

    unitTarget->getThreatManager().modifyThreatPercent(m_caster, damage);
}

void Spell::EffectTransmitted(SpellEffectIndex eff_idx)
{
    uint32 name_id = m_spellInfo->EffectMiscValue[eff_idx];

    GameObjectInfo const* goinfo = ObjectMgr::GetGameObjectInfo(name_id);

    if (!goinfo)
    {
        sLog.outErrorDb("Gameobject (Entry: %u) not exist and not created at spell (ID: %u) cast",name_id, m_spellInfo->Id);
        return;
    }

    float fx, fy, fz;

    if(m_targets.m_targetMask & TARGET_FLAG_DEST_LOCATION)
    {
        fx = m_targets.m_destX;
        fy = m_targets.m_destY;
        fz = m_targets.m_destZ;
    }
    //FIXME: this can be better check for most objects but still hack
    else if(m_spellInfo->EffectRadiusIndex[eff_idx] && m_spellInfo->speed==0)
    {
        float dis = GetSpellRadius(sSpellRadiusStore.LookupEntry(m_spellInfo->EffectRadiusIndex[eff_idx]));
        m_caster->GetClosePoint(fx, fy, fz, DEFAULT_WORLD_OBJECT_SIZE, dis);
    }
    else
    {
        float min_dis = GetSpellMinRange(sSpellRangeStore.LookupEntry(m_spellInfo->rangeIndex));
        float max_dis = GetSpellMaxRange(sSpellRangeStore.LookupEntry(m_spellInfo->rangeIndex));
        float dis = rand_norm_f() * (max_dis - min_dis) + min_dis;

        m_caster->GetClosePoint(fx, fy, fz, DEFAULT_WORLD_OBJECT_SIZE, dis);
    }

    Map *cMap = m_caster->GetMap();

    if(goinfo->type==GAMEOBJECT_TYPE_FISHINGNODE)
    {
        GridMapLiquidData liqData;
        if ( !m_caster->GetTerrain()->IsInWater(fx, fy, fz + 1.f/* -0.5f */, &liqData))             // Hack to prevent fishing bobber from failing to land on fishing hole
        { // but this is not proper, we really need to ignore not materialized objects
            SendCastResult(SPELL_FAILED_NOT_HERE);
            SendChannelUpdate(0);
            return;
        }

        // replace by water level in this case
        //fz = cMap->GetWaterLevel(fx, fy);
        fz = liqData.level;
    }
    // if gameobject is summoning object, it should be spawned right on caster's position
    else if(goinfo->type==GAMEOBJECT_TYPE_SUMMONING_RITUAL)
    {
        m_caster->GetPosition(fx, fy, fz);
    }

    GameObject* pGameObj = new GameObject;

    if(!pGameObj->Create(cMap->GenerateLocalLowGuid(HIGHGUID_GAMEOBJECT), name_id, cMap,
        m_caster->GetPhaseMask(), fx, fy, fz, m_caster->GetOrientation(), 0.0f, 0.0f, 0.0f, 0.0f, GO_ANIMPROGRESS_DEFAULT, GO_STATE_READY))
    {
        delete pGameObj;
        return;
    }

    int32 duration = GetSpellDuration(m_spellInfo);

    switch(goinfo->type)
    {
        case GAMEOBJECT_TYPE_FISHINGNODE:
        {
            m_caster->SetChannelObjectGuid(pGameObj->GetObjectGuid());
            m_caster->AddGameObject(pGameObj);              // will removed at spell cancel

            // end time of range when possible catch fish (FISHING_BOBBER_READY_TIME..GetDuration(m_spellInfo))
            // start time == fish-FISHING_BOBBER_READY_TIME (0..GetDuration(m_spellInfo)-FISHING_BOBBER_READY_TIME)
            int32 lastSec = 0;
            switch(urand(0, 3))
            {
                case 0: lastSec =  3; break;
                case 1: lastSec =  7; break;
                case 2: lastSec = 13; break;
                case 3: lastSec = 17; break;
            }

            duration = duration - lastSec*IN_MILLISECONDS + FISHING_BOBBER_READY_TIME*IN_MILLISECONDS;
            break;
        }
        case GAMEOBJECT_TYPE_SUMMONING_RITUAL:
        {
            if(m_caster->GetTypeId() == TYPEID_PLAYER)
            {
                pGameObj->AddUniqueUse((Player*)m_caster);
                m_caster->AddGameObject(pGameObj);          // will removed at spell cancel
            }
            break;
        }
        case GAMEOBJECT_TYPE_FISHINGHOLE:
        case GAMEOBJECT_TYPE_CHEST:
        default:
            break;
    }

    pGameObj->SetRespawnTime(duration > 0 ? duration/IN_MILLISECONDS : 0);

    pGameObj->SetOwnerGuid(m_caster->GetObjectGuid());

    pGameObj->SetUInt32Value(GAMEOBJECT_LEVEL, m_caster->getLevel());
    pGameObj->SetSpellId(m_spellInfo->Id);

    DEBUG_LOG("AddObject at SpellEfects.cpp EffectTransmitted");
    //m_caster->AddGameObject(pGameObj);
    //m_ObjToDel.push_back(pGameObj);

    cMap->Add(pGameObj);

    pGameObj->SummonLinkedTrapIfAny();
}

void Spell::EffectProspecting(SpellEffectIndex /*eff_idx*/)
{
    if (m_caster->GetTypeId() != TYPEID_PLAYER || !itemTarget)
        return;

    Player* p_caster = (Player*)m_caster;

    if (sWorld.getConfig(CONFIG_BOOL_SKILL_PROSPECTING))
    {
        uint32 SkillValue = p_caster->GetPureSkillValue(SKILL_JEWELCRAFTING);
        uint32 reqSkillValue = itemTarget->GetProto()->RequiredSkillRank;
        p_caster->UpdateGatherSkill(SKILL_JEWELCRAFTING, SkillValue, reqSkillValue);
    }

    ((Player*)m_caster)->SendLoot(itemTarget->GetGUID(), LOOT_PROSPECTING);
}

void Spell::EffectMilling(SpellEffectIndex /*eff_idx*/)
{
    if (m_caster->GetTypeId() != TYPEID_PLAYER || !itemTarget)
        return;

    Player* p_caster = (Player*)m_caster;

    if( sWorld.getConfig(CONFIG_BOOL_SKILL_MILLING))
    {
        uint32 SkillValue = p_caster->GetPureSkillValue(SKILL_INSCRIPTION);
        uint32 reqSkillValue = itemTarget->GetProto()->RequiredSkillRank;
        p_caster->UpdateGatherSkill(SKILL_INSCRIPTION, SkillValue, reqSkillValue);
    }

    ((Player*)m_caster)->SendLoot(itemTarget->GetObjectGuid(), LOOT_MILLING);
}

void Spell::EffectSkill(SpellEffectIndex /*eff_idx*/)
{
    DEBUG_LOG("WORLD: SkillEFFECT");
}

void Spell::EffectSpiritHeal(SpellEffectIndex /*eff_idx*/)
{
    // TODO player can't see the heal-animation - he should respawn some ticks later
    if (!unitTarget || unitTarget->isAlive())
        return;
    if (unitTarget->GetTypeId() != TYPEID_PLAYER)
        return;
    if (!unitTarget->IsInWorld())
        return;
    if (m_spellInfo->Id == 22012 && !unitTarget->HasAura(2584))
        return;

    ((Player*)unitTarget)->ResurrectPlayer(1.0f);
    ((Player*)unitTarget)->SpawnCorpseBones();

    ((Player*)unitTarget)->CastSpell(unitTarget, 6962, true);
}

// remove insignia spell effect
void Spell::EffectSkinPlayerCorpse(SpellEffectIndex /*eff_idx*/)
{
    DEBUG_LOG("Effect: SkinPlayerCorpse");
    if ( (m_caster->GetTypeId() != TYPEID_PLAYER) || (unitTarget->GetTypeId() != TYPEID_PLAYER) || (unitTarget->isAlive()) )
        return;

    ((Player*)unitTarget)->RemovedInsignia( (Player*)m_caster );
}

void Spell::EffectStealBeneficialBuff(SpellEffectIndex eff_idx)
{
    DEBUG_LOG("Effect: StealBeneficialBuff");

    if(!unitTarget || unitTarget==m_caster)                 // can't steal from self
        return;

    std::vector <SpellAuraHolder *> steal_list;
    // Create dispel mask by dispel type
    uint32 dispelMask  = GetDispellMask( DispelType(m_spellInfo->EffectMiscValue[eff_idx]) );
    Unit::SpellAuraHolderMap const& auras = unitTarget->GetSpellAuraHolderMap();
    for(Unit::SpellAuraHolderMap::const_iterator itr = auras.begin(); itr != auras.end(); ++itr)
    {
        SpellAuraHolder *holder = itr->second;
        if (holder && (1<<holder->GetSpellProto()->Dispel) & dispelMask)
        {
            // Need check for passive? this
            if (holder->IsPositive() && !holder->IsPassive() && !(holder->GetSpellProto()->AttributesEx4 & SPELL_ATTR_EX4_NOT_STEALABLE))
                steal_list.push_back(holder);
        }
    }
    // Ok if exist some buffs for dispel try dispel it
    if (!steal_list.empty())
    {
        std::list < std::pair<uint32,uint64> > success_list;
        int32 list_size = steal_list.size();
        // Dispell N = damage buffs (or while exist buffs for dispel)
        for (int32 count=0; count < damage && list_size > 0; ++count)
        {
            // Random select buff for dispel
            SpellAuraHolder *holder = steal_list[urand(0, list_size-1)];
            // Not use chance for steal
            // TODO possible need do it
            success_list.push_back( std::pair<uint32,uint64>(holder->GetId(),holder->GetCasterGUID()));

            // Remove buff from list for prevent doubles
            for (std::vector<SpellAuraHolder *>::iterator j = steal_list.begin(); j != steal_list.end(); )
            {
                SpellAuraHolder *stealed = *j;
                if (stealed->GetId() == holder->GetId() && stealed->GetCasterGUID() == holder->GetCasterGUID())
                {
                    j = steal_list.erase(j);
                    --list_size;
                }
                else
                    ++j;
            }
        }
        // Really try steal and send log
        if (!success_list.empty())
        {
            int32 count = success_list.size();
            WorldPacket data(SMSG_SPELLSTEALLOG, 8+8+4+1+4+count*5);
            data << unitTarget->GetPackGUID();       // Victim GUID
            data << m_caster->GetPackGUID();         // Caster GUID
            data << uint32(m_spellInfo->Id);         // Dispell spell id
            data << uint8(0);                        // not used
            data << uint32(count);                   // count
            for (std::list<std::pair<uint32,uint64> >::iterator j = success_list.begin(); j != success_list.end(); ++j)
            {
                SpellEntry const* spellInfo = sSpellStore.LookupEntry(j->first);
                data << uint32(spellInfo->Id);       // Spell Id
                data << uint8(0);                    // 0 - steals !=0 transfers
                unitTarget->RemoveAurasDueToSpellBySteal(spellInfo->Id, j->second, m_caster);
            }
            m_caster->SendMessageToSet(&data, true);
        }
    }
}

void Spell::EffectKillCreditPersonal(SpellEffectIndex eff_idx)
{
    if(!unitTarget || unitTarget->GetTypeId() != TYPEID_PLAYER)
        return;

    ((Player*)unitTarget)->KilledMonsterCredit(m_spellInfo->EffectMiscValue[eff_idx]);
}

void Spell::EffectKillCreditGroup(SpellEffectIndex eff_idx)
{
    if(!unitTarget || unitTarget->GetTypeId() != TYPEID_PLAYER)
        return;

    ((Player*)unitTarget)->RewardPlayerAndGroupAtEvent(m_spellInfo->EffectMiscValue[eff_idx], unitTarget);
}

void Spell::EffectQuestFail(SpellEffectIndex eff_idx)
{
    if(!unitTarget || unitTarget->GetTypeId() != TYPEID_PLAYER)
        return;

    ((Player*)unitTarget)->FailQuest(m_spellInfo->EffectMiscValue[eff_idx]);
}

void Spell::EffectActivateRune(SpellEffectIndex eff_idx)
{
    if(m_caster->GetTypeId() != TYPEID_PLAYER)
        return;

    Player *plr = (Player*)m_caster;

    if(plr->getClass() != CLASS_DEATH_KNIGHT)
        return;

    int32 count = damage;                                   // max amount of reset runes
    if (plr->ActivateRunes(RuneType(m_spellInfo->EffectMiscValue[eff_idx]), count))
        plr->ResyncRunes();
}

void Spell::EffectTitanGrip(SpellEffectIndex eff_idx)
{
    // Make sure "Titan's Grip" (49152) penalty spell does not silently change
    if (m_spellInfo->EffectMiscValue[eff_idx] != 49152)
        sLog.outError("Spell::EffectTitanGrip: Spell %u has unexpected EffectMiscValue '%u'", m_spellInfo->Id, m_spellInfo->EffectMiscValue[eff_idx]);
    if (unitTarget && unitTarget->GetTypeId() == TYPEID_PLAYER)
    {
        Player *plr = (Player*)m_caster;
        plr->SetCanTitanGrip(true);
        if (plr->HasTwoHandWeaponInOneHand() && !plr->HasAura(49152))
            plr->CastSpell(plr, 49152, true);
    }
}

void Spell::EffectRenamePet(SpellEffectIndex /*eff_idx*/)
{
    if (!unitTarget || unitTarget->GetTypeId() != TYPEID_UNIT ||
        !((Creature*)unitTarget)->IsPet() || ((Pet*)unitTarget)->getPetType() != HUNTER_PET)
        return;

    unitTarget->SetByteFlag(UNIT_FIELD_BYTES_2, 2, UNIT_CAN_BE_RENAMED | UNIT_CAN_BE_ABANDONED);
}

void Spell::EffectPlayMusic(SpellEffectIndex eff_idx)
{
    if(!unitTarget || unitTarget->GetTypeId() != TYPEID_PLAYER)
        return;

    uint32 soundid = m_spellInfo->EffectMiscValue[eff_idx];

    if (!sSoundEntriesStore.LookupEntry(soundid))
    {
        sLog.outError("EffectPlayMusic: Sound (Id: %u) not exist in spell %u.",soundid,m_spellInfo->Id);
        return;
    }

    WorldPacket data(SMSG_PLAY_MUSIC, 4);
    data << uint32(soundid);
    ((Player*)unitTarget)->GetSession()->SendPacket(&data);
}

void Spell::EffectSpecCount(SpellEffectIndex /*eff_idx*/)
{
    if (!unitTarget || unitTarget->GetTypeId() != TYPEID_PLAYER)
        return;

    ((Player*)unitTarget)->UpdateSpecCount(damage);
}

void Spell::EffectActivateSpec(SpellEffectIndex /*eff_idx*/)
{
    if (!unitTarget || unitTarget->GetTypeId() != TYPEID_PLAYER)
        return;

    uint32 spec = damage-1;

    ((Player*)unitTarget)->ActivateSpec(spec);
}

void Spell::EffectBind(SpellEffectIndex eff_idx)
{
    if (!unitTarget || unitTarget->GetTypeId() != TYPEID_PLAYER)
        return;

    Player* player = (Player*)unitTarget;

    uint32 area_id;
    WorldLocation loc;
    if (m_spellInfo->EffectImplicitTargetA[eff_idx] == TARGET_TABLE_X_Y_Z_COORDINATES ||
        m_spellInfo->EffectImplicitTargetB[eff_idx] == TARGET_TABLE_X_Y_Z_COORDINATES)
    {
        SpellTargetPosition const* st = sSpellMgr.GetSpellTargetPosition(m_spellInfo->Id);
        if (!st)
        {
            sLog.outError( "Spell::EffectBind - unknown Teleport coordinates for spell ID %u", m_spellInfo->Id );
            return;
        }

        loc.mapid       = st->target_mapId;
        loc.coord_x     = st->target_X;
        loc.coord_y     = st->target_Y;
        loc.coord_z     = st->target_Z;
        loc.orientation = st->target_Orientation;
        area_id = sTerrainMgr.GetAreaId(loc.mapid, loc.coord_x, loc.coord_y, loc.coord_z);
    }
    else
    {
        player->GetPosition(loc);
        area_id = player->GetAreaId();
    }

    player->SetHomebindToLocation(loc,area_id);

    // binding
    WorldPacket data( SMSG_BINDPOINTUPDATE, (4+4+4+4+4) );
    data << float(loc.coord_x);
    data << float(loc.coord_y);
    data << float(loc.coord_z);
    data << uint32(loc.mapid);
    data << uint32(area_id);
    player->SendDirectMessage( &data );

    DEBUG_LOG("New Home Position X is %f", loc.coord_x);
    DEBUG_LOG("New Home Position Y is %f", loc.coord_y);
    DEBUG_LOG("New Home Position Z is %f", loc.coord_z);
    DEBUG_LOG("New Home MapId is %u", loc.mapid);
    DEBUG_LOG("New Home AreaId is %u", area_id);

    // zone update
    data.Initialize(SMSG_PLAYERBOUND, 8+4);
    data << player->GetObjectGuid();
    data << uint32(area_id);
    player->SendDirectMessage( &data );
}

void Spell::EffectRestoreItemCharges( SpellEffectIndex eff_idx )
{
    if (unitTarget->GetTypeId() != TYPEID_PLAYER)
        return;

    Player* player = (Player*)unitTarget;

    ItemPrototype const* itemProto = ObjectMgr::GetItemPrototype(m_spellInfo->EffectItemType[eff_idx]);
    if (!itemProto)
        return;

    // In case item from limited category recharge any from category, is this valid checked early in spell checks
    Item* item;
    if (itemProto->ItemLimitCategory)
        item = player->GetItemByLimitedCategory(itemProto->ItemLimitCategory);
    else
        item = player->GetItemByEntry(m_spellInfo->EffectItemType[eff_idx]);

    if (!item)
        return;

    item->RestoreCharges();
}

void Spell::EffectRedirectThreat(SpellEffectIndex eff_idx)
{
    if (!unitTarget)
        return;

    if (m_spellInfo->Id == 59665)                           // Vigilance
        if (Aura *glyph = unitTarget->GetDummyAura(63326))  // Glyph of Vigilance
            damage += glyph->GetModifier()->m_amount;

    m_caster->getHostileRefManager().SetThreatRedirection(unitTarget->GetObjectGuid(), uint32(damage));
}

void Spell::EffectTeachTaxiNode( SpellEffectIndex eff_idx )
{
    if (unitTarget->GetTypeId() != TYPEID_PLAYER)
        return;

    Player* player = (Player*)unitTarget;

    uint32 taxiNodeId = m_spellInfo->EffectMiscValue[eff_idx];
    if (!sTaxiNodesStore.LookupEntry(taxiNodeId))
        return;

    if (player->m_taxi.SetTaximaskNode(taxiNodeId))
    {
        WorldPacket data(SMSG_NEW_TAXI_PATH, 0);
        player->SendDirectMessage( &data );

        data.Initialize( SMSG_TAXINODE_STATUS, 9 );
        data << m_caster->GetObjectGuid();
        data << uint8( 1 );
        player->SendDirectMessage( &data );
    }
}

<<<<<<< HEAD
void Spell::EffectRemoveAura(SpellEffectIndex eff_idx)
{
    if (unitTarget)
        return;
    // there may be need of specifying casterguid of removed auras
    unitTarget->RemoveAurasDueToSpell(m_spellInfo->EffectTriggerSpell[eff_idx]);
}

void Spell::EffectQuestStart(SpellEffectIndex eff_idx)
{
    if (!unitTarget || unitTarget->GetTypeId() != TYPEID_PLAYER)
        return;

    Player * player = (Player*)unitTarget;

    if (Quest const* qInfo = sObjectMgr.GetQuestTemplate(m_spellInfo->EffectMiscValue[eff_idx]))
    {
        if (player->CanTakeQuest(qInfo, false) && player->CanAddQuest(qInfo, false))
            player->AddQuest(qInfo, NULL);
    }
}

void Spell::EffectWMODamage(SpellEffectIndex eff_idx)
{
    if (!gameObjTarget || gameObjTarget->GetGoType() != GAMEOBJECT_TYPE_DESTRUCTIBLE_BUILDING || !gameObjTarget->GetHealth())
    {
        DEBUG_LOG( "Spell::EffectWMODamage called, but no valid targets. Spell ID %u", m_spellInfo->Id );
        return;
    }

    Unit *caster = m_originalCaster;

    if (!caster)
        return;

    DEBUG_LOG( "Spell::EffectWMODamage,  spell ID %u, object %u, damage %u", m_spellInfo->Id,gameObjTarget->GetEntry(),uint32(damage));

    gameObjTarget->DamageTaken(caster, uint32(damage));

    WorldPacket data(SMSG_DESTRUCTIBLE_BUILDING_DAMAGE, 8+8+8+4+4);
    data << gameObjTarget->GetPackGUID();
    data << caster->GetPackGUID();

    if (Unit *who = caster->GetCharmerOrOwner()) //check for pet / vehicle
        data << who->GetPackGUID();
    else
        data << caster->GetPackGUID();

    data << uint32(damage);
    data << uint32(m_spellInfo->Id);

    gameObjTarget->SendMessageToSet(&data, false);
}

void Spell::EffectWMORepair(SpellEffectIndex eff_idx)
{
    if (gameObjTarget && gameObjTarget->GetGoType() == GAMEOBJECT_TYPE_DESTRUCTIBLE_BUILDING)
    {
        DEBUG_LOG( "Spell::EffectWMORepair,  spell ID %u, object %u", m_spellInfo->Id,gameObjTarget->GetEntry());
        gameObjTarget->Rebuild(m_caster);
    }
    else
        DEBUG_LOG( "Spell::EffectWMORepair called, but no valid targets. Spell ID %u", m_spellInfo->Id);

}

void Spell::EffectWMOChange(SpellEffectIndex eff_idx)
{
    if (gameObjTarget && gameObjTarget->GetGoType() == GAMEOBJECT_TYPE_DESTRUCTIBLE_BUILDING)
    {
        DEBUG_LOG( "Spell::EffectWMOChange,  spell ID %u, object %u, command %u", m_spellInfo->Id,gameObjTarget->GetEntry(), m_spellInfo->EffectMiscValue[eff_idx]);

        Unit* caster = m_originalCaster;

        if (!caster)
            return;

        switch (m_spellInfo->EffectMiscValue[eff_idx])
        {
            case 0: // intact
                if (gameObjTarget->HasFlag(GAMEOBJECT_FLAGS, GO_FLAG_DAMAGED))
                    gameObjTarget->RemoveFlag(GAMEOBJECT_FLAGS, GO_FLAG_DAMAGED);
                if (gameObjTarget->HasFlag(GAMEOBJECT_FLAGS, GO_FLAG_DESTROYED))
                    gameObjTarget->RemoveFlag(GAMEOBJECT_FLAGS, GO_FLAG_DESTROYED);
                break;
            case 1: // damaged
                gameObjTarget->SetFlag(GAMEOBJECT_FLAGS, GO_FLAG_DAMAGED);
                break;
            case 2: // destroyed
                gameObjTarget->SetFlag(GAMEOBJECT_FLAGS, GO_FLAG_DESTROYED);
                break;
            case 3: // rebuild
                gameObjTarget->Rebuild(caster);
                break;
            default:
                DEBUG_LOG( "Spell::EffectWMOChange,  spell ID %u with defined change value %u", m_spellInfo->Id,m_spellInfo->EffectMiscValue[eff_idx]);
                break;
        }
    }
    else
        DEBUG_LOG( "Spell::EffectWMORepair called, but no valid targets. Spell ID %u", m_spellInfo->Id);

}

void Spell::EffectFriendSummon( SpellEffectIndex eff_idx )
{
    if (m_caster->GetTypeId() != TYPEID_PLAYER)
        return;

    if (((Player*)m_caster)->GetSelectionGuid().IsEmpty() || !((Player*)m_caster)->GetSelectionGuid().IsPlayer())
    {
        DEBUG_LOG( "Spell::EffectFriendSummon is called, but no selection or selection is not player");
        return;
    }

    DEBUG_LOG( "Spell::EffectFriendSummon called for player %u", ((Player*)m_caster)->GetSelectionGuid().GetCounter());

    m_caster->CastSpell(m_caster, m_spellInfo->EffectTriggerSpell[eff_idx], true);
=======
void Spell::EffectCancelAura(SpellEffectIndex eff_idx)
{
    if (!unitTarget)
        return;

    uint32 spellId = m_spellInfo->EffectTriggerSpell[eff_idx];

    if (!sSpellStore.LookupEntry(spellId))
    {
        sLog.outError("Spell::EffectCancelAura: spell %u doesn't exist", spellId);
        return;
    }

    unitTarget->RemoveAurasDueToSpell(spellId);
>>>>>>> d470e05c
}<|MERGE_RESOLUTION|>--- conflicted
+++ resolved
@@ -223,13 +223,8 @@
     &Spell::EffectNULL,                                     //160 SPELL_EFFECT_160                      single spell: Nerub'ar Web Random Unit
     &Spell::EffectSpecCount,                                //161 SPELL_EFFECT_TALENT_SPEC_COUNT        second talent spec (learn/revert)
     &Spell::EffectActivateSpec,                             //162 SPELL_EFFECT_TALENT_SPEC_SELECT       activate primary/secondary spec
-<<<<<<< HEAD
-    &Spell::EffectNULL,                                     //163
-    &Spell::EffectRemoveAura,                               //164 SPELL_EFFECT_REMOVE_AURA
-=======
     &Spell::EffectUnused,                                   //163 unused in 3.3.5a
     &Spell::EffectCancelAura,                               //164 SPELL_EFFECT_CANCEL_AURA
->>>>>>> d470e05c
 };
 
 void Spell::EffectEmpty(SpellEffectIndex /*eff_idx*/)
@@ -9824,15 +9819,6 @@
     }
 }
 
-<<<<<<< HEAD
-void Spell::EffectRemoveAura(SpellEffectIndex eff_idx)
-{
-    if (unitTarget)
-        return;
-    // there may be need of specifying casterguid of removed auras
-    unitTarget->RemoveAurasDueToSpell(m_spellInfo->EffectTriggerSpell[eff_idx]);
-}
-
 void Spell::EffectQuestStart(SpellEffectIndex eff_idx)
 {
     if (!unitTarget || unitTarget->GetTypeId() != TYPEID_PLAYER)
@@ -9943,7 +9929,8 @@
     DEBUG_LOG( "Spell::EffectFriendSummon called for player %u", ((Player*)m_caster)->GetSelectionGuid().GetCounter());
 
     m_caster->CastSpell(m_caster, m_spellInfo->EffectTriggerSpell[eff_idx], true);
-=======
+}
+
 void Spell::EffectCancelAura(SpellEffectIndex eff_idx)
 {
     if (!unitTarget)
@@ -9958,5 +9945,4 @@
     }
 
     unitTarget->RemoveAurasDueToSpell(spellId);
->>>>>>> d470e05c
 }