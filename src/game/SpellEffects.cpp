--- conflicted
+++ resolved
@@ -4935,13 +4935,8 @@
 
     PetType petType = propEntry->Title == UNITNAME_SUMMON_TITLE_COMPANION ? PROTECTOR_PET : GUARDIAN_PET;
 
-<<<<<<< HEAD
     // second cast unsummon guardian(s) (guardians without like functionality have cooldown > spawn time)
-    if (m_caster->GetTypeId() == TYPEID_PLAYER && m_CastItem)
-=======
-    // second direct cast unsummon guardian(s) (guardians without like functionality have cooldown > spawn time)
-    if (!m_IsTriggeredSpell && m_caster->GetTypeId() == TYPEID_PLAYER)
->>>>>>> 25201190
+    if (!m_IsTriggeredSpell && m_caster->GetTypeId() == TYPEID_PLAYER && m_CastItem)
     {
         bool found = false;
         // including protector
