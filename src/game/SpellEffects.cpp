--- conflicted
+++ resolved
@@ -6899,7 +6899,14 @@
                     unitTarget->RemoveAurasAtMechanicImmunity(IMMUNE_TO_ROOT_AND_SNARE_MASK,30918,true);
                     break;
                 }
-<<<<<<< HEAD
+                case 38358:                                 // Tidal Surge
+                {
+                    if (!unitTarget)
+                        return;
+
+                    unitTarget->CastSpell(unitTarget, 38353, true, NULL, NULL, m_caster->GetObjectGuid());
+                    return;
+                }
                 case 39681:                                 // Summon Goblin Tonk
                 {
                     if (!unitTarget || unitTarget->GetTypeId() != TYPEID_PLAYER)
@@ -6917,20 +6924,12 @@
                     break;
                 }
                 case 39835:                                 // Needle Spine (Warlord Najentus)
-=======
-                case 38358:                                 // Tidal Surge
->>>>>>> 3eb739aa
                 {
                     if (!unitTarget)
                         return;
 
-<<<<<<< HEAD
                     // TODO likely that this spell should have m_caster as Original caster, but conflicts atm with TARGET_ALL_FRIENDLY_UNITS_AROUND_CASTER
                     unitTarget->CastSpell(unitTarget, 39968, true);
-=======
-                    unitTarget->CastSpell(unitTarget, 38353, true, NULL, NULL, m_caster->GetObjectGuid());
-                    return;
->>>>>>> 3eb739aa
                 }
                 case 41055:                                 // Copy Weapon
                 {
