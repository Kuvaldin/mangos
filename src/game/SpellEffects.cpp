--- conflicted
+++ resolved
@@ -7884,38 +7884,40 @@
                     unitTarget->CastSpell(unitTarget, 44870, true);
                     break;
                 }
-<<<<<<< HEAD
+                case 45141:                                 // Burn
+                {
+                    if (!unitTarget)
+                        return;
+
+                    unitTarget->CastSpell(unitTarget, 46394, true, NULL, NULL, m_caster->GetObjectGuid());
+                    return;
+                }
+                case 45151:                                 // Burn
+                {
+                    if (!unitTarget || unitTarget->HasAura(46394))
+                        return;
+
+                    // Make the burn effect jump to another friendly target
+                    unitTarget->CastSpell(unitTarget, 46394, true);
+                    return;
+                }
+                case 45185:                                 // Stomp
+                {
+                    if (!unitTarget)
+                        return;
+
+                    // Remove the burn effect
+                    unitTarget->RemoveAurasDueToSpell(46394);
+                    return;
+                }
                 case 45204: // Clone Me!
+                {
+                    if (!unitTarget)
+                        return;
+
                     unitTarget->CastSpell(m_caster, damage, true);
                     break;
-=======
-                case 45141:                                 // Burn
-                {
-                    if (!unitTarget)
-                        return;
-
-                    unitTarget->CastSpell(unitTarget, 46394, true, NULL, NULL, m_caster->GetObjectGuid());
-                    return;
-                }
-                case 45151:                                 // Burn
-                {
-                    if (!unitTarget || unitTarget->HasAura(46394))
-                        return;
-
-                    // Make the burn effect jump to another friendly target
-                    unitTarget->CastSpell(unitTarget, 46394, true);
-                    return;
-                }
-                case 45185:                                 // Stomp
-                {
-                    if (!unitTarget)
-                        return;
-
-                    // Remove the burn effect
-                    unitTarget->RemoveAurasDueToSpell(46394);
-                    return;
-                }
->>>>>>> 4851a584
+                }
                 case 45206:                                 // Copy Off-hand Weapon
                 {
                     if (m_caster->GetTypeId() != TYPEID_UNIT || !unitTarget || unitTarget->GetTypeId() != TYPEID_PLAYER)
