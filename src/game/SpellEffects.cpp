/*
 * Copyright (C) 2005-2011 MaNGOS <http://getmangos.com/>
 *
 * This program is free software; you can redistribute it and/or modify
 * it under the terms of the GNU General Public License as published by
 * the Free Software Foundation; either version 2 of the License, or
 * (at your option) any later version.
 *
 * This program is distributed in the hope that it will be useful,
 * but WITHOUT ANY WARRANTY; without even the implied warranty of
 * MERCHANTABILITY or FITNESS FOR A PARTICULAR PURPOSE.  See the
 * GNU General Public License for more details.
 *
 * You should have received a copy of the GNU General Public License
 * along with this program; if not, write to the Free Software
 * Foundation, Inc., 59 Temple Place, Suite 330, Boston, MA  02111-1307  USA
 */

#include "Common.h"
#include "Database/DatabaseEnv.h"
#include "WorldPacket.h"
#include "Opcodes.h"
#include "Log.h"
#include "UpdateMask.h"
#include "World.h"
#include "ObjectMgr.h"
#include "SpellMgr.h"
#include "Player.h"
#include "SkillExtraItems.h"
#include "Unit.h"
#include "Spell.h"
#include "DynamicObject.h"
#include "SpellAuras.h"
#include "Group.h"
#include "UpdateData.h"
#include "MapManager.h"
#include "ObjectAccessor.h"
#include "SharedDefines.h"
#include "Pet.h"
#include "GameObject.h"
#include "GossipDef.h"
#include "Creature.h"
#include "Totem.h"
#include "CreatureAI.h"
#include "BattleGroundMgr.h"
#include "BattleGround.h"
#include "BattleGroundEY.h"
#include "BattleGroundWS.h"
#include "Language.h"
#include "SocialMgr.h"
#include "VMapFactory.h"
#include "Util.h"
#include "TemporarySummon.h"
#include "ScriptMgr.h"
#include "SkillDiscovery.h"
#include "Formulas.h"
#include "GridNotifiers.h"
#include "GridNotifiersImpl.h"
#include "CellImpl.h"

pEffect SpellEffects[TOTAL_SPELL_EFFECTS]=
{
    &Spell::EffectNULL,                                     //  0
    &Spell::EffectInstaKill,                                //  1 SPELL_EFFECT_INSTAKILL
    &Spell::EffectSchoolDMG,                                //  2 SPELL_EFFECT_SCHOOL_DAMAGE
    &Spell::EffectDummy,                                    //  3 SPELL_EFFECT_DUMMY
    &Spell::EffectUnused,                                   //  4 SPELL_EFFECT_PORTAL_TELEPORT          unused from pre-1.2.1
    &Spell::EffectTeleportUnits,                            //  5 SPELL_EFFECT_TELEPORT_UNITS
    &Spell::EffectApplyAura,                                //  6 SPELL_EFFECT_APPLY_AURA
    &Spell::EffectEnvironmentalDMG,                         //  7 SPELL_EFFECT_ENVIRONMENTAL_DAMAGE
    &Spell::EffectPowerDrain,                               //  8 SPELL_EFFECT_POWER_DRAIN
    &Spell::EffectHealthLeech,                              //  9 SPELL_EFFECT_HEALTH_LEECH
    &Spell::EffectHeal,                                     // 10 SPELL_EFFECT_HEAL
    &Spell::EffectBind,                                     // 11 SPELL_EFFECT_BIND
    &Spell::EffectUnused,                                   // 12 SPELL_EFFECT_PORTAL                   unused from pre-1.2.1, exist 2 spell, but not exist any data about its real usage
    &Spell::EffectUnused,                                   // 13 SPELL_EFFECT_RITUAL_BASE              unused from pre-1.2.1
    &Spell::EffectUnused,                                   // 14 SPELL_EFFECT_RITUAL_SPECIALIZE        unused from pre-1.2.1
    &Spell::EffectUnused,                                   // 15 SPELL_EFFECT_RITUAL_ACTIVATE_PORTAL   unused from pre-1.2.1
    &Spell::EffectQuestComplete,                            // 16 SPELL_EFFECT_QUEST_COMPLETE
    &Spell::EffectWeaponDmg,                                // 17 SPELL_EFFECT_WEAPON_DAMAGE_NOSCHOOL
    &Spell::EffectResurrect,                                // 18 SPELL_EFFECT_RESURRECT
    &Spell::EffectAddExtraAttacks,                          // 19 SPELL_EFFECT_ADD_EXTRA_ATTACKS
    &Spell::EffectEmpty,                                    // 20 SPELL_EFFECT_DODGE                    one spell: Dodge
    &Spell::EffectEmpty,                                    // 21 SPELL_EFFECT_EVADE                    one spell: Evade (DND)
    &Spell::EffectParry,                                    // 22 SPELL_EFFECT_PARRY
    &Spell::EffectBlock,                                    // 23 SPELL_EFFECT_BLOCK                    one spell: Block
    &Spell::EffectCreateItem,                               // 24 SPELL_EFFECT_CREATE_ITEM
    &Spell::EffectEmpty,                                    // 25 SPELL_EFFECT_WEAPON                   spell per weapon type, in ItemSubclassmask store mask that can be used for usability check at equip, but current way using skill also work.
    &Spell::EffectEmpty,                                    // 26 SPELL_EFFECT_DEFENSE                  one spell: Defense
    &Spell::EffectPersistentAA,                             // 27 SPELL_EFFECT_PERSISTENT_AREA_AURA
    &Spell::EffectSummonType,                               // 28 SPELL_EFFECT_SUMMON
    &Spell::EffectLeapForward,                              // 29 SPELL_EFFECT_LEAP
    &Spell::EffectEnergize,                                 // 30 SPELL_EFFECT_ENERGIZE
    &Spell::EffectWeaponDmg,                                // 31 SPELL_EFFECT_WEAPON_PERCENT_DAMAGE
    &Spell::EffectTriggerMissileSpell,                      // 32 SPELL_EFFECT_TRIGGER_MISSILE
    &Spell::EffectOpenLock,                                 // 33 SPELL_EFFECT_OPEN_LOCK
    &Spell::EffectSummonChangeItem,                         // 34 SPELL_EFFECT_SUMMON_CHANGE_ITEM
    &Spell::EffectApplyAreaAura,                            // 35 SPELL_EFFECT_APPLY_AREA_AURA_PARTY
    &Spell::EffectLearnSpell,                               // 36 SPELL_EFFECT_LEARN_SPELL
    &Spell::EffectEmpty,                                    // 37 SPELL_EFFECT_SPELL_DEFENSE            one spell: SPELLDEFENSE (DND)
    &Spell::EffectDispel,                                   // 38 SPELL_EFFECT_DISPEL
    &Spell::EffectEmpty,                                    // 39 SPELL_EFFECT_LANGUAGE                 misc store lang id
    &Spell::EffectDualWield,                                // 40 SPELL_EFFECT_DUAL_WIELD
    &Spell::EffectJump,                                     // 41 SPELL_EFFECT_JUMP
    &Spell::EffectJump,                                     // 42 SPELL_EFFECT_JUMP2
    &Spell::EffectTeleUnitsFaceCaster,                      // 43 SPELL_EFFECT_TELEPORT_UNITS_FACE_CASTER
    &Spell::EffectLearnSkill,                               // 44 SPELL_EFFECT_SKILL_STEP
    &Spell::EffectAddHonor,                                 // 45 SPELL_EFFECT_ADD_HONOR                honor/pvp related
    &Spell::EffectNULL,                                     // 46 SPELL_EFFECT_SPAWN                    spawn/login animation, expected by spawn unit cast, also base points store some dynflags
    &Spell::EffectTradeSkill,                               // 47 SPELL_EFFECT_TRADE_SKILL
    &Spell::EffectUnused,                                   // 48 SPELL_EFFECT_STEALTH                  one spell: Base Stealth
    &Spell::EffectUnused,                                   // 49 SPELL_EFFECT_DETECT                   one spell: Detect
    &Spell::EffectTransmitted,                              // 50 SPELL_EFFECT_TRANS_DOOR
    &Spell::EffectUnused,                                   // 51 SPELL_EFFECT_FORCE_CRITICAL_HIT       unused from pre-1.2.1
    &Spell::EffectUnused,                                   // 52 SPELL_EFFECT_GUARANTEE_HIT            unused from pre-1.2.1
    &Spell::EffectEnchantItemPerm,                          // 53 SPELL_EFFECT_ENCHANT_ITEM
    &Spell::EffectEnchantItemTmp,                           // 54 SPELL_EFFECT_ENCHANT_ITEM_TEMPORARY
    &Spell::EffectTameCreature,                             // 55 SPELL_EFFECT_TAMECREATURE
    &Spell::EffectSummonPet,                                // 56 SPELL_EFFECT_SUMMON_PET
    &Spell::EffectLearnPetSpell,                            // 57 SPELL_EFFECT_LEARN_PET_SPELL
    &Spell::EffectWeaponDmg,                                // 58 SPELL_EFFECT_WEAPON_DAMAGE
    &Spell::EffectCreateRandomItem,                         // 59 SPELL_EFFECT_CREATE_RANDOM_ITEM       create item base at spell specific loot
    &Spell::EffectProficiency,                              // 60 SPELL_EFFECT_PROFICIENCY
    &Spell::EffectSendEvent,                                // 61 SPELL_EFFECT_SEND_EVENT
    &Spell::EffectPowerBurn,                                // 62 SPELL_EFFECT_POWER_BURN
    &Spell::EffectThreat,                                   // 63 SPELL_EFFECT_THREAT
    &Spell::EffectTriggerSpell,                             // 64 SPELL_EFFECT_TRIGGER_SPELL
    &Spell::EffectApplyAreaAura,                            // 65 SPELL_EFFECT_APPLY_AREA_AURA_RAID
    &Spell::EffectRestoreItemCharges,                       // 66 SPELL_EFFECT_RESTORE_ITEM_CHARGES     itemtype - is affected item ID
    &Spell::EffectHealMaxHealth,                            // 67 SPELL_EFFECT_HEAL_MAX_HEALTH
    &Spell::EffectInterruptCast,                            // 68 SPELL_EFFECT_INTERRUPT_CAST
    &Spell::EffectDistract,                                 // 69 SPELL_EFFECT_DISTRACT
    &Spell::EffectPull,                                     // 70 SPELL_EFFECT_PULL                     one spell: Distract Move
    &Spell::EffectPickPocket,                               // 71 SPELL_EFFECT_PICKPOCKET
    &Spell::EffectAddFarsight,                              // 72 SPELL_EFFECT_ADD_FARSIGHT
    &Spell::EffectNULL,                                     // 73 SPELL_EFFECT_UNTRAIN_TALENTS          one spell: Trainer: Untrain Talents
    &Spell::EffectApplyGlyph,                               // 74 SPELL_EFFECT_APPLY_GLYPH
    &Spell::EffectHealMechanical,                           // 75 SPELL_EFFECT_HEAL_MECHANICAL          one spell: Mechanical Patch Kit
    &Spell::EffectSummonObjectWild,                         // 76 SPELL_EFFECT_SUMMON_OBJECT_WILD
    &Spell::EffectScriptEffect,                             // 77 SPELL_EFFECT_SCRIPT_EFFECT
    &Spell::EffectUnused,                                   // 78 SPELL_EFFECT_ATTACK
    &Spell::EffectSanctuary,                                // 79 SPELL_EFFECT_SANCTUARY
    &Spell::EffectAddComboPoints,                           // 80 SPELL_EFFECT_ADD_COMBO_POINTS
    &Spell::EffectUnused,                                   // 81 SPELL_EFFECT_CREATE_HOUSE             one spell: Create House (TEST)
    &Spell::EffectNULL,                                     // 82 SPELL_EFFECT_BIND_SIGHT
    &Spell::EffectDuel,                                     // 83 SPELL_EFFECT_DUEL
    &Spell::EffectStuck,                                    // 84 SPELL_EFFECT_STUCK
    &Spell::EffectSummonPlayer,                             // 85 SPELL_EFFECT_SUMMON_PLAYER
    &Spell::EffectActivateObject,                           // 86 SPELL_EFFECT_ACTIVATE_OBJECT
    &Spell::EffectWMODamage,                                // 87 SPELL_EFFECT_WMO_DAMAGE (57 spells in 3.3.2)
    &Spell::EffectWMORepair,                                // 88 SPELL_EFFECT_WMO_REPAIR (2 spells in 3.3.2)
    &Spell::EffectWMOChange,                                // 89 SPELL_EFFECT_WMO_CHANGE (7 spells in 3.3.2)
    &Spell::EffectKillCreditPersonal,                       // 90 SPELL_EFFECT_KILL_CREDIT_PERSONAL     Kill credit but only for single person
    &Spell::EffectUnused,                                   // 91 SPELL_EFFECT_THREAT_ALL               one spell: zzOLDBrainwash
    &Spell::EffectEnchantHeldItem,                          // 92 SPELL_EFFECT_ENCHANT_HELD_ITEM
    &Spell::EffectBreakPlayerTargeting,                     // 93 SPELL_EFFECT_BREAK_PLAYER_TARGETING
    &Spell::EffectSelfResurrect,                            // 94 SPELL_EFFECT_SELF_RESURRECT
    &Spell::EffectSkinning,                                 // 95 SPELL_EFFECT_SKINNING
    &Spell::EffectCharge,                                   // 96 SPELL_EFFECT_CHARGE
    &Spell::EffectSummonAllTotems,                          // 97 SPELL_EFFECT_SUMMON_ALL_TOTEMS
    &Spell::EffectKnockBack,                                // 98 SPELL_EFFECT_KNOCK_BACK
    &Spell::EffectDisEnchant,                               // 99 SPELL_EFFECT_DISENCHANT
    &Spell::EffectInebriate,                                //100 SPELL_EFFECT_INEBRIATE
    &Spell::EffectFeedPet,                                  //101 SPELL_EFFECT_FEED_PET
    &Spell::EffectDismissPet,                               //102 SPELL_EFFECT_DISMISS_PET
    &Spell::EffectReputation,                               //103 SPELL_EFFECT_REPUTATION
    &Spell::EffectSummonObject,                             //104 SPELL_EFFECT_SUMMON_OBJECT_SLOT1
    &Spell::EffectSummonObject,                             //105 SPELL_EFFECT_SUMMON_OBJECT_SLOT2
    &Spell::EffectSummonObject,                             //106 SPELL_EFFECT_SUMMON_OBJECT_SLOT3
    &Spell::EffectSummonObject,                             //107 SPELL_EFFECT_SUMMON_OBJECT_SLOT4
    &Spell::EffectDispelMechanic,                           //108 SPELL_EFFECT_DISPEL_MECHANIC
    &Spell::EffectSummonDeadPet,                            //109 SPELL_EFFECT_SUMMON_DEAD_PET
    &Spell::EffectDestroyAllTotems,                         //110 SPELL_EFFECT_DESTROY_ALL_TOTEMS
    &Spell::EffectDurabilityDamage,                         //111 SPELL_EFFECT_DURABILITY_DAMAGE
    &Spell::EffectUnused,                                   //112 SPELL_EFFECT_112 (old SPELL_EFFECT_SUMMON_DEMON)
    &Spell::EffectResurrectNew,                             //113 SPELL_EFFECT_RESURRECT_NEW
    &Spell::EffectTaunt,                                    //114 SPELL_EFFECT_ATTACK_ME
    &Spell::EffectDurabilityDamagePCT,                      //115 SPELL_EFFECT_DURABILITY_DAMAGE_PCT
    &Spell::EffectSkinPlayerCorpse,                         //116 SPELL_EFFECT_SKIN_PLAYER_CORPSE       one spell: Remove Insignia, bg usage, required special corpse flags...
    &Spell::EffectSpiritHeal,                               //117 SPELL_EFFECT_SPIRIT_HEAL              one spell: Spirit Heal
    &Spell::EffectSkill,                                    //118 SPELL_EFFECT_SKILL                    professions and more
    &Spell::EffectApplyAreaAura,                            //119 SPELL_EFFECT_APPLY_AREA_AURA_PET
    &Spell::EffectUnused,                                   //120 SPELL_EFFECT_TELEPORT_GRAVEYARD       one spell: Graveyard Teleport Test
    &Spell::EffectWeaponDmg,                                //121 SPELL_EFFECT_NORMALIZED_WEAPON_DMG
    &Spell::EffectUnused,                                   //122 SPELL_EFFECT_122                      unused
    &Spell::EffectSendTaxi,                                 //123 SPELL_EFFECT_SEND_TAXI                taxi/flight related (misc value is taxi path id)
    &Spell::EffectPlayerPull,                               //124 SPELL_EFFECT_PLAYER_PULL              opposite of knockback effect (pulls player twoard caster)
    &Spell::EffectModifyThreatPercent,                      //125 SPELL_EFFECT_MODIFY_THREAT_PERCENT
    &Spell::EffectStealBeneficialBuff,                      //126 SPELL_EFFECT_STEAL_BENEFICIAL_BUFF    spell steal effect?
    &Spell::EffectProspecting,                              //127 SPELL_EFFECT_PROSPECTING              Prospecting spell
    &Spell::EffectApplyAreaAura,                            //128 SPELL_EFFECT_APPLY_AREA_AURA_FRIEND
    &Spell::EffectApplyAreaAura,                            //129 SPELL_EFFECT_APPLY_AREA_AURA_ENEMY
    &Spell::EffectRedirectThreat,                           //130 SPELL_EFFECT_REDIRECT_THREAT
    &Spell::EffectUnused,                                   //131 SPELL_EFFECT_131                      used in some test spells
    &Spell::EffectPlayMusic,                                //132 SPELL_EFFECT_PLAY_MUSIC               sound id in misc value (SoundEntries.dbc)
    &Spell::EffectUnlearnSpecialization,                    //133 SPELL_EFFECT_UNLEARN_SPECIALIZATION   unlearn profession specialization
    &Spell::EffectKillCreditGroup,                          //134 SPELL_EFFECT_KILL_CREDIT_GROUP        misc value is creature entry
    &Spell::EffectNULL,                                     //135 SPELL_EFFECT_CALL_PET
    &Spell::EffectHealPct,                                  //136 SPELL_EFFECT_HEAL_PCT
    &Spell::EffectEnergisePct,                              //137 SPELL_EFFECT_ENERGIZE_PCT
    &Spell::EffectLeapBack,                                 //138 SPELL_EFFECT_LEAP_BACK                Leap back
    &Spell::EffectClearQuest,                               //139 SPELL_EFFECT_CLEAR_QUEST              (misc - is quest ID)
    &Spell::EffectForceCast,                                //140 SPELL_EFFECT_FORCE_CAST
    &Spell::EffectNULL,                                     //141 SPELL_EFFECT_141                      damage and reduce speed?
    &Spell::EffectTriggerSpellWithValue,                    //142 SPELL_EFFECT_TRIGGER_SPELL_WITH_VALUE
    &Spell::EffectApplyAreaAura,                            //143 SPELL_EFFECT_APPLY_AREA_AURA_OWNER
    &Spell::EffectNULL,                                     //144 SPELL_EFFECT_144                      Spectral Blast
    &Spell::EffectNULL,                                     //145 SPELL_EFFECT_145                      Black Hole Effect
    &Spell::EffectActivateRune,                             //146 SPELL_EFFECT_ACTIVATE_RUNE
    &Spell::EffectQuestFail,                                //147 SPELL_EFFECT_QUEST_FAIL               quest fail
    &Spell::EffectNULL,                                     //148 SPELL_EFFECT_148                      single spell: Inflicts Fire damage to an enemy.
    &Spell::EffectCharge2,                                  //149 SPELL_EFFECT_CHARGE2                  swoop
    &Spell::EffectQuestStart,                               //150 SPELL_EFFECT_QUEST_START
    &Spell::EffectTriggerRitualOfSummoning,                 //151 SPELL_EFFECT_TRIGGER_SPELL_2
    &Spell::EffectFriendSummon,                             //152 SPELL_EFFECT_FRIEND_SUMMON    summon Refer-a-Friend
    &Spell::EffectNULL,                                     //153 SPELL_EFFECT_CREATE_PET               misc value is creature entry
    &Spell::EffectTeachTaxiNode,                            //154 SPELL_EFFECT_TEACH_TAXI_NODE          single spell: Teach River's Heart Taxi Path
    &Spell::EffectTitanGrip,                                //155 SPELL_EFFECT_TITAN_GRIP Allows you to equip two-handed axes, maces and swords in one hand, but you attack $49152s1% slower than normal.
    &Spell::EffectEnchantItemPrismatic,                     //156 SPELL_EFFECT_ENCHANT_ITEM_PRISMATIC
    &Spell::EffectCreateItem2,                              //157 SPELL_EFFECT_CREATE_ITEM_2            create item or create item template and replace by some randon spell loot item
    &Spell::EffectMilling,                                  //158 SPELL_EFFECT_MILLING                  milling
    &Spell::EffectRenamePet,                                //159 SPELL_EFFECT_ALLOW_RENAME_PET         allow rename pet once again
    &Spell::EffectNULL,                                     //160 SPELL_EFFECT_160                      single spell: Nerub'ar Web Random Unit
    &Spell::EffectSpecCount,                                //161 SPELL_EFFECT_TALENT_SPEC_COUNT        second talent spec (learn/revert)
    &Spell::EffectActivateSpec,                             //162 SPELL_EFFECT_TALENT_SPEC_SELECT       activate primary/secondary spec
    &Spell::EffectUnused,                                   //163 unused in 3.3.5a
    &Spell::EffectCancelAura,                               //164 SPELL_EFFECT_CANCEL_AURA
};

void Spell::EffectEmpty(SpellEffectIndex /*eff_idx*/)
{
    // NOT NEED ANY IMPLEMENTATION CODE, EFFECT POSISBLE USED AS MARKER OR CLIENT INFORM
}

void Spell::EffectNULL(SpellEffectIndex /*eff_idx*/)
{
    DEBUG_LOG("WORLD: Spell Effect DUMMY");
}

void Spell::EffectUnused(SpellEffectIndex /*eff_idx*/)
{
    // NOT USED BY ANY SPELL OR USELESS OR IMPLEMENTED IN DIFFERENT WAY IN MANGOS
}

void Spell::EffectResurrectNew(SpellEffectIndex eff_idx)
{
    if(!unitTarget || unitTarget->isAlive())
        return;

    if(unitTarget->GetTypeId() != TYPEID_PLAYER)
        return;

    if(!unitTarget->IsInWorld())
        return;

    Player* pTarget = ((Player*)unitTarget);

    if(pTarget->isRessurectRequested())       // already have one active request
        return;

    uint32 health = damage;
    if( m_caster->HasAura(54733, EFFECT_INDEX_0) ) // Glyph of Rebirth
        health = pTarget->GetMaxHealth();
    uint32 mana = m_spellInfo->EffectMiscValue[eff_idx];
    pTarget->setResurrectRequestData(m_caster->GetObjectGuid(), m_caster->GetMapId(), m_caster->GetPositionX(), m_caster->GetPositionY(), m_caster->GetPositionZ(), health, mana);
    SendResurrectRequest(pTarget);
}

void Spell::EffectInstaKill(SpellEffectIndex /*eff_idx*/)
{
    if (!unitTarget || !unitTarget->isAlive())
        return;

    if (m_caster == unitTarget)                              // prevent interrupt message
        finish();

    WorldObject* caster = GetCastingObject();               // we need the original casting object

    WorldPacket data(SMSG_SPELLINSTAKILLLOG, (8+8+4));
    data << (caster && caster->GetTypeId() != TYPEID_GAMEOBJECT ? m_caster->GetObjectGuid() : ObjectGuid()); // Caster GUID
    data << unitTarget->GetObjectGuid();                    // Victim GUID
    data << uint32(m_spellInfo->Id);
    m_caster->SendMessageToSet(&data, true);

    m_caster->DealDamage(unitTarget, unitTarget->GetHealth(), NULL, DIRECT_DAMAGE, SPELL_SCHOOL_MASK_NORMAL, NULL, false);
}

void Spell::EffectEnvironmentalDMG(SpellEffectIndex eff_idx)
{
    uint32 absorb = 0;
    uint32 resist = 0;

    // Note: this hack with damage replace required until GO casting not implemented
    // environment damage spells already have around enemies targeting but this not help in case nonexistent GO casting support
    // currently each enemy selected explicitly and self cast damage, we prevent apply self casted spell bonuses/etc
    damage = m_spellInfo->CalculateSimpleValue(eff_idx);

    m_caster->CalculateDamageAbsorbAndResist(m_caster, GetSpellSchoolMask(m_spellInfo), SPELL_DIRECT_DAMAGE, damage, &absorb, &resist);

    m_caster->SendSpellNonMeleeDamageLog(m_caster, m_spellInfo->Id, damage, GetSpellSchoolMask(m_spellInfo), absorb, resist, false, 0, false);
    if(m_caster->GetTypeId() == TYPEID_PLAYER)
        ((Player*)m_caster)->EnvironmentalDamage(DAMAGE_FIRE, damage);
}

void Spell::EffectSchoolDMG(SpellEffectIndex effect_idx)
{
    if( unitTarget && unitTarget->isAlive())
    {
        switch(m_spellInfo->SpellFamilyName)
        {
            case SPELLFAMILY_GENERIC:
            {
                switch(m_spellInfo->Id)                     // better way to check unknown
                {
                    // Meteor like spells (divided damage to targets)
                    case 24340: case 26558: case 28884:     // Meteor
                    case 36837: case 38903: case 41276:     // Meteor
                    case 57467:                             // Meteor
                    case 26789:                             // Shard of the Fallen Star
                    case 31436:                             // Malevolent Cleave
                    case 35181:                             // Dive Bomb
                    case 40810: case 43267: case 43268:     // Saber Lash
                    case 42384:                             // Brutal Swipe
                    case 45150:                             // Meteor Slash
                    case 64422: case 64688:                 // Sonic Screech
                    case 70492: case 72505:                 // Ooze Eruption
                    case 71904:                             // Chaos Bane
                    case 72624: case 72625:                 // Ooze Eruption
                    {
                        uint32 count = 0;
                        for(TargetList::const_iterator ihit = m_UniqueTargetInfo.begin(); ihit != m_UniqueTargetInfo.end(); ++ihit)
                            if(ihit->effectMask & (1<<effect_idx))
                                ++count;

                        damage /= count;                    // divide to all targets
                        break;
                    }
                    // AoE spells, which damage is reduced with distance from the initial hit point 
                    case 62598: case 62937:     // Detonate 
                    case 65279:                 // Lightning Nova 
                    case 62311: case 64596:     // Cosmic Smash 
                    { 
                        float distance = unitTarget->GetDistance2d(m_targets.m_destX, m_targets.m_destY); 
                        damage *= exp(-distance/15.0f); 
                        break; 
                    }
                    // percent from health with min
                    case 25599:                             // Thundercrash
                    {
                        damage = unitTarget->GetHealth() / 2;
                        if(damage < 200)
                            damage = 200;
                        break;
                    }
                    // Intercept (warrior spell trigger)
                    case 20253:
                    case 61491:
                    {
                        damage+= uint32(m_caster->GetTotalAttackPowerValue(BASE_ATTACK) * 0.12f);
                        break;
                    }
                    // percent max target health
                    case 29142:                             // Eyesore Blaster
                    case 35139:                             // Throw Boom's Doom
                    case 49882:                             // Leviroth Self-Impale
                    case 55269:                             // Deathly Stare
                    {
                        damage = damage * unitTarget->GetMaxHealth() / 100;
                        break;
                    }
                    // Cataclysmic Bolt
                    case 38441:
                    {
                        damage = unitTarget->GetMaxHealth() / 2;
                        break;
                    }
                    // Explode
                    case 47496:
                    {
                        // Special Effect only for caster (ghoul in this case)
                        if (unitTarget->GetEntry() == 26125 && (unitTarget->GetGUID() == m_caster->GetGUID()))
                        {
                            // After explode the ghoul must be killed
                            unitTarget->DealDamage(unitTarget, unitTarget->GetMaxHealth(), NULL, DIRECT_DAMAGE, SPELL_SCHOOL_MASK_NORMAL, NULL, false);
                        }
                        break;
                    }
                    // Touch the Nightmare
                    case 50341:
                    {
                        if (effect_idx == EFFECT_INDEX_2)
                            damage = int32(unitTarget->GetMaxHealth() * 0.3f);
                        break;
                    }
                    // Shatter (Krystallus)
                    case 50811:
                    case 61547:
                    {
                        if (unitTarget == m_caster)
                        {
                            damage = 0;
                        }
                        else if (unitTarget && m_caster)
                        {
                            int32 dist = (int32)unitTarget->GetDistance(m_caster);
                            int32 dmgPerYd = (int32)(damage / GetSpellRadius(sSpellRadiusStore.LookupEntry(m_spellInfo->EffectRadiusIndex[effect_idx])));
                            damage -= dmgPerYd * dist;
                        }
                        break;
                    }
                    // Tympanic Tantrum
                    case 62775:
                    {
                        damage = unitTarget->GetMaxHealth() / 10;
                        break;
                    }
                    // Hand of Rekoning (name not have typos ;) )
                    case 67485:
                        damage += uint32(0.5f * m_caster->GetTotalAttackPowerValue(BASE_ATTACK));
                        break;
                    //Magic Bane normal (Forge of Souls - Bronjahm)
                    case 68793:
                    {
                        damage += uint32(unitTarget->GetMaxPower(POWER_MANA) / 2);
                        damage = std::min(damage, 10000);
                        break;
                    }
                    //Magic Bane heroic (Forge of Souls - Bronjahm)
                    case 69050:
                    {
                        damage += uint32(unitTarget->GetMaxPower(POWER_MANA) / 2);
                        damage = std::min(damage, 15000);
                    }
                    // Defile damage depending from scale.
                    case 72754:
                    case 73708:
                    case 73709:
                    case 73710:
                        damage = damage * m_caster->GetObjectScale();
                        break;
                    // Growling ooze puddle
                    case 70346:
                    case 72456:
                    case 72868:
                    case 72869:
                    {
                        float distance = unitTarget->GetDistance2d(m_caster); 
                        damage *= exp(-distance/(5.0f*m_caster->GetObjectScale()));
                        break;
                    }
                    // Bone Storm
                    case 69075:
                    case 70834:
                    case 70835:
                    case 70836:
                    {
                        float distance = unitTarget->GetDistance2d(m_caster); 
                        damage *= exp(-distance/(10.0f));
                        break;
                    }
                    case 74607:
                    // SPELL_FIERY_COMBUSTION_EXPLODE - Ruby sanctum boss Halion,
                    // damage proportional number of mark (74567, dummy)
                    {
                        if (Aura* aura = m_caster->GetAura(74567, EFFECT_INDEX_0))
                        {
                            if (aura->GetStackAmount() > 0)
                                damage = 1000 * aura->GetStackAmount();
                            m_caster->RemoveAurasDueToSpell(74567);
                        }
                        else damage = 0;
                        break;
                    }
                    // Blade of Twilight
                    case 74769:
                    case 77844:
                    case 77845:
                    case 77846:
                    {
                        float distance = unitTarget->GetDistance2d(m_caster); 
                        damage *= exp(-distance/(10.0f));
                        break;
                    }
                    case 74799:
                    // SPELL_SOUL_CONSUMPTION_EXPLODE - Ruby sanctum boss Halion,
                    // damage proportional number of mark (74795, dummy)
                    {
                        if (Aura* aura = m_caster->GetAura(74795, EFFECT_INDEX_0))
                        {
                            if (aura->GetStackAmount() > 0)
                                damage = 1000 * aura->GetStackAmount();
                            m_caster->RemoveAurasDueToSpell(74795);
                        }
                        else damage = 0;
                        break;
                    }
                }
                break;
            }
            case SPELLFAMILY_MAGE:
                // remove Arcane Blast buffs at any non-Arcane Blast arcane damage spell.
                // NOTE: it removed at hit instead cast because currently spell done-damage calculated at hit instead cast
                if ((m_spellInfo->SchoolMask & SPELL_SCHOOL_MASK_ARCANE) && !(m_spellInfo->SpellFamilyFlags & UI64LIT(0x20000000)))
                    m_caster->RemoveAurasDueToSpell(36032); // Arcane Blast buff
                break;
            case SPELLFAMILY_WARRIOR:
            {
                // Bloodthirst
                if (m_spellInfo->SpellFamilyFlags & UI64LIT(0x40000000000))
                {
                    damage = uint32(damage * (m_caster->GetTotalAttackPowerValue(BASE_ATTACK)) / 100);
                }
                // Shield Slam
                else if ((m_spellInfo->SpellFamilyFlags & UI64LIT(0x0000020000000000)) && m_spellInfo->Category==1209)
                    damage += int32(m_caster->GetShieldBlockValue());
                // Victory Rush
                else if (m_spellInfo->SpellFamilyFlags & UI64LIT(0x10000000000))
                {
                    damage = uint32(damage * m_caster->GetTotalAttackPowerValue(BASE_ATTACK) / 100);
                    m_caster->ModifyAuraState(AURA_STATE_WARRIOR_VICTORY_RUSH, false);
                }
                // Revenge ${$m1+$AP*0.310} to ${$M1+$AP*0.310}
                else if (m_spellInfo->SpellFamilyFlags & UI64LIT(0x0000000000000400))
                    damage+= uint32(m_caster->GetTotalAttackPowerValue(BASE_ATTACK) * 0.310f);
                // Heroic Throw ${$m1+$AP*.50}
                else if (m_spellInfo->SpellFamilyFlags & UI64LIT(0x0000000100000000))
                    damage+= uint32(m_caster->GetTotalAttackPowerValue(BASE_ATTACK) * 0.5f);
                // Shattering Throw ${$m1+$AP*.50}
                else if (m_spellInfo->SpellFamilyFlags & UI64LIT(0x0040000000000000))
                    damage+= uint32(m_caster->GetTotalAttackPowerValue(BASE_ATTACK) * 0.5f);
                // Shockwave ${$m3/100*$AP}
                else if (m_spellInfo->SpellFamilyFlags & UI64LIT(0x0000800000000000))
                {
                    int32 pct = m_caster->CalculateSpellDamage(unitTarget, m_spellInfo, EFFECT_INDEX_2);
                    if (pct > 0)
                        damage+= int32(m_caster->GetTotalAttackPowerValue(BASE_ATTACK) * pct / 100);
                    break;
                }
                // Thunder Clap
                else if (m_spellInfo->SpellFamilyFlags & UI64LIT(0x0000000000000080))
                {
                    damage+=int32(m_caster->GetTotalAttackPowerValue(BASE_ATTACK) * 12 / 100);
                }
                break;
            }
            case SPELLFAMILY_WARLOCK:
            {
                // Incinerate Rank 1 & 2
                if ((m_spellInfo->SpellFamilyFlags & UI64LIT(0x00004000000000)) && m_spellInfo->SpellIconID==2128)
                {
                    // Incinerate does more dmg (dmg*0.25) if the target have Immolate debuff.
                    // Check aura state for speed but aura state set not only for Immolate spell
                    if(unitTarget->HasAuraState(AURA_STATE_CONFLAGRATE))
                    {
                        Unit::AuraList const& RejorRegr = unitTarget->GetAurasByType(SPELL_AURA_PERIODIC_DAMAGE);
                        for(Unit::AuraList::const_iterator i = RejorRegr.begin(); i != RejorRegr.end(); ++i)
                        {
                            // Immolate
                            if((*i)->GetSpellProto()->SpellFamilyName == SPELLFAMILY_WARLOCK &&
                                ((*i)->GetSpellProto()->SpellFamilyFlags & UI64LIT(0x00000000000004)))
                            {
                                damage += damage/4;
                                break;
                            }
                        }
                    }
                }
                // Shadowflame
                else if (m_spellInfo->SpellFamilyFlags & UI64LIT(0x0001000000000000))
                {
                    // Apply DOT part
                    switch(m_spellInfo->Id)
                    {
                        case 47897: m_caster->CastSpell(unitTarget, 47960, true); break;
                        case 61290: m_caster->CastSpell(unitTarget, 61291, true); break;
                        default:
                            sLog.outError("Spell::EffectDummy: Unhandeled Shadowflame spell rank %u",m_spellInfo->Id);
                        break;
                    }
                }
                // Shadow Bite
                else if (m_spellInfo->SpellFamilyFlags & UI64LIT(0x0040000000000000))
                {
                    Unit *owner = m_caster->GetOwner();
                    if (!owner)
                        break;

                    uint32 counter = 0;
                    Unit::AuraList const& dotAuras = unitTarget->GetAurasByType(SPELL_AURA_PERIODIC_DAMAGE);
                    for(Unit::AuraList::const_iterator itr = dotAuras.begin(); itr!=dotAuras.end(); ++itr)
                        if ((*itr)->GetCasterGuid() == owner->GetObjectGuid())
                            ++counter;

                    if (counter)
                        damage += (counter * owner->CalculateSpellDamage(unitTarget, m_spellInfo, EFFECT_INDEX_2) * damage) / 100.0f;
                }
                // Conflagrate - consumes Immolate or Shadowflame
                else if (m_spellInfo->TargetAuraState == AURA_STATE_CONFLAGRATE)
                {
                    Aura const* aura = NULL;                // found req. aura for damage calculation

                    Unit::AuraList const &mPeriodic = unitTarget->GetAurasByType(SPELL_AURA_PERIODIC_DAMAGE);
                    for(Unit::AuraList::const_iterator i = mPeriodic.begin(); i != mPeriodic.end(); ++i)
                    {
                        // for caster applied auras only
                        if ((*i)->GetSpellProto()->SpellFamilyName != SPELLFAMILY_WARLOCK ||
                            (*i)->GetCasterGuid() != m_caster->GetObjectGuid())
                            continue;

                        // Immolate
                        if ((*i)->GetSpellProto()->SpellFamilyFlags & UI64LIT(0x0000000000000004))
                        {
                            aura = *i;                      // it selected always if exist
                            break;
                        }

                        // Shadowflame
                        if ((*i)->GetSpellProto()->SpellFamilyFlags2 & 0x00000002)
                            aura = *i;                      // remember but wait possible Immolate as primary priority
                    }

                    // found Immolate or Shadowflame
                    if (aura)
                    {
                        int32 damagetick = aura->GetModifier()->m_amount;
                        // Save value of further damage
                        m_currentBasePoints[1] = damagetick * 2 / 3;
                        damage += damagetick * 3;

                        // Glyph of Conflagrate
                        if (!m_caster->HasAura(56235))
                            unitTarget->RemoveAurasByCasterSpell(aura->GetId(), m_caster->GetGUID());
                        break;
                    }
                }
                break;
            }
            case SPELLFAMILY_PRIEST:
            {
                // Shadow Word: Death - deals damage equal to damage done to caster
                if (m_spellInfo->SpellFamilyFlags & UI64LIT(0x0000000200000000))
                {
                    // Glyph of Shadow Word: Death
                    if (Aura* pAura = m_caster->GetAura(55682, EFFECT_INDEX_1))
                        if (unitTarget->HasAuraState(AURA_STATE_HEALTHLESS_35_PERCENT))
                            damage += int32(damage / 100 * pAura->GetModifier()->m_amount);
                    m_caster->CastCustomSpell(m_caster, 32409, &damage, 0, 0, true);
                }
                // Improved Mind Blast (Mind Blast in shadow form bonus)
                else if (m_caster->GetShapeshiftForm() == FORM_SHADOW && (m_spellInfo->SpellFamilyFlags & UI64LIT(0x00002000)))
                {
                    Unit::AuraList const& ImprMindBlast = m_caster->GetAurasByType(SPELL_AURA_ADD_FLAT_MODIFIER);
                    for(Unit::AuraList::const_iterator i = ImprMindBlast.begin(); i != ImprMindBlast.end(); ++i)
                    {
                        if ((*i)->GetSpellProto()->SpellFamilyName == SPELLFAMILY_PRIEST &&
                            ((*i)->GetSpellProto()->SpellIconID == 95))
                        {
                            int chance = (*i)->GetSpellProto()->CalculateSimpleValue(EFFECT_INDEX_1);
                            if (roll_chance_i(chance))
                                // Mind Trauma
                                m_caster->CastSpell(unitTarget, 48301, true);
                            break;
                        }
                    }
                }
                break;
            }
            case SPELLFAMILY_DRUID:
            {
                // Ferocious Bite
                if (m_caster->GetTypeId()==TYPEID_PLAYER && (m_spellInfo->SpellFamilyFlags & UI64LIT(0x000800000)) && m_spellInfo->SpellVisual[0]==6587)
                {
                    // converts up to 30 points of energy into ($f1+$AP/410) additional damage
                    float ap = m_caster->GetTotalAttackPowerValue(BASE_ATTACK);
                    float multiple = ap / 410 + m_spellInfo->DmgMultiplier[effect_idx];
                    damage += int32(m_caster->GetComboPoints() * ap * 7 / 100);
                    uint32 energy = m_caster->GetPower(POWER_ENERGY);
                    uint32 used_energy = energy > 30 ? 30 : energy;
                    damage += int32(used_energy * multiple);
                    m_caster->SetPower(POWER_ENERGY,energy-used_energy);
                }
                // Rake
                else if (m_spellInfo->SpellFamilyFlags & UI64LIT(0x0000000000001000) && m_spellInfo->Effect[EFFECT_INDEX_2] == SPELL_EFFECT_ADD_COMBO_POINTS)
                {
                    // $AP*0.01 bonus
                    damage += int32(m_caster->GetTotalAttackPowerValue(BASE_ATTACK) / 100);
                }
                // Swipe
                else if (m_spellInfo->SpellFamilyFlags & UI64LIT(0x0010000000000000))
                {
                    damage += int32(m_caster->GetTotalAttackPowerValue(BASE_ATTACK)*0.08f);
                }
                break;
            }
            case SPELLFAMILY_ROGUE:
            {
                // Envenom
                if (m_caster->GetTypeId()==TYPEID_PLAYER && (m_spellInfo->SpellFamilyFlags & UI64LIT(0x800000000)))
                {
                    // consume from stack dozes not more that have combo-points
                    if(uint32 combo = m_caster->GetComboPoints())
                    {
                        Aura *poison = 0;
                        // Lookup for Deadly poison (only attacker applied)
                        Unit::AuraList const& auras = unitTarget->GetAurasByType(SPELL_AURA_PERIODIC_DAMAGE);
                        for(Unit::AuraList::const_iterator itr = auras.begin(); itr!=auras.end(); ++itr)
                            if ((*itr)->GetSpellProto()->SpellFamilyName==SPELLFAMILY_ROGUE &&
                                ((*itr)->GetSpellProto()->SpellFamilyFlags & UI64LIT(0x10000)) &&
                                (*itr)->GetCasterGuid() == m_caster->GetObjectGuid())
                            {
                                poison = *itr;
                                break;
                            }
                        // count consumed deadly poison doses at target
                        if (poison)
                        {
                            bool needConsume = true;
                            uint32 spellId = poison->GetId();
                            uint32 doses = poison->GetStackAmount();
                            if (doses > combo)
                                doses = combo;

                            // Master Poisoner
                            Unit::AuraList const& auraList = ((Player*)m_caster)->GetAurasByType(SPELL_AURA_MOD_DURATION_OF_EFFECTS_BY_DISPEL);
                            for(Unit::AuraList::const_iterator iter = auraList.begin(); iter!=auraList.end(); ++iter)
                            {
                                if ((*iter)->GetSpellProto()->SpellFamilyName == SPELLFAMILY_ROGUE && (*iter)->GetSpellProto()->SpellIconID == 1960)
                                {
                                    if (int32 chance = (*iter)->GetSpellProto()->CalculateSimpleValue(EFFECT_INDEX_2))
                                        if (roll_chance_i(chance))
                                            needConsume = false;

                                    break;
                                }
                            }

                            if (needConsume)
                                unitTarget->RemoveAuraHolderFromStack(spellId, doses, m_caster->GetGUID());

                            damage *= doses;
                            damage += int32(((Player*)m_caster)->GetTotalAttackPowerValue(BASE_ATTACK) * 0.09f * doses);
                        }
                        // Eviscerate and Envenom Bonus Damage (item set effect)
                        if (m_caster->GetDummyAura(37169))
                            damage += m_caster->GetComboPoints()*40;
                    }
                }
                // Eviscerate
                else if ((m_spellInfo->SpellFamilyFlags & UI64LIT(0x00020000)) && m_caster->GetTypeId()==TYPEID_PLAYER)
                {
                    if(uint32 combo = m_caster->GetComboPoints())
                    {
                        float ap = m_caster->GetTotalAttackPowerValue(BASE_ATTACK);
                        damage += irand(int32(ap * combo * 0.03f), int32(ap * combo * 0.07f));

                        // Eviscerate and Envenom Bonus Damage (item set effect)
                        if(m_caster->GetDummyAura(37169))
                            damage += combo*40;

                        // Apply spell mods
                        if (Player* modOwner = m_caster->GetSpellModOwner())
                            modOwner->ApplySpellMod(m_spellInfo->Id, SPELLMOD_DAMAGE, damage);
                    }
                }
                // Thrash (Raise ally ghoul spell)
                else if (m_spellInfo->Id == 47480)
                {
                    if (Aura* aura = m_caster->GetAura(62218, EFFECT_INDEX_0))
                    {
                        if (aura->GetStackAmount() > 0)
                            damage += m_caster->GetTotalAttackPowerValue(BASE_ATTACK) *
                                     m_spellInfo->CalculateSimpleValue(EFFECT_INDEX_0)/100 +
                                     m_caster->GetTotalAttackPowerValue(BASE_ATTACK) /10 *
                                     aura->GetStackAmount();
                        m_caster->RemoveAurasDueToSpell(62218);

                        if (Unit* owner = m_caster->GetCharmerOrOwner())
                           owner->RemoveAurasDueToSpell(62218);
                    }
                    else
                        damage += m_caster->GetTotalAttackPowerValue(BASE_ATTACK) * m_spellInfo->CalculateSimpleValue(EFFECT_INDEX_0)/100;
                }
                break;
            }
            case SPELLFAMILY_HUNTER:
            {
                //Gore
                if (m_spellInfo->SpellIconID == 1578)
                {
                    if (m_caster->HasAura(57627))           // Charge 6 sec post-affect
                        damage *= 2;
                }
                // Steady Shot
                else if (m_spellInfo->SpellFamilyFlags & UI64LIT(0x100000000))
                {
                    int32 base = irand((int32)m_caster->GetWeaponDamageRange(RANGED_ATTACK, MINDAMAGE),(int32)m_caster->GetWeaponDamageRange(RANGED_ATTACK, MAXDAMAGE));
                    float ap = m_caster->GetTotalAttackPowerValue(RANGED_ATTACK);
                    ap += unitTarget->GetTotalAuraModifier(SPELL_AURA_RANGED_ATTACK_POWER_ATTACKER_BONUS);
                    ap += m_caster->GetTotalAuraModifierByMiscMask(SPELL_AURA_MOD_RANGED_ATTACK_POWER_VERSUS, unitTarget->GetCreatureTypeMask());
                    if(m_caster->GetTypeId()==TYPEID_PLAYER)
                        base += ((Player*)m_caster)->GetAmmoDPS();
                    damage += int32(float(base)/m_caster->GetAttackTime(RANGED_ATTACK)*2800 + ap*0.1f);
                }
                break;
            }
            case SPELLFAMILY_PALADIN:
            {
                // Judgement of Righteousness - receive benefit from Spell Damage and Attack power
                if (m_spellInfo->Id == 20187)
                {
                    float ap = m_caster->GetTotalAttackPowerValue(BASE_ATTACK);
                    int32 holy = m_caster->SpellBaseDamageBonusDone(GetSpellSchoolMask(m_spellInfo));
                    if (holy < 0)
                        holy = 0;
                    damage += int32(ap * 0.2f) + int32(holy * 32 / 100);
                }
                // Judgement of Vengeance/Corruption ${1+0.22*$SPH+0.14*$AP} + 10% for each application of Holy Vengeance/Blood Corruption on the target
                else if ((m_spellInfo->SpellFamilyFlags & UI64LIT(0x800000000)) && m_spellInfo->SpellIconID==2292)
                {
                    uint32 debuf_id;
                    switch(m_spellInfo->Id)
                    {
                        case 53733: debuf_id = 53742; break;// Judgement of Corruption -> Blood Corruption
                        case 31804: debuf_id = 31803; break;// Judgement of Vengeance -> Holy Vengeance
                        default: return;
                    }

                    float ap = m_caster->GetTotalAttackPowerValue(BASE_ATTACK);
                    int32 holy = m_caster->SpellBaseDamageBonusDone(GetSpellSchoolMask(m_spellInfo));
                    if (holy < 0)
                        holy = 0;
                    damage+=int32(ap * 0.14f) + int32(holy * 22 / 100);
                    // Get stack of Holy Vengeance on the target added by caster
                    uint32 stacks = 0;
                    Unit::AuraList const& auras = unitTarget->GetAurasByType(SPELL_AURA_PERIODIC_DAMAGE);
                    for(Unit::AuraList::const_iterator itr = auras.begin(); itr!=auras.end(); ++itr)
                    {
                        if (((*itr)->GetId() == debuf_id) && (*itr)->GetCasterGuid()==m_caster->GetObjectGuid())
                        {
                            stacks = (*itr)->GetStackAmount();
                            break;
                        }
                    }
                    // + 10% for each application of Holy Vengeance on the target
                    if(stacks)
                        damage += damage * stacks * 10 /100;
                }
                // Avenger's Shield ($m1+0.07*$SPH+0.07*$AP) - ranged sdb for future
                else if (m_spellInfo->SpellFamilyFlags & UI64LIT(0x0000000000004000))
                {
                    float ap = m_caster->GetTotalAttackPowerValue(BASE_ATTACK);
                    int32 holy = m_caster->SpellBaseDamageBonusDone(GetSpellSchoolMask(m_spellInfo));
                    if (holy < 0)
                        holy = 0;
                    damage += int32(ap * 0.07f) + int32(holy * 7 / 100);
                }
                // Hammer of Wrath ($m1+0.15*$SPH+0.15*$AP) - ranged type sdb future fix
                else if (m_spellInfo->SpellFamilyFlags & UI64LIT(0x0000008000000000))
                {
                    float ap = m_caster->GetTotalAttackPowerValue(BASE_ATTACK);
                    int32 holy = m_caster->SpellBaseDamageBonusDone(GetSpellSchoolMask(m_spellInfo));
                    if (holy < 0)
                        holy = 0;
                    damage += int32(ap * 0.15f) + int32(holy * 15 / 100);
                }
                // Hammer of the Righteous
                else if (m_spellInfo->SpellFamilyFlags & UI64LIT(0x0004000000000000))
                {
                    // Add main hand dps * effect[2] amount
                    float average = (m_caster->GetFloatValue(UNIT_FIELD_MINDAMAGE) + m_caster->GetFloatValue(UNIT_FIELD_MAXDAMAGE)) / 2;
                    int32 count = m_caster->CalculateSpellDamage(unitTarget, m_spellInfo, EFFECT_INDEX_2);
                    damage += count * int32(average * IN_MILLISECONDS) / m_caster->GetAttackTime(BASE_ATTACK);
                }
                // Shield of Righteousness
                else if (m_spellInfo->SpellFamilyFlags & UI64LIT(0x0010000000000000))
                {
                    damage+=int32(m_caster->GetShieldBlockValue());
                }
                // Judgement
                else if (m_spellInfo->Id == 54158)
                {
                    // [1 + 0.27 * SPH + 0.175 * AP]
                    float ap = m_caster->GetTotalAttackPowerValue(BASE_ATTACK);
                    int32 holy = m_caster->SpellBaseDamageBonusDone(GetSpellSchoolMask(m_spellInfo));
                    if (holy < 0)
                        holy = 0;
                    damage += int32(ap * 0.175f) + int32(holy * 27 / 100);
                }
                break;
            }
            case SPELLFAMILY_DEATHKNIGHT:
            {
                // Blood Boil - bonus for diseased targets
                if (m_spellInfo->SpellFamilyFlags & 0x00040000 && unitTarget->GetAura(SPELL_AURA_PERIODIC_DAMAGE, SPELLFAMILY_DEATHKNIGHT, 0, 0x00000002, m_caster->GetGUID()))
                {
                    damage += damage / 2;
                    damage += int32(m_caster->GetTotalAttackPowerValue(BASE_ATTACK)* 0.035f);
                }
                break;
            }
        }

        if(damage >= 0)
            m_damage += damage;
    }
}

void Spell::EffectDummy(SpellEffectIndex eff_idx)
{
    if (!unitTarget && !gameObjTarget && !itemTarget)
        return;

    // selection by spell family
    switch(m_spellInfo->SpellFamilyName)
    {
        case SPELLFAMILY_GENERIC:
        {
            switch(m_spellInfo->Id)
            {
                case 3360:                                  // Curse of the Eye
                {
                    if(!unitTarget)
                        return;

                    uint32 spell_id = (unitTarget->getGender() == GENDER_MALE) ? 10651: 10653;

                    m_caster->CastSpell(unitTarget, spell_id, true);
                    return;
                }
                case 7671:                                  // Transformation (human<->worgen)
                {
                    if (!unitTarget)
                        return;

                    // Transform Visual
                    unitTarget->CastSpell(unitTarget, 24085, true);
                    return;
                }
                case 8063:                                  // Deviate Fish
                {
                    if (m_caster->GetTypeId() != TYPEID_PLAYER)
                        return;

                    uint32 spell_id = 0;
                    switch(urand(1,5))
                    {
                        case 1: spell_id = 8064; break;     // Sleepy
                        case 2: spell_id = 8065; break;     // Invigorate
                        case 3: spell_id = 8066; break;     // Shrink
                        case 4: spell_id = 8067; break;     // Party Time!
                        case 5: spell_id = 8068; break;     // Healthy Spirit
                    }
                    m_caster->CastSpell(m_caster, spell_id, true, NULL);
                    return;
                }
                case 8213:                                  // Savory Deviate Delight
                {
                    if (m_caster->GetTypeId() != TYPEID_PLAYER)
                        return;

                    uint32 spell_id = 0;
                    switch(urand(1,2))
                    {
                        // Flip Out - ninja
                        case 1: spell_id = (m_caster->getGender() == GENDER_MALE ? 8219 : 8220); break;
                        // Yaaarrrr - pirate
                        case 2: spell_id = (m_caster->getGender() == GENDER_MALE ? 8221 : 8222); break;
                    }

                    m_caster->CastSpell(m_caster,spell_id,true,NULL);
                    return;
                }
                case 8593:                                  // Symbol of life (restore creature to life)
                case 31225:                                 // Shimmering Vessel (restore creature to life)
                {
                    if (!unitTarget || unitTarget->GetTypeId() != TYPEID_UNIT)
                        return;

                    ((Creature*)unitTarget)->SetDeathState(JUST_ALIVED);
                    return;
                }
                case 9976:                                  // Polly Eats the E.C.A.C.
                {
                    if (!unitTarget || unitTarget->GetTypeId() != TYPEID_UNIT)
                        return;

                    // Summon Polly Jr.
                    unitTarget->CastSpell(unitTarget, 9998, true);

                    ((Creature*)unitTarget)->ForcedDespawn(100);
                    return;
                }
                case 10254:                                 // Stone Dwarf Awaken Visual
                {
                    if (m_caster->GetTypeId() != TYPEID_UNIT)
                        return;

                    // see spell 10255 (aura dummy)
                    m_caster->clearUnitState(UNIT_STAT_ROOT);
                    m_caster->RemoveFlag(UNIT_FIELD_FLAGS, UNIT_FLAG_NOT_SELECTABLE);
                    return;
                }
                case 13120:                                 // net-o-matic
                {
                    if (!unitTarget)
                        return;

                    uint32 spell_id = 0;

                    uint32 roll = urand(0, 99);

                    if (roll < 2)                           // 2% for 30 sec self root (off-like chance unknown)
                        spell_id = 16566;
                    else if (roll < 4)                      // 2% for 20 sec root, charge to target (off-like chance unknown)
                        spell_id = 13119;
                    else                                    // normal root
                        spell_id = 13099;

                    m_caster->CastSpell(unitTarget,spell_id,true,NULL);
                    return;
                }
                case 13567:                                 // Dummy Trigger
                {
                    // can be used for different aura triggering, so select by aura
                    if (!m_triggeredByAuraSpell || !unitTarget)
                        return;

                    switch(m_triggeredByAuraSpell->Id)
                    {
                        case 26467:                         // Persistent Shield
                            m_caster->CastCustomSpell(unitTarget, 26470, &damage, NULL, NULL, true);
                            break;
                        default:
                            sLog.outError("EffectDummy: Non-handled case for spell 13567 for triggered aura %u",m_triggeredByAuraSpell->Id);
                            break;
                    }
                    return;
                }
<<<<<<< HEAD
                case 14537:
=======
                case 14537:                                 // Six Demon Bag
>>>>>>> d7df75c7
                {
                    if (!unitTarget)
                        return;

<<<<<<< HEAD
                    if (urand(0, 99) < 10)                  //10% chance for rare effects
                        switch(urand(1, 4))
                        {
                            case 1: m_caster->CastSpell(unitTarget, 31718, true); break; //enveloping winds
                            case 2: m_caster->CastSpell(unitTarget, 118, true); break;   //polymorph target
                            case 3: m_caster->CastSpell(m_caster, 118, true); break;     //polymorph self
                            case 4: m_caster->CastSpell(m_caster, 8176, true); break;    //summon fellhunter
                        }
                    else                                    //common effects
                        switch(urand(1, 3))
                        {
                            case 1: m_caster->CastSpell(unitTarget, 8401, true); break;  //fireball
                            case 2: m_caster->CastSpell(unitTarget, 8407, true); break;  //frostbolt
                            case 3: m_caster->CastSpell(unitTarget, 421, true); break;   //chain lightning

                        }
=======
                    Unit* newTarget = unitTarget;
                    uint32 spell_id = 0;
                    uint32 roll = urand(0, 99);
                    if (roll < 25)                          // Fireball (25% chance)
                        spell_id = 15662;
                    else if (roll < 50)                     // Frostbolt (25% chance)
                        spell_id = 11538;
                    else if (roll < 70)                     // Chain Lighting (20% chance)
                        spell_id = 21179;
                    else if (roll < 80)                     // Polymorph (10% chance)
                    {
                        spell_id = 14621;
                        if (urand(0, 9) < 3)                // 30% chance to self-cast
                            newTarget = m_caster;
                    }
                    else if (roll < 95)                     // Enveloping Winds (15% chance)
                        spell_id = 25189;
                    else                                    // Summon Felhund minion (5% chance)
                    {
                        spell_id = 14642;
                        newTarget = m_caster;
                    }

                    m_caster->CastSpell(newTarget, spell_id, true, m_CastItem);
>>>>>>> d7df75c7
                    return;
                }
                case 15998:                                 // Capture Worg Pup
                case 29435:                                 // Capture Female Kaliri Hatchling
                {
                    if (!unitTarget || unitTarget->GetTypeId() != TYPEID_UNIT)
                        return;

                    Creature* creatureTarget = (Creature*)unitTarget;

                    creatureTarget->ForcedDespawn();
                    return;
                }
                case 16589:                                 // Noggenfogger Elixir
                {
                    if (m_caster->GetTypeId() != TYPEID_PLAYER)
                        return;

                    uint32 spell_id = 0;
                    switch(urand(1, 3))
                    {
                        case 1: spell_id = 16595; break;
                        case 2: spell_id = 16593; break;
                        default:spell_id = 16591; break;
                    }

                    m_caster->CastSpell(m_caster, spell_id, true, NULL);
                    return;
                }
                case 17251:                                 // Spirit Healer Res
                {
                    if (!unitTarget)
                        return;

                    Unit* caster = GetAffectiveCaster();

                    if (caster && caster->GetTypeId() == TYPEID_PLAYER)
                    {
                        WorldPacket data(SMSG_SPIRIT_HEALER_CONFIRM, 8);
                        data << unitTarget->GetObjectGuid();
                        ((Player*)caster)->GetSession()->SendPacket( &data );
                    }
                    return;
                }
                case 17271:                                 // Test Fetid Skull
                {
                    if (!itemTarget && m_caster->GetTypeId()!=TYPEID_PLAYER)
                        return;

                    uint32 spell_id = roll_chance_i(50)
                        ? 17269                             // Create Resonating Skull
                        : 17270;                            // Create Bone Dust

                    m_caster->CastSpell(m_caster, spell_id, true, NULL);
                    return;
                }
                case 17950:                                 // Shadow Portal
                {
                    if (!unitTarget)
                        return;

                    // Shadow Portal
                    const uint32 spell_list[6] = {17863, 17939, 17943, 17944, 17946, 17948};

                    m_caster->CastSpell(unitTarget, spell_list[urand(0, 5)], true);
                    return;
                }
                case 19411:                                 // Lava Bomb
                case 20474:                                 // Lava Bomb
                {
                    if (!unitTarget)
                        return;

                    // Hack alert!
                    // This dummy are expected to cast spell 20494 to summon GO entry 177704
                    // Spell does not exist client side, so we have to make a hack, creating the GO (SPELL_EFFECT_SUMMON_OBJECT_WILD)
                    // Spell should appear in both SMSG_SPELL_START/GO and SMSG_SPELLLOGEXECUTE

                    // For later, creating custom spell
                    // _START: packguid: target, cast flags: 0xB, TARGET_FLAG_SELF
                    // _GO: packGuid: target, cast flags: 0x4309, TARGET_FLAG_DEST_LOCATION
                    // LOG: spell: 20494, effect, pguid: goguid

                    GameObject* pGameObj = new GameObject;

                    Map *map = unitTarget->GetMap();

                    if (!pGameObj->Create(map->GenerateLocalLowGuid(HIGHGUID_GAMEOBJECT), 177704,
                        map, m_caster->GetPhaseMask(),
                        unitTarget->GetPositionX(), unitTarget->GetPositionY(), unitTarget->GetPositionZ(),
                        unitTarget->GetOrientation(), 0.0f, 0.0f, 0.0f, 0.0f, GO_ANIMPROGRESS_DEFAULT, GO_STATE_READY))
                    {
                        delete pGameObj;
                        return;
                    }

                    DEBUG_LOG("Gameobject, create custom in SpellEffects.cpp EffectDummy");

                    // Expect created without owner, but with level from _template
                    pGameObj->SetRespawnTime(MINUTE/2);
                    pGameObj->SetUInt32Value(GAMEOBJECT_LEVEL, pGameObj->GetGOInfo()->trap.level);
                    pGameObj->SetSpellId(m_spellInfo->Id);

                    map->Add(pGameObj);

                    return;
                }
                case 20577:                                 // Cannibalize
                {
                    if (unitTarget)
                        m_caster->CastSpell(m_caster, 20578, false, NULL);

                    return;
                }
                case 23019:                                 // Crystal Prison Dummy DND
                {
                    if (!unitTarget || !unitTarget->isAlive() || unitTarget->GetTypeId() != TYPEID_UNIT || ((Creature*)unitTarget)->IsPet())
                        return;

                    Creature* creatureTarget = (Creature*)unitTarget;
                    if (creatureTarget->IsPet())
                        return;

                    GameObject* pGameObj = new GameObject;

                    Map *map = creatureTarget->GetMap();

                    // create before death for get proper coordinates
                    if (!pGameObj->Create(map->GenerateLocalLowGuid(HIGHGUID_GAMEOBJECT), 179644, map, m_caster->GetPhaseMask(),
                        creatureTarget->GetPositionX(), creatureTarget->GetPositionY(), creatureTarget->GetPositionZ(),
                        creatureTarget->GetOrientation(), 0.0f, 0.0f, 0.0f, 0.0f, GO_ANIMPROGRESS_DEFAULT, GO_STATE_READY) )
                    {
                        delete pGameObj;
                        return;
                    }

                    pGameObj->SetRespawnTime(creatureTarget->GetRespawnTime()-time(NULL));
                    pGameObj->SetOwnerGuid(m_caster->GetObjectGuid() );
                    pGameObj->SetUInt32Value(GAMEOBJECT_LEVEL, m_caster->getLevel() );
                    pGameObj->SetSpellId(m_spellInfo->Id);

                    creatureTarget->ForcedDespawn();

                    DEBUG_LOG("AddObject at SpellEfects.cpp EffectDummy");
                    map->Add(pGameObj);

                    return;
                }
                case 23074:                                 // Arcanite Dragonling
                {
                    if (!m_CastItem)
                        return;

                    m_caster->CastSpell(m_caster, 19804, true, m_CastItem);
                    return;
                }
                case 23075:                                 // Mithril Mechanical Dragonling
                {
                    if (!m_CastItem)
                        return;

                    m_caster->CastSpell(m_caster, 12749, true, m_CastItem);
                    return;
                }
                case 23076:                                 // Mechanical Dragonling
                {
                    if (!m_CastItem)
                        return;

                    m_caster->CastSpell(m_caster, 4073, true, m_CastItem);
                    return;
                }
                case 23133:                                 // Gnomish Battle Chicken
                {
                    if (!m_CastItem)
                        return;

                    m_caster->CastSpell(m_caster, 13166, true, m_CastItem);
                    return;
                }
                case 23138:                                 // Gate of Shazzrah
                {
                    if (!unitTarget)
                        return;

                    // Effect probably include a threat change, but it is unclear if fully
                    // reset or just forced upon target for teleport (SMSG_HIGHEST_THREAT_UPDATE)

                    // Gate of Shazzrah
                    m_caster->CastSpell(unitTarget, 23139, true);
                    return;
                }
                case 23448:                                 // Transporter Arrival - Ultrasafe Transporter: Gadgetzan - backfires
                {
                    int32 r = irand(0, 119);
                    if (r < 20)                             // Transporter Malfunction - 1/6 polymorph
                        m_caster->CastSpell(m_caster, 23444, true);
                    else if (r < 100)                       // Evil Twin               - 4/6 evil twin
                        m_caster->CastSpell(m_caster, 23445, true);
                    else                                    // Transporter Malfunction - 1/6 miss the target
                        m_caster->CastSpell(m_caster, 36902, true);

                    return;
                }
                case 23453:                                 // Gnomish Transporter - Ultrasafe Transporter: Gadgetzan
                {
                    if (roll_chance_i(50))                  // Gadgetzan Transporter         - success
                        m_caster->CastSpell(m_caster, 23441, true);
                    else                                    // Gadgetzan Transporter Failure - failure
                        m_caster->CastSpell(m_caster, 23446, true);

                    return;
                }
                case 23645:                                 // Hourglass Sand
                    m_caster->RemoveAurasDueToSpell(23170); // Brood Affliction: Bronze
                    return;
                case 23725:                                 // Gift of Life (warrior bwl trinket)
                    m_caster->CastSpell(m_caster, 23782, true);
                    m_caster->CastSpell(m_caster, 23783, true);
                    return;
                case 24930:                                 // Hallow's End Treat
                {
                    uint32 spell_id = 0;

                    switch(urand(1,4))
                    {
                        case 1: spell_id = 24924; break;    // Larger and Orange
                        case 2: spell_id = 24925; break;    // Skeleton
                        case 3: spell_id = 24926; break;    // Pirate
                        case 4: spell_id = 24927; break;    // Ghost
                    }

                    m_caster->CastSpell(m_caster, spell_id, true);
                    return;
                }
                case 25860:                                 // Reindeer Transformation
                {
                    if (!m_caster->HasAuraType(SPELL_AURA_MOUNTED))
                        return;

                    float flyspeed = m_caster->GetSpeedRate(MOVE_FLIGHT);
                    float speed = m_caster->GetSpeedRate(MOVE_RUN);

                    m_caster->RemoveSpellsCausingAura(SPELL_AURA_MOUNTED);

                    //5 different spells used depending on mounted speed and if mount can fly or not
                    if (flyspeed >= 4.1f)
                        // Flying Reindeer
                        m_caster->CastSpell(m_caster, 44827, true); //310% flying Reindeer
                    else if (flyspeed >= 3.8f)
                        // Flying Reindeer
                        m_caster->CastSpell(m_caster, 44825, true); //280% flying Reindeer
                    else if (flyspeed >= 1.6f)
                        // Flying Reindeer
                        m_caster->CastSpell(m_caster, 44824, true); //60% flying Reindeer
                    else if (speed >= 2.0f)
                        // Reindeer
                        m_caster->CastSpell(m_caster, 25859, true); //100% ground Reindeer
                    else
                        // Reindeer
                        m_caster->CastSpell(m_caster, 25858, true); //60% ground Reindeer

                    return;
                }
                case 26074:                                 // Holiday Cheer
                    // implemented at client side
                    return;
                case 28006:                                 // Arcane Cloaking
                {
                    if (unitTarget && unitTarget->GetTypeId() == TYPEID_PLAYER )
                        // Naxxramas Entry Flag Effect DND
                        m_caster->CastSpell(unitTarget, 29294, true);

                    return;
                }
                case 29200:                                 // Purify Helboar Meat
                {
                    if (m_caster->GetTypeId() != TYPEID_PLAYER)
                        return;

                    uint32 spell_id = roll_chance_i(50)
                        ? 29277                             // Summon Purified Helboar Meat
                        : 29278;                            // Summon Toxic Helboar Meat

                    m_caster->CastSpell(m_caster,spell_id,true,NULL);
                    return;
                }
                case 29858:                                 // Soulshatter
                {
                    if (unitTarget && unitTarget->GetTypeId() == TYPEID_UNIT && unitTarget->IsHostileTo(m_caster))
                        m_caster->CastSpell(unitTarget,32835,true);

                    return;
                }
                case 30458:                                 // Nigh Invulnerability
                {
                    if (!m_CastItem)
                        return;

                    if (roll_chance_i(86))                  // Nigh-Invulnerability   - success
                        m_caster->CastSpell(m_caster, 30456, true, m_CastItem);
                    else                                    // Complete Vulnerability - backfire in 14% casts
                        m_caster->CastSpell(m_caster, 30457, true, m_CastItem);

                    return;
                }
                case 30507:                                 // Poultryizer
                {
                    if (!m_CastItem)
                        return;

                    if (roll_chance_i(80))                  // Poultryized! - success
                        m_caster->CastSpell(unitTarget, 30501, true, m_CastItem);
                    else                                    // Poultryized! - backfire 20%
                        m_caster->CastSpell(unitTarget, 30504, true, m_CastItem);

                    return;
                }
                case 32146:                                 // Liquid Fire
                {
                    if (!unitTarget || unitTarget->GetTypeId() != TYPEID_UNIT || m_caster->GetTypeId() != TYPEID_PLAYER)
                        return;

                    ((Player*)m_caster)->KilledMonsterCredit(unitTarget->GetEntry(), unitTarget->GetObjectGuid());
                    ((Creature*)unitTarget)->ForcedDespawn();
                    return;
                }
                case 33060:                                 // Make a Wish
                {
                    if (m_caster->GetTypeId()!=TYPEID_PLAYER)
                        return;

                    uint32 spell_id = 0;

                    switch(urand(1,5))
                    {
                        case 1: spell_id = 33053; break;    // Mr Pinchy's Blessing
                        case 2: spell_id = 33057; break;    // Summon Mighty Mr. Pinchy
                        case 3: spell_id = 33059; break;    // Summon Furious Mr. Pinchy
                        case 4: spell_id = 33062; break;    // Tiny Magical Crawdad
                        case 5: spell_id = 33064; break;    // Mr. Pinchy's Gift
                    }

                    m_caster->CastSpell(m_caster, spell_id, true, NULL);
                    return;
                }
                case 35745:                                 // Socrethar's Stone
                {
                    uint32 spell_id;
                    switch(m_caster->GetAreaId())
                    {
                        case 3900: spell_id = 35743; break; // Socrethar Portal
                        case 3742: spell_id = 35744; break; // Socrethar Portal
                        default: return;
                    }

                    m_caster->CastSpell(m_caster, spell_id, true);
                    return;
                }
                case 37674:                                 // Chaos Blast
                {
                    if (!unitTarget)
                        return;

                    int32 basepoints0 = 100;
                    m_caster->CastCustomSpell(unitTarget, 37675, &basepoints0, NULL, NULL, true);
                    return;
                }
                case 39189:                                 // Sha'tari Torch
                {
                    if (!unitTarget || unitTarget->GetTypeId() != TYPEID_UNIT || m_caster->GetTypeId() != TYPEID_PLAYER)
                        return;

                    // Flames
                    if (unitTarget->HasAura(39199))
                        return;

                    unitTarget->CastSpell(unitTarget, 39199, true);
                    ((Player*)m_caster)->KilledMonsterCredit(unitTarget->GetEntry(), unitTarget->GetObjectGuid());
                    ((Creature*)unitTarget)->ForcedDespawn(10000);
                    return;
                }
                case 39992:                                 // High Warlord Naj'entus: Needle Spine Targeting
                {
                    if (!unitTarget)
                        return;

                    // TODO - Cone Targeting; along wowwiki this spell should target "three random targets in a cone"
                    m_caster->CastSpell(unitTarget, 39835, true);
                    return;
                }
                case 40802:                                 // Mingo's Fortune Generator (Mingo's Fortune Giblets)
                {
                    // selecting one from Bloodstained Fortune item
                    uint32 newitemid;
                    switch(urand(1, 20))
                    {
                        case 1:  newitemid = 32688; break;
                        case 2:  newitemid = 32689; break;
                        case 3:  newitemid = 32690; break;
                        case 4:  newitemid = 32691; break;
                        case 5:  newitemid = 32692; break;
                        case 6:  newitemid = 32693; break;
                        case 7:  newitemid = 32700; break;
                        case 8:  newitemid = 32701; break;
                        case 9:  newitemid = 32702; break;
                        case 10: newitemid = 32703; break;
                        case 11: newitemid = 32704; break;
                        case 12: newitemid = 32705; break;
                        case 13: newitemid = 32706; break;
                        case 14: newitemid = 32707; break;
                        case 15: newitemid = 32708; break;
                        case 16: newitemid = 32709; break;
                        case 17: newitemid = 32710; break;
                        case 18: newitemid = 32711; break;
                        case 19: newitemid = 32712; break;
                        case 20: newitemid = 32713; break;
                        default:
                            return;
                    }

                    DoCreateItem(eff_idx, newitemid);
                    return;
                }
                case 40962:                                 // Blade's Edge Terrace Demon Boss Summon Branch
                {
                    if (!unitTarget || unitTarget->GetTypeId() != TYPEID_PLAYER)
                        return;

                    uint32 spell_id = 0;
                    switch (urand(1,4))
                    {
                        case 1: spell_id = 40957; break;    // Blade's Edge Terrace Demon Boss Summon 1
                        case 2: spell_id = 40959; break;    // Blade's Edge Terrace Demon Boss Summon 2
                        case 3: spell_id = 40960; break;    // Blade's Edge Terrace Demon Boss Summon 3
                        case 4: spell_id = 40961; break;    // Blade's Edge Terrace Demon Boss Summon 4
                    }
                    unitTarget->CastSpell(unitTarget, spell_id, true, NULL, NULL, unitTarget->GetObjectGuid(), m_spellInfo);
                    return;
                }
                case 42287:                                 // Salvage Wreckage
                {
                    if (m_caster->GetTypeId() != TYPEID_PLAYER)
                        return;

                    if (roll_chance_i(66))
                        m_caster->CastSpell(m_caster, 42289, true, m_CastItem);
                    else
                        m_caster->CastSpell(m_caster, 42288, true);

                    return;
                }
                case 42793:                                 // Burn Body
                {
                    if (!unitTarget || unitTarget->GetTypeId() != TYPEID_UNIT || m_caster->GetTypeId() != TYPEID_PLAYER)
                        return;

                    Creature* pCreature = (Creature*)unitTarget;

                    // Spell can be used in combat and may affect different target than the expected.
                    // If target is not the expected we need to prevent this effect.
                    if (pCreature->HasLootRecipient() || pCreature->isInCombat())
                        return;

                    // set loot recipient, prevent re-use same target
                    pCreature->SetLootRecipient(m_caster);

                    pCreature->ForcedDespawn(GetSpellDuration(m_spellInfo));

                    // EFFECT_INDEX_2 has 0 miscvalue for effect 134, doing the killcredit here instead (only one known case exist where 0)
                    ((Player*)m_caster)->KilledMonster(pCreature->GetCreatureInfo(), pCreature->GetObjectGuid());
                    return;
                }
                case 43014:                                  // Despawn Self
                {                                           // used by ACID event to run away and despawn
                    if (!unitTarget || unitTarget->GetTypeId() != TYPEID_UNIT)
                        return;

                    ((Creature*)unitTarget)->ForcedDespawn(2000);
                    float x, y, z;
                    unitTarget->GetClosePoint(x, y, z, unitTarget->GetObjectBoundingRadius(), 10.0f, unitTarget->GetOrientation());
                    unitTarget->SendMonsterMove(x, y, z, SPLINETYPE_NORMAL, SPLINEFLAG_WALKMODE, 2000);
                    return;
                } 
                case 43036:                                 // Dismembering Corpse
                {
                    if (!unitTarget || m_caster->GetTypeId() != TYPEID_PLAYER)
                        return;

                    if (unitTarget->HasAura(43059, EFFECT_INDEX_0))
                        return;

                    unitTarget->CastSpell(m_caster, 43037, true);
                    unitTarget->CastSpell(unitTarget, 43059, true);
                    return;
                }
                case 43069:                                 // Towers of Certain Doom: Skorn Cannonfire
                {
                    // Towers of Certain Doom: Tower Caster Instakill
                    m_caster->CastSpell(m_caster, 43072, true);
                    return;
                }
                case 43209:                                 // Place Ram Meat
                {
                    if (!unitTarget)
                        return;

                    // Self Visual - Sleep Until Cancelled (DND)
                    unitTarget->RemoveAurasDueToSpell(6606);
                    return;
                }
                case 43572:                                 // Send Them Packing: On /Raise Emote Dummy to Player
                {
                    if (!unitTarget)
                        return;

                    // m_caster (creature) should start walking back to it's "home" here, no clear way how to do that

                    // Send Them Packing: On Successful Dummy Spell Kill Credit
                    m_caster->CastSpell(unitTarget, 42721, true);
                    return;
                }
                // Demon Broiled Surprise
                case 43723:
                {
                    if (m_caster->GetTypeId() != TYPEID_PLAYER)
                        return;

                    ((Player*)m_caster)->CastSpell(unitTarget, 43753, true, m_CastItem, NULL, m_originalCasterGUID, m_spellInfo);
                    return;
                }
                case 43882:                                 // Scourging Crystal Controller Dummy
                {
                    if (!unitTarget || unitTarget->GetTypeId() != TYPEID_UNIT)
                        return;

                    // see spell dummy 50133
                    unitTarget->RemoveAurasDueToSpell(43874);
                    return;
                }
                case 44454:                                 // Tasty Reef Fish
                {
                    if (!unitTarget || unitTarget->GetTypeId() != TYPEID_UNIT)
                        return;

                    m_caster->CastSpell(unitTarget, 44455, true, m_CastItem);
                    return;
                }
                case 44875:                                 // Complete Raptor Capture
                {
                    if (!unitTarget || unitTarget->GetTypeId() != TYPEID_UNIT)
                        return;

                    Creature* creatureTarget = (Creature*)unitTarget;

                    creatureTarget->ForcedDespawn();

                    //cast spell Raptor Capture Credit
                    m_caster->CastSpell(m_caster, 42337, true, NULL);
                    return;
                }
                case 44997:                                 // Converting Sentry
                {
                    //Converted Sentry Credit
                    m_caster->CastSpell(m_caster, 45009, true);
                    return;
                }
                case 45030:                                 // Impale Emissary
                {
                    // Emissary of Hate Credit
                    m_caster->CastSpell(m_caster, 45088, true);
                    return;
                }
                case 45449:                                // Arcane Prisoner Rescue
                {
                    uint32 spellId=0;
                    switch(rand() % 2)
                    {
                        case 0: spellId = 45446; break;    // Summon Arcane Prisoner - Male
                        case 1: spellId = 45448; break;    // Summon Arcane Prisoner - Female
                    }
                    //Spawn
                    m_caster->CastSpell(m_caster, spellId, true);
                    //Arcane Prisoner Kill Credit
                    unitTarget->CastSpell(m_caster, 45456, true);

                    break;
                }
                case 45583:                                 // Throw Gnomish Grenade
                {
                    if (!unitTarget || m_caster->GetTypeId() != TYPEID_PLAYER)
                        return;

                    ((Player*)m_caster)->KilledMonsterCredit(unitTarget->GetEntry(), unitTarget->GetObjectGuid());

                    // look for gameobject within max spell range of unitTarget, and respawn if found

                    // big fire
                    GameObject* pGo = NULL;

                    float fMaxDist = GetSpellMaxRange(sSpellRangeStore.LookupEntry(m_spellInfo->rangeIndex));

                    MaNGOS::NearestGameObjectEntryInPosRangeCheck go_check_big(*unitTarget, 187675, unitTarget->GetPositionX(), unitTarget->GetPositionY(), unitTarget->GetPositionZ(), fMaxDist);
                    MaNGOS::GameObjectSearcher<MaNGOS::NearestGameObjectEntryInPosRangeCheck> checker1(pGo, go_check_big);

                    Cell::VisitGridObjects(unitTarget, checker1, fMaxDist);

                    if (pGo && !pGo->isSpawned())
                    {
                        pGo->SetRespawnTime(MINUTE/2);
                        pGo->Refresh();
                    }

                    // small fire
                    std::list<GameObject*> lList;

                    MaNGOS::GameObjectEntryInPosRangeCheck go_check_small(*unitTarget, 187676, unitTarget->GetPositionX(), unitTarget->GetPositionY(), unitTarget->GetPositionZ(), fMaxDist);
                    MaNGOS::GameObjectListSearcher<MaNGOS::GameObjectEntryInPosRangeCheck> checker2(lList, go_check_small);

                    Cell::VisitGridObjects(unitTarget, checker2, fMaxDist);

                    for(std::list<GameObject*>::iterator iter = lList.begin(); iter != lList.end(); ++iter)
                    {
                        if (!(*iter)->isSpawned())
                        {
                            (*iter)->SetRespawnTime(MINUTE/2);
                            (*iter)->Refresh();
                        }
                    }

                    return;
                }
                case 45958:                                 // Signal Alliance
                {
                    m_caster->CastSpell(m_caster, m_spellInfo->CalculateSimpleValue(eff_idx), true);
                    return;
                }
                case 45980:                                 // Re-Cursive Transmatter Injection
                {
                    if (m_caster->GetTypeId() == TYPEID_PLAYER && unitTarget)
                    {
                        if (const SpellEntry *pSpell = sSpellStore.LookupEntry(46022))
                        {
                            m_caster->CastSpell(unitTarget, pSpell, true);
                            ((Player*)m_caster)->KilledMonsterCredit(pSpell->EffectMiscValue[EFFECT_INDEX_0]);
                        }

                        if (unitTarget->GetTypeId() == TYPEID_UNIT)
                            ((Creature*)unitTarget)->ForcedDespawn();
                    }

                    return;
                }
                case 45685:                                 // Magnataur On Death 2
                {
                    m_caster->RemoveAurasDueToSpell(45673);
                    m_caster->RemoveAurasDueToSpell(45672);
                    m_caster->RemoveAurasDueToSpell(45677);
                    m_caster->RemoveAurasDueToSpell(45681);
                    m_caster->RemoveAurasDueToSpell(45683);
                    return;
                }
                case 45990:                                 // Collect Oil
                {
                    if (!unitTarget || unitTarget->GetTypeId() != TYPEID_UNIT)
                        return;

                    if (const SpellEntry *pSpell = sSpellStore.LookupEntry(45991))
                    {
                        unitTarget->CastSpell(unitTarget, pSpell, true);
                        ((Creature*)unitTarget)->ForcedDespawn(GetSpellDuration(pSpell) + 1);
                    }

                    return;
                }
                case 46167:                                 // Planning for the Future: Create Snowfall Glade Pup Cover
                case 50918:                                 // Gluttonous Lurkers: Create Basilisk Crystals Cover
                case 50926:                                 // Gluttonous Lurkers: Create Zul'Drak Rat Cover
                case 51026:                                 // Create Drakkari Medallion Cover
                case 51592:                                 // Pickup Primordial Hatchling
                case 51961:                                 // Captured Chicken Cover
                case 55364:                                 // Create Ghoul Drool Cover
                case 61832:                                 // Rifle the Bodies: Create Magehunter Personal Effects Cover
                case 74904:                                 // Pickup Sen'jin Frog
                {
                    if (!unitTarget || unitTarget->GetTypeId() != TYPEID_UNIT || m_caster->GetTypeId() != TYPEID_PLAYER)
                        return;

                    uint32 spellId = 0;

                    switch(m_spellInfo->Id)
                    {
                        case 46167: spellId = 46773; break;
                        case 50918: spellId = 50919; break;
                        case 50926: spellId = 50927; break;
                        case 51026: spellId = 50737; break;
                        case 51592: spellId = 51593; break;
                        case 51961: spellId = 51037; break;
                        case 55364: spellId = 55363; break;
                        case 61832: spellId = 47096; break;
                        case 74904: spellId = 74905; break;
                    }

                    if (const SpellEntry *pSpell = sSpellStore.LookupEntry(spellId))
                    {
                        unitTarget->CastSpell(m_caster, spellId, true);

                        Creature* creatureTarget = (Creature*)unitTarget;

                        if (const SpellCastTimesEntry *pCastTime = sSpellCastTimesStore.LookupEntry(pSpell->CastingTimeIndex))
                            creatureTarget->ForcedDespawn(pCastTime->CastTime + 1);
                    }
                    return;
                }
                case 46171:                                 // Scuttle Wrecked Flying Machine
                {
                    if (!unitTarget || m_caster->GetTypeId() != TYPEID_PLAYER)
                        return;

                    ((Player*)m_caster)->KilledMonsterCredit(unitTarget->GetEntry(), unitTarget->GetObjectGuid());

                    // look for gameobject within max spell range of unitTarget, and respawn if found
                    GameObject* pGo = NULL;

                    float fMaxDist = GetSpellMaxRange(sSpellRangeStore.LookupEntry(m_spellInfo->rangeIndex));

                    MaNGOS::NearestGameObjectEntryInPosRangeCheck go_check(*unitTarget, 187675, unitTarget->GetPositionX(), unitTarget->GetPositionY(), unitTarget->GetPositionZ(), fMaxDist);
                    MaNGOS::GameObjectSearcher<MaNGOS::NearestGameObjectEntryInPosRangeCheck> checker(pGo, go_check);

                    Cell::VisitGridObjects(unitTarget, checker, fMaxDist);

                    if (pGo && !pGo->isSpawned())
                    {
                        pGo->SetRespawnTime(MINUTE/2);
                        pGo->Refresh();
                    }

                    return;
                }
                case 46485:                                 // Greatmother's Soulcatcher
                {
                    if (!unitTarget || unitTarget->GetTypeId() != TYPEID_UNIT)
                        return;

                    if (const SpellEntry *pSpell = sSpellStore.LookupEntry(46486))
                    {
                        m_caster->CastSpell(unitTarget, pSpell, true);

                        if (const SpellEntry *pSpellCredit = sSpellStore.LookupEntry(pSpell->EffectTriggerSpell[EFFECT_INDEX_0]))
                            ((Player*)m_caster)->KilledMonsterCredit(pSpellCredit->EffectMiscValue[EFFECT_INDEX_0]);

                        ((Creature*)unitTarget)->ForcedDespawn();
                    }

                    return;
                }
                case 46606:                                 // Plague Canister Dummy
                {
                    if (!unitTarget || unitTarget->GetTypeId() != TYPEID_UNIT)
                        return;

                    unitTarget->CastSpell(m_caster, 43160, true);
                    unitTarget->SetDeathState(JUST_DIED);
                    unitTarget->SetHealth(0);
                    return;
                }
                case 46797:                                 // Quest - Borean Tundra - Set Explosives Cart
                {
                    if (!unitTarget || m_caster->GetTypeId() != TYPEID_PLAYER)
                        return;

                    ((Player*)m_caster)->KilledMonsterCredit(unitTarget->GetEntry(), unitTarget->GetObjectGuid());

                    // Quest - Borean Tundra - Summon Explosives Cart
                    unitTarget->CastSpell(unitTarget, 46798, true);
                    return;
                }
                case 47110:                                 // Summon Drakuru's Image
                {
                    uint32 spellId = 0;

                    // Spell 47117,47149,47316,47405,50439 exist, are these used to check area/meet requirement
                    // and to cast correct spell in correct area?

                    switch(m_caster->GetAreaId())
                    {
                        case 4255: spellId = 47381; break;  // Reagent Check (Frozen Mojo)
                        case 4209: spellId = 47386; break;  // Reagent Check (Zim'Bo's Mojo)
                        case 4270: spellId = 47389; break;  // Reagent Check (Desperate Mojo)
                        case 4216: spellId = 47408; break;  // Reagent Check (Sacred Mojo)
                        case 4196: spellId = 50441; break;  // Reagent Check (Survival Mojo)
                    }

                    // The additional castspell arguments are needed here to remove reagents for triggered spells
                    if (spellId)
                        m_caster->CastSpell(m_caster, spellId, true, m_CastItem, NULL, m_caster->GetObjectGuid(), m_spellInfo);

                    return;
                }
                case 47170:                                 // Impale Leviroth
                {
                    if (!unitTarget || unitTarget->GetTypeId() != TYPEID_UNIT)
                        return;

                    unitTarget->SetHealthPercent(8.0f);

                    // Cosmetic - Underwater Blood (no sound)
                    unitTarget->CastSpell(unitTarget, 47172, true);

                    ((Creature*)unitTarget)->AI()->AttackStart(m_caster);
                    return;
                }
                case 47176:                                 // Infect Ice Troll
                {
                    // Spell has wrong areaGroupid, so it can not be casted where expected.
                    // TODO: research if spells casted by NPC, having TARGET_SCRIPT, can have disabled area check
                    if (!unitTarget)
                        return;

                    // Plague Effect Self
                    unitTarget->CastSpell(unitTarget, 47178, true);
                    return;
                }
                case 47305:                                 // Potent Explosive Charge
                {
                    if (!unitTarget || unitTarget->GetTypeId() != TYPEID_UNIT)
                        return;

                    // only if below 80% hp
                    if (unitTarget->GetHealthPercent() > 80.0f)
                        return;

                    // Issues with explosion animation (remove insta kill spell resolves the issue)

                    // Quest - Jormungar Explosion Spell Spawner
                    unitTarget->CastSpell(unitTarget, 47311, true);

                    // Potent Explosive Charge
                    unitTarget->CastSpell(unitTarget, 47306, true);

                    return;
                }
                case 47381:                                 // Reagent Check (Frozen Mojo)
                case 47386:                                 // Reagent Check (Zim'Bo's Mojo)
                case 47389:                                 // Reagent Check (Desperate Mojo)
                case 47408:                                 // Reagent Check (Sacred Mojo)
                case 50441:                                 // Reagent Check (Survival Mojo)
                {
                    if (m_caster->GetTypeId() != TYPEID_PLAYER)
                        return;

                    switch(m_spellInfo->Id)
                    {
                        case 47381:
                            // Envision Drakuru
                            m_caster->CastSpell(m_caster, 47118, true);
                            break;
                        case 47386:
                            m_caster->CastSpell(m_caster, 47150, true);
                            break;
                        case 47389:
                            m_caster->CastSpell(m_caster, 47317, true);
                            break;
                        case 47408:
                            m_caster->CastSpell(m_caster, 47406, true);
                            break;
                        case 50441:
                            m_caster->CastSpell(m_caster, 50440, true);
                            break;
                    }

                    return;
                }
                case 48046:                                 // Use Camera
                {
                    if (!unitTarget)
                        return;

                    // No despawn expected, nor any change in dynamic flags/other flags.
                    // Need internal way to track if credit has been given for this object.

                    // Iron Dwarf Snapshot Credit
                    m_caster->CastSpell(m_caster, 48047, true, m_CastItem, NULL, unitTarget->GetObjectGuid());
                    return;
                }
                case 48790:                                 // Neltharion's Flame
                {
                    if (!unitTarget)
                        return;

                    // Neltharion's Flame Fire Bunny: Periodic Fire Aura
                    unitTarget->CastSpell(unitTarget, 48786, false);
                    return;
                }
                case 49357:                                 // Brewfest Mount Transformation
                {
                    if (m_caster->GetTypeId() != TYPEID_PLAYER)
                        return;

                    if (!m_caster->HasAuraType(SPELL_AURA_MOUNTED))
                        return;

                    m_caster->RemoveSpellsCausingAura(SPELL_AURA_MOUNTED);

                    // Ram for Alliance, Kodo for Horde
                    if (((Player *)m_caster)->GetTeam() == ALLIANCE)
                    {
                        if (m_caster->GetSpeedRate(MOVE_RUN) >= 2.0f)
                            // 100% Ram
                            m_caster->CastSpell(m_caster, 43900, true);
                        else
                            // 60% Ram
                            m_caster->CastSpell(m_caster, 43899, true);
                    }
                    else
                    {
                        if (((Player *)m_caster)->GetSpeedRate(MOVE_RUN) >= 2.0f)
                            // 100% Kodo
                            m_caster->CastSpell(m_caster, 49379, true);
                        else
                            // 60% Kodo
                            m_caster->CastSpell(m_caster, 49378, true);
                    }
                    return;
                }
                case 49634:                                 // Sergeant's Flare
                {
                    if (!unitTarget || unitTarget->GetTypeId() != TYPEID_UNIT)
                        return;

                    // Towers of Certain Doom: Tower Bunny Smoke Flare Effect
                    // TODO: MaNGOS::DynamicObjectUpdater::VisitHelper prevent aura to be applied to dummy creature (see HandleAuraDummy for effect of aura)
                    m_caster->CastSpell(unitTarget, 56511, true);

                    static uint32 const spellCredit[4] =
                    {
                        43077,                              // E Kill Credit
                        43067,                              // NW Kill Credit
                        43087,                              // SE Kill Credit
                        43086,                              // SW Kill Credit
                    };

                    // for sizeof(spellCredit)
                    for (int i = 0; i < 4; ++i)
                    {
                        const SpellEntry *pSpell = sSpellStore.LookupEntry(spellCredit[i]);

                        if (pSpell->EffectMiscValue[EFFECT_INDEX_0] == unitTarget->GetEntry())
                        {
                            m_caster->CastSpell(m_caster, spellCredit[i], true);
                            break;
                        }
                    }

                    return;
                }
                case 49859:                                 // Rune of Command
                {
                    if (!unitTarget || unitTarget->GetTypeId() != TYPEID_UNIT)
                        return;

                    // Captive Stone Giant Kill Credit
                    unitTarget->CastSpell(m_caster, 43564, true);
                    // Is it supposed to despawn?
                    ((Creature*)unitTarget)->ForcedDespawn();
                    return;
                }
                case 50133:                                 // Scourging Crystal Controller
                {
                    if (!unitTarget || unitTarget->GetTypeId() != TYPEID_UNIT)
                        return;

                    // Scourge Mur'gul Camp: Force Shield Arcane Purple x3
                    if (unitTarget->HasAura(43874))
                    {
                        // someone else is already channeling target
                        if (unitTarget->HasAura(43878))
                            return;

                        // Scourging Crystal Controller
                        m_caster->CastSpell(unitTarget, 43878, true, m_CastItem);
                    }

                    return;
                }
                case 50243:                                 // Teach Language
                {
                    if (m_caster->GetTypeId() != TYPEID_PLAYER)
                        return;

                    // spell has a 1/3 chance to trigger one of the below
                    if (roll_chance_i(66))
                        return;

                    if (((Player*)m_caster)->GetTeam() == ALLIANCE)
                    {
                        // 1000001 - gnomish binary
                        m_caster->CastSpell(m_caster, 50242, true);
                    }
                    else
                    {
                        // 01001000 - goblin binary
                        m_caster->CastSpell(m_caster, 50246, true);
                    }

                    return;
                }
                case 50440:                                 // Envision Drakuru
                {
                    if (!unitTarget)
                        return;

                    // Script Cast Summon Image of Drakuru 05
                    unitTarget->CastSpell(unitTarget, 50439, true);
                    return;
                }
                case 50546:                                 // Ley Line Focus Control Ring Effect
                case 50547:                                 // Ley Line Focus Control Amulet Effect
                case 50548:                                 // Ley Line Focus Control Talisman Effect
                {
                    if (!m_originalCaster || !unitTarget || unitTarget->GetTypeId() != TYPEID_UNIT)
                        return;

                    switch(m_spellInfo->Id)
                    {
                        case 50546: unitTarget->CastSpell(m_originalCaster, 47390, true); break;
                        case 50547: unitTarget->CastSpell(m_originalCaster, 47472, true); break;
                        case 50548: unitTarget->CastSpell(m_originalCaster, 47635, true); break;
                    }

                    return;
                }
                case 51276:                                 // Incinerate Corpse
                {
                    if (!unitTarget || unitTarget->GetTypeId() != TYPEID_UNIT)
                        return;

                    unitTarget->CastSpell(unitTarget, 51278, true);
                    unitTarget->CastSpell(m_caster, 51279, true);

                    unitTarget->SetDeathState(JUST_DIED);
                    return;
                }
                case 51330:                                 // Shoot RJR
                {
                    if (!unitTarget)
                        return;

                    // guessed chances
                    if (roll_chance_i(75))
                        m_caster->CastSpell(unitTarget, roll_chance_i(50) ? 51332 : 51366, true, m_CastItem);
                    else
                        m_caster->CastSpell(unitTarget, 51331, true, m_CastItem);

                    return;
                }
                case 51333:                                 // Dig For Treasure
                {
                    if (!unitTarget)
                        return;

                    if (roll_chance_i(75))
                        m_caster->CastSpell(unitTarget, 51370, true, m_CastItem);
                    else
                        m_caster->CastSpell(m_caster, 51345, true);

                    return;
                }
                case 51420:                                 // Digging for Treasure Ping
                {
                    if (!unitTarget || unitTarget->GetTypeId() != TYPEID_UNIT)
                        return;

                    // only spell related protector pets exist currently
                    Pet* pPet = m_caster->GetProtectorPet();
                    if (!pPet)
                        return;

                    pPet->SetFacingToObject(unitTarget);

                    // Digging for Treasure
                    pPet->CastSpell(unitTarget, 51405, true);

                    ((Creature*)unitTarget)->ForcedDespawn(1);
                    return;
                }
                case 51582:                                 // Rocket Boots Engaged (Rocket Boots Xtreme and Rocket Boots Xtreme Lite)
                {
                    if (m_caster->GetTypeId() != TYPEID_PLAYER)
                        return;

                    if (BattleGround* bg = ((Player*)m_caster)->GetBattleGround())
                        bg->EventPlayerDroppedFlag((Player*)m_caster);

                    m_caster->CastSpell(m_caster, 30452, true, NULL);
                    return;
                }
                case 51840:                                 // Despawn Fruit Tosser
                {
                    if (!unitTarget || unitTarget->GetTypeId() != TYPEID_UNIT)
                        return;

                    if (roll_chance_i(20))
                    {
                        // summon NPC, or...
                        unitTarget->CastSpell(m_caster, 52070, true);
                    }
                    else
                    {
                        // ...drop banana, orange or papaya
                        switch(urand(0,2))
                        {
                            case 0: unitTarget->CastSpell(m_caster, 51836, true); break;
                            case 1: unitTarget->CastSpell(m_caster, 51837, true); break;
                            case 2: unitTarget->CastSpell(m_caster, 51839, true); break;
                        }
                    }

                    ((Creature*)unitTarget)->ForcedDespawn(5000);
                    return;
                }
                case 51866:                                 // Kick Nass
                {
                    // It is possible that Nass Heartbeat (spell id 61438) is involved in this
                    // If so, unclear how it should work and using the below instead (even though it could be a bit hack-ish)

                    if (!unitTarget || unitTarget->GetTypeId() != TYPEID_UNIT)
                        return;

                    // Only own guardian pet
                    if (m_caster != unitTarget->GetOwner())
                        return;

                    // This means we already set state (see below) and need to wait.
                    if (unitTarget->hasUnitState(UNIT_STAT_ROOT))
                        return;

                    // Expecting pTargetDummy to be summoned by AI at death of target creatures.

                    Creature* pTargetDummy = NULL;
                    float fRange = GetSpellMaxRange(sSpellRangeStore.LookupEntry(m_spellInfo->rangeIndex));

                    MaNGOS::NearestCreatureEntryWithLiveStateInObjectRangeCheck u_check(*m_caster, 28523, true, fRange*2);
                    MaNGOS::CreatureLastSearcher<MaNGOS::NearestCreatureEntryWithLiveStateInObjectRangeCheck> searcher(pTargetDummy, u_check);

                    Cell::VisitGridObjects(m_caster, searcher, fRange*2);

                    if (pTargetDummy)
                    {
                        if (unitTarget->hasUnitState(UNIT_STAT_FOLLOW | UNIT_STAT_FOLLOW_MOVE))
                            unitTarget->GetMotionMaster()->MovementExpired();

                        unitTarget->MonsterMove(pTargetDummy->GetPositionX(), pTargetDummy->GetPositionY(), pTargetDummy->GetPositionZ(), IN_MILLISECONDS);

                        // Add state to temporarily prevent follow
                        unitTarget->addUnitState(UNIT_STAT_ROOT);

                        // Collect Hair Sample
                        unitTarget->CastSpell(pTargetDummy, 51870, true);
                    }

                    return;
                }
                case 51872:                                 // Hair Sample Collected
                {
                    if (!unitTarget || unitTarget->GetTypeId() != TYPEID_UNIT)
                        return;

                    // clear state to allow follow again
                    m_caster->clearUnitState(UNIT_STAT_ROOT);

                    // Nass Kill Credit
                    m_caster->CastSpell(m_caster, 51871, true);

                    // Despawn dummy creature
                    ((Creature*)unitTarget)->ForcedDespawn();

                    return;
                }
                case 51964:                                 // Tormentor's Incense
                {
                    if (!unitTarget || unitTarget->GetTypeId() != TYPEID_UNIT)
                        return;

                    // This might not be the best way, and effect may need some adjustment. Removal of any aura from surrounding dummy creatures?
                    if (((Creature*)unitTarget)->AI())
                        ((Creature*)unitTarget)->AI()->AttackStart(m_caster);

                    return;
                }
                case 52308:                                 // Take Sputum Sample
                {
                    switch(eff_idx)
                    {
                        case EFFECT_INDEX_0:
                        {
                            uint32 spellID = m_spellInfo->CalculateSimpleValue(EFFECT_INDEX_0);
                            uint32 reqAuraID = m_spellInfo->CalculateSimpleValue(EFFECT_INDEX_1);

                            if (m_caster->HasAura(reqAuraID, EFFECT_INDEX_0))
                                m_caster->CastSpell(m_caster, spellID, true, NULL);
                            return;
                        }
                        case EFFECT_INDEX_1:                // additional data for dummy[0]
                        case EFFECT_INDEX_2:
                            return;
                    }
                    return;
                }
                case 52369:                                 // Detonate Explosives
                case 52371:                                 // Detonate Explosives
                {
                    if (!unitTarget)
                        return;

                    // Cosmetic - Explosion
                    unitTarget->CastSpell(unitTarget, 46419, true);

                    // look for gameobjects within max spell range of unitTarget, and respawn if found
                    std::list<GameObject*> lList;

                    float fMaxDist = GetSpellMaxRange(sSpellRangeStore.LookupEntry(m_spellInfo->rangeIndex));

                    MaNGOS::GameObjectEntryInPosRangeCheck go_check(*unitTarget, 182071, unitTarget->GetPositionX(), unitTarget->GetPositionY(), unitTarget->GetPositionZ(), fMaxDist);
                    MaNGOS::GameObjectListSearcher<MaNGOS::GameObjectEntryInPosRangeCheck> checker(lList, go_check);

                    Cell::VisitGridObjects(unitTarget, checker, fMaxDist);

                    for(std::list<GameObject*>::iterator iter = lList.begin(); iter != lList.end(); ++iter)
                    {
                        if (!(*iter)->isSpawned())
                        {
                            (*iter)->SetRespawnTime(MINUTE/2);
                            (*iter)->Refresh();
                        }
                    }

                    return;
                }
                case 52759:                                 // Ancestral Awakening
                {
                    if (!unitTarget)
                        return;

                    m_caster->CastCustomSpell(unitTarget, 52752, &damage, NULL, NULL, true);
                    return;
                }
                case 54171:                                 //Divine Storm
                {
                    // split between targets
                    int32 bp = damage / m_UniqueTargetInfo.size();
                    m_caster->CastCustomSpell(unitTarget, 54172, &bp, NULL, NULL, true);
                    return;
                }
                case 52845:                                 // Brewfest Mount Transformation (Faction Swap)
                {
                    if (m_caster->GetTypeId() != TYPEID_PLAYER)
                        return;

                    if (!m_caster->HasAuraType(SPELL_AURA_MOUNTED))
                        return;

                    m_caster->RemoveSpellsCausingAura(SPELL_AURA_MOUNTED);

                    // Ram for Horde, Kodo for Alliance
                    if (((Player *)m_caster)->GetTeam() == HORDE)
                    {
                        if (m_caster->GetSpeedRate(MOVE_RUN) >= 2.0f)
                            // Swift Brewfest Ram, 100% Ram
                            m_caster->CastSpell(m_caster, 43900, true);
                        else
                            // Brewfest Ram, 60% Ram
                            m_caster->CastSpell(m_caster, 43899, true);
                    }
                    else
                    {
                        if (((Player *)m_caster)->GetSpeedRate(MOVE_RUN) >= 2.0f)
                            // Great Brewfest Kodo, 100% Kodo
                            m_caster->CastSpell(m_caster, 49379, true);
                        else
                            // Brewfest Riding Kodo, 60% Kodo
                            m_caster->CastSpell(m_caster, 49378, true);
                    }
                    return;
                }
                case 53341:                                 // Rune of Cinderglacier
                case 53343:                                 // Rune of Razorice
                {
                    // Runeforging Credit
                    m_caster->CastSpell(m_caster, 54586, true);
                    return;
                }
                case 53475:                                 // Set Oracle Faction Friendly
                case 53487:                                 // Set Wolvar Faction Honored
                case 54015:                                 // Set Oracle Faction Honored
                {
                    if (m_caster->GetTypeId() != TYPEID_PLAYER)
                        return;

                    if (eff_idx == EFFECT_INDEX_0)
                    {
                        Player* pPlayer = (Player*)m_caster;

                        uint32 faction_id = m_currentBasePoints[eff_idx];
                        int32  rep_change = m_currentBasePoints[EFFECT_INDEX_1];

                        FactionEntry const* factionEntry = sFactionStore.LookupEntry(faction_id);

                        if (!factionEntry)
                            return;

                        // Set rep to baserep + basepoints (expecting spillover for oposite faction -> become hated)
                        // Not when player already has equal or higher rep with this faction
                        if (pPlayer->GetReputationMgr().GetBaseReputation(factionEntry) < rep_change)
                            pPlayer->GetReputationMgr().SetReputation(factionEntry, rep_change);

                        // EFFECT_INDEX_2 most likely update at war state, we already handle this in SetReputation
                    }

                    return;
                }
                case 53808:                                 // Pygmy Oil
                {
                    const uint32 spellShrink = 53805;
                    const uint32 spellTransf = 53806;

                    if (SpellAuraHolder* holder = m_caster->GetSpellAuraHolder(spellShrink))
                    {
                        // chance to become pygmified (5, 10, 15 etc)
                        if (roll_chance_i(holder->GetStackAmount() * 5))
                        {
                            m_caster->RemoveAurasDueToSpell(spellShrink);
                            m_caster->CastSpell(m_caster, spellTransf, true);
                            return;
                        }
                    }

                    if (m_caster->HasAura(spellTransf))
                        return;

                    m_caster->CastSpell(m_caster, spellShrink, true);
                    return;
                }
                case 54577:                                 // Throw U.D.E.D.
                {
                    if (!unitTarget || unitTarget->GetTypeId() != TYPEID_UNIT)
                        return;

                    // Sometimes issues with explosion animation. Unclear why
                    // but possibly caused by the order of spells.

                    // Permanent Feign Death
                    unitTarget->CastSpell(unitTarget, 29266, true);

                    // need to despawn later
                    ((Creature*)unitTarget)->ForcedDespawn(2000);

                    // Mammoth Explosion Spell Spawner
                    unitTarget->CastSpell(unitTarget, 54581, true, m_CastItem);
                    return;
                }
                case 55004:                                 // Nitro Boosts
                {
                    if (!m_CastItem)
                        return;

                    if (roll_chance_i(95))                  // Nitro Boosts - success
                        m_caster->CastSpell(m_caster, 54861, true, m_CastItem);
                    else                                    // Knocked Up   - backfire 5%
                        m_caster->CastSpell(m_caster, 46014, true, m_CastItem);

                    return;
                }
                case 55818:                                 // Hurl Boulder
                {
                    // unclear how many summon min/max random, best guess below
                    uint32 random = urand(3,5);

                    for(uint32 i = 0; i < random; ++i)
                        m_caster->CastSpell(m_caster, 55528, true);

                    return;
                }
                case 57908:                                 // Stain Cloth
                {
                    // nothing do more
                    finish();

                    m_caster->CastSpell(m_caster, 57915, false, m_CastItem);

                    // cast item deleted
                    ClearCastItem();
                    break;
                }
                case 58418:                                 // Portal to Orgrimmar
                case 58420:                                 // Portal to Stormwind
                    return;                                 // implemented in EffectScript[0]
                case 58601:                                 // Remove Flight Auras
                {
                    m_caster->RemoveSpellsCausingAura(SPELL_AURA_FLY);
                    m_caster->RemoveSpellsCausingAura(SPELL_AURA_MOD_FLIGHT_SPEED_MOUNTED);
                    return;
                }
                case 59640:                                 // Underbelly Elixir
                {
                    if (m_caster->GetTypeId() != TYPEID_PLAYER)
                        return;

                    uint32 spell_id = 0;
                    switch(urand(1,3))
                    {
                        case 1: spell_id = 59645; break;
                        case 2: spell_id = 59831; break;
                        case 3: spell_id = 59843; break;
                    }

                    m_caster->CastSpell(m_caster,spell_id,true,NULL);
                    return;
                }
                case 60932:                                 // Disengage (one from creature versions)
                {
                    if (!unitTarget)
                        return;

                    m_caster->CastSpell(unitTarget,60934,true,NULL);
                    return;
                }
                case 62105:                                 // To'kini's Blowgun
                {
                    if (!unitTarget || unitTarget->GetTypeId() != TYPEID_UNIT)
                        return;

                    // Sleeping Sleep
                    unitTarget->CastSpell(unitTarget, 62248, true);

                    // Although not really correct, it's needed to have access to m_caster later,
                    // to properly process spell 62110 (cast from gossip).
                    // Can possibly be replaced with a similar function that doesn't set any dynamic flags.
                    ((Creature*)unitTarget)->SetLootRecipient(m_caster);

                    unitTarget->setFaction(190);            // Ambient (neutral)
                    unitTarget->SetFlag(UNIT_FIELD_FLAGS, UNIT_FLAG_OOC_NOT_ATTACKABLE);
                    return;
                }
                case 64385:                                 // Spinning (from Unusual Compass)
                {
                    m_caster->SetFacingTo(frand(0, M_PI_F*2), true);
                    return;
                }
                case 64981:                                 // Summon Random Vanquished Tentacle
                {
                    uint32 spell_id = 0;

                    switch(urand(0, 2))
                    {
                        case 0: spell_id = 64982; break;    // Summon Vanquished Crusher Tentacle
                        case 1: spell_id = 64983; break;    // Summon Vanquished Constrictor Tentacle
                        case 2: spell_id = 64984; break;    // Summon Vanquished Corruptor Tentacle
                    }

                    m_caster->CastSpell(m_caster, spell_id, true);
                    return;
                }
                case 66390:                                 // Read Last Rites
                {
                    if (!unitTarget || unitTarget->GetTypeId() != TYPEID_UNIT || m_caster->GetTypeId() != TYPEID_PLAYER)
                        return;

                    // Summon Tualiq Proxy
                    // Not known what purpose this has
                    unitTarget->CastSpell(unitTarget, 66411, true);

                    // Summon Tualiq Spirit
                    // Offtopic note: the summoned has aura from spell 37119 and 66419. One of them should
                    // most likely make summoned "rise", hover up/sideways in the air (MOVEFLAG_LEVITATING + MOVEFLAG_HOVER)
                    unitTarget->CastSpell(unitTarget, 66412, true);

                    ((Player*)m_caster)->KilledMonsterCredit(unitTarget->GetEntry(), unitTarget->GetObjectGuid());

                    // Must have a delay for proper spell animation
                    ((Creature*)unitTarget)->ForcedDespawn(1000);
                    return;
                }
                case 67019:                                 // Flask of the North
                {
                    if (m_caster->GetTypeId() != TYPEID_PLAYER)
                        return;

                    uint32 spell_id = 0;
                    switch(m_caster->getClass())
                    {
                        case CLASS_WARRIOR:
                        case CLASS_DEATH_KNIGHT:
                            spell_id = 67018;               // STR for Warriors, Death Knights
                            break;
                        case CLASS_ROGUE:
                        case CLASS_HUNTER:
                            spell_id = 67017;               // AP for Rogues, Hunters
                            break;
                        case CLASS_PRIEST:
                        case CLASS_MAGE:
                        case CLASS_WARLOCK:
                            spell_id = 67016;               // SPD for Priests, Mages, Warlocks
                            break;
                        case CLASS_SHAMAN:
                            // random (SPD, AP)
                            spell_id = roll_chance_i(50) ? 67016 : 67017;
                            break;
                        case CLASS_PALADIN:
                        case CLASS_DRUID:
                        default:
                            // random (SPD, STR)
                            spell_id = roll_chance_i(50) ? 67016 : 67018;
                            break;
                    }
                    m_caster->CastSpell(m_caster, spell_id, true);
                    return;
                }
                case 69922:                                 // Temper Quel'Delar
                {
                    if (!unitTarget)
                        return;

                    // Return Tempered Quel'Delar
                    unitTarget->CastSpell(m_caster, 69956, true);
                    return;
                }
                case 70769:                                 // Divine Storm!
                {
                    ((Player*)m_caster)->RemoveSpellCooldown(53385, true);
                    return;
                }
                case 71390:                                 // Pact of darkfallen
                {
                    if (!unitTarget)
                        return;

                    unitTarget->CastSpell(unitTarget, 71341, true);
                    break;
                }
                case 72202:                                 // Blade power
                {
                    if (!unitTarget)
                        return;

                    unitTarget->CastSpell(unitTarget, 72195, true);
                    break;
                }
                default:                                   // DBC encounters main check
                {
                    if (unitTarget && unitTarget->GetTypeId() == TYPEID_PLAYER)
                    {
                        if (m_caster->GetMap()->IsDungeon())
                        {
                            Player* creditedPlayer = unitTarget->GetCharmerOrOwnerPlayerOrPlayerItself();
                            DungeonMap* dungeon = (DungeonMap*)m_caster->GetMap();;
                            if (DungeonPersistentState* state = dungeon->GetPersistanceState())
                                state->UpdateEncounterState(ENCOUNTER_CREDIT_CAST_SPELL, m_spellInfo->Id, creditedPlayer);
                        }
                    }
                }
            }
            break;
        }
        case SPELLFAMILY_MAGE:
        {
            switch(m_spellInfo->Id)
            {
                case 11958:                                 // Cold Snap
                {
                    if (m_caster->GetTypeId()!=TYPEID_PLAYER)
                        return;

                    // immediately finishes the cooldown on Frost spells
                    const SpellCooldowns& cm = ((Player *)m_caster)->GetSpellCooldownMap();
                    for (SpellCooldowns::const_iterator itr = cm.begin(); itr != cm.end();)
                    {
                        SpellEntry const *spellInfo = sSpellStore.LookupEntry(itr->first);

                        if (spellInfo->SpellFamilyName == SPELLFAMILY_MAGE &&
                            (GetSpellSchoolMask(spellInfo) & SPELL_SCHOOL_MASK_FROST) &&
                            spellInfo->Id != 11958 && GetSpellRecoveryTime(spellInfo) > 0)
                        {
                            ((Player*)m_caster)->RemoveSpellCooldown((itr++)->first, true);
                        }
                        else
                            ++itr;
                    }
                    return;
                }
                case 31687:                                 // Summon Water Elemental
                {
                    if (m_caster->HasAura(70937))           // Glyph of Eternal Water (permanent limited by known spells version)
                        m_caster->CastSpell(m_caster, 70908, true);
                    else                                    // temporary version
                        m_caster->CastSpell(m_caster, 70907, true);

                    return;
                }
                case 32826:                                 // Polymorph Cast Visual
                {
                    if (unitTarget && unitTarget->GetTypeId() == TYPEID_UNIT)
                    {
                        //Polymorph Cast Visual Rank 1
                        const uint32 spell_list[6] =
                        {
                            32813,                          // Squirrel Form
                            32816,                          // Giraffe Form
                            32817,                          // Serpent Form
                            32818,                          // Dragonhawk Form
                            32819,                          // Worgen Form
                            32820                           // Sheep Form
                        };
                        unitTarget->CastSpell( unitTarget, spell_list[urand(0, 5)], true);
                    }
                    return;
                }
                case 38194:                                 // Blink
                {
                    // Blink
                    if (unitTarget)
                        m_caster->CastSpell(unitTarget, 38203, true);

                    return;
                }
            }

            // Conjure Mana Gem
            if (eff_idx == EFFECT_INDEX_1 && m_spellInfo->Effect[EFFECT_INDEX_0] == SPELL_EFFECT_CREATE_ITEM)
            {
                if (m_caster->GetTypeId()!=TYPEID_PLAYER)
                    return;

                // checked in create item check, avoid unexpected
                if (Item* item = ((Player*)m_caster)->GetItemByLimitedCategory(ITEM_LIMIT_CATEGORY_MANA_GEM))
                    if (item->HasMaxCharges())
                        return;

                unitTarget->CastSpell( unitTarget, m_spellInfo->CalculateSimpleValue(eff_idx), true, m_CastItem);
                return;
            }
            break;
        }
        case SPELLFAMILY_WARRIOR:
        {
            // Charge
            if ((m_spellInfo->SpellFamilyFlags & UI64LIT(0x1)) && m_spellInfo->SpellVisual[0] == 867)
            {
                int32 chargeBasePoints0 = damage;
                m_caster->CastCustomSpell(m_caster, 34846, &chargeBasePoints0, NULL, NULL, true);
                return;
            }
            // Execute
            if (m_spellInfo->SpellFamilyFlags & UI64LIT(0x20000000))
            {
                if (!unitTarget)
                    return;

                uint32 rage = m_caster->GetPower(POWER_RAGE);

                // up to max 30 rage cost
                if (rage > 300)
                    rage = 300;

                // Glyph of Execution bonus
                uint32 rage_modified = rage;

                if (Aura *aura = m_caster->GetDummyAura(58367))
                    rage_modified +=  aura->GetModifier()->m_amount*10;

                int32 basePoints0 = damage+int32(rage_modified * m_spellInfo->DmgMultiplier[eff_idx] +
                                                 m_caster->GetTotalAttackPowerValue(BASE_ATTACK)*0.2f);

                m_caster->CastCustomSpell(unitTarget, 20647, &basePoints0, NULL, NULL, true, 0);

                // Sudden Death
                if (m_caster->HasAura(52437))
                {
                    Unit::AuraList const& auras = m_caster->GetAurasByType(SPELL_AURA_PROC_TRIGGER_SPELL);
                    for (Unit::AuraList::const_iterator itr = auras.begin(); itr != auras.end(); ++itr)
                    {
                        // Only Sudden Death have this SpellIconID with SPELL_AURA_PROC_TRIGGER_SPELL
                        if ((*itr)->GetSpellProto()->SpellIconID == 1989)
                        {
                            // saved rage top stored in next affect
                            uint32 lastrage = (*itr)->GetSpellProto()->CalculateSimpleValue(EFFECT_INDEX_1)*10;
                            if(lastrage < rage)
                                rage -= lastrage;
                            break;
                        }
                    }
                }

                m_caster->SetPower(POWER_RAGE,m_caster->GetPower(POWER_RAGE)-rage);
                return;
            }
            // Slam
            if (m_spellInfo->SpellFamilyFlags & UI64LIT(0x0000000000200000))
            {
                if(!unitTarget)
                    return;

                // dummy cast itself ignored by client in logs
                m_caster->CastCustomSpell(unitTarget,50782,&damage,NULL,NULL,true);
                return;
            }
            // Concussion Blow
            if (m_spellInfo->SpellFamilyFlags & UI64LIT(0x0000000004000000))
            {
                m_damage+= uint32(damage * m_caster->GetTotalAttackPowerValue(BASE_ATTACK) / 100);
                return;
            }

            switch(m_spellInfo->Id)
            {
                // Warrior's Wrath
                case 21977:
                {
                    if (!unitTarget)
                        return;
                    m_caster->CastSpell(unitTarget, 21887, true);// spell mod
                    return;
                }
                // Last Stand
                case 12975:
                {
                    int32 healthModSpellBasePoints0 = int32(m_caster->GetMaxHealth()*0.3);
                    m_caster->CastCustomSpell(m_caster, 12976, &healthModSpellBasePoints0, NULL, NULL, true, NULL);
                    return;
                }
                // Bloodthirst
                case 23881:
                {
                    m_caster->CastCustomSpell(unitTarget, 23885, &damage, NULL, NULL, true, NULL);
                    return;
                }
            }
            break;
        }
        case SPELLFAMILY_WARLOCK:
        {
            // Life Tap
            if (m_spellInfo->SpellFamilyFlags & UI64LIT(0x0000000000040000))
            {
                if (unitTarget && (int32(unitTarget->GetHealth()) > damage))
                {
                    // Shouldn't Appear in Combat Log
                    unitTarget->ModifyHealth(-damage);

                    int32 spell_power = m_caster->SpellBaseDamageBonusDone(GetSpellSchoolMask(m_spellInfo));
                    int32 mana = damage + spell_power / 2;

                    // Improved Life Tap mod
                    Unit::AuraList const& auraDummy = m_caster->GetAurasByType(SPELL_AURA_DUMMY);
                    for(Unit::AuraList::const_iterator itr = auraDummy.begin(); itr != auraDummy.end(); ++itr)
                        if((*itr)->GetSpellProto()->SpellFamilyName==SPELLFAMILY_WARLOCK && (*itr)->GetSpellProto()->SpellIconID == 208)
                            mana = ((*itr)->GetModifier()->m_amount + 100)* mana / 100;

                    m_caster->CastCustomSpell(unitTarget, 31818, &mana, NULL, NULL, true);

                    // Mana Feed
                    int32 manaFeedVal = 0;
                    Unit::AuraList const& mod = m_caster->GetAurasByType(SPELL_AURA_ADD_FLAT_MODIFIER);
                    for(Unit::AuraList::const_iterator itr = mod.begin(); itr != mod.end(); ++itr)
                    {
                        if((*itr)->GetSpellProto()->SpellFamilyName==SPELLFAMILY_WARLOCK && (*itr)->GetSpellProto()->SpellIconID == 1982)
                            manaFeedVal+= (*itr)->GetModifier()->m_amount;
                    }
                    if (manaFeedVal > 0)
                    {
                        manaFeedVal = manaFeedVal * mana / 100;
                        m_caster->CastCustomSpell(m_caster, 32553, &manaFeedVal, NULL, NULL, true, NULL);
                    }
                }
                else
                    SendCastResult(SPELL_FAILED_FIZZLE);

                return;
            }
            break;
        }
        case SPELLFAMILY_PRIEST:
        {
            // Penance
            if (m_spellInfo->SpellFamilyFlags & UI64LIT(0x0080000000000000))
            {
                if (!unitTarget)
                    return;

                int hurt = 0;
                int heal = 0;
                switch(m_spellInfo->Id)
                {
                    case 47540: hurt = 47758; heal = 47757; break;
                    case 53005: hurt = 53001; heal = 52986; break;
                    case 53006: hurt = 53002; heal = 52987; break;
                    case 53007: hurt = 53003; heal = 52988; break;
                    default:
                        sLog.outError("Spell::EffectDummy: Spell %u Penance need set correct heal/damage spell", m_spellInfo->Id);
                        return;
                }

                // prevent interrupted message for main spell
                finish(true);

                // replace cast by selected spell, this also make it interruptible including target death case
                if (m_caster->IsFriendlyTo(unitTarget))
                    m_caster->CastSpell(unitTarget, heal, false);
                else
                    m_caster->CastSpell(unitTarget, hurt, false);

                return;
            }
            break;
        }
        case SPELLFAMILY_DRUID:
        {
            // Starfall
            if (m_spellInfo->SpellFamilyFlags2 & 0x00000100)
            {
                //Shapeshifting into an animal form or mounting cancels the effect.
                if(m_caster->GetCreatureType() == CREATURE_TYPE_BEAST || m_caster->IsMounted())
                {
                    if(m_triggeredByAuraSpell)
                        m_caster->RemoveAurasDueToSpell(m_triggeredByAuraSpell->Id);
                    return;
                }

                //Any effect which causes you to lose control of your character will supress the starfall effect.
                if (m_caster->hasUnitState(UNIT_STAT_NO_FREE_MOVE))
                    return;

                switch(m_spellInfo->Id)
                {
                    case 50286: m_caster->CastSpell(unitTarget, 50288, true); return;
                    case 53196: m_caster->CastSpell(unitTarget, 53191, true); return;
                    case 53197: m_caster->CastSpell(unitTarget, 53194, true); return;
                    case 53198: m_caster->CastSpell(unitTarget, 53195, true); return;
                    default:
                        sLog.outError("Spell::EffectDummy: Unhandeled Starfall spell rank %u",m_spellInfo->Id);
                        return;
                }
            }
            break;
        }
        case SPELLFAMILY_ROGUE:
        {
            switch(m_spellInfo->Id)
            {
                case 5938:                                  // Shiv
                {
                    if (m_caster->GetTypeId() != TYPEID_PLAYER)
                        return;

                    Player *pCaster = ((Player*)m_caster);

                    Item *item = pCaster->GetWeaponForAttack(OFF_ATTACK);
                    if (!item)
                        return;

                    // all poison enchantments is temporary
                    uint32 enchant_id = item->GetEnchantmentId(TEMP_ENCHANTMENT_SLOT);
                    if (!enchant_id)
                        return;

                    SpellItemEnchantmentEntry const *pEnchant = sSpellItemEnchantmentStore.LookupEntry(enchant_id);
                    if (!pEnchant)
                        return;

                    for (int s = 0; s < 3; ++s)
                    {
                        if (pEnchant->type[s]!=ITEM_ENCHANTMENT_TYPE_COMBAT_SPELL)
                            continue;

                        SpellEntry const* combatEntry = sSpellStore.LookupEntry(pEnchant->spellid[s]);
                        if (!combatEntry || combatEntry->Dispel != DISPEL_POISON)
                            continue;

                        m_caster->CastSpell(unitTarget, combatEntry, true, item);
                    }

                    m_caster->CastSpell(unitTarget, 5940, true);
                    return;
                }
                case 14185:                                 // Preparation
                {
                    if (m_caster->GetTypeId()!=TYPEID_PLAYER)
                        return;

                    //immediately finishes the cooldown on certain Rogue abilities
                    const SpellCooldowns& cm = ((Player *)m_caster)->GetSpellCooldownMap();
                    for (SpellCooldowns::const_iterator itr = cm.begin(); itr != cm.end();)
                    {
                        SpellEntry const *spellInfo = sSpellStore.LookupEntry(itr->first);

                        if (spellInfo->SpellFamilyName == SPELLFAMILY_ROGUE && (spellInfo->SpellFamilyFlags & UI64LIT(0x0000024000000860)))
                            ((Player*)m_caster)->RemoveSpellCooldown((itr++)->first,true);
                        // Glyph of Preparation
                        else if ((spellInfo->SpellFamilyName == SPELLFAMILY_ROGUE && (spellInfo->SpellFamilyFlags & 0x40000010 || spellInfo->Id == 51722)) && m_caster->HasAura(56819))
                            ((Player*)m_caster)->RemoveSpellCooldown((itr++)->first,true);
                        else
                            ++itr;
                    }
                    return;
                }
                case 31231:                                 // Cheat Death
                {
                    m_caster->CastSpell(m_caster, 45182, true);
                    return;
                }
                case 51662:                                 // Hunger for Blood
                {
                    m_caster->CastSpell(m_caster, 63848, true);
                    return;
                }
                case 51690:                                 // Killing Spree
                {
                    m_caster->CastSpell(m_caster, 61851, true);
                    return;
                }
            }
            break;
        }
        case SPELLFAMILY_HUNTER:
        {
            // Steady Shot
            if (m_spellInfo->SpellFamilyFlags & UI64LIT(0x100000000))
            {
                if (!unitTarget || !unitTarget->isAlive())
                    return;

                bool found = false;

                // check dazed affect
                Unit::AuraList const& decSpeedList = unitTarget->GetAurasByType(SPELL_AURA_MOD_DECREASE_SPEED);
                for(Unit::AuraList::const_iterator iter = decSpeedList.begin(); iter != decSpeedList.end(); ++iter)
                {
                    if ((*iter)->GetSpellProto()->SpellIconID==15 && (*iter)->GetSpellProto()->Dispel==0)
                    {
                        found = true;
                        break;
                    }
                }

                if (found)
                    m_damage+= damage;
                return;
            }

            // Disengage
            if (m_spellInfo->SpellFamilyFlags & UI64LIT(0x0000400000000000))
            {
                Unit* target = unitTarget;
                uint32 spellid;
                switch(m_spellInfo->Id)
                {
                    case 57635: spellid = 57636; break;     // one from creature cases
                    case 61507: spellid = 61508; break;     // one from creature cases
                    default:
                        sLog.outError("Spell %u not handled propertly in EffectDummy(Disengage)",m_spellInfo->Id);
                        return;
                }
                if (!target || !target->isAlive())
                    return;
                m_caster->CastSpell(target,spellid,true,NULL);
            }

            switch(m_spellInfo->Id)
            {
                case 23989:                                 // Readiness talent
                {
                    if (m_caster->GetTypeId()!=TYPEID_PLAYER)
                        return;

                    //immediately finishes the cooldown for hunter abilities
                    const SpellCooldowns& cm = ((Player*)m_caster)->GetSpellCooldownMap();
                    for (SpellCooldowns::const_iterator itr = cm.begin(); itr != cm.end();)
                    {
                        SpellEntry const *spellInfo = sSpellStore.LookupEntry(itr->first);

                        if (spellInfo->SpellFamilyName == SPELLFAMILY_HUNTER && spellInfo->Id != 23989 && GetSpellRecoveryTime(spellInfo) > 0 )
                            ((Player*)m_caster)->RemoveSpellCooldown((itr++)->first,true);
                        else
                            ++itr;
                    }
                    return;
                }
                case 37506:                                 // Scatter Shot
                {
                    if (m_caster->GetTypeId()!=TYPEID_PLAYER)
                        return;

                    // break Auto Shot and autohit
                    m_caster->InterruptSpell(CURRENT_AUTOREPEAT_SPELL);
                    m_caster->AttackStop();
                    ((Player*)m_caster)->SendAttackSwingCancelAttack();
                    return;
                }
                // Last Stand
                case 53478:
                {
                    if (!unitTarget)
                        return;
                    int32 healthModSpellBasePoints0 = int32(unitTarget->GetMaxHealth() * 0.3);
                    unitTarget->CastCustomSpell(unitTarget, 53479, &healthModSpellBasePoints0, NULL, NULL, true, NULL);
                    return;
                }
                // Master's Call
                case 53271:
                {
                    Pet* pet = m_caster->GetPet();
                    if (!pet || !unitTarget)
                        return;

                    pet->CastSpell(unitTarget, m_spellInfo->CalculateSimpleValue(eff_idx), true);
                    return;
                }
            }
            break;
        }
        case SPELLFAMILY_PALADIN:
        {
            switch(m_spellInfo->SpellIconID)
            {
                case 156:                                   // Holy Shock
                {
                    if (!unitTarget)
                        return;

                    int hurt = 0;
                    int heal = 0;

                    switch(m_spellInfo->Id)
                    {
                        case 20473: hurt = 25912; heal = 25914; break;
                        case 20929: hurt = 25911; heal = 25913; break;
                        case 20930: hurt = 25902; heal = 25903; break;
                        case 27174: hurt = 27176; heal = 27175; break;
                        case 33072: hurt = 33073; heal = 33074; break;
                        case 48824: hurt = 48822; heal = 48820; break;
                        case 48825: hurt = 48823; heal = 48821; break;
                        default:
                            sLog.outError("Spell::EffectDummy: Spell %u not handled in HS",m_spellInfo->Id);
                            return;
                    }

                    if (m_caster->IsFriendlyTo(unitTarget))
                        m_caster->CastSpell(unitTarget, heal, true);
                    else
                        m_caster->CastSpell(unitTarget, hurt, true);

                    return;
                }
                case 561:                                   // Judgement of command
                {
                    if (!unitTarget)
                        return;

                    uint32 spell_id = m_currentBasePoints[eff_idx];
                    SpellEntry const* spell_proto = sSpellStore.LookupEntry(spell_id);
                    if (!spell_proto)
                        return;

                    m_caster->CastSpell(unitTarget, spell_proto, true, NULL);
                    return;
                }
            }

            switch(m_spellInfo->Id)
            {
                case 31789:                                 // Righteous Defense (step 1)
                {
                    if (m_caster->GetTypeId() != TYPEID_PLAYER)
                    {
                        SendCastResult(SPELL_FAILED_TARGET_AFFECTING_COMBAT);
                        return;
                    }

                    // 31989 -> dummy effect (step 1) + dummy effect (step 2) -> 31709 (taunt like spell for each target)
                    Unit* friendTarget = !unitTarget || unitTarget->IsFriendlyTo(m_caster) ? unitTarget : unitTarget->getVictim();
                    if (friendTarget)
                    {
                        Player* player = friendTarget->GetCharmerOrOwnerPlayerOrPlayerItself();
                        if (!player || !player->IsInSameRaidWith((Player*)m_caster))
                            friendTarget = NULL;
                    }

                    // non-standard cast requirement check
                    if (!friendTarget || friendTarget->getAttackers().empty())
                    {
                        ((Player*)m_caster)->RemoveSpellCooldown(m_spellInfo->Id,true);
                        SendCastResult(SPELL_FAILED_TARGET_AFFECTING_COMBAT);
                        return;
                    }

                    // Righteous Defense (step 2) (in old version 31980 dummy effect)
                    // Clear targets for eff 1
                    for(TargetList::iterator ihit = m_UniqueTargetInfo.begin(); ihit != m_UniqueTargetInfo.end(); ++ihit)
                        ihit->effectMask &= ~(1<<1);

                    // not empty (checked), copy
                    Unit::AttackerSet attackers = friendTarget->getAttackers();

                    // selected from list 3
                    for(uint32 i = 0; i < std::min(size_t(3),attackers.size()); ++i)
                    {
                        Unit::AttackerSet::iterator aItr = attackers.begin();
                        std::advance(aItr, rand() % attackers.size());
                        AddUnitTarget((*aItr), EFFECT_INDEX_1);
                        attackers.erase(aItr);
                    }

                    // now let next effect cast spell at each target.
                    return;
                }
                case 37877:                                 // Blessing of Faith
                {
                    if (!unitTarget)
                        return;

                    uint32 spell_id = 0;
                    switch(unitTarget->getClass())
                    {
                        case CLASS_DRUID:   spell_id = 37878; break;
                        case CLASS_PALADIN: spell_id = 37879; break;
                        case CLASS_PRIEST:  spell_id = 37880; break;
                        case CLASS_SHAMAN:  spell_id = 37881; break;
                        default: return;                    // ignore for not healing classes
                    }

                    m_caster->CastSpell(m_caster, spell_id, true);
                    return;
                }
            }
            break;
        }
        case SPELLFAMILY_SHAMAN:
        {
            // Cleansing Totem
            if ((m_spellInfo->SpellFamilyFlags & UI64LIT(0x0000000004000000)) && m_spellInfo->SpellIconID==1673)
            {
                if (unitTarget)
                    m_caster->CastSpell(unitTarget, 52025, true);
                return;
            }
            // Healing Stream Totem
            if (m_spellInfo->SpellFamilyFlags & UI64LIT(0x0000000000002000))
            {
                if (unitTarget)
                {
                    if (Unit *owner = m_caster->GetOwner())
                    {
                        // spell have SPELL_DAMAGE_CLASS_NONE and not get bonuses from owner, use main spell for bonuses
                        if (m_triggeredBySpellInfo)
                        {
                            damage = int32(owner->SpellHealingBonusDone(unitTarget, m_triggeredBySpellInfo, damage, HEAL));
                            damage = int32(unitTarget->SpellHealingBonusTaken(owner, m_triggeredBySpellInfo, damage, HEAL));
                        }

                        // Restorative Totems
                        Unit::AuraList const& mDummyAuras = owner->GetAurasByType(SPELL_AURA_DUMMY);
                        for(Unit::AuraList::const_iterator i = mDummyAuras.begin(); i != mDummyAuras.end(); ++i)
                            // only its have dummy with specific icon
                            if ((*i)->GetSpellProto()->SpellFamilyName == SPELLFAMILY_SHAMAN && (*i)->GetSpellProto()->SpellIconID == 338)
                                damage += (*i)->GetModifier()->m_amount * damage / 100;

                        // Glyph of Healing Stream Totem
                        if (Aura *dummy = owner->GetDummyAura(55456))
                            damage += dummy->GetModifier()->m_amount * damage / 100;
                    }
                    m_caster->CastCustomSpell(unitTarget, 52042, &damage, NULL, NULL, true, 0, 0, m_originalCasterGUID);
                }
                return;
            }
            // Mana Spring Totem
            if (m_spellInfo->SpellFamilyFlags & UI64LIT(0x0000000000004000))
            {
                if (!unitTarget || unitTarget->getPowerType()!=POWER_MANA)
                    return;
                m_caster->CastCustomSpell(unitTarget, 52032, &damage, 0, 0, true, 0, 0, m_originalCasterGUID);
                return;
            }
            // Flametongue Weapon Proc, Ranks
            if (m_spellInfo->SpellFamilyFlags & UI64LIT(0x0000000000200000))
            {
                if (!m_CastItem)
                {
                    sLog.outError("Spell::EffectDummy: spell %i requires cast Item", m_spellInfo->Id);
                    return;
                }
                // found spelldamage coefficients of 0.381% per 0.1 speed and 15.244 per 4.0 speed
                // but own calculation say 0.385 gives at most one point difference to published values
                int32 spellDamage = m_caster->SpellBaseDamageBonusDone(GetSpellSchoolMask(m_spellInfo));
                float weaponSpeed = (1.0f/IN_MILLISECONDS) * m_CastItem->GetProto()->Delay;
                int32 totalDamage = int32((damage + 3.85f * spellDamage) * 0.01 * weaponSpeed);

                m_caster->CastCustomSpell(unitTarget, 10444, &totalDamage, NULL, NULL, true, m_CastItem);
                return;
            }
            if (m_spellInfo->Id == 39610)                   // Mana Tide Totem effect
            {
                if (!unitTarget || unitTarget->getPowerType() != POWER_MANA)
                    return;
                // Glyph of Mana Tide
                if (Unit *owner = m_caster->GetOwner())
                    if (Aura *dummy = owner->GetDummyAura(55441))
                        damage+=dummy->GetModifier()->m_amount;
                // Regenerate 6% of Total Mana Every 3 secs
                int32 EffectBasePoints0 = unitTarget->GetMaxPower(POWER_MANA)  * damage / 100;
                m_caster->CastCustomSpell(unitTarget, 39609, &EffectBasePoints0, NULL, NULL, true, NULL, NULL, m_originalCasterGUID);
                return;
            }
            // Lava Lash
            if (m_spellInfo->SpellFamilyFlags2 & 0x00000004)
            {
                if (m_caster->GetTypeId()!=TYPEID_PLAYER)
                    return;
                Item *item = ((Player*)m_caster)->GetItemByPos(INVENTORY_SLOT_BAG_0, EQUIPMENT_SLOT_OFFHAND);
                if (item)
                {
                    // Damage is increased if your off-hand weapon is enchanted with Flametongue.
                    Unit::AuraList const& auraDummy = m_caster->GetAurasByType(SPELL_AURA_DUMMY);
                    for(Unit::AuraList::const_iterator itr = auraDummy.begin(); itr != auraDummy.end(); ++itr)
                    {
                        if ((*itr)->GetSpellProto()->SpellFamilyName==SPELLFAMILY_SHAMAN &&
                            ((*itr)->GetSpellProto()->SpellFamilyFlags & UI64LIT(0x0000000000200000)) &&
                            (*itr)->GetCastItemGuid() == item->GetObjectGuid())
                        {
                            m_damage += m_damage * damage / 100;
                            return;
                        }
                    }
                }
                return;
            }
            // Fire Nova
            if (m_spellInfo->SpellIconID == 33)
            {
                // fire totems slot
                Totem* totem = m_caster->GetTotem(TOTEM_SLOT_FIRE);
                if (!totem)
                    return;

                uint32 triggered_spell_id;
                switch(m_spellInfo->Id)
                {
                    case 1535:  triggered_spell_id = 8349;  break;
                    case 8498:  triggered_spell_id = 8502;  break;
                    case 8499:  triggered_spell_id = 8503;  break;
                    case 11314: triggered_spell_id = 11306; break;
                    case 11315: triggered_spell_id = 11307; break;
                    case 25546: triggered_spell_id = 25535; break;
                    case 25547: triggered_spell_id = 25537; break;
                    case 61649: triggered_spell_id = 61650; break;
                    case 61657: triggered_spell_id = 61654; break;
                    default: return;
                }

                totem->CastSpell(totem, triggered_spell_id, true, NULL, NULL, m_caster->GetGUID());

                // Fire Nova Visual
                totem->CastSpell(totem, 19823, true, NULL, NULL, m_caster->GetGUID());
                return;
            }
            break;
        }
        case SPELLFAMILY_DEATHKNIGHT:
        {
            // Corpse Explosion
            if(m_spellInfo->SpellIconID == 1737)
            {
                // Living ghoul as a target
                if (unitTarget->GetEntry() == 26125 && unitTarget->isAlive())
                {
                    int32 bp = unitTarget->GetMaxHealth()*0.25f;
                    unitTarget->CastCustomSpell(unitTarget,47496,&bp,NULL,NULL,true);
                }
                else
                    return;
            }
            // Death Coil
            if (m_spellInfo->SpellFamilyFlags & UI64LIT(0x002000))
            {
                if (m_caster->IsFriendlyTo(unitTarget))
                {
                    if (!unitTarget || unitTarget->GetCreatureType() != CREATURE_TYPE_UNDEAD)
                        return;

                    int32 bp = int32(damage * 1.5f);
                    m_caster->CastCustomSpell(unitTarget, 47633, &bp, NULL, NULL, true);
                }
                else
                {
                    int32 bp = m_caster->SpellDamageBonusDone(unitTarget, m_spellInfo, uint32(damage), SPELL_DIRECT_DAMAGE);
                          bp = unitTarget->SpellDamageBonusTaken(m_caster, m_spellInfo, uint32(bp), SPELL_DIRECT_DAMAGE);
                    m_caster->CastCustomSpell(unitTarget, 47632, &bp, NULL, NULL, true);
                }
                return;
            }
            // Hungering Cold
            else if (m_spellInfo->SpellFamilyFlags & UI64LIT(0x0000100000000000))
            {
                m_caster->CastSpell(m_caster, 51209, true);
                return;
            }
            // Death Strike
            else if (m_spellInfo->SpellFamilyFlags & UI64LIT(0x0000000000000010))
            {
                uint32 count = 0;
                Unit::SpellAuraHolderMap const& auras = unitTarget->GetSpellAuraHolderMap();
                for(Unit::SpellAuraHolderMap::const_iterator itr = auras.begin(); itr!=auras.end(); ++itr)
                {
                    if (itr->second->GetSpellProto()->Dispel == DISPEL_DISEASE &&
                        itr->second->GetCasterGuid() == m_caster->GetObjectGuid())
                    {
                        ++count;
                        // max. 15%
                        if (count == 3)
                            break;
                    }
                }

                int32 bp = int32(count * m_caster->GetMaxHealth() * m_spellInfo->DmgMultiplier[EFFECT_INDEX_0] / 100);

                // Improved Death Strike (percent stored in nonexistent EFFECT_INDEX_2 effect base points)
                Unit::AuraList const& auraMod = m_caster->GetAurasByType(SPELL_AURA_ADD_FLAT_MODIFIER);
                for(Unit::AuraList::const_iterator iter = auraMod.begin(); iter != auraMod.end(); ++iter)
                {
                    // only required spell have spellicon for SPELL_AURA_ADD_FLAT_MODIFIER
                    if ((*iter)->GetSpellProto()->SpellIconID == 2751 && (*iter)->GetSpellProto()->SpellFamilyName == SPELLFAMILY_DEATHKNIGHT)
                    {
                        bp += (*iter)->GetSpellProto()->CalculateSimpleValue(EFFECT_INDEX_2) * bp / 100;
                        break;
                    }
                }

                m_caster->CastCustomSpell(m_caster, 45470, &bp, NULL, NULL, true);
                return;
            }
            // Death Grip
            else if (m_spellInfo->Id == 49576)
            {
                if (!unitTarget)
                    return;

                m_caster->CastSpell(unitTarget, 49560, true);
                return;
            }
            else if (m_spellInfo->Id == 49560)
            {
                if (!unitTarget)
                    return;

                uint32 spellId = m_spellInfo->CalculateSimpleValue(EFFECT_INDEX_0);
                unitTarget->CastSpell(m_caster->GetPositionX(), m_caster->GetPositionY(), m_caster->GetPositionZ(), spellId, true);
                return;
            }
            // Corpse Explosion. Execute for Effect1 only
            else if (m_spellInfo->SpellIconID == 1737 && eff_idx == EFFECT_INDEX_1)
            {
                if (!unitTarget)
                    return;

                // casting on a ghoul-pet makes it explode! :D
                // target validation is done in Spell:SetTargetMap
                if (unitTarget->GetEntry() == 26125 && unitTarget->isAlive() )
                {
                    int32 bp0 = int32(unitTarget->GetMaxHealth() * 0.25); // AoE dmg
                    int32 bp1 = int32(unitTarget->GetHealth() ); // self damage
                    unitTarget->InterruptNonMeleeSpells(false);
                    unitTarget->CastCustomSpell(unitTarget, 47496, &bp0, &bp1, 0, false);
                }
                else
                {
                    int32 damage = m_spellInfo->CalculateSimpleValue(SpellEffectIndex(EFFECT_INDEX_0));
                    uint32 spell = m_spellInfo->CalculateSimpleValue(EFFECT_INDEX_1);

                    m_caster->CastSpell(unitTarget, 51270, true); // change modelId (is this generic spell for this kind of spells?)
                    m_caster->CastCustomSpell(unitTarget, spell, &damage, NULL, NULL, true);
                }
                return;
            }
            // Obliterate
            else if (m_spellInfo->SpellFamilyFlags & UI64LIT(0x0002000000000000))
            {
                // search for Annihilation
                Unit::AuraList const& dummyList = m_caster->GetAurasByType(SPELL_AURA_DUMMY);
                for (Unit::AuraList::const_iterator itr = dummyList.begin(); itr != dummyList.end(); ++itr)
                {
                    if ((*itr)->GetSpellProto()->SpellFamilyName == SPELLFAMILY_DEATHKNIGHT && (*itr)->GetSpellProto()->SpellIconID == 2710)
                    {
                        if (roll_chance_i((*itr)->GetModifier()->m_amount)) // don't consume if found
                            return;
                        else
                            break;
                    }
                }

                // consume diseases
                unitTarget->RemoveAurasWithDispelType(DISPEL_DISEASE, m_caster->GetGUID());
            }
            break;
        }
    }

    // pet auras
    if (PetAura const* petSpell = sSpellMgr.GetPetAura(m_spellInfo->Id, eff_idx))
    {
        m_caster->AddPetAura(petSpell);
        return;
    }

    // Script based implementation. Must be used only for not good for implementation in core spell effects
    // So called only for not processed cases
    if (gameObjTarget)
        sScriptMgr.OnEffectDummy(m_caster, m_spellInfo->Id, eff_idx, gameObjTarget);
    else if (unitTarget && unitTarget->GetTypeId() == TYPEID_UNIT)
        sScriptMgr.OnEffectDummy(m_caster, m_spellInfo->Id, eff_idx, (Creature*)unitTarget);
    else if (itemTarget)
        sScriptMgr.OnEffectDummy(m_caster, m_spellInfo->Id, eff_idx, itemTarget);
}

void Spell::EffectTriggerSpellWithValue(SpellEffectIndex eff_idx)
{
    uint32 triggered_spell_id = m_spellInfo->EffectTriggerSpell[eff_idx];

    // normal case
    SpellEntry const *spellInfo = sSpellStore.LookupEntry( triggered_spell_id );

    if(!spellInfo)
    {
        sLog.outError("EffectTriggerSpellWithValue of spell %u: triggering unknown spell id %i", m_spellInfo->Id,triggered_spell_id);
        return;
    }

    int32 bp = damage;
    m_caster->CastCustomSpell(unitTarget,triggered_spell_id,&bp,&bp,&bp,true,NULL,NULL,m_originalCasterGUID);
}

void Spell::EffectTriggerRitualOfSummoning(SpellEffectIndex eff_idx)
{
    uint32 triggered_spell_id = m_spellInfo->EffectTriggerSpell[eff_idx];
    SpellEntry const *spellInfo = sSpellStore.LookupEntry( triggered_spell_id );

    if(!spellInfo)
    {
        sLog.outError("EffectTriggerRitualOfSummoning of spell %u: triggering unknown spell id %i", m_spellInfo->Id,triggered_spell_id);
        return;
    }

    finish();

    m_caster->CastSpell(unitTarget,spellInfo,false);
}

void Spell::EffectClearQuest(SpellEffectIndex eff_idx)
{
    if (m_caster->GetTypeId() != TYPEID_PLAYER)
        return;

    Player *player = (Player*)m_caster;

    uint32 quest_id = m_spellInfo->EffectMiscValue[eff_idx];

    if (!sObjectMgr.GetQuestTemplate(quest_id))
    {
        sLog.outError("Spell::EffectClearQuest spell entry %u attempt clear quest entry %u but this quest does not exist.", m_spellInfo->Id, quest_id);
        return;
    }

    // remove quest possibly in quest log (is that expected?)
    for(uint16 slot = 0; slot < MAX_QUEST_LOG_SIZE; ++slot)
    {
        uint32 quest = player->GetQuestSlotQuestId(slot);

        if (quest == quest_id)
        {
            player->SetQuestSlot(slot, 0);
            // ignore unequippable quest items in this case, it will still be equipped
            player->TakeQuestSourceItem(quest_id, false);
        }
    }

    player->SetQuestStatus(quest_id, QUEST_STATUS_NONE);
    player->getQuestStatusMap()[quest_id].m_rewarded = false;
}

void Spell::EffectForceCast(SpellEffectIndex eff_idx)
{
    if( !unitTarget )
        return;

    uint32 triggered_spell_id = m_spellInfo->EffectTriggerSpell[eff_idx];

    // normal case
    SpellEntry const *spellInfo = sSpellStore.LookupEntry( triggered_spell_id );

    if(!spellInfo)
    {
        sLog.outError("EffectForceCast of spell %u: triggering unknown spell id %i", m_spellInfo->Id,triggered_spell_id);
        return;
    }

    unitTarget->CastSpell(unitTarget, spellInfo, true, NULL, NULL, m_originalCasterGUID);
}

void Spell::EffectTriggerSpell(SpellEffectIndex effIndex)
{
    // only unit case known
    if (!unitTarget)
    {
        if(gameObjTarget || itemTarget)
            sLog.outError("Spell::EffectTriggerSpell (Spell: %u): Unsupported non-unit case!",m_spellInfo->Id);
        return;
    }

    uint32 triggered_spell_id = m_spellInfo->EffectTriggerSpell[effIndex];

    // special cases
    switch(triggered_spell_id)
    {
        // Vanish (not exist)
        case 18461:
        {
            unitTarget->RemoveSpellsCausingAura(SPELL_AURA_MOD_ROOT);
            unitTarget->RemoveSpellsCausingAura(SPELL_AURA_MOD_DECREASE_SPEED);
            unitTarget->RemoveSpellsCausingAura(SPELL_AURA_MOD_STALKED);

            // if this spell is given to NPC it must handle rest by it's own AI
            if (unitTarget->GetTypeId() != TYPEID_PLAYER)
                return;

            uint32 spellId = 1784;
            // reset cooldown on it if needed
            if (((Player*)unitTarget)->HasSpellCooldown(spellId))
                ((Player*)unitTarget)->RemoveSpellCooldown(spellId);

            m_caster->CastSpell(unitTarget, spellId, true);
            return;
        }
        // just skip
        case 23770:                                         // Sayge's Dark Fortune of *
            // not exist, common cooldown can be implemented in scripts if need.
            return;
        // Brittle Armor - (need add max stack of 24575 Brittle Armor)
        case 29284:
            m_caster->CastSpell(unitTarget, 24575, true, m_CastItem, NULL, m_originalCasterGUID);
            return;
        // Mercurial Shield - (need add max stack of 26464 Mercurial Shield)
        case 29286:
            m_caster->CastSpell(unitTarget, 26464, true, m_CastItem, NULL, m_originalCasterGUID);
            return;
        // Righteous Defense
        case 31980:
        {
            m_caster->CastSpell(unitTarget, 31790, true, m_CastItem, NULL, m_originalCasterGUID);
            return;
        }
        // Cloak of Shadows
        case 35729:
        {
            Unit::SpellAuraHolderMap& Auras = unitTarget->GetSpellAuraHolderMap();
            for(Unit::SpellAuraHolderMap::iterator iter = Auras.begin(); iter != Auras.end(); ++iter)
            {
                // Remove all harmful spells on you except positive/passive/physical auras
                if (!iter->second->IsPositive() &&
                    !iter->second->IsPassive() &&
                    !iter->second->IsDeathPersistent() &&
                    (GetSpellSchoolMask(iter->second->GetSpellProto()) & SPELL_SCHOOL_MASK_NORMAL) == 0)
                {
                    m_caster->RemoveAurasDueToSpell(iter->second->GetSpellProto()->Id);
                    iter = Auras.begin();
                }
            }
            return;
        }
        // Priest Shadowfiend (34433) need apply mana gain trigger aura on pet
        case 41967:
        {
            if (Unit *pet = unitTarget->GetPet())
                pet->CastSpell(pet, 28305, true);
            return;
        }
        // Glyph of Mirror Image
        case 58832:
        {
            if (m_caster->HasAura(63093))
                m_caster->CastSpell(m_caster, 65047, true); // Mirror Image
            break;
        }
        // Empower Rune Weapon
        case 53258:
        {
            // remove cooldown of frost/death, undead/blood activated in main spell
            if (unitTarget->GetTypeId() == TYPEID_PLAYER)
            {
                bool res1 = ((Player*)unitTarget)->ActivateRunes(RUNE_FROST, 2);
                bool res2 = ((Player*)unitTarget)->ActivateRunes(RUNE_DEATH, 2);
                if (res1 || res2)
                    ((Player*)unitTarget)->ResyncRunes();
            }
            return;
        }
    }

    // normal case
    SpellEntry const *spellInfo = sSpellStore.LookupEntry( triggered_spell_id );
    if (!spellInfo)
    {
        sLog.outError("EffectTriggerSpell of spell %u: triggering unknown spell id %i", m_spellInfo->Id,triggered_spell_id);
        return;
    }

    // select formal caster for triggered spell
    Unit* caster = m_caster;

    // some triggered spells require specific equipment
    if (spellInfo->EquippedItemClass >=0 && m_caster->GetTypeId()==TYPEID_PLAYER)
    {
        // main hand weapon required
        if (spellInfo->AttributesEx3 & SPELL_ATTR_EX3_MAIN_HAND)
        {
            Item* item = ((Player*)m_caster)->GetWeaponForAttack(BASE_ATTACK, true, false);

            // skip spell if no weapon in slot or broken
            if (!item)
                return;

            // skip spell if weapon not fit to triggered spell
            if (!item->IsFitToSpellRequirements(spellInfo))
                return;
        }

        // offhand hand weapon required
        if (spellInfo->AttributesEx3 & SPELL_ATTR_EX3_REQ_OFFHAND)
        {
            Item* item = ((Player*)m_caster)->GetWeaponForAttack(OFF_ATTACK, true, false);

            // skip spell if no weapon in slot or broken
            if (!item)
                return;

            // skip spell if weapon not fit to triggered spell
            if (!item->IsFitToSpellRequirements(spellInfo))
                return;
        }
    }
    else
    {
        // Note: not exist spells with weapon req. and IsSpellHaveCasterSourceTargets == true
        // so this just for speedup places in else
        caster = IsSpellWithCasterSourceTargetsOnly(spellInfo) ? unitTarget : m_caster;
    }

    caster->CastSpell(unitTarget,spellInfo,true,NULL,NULL,m_originalCasterGUID);
}

void Spell::EffectTriggerMissileSpell(SpellEffectIndex effect_idx)
{
    uint32 triggered_spell_id = m_spellInfo->EffectTriggerSpell[effect_idx];

    // normal case
    SpellEntry const *spellInfo = sSpellStore.LookupEntry( triggered_spell_id );

    if(!spellInfo)
    {
        sLog.outError("EffectTriggerMissileSpell of spell %u (eff: %u): triggering unknown spell id %u",
            m_spellInfo->Id,effect_idx,triggered_spell_id);
        return;
    }

    if (m_CastItem)
        DEBUG_FILTER_LOG(LOG_FILTER_SPELL_CAST, "WORLD: cast Item spellId - %i", spellInfo->Id);

    if (m_caster->GetTypeId() == TYPEID_PLAYER)
        ((Player*)m_caster)->RemoveSpellCooldown(triggered_spell_id);

    m_caster->CastSpell(m_targets.m_destX, m_targets.m_destY, m_targets.m_destZ, spellInfo, true, m_CastItem, 0, m_originalCasterGUID);
}

void Spell::EffectJump(SpellEffectIndex eff_idx)
{
    if(m_caster->IsTaxiFlying())
        return;

    // Init dest coordinates
    float x,y,z,o;
    if(m_targets.m_targetMask & TARGET_FLAG_DEST_LOCATION)
    {
        x = m_targets.m_destX;
        y = m_targets.m_destY;
        z = m_targets.m_destZ;

        if(m_spellInfo->EffectImplicitTargetA[eff_idx] == TARGET_BEHIND_VICTIM)
        {
            // explicit cast data from client or server-side cast
            // some spell at client send caster
            Unit* pTarget = NULL;
            if(m_targets.getUnitTarget() && m_targets.getUnitTarget()!=m_caster)
                pTarget = m_targets.getUnitTarget();
            else if(unitTarget->getVictim())
                pTarget = m_caster->getVictim();
            else if(m_caster->GetTypeId() == TYPEID_PLAYER)
                pTarget = m_caster->GetMap()->GetUnit(((Player*)m_caster)->GetSelectionGuid());

            o = pTarget ? pTarget->GetOrientation() : m_caster->GetOrientation();
        }
        else
            o = m_caster->GetOrientation();
    }
    else if(unitTarget)
    {
        unitTarget->GetContactPoint(m_caster,x,y,z,CONTACT_DISTANCE);
        o = m_caster->GetOrientation();
    }
    else if(gameObjTarget)
    {
        gameObjTarget->GetContactPoint(m_caster,x,y,z,CONTACT_DISTANCE);
        o = m_caster->GetOrientation();
    }
    else
    {
        sLog.outError( "Spell::EffectJump - unsupported target mode for spell ID %u", m_spellInfo->Id );
        return;
    }

    uint32 speed_z = m_spellInfo->EffectMiscValue[eff_idx];
    if (!speed_z)
        speed_z = 10;
    uint32 time = m_spellInfo->EffectMiscValueB[eff_idx];
    if (!time)
        time = speed_z * 10;

    m_caster->MonsterJump(x, y, z, o, time, speed_z);
}

void Spell::EffectTeleportUnits(SpellEffectIndex eff_idx)
{
    if(!unitTarget || unitTarget->IsTaxiFlying())
        return;

    switch (m_spellInfo->EffectImplicitTargetB[eff_idx])
    {
        case TARGET_INNKEEPER_COORDINATES:
        {
            // Only players can teleport to innkeeper
            if (unitTarget->GetTypeId() != TYPEID_PLAYER)
                return;

            ((Player*)unitTarget)->TeleportToHomebind(unitTarget==m_caster ? TELE_TO_SPELL : 0);
            return;
        }
        case TARGET_AREAEFFECT_INSTANT:                     // in all cases first TARGET_TABLE_X_Y_Z_COORDINATES
        case TARGET_TABLE_X_Y_Z_COORDINATES:
        case TARGET_SELF2:
        {
            SpellTargetPosition const* st = sSpellMgr.GetSpellTargetPosition(m_spellInfo->Id);
            if(!st)
            {
                sLog.outError( "Spell::EffectTeleportUnits - unknown Teleport coordinates for spell ID %u", m_spellInfo->Id );
                return;
            }

            if(st->target_mapId==unitTarget->GetMapId())
                unitTarget->NearTeleportTo(st->target_X,st->target_Y,st->target_Z,st->target_Orientation,unitTarget==m_caster);
            else if(unitTarget->GetTypeId()==TYPEID_PLAYER)
                ((Player*)unitTarget)->TeleportTo(st->target_mapId,st->target_X,st->target_Y,st->target_Z,st->target_Orientation,unitTarget==m_caster ? TELE_TO_SPELL : 0);
            break;
        }
        case TARGET_EFFECT_SELECT:
        {
            // m_destN filled, but sometimes for wrong dest and does not have TARGET_FLAG_DEST_LOCATION

            float x = unitTarget->GetPositionX();
            float y = unitTarget->GetPositionY();
            float z = unitTarget->GetPositionZ();
            float orientation = m_caster->GetOrientation();

            m_caster->NearTeleportTo(x, y, z, orientation, unitTarget == m_caster);
            return;
        }
        case TARGET_BEHIND_VICTIM:
        {
            Unit *pTarget = NULL;

            // explicit cast data from client or server-side cast
            // some spell at client send caster
            if(m_targets.getUnitTarget() && m_targets.getUnitTarget()!=unitTarget)
                pTarget = m_targets.getUnitTarget();
            else if(unitTarget->getVictim())
                pTarget = unitTarget->getVictim();
            else if(unitTarget->GetTypeId() == TYPEID_PLAYER)
                pTarget = unitTarget->GetMap()->GetUnit(((Player*)unitTarget)->GetSelectionGuid());

            // Init dest coordinates
            float x = m_targets.m_destX;
            float y = m_targets.m_destY;
            float z = m_targets.m_destZ;
            float orientation = pTarget ? pTarget->GetOrientation() : unitTarget->GetOrientation();
            unitTarget->NearTeleportTo(x,y,z,orientation,unitTarget==m_caster);
            return;
        }
        default:
        {
            // If not exist data for dest location - return
            if(!(m_targets.m_targetMask & TARGET_FLAG_DEST_LOCATION))
            {
                sLog.outError( "Spell::EffectTeleportUnits - unknown EffectImplicitTargetB[%u] = %u for spell ID %u", eff_idx, m_spellInfo->EffectImplicitTargetB[eff_idx], m_spellInfo->Id );
                return;
            }
            // Init dest coordinates
            float x = m_targets.m_destX;
            float y = m_targets.m_destY;
            float z = m_targets.m_destZ;
            float orientation = unitTarget->GetOrientation();
            // Teleport
            unitTarget->NearTeleportTo(x,y,z,orientation,unitTarget==m_caster);
            return;
        }
    }

    // post effects for TARGET_TABLE_X_Y_Z_COORDINATES
    switch ( m_spellInfo->Id )
    {
        // Dimensional Ripper - Everlook
        case 23442:
        {
            int32 r = irand(0, 119);
            if ( r >= 70 )                                  // 7/12 success
            {
                if ( r < 100 )                              // 4/12 evil twin
                    m_caster->CastSpell(m_caster, 23445, true);
                else                                        // 1/12 fire
                    m_caster->CastSpell(m_caster, 23449, true);
            }
            return;
        }
        // Ultrasafe Transporter: Toshley's Station
        case 36941:
        {
            if ( roll_chance_i(50) )                        // 50% success
            {
                int32 rand_eff = urand(1, 7);
                switch ( rand_eff )
                {
                    case 1:
                        // soul split - evil
                        m_caster->CastSpell(m_caster, 36900, true);
                        break;
                    case 2:
                        // soul split - good
                        m_caster->CastSpell(m_caster, 36901, true);
                        break;
                    case 3:
                        // Increase the size
                        m_caster->CastSpell(m_caster, 36895, true);
                        break;
                    case 4:
                        // Decrease the size
                        m_caster->CastSpell(m_caster, 36893, true);
                        break;
                    case 5:
                    // Transform
                    {
                        if (((Player*)m_caster)->GetTeam() == ALLIANCE )
                            m_caster->CastSpell(m_caster, 36897, true);
                        else
                            m_caster->CastSpell(m_caster, 36899, true);
                        break;
                    }
                    case 6:
                        // chicken
                        m_caster->CastSpell(m_caster, 36940, true);
                        break;
                    case 7:
                        // evil twin
                        m_caster->CastSpell(m_caster, 23445, true);
                        break;
                }
            }
            return;
        }
        // Dimensional Ripper - Area 52
        case 36890:
        {
            if ( roll_chance_i(50) )                        // 50% success
            {
                int32 rand_eff = urand(1, 4);
                switch ( rand_eff )
                {
                    case 1:
                        // soul split - evil
                        m_caster->CastSpell(m_caster, 36900, true);
                        break;
                    case 2:
                        // soul split - good
                        m_caster->CastSpell(m_caster, 36901, true);
                        break;
                    case 3:
                        // Increase the size
                        m_caster->CastSpell(m_caster, 36895, true);
                        break;
                    case 4:
                    // Transform
                    {
                        if (((Player*)m_caster)->GetTeam() == ALLIANCE )
                            m_caster->CastSpell(m_caster, 36897, true);
                        else
                            m_caster->CastSpell(m_caster, 36899, true);
                        break;
                    }
                }
            }
            return;
        }
    }
}

void Spell::EffectApplyAura(SpellEffectIndex eff_idx)
{
    if(!unitTarget)
        return;

    // ghost spell check, allow apply any auras at player loading in ghost mode (will be cleanup after load)
    if ( (!unitTarget->isAlive() && !(IsDeathOnlySpell(m_spellInfo) || IsDeathPersistentSpell(m_spellInfo))) &&
        (unitTarget->GetTypeId() != TYPEID_PLAYER || !((Player*)unitTarget)->GetSession()->PlayerLoading()) )
        return;

    Unit* caster = GetAffectiveCaster();
    if(!caster)
    {
        // FIXME: currently we can't have auras applied explicitly by gameobjects
        // so for auras from wild gameobjects (no owner) target used
        if (m_originalCasterGUID.IsGameObject())
            caster = unitTarget;
        else
            return;
    }

    DEBUG_FILTER_LOG(LOG_FILTER_SPELL_CAST, "Spell: Aura is: %u", m_spellInfo->EffectApplyAuraName[eff_idx]);

    Aura* aur = CreateAura(m_spellInfo, eff_idx, &m_currentBasePoints[eff_idx], m_spellAuraHolder, unitTarget, caster, m_CastItem);

    // Now Reduce spell duration using data received at spell hit
    int32 duration = aur->GetAuraMaxDuration();

    // Mixology - increase effect and duration of alchemy spells which the caster has
    if(caster->GetTypeId() == TYPEID_PLAYER && aur->GetSpellProto()->SpellFamilyName == SPELLFAMILY_POTION
        && caster->HasAura(53042))
    {
        SpellSpecific spellSpec = GetSpellSpecific(aur->GetSpellProto()->Id);
        if(spellSpec == SPELL_BATTLE_ELIXIR || spellSpec == SPELL_GUARDIAN_ELIXIR || spellSpec == SPELL_FLASK_ELIXIR)
        {
            if(caster->HasSpell(aur->GetSpellProto()->EffectTriggerSpell[0]))
            {
               duration *= 2.0f;
               aur->GetModifier()->m_amount *= 1.3f;
            }
        }
    }

    if(duration != aur->GetAuraMaxDuration())
    {
        m_spellAuraHolder->SetAuraMaxDuration(duration);
        m_spellAuraHolder->SetAuraDuration(duration);
    }

    m_spellAuraHolder->AddAura(aur, eff_idx);
}

void Spell::EffectUnlearnSpecialization(SpellEffectIndex eff_idx)
{
    if(!unitTarget || unitTarget->GetTypeId() != TYPEID_PLAYER)
        return;

    Player *_player = (Player*)unitTarget;
    uint32 spellToUnlearn = m_spellInfo->EffectTriggerSpell[eff_idx];

    _player->removeSpell(spellToUnlearn);

    DEBUG_LOG( "Spell: Player %u has unlearned spell %u from NpcGUID: %u", _player->GetGUIDLow(), spellToUnlearn, m_caster->GetGUIDLow() );
}

void Spell::EffectPowerDrain(SpellEffectIndex eff_idx)
{
    if(m_spellInfo->EffectMiscValue[eff_idx] < 0 || m_spellInfo->EffectMiscValue[eff_idx] >= MAX_POWERS)
        return;

    Powers drain_power = Powers(m_spellInfo->EffectMiscValue[eff_idx]);

    if(!unitTarget)
        return;
    if(!unitTarget->isAlive())
        return;
    if(unitTarget->getPowerType() != drain_power)
        return;
    if(damage < 0)
        return;

    uint32 curPower = unitTarget->GetPower(drain_power);

    //add spell damage bonus
    damage = m_caster->SpellDamageBonusDone(unitTarget,m_spellInfo,uint32(damage),SPELL_DIRECT_DAMAGE);
    damage = unitTarget->SpellDamageBonusTaken(m_caster, m_spellInfo, uint32(damage),SPELL_DIRECT_DAMAGE);

    // resilience reduce mana draining effect at spell crit damage reduction (added in 2.4)
    uint32 power = damage;
    if (drain_power == POWER_MANA)
        power -= unitTarget->GetSpellCritDamageReduction(power);

    int32 new_damage;
    if(curPower < power)
        new_damage = curPower;
    else
        new_damage = power;

    unitTarget->ModifyPower(drain_power,-new_damage);

    // Don`t restore from self drain
    if(drain_power == POWER_MANA && m_caster != unitTarget)
    {
        float manaMultiplier = m_spellInfo->EffectMultipleValue[eff_idx];
        if(manaMultiplier==0)
            manaMultiplier = 1;

        if(Player *modOwner = m_caster->GetSpellModOwner())
            modOwner->ApplySpellMod(m_spellInfo->Id, SPELLMOD_MULTIPLE_VALUE, manaMultiplier);

        int32 gain = int32(new_damage * manaMultiplier);

        m_caster->EnergizeBySpell(m_caster, m_spellInfo->Id, gain, POWER_MANA);
    }
}

void Spell::EffectSendEvent(SpellEffectIndex effectIndex)
{
    /*
    we do not handle a flag dropping or clicking on flag in battleground by sendevent system
    */
    DEBUG_FILTER_LOG(LOG_FILTER_SPELL_CAST, "Spell ScriptStart %u for spellid %u in EffectSendEvent ", m_spellInfo->EffectMiscValue[effectIndex], m_spellInfo->Id);

    if (!sScriptMgr.OnProcessEvent(m_spellInfo->EffectMiscValue[effectIndex], m_caster, focusObject, true))
        m_caster->GetMap()->ScriptsStart(sEventScripts, m_spellInfo->EffectMiscValue[effectIndex], m_caster, focusObject);
}

void Spell::EffectPowerBurn(SpellEffectIndex eff_idx)
{
    if (m_spellInfo->EffectMiscValue[eff_idx] < 0 || m_spellInfo->EffectMiscValue[eff_idx] >= MAX_POWERS)
        return;

    Powers powertype = Powers(m_spellInfo->EffectMiscValue[eff_idx]);

    if (!unitTarget)
        return;
    if (!unitTarget->isAlive())
        return;
    if (unitTarget->getPowerType()!=powertype)
        return;
    if (damage < 0)
        return;

    // burn x% of target's mana, up to maximum of 2x% of caster's mana (Mana Burn)
    if (m_spellInfo->ManaCostPercentage)
    {
        int32 maxdamage = m_caster->GetMaxPower(powertype) * damage * 2 / 100;
        damage = unitTarget->GetMaxPower(powertype) * damage / 100;
        if(damage > maxdamage)
            damage = maxdamage;
    }

    int32 curPower = int32(unitTarget->GetPower(powertype));

    // resilience reduce mana draining effect at spell crit damage reduction (added in 2.4)
    int32 power = damage;
    if (powertype == POWER_MANA)
        power -= unitTarget->GetSpellCritDamageReduction(power);

    int32 new_damage = (curPower < power) ? curPower : power;

    unitTarget->ModifyPower(powertype, -new_damage);
    float multiplier = m_spellInfo->EffectMultipleValue[eff_idx];

    if (Player *modOwner = m_caster->GetSpellModOwner())
        modOwner->ApplySpellMod(m_spellInfo->Id, SPELLMOD_MULTIPLE_VALUE, multiplier);

    new_damage = int32(new_damage * multiplier);
    m_damage += new_damage;

    // "Mana Burn now causes Fear, Hex and Psychic Scream to break early when used."
    if (m_spellInfo->SpellFamilyName == SPELLFAMILY_PRIEST)
    {
        // Hex
        if (SpellAuraHolder *holder = unitTarget->GetSpellAuraHolder(51514))
            unitTarget->RemoveSpellAuraHolder(holder, AURA_REMOVE_BY_CANCEL);

        Unit::AuraList const& fearAuras = unitTarget->GetAurasByType(SPELL_AURA_MOD_FEAR);
        for (Unit::AuraList::const_iterator itr = fearAuras.begin(); itr != fearAuras.end();)
        {
            if (*itr)
            {
                SpellEntry const *spellInfo = (*itr)->GetSpellProto();
                if ((spellInfo->SpellFamilyName == SPELLFAMILY_WARLOCK && spellInfo->SpellIconID == 98) || // Fear
                    (spellInfo->SpellFamilyName == SPELLFAMILY_PRIEST &&                                   // Psychic Scream
                    (spellInfo->SpellFamilyFlags & UI64LIT(0x0000000000010000))))
                {
                    ++itr;
                    unitTarget->RemoveAurasDueToSpell(spellInfo->Id, 0, AURA_REMOVE_BY_CANCEL);
                    continue;
                }
            }
            ++itr;
        }
    }
}

void Spell::EffectHeal(SpellEffectIndex /*eff_idx*/)
{
    if (unitTarget && unitTarget->isAlive() && damage >= 0)
    {
        // Try to get original caster
        Unit *caster = GetAffectiveCaster();
        if (!caster)
            return;

        int32 addhealth = damage;

        // Seal of Light proc
        if (m_spellInfo->Id == 20167)
        {
            float ap = caster->GetTotalAttackPowerValue(BASE_ATTACK);
            int32 holy = caster->SpellBaseHealingBonusDone(GetSpellSchoolMask(m_spellInfo));
            if (holy < 0)
                holy = 0;
            addhealth += int32(ap * 0.15) + int32(holy * 15 / 100);
        }
        // Vessel of the Naaru (Vial of the Sunwell trinket)
        else if (m_spellInfo->Id == 45064)
        {
            // Amount of heal - depends from stacked Holy Energy
            int damageAmount = 0;
            Unit::AuraList const& mDummyAuras = m_caster->GetAurasByType(SPELL_AURA_DUMMY);
            for(Unit::AuraList::const_iterator i = mDummyAuras.begin(); i != mDummyAuras.end(); ++i)
                if ((*i)->GetId() == 45062)
                    damageAmount+=(*i)->GetModifier()->m_amount;
            if (damageAmount)
                m_caster->RemoveAurasDueToSpell(45062);

            addhealth += damageAmount;
        }
        // Death Pact (percent heal)
        else if (m_spellInfo->Id==48743)
            addhealth = addhealth * unitTarget->GetMaxHealth() / 100;
        // Swiftmend - consumes Regrowth or Rejuvenation
        else if (m_spellInfo->TargetAuraState == AURA_STATE_SWIFTMEND && unitTarget->HasAuraState(AURA_STATE_SWIFTMEND))
        {
            Unit::AuraList const& RejorRegr = unitTarget->GetAurasByType(SPELL_AURA_PERIODIC_HEAL);
            // find most short by duration
            Aura *targetAura = NULL;
            for(Unit::AuraList::const_iterator i = RejorRegr.begin(); i != RejorRegr.end(); ++i)
            {
                if ((*i)->GetSpellProto()->SpellFamilyName == SPELLFAMILY_DRUID &&
                    // Regrowth or Rejuvenation 0x40 | 0x10
                    ((*i)->GetSpellProto()->SpellFamilyFlags & UI64LIT(0x0000000000000050)))
                {
                    if (!targetAura || (*i)->GetAuraDuration() < targetAura->GetAuraDuration())
                        targetAura = *i;
                }
            }

            if (!targetAura)
            {
                sLog.outError("Target (GUID: %u TypeId: %u) has aurastate AURA_STATE_SWIFTMEND but no matching aura.", unitTarget->GetGUIDLow(), unitTarget->GetTypeId());
                return;
            }
            int idx = 0;
            while(idx < 3)
            {
                if(targetAura->GetSpellProto()->EffectApplyAuraName[idx] == SPELL_AURA_PERIODIC_HEAL)
                    break;
                idx++;
            }

            int32 tickheal = targetAura->GetModifier()->m_amount;
            int32 tickcount = GetSpellDuration(targetAura->GetSpellProto()) / targetAura->GetSpellProto()->EffectAmplitude[idx] - 1;

            // Glyph of Swiftmend
            if (!caster->HasAura(54824))
                unitTarget->RemoveAurasDueToSpell(targetAura->GetId());

            addhealth += tickheal * tickcount;
        }
        // Runic Healing Injector & Healing Potion Injector effect increase for engineers
        else if ((m_spellInfo->Id == 67486 || m_spellInfo->Id == 67489) && unitTarget->GetTypeId() == TYPEID_PLAYER)
        {
            Player* player = (Player*)unitTarget;
            if (player->HasSkill(SKILL_ENGINEERING))
                addhealth += int32(addhealth * 0.25);
        }

        // Chain Healing
        if (m_spellInfo->SpellFamilyName == SPELLFAMILY_SHAMAN && m_spellInfo->SpellFamilyFlags & UI64LIT(0x0000000000000100))
        {
            if (unitTarget == m_targets.getUnitTarget())
            {
                // check for Riptide
                Aura* riptide = unitTarget->GetAura(SPELL_AURA_PERIODIC_HEAL, SPELLFAMILY_SHAMAN, UI64LIT(0x0), 0x00000010, caster->GetGUID());
                if (riptide)
                {
                    addhealth += addhealth/4;
                    unitTarget->RemoveAurasDueToSpell(riptide->GetId());
                }
            }
        }

        addhealth = caster->SpellHealingBonusDone(unitTarget, m_spellInfo, addhealth, HEAL);
        addhealth = unitTarget->SpellHealingBonusTaken(caster, m_spellInfo, addhealth, HEAL);

        m_healing += addhealth;
    }
}

void Spell::EffectHealPct(SpellEffectIndex /*eff_idx*/)
{
    if (unitTarget && unitTarget->isAlive() && damage >= 0)
    {
        // Try to get original caster
        Unit *caster = GetAffectiveCaster();
        if (!caster)
            return;

        uint32 addhealth = unitTarget->GetMaxHealth() * damage / 100;

        addhealth = caster->SpellHealingBonusDone(unitTarget, m_spellInfo, addhealth, HEAL);
        addhealth = unitTarget->SpellHealingBonusTaken(caster, m_spellInfo, addhealth, HEAL);

        uint32 absorb = 0;
        unitTarget->CalculateHealAbsorb(addhealth, &absorb);

        int32 gain = caster->DealHeal(unitTarget, addhealth - absorb, m_spellInfo, false, absorb);
        unitTarget->getHostileRefManager().threatAssist(caster, float(gain) * 0.5f * sSpellMgr.GetSpellThreatMultiplier(m_spellInfo), m_spellInfo);
    }
}

void Spell::EffectHealMechanical(SpellEffectIndex /*eff_idx*/)
{
    // Mechanic creature type should be correctly checked by targetCreatureType field
    if (unitTarget && unitTarget->isAlive() && damage >= 0)
    {
        // Try to get original caster
        Unit *caster = GetAffectiveCaster();
        if (!caster)
            return;

        uint32 addhealth = caster->SpellHealingBonusDone(unitTarget, m_spellInfo, damage, HEAL);
        addhealth = unitTarget->SpellHealingBonusTaken(caster, m_spellInfo, addhealth, HEAL);

        uint32 absorb = 0;
        unitTarget->CalculateHealAbsorb(addhealth, &absorb);

        caster->DealHeal(unitTarget, addhealth - absorb, m_spellInfo, false, absorb);
    }
}

void Spell::EffectHealthLeech(SpellEffectIndex eff_idx)
{
    if (!unitTarget)
        return;
    if (!unitTarget->isAlive())
        return;

    if (damage < 0)
        return;

    DEBUG_FILTER_LOG(LOG_FILTER_SPELL_CAST, "HealthLeech :%i", damage);

    uint32 curHealth = unitTarget->GetHealth();
    damage = m_caster->SpellNonMeleeDamageLog(unitTarget, m_spellInfo->Id, damage );
    if ((int32)curHealth < damage)
        damage = curHealth;

    float multiplier = m_spellInfo->EffectMultipleValue[eff_idx];

    if (Player *modOwner = m_caster->GetSpellModOwner())
        modOwner->ApplySpellMod(m_spellInfo->Id, SPELLMOD_MULTIPLE_VALUE, multiplier);

    int32 heal = int32(damage*multiplier);
    if (m_caster->isAlive())
    {
        heal = m_caster->SpellHealingBonusTaken(m_caster, m_spellInfo, heal, HEAL);

        uint32 absorb = 0;
        m_caster->CalculateHealAbsorb(heal, &absorb);

        m_caster->DealHeal(m_caster, heal - absorb, m_spellInfo, false, absorb);
    }
}

void Spell::DoCreateItem(SpellEffectIndex eff_idx, uint32 itemtype)
{
    if (!unitTarget || unitTarget->GetTypeId() != TYPEID_PLAYER)
        return;

    Player* player = (Player*)unitTarget;

    uint32 newitemid = itemtype;
    ItemPrototype const *pProto = ObjectMgr::GetItemPrototype( newitemid );
    if(!pProto)
    {
        player->SendEquipError( EQUIP_ERR_ITEM_NOT_FOUND, NULL, NULL );
        return;
    }

    // bg reward have some special in code work
    bool bg_mark = false;
    switch(m_spellInfo->Id)
    {
        case SPELL_WG_MARK_VICTORY:
        case SPELL_WG_MARK_DEFEAT:
            bg_mark = true;
            break;
        default:
            break;
    }

    uint32 num_to_add = damage;

    if (num_to_add < 1)
        num_to_add = 1;
    if (num_to_add > pProto->GetMaxStackSize())
        num_to_add = pProto->GetMaxStackSize();

    // init items_count to 1, since 1 item will be created regardless of specialization
    int items_count=1;
    // the chance to create additional items
    float additionalCreateChance=0.0f;
    // the maximum number of created additional items
    uint8 additionalMaxNum=0;
    // get the chance and maximum number for creating extra items
    if ( canCreateExtraItems(player, m_spellInfo->Id, additionalCreateChance, additionalMaxNum) )
    {
        // roll with this chance till we roll not to create or we create the max num
        while ( roll_chance_f(additionalCreateChance) && items_count<=additionalMaxNum )
            ++items_count;
    }

    // really will be created more items
    num_to_add *= items_count;

    // can the player store the new item?
    ItemPosCountVec dest;
    uint32 no_space = 0;
    InventoryResult msg = player->CanStoreNewItem( NULL_BAG, NULL_SLOT, dest, newitemid, num_to_add, &no_space );
    if( msg != EQUIP_ERR_OK )
    {
        // convert to possible store amount
        if( msg == EQUIP_ERR_INVENTORY_FULL || msg == EQUIP_ERR_CANT_CARRY_MORE_OF_THIS )
            num_to_add -= no_space;
        else
        {
            // ignore mana gem case (next effect will recharge existing example)
            if (eff_idx == EFFECT_INDEX_0 && m_spellInfo->Effect[EFFECT_INDEX_1] == SPELL_EFFECT_DUMMY )
                return;

            // if not created by another reason from full inventory or unique items amount limitation
            player->SendEquipError( msg, NULL, NULL, newitemid );
            return;
        }
    }

    if(num_to_add)
    {
        // create the new item and store it
        Item* pItem = player->StoreNewItem( dest, newitemid, true, Item::GenerateItemRandomPropertyId(newitemid));

        // was it successful? return error if not
        if(!pItem)
        {
            player->SendEquipError( EQUIP_ERR_ITEM_NOT_FOUND, NULL, NULL );
            return;
        }

        // set the "Crafted by ..." property of the item
        if( pItem->GetProto()->Class != ITEM_CLASS_CONSUMABLE && pItem->GetProto()->Class != ITEM_CLASS_QUEST)
            pItem->SetGuidValue(ITEM_FIELD_CREATOR, player->GetObjectGuid());

        // send info to the client
        if(pItem)
            player->SendNewItem(pItem, num_to_add, true, !bg_mark);

        // we succeeded in creating at least one item, so a levelup is possible
        if(!bg_mark)
            player->UpdateCraftSkill(m_spellInfo->Id);
    }
}

void Spell::EffectCreateItem(SpellEffectIndex eff_idx)
{
    DoCreateItem(eff_idx,m_spellInfo->EffectItemType[eff_idx]);
}

void Spell::EffectCreateItem2(SpellEffectIndex eff_idx)
{
    if (m_caster->GetTypeId()!=TYPEID_PLAYER)
        return;
    Player* player = (Player*)m_caster;

    // explicit item (possible fake)
    uint32 item_id = m_spellInfo->EffectItemType[eff_idx];

    if (item_id)
        DoCreateItem(eff_idx, item_id);

    // not explicit loot (with fake item drop if need)
    if (IsLootCraftingSpell(m_spellInfo))
    {
        if(item_id)
        {
            if (!player->HasItemCount(item_id, 1))
                return;

            // remove reagent
            uint32 count = 1;
            player->DestroyItemCount(item_id, count, true);
        }

        // create some random items
        player->AutoStoreLoot(m_spellInfo->Id, LootTemplates_Spell);
    }
}

void Spell::EffectCreateRandomItem(SpellEffectIndex /*eff_idx*/)
{
    if (m_caster->GetTypeId()!=TYPEID_PLAYER)
        return;
    Player* player = (Player*)m_caster;

    // create some random items
    player->AutoStoreLoot(m_spellInfo->Id, LootTemplates_Spell);
}

void Spell::EffectPersistentAA(SpellEffectIndex eff_idx)
{
    Unit* pCaster = GetAffectiveCaster();
    // FIXME: in case wild GO will used wrong affective caster (target in fact) as dynobject owner
    if (!pCaster)
        pCaster = m_caster;

    float radius = GetSpellRadius(sSpellRadiusStore.LookupEntry(m_spellInfo->EffectRadiusIndex[eff_idx]));

    if (Player* modOwner = pCaster->GetSpellModOwner())
        modOwner->ApplySpellMod(m_spellInfo->Id, SPELLMOD_RADIUS, radius);

    DynamicObject* dynObj = new DynamicObject;
    if (!dynObj->Create(pCaster->GetMap()->GenerateLocalLowGuid(HIGHGUID_DYNAMICOBJECT), pCaster, m_spellInfo->Id,
        eff_idx, m_targets.m_destX, m_targets.m_destY, m_targets.m_destZ, m_duration, radius, DYNAMIC_OBJECT_AREA_SPELL))
    {
        delete dynObj;
        return;
    }

    pCaster->AddDynObject(dynObj);
    pCaster->GetMap()->Add(dynObj);
}

void Spell::EffectEnergize(SpellEffectIndex eff_idx)
{
    if(!unitTarget)
        return;
    if(!unitTarget->isAlive())
        return;

    if(m_spellInfo->EffectMiscValue[eff_idx] < 0 || m_spellInfo->EffectMiscValue[eff_idx] >= MAX_POWERS)
        return;

    Powers power = Powers(m_spellInfo->EffectMiscValue[eff_idx]);

    // Some level depends spells
    int level_multiplier = 0;
    int level_diff = 0;
    switch (m_spellInfo->Id)
    {
        case 2687:                                          // Bloodrage
            if (m_caster->HasAura(70844))
                m_caster->CastSpell(m_caster,70845,true);
            break;
        case 9512:                                          // Restore Energy
            level_diff = m_caster->getLevel() - 40;
            level_multiplier = 2;
            break;
        case 24571:                                         // Blood Fury
            level_diff = m_caster->getLevel() - 60;
            level_multiplier = 10;
            break;
        case 24532:                                         // Burst of Energy
            level_diff = m_caster->getLevel() - 60;
            level_multiplier = 4;
            break;
        case 31930:                                         // Judgements of the Wise
        case 48542:                                         // Revitalize (mana restore case)
            damage = damage * unitTarget->GetMaxPower(POWER_MANA) / 100;
            break;
        case 63375:                                         // Improved Stormstrike
        case 67545:                                         // Empowered Fire
        case 68082:                                         // Glyph of Seal of Command
            damage = damage * unitTarget->GetCreateMana() / 100;
            break;
        case 67487:                                         // Mana Potion Injector
        case 67490:                                         // Runic Mana Injector
        {
            if (unitTarget->GetTypeId() == TYPEID_PLAYER)
            {
                Player* player = (Player*)unitTarget;
                if (player->HasSkill(SKILL_ENGINEERING))
                    damage += int32(damage * 0.25);
            }
            break;
        }
        default:
            break;
    }

    if (level_diff > 0)
        damage -= level_multiplier * level_diff;

    if(damage < 0)
        return;

    if(unitTarget->GetMaxPower(power) == 0)
        return;

    m_caster->EnergizeBySpell(unitTarget, m_spellInfo->Id, damage, power);

    // Mad Alchemist's Potion
    if (m_spellInfo->Id == 45051)
    {
        // find elixirs on target
        uint32 elixir_mask = 0;
        Unit::SpellAuraHolderMap& Auras = unitTarget->GetSpellAuraHolderMap();
        for(Unit::SpellAuraHolderMap::iterator itr = Auras.begin(); itr != Auras.end(); ++itr)
        {
            uint32 spell_id = itr->second->GetId();
            if(uint32 mask = sSpellMgr.GetSpellElixirMask(spell_id))
                elixir_mask |= mask;
        }

        // get available elixir mask any not active type from battle/guardian (and flask if no any)
        elixir_mask = (elixir_mask & ELIXIR_FLASK_MASK) ^ ELIXIR_FLASK_MASK;

        // get all available elixirs by mask and spell level
        std::vector<uint32> elixirs;
        SpellElixirMap const& m_spellElixirs = sSpellMgr.GetSpellElixirMap();
        for(SpellElixirMap::const_iterator itr = m_spellElixirs.begin(); itr != m_spellElixirs.end(); ++itr)
        {
            if (itr->second & elixir_mask)
            {
                if (itr->second & (ELIXIR_UNSTABLE_MASK | ELIXIR_SHATTRATH_MASK))
                    continue;

                SpellEntry const *spellInfo = sSpellStore.LookupEntry(itr->first);
                if (spellInfo && (spellInfo->spellLevel < m_spellInfo->spellLevel || spellInfo->spellLevel > unitTarget->getLevel()))
                    continue;

                elixirs.push_back(itr->first);
            }
        }

        if (!elixirs.empty())
        {
            // cast random elixir on target
            uint32 rand_spell = urand(0,elixirs.size()-1);
            m_caster->CastSpell(unitTarget,elixirs[rand_spell],true,m_CastItem);
        }
    }
}

void Spell::EffectEnergisePct(SpellEffectIndex eff_idx)
{
    if (!unitTarget)
        return;
    if (!unitTarget->isAlive())
        return;

    if (m_spellInfo->EffectMiscValue[eff_idx] < 0 || m_spellInfo->EffectMiscValue[eff_idx] >= MAX_POWERS)
        return;

    Powers power = Powers(m_spellInfo->EffectMiscValue[eff_idx]);

    uint32 maxPower = unitTarget->GetMaxPower(power);
    if (maxPower == 0)
        return;

    uint32 gain = damage * maxPower / 100;
    m_caster->EnergizeBySpell(unitTarget, m_spellInfo->Id, gain, power);
}

void Spell::SendLoot(uint64 guid, LootType loottype)
{
    if (gameObjTarget)
    {
        switch (gameObjTarget->GetGoType())
        {
            case GAMEOBJECT_TYPE_DOOR:
            case GAMEOBJECT_TYPE_BUTTON:
            case GAMEOBJECT_TYPE_QUESTGIVER:
            case GAMEOBJECT_TYPE_SPELL_FOCUS:
            case GAMEOBJECT_TYPE_GOOBER:
                gameObjTarget->Use(m_caster);
                return;

            case GAMEOBJECT_TYPE_CHEST:
                gameObjTarget->Use(m_caster);
                // Don't return, let loots been taken
                break;

            default:
                sLog.outError("Spell::SendLoot unhandled GameObject type %u (entry %u).", gameObjTarget->GetGoType(), gameObjTarget->GetEntry());
                return;
        }
    }

    if (m_caster->GetTypeId() != TYPEID_PLAYER)
        return;

    // Send loot
    ((Player*)m_caster)->SendLoot(guid, loottype);
}

void Spell::EffectOpenLock(SpellEffectIndex eff_idx)
{
    if (!m_caster || m_caster->GetTypeId() != TYPEID_PLAYER)
    {
        DEBUG_LOG( "WORLD: Open Lock - No Player Caster!");
        return;
    }

    Player* player = (Player*)m_caster;

    uint32 lockId = 0;
    uint64 guid = 0;

    // Get lockId
    if (gameObjTarget)
    {
        GameObjectInfo const* goInfo = gameObjTarget->GetGOInfo();
        // Arathi Basin banner opening !
        if ((goInfo->type == GAMEOBJECT_TYPE_BUTTON && goInfo->button.noDamageImmune) ||
            (goInfo->type == GAMEOBJECT_TYPE_GOOBER && goInfo->goober.losOK))
        {
            //CanUseBattleGroundObject() already called in CheckCast()
            // in battleground check
            if (BattleGround *bg = player->GetBattleGround())
            {
                // check if it's correct bg
                if (bg->GetTypeID(true) == BATTLEGROUND_AB || bg->GetTypeID(true) == BATTLEGROUND_AV)
                    bg->EventPlayerClickedOnFlag(player, gameObjTarget);
                return;
            }
        }
        else if (goInfo->type == GAMEOBJECT_TYPE_FLAGSTAND)
        {
            //CanUseBattleGroundObject() already called in CheckCast()
            // in battleground check
            if (BattleGround *bg = player->GetBattleGround())
            {
                if (bg->GetTypeID(true) == BATTLEGROUND_EY)
                    bg->EventPlayerClickedOnFlag(player, gameObjTarget);
                return;
            }
        }
        lockId = goInfo->GetLockId();
        guid = gameObjTarget->GetGUID();
    }
    else if (itemTarget)
    {
        lockId = itemTarget->GetProto()->LockID;
        guid = itemTarget->GetGUID();
    }
    else
    {
        DEBUG_LOG( "WORLD: Open Lock - No GameObject/Item Target!");
        return;
    }

    SkillType skillId = SKILL_NONE;
    int32 reqSkillValue = 0;
    int32 skillValue;

    SpellCastResult res = CanOpenLock(eff_idx, lockId, skillId, reqSkillValue, skillValue);
    if (res != SPELL_CAST_OK)
    {
        SendCastResult(res);
        return;
    }

    // mark item as unlocked
    if (itemTarget)
        itemTarget->SetFlag(ITEM_FIELD_FLAGS, ITEM_DYNFLAG_UNLOCKED);

    SendLoot(guid, LOOT_SKINNING);

    // not allow use skill grow at item base open
    if (!m_CastItem && skillId != SKILL_NONE)
    {
        // update skill if really known
        if (uint32 pureSkillValue = player->GetPureSkillValue(skillId))
        {
            if (gameObjTarget)
            {
                // Allow one skill-up until respawned
                if (!gameObjTarget->IsInSkillupList(player) &&
                    player->UpdateGatherSkill(skillId, pureSkillValue, reqSkillValue))
                    gameObjTarget->AddToSkillupList(player);
            }
            else if (itemTarget)
            {
                // Do one skill-up
                player->UpdateGatherSkill(skillId, pureSkillValue, reqSkillValue);
            }
        }
    }
}

void Spell::EffectSummonChangeItem(SpellEffectIndex eff_idx)
{
    if (m_caster->GetTypeId() != TYPEID_PLAYER)
        return;

    Player *player = (Player*)m_caster;

    // applied only to using item
    if (!m_CastItem)
        return;

    // ... only to item in own inventory/bank/equip_slot
    if (m_CastItem->GetOwnerGuid() != player->GetObjectGuid())
        return;

    uint32 newitemid = m_spellInfo->EffectItemType[eff_idx];
    if (!newitemid)
        return;

    uint16 pos = m_CastItem->GetPos();

    Item *pNewItem = Item::CreateItem( newitemid, 1, player);
    if (!pNewItem)
        return;

    for(uint8 j= PERM_ENCHANTMENT_SLOT; j<=TEMP_ENCHANTMENT_SLOT; ++j)
    {
        if (m_CastItem->GetEnchantmentId(EnchantmentSlot(j)))
            pNewItem->SetEnchantment(EnchantmentSlot(j), m_CastItem->GetEnchantmentId(EnchantmentSlot(j)), m_CastItem->GetEnchantmentDuration(EnchantmentSlot(j)), m_CastItem->GetEnchantmentCharges(EnchantmentSlot(j)));
    }

    if (m_CastItem->GetUInt32Value(ITEM_FIELD_DURABILITY) < m_CastItem->GetUInt32Value(ITEM_FIELD_MAXDURABILITY))
    {
        double loosePercent = 1 - m_CastItem->GetUInt32Value(ITEM_FIELD_DURABILITY) / double(m_CastItem->GetUInt32Value(ITEM_FIELD_MAXDURABILITY));
        player->DurabilityLoss(pNewItem, loosePercent);
    }

    if (player->IsInventoryPos(pos))
    {
        ItemPosCountVec dest;
        uint8 msg = player->CanStoreItem( m_CastItem->GetBagSlot(), m_CastItem->GetSlot(), dest, pNewItem, true );
        if (msg == EQUIP_ERR_OK)
        {
            player->DestroyItem(m_CastItem->GetBagSlot(), m_CastItem->GetSlot(), true);

            // prevent crash at access and unexpected charges counting with item update queue corrupt
            ClearCastItem();

            player->StoreItem( dest, pNewItem, true);
            return;
        }
    }
    else if (player->IsBankPos (pos))
    {
        ItemPosCountVec dest;
        uint8 msg = player->CanBankItem( m_CastItem->GetBagSlot(), m_CastItem->GetSlot(), dest, pNewItem, true );
        if (msg == EQUIP_ERR_OK)
        {
            player->DestroyItem(m_CastItem->GetBagSlot(), m_CastItem->GetSlot(), true);

            // prevent crash at access and unexpected charges counting with item update queue corrupt
            ClearCastItem();

            player->BankItem( dest, pNewItem, true);
            return;
        }
    }
    else if (player->IsEquipmentPos (pos))
    {
        uint16 dest;
        uint8 msg = player->CanEquipItem( m_CastItem->GetSlot(), dest, pNewItem, true );
        if (msg == EQUIP_ERR_OK)
        {
            player->DestroyItem(m_CastItem->GetBagSlot(), m_CastItem->GetSlot(), true);

            // prevent crash at access and unexpected charges counting with item update queue corrupt
            ClearCastItem();

            player->EquipItem( dest, pNewItem, true);
            player->AutoUnequipOffhandIfNeed();
            return;
        }
    }

    // fail
    delete pNewItem;
}

void Spell::EffectProficiency(SpellEffectIndex /*eff_idx*/)
{
    if (!unitTarget || unitTarget->GetTypeId() != TYPEID_PLAYER)
        return;
    Player *p_target = (Player*)unitTarget;

    uint32 subClassMask = m_spellInfo->EquippedItemSubClassMask;
    if (m_spellInfo->EquippedItemClass == ITEM_CLASS_WEAPON && !(p_target->GetWeaponProficiency() & subClassMask))
    {
        p_target->AddWeaponProficiency(subClassMask);
        p_target->SendProficiency(ITEM_CLASS_WEAPON, p_target->GetWeaponProficiency());
    }
    if (m_spellInfo->EquippedItemClass == ITEM_CLASS_ARMOR && !(p_target->GetArmorProficiency() & subClassMask))
    {
        p_target->AddArmorProficiency(subClassMask);
        p_target->SendProficiency(ITEM_CLASS_ARMOR, p_target->GetArmorProficiency());
    }
}

void Spell::EffectApplyAreaAura(SpellEffectIndex eff_idx)
{
    if (!unitTarget)
        return;
    if (!unitTarget->isAlive())
        return;

    AreaAura* Aur = new AreaAura(m_spellInfo, eff_idx, &m_currentBasePoints[eff_idx], m_spellAuraHolder, unitTarget, m_caster, m_CastItem);
    m_spellAuraHolder->AddAura(Aur, eff_idx);
}

void Spell::EffectSummonType(SpellEffectIndex eff_idx)
{
    uint32 prop_id = m_spellInfo->EffectMiscValueB[eff_idx];
    SummonPropertiesEntry const *summon_prop = sSummonPropertiesStore.LookupEntry(prop_id);
    if(!summon_prop)
    {
        sLog.outError("EffectSummonType: Unhandled summon type %u", prop_id);
        return;
    }

    switch(summon_prop->Group)
    {
        // faction handled later on, or loaded from template
        case SUMMON_PROP_GROUP_WILD:
        case SUMMON_PROP_GROUP_FRIENDLY:
        {
            switch(summon_prop->Title)                      // better from known way sorting summons by AI types
            {
                case UNITNAME_SUMMON_TITLE_NONE:
                {
                    // those are classical totems - effectbasepoints is their hp and not summon ammount!
                    //121: 23035, battlestands
                    //647: 52893, Anti-Magic Zone (npc used)
                    if (prop_id == 121 || prop_id == 647)
                        DoSummonTotem(eff_idx);
                   // Snake trap exception
                    else if (m_spellInfo->EffectMiscValueB[eff_idx] == 2301)
                        DoSummonSnakes(eff_idx);
                    else if (prop_id == 1021)
                        DoSummonGuardian(eff_idx, summon_prop->FactionId);
                    else
                        DoSummonWild(eff_idx, summon_prop->FactionId);
                    break;
                }
                case UNITNAME_SUMMON_TITLE_PET:
                case UNITNAME_SUMMON_TITLE_MINION:
                case UNITNAME_SUMMON_TITLE_RUNEBLADE:
                    DoSummonGuardian(eff_idx, summon_prop->FactionId);
                    break;
                case UNITNAME_SUMMON_TITLE_GUARDIAN:
                {
                    if (prop_id == 61)                      // mixed guardians, totems, statues
                    {
                        // * Stone Statue, etc  -- fits much better totem AI
                        if (m_spellInfo->SpellIconID == 2056)
                            DoSummonTotem(eff_idx);
                        else
                        {
                            // possible sort totems/guardians only by summon creature type
                            CreatureInfo const* cInfo = ObjectMgr::GetCreatureTemplate(m_spellInfo->EffectMiscValue[eff_idx]);

                            if (!cInfo)
                                return;

                            // FIXME: not all totems and similar cases seelcted by this check...
                            if (cInfo->type == CREATURE_TYPE_TOTEM)
                                DoSummonTotem(eff_idx);
                            else
                                DoSummonGuardian(eff_idx, summon_prop->FactionId);
                        }
                    }
                    else
                        DoSummonGuardian(eff_idx, summon_prop->FactionId);
                    break;
                }
                case UNITNAME_SUMMON_TITLE_CONSTRUCT:
                {
                    if (prop_id == 2913)                    // Scrapbot
                        DoSummonWild(eff_idx, summon_prop->FactionId);
                    else
                        DoSummonGuardian(eff_idx, summon_prop->FactionId);
                    break;
                }
                case UNITNAME_SUMMON_TITLE_TOTEM:
                    DoSummonTotem(eff_idx, summon_prop->Slot);
                    break;
                case UNITNAME_SUMMON_TITLE_COMPANION:
                    // slot 6 set for critters that can help to player in fighting
                    if (summon_prop->Slot == 6)
                        DoSummonGuardian(eff_idx, summon_prop->FactionId);
                    else
                        DoSummonCritter(eff_idx, summon_prop->FactionId);
                    break;
                case UNITNAME_SUMMON_TITLE_OPPONENT:
                case UNITNAME_SUMMON_TITLE_LIGHTWELL:
                case UNITNAME_SUMMON_TITLE_BUTLER:
                case UNITNAME_SUMMON_TITLE_MOUNT:
                    DoSummonWild(eff_idx, summon_prop->FactionId);
                    break;
                case UNITNAME_SUMMON_TITLE_VEHICLE:
                    // TODO
                    // EffectSummonVehicle(i);
                    break;
                default:
                    sLog.outError("EffectSummonType: Unhandled summon title %u", summon_prop->Title);
                break;
            }
            break;
        }
        case SUMMON_PROP_GROUP_PETS:
        {
            //1562 - force of nature  - sid 33831
            //1161 - feral spirit - sid 51533
            //89 - Infernal - sid 1122
            DoSummonGroupPets(eff_idx);
            break;
        }
        case SUMMON_PROP_GROUP_CONTROLLABLE:
        {
            switch(prop_id)
            {
                case 65:
                case 428:
                    EffectSummonPossessed(eff_idx);
                    break;
                default:
                    DoSummonGuardian(eff_idx, summon_prop->FactionId);
                break;
            }
            break;
        }
        case SUMMON_PROP_GROUP_VEHICLE:
        case SUMMON_PROP_GROUP_UNCONTROLLABLE_VEHICLE:
        {
            // TODO
            // EffectSummonVehicle(i);
               DoSummonVehicle(eff_idx, summon_prop->FactionId);
//            sLog.outDebug("EffectSummonType: Unhandled summon group type SUMMON_PROP_GROUP_VEHICLE(%u)", summon_prop->Group);
//            Mangos developers thinking - this summon is not supported. But in this his worked fine :)
            break;
        }
        default:
            sLog.outError("EffectSummonType: Unhandled summon group type %u", summon_prop->Group);
            break;
    }
}

void Spell::DoSummonGroupPets(SpellEffectIndex eff_idx)
{
    if (!m_caster->GetPetGuid().IsEmpty())
        return;

    if (!unitTarget)
        return;

    uint32 pet_entry = m_spellInfo->EffectMiscValue[eff_idx];

    if (!pet_entry)
        return;

    CreatureInfo const* cInfo = sCreatureStorage.LookupEntry<CreatureInfo>(pet_entry);
    if (!cInfo)
    {
        sLog.outErrorDb("Spell::DoSummon: creature entry %u not found for spell %u.", pet_entry, m_spellInfo->Id);
        return;
    }

    uint32 level = m_caster->getLevel();

    if (pet_entry == 37994)    // Mage: Water Elemental from Glyph
        m_duration = 86400000; // 24 hours

    if (m_duration > 0)
        if (Player* modOwner = m_caster->GetSpellModOwner())
            modOwner->ApplySpellMod(m_spellInfo->Id, SPELLMOD_DURATION, m_duration);

    uint32 amount = damage;

    uint32 originalSpellID = (m_IsTriggeredSpell && m_triggeredBySpellInfo) ? m_triggeredBySpellInfo->Id : m_spellInfo->Id;

    if (amount > 5)
        amount = 1;  // Don't find any cast, summons over 3 pet.

    if (m_caster->GetTypeId()==TYPEID_PLAYER)
    {
        QueryResult* result = CharacterDatabase.PQuery("SELECT id FROM character_pet WHERE owner = '%u' AND entry = '%u'",
            m_caster->GetGUIDLow(), pet_entry);

        std::vector<uint32> petnumber;

        if (result)
        {
            do
            {
               Field* fields = result->Fetch();
               uint32 petnum = fields[0].GetUInt32();
               if (petnum) petnumber.push_back(petnum);
            }
            while (result->NextRow());

            delete result;
        }

        if (!petnumber.empty())
        {
            for(uint8 i = 0; i < petnumber.size() && amount > 0; ++i)
            {
                if (petnumber[i])
                {
                    Pet* pet = new Pet(SUMMON_PET);
                    // set timer for unsummon
                    pet->SetDuration(m_duration);
                    pet->SetCreateSpellID(originalSpellID);
                    pet->SetPetCounter(amount-1);
                    bool _summoned = false;

                    if (pet->LoadPetFromDB((Player*)m_caster,pet_entry, petnumber[i]))
                    {
                         --amount;
                        DEBUG_LOG("Pet (guidlow %d, entry %d) summoned (from database). Counter is %d ",
                                     pet->GetGUIDLow(), pet->GetEntry(), pet->GetPetCounter());
                    }
                    else
                    {
                        DEBUG_LOG("Pet (guidlow %d, entry %d) found in database, but not loaded. Counter is %d ",
                                     pet->GetGUIDLow(), pet->GetEntry(), pet->GetPetCounter());
                        delete pet;
                    }
                }
            }
        }
    }

    // Pet not found in database
    for (uint32 count = 0; count < amount; ++count)
    {
        Pet* pet = new Pet(SUMMON_PET);
        pet->SetPetCounter(amount - count - 1);
        pet->SetCreateSpellID(originalSpellID);
        pet->SetDuration(m_duration);

        CreatureCreatePos pos (m_caster->GetMap(), m_targets.m_destX, m_targets.m_destY, m_targets.m_destZ, -m_caster->GetOrientation(), m_caster->GetPhaseMask());

        if (!(m_targets.m_targetMask & TARGET_FLAG_DEST_LOCATION))
            pos = CreatureCreatePos(m_caster, -m_caster->GetOrientation());

        if (!pet->Create(0, pos, cInfo, 0, m_caster))
        {
            sLog.outErrorDb("Spell::EffectSummonGroupPets: not possible create creature entry %u",m_spellInfo->EffectMiscValue[eff_idx]);
            delete pet;
            return;
        }

        if (!pet->Summon())
        {
            sLog.outError("Pet (guidlow %d, entry %d) not summoned by undefined reason. ",
                pet->GetGUIDLow(), pet->GetEntry());
            delete pet;
            return;
        }
        DEBUG_LOG("New Pet (guidlow %d, entry %d) summoned (default). Counter is %d ", pet->GetGUIDLow(), pet->GetEntry(), pet->GetPetCounter());
    }

}

void Spell::EffectSummonPossessed(SpellEffectIndex eff_idx)
{
    if (!m_caster || m_caster->GetTypeId() != TYPEID_PLAYER)
        return;

    uint32 creature_entry = m_spellInfo->EffectMiscValue[eff_idx];
    if(!creature_entry)
        return;

    int32 duration = GetSpellDuration(m_spellInfo);

        float px, py, pz;
    // If dest location if present
    if (m_targets.m_targetMask & TARGET_FLAG_DEST_LOCATION)
    {
        // Summon 1 unit in dest location
        px = m_targets.m_destX;
        py = m_targets.m_destY;
        pz = m_targets.m_destZ;
    }
    // Summon if dest location not present near caster
    else
        m_caster->GetClosePoint(px,py,pz,1.0f);


    TempSummonType summonType = (duration == 0) ? TEMPSUMMON_DEAD_DESPAWN : TEMPSUMMON_TIMED_OR_DEAD_DESPAWN;
    Creature* summon = m_caster->SummonCreature(creature_entry,px,py,pz,m_caster->GetOrientation(),summonType,duration,true);

    if (summon)
    {
        summon->SetLevel(m_caster->getLevel());

        if(CreatureAI* scriptedAI = sScriptMgr.GetCreatureAI(summon))
        {
            // Prevent from ScriptedAI reinitialized
            summon->LockAI(true);
            m_caster->CastSpell(summon, 530, true);
            summon->LockAI(false);
        }
        else
            m_caster->CastSpell(summon, 530, true);

        DEBUG_LOG("New possessed creature (guidlow %d, entry %d) summoned. Owner is %d ", summon->GetGUIDLow(), summon->GetEntry(), m_caster->GetGUIDLow());
    }
    else
        sLog.outError("New possessed creature (entry %d) NOT summoned. Owner is %d ", summon->GetEntry(), m_caster->GetGUIDLow());

}

void Spell::EffectLearnSpell(SpellEffectIndex eff_idx)
{
    if (!unitTarget)
        return;

    if (unitTarget->GetTypeId() != TYPEID_PLAYER)
    {
        if (m_caster->GetTypeId() == TYPEID_PLAYER)
            EffectLearnPetSpell(eff_idx);

        return;
    }

    Player *player = (Player*)unitTarget;

    uint32 spellToLearn = ((m_spellInfo->Id==SPELL_ID_GENERIC_LEARN) || (m_spellInfo->Id==SPELL_ID_GENERIC_LEARN_PET)) ? damage : m_spellInfo->EffectTriggerSpell[eff_idx];
    player->learnSpell(spellToLearn, false);

    DEBUG_LOG( "Spell: Player %u has learned spell %u from NpcGUID=%u", player->GetGUIDLow(), spellToLearn, m_caster->GetGUIDLow() );
}

void Spell::EffectDispel(SpellEffectIndex eff_idx)
{
    if (!unitTarget)
        return;

    // Fill possible dispel list
    std::list <std::pair<SpellAuraHolder* ,uint32> > dispel_list;

    // Create dispel mask by dispel type
    uint32 dispel_type = m_spellInfo->EffectMiscValue[eff_idx];
    uint32 dispelMask  = GetDispellMask( DispelType(dispel_type) );
    Unit::SpellAuraHolderMap const& auras = unitTarget->GetSpellAuraHolderMap();
    for(Unit::SpellAuraHolderMap::const_iterator itr = auras.begin(); itr != auras.end(); ++itr)
    {
        SpellAuraHolder *holder = itr->second;
        if ((1<<holder->GetSpellProto()->Dispel) & dispelMask)
        {
            if(holder->GetSpellProto()->Dispel == DISPEL_MAGIC)
            {
                bool positive = true;
                if (!holder->IsPositive())
                    positive = false;
                else
                    positive = (holder->GetSpellProto()->AttributesEx & SPELL_ATTR_EX_NEGATIVE)==0;

                // do not remove positive auras if friendly target
                //               negative auras if non-friendly target
                if (positive == unitTarget->IsFriendlyTo(m_caster))
                    continue;
            }
            // Unholy Blight prevents dispel of diseases from target
            else if (holder->GetSpellProto()->Dispel == DISPEL_DISEASE)
                if (unitTarget->HasAura(50536))
                    continue;

            if (holder->GetAuraCharges() > 1)
                dispel_list.push_back(std::pair<SpellAuraHolder* ,uint32>(holder, holder->GetAuraCharges()));
            else
                dispel_list.push_back(std::pair<SpellAuraHolder* ,uint32>(holder, holder->GetStackAmount()));
        }
    }
    // Ok if exist some buffs for dispel try dispel it
    if (!dispel_list.empty())
    {
        std::list<std::pair<SpellAuraHolder* ,uint32> > success_list;// (spell_id,casterGuid)
        std::list < uint32 > fail_list;                     // spell_id

        // some spells have effect value = 0 and all from its by meaning expect 1
        if(!damage)
            damage = 1;

        // Dispel N = damage buffs (or while exist buffs for dispel)
        for (int32 count=0; count < damage && !dispel_list.empty(); ++count)
        {
            // Random select buff for dispel
            std::list<std::pair<SpellAuraHolder* ,uint32> >::iterator dispel_itr = dispel_list.begin();
            std::advance(dispel_itr,urand(0, dispel_list.size()-1));

            SpellAuraHolder *holder = dispel_itr->first;

            dispel_itr->second -= 1;

            // remove entry from dispel_list if nothing left in stack
            if (dispel_itr->second == 0)
                dispel_list.erase(dispel_itr);

            SpellEntry const* spellInfo = holder->GetSpellProto();
            // Base dispel chance
            // TODO: possible chance depend from spell level??
            int32 miss_chance = 0;
            // Apply dispel mod from aura caster
            if (Unit *caster = holder->GetCaster())
            {
                if ( Player* modOwner = caster->GetSpellModOwner() )
                    modOwner->ApplySpellMod(spellInfo->Id, SPELLMOD_RESIST_DISPEL_CHANCE, miss_chance, this);
            }
            // Try dispel
            if (roll_chance_i(miss_chance))
                fail_list.push_back(spellInfo->Id);
            else
            {
                bool foundDispelled = false;
                for (std::list<std::pair<SpellAuraHolder* ,uint32> >::iterator success_iter = success_list.begin(); success_iter != success_list.end(); ++success_iter)
                {
                    if (success_iter->first->GetId() == holder->GetId() && success_iter->first->GetCasterGUID() == holder->GetCasterGUID())
                    {
                        success_iter->second += 1;
                        foundDispelled = true;
                        break;
                    }
                }
                if (!foundDispelled)
                    success_list.push_back(std::pair<SpellAuraHolder* ,uint32>(holder, 1));
            }
        }
        // Send success log and really remove auras
        if (!success_list.empty())
        {
            int32 count = success_list.size();
            WorldPacket data(SMSG_SPELLDISPELLOG, 8+8+4+1+4+count*5);
            data << unitTarget->GetPackGUID();              // Victim GUID
            data << m_caster->GetPackGUID();                // Caster GUID
            data << uint32(m_spellInfo->Id);                // Dispel spell id
            data << uint8(0);                               // not used
            data << uint32(count);                          // count
            for (std::list<std::pair<SpellAuraHolder* ,uint32> >::iterator j = success_list.begin(); j != success_list.end(); ++j)
            {
                SpellAuraHolder* dispelledHolder = j->first;
                data << uint32(dispelledHolder->GetId());   // Spell Id
                data << uint8(0);                           // 0 - dispelled !=0 cleansed
                unitTarget->RemoveAuraHolderDueToSpellByDispel(dispelledHolder->GetId(), j->second, dispelledHolder->GetCasterGUID(), m_caster);
            }
            m_caster->SendMessageToSet(&data, true);

            // On success dispel
            // Devour Magic
            if (m_spellInfo->SpellFamilyName == SPELLFAMILY_WARLOCK && m_spellInfo->Category == SPELLCATEGORY_DEVOUR_MAGIC)
            {
                int32 heal_amount = m_spellInfo->CalculateSimpleValue(EFFECT_INDEX_1);
                m_caster->CastCustomSpell(m_caster, 19658, &heal_amount, NULL, NULL, true);

                // Glyph of Felhunter
                if (Unit *owner = m_caster->GetOwner())
                    if (owner->HasAura(56249))
                        m_caster->CastCustomSpell(owner, 19658, &heal_amount, NULL, NULL, true);
            }
        }
        // Send fail log to client
        if (!fail_list.empty())
        {
            // Failed to dispel
            WorldPacket data(SMSG_DISPEL_FAILED, 8+8+4+4*fail_list.size());
            data << m_caster->GetObjectGuid();              // Caster GUID
            data << unitTarget->GetObjectGuid();            // Victim GUID
            data << uint32(m_spellInfo->Id);                // Dispel spell id
            for (std::list< uint32 >::iterator j = fail_list.begin(); j != fail_list.end(); ++j)
                data << uint32(*j);                         // Spell Id
            m_caster->SendMessageToSet(&data, true);
        }
    }
}

void Spell::EffectDualWield(SpellEffectIndex /*eff_idx*/)
{
    if (unitTarget && unitTarget->GetTypeId() == TYPEID_PLAYER)
        ((Player*)unitTarget)->SetCanDualWield(true);
}

void Spell::EffectPull(SpellEffectIndex /*eff_idx*/)
{
    // TODO: create a proper pull towards distract spell center for distract
    DEBUG_LOG("WORLD: Spell Effect DUMMY");
}

void Spell::EffectDistract(SpellEffectIndex /*eff_idx*/)
{
    // Check for possible target
    if (!unitTarget || unitTarget->isInCombat())
        return;

    // target must be OK to do this
    if (unitTarget->hasUnitState(UNIT_STAT_CAN_NOT_REACT))
        return;

    float angle = unitTarget->GetAngle(m_targets.m_destX, m_targets.m_destY);

    unitTarget->clearUnitState(UNIT_STAT_MOVING);
    unitTarget->SetOrientation(angle);
    unitTarget->SendMonsterMove(unitTarget->GetPositionX(), unitTarget->GetPositionY(), unitTarget->GetPositionZ(), SPLINETYPE_FACINGANGLE, SPLINEFLAG_WALKMODE, 0, NULL, angle);

    if (unitTarget->GetTypeId() == TYPEID_UNIT)
        unitTarget->GetMotionMaster()->MoveDistract(damage * IN_MILLISECONDS);
}

void Spell::EffectPickPocket(SpellEffectIndex /*eff_idx*/)
{
    if (m_caster->GetTypeId() != TYPEID_PLAYER)
        return;

    // victim must be creature and attackable
    if (!unitTarget || unitTarget->GetTypeId() != TYPEID_UNIT || m_caster->IsFriendlyTo(unitTarget))
        return;

    // victim have to be alive and humanoid or undead
    if (unitTarget->isAlive() && (unitTarget->GetCreatureTypeMask() & CREATURE_TYPEMASK_HUMANOID_OR_UNDEAD) != 0)
    {
        int32 chance = 10 + int32(m_caster->getLevel()) - int32(unitTarget->getLevel());

        if (chance > irand(0, 19))
        {
            // Stealing successful
            //DEBUG_LOG("Sending loot from pickpocket");
            ((Player*)m_caster)->SendLoot(unitTarget->GetObjectGuid(),LOOT_PICKPOCKETING);
        }
        else
        {
            // Reveal action + get attack
            m_caster->RemoveSpellsCausingAura(SPELL_AURA_MOD_STEALTH);
            unitTarget->AttackedBy(m_caster);
        }
    }
}

void Spell::EffectAddFarsight(SpellEffectIndex eff_idx)
{
    if(m_caster->GetTypeId() != TYPEID_PLAYER)
        return;

    int32 duration = GetSpellDuration(m_spellInfo);
    DynamicObject* dynObj = new DynamicObject;

    // set radius to 0: spell not expected to work as persistent aura
    if(!dynObj->Create(m_caster->GetMap()->GenerateLocalLowGuid(HIGHGUID_DYNAMICOBJECT), m_caster,
        m_spellInfo->Id, eff_idx, m_targets.m_destX, m_targets.m_destY, m_targets.m_destZ, duration, 0, DYNAMIC_OBJECT_FARSIGHT_FOCUS))
    {
        delete dynObj;
        return;
    }

    m_caster->AddDynObject(dynObj);
    m_caster->GetMap()->Add(dynObj);

    ((Player*)m_caster)->GetCamera().SetView(dynObj);
}

void Spell::DoSummonWild(SpellEffectIndex eff_idx, uint32 forceFaction)
{
    uint32 creature_entry = m_spellInfo->EffectMiscValue[eff_idx];
    if (!creature_entry)
        return;

    uint32 level = m_caster->getLevel();

    // level of creature summoned using engineering item based at engineering skill level
    if (m_caster->GetTypeId()==TYPEID_PLAYER && m_CastItem)
    {
        ItemPrototype const *proto = m_CastItem->GetProto();
        if (proto && proto->RequiredSkill == SKILL_ENGINEERING)
        {
            uint16 skill202 = ((Player*)m_caster)->GetSkillValue(SKILL_ENGINEERING);
            if (skill202)
                level = skill202/5;
        }
    }

    // select center of summon position
    float center_x = m_targets.m_destX;
    float center_y = m_targets.m_destY;
    float center_z = m_targets.m_destZ;

    float radius = GetSpellRadius(sSpellRadiusStore.LookupEntry(m_spellInfo->EffectRadiusIndex[eff_idx]));
    int32 duration = GetSpellDuration(m_spellInfo);
    TempSummonType summonType = (duration == 0) ? TEMPSUMMON_DEAD_DESPAWN : TEMPSUMMON_TIMED_OR_DEAD_DESPAWN;

    int32 amount = damage > 0 ? damage : 1;

    for(int32 count = 0; count < amount; ++count)
    {
        float px, py, pz;
        // If dest location if present
        if (m_targets.m_targetMask & TARGET_FLAG_DEST_LOCATION)
        {
            // Summon 1 unit in dest location
            if (count == 0)
            {
                px = m_targets.m_destX;
                py = m_targets.m_destY;
                pz = m_targets.m_destZ;
            }
            // Summon in random point all other units if location present
            else
                m_caster->GetRandomPoint(center_x, center_y, center_z, radius, px, py, pz);
        }
        // Summon if dest location not present near caster
        else
        {
            if (radius > 0.0f)
            {
                // not using bounding radius of caster here
                m_caster->GetClosePoint(px, py, pz, 0.0f, radius);
            }
            else
            {
                // EffectRadiusIndex 0 or 36
                px = m_caster->GetPositionX();
                py = m_caster->GetPositionY();
                pz = m_caster->GetPositionZ();
            }
        }

        if(Creature *summon = m_caster->SummonCreature(creature_entry, px, py, pz, m_caster->GetOrientation(), summonType, duration))
        {
            summon->SetUInt32Value(UNIT_CREATED_BY_SPELL, m_spellInfo->Id);

            // UNIT_FIELD_CREATEDBY are not set for these kind of spells.
            // Does exceptions exist? If so, what are they?
            summon->SetCreatorGuid(m_caster->GetObjectGuid());

            if(forceFaction)
                summon->setFaction(forceFaction);
        }
    }
}

void Spell::DoSummonGuardian(SpellEffectIndex eff_idx, uint32 forceFaction)
{
    uint32 pet_entry = m_spellInfo->EffectMiscValue[eff_idx];
    if (!pet_entry)
        return;

    SummonPropertiesEntry const* propEntry = sSummonPropertiesStore.LookupEntry(m_spellInfo->EffectMiscValueB[eff_idx]);
    if (!propEntry)
        return;

    CreatureInfo const* cInfo = sCreatureStorage.LookupEntry<CreatureInfo>(pet_entry);
    if (!cInfo)
    {
        sLog.outErrorDb("Spell::DoSummonGuardian: creature entry %u not found for spell %u.", pet_entry, m_spellInfo->Id);
        return;
    }

    PetType petType = propEntry->Title == UNITNAME_SUMMON_TITLE_COMPANION ? PROTECTOR_PET : GUARDIAN_PET;

    // second cast unsummon guardian(s) (guardians without like functionality have cooldown > spawn time)
    if (!m_IsTriggeredSpell && m_caster->GetTypeId() == TYPEID_PLAYER && m_CastItem)
    {
        bool found = false;
        // including protector
        while (Pet* old_summon = m_caster->FindGuardianWithEntry(pet_entry))
        {
            old_summon->Unsummon(PET_SAVE_AS_DELETED, m_caster);
            found = true;
        }

        if (found)
            return;
    }

    // protectors allowed only in single amount
    if (petType == PROTECTOR_PET && m_CastItem)
        if (Pet* old_protector = m_caster->GetProtectorPet())
            old_protector->Unsummon(PET_SAVE_AS_DELETED, m_caster);

    // in another case summon new
    uint32 level = m_caster->getLevel();

    // level of pet summoned using engineering item based at engineering skill level
    if (m_caster->GetTypeId() == TYPEID_PLAYER && m_CastItem)
    {
        ItemPrototype const *proto = m_CastItem->GetProto();
        if (proto && proto->RequiredSkill == SKILL_ENGINEERING)
        {
            uint16 skill202 = ((Player*)m_caster)->GetSkillValue(SKILL_ENGINEERING);
            if (skill202)
            {
                level = skill202 / 5;
            }
        }
    }

    // select center of summon position
    float center_x = m_targets.m_destX;
    float center_y = m_targets.m_destY;
    float center_z = m_targets.m_destZ;

    float radius = GetSpellRadius(sSpellRadiusStore.LookupEntry(m_spellInfo->EffectRadiusIndex[eff_idx]));

    uint32 originalSpellID = (m_IsTriggeredSpell && m_triggeredBySpellInfo) ? m_triggeredBySpellInfo->Id : m_spellInfo->Id;

    // cannot find any guardian group over 5. need correct?
    int32 amount = (damage > 0 && damage < 6) ? damage : 1;

    for (int32 count = 0; count < amount; ++count)
    {
        Pet* spawnCreature = new Pet(petType);

        spawnCreature->SetCreateSpellID(originalSpellID);
        spawnCreature->SetDuration(m_duration);
        spawnCreature->SetPetCounter(amount - count - 1);

        // If dest location if present
        // Summon 1 unit in dest location
        CreatureCreatePos pos(m_caster->GetMap(), m_targets.m_destX, m_targets.m_destY, m_targets.m_destZ, -m_caster->GetOrientation(), m_caster->GetPhaseMask());

        if (m_targets.m_targetMask & TARGET_FLAG_DEST_LOCATION)
        {
            // Summon in random point all other units if location present
            if (count > 0)
            {
                float x, y, z;
                m_caster->GetRandomPoint(center_x, center_y, center_z, radius, x, y, z);
                pos = CreatureCreatePos(m_caster->GetMap(), x, y, z, m_caster->GetOrientation(), m_caster->GetPhaseMask());
            }
        }
        // Summon if dest location not present near caster
        else
            pos = CreatureCreatePos(m_caster, m_caster->GetOrientation());

        if (!spawnCreature->Create(0, pos, cInfo, 0, m_caster))
        {
            sLog.outError("Spell::DoSummonGuardian: can't create creature entry %u for spell %u.", pet_entry, m_spellInfo->Id);
            delete spawnCreature;
            return;
        }
        spawnCreature->setFaction(forceFaction ? forceFaction : m_caster->getFaction());
        spawnCreature->SetLevel(level);

        if (!spawnCreature->Summon())
        {
            sLog.outError("Guardian pet (guidlow %d, entry %d) not summoned by undefined reason. ",
                spawnCreature->GetGUIDLow(), spawnCreature->GetEntry());
            delete spawnCreature;
            return;
        }

        spawnCreature->SetSummonPoint(pos);

        // Notify Summoner
        if (m_caster->GetTypeId() == TYPEID_UNIT && ((Creature*)m_caster)->AI())
            ((Creature*)m_caster)->AI()->JustSummoned(spawnCreature);

        DEBUG_LOG("Guardian pet (guidlow %d, entry %d) summoned (default). Counter is %d ", spawnCreature->GetGUIDLow(), spawnCreature->GetEntry(), spawnCreature->GetPetCounter());
    }
}

void Spell::DoSummonVehicle(SpellEffectIndex eff_idx, uint32 forceFaction)
{
    if (!m_caster)
        return;

    if (m_caster->hasUnitState(UNIT_STAT_ON_VEHICLE))
    {
        if (m_spellInfo->Attributes & SPELL_ATTR_UNK7)
            m_caster->RemoveSpellsCausingAura(SPELL_AURA_CONTROL_VEHICLE);
        else 
            return;
    }
    uint32 vehicle_entry = m_spellInfo->EffectMiscValue[eff_idx];

    if (!vehicle_entry)
        return;

    SpellEntry const* m_mountspell = sSpellStore.LookupEntry(m_spellInfo->EffectBasePoints[eff_idx] != 0 ? m_spellInfo->CalculateSimpleValue(eff_idx) : 46598);

    if (!m_mountspell)
        m_mountspell = sSpellStore.LookupEntry(46598);
    // Used BasePoint mount spell, if not present - hardcoded (by Blzz).

    float px, py, pz;
    // If dest location present
    if (m_targets.m_targetMask & TARGET_FLAG_DEST_LOCATION)
    {
        px = m_targets.m_destX;
        py = m_targets.m_destY;
        pz = m_targets.m_destZ;
    }
    // Summon if dest location not present near caster
    else
        m_caster->GetClosePoint(px, py, pz,m_caster->GetObjectBoundingRadius());

    TempSummonType summonType = (GetSpellDuration(m_spellInfo) == 0) ? TEMPSUMMON_DEAD_DESPAWN : TEMPSUMMON_TIMED_OR_DEAD_DESPAWN;

    Creature* vehicle = m_caster->SummonCreature(vehicle_entry,px,py,pz,m_caster->GetOrientation(),summonType,GetSpellDuration(m_spellInfo),true);

    if (vehicle && !vehicle->GetObjectGuid().IsVehicle())
    {
        sLog.outError("DoSommonVehicle: Creature (guidlow %d, entry %d) summoned, but this is not vehicle. Correct VehicleId in creature_template.", vehicle->GetGUIDLow(), vehicle->GetEntry());
        vehicle->ForcedDespawn();
        return;
    }

    if (vehicle)
    {
        vehicle->setFaction(forceFaction ? forceFaction : m_caster->getFaction());
        vehicle->SetUInt32Value(UNIT_CREATED_BY_SPELL,m_spellInfo->Id);
        m_caster->CastSpell(vehicle, m_mountspell, true);
        DEBUG_LOG("Caster (guidlow %d) summon vehicle (guidlow %d, entry %d) and mounted with spell %d ", m_caster->GetGUIDLow(), vehicle->GetGUIDLow(), vehicle->GetEntry(), m_mountspell->Id);

        // Notify Summoner
        if (m_caster->GetTypeId() == TYPEID_UNIT && ((Creature*)m_caster)->AI())
            ((Creature*)m_caster)->AI()->JustSummoned(vehicle);
    }
    else
        sLog.outError("Vehicle (guidlow %d, entry %d) NOT summoned by undefined reason. ", vehicle->GetGUIDLow(), vehicle->GetEntry());
}

void Spell::EffectTeleUnitsFaceCaster(SpellEffectIndex eff_idx)
{
    if (!unitTarget)
        return;

    if (unitTarget->IsTaxiFlying())
        return;

    float dis = GetSpellRadius(sSpellRadiusStore.LookupEntry(m_spellInfo->EffectRadiusIndex[eff_idx]));

    float fx, fy, fz;
    m_caster->GetClosePoint(fx, fy, fz, unitTarget->GetObjectBoundingRadius(), dis);

    unitTarget->NearTeleportTo(fx, fy, fz, -m_caster->GetOrientation(), unitTarget==m_caster);
}

void Spell::EffectLearnSkill(SpellEffectIndex eff_idx)
{
    if (unitTarget->GetTypeId() != TYPEID_PLAYER)
        return;

    if (damage < 0)
        return;

    uint32 skillid =  m_spellInfo->EffectMiscValue[eff_idx];
    uint16 skillval = ((Player*)unitTarget)->GetPureSkillValue(skillid);
    ((Player*)unitTarget)->SetSkill(skillid, skillval ? skillval : 1, damage * 75, damage);
}

void Spell::EffectAddHonor(SpellEffectIndex /*eff_idx*/)
{
    if (unitTarget->GetTypeId() != TYPEID_PLAYER)
        return;

    // not scale value for item based reward (/10 value expected)
    if (m_CastItem)
    {
        ((Player*)unitTarget)->RewardHonor(NULL, 1, float(damage / 10));
        DEBUG_FILTER_LOG(LOG_FILTER_SPELL_CAST, "SpellEffect::AddHonor (spell_id %u) rewards %d honor points (item %u) for player: %u", m_spellInfo->Id, damage/10, m_CastItem->GetEntry(),((Player*)unitTarget)->GetGUIDLow());
        return;
    }

    // do not allow to add too many honor for player (50 * 21) = 1040 at level 70, or (50 * 31) = 1550 at level 80
    if (damage <= 50)
    {
        float honor_reward = MaNGOS::Honor::hk_honor_at_level(unitTarget->getLevel(), damage);
        ((Player*)unitTarget)->RewardHonor(NULL, 1, honor_reward);
        DEBUG_FILTER_LOG(LOG_FILTER_SPELL_CAST, "SpellEffect::AddHonor (spell_id %u) rewards %f honor points (scale) to player: %u", m_spellInfo->Id, honor_reward, ((Player*)unitTarget)->GetGUIDLow());
    }
    else
    {
        //maybe we have correct honor_gain in damage already
        ((Player*)unitTarget)->RewardHonor(NULL, 1, (float)damage);
        sLog.outError("SpellEffect::AddHonor (spell_id %u) rewards %u honor points (non scale) for player: %u", m_spellInfo->Id, damage, ((Player*)unitTarget)->GetGUIDLow());
    }
}

void Spell::EffectTradeSkill(SpellEffectIndex /*eff_idx*/)
{
    if (unitTarget->GetTypeId() != TYPEID_PLAYER)
        return;
    // uint32 skillid =  m_spellInfo->EffectMiscValue[i];
    // uint16 skillmax = ((Player*)unitTarget)->(skillid);
    // ((Player*)unitTarget)->SetSkill(skillid,skillval?skillval:1,skillmax+75);
}

void Spell::EffectEnchantItemPerm(SpellEffectIndex eff_idx)
{
    if (m_caster->GetTypeId() != TYPEID_PLAYER)
        return;
    if (!itemTarget)
        return;

    uint32 enchant_id = m_spellInfo->EffectMiscValue[eff_idx];
    if (!enchant_id)
        return;

    SpellItemEnchantmentEntry const *pEnchant = sSpellItemEnchantmentStore.LookupEntry(enchant_id);
    if (!pEnchant)
        return;

    // item can be in trade slot and have owner diff. from caster
    Player* item_owner = itemTarget->GetOwner();
    if (!item_owner)
        return;

    Player* p_caster = (Player*)m_caster;

    // Enchanting a vellum requires special handling, as it creates a new item
    // instead of modifying an existing one.
    ItemPrototype const* targetProto = itemTarget->GetProto();
    if (targetProto->IsVellum() && m_spellInfo->EffectItemType[eff_idx])
    {
        unitTarget = m_caster;
        DoCreateItem(eff_idx,m_spellInfo->EffectItemType[eff_idx]);
        // Vellum target case: Target becomes additional reagent, new scroll item created instead in Spell::EffectEnchantItemPerm()
        // cannot already delete in TakeReagents() unfortunately
        p_caster->DestroyItemCount(targetProto->ItemId, 1, true);
        return;
    }

    // Using enchant stored on scroll does not increase enchanting skill! (Already granted on scroll creation)
    if (!(m_CastItem && m_CastItem->GetProto()->Flags & ITEM_FLAG_ENCHANT_SCROLL))
        p_caster->UpdateCraftSkill(m_spellInfo->Id);

    if (item_owner!=p_caster && p_caster->GetSession()->GetSecurity() > SEC_PLAYER && sWorld.getConfig(CONFIG_BOOL_GM_LOG_TRADE) )
    {
        sLog.outCommand(p_caster->GetSession()->GetAccountId(),"GM %s (Account: %u) enchanting(perm): %s (Entry: %d) for player: %s (Account: %u)",
            p_caster->GetName(),p_caster->GetSession()->GetAccountId(),
            itemTarget->GetProto()->Name1,itemTarget->GetEntry(),
            item_owner->GetName(),item_owner->GetSession()->GetAccountId());
    }

    // remove old enchanting before applying new if equipped
    item_owner->ApplyEnchantment(itemTarget,PERM_ENCHANTMENT_SLOT,false);

    itemTarget->SetEnchantment(PERM_ENCHANTMENT_SLOT, enchant_id, 0, 0);

    // add new enchanting if equipped
    item_owner->ApplyEnchantment(itemTarget,PERM_ENCHANTMENT_SLOT,true);

    itemTarget->SetSoulboundTradeable(NULL, item_owner, false);
}

void Spell::EffectEnchantItemPrismatic(SpellEffectIndex eff_idx)
{
    if (m_caster->GetTypeId() != TYPEID_PLAYER)
        return;
    if (!itemTarget)
        return;

    Player* p_caster = (Player*)m_caster;

    uint32 enchant_id = m_spellInfo->EffectMiscValue[eff_idx];
    if (!enchant_id)
        return;

    SpellItemEnchantmentEntry const *pEnchant = sSpellItemEnchantmentStore.LookupEntry(enchant_id);
    if (!pEnchant)
        return;

    // support only enchantings with add socket in this slot
    {
        bool add_socket = false;
        for(int i = 0; i < 3; ++i)
        {
            if (pEnchant->type[i]==ITEM_ENCHANTMENT_TYPE_PRISMATIC_SOCKET)
            {
                add_socket = true;
                break;
            }
        }
        if (!add_socket)
        {
            sLog.outError("Spell::EffectEnchantItemPrismatic: attempt apply enchant spell %u with SPELL_EFFECT_ENCHANT_ITEM_PRISMATIC (%u) but without ITEM_ENCHANTMENT_TYPE_PRISMATIC_SOCKET (%u), not suppoted yet.",
                m_spellInfo->Id,SPELL_EFFECT_ENCHANT_ITEM_PRISMATIC,ITEM_ENCHANTMENT_TYPE_PRISMATIC_SOCKET);
            return;
        }
    }

    // item can be in trade slot and have owner diff. from caster
    Player* item_owner = itemTarget->GetOwner();
    if (!item_owner)
        return;

    if (item_owner!=p_caster && p_caster->GetSession()->GetSecurity() > SEC_PLAYER && sWorld.getConfig(CONFIG_BOOL_GM_LOG_TRADE) )
    {
        sLog.outCommand(p_caster->GetSession()->GetAccountId(),"GM %s (Account: %u) enchanting(perm): %s (Entry: %d) for player: %s (Account: %u)",
            p_caster->GetName(),p_caster->GetSession()->GetAccountId(),
            itemTarget->GetProto()->Name1,itemTarget->GetEntry(),
            item_owner->GetName(),item_owner->GetSession()->GetAccountId());
    }

    // remove old enchanting before applying new if equipped
    item_owner->ApplyEnchantment(itemTarget,PRISMATIC_ENCHANTMENT_SLOT,false);

    itemTarget->SetEnchantment(PRISMATIC_ENCHANTMENT_SLOT, enchant_id, 0, 0);

    // add new enchanting if equipped
    item_owner->ApplyEnchantment(itemTarget,PRISMATIC_ENCHANTMENT_SLOT,true);

    itemTarget->SetSoulboundTradeable(NULL, item_owner, false);
}

void Spell::EffectEnchantItemTmp(SpellEffectIndex eff_idx)
{
    if (m_caster->GetTypeId() != TYPEID_PLAYER)
        return;

    Player* p_caster = (Player*)m_caster;

    // Rockbiter Weapon
    if (m_spellInfo->SpellFamilyName == SPELLFAMILY_SHAMAN && m_spellInfo->SpellFamilyFlags & UI64LIT(0x0000000000400000))
    {
        uint32 spell_id = 0;

        // enchanting spell selected by calculated damage-per-sec stored in Effect[1] base value
        // Note: damage calculated (correctly) with rounding int32(float(v)) but
        // RW enchantments applied damage int32(float(v)+0.5), this create  0..1 difference sometime
        switch(damage)
        {
            // Rank 1
            case  2: spell_id = 36744; break;               //  0% [ 7% ==  2, 14% == 2, 20% == 2]
            // Rank 2
            case  4: spell_id = 36753; break;               //  0% [ 7% ==  4, 14% == 4]
            case  5: spell_id = 36751; break;               // 20%
            // Rank 3
            case  6: spell_id = 36754; break;               //  0% [ 7% ==  6, 14% == 6]
            case  7: spell_id = 36755; break;               // 20%
            // Rank 4
            case  9: spell_id = 36761; break;               //  0% [ 7% ==  6]
            case 10: spell_id = 36758; break;               // 14%
            case 11: spell_id = 36760; break;               // 20%
            default:
                sLog.outError("Spell::EffectEnchantItemTmp: Damage %u not handled in S'RW",damage);
                return;
        }

        SpellEntry const *spellInfo = sSpellStore.LookupEntry(spell_id);
        if (!spellInfo)
        {
            sLog.outError("Spell::EffectEnchantItemTmp: unknown spell id %i", spell_id);
            return;
        }

        Spell *spell = new Spell(m_caster, spellInfo, true);
        SpellCastTargets targets;
        targets.setItemTarget( itemTarget );
        spell->prepare(&targets);
        return;
    }

    if (!itemTarget)
        return;

    uint32 enchant_id = m_spellInfo->EffectMiscValue[eff_idx];

    if (!enchant_id)
    {
        sLog.outError("Spell %u Effect %u (SPELL_EFFECT_ENCHANT_ITEM_TEMPORARY) have 0 as enchanting id",m_spellInfo->Id,eff_idx);
        return;
    }

    SpellItemEnchantmentEntry const *pEnchant = sSpellItemEnchantmentStore.LookupEntry(enchant_id);
    if(!pEnchant)
    {
        sLog.outError("Spell %u Effect %u (SPELL_EFFECT_ENCHANT_ITEM_TEMPORARY) have nonexistent enchanting id %u ",m_spellInfo->Id,eff_idx,enchant_id);
        return;
    }

    // select enchantment duration
    uint32 duration;

    // rogue family enchantments exception by duration
    if(m_spellInfo->Id == 38615)
        duration = 1800;                                    // 30 mins
    // other rogue family enchantments always 1 hour (some have spell damage=0, but some have wrong data in EffBasePoints)
    else if(m_spellInfo->SpellFamilyName == SPELLFAMILY_ROGUE)
        duration = 3600;                                    // 1 hour
    // shaman family enchantments
    else if(m_spellInfo->SpellFamilyName == SPELLFAMILY_SHAMAN)
        duration = 1800;                                    // 30 mins
    // other cases with this SpellVisual already selected
    else if(m_spellInfo->SpellVisual[0] == 215)
        duration = 1800;                                    // 30 mins
    // some fishing pole bonuses
    else if(m_spellInfo->SpellVisual[0] == 563)
        duration = 600;                                     // 10 mins
    // shaman rockbiter enchantments
    else if(m_spellInfo->SpellVisual[0] == 0)
        duration = 1800;                                    // 30 mins
    else if(m_spellInfo->Id == 29702)
        duration = 300;                                     // 5 mins
    else if(m_spellInfo->Id == 37360)
        duration = 300;                                     // 5 mins
    // default case
    else
        duration = 3600;                                    // 1 hour

    // item can be in trade slot and have owner diff. from caster
    Player* item_owner = itemTarget->GetOwner();
    if(!item_owner)
        return;

    if(item_owner!=p_caster && p_caster->GetSession()->GetSecurity() > SEC_PLAYER && sWorld.getConfig(CONFIG_BOOL_GM_LOG_TRADE) )
    {
        sLog.outCommand(p_caster->GetSession()->GetAccountId(),"GM %s (Account: %u) enchanting(temp): %s (Entry: %d) for player: %s (Account: %u)",
            p_caster->GetName(), p_caster->GetSession()->GetAccountId(),
            itemTarget->GetProto()->Name1, itemTarget->GetEntry(),
            item_owner->GetName(), item_owner->GetSession()->GetAccountId());
    }

    // remove old enchanting before applying new if equipped
    item_owner->ApplyEnchantment(itemTarget,TEMP_ENCHANTMENT_SLOT, false);

    itemTarget->SetEnchantment(TEMP_ENCHANTMENT_SLOT, enchant_id, duration * 1000, 0);

    // add new enchanting if equipped
    item_owner->ApplyEnchantment(itemTarget, TEMP_ENCHANTMENT_SLOT, true);
}

void Spell::EffectTameCreature(SpellEffectIndex /*eff_idx*/)
{
    // Caster must be player, checked in Spell::CheckCast
    // Spell can be triggered, we need to check original caster prior to caster
    Player* plr = (Player*)GetAffectiveCaster();

    Creature* creatureTarget = (Creature*)unitTarget;

    // cast finish successfully
    //SendChannelUpdate(0);
    finish();

    Pet* pet = new Pet(HUNTER_PET);

    pet->SetCreateSpellID(m_spellInfo->Id);

    if(!pet->CreateBaseAtCreature(creatureTarget, (Unit*)plr))
    {
        delete pet;
        return;
    }

    // level of hunter pet can't be less owner level at 5 levels
    uint32 level = creatureTarget->getLevel() + 5 < plr->getLevel() ? (plr->getLevel() - 5) : creatureTarget->getLevel();

    // prepare visual effect for levelup
    pet->SetLevel(level - 1);

    // add to world
    if (!pet->Summon())
    {
        sLog.outError("Pet (guidlow %d, entry %d) not summoned from tame effect by undefined reason. ",
            pet->GetGUIDLow(), pet->GetEntry());
        delete pet;
        return;
    }

    // "kill" original creature
    creatureTarget->ForcedDespawn();

    // visual effect for levelup
    pet->SetLevel(level);
}

void Spell::EffectSummonPet(SpellEffectIndex eff_idx)
{
    uint32 petentry = m_spellInfo->EffectMiscValue[eff_idx];

    Pet *OldSummon = m_caster->GetPet();

    // if pet requested type already exist
    if( OldSummon )
    {
        // Preview summon is loading or deleting
        if(!OldSummon->IsInWorld())
            return;

        if(petentry == 0 || OldSummon->GetEntry() == petentry)
        {
            // pet in corpse state can't be summoned
            if( OldSummon->isDead() )
                return;

            OldSummon->GetMap()->Remove((Creature*)OldSummon,false);

            OldSummon->SetMap(m_caster->GetMap());

            m_caster->GetMap()->Add((Creature*)OldSummon);

            if(m_caster->GetTypeId() == TYPEID_PLAYER && OldSummon->isControlled() )
            {
                ((Player*)m_caster)->PetSpellInitialize();
            }
            return;
        }

        if(m_caster->GetTypeId() == TYPEID_PLAYER)
            OldSummon->Unsummon(OldSummon->getPetType() == HUNTER_PET ? PET_SAVE_AS_DELETED : PET_SAVE_NOT_IN_SLOT, m_caster);
        else
            return;
    }

    CreatureInfo const* cInfo = petentry ? sCreatureStorage.LookupEntry<CreatureInfo>(petentry) : NULL;

    // == 0 in case call current pet, check only real summon case
    if (petentry && !cInfo)
    {
        sLog.outErrorDb("EffectSummonPet: creature entry %u not found for spell %u.", petentry, m_spellInfo->Id);
        return;
    }

    Pet* NewSummon = new Pet;

    uint32 originalSpellID = (m_IsTriggeredSpell && m_triggeredBySpellInfo) ? m_triggeredBySpellInfo->Id : m_spellInfo->Id;
    NewSummon->SetCreateSpellID(originalSpellID);

    // petentry==0 for hunter "call pet" (current pet summoned if any)
    if(m_caster->GetTypeId() == TYPEID_PLAYER && NewSummon->LoadPetFromDB((Player*)m_caster, petentry))
        return;

    // not error in case fail hunter call pet
    if (!petentry)
    {
        delete NewSummon;
        return;
    }

    NewSummon->setPetType(SUMMON_PET);
    NewSummon->SetPetCounter(0);
    CreatureCreatePos pos(m_caster, m_caster->GetOrientation());
    NewSummon->SetSummonPoint(pos);

    if (!NewSummon->Create(0, pos, cInfo, 0, m_caster))
    {
        delete NewSummon;
        return;
    }

    if (!NewSummon->Summon())
    {
        sLog.outError("Pet (guidlow %d, entry %d) not summoned by undefined reason. ",
            NewSummon->GetGUIDLow(), NewSummon->GetEntry());
        delete NewSummon;
        return;
    }

    if (NewSummon->getPetType() == SUMMON_PET)
    {
        // Remove Demonic Sacrifice auras (new pet)
        Unit::AuraList const& auraClassScripts = m_caster->GetAurasByType(SPELL_AURA_OVERRIDE_CLASS_SCRIPTS);
        for(Unit::AuraList::const_iterator itr = auraClassScripts.begin(); itr != auraClassScripts.end();)
        {
            if((*itr)->GetModifier()->m_miscvalue == 2228)
            {
                m_caster->RemoveAurasDueToSpell((*itr)->GetId());
                itr = auraClassScripts.begin();
            }
            else
                ++itr;
        }
    }

    DEBUG_LOG("New Pet has guid %u", NewSummon->GetGUIDLow());
}

void Spell::EffectLearnPetSpell(SpellEffectIndex eff_idx)
{
    if(m_caster->GetTypeId() != TYPEID_PLAYER)
        return;

    Player *_player = (Player*)m_caster;

    Pet *pet = _player->GetPet();
    if(!pet)
        return;
    if(!pet->isAlive())
        return;

    SpellEntry const *learn_spellproto = sSpellStore.LookupEntry(m_spellInfo->EffectTriggerSpell[eff_idx]);
    if(!learn_spellproto)
        return;

    pet->learnSpell(learn_spellproto->Id);

    pet->SavePetToDB(PET_SAVE_AS_CURRENT);
    _player->PetSpellInitialize();
}

void Spell::EffectTaunt(SpellEffectIndex /*eff_idx*/)
{
    if (!unitTarget)
        return;

    // this effect use before aura Taunt apply for prevent taunt already attacking target
    // for spell as marked "non effective at already attacking target"
    if (unitTarget->GetTypeId() != TYPEID_PLAYER)
    {
        if (unitTarget->getVictim()==m_caster)
        {
            SendCastResult(SPELL_FAILED_DONT_REPORT);
            return;
        }
    }

    // Also use this effect to set the taunter's threat to the taunted creature's highest value
    if (unitTarget->CanHaveThreatList() && unitTarget->getThreatManager().getCurrentVictim())
        unitTarget->getThreatManager().addThreat(m_caster,unitTarget->getThreatManager().getCurrentVictim()->getThreat());
}

void Spell::EffectWeaponDmg(SpellEffectIndex eff_idx)
{
    if(!unitTarget)
        return;
    if(!unitTarget->isAlive())
        return;

    // multiple weapon dmg effect workaround
    // execute only the last weapon damage
    // and handle all effects at once
    for (int j = 0; j < MAX_EFFECT_INDEX; ++j)
    {
        switch(m_spellInfo->Effect[j])
        {
            case SPELL_EFFECT_WEAPON_DAMAGE:
            case SPELL_EFFECT_WEAPON_DAMAGE_NOSCHOOL:
            case SPELL_EFFECT_NORMALIZED_WEAPON_DMG:
            case SPELL_EFFECT_WEAPON_PERCENT_DAMAGE:
                if (j < int(eff_idx))                             // we must calculate only at last weapon effect
                    return;
            break;
        }
    }

    // some spell specific modifiers
    bool spellBonusNeedWeaponDamagePercentMod = false;      // if set applied weapon damage percent mode to spell bonus

    float weaponDamagePercentMod = 1.0f;                    // applied to weapon damage and to fixed effect damage bonus
    float totalDamagePercentMod  = 1.0f;                    // applied to final bonus+weapon damage
    bool normalized = false;

    int32 spell_bonus = 0;                                  // bonus specific for spell

    switch(m_spellInfo->SpellFamilyName)
    {
        case SPELLFAMILY_GENERIC:
        {
            switch(m_spellInfo->Id)
            {
                // for spells with divided damage to targets
                case 66765: case 66809: case 67331:         // Meteor Fists
                case 67333:                                 // Meteor Fists
                case 69055:                                 // Bone Slice
                case 71021:                                 // Saber Lash
                {
                    uint32 count = 0;
                    for(TargetList::const_iterator ihit = m_UniqueTargetInfo.begin(); ihit != m_UniqueTargetInfo.end(); ++ihit)
                        if(ihit->effectMask & (1<<eff_idx))
                            ++count;

                    totalDamagePercentMod /= float(count);  // divide to all targets
                    break;
                }
            }
            break;
        }
        case SPELLFAMILY_DRUID:
        {
            // Rend and Tear ( on Maul / Shred )
            if (m_spellInfo->SpellFamilyFlags & UI64LIT(0x0000000000008800))
            {
                if(unitTarget && unitTarget->HasAuraState(AURA_STATE_BLEEDING))
                {
                    Unit::AuraList const& aura = m_caster->GetAurasByType(SPELL_AURA_DUMMY);
                    for(Unit::AuraList::const_iterator itr = aura.begin(); itr != aura.end(); ++itr)
                    {
                        if ((*itr)->GetSpellProto()->SpellIconID == 2859 && (*itr)->GetEffIndex() == 0)
                        {
                            totalDamagePercentMod += (totalDamagePercentMod * (*itr)->GetModifier()->m_amount) / 100;
                            break;
                        }
                    }
                }
            }
            break;
        }
        case SPELLFAMILY_WARRIOR:
        {
            // Devastate
            if(m_spellInfo->SpellVisual[0] == 12295 && m_spellInfo->SpellIconID == 1508)
            {
                // Sunder Armor
                Aura* sunder = unitTarget->GetAura(SPELL_AURA_MOD_RESISTANCE_PCT, SPELLFAMILY_WARRIOR, UI64LIT(0x0000000000004000), 0x00000000, m_caster->GetObjectGuid());

                // Devastate bonus and sunder armor refresh
                if (sunder)
                {
                    sunder->GetHolder()->RefreshHolder();
                    spell_bonus += sunder->GetStackAmount() * CalculateDamage(EFFECT_INDEX_2, unitTarget);
                }

                // Devastate causing Sunder Armor Effect
                // and no need to cast over max stack amount
                if (!sunder || sunder->GetStackAmount() < sunder->GetSpellProto()->StackAmount)
                    m_caster->CastSpell(unitTarget, 58567, true);
                    if (Aura *aura = m_caster->GetDummyAura(58388))
                        m_caster->CastSpell (unitTarget, 58567, true);
            }
            break;
        }
        case SPELLFAMILY_ROGUE:
        {
            // Mutilate (for each hand)
            if(m_spellInfo->SpellFamilyFlags & UI64LIT(0x600000000))
            {
                bool found = false;
                // fast check
                if(unitTarget->HasAuraState(AURA_STATE_DEADLY_POISON))
                    found = true;
                // full aura scan
                else
                {
                    Unit::SpellAuraHolderMap const& auras = unitTarget->GetSpellAuraHolderMap();
                    for(Unit::SpellAuraHolderMap::const_iterator itr = auras.begin(); itr!=auras.end(); ++itr)
                    {
                        if(itr->second->GetSpellProto()->Dispel == DISPEL_POISON)
                        {
                            found = true;
                            break;
                        }
                    }
                }

                if(found)
                    totalDamagePercentMod *= 1.2f;          // 120% if poisoned
            }
            // Fan of Knives
            else if (m_caster->GetTypeId()==TYPEID_PLAYER && (m_spellInfo->SpellFamilyFlags & UI64LIT(0x0004000000000000)))
            {
                Item* weapon = ((Player*)m_caster)->GetWeaponForAttack(m_attackType,true,true);
                if (weapon && weapon->GetProto()->SubClass == ITEM_SUBCLASS_WEAPON_DAGGER)
                    totalDamagePercentMod *= 1.5f;          // 150% to daggers
            }
            // Ghostly Strike
            else if (m_caster->GetTypeId() == TYPEID_PLAYER && m_spellInfo->Id == 14278)
            {
                Item* weapon = ((Player*)m_caster)->GetWeaponForAttack(m_attackType,true,true);
                if (weapon && weapon->GetProto()->SubClass == ITEM_SUBCLASS_WEAPON_DAGGER)
                    totalDamagePercentMod *= 1.44f;         // 144% to daggers
            }
            // Hemorrhage
            else if (m_caster->GetTypeId() == TYPEID_PLAYER && (m_spellInfo->SpellFamilyFlags & UI64LIT(0x2000000)))
            {
                Item* weapon = ((Player*)m_caster)->GetWeaponForAttack(m_attackType,true,true);
                if (weapon && weapon->GetProto()->SubClass == ITEM_SUBCLASS_WEAPON_DAGGER)
                    totalDamagePercentMod *= 1.45f;         // 145% to daggers
            }
            break;
        }
        case SPELLFAMILY_PALADIN:
        {
            // Judgement of Command - receive benefit from Spell Damage and Attack Power
            if(m_spellInfo->SpellFamilyFlags & UI64LIT(0x00020000000000))
            {
                float ap = m_caster->GetTotalAttackPowerValue(BASE_ATTACK);
                int32 holy = m_caster->SpellBaseDamageBonusDone(GetSpellSchoolMask(m_spellInfo));
                if (holy < 0)
                    holy = 0;
                spell_bonus += int32(ap * 0.08f) + int32(holy * 13 / 100);
            }
            break;
        }
        case SPELLFAMILY_HUNTER:
        {
            // Kill Shot
            if (m_spellInfo->SpellFamilyFlags & UI64LIT(0x80000000000000))
            {
                // 0.4*RAP added to damage (that is 0.2 if we apply PercentMod (200%) to spell_bonus, too)
                spellBonusNeedWeaponDamagePercentMod = true;
                spell_bonus += int32( 0.2f * m_caster->GetTotalAttackPowerValue(RANGED_ATTACK) );
            }
            break;
        }
        case SPELLFAMILY_SHAMAN:
        {
            // Skyshatter Harness item set bonus
            // Stormstrike
            if(m_spellInfo->SpellFamilyFlags & UI64LIT(0x001000000000))
            {
                Unit::AuraList const& m_OverrideClassScript = m_caster->GetAurasByType(SPELL_AURA_OVERRIDE_CLASS_SCRIPTS);
                for(Unit::AuraList::const_iterator citr = m_OverrideClassScript.begin(); citr != m_OverrideClassScript.end(); ++citr)
                {
                    // Stormstrike AP Buff
                    if ( (*citr)->GetModifier()->m_miscvalue == 5634 )
                    {
                        m_caster->CastSpell(m_caster, 38430, true, NULL, *citr);
                        break;
                    }
                }
            }
            break;
        }
        case SPELLFAMILY_DEATHKNIGHT:
        {
            // Blood Strike, Heart Strike, Obliterate
            // Blood-Caked Strike
            if (m_spellInfo->SpellFamilyFlags & UI64LIT(0x0002000001400000) ||
                m_spellInfo->SpellIconID == 1736)
            {
                uint32 count = 0;
                Unit::SpellAuraHolderMap const& auras = unitTarget->GetSpellAuraHolderMap();
                for(Unit::SpellAuraHolderMap::const_iterator itr = auras.begin(); itr!=auras.end(); ++itr)
                {
                    if(itr->second->GetSpellProto()->Dispel == DISPEL_DISEASE &&
                        itr->second->GetCasterGuid() == m_caster->GetObjectGuid())
                        ++count;
                }

                if (count)
                {
                    // Effect 1(for Blood-Caked Strike)/3(other) damage is bonus
                    float bonus = count * CalculateDamage(m_spellInfo->SpellIconID == 1736 ? EFFECT_INDEX_0 : EFFECT_INDEX_2, unitTarget) / 100.0f;
                    // Blood Strike, Blood-Caked Strike and Obliterate store bonus*2
                    if (m_spellInfo->SpellFamilyFlags & UI64LIT(0x0002000000400000) ||
                        m_spellInfo->SpellIconID == 1736)
                        bonus /= 2.0f;

                    totalDamagePercentMod *= 1.0f + bonus;
                }

                // Heart Strike secondary target
                if (m_spellInfo->SpellIconID == 3145)
                    if (m_targets.getUnitTarget() != unitTarget)
                        weaponDamagePercentMod /= 2.0f;
            }
            // Glyph of Blood Strike
            if( m_spellInfo->SpellFamilyFlags & UI64LIT(0x0000000000400000) &&
                m_caster->HasAura(59332) &&
                unitTarget->HasAuraType(SPELL_AURA_MOD_DECREASE_SPEED))
            {
                totalDamagePercentMod *= 1.2f;              // 120% if snared
            }
            // Glyph of Death Strike
            if( m_spellInfo->SpellFamilyFlags & UI64LIT(0x0000000000000010) &&
                m_caster->HasAura(59336))
            {
                int32 rp = m_caster->GetPower(POWER_RUNIC_POWER) / 10;
                if(rp > 25)
                    rp = 25;
                totalDamagePercentMod *= 1.0f + rp / 100.0f;
            }
            // Glyph of Plague Strike
            if( m_spellInfo->SpellFamilyFlags & UI64LIT(0x0000000000000001) &&
                m_caster->HasAura(58657) )
            {
                totalDamagePercentMod *= 1.2f;
            }
            // Rune strike
            if( m_spellInfo->SpellIconID == 3007)
            {
                int32 count = CalculateDamage(EFFECT_INDEX_2, unitTarget);
                spell_bonus += int32(count * m_caster->GetTotalAttackPowerValue(BASE_ATTACK) / 100.0f);
            }
            break;
        }
    }

    int32 fixed_bonus = 0;
    for (int j = 0; j < MAX_EFFECT_INDEX; ++j)
    {
        switch(m_spellInfo->Effect[j])
        {
            case SPELL_EFFECT_WEAPON_DAMAGE:
            case SPELL_EFFECT_WEAPON_DAMAGE_NOSCHOOL:
                fixed_bonus += CalculateDamage(SpellEffectIndex(j), unitTarget);
                break;
            case SPELL_EFFECT_NORMALIZED_WEAPON_DMG:
                fixed_bonus += CalculateDamage(SpellEffectIndex(j), unitTarget);
                normalized = true;
                break;
            case SPELL_EFFECT_WEAPON_PERCENT_DAMAGE:
                weaponDamagePercentMod *= float(CalculateDamage(SpellEffectIndex(j), unitTarget)) / 100.0f;

                // applied only to prev.effects fixed damage
                fixed_bonus = int32(fixed_bonus*weaponDamagePercentMod);
                break;
            default:
                break;                                      // not weapon damage effect, just skip
        }
    }

    // apply weaponDamagePercentMod to spell bonus also
    if(spellBonusNeedWeaponDamagePercentMod)
        spell_bonus = int32(spell_bonus*weaponDamagePercentMod);

    // non-weapon damage
    int32 bonus = spell_bonus + fixed_bonus;

    // apply to non-weapon bonus weapon total pct effect, weapon total flat effect included in weapon damage
    if(bonus)
    {
        UnitMods unitMod;
        switch(m_attackType)
        {
            default:
            case BASE_ATTACK:   unitMod = UNIT_MOD_DAMAGE_MAINHAND; break;
            case OFF_ATTACK:    unitMod = UNIT_MOD_DAMAGE_OFFHAND;  break;
            case RANGED_ATTACK: unitMod = UNIT_MOD_DAMAGE_RANGED;   break;
        }

        float weapon_total_pct  = m_caster->GetModifierValue(unitMod, TOTAL_PCT);
        bonus = int32(bonus*weapon_total_pct);
    }

    // + weapon damage with applied weapon% dmg to base weapon damage in call
    bonus += int32(m_caster->CalculateDamage(m_attackType, normalized)*weaponDamagePercentMod);

    // total damage
    bonus = int32(bonus*totalDamagePercentMod);

    // prevent negative damage
    m_damage+= uint32(bonus > 0 ? bonus : 0);

    // Hemorrhage
    if (m_spellInfo->SpellFamilyName==SPELLFAMILY_ROGUE && (m_spellInfo->SpellFamilyFlags & UI64LIT(0x2000000)))
    {
        if(m_caster->GetTypeId()==TYPEID_PLAYER)
            m_caster->AddComboPoints(unitTarget, 1);
    }
    // Mangle (Cat): CP
    else if (m_spellInfo->SpellFamilyName==SPELLFAMILY_DRUID && (m_spellInfo->SpellFamilyFlags==UI64LIT(0x0000040000000000)))
    {
        if(m_caster->GetTypeId()==TYPEID_PLAYER)
            m_caster->AddComboPoints(unitTarget, 1);
    }

    // take ammo
    if(m_attackType == RANGED_ATTACK && m_caster->GetTypeId() == TYPEID_PLAYER)
    {
        Item *pItem = ((Player*)m_caster)->GetWeaponForAttack(RANGED_ATTACK, true, false);

        // wands don't have ammo
        if (!pItem || pItem->GetProto()->SubClass == ITEM_SUBCLASS_WEAPON_WAND)
            return;

        if (pItem->GetProto()->InventoryType == INVTYPE_THROWN)
        {
            if(pItem->GetMaxStackCount()==1)
            {
                // decrease durability for non-stackable throw weapon
                ((Player*)m_caster)->DurabilityPointLossForEquipSlot(EQUIPMENT_SLOT_RANGED);
            }
            else
            {
                // decrease items amount for stackable throw weapon
                uint32 count = 1;
                ((Player*)m_caster)->DestroyItemCount( pItem, count, true);
            }
        }
        else if(uint32 ammo = ((Player*)m_caster)->GetUInt32Value(PLAYER_AMMO_ID))
            ((Player*)m_caster)->DestroyItemCount(ammo, 1, true);
    }
}

void Spell::EffectThreat(SpellEffectIndex /*eff_idx*/)
{
    if(!unitTarget || !unitTarget->isAlive() || !m_caster->isAlive())
        return;

    if(!unitTarget->CanHaveThreatList())
        return;

    unitTarget->AddThreat(m_caster, float(damage), false, GetSpellSchoolMask(m_spellInfo), m_spellInfo);
}

void Spell::EffectHealMaxHealth(SpellEffectIndex /*eff_idx*/)
{
    if(!unitTarget)
        return;
    if(!unitTarget->isAlive())
        return;

    uint32 heal = m_caster->GetMaxHealth();

    m_healing += heal;
}

void Spell::EffectInterruptCast(SpellEffectIndex eff_idx)
{
    if(!unitTarget)
        return;
    if(!unitTarget->isAlive())
        return;

    // TODO: not all spells that used this effect apply cooldown at school spells
    // also exist case: apply cooldown to interrupted cast only and to all spells
    for (uint32 i = CURRENT_FIRST_NON_MELEE_SPELL; i < CURRENT_MAX_SPELL; ++i)
    {
        if (Spell* spell = unitTarget->GetCurrentSpell(CurrentSpellTypes(i)))
        {
            SpellEntry const* curSpellInfo = spell->m_spellInfo;
            // check if we can interrupt spell
            if ((curSpellInfo->InterruptFlags & SPELL_INTERRUPT_FLAG_INTERRUPT) && curSpellInfo->PreventionType == SPELL_PREVENTION_TYPE_SILENCE )
            {
                unitTarget->ProhibitSpellSchool(GetSpellSchoolMask(curSpellInfo), CalculateSpellDuration(m_spellInfo, m_caster));
                unitTarget->InterruptSpell(CurrentSpellTypes(i),false);
            }
        }
    }
}

void Spell::EffectSummonObjectWild(SpellEffectIndex eff_idx)
{
    uint32 gameobject_id = m_spellInfo->EffectMiscValue[eff_idx];

    GameObject* pGameObj = new GameObject;

    WorldObject* target = focusObject;
    if( !target )
        target = m_caster;

    float x, y, z;
    if(m_targets.m_targetMask & TARGET_FLAG_DEST_LOCATION)
    {
        x = m_targets.m_destX;
        y = m_targets.m_destY;
        z = m_targets.m_destZ;
    }
    else
        m_caster->GetClosePoint(x, y, z, DEFAULT_WORLD_OBJECT_SIZE);

    Map *map = target->GetMap();

    if(!pGameObj->Create(map->GenerateLocalLowGuid(HIGHGUID_GAMEOBJECT), gameobject_id, map,
        m_caster->GetPhaseMask(), x, y, z, target->GetOrientation(), 0.0f, 0.0f, 0.0f, 0.0f, GO_ANIMPROGRESS_DEFAULT, GO_STATE_READY))
    {
        delete pGameObj;
        return;
    }

    int32 duration = GetSpellDuration(m_spellInfo);

    pGameObj->SetRespawnTime(duration > 0 ? duration/IN_MILLISECONDS : 0);
    pGameObj->SetSpellId(m_spellInfo->Id);

    // Wild object not have owner and check clickable by players
    map->Add(pGameObj);

    // Store the GO to the caster
    m_caster->AddWildGameObject(pGameObj);

    if(pGameObj->GetGoType() == GAMEOBJECT_TYPE_FLAGDROP && m_caster->GetTypeId() == TYPEID_PLAYER)
    {
        Player *pl = (Player*)m_caster;
        BattleGround* bg = ((Player *)m_caster)->GetBattleGround();

        switch(pGameObj->GetMapId())
        {
            case 489:                                       //WS
            {
                if(bg && bg->GetTypeID(true)==BATTLEGROUND_WS && bg->GetStatus() == STATUS_IN_PROGRESS)
                {
                    Team team = pl->GetTeam() == ALLIANCE ? HORDE : ALLIANCE;

                    ((BattleGroundWS*)bg)->SetDroppedFlagGuid(pGameObj->GetObjectGuid(), team);
                }
                break;
            }
            case 566:                                       //EY
            {
                if(bg && bg->GetTypeID(true)==BATTLEGROUND_EY && bg->GetStatus() == STATUS_IN_PROGRESS)
                {
                    ((BattleGroundEY*)bg)->SetDroppedFlagGuid(pGameObj->GetObjectGuid());
                }
                break;
            }
        }
    }

    pGameObj->SummonLinkedTrapIfAny();

    if (m_caster->GetTypeId() == TYPEID_UNIT && ((Creature*)m_caster)->AI())
        ((Creature*)m_caster)->AI()->JustSummoned(pGameObj);
}

void Spell::EffectScriptEffect(SpellEffectIndex eff_idx)
{
    // TODO: we must implement hunter pet summon at login there (spell 6962)

    switch(m_spellInfo->SpellFamilyName)
    {
        case SPELLFAMILY_GENERIC:
        {
            switch(m_spellInfo->Id)
            {
                case 6962:                                  // Called pet
                {
                    if (m_caster->GetTypeId() != TYPEID_PLAYER)
                        return;

                    if (((Player*)m_caster)->GetTemporaryUnsummonedPetNumber() != 0 )
                        ((Player*)m_caster)->ResummonPetTemporaryUnSummonedIfAny();
                    else
                        ((Player*)m_caster)->LoadPet();
                    return;
                }
                case 8856:                                  // Bending Shinbone
                {
                    if (!itemTarget && m_caster->GetTypeId()!=TYPEID_PLAYER)
                        return;

                    uint32 spell_id = 0;
                    switch(urand(1, 5))
                    {
                        case 1:  spell_id = 8854; break;
                        default: spell_id = 8855; break;
                    }

                    m_caster->CastSpell(m_caster,spell_id,true,NULL);
                    return;
                }
                case 17512:                                 // Piccolo of the Flaming Fire
                {
                    if (!unitTarget || unitTarget->GetTypeId() != TYPEID_PLAYER)
                        return;

                    unitTarget->HandleEmoteCommand(EMOTE_STATE_DANCE);
                    return;
                }
                case 20589:                                 // Escape artist
                {
                    if (!unitTarget)
                        return;

                    unitTarget->RemoveSpellsCausingAura(SPELL_AURA_MOD_ROOT);
                    unitTarget->RemoveSpellsCausingAura(SPELL_AURA_MOD_DECREASE_SPEED);
                    return;
                }
                case 22539:                                 // Shadow Flame (All script effects, not just end ones to
                case 22972:                                 // prevent player from dodging the last triggered spell)
                case 22975:
                case 22976:
                case 22977:
                case 22978:
                case 22979:
                case 22980:
                case 22981:
                case 22982:
                case 22983:
                case 22984:
                case 22985:
                {
                    if (!unitTarget || !unitTarget->isAlive())
                        return;

                    // Onyxia Scale Cloak
                    if (unitTarget->GetDummyAura(22683))
                        return;

                    // Shadow Flame
                    m_caster->CastSpell(unitTarget, 22682, true);
                    return;
                }
                case 24194:                                 // Uther's Tribute
                case 24195:                                 // Grom's Tribute
                {
                    if (m_caster->GetTypeId() != TYPEID_PLAYER)
                        return;

                    uint8 race = m_caster->getRace();
                    uint32 spellId = 0;

                    switch(m_spellInfo->Id)
                    {
                        case 24194:
                            switch(race)
                            {
                                case RACE_HUMAN:            spellId = 24105; break;
                                case RACE_DWARF:            spellId = 24107; break;
                                case RACE_NIGHTELF:         spellId = 24108; break;
                                case RACE_GNOME:            spellId = 24106; break;
                                case RACE_DRAENEI:          spellId = 69533; break;
                            }
                            break;
                        case 24195:
                            switch(race)
                            {
                                case RACE_ORC:              spellId = 24104; break;
                                case RACE_UNDEAD:           spellId = 24103; break;
                                case RACE_TAUREN:           spellId = 24102; break;
                                case RACE_TROLL:            spellId = 24101; break;
                                case RACE_BLOODELF:         spellId = 69530; break;
                            }
                            break;
                    }

                    if (spellId)
                        m_caster->CastSpell(m_caster, spellId, true);

                    return;
                }
                case 24590:                                 // Brittle Armor - need remove one 24575 Brittle Armor aura
                    unitTarget->RemoveAuraHolderFromStack(24575);
                    return;
                case 24714:                                 // Trick
                {
                    if (m_caster->GetTypeId() != TYPEID_PLAYER)
                        return;

                    if (roll_chance_i(14))                  // Trick (can be different critter models). 14% since below can have 1 of 6
                        m_caster->CastSpell(m_caster, 24753, true);
                    else                                    // Random Costume, 6 different (plus add. for gender)
                        m_caster->CastSpell(m_caster, 24720, true);

                    return;
                }
                case 24717:                                 // Pirate Costume
                {
                    if (!unitTarget || unitTarget->GetTypeId() != TYPEID_PLAYER)
                        return;

                    // Pirate Costume (male or female)
                    m_caster->CastSpell(unitTarget, unitTarget->getGender() == GENDER_MALE ? 24708 : 24709, true);
                    return;
                }
                case 24718:                                 // Ninja Costume
                {
                    if (!unitTarget || unitTarget->GetTypeId() != TYPEID_PLAYER)
                        return;

                    // Ninja Costume (male or female)
                    m_caster->CastSpell(unitTarget, unitTarget->getGender() == GENDER_MALE ? 24711 : 24710, true);
                    return;
                }
                case 24719:                                 // Leper Gnome Costume
                {
                    if (!unitTarget || unitTarget->GetTypeId() != TYPEID_PLAYER)
                        return;

                    // Leper Gnome Costume (male or female)
                    m_caster->CastSpell(unitTarget, unitTarget->getGender() == GENDER_MALE ? 24712 : 24713, true);
                    return;
                }
                case 24720:                                 // Random Costume
                {
                    if (!unitTarget || unitTarget->GetTypeId() != TYPEID_PLAYER)
                        return;

                    uint32 spellId = 0;

                    switch(urand(0, 6))
                    {
                        case 0:
                            spellId = unitTarget->getGender() == GENDER_MALE ? 24708 : 24709;
                            break;
                        case 1:
                            spellId = unitTarget->getGender() == GENDER_MALE ? 24711 : 24710;
                            break;
                        case 2:
                            spellId = unitTarget->getGender() == GENDER_MALE ? 24712 : 24713;
                            break;
                        case 3:
                            spellId = 24723;
                            break;
                        case 4:
                            spellId = 24732;
                            break;
                        case 5:
                            spellId = unitTarget->getGender() == GENDER_MALE ? 24735 : 24736;
                            break;
                        case 6:
                            spellId = 24740;
                            break;
                    }

                    m_caster->CastSpell(unitTarget, spellId, true);
                    return;
                }
                case 24737:                                 // Ghost Costume
                {
                    if (!unitTarget || unitTarget->GetTypeId() != TYPEID_PLAYER)
                        return;

                    // Ghost Costume (male or female)
                    m_caster->CastSpell(unitTarget, unitTarget->getGender() == GENDER_MALE ? 24735 : 24736, true);
                    return;
                }
                case 24751:                                 // Trick or Treat
                {
                    if (!unitTarget || unitTarget->GetTypeId() != TYPEID_PLAYER)
                        return;

                    // Tricked or Treated
                    unitTarget->CastSpell(unitTarget, 24755, true);

                    // Treat / Trick
                    unitTarget->CastSpell(unitTarget, roll_chance_i(50) ? 24714 : 24715, true);
                    return;
                }
                case 25140:                                 // Orb teleport spells
                case 25143:
                case 25650:
                case 25652:
                case 29128:
                case 29129:
                case 35376:
                case 35727:
                {
                    if (!unitTarget)
                        return;

                    uint32 spellid;
                    switch(m_spellInfo->Id)
                    {
                        case 25140: spellid =  32571; break;
                        case 25143: spellid =  32572; break;
                        case 25650: spellid =  30140; break;
                        case 25652: spellid =  30141; break;
                        case 29128: spellid =  32568; break;
                        case 29129: spellid =  32569; break;
                        case 35376: spellid =  25649; break;
                        case 35727: spellid =  35730; break;
                        default:
                            return;
                    }

                    unitTarget->CastSpell(unitTarget,spellid,false);
                    return;
                }
                case 26004:                                 // Mistletoe
                {
                    if (!unitTarget)
                        return;

                    unitTarget->HandleEmote(EMOTE_ONESHOT_CHEER);
                    return;
                }
                case 26218:                                 // Mistletoe
                {
                    if (!unitTarget || unitTarget->GetTypeId() != TYPEID_PLAYER)
                        return;

                    uint32 spells[3] = {26206, 26207, 45036};

                    m_caster->CastSpell(unitTarget, spells[urand(0, 2)], true);
                    return;
                }
                case 26275:                                 // PX-238 Winter Wondervolt TRAP
                {
                    uint32 spells[4] = {26272, 26157, 26273, 26274};

                    // check presence
                    for(int j = 0; j < 4; ++j)
                        if(unitTarget->HasAura(spells[j], EFFECT_INDEX_0))
                            return;

                    // cast
                    unitTarget->CastSpell(unitTarget, spells[urand(0,3)], true);
                    return;
                }
                case 26465:                                 // Mercurial Shield - need remove one 26464 Mercurial Shield aura
                    unitTarget->RemoveAuraHolderFromStack(26464);
                    return;
                case 26656:                                 // Summon Black Qiraji Battle Tank
                {
                    if (!unitTarget)
                        return;

                    // Prevent stacking of mounts
                    unitTarget->RemoveSpellsCausingAura(SPELL_AURA_MOUNTED);

                    // Two separate mounts depending on area id (allows use both in and out of specific instance)
                    if (unitTarget->GetAreaId() == 3428)
                        unitTarget->CastSpell(unitTarget, 25863, false);
                    else
                        unitTarget->CastSpell(unitTarget, 26655, false);

                    return;
                }
                case 26678:                                 //Heart Candy
                {
                    uint32 item=0;
                    switch ( urand(0, 7) )
                    {
                        case 0:
                            item = 21816; break;
                        case 1:
                            item = 21817; break;
                        case 2:
                            item = 21818; break;
                        case 3:
                            item = 21819; break;
                        case 4:
                            item = 21820; break;
                        case 5:
                            item = 21821; break;
                        case 6:
                            item = 21822; break;
                        case 7: 
                            item = 21823; break;
                    }
                    if (item)
                        DoCreateItem(eff_idx,item);
                    break;
                }
                case 29830:                                 // Mirren's Drinking Hat
                {
                    uint32 item = 0;
                    switch ( urand(1, 6) )
                    {
                        case 1:
                        case 2:
                        case 3:
                            item = 23584; break;            // Loch Modan Lager
                        case 4:
                        case 5:
                            item = 23585; break;            // Stouthammer Lite
                        case 6:
                            item = 23586; break;            // Aerie Peak Pale Ale
                    }

                    if (item)
                        DoCreateItem(eff_idx,item);

                    break;
                }
                case 30918:                                 // Improved Sprint
                {
                    if (!unitTarget)
                        return;

                    // Removes snares and roots.
                    unitTarget->RemoveAurasAtMechanicImmunity(IMMUNE_TO_ROOT_AND_SNARE_MASK,30918,true);
                    break;
                }
                case 38358:                                 // Tidal Surge
                {
                    if (!unitTarget)
                        return;

                    unitTarget->CastSpell(unitTarget, 38353, true, NULL, NULL, m_caster->GetObjectGuid());
                    return;
                }
                case 39681:                                 // Summon Goblin Tonk
                {
                    if (!unitTarget || unitTarget->GetTypeId() != TYPEID_PLAYER)
                        return;

                    unitTarget->CastSpell(unitTarget, 39682, true);
                    break;
                }
                case 39684:                                 // Summon Gnomish Tonk
                {
                    if (!unitTarget || unitTarget->GetTypeId() != TYPEID_PLAYER)
                        return;

                    unitTarget->CastSpell(unitTarget, 39683, true);
                    break;
                }
                case 39835:                                 // Needle Spine (Warlord Najentus)
                {
                    if (!unitTarget)
                        return;

                    // TODO likely that this spell should have m_caster as Original caster, but conflicts atm with TARGET_ALL_FRIENDLY_UNITS_AROUND_CASTER
                    unitTarget->CastSpell(unitTarget, 39968, true);
                }
                case 41055:                                 // Copy Weapon
                {
                    if (m_caster->GetTypeId() != TYPEID_UNIT || !unitTarget || unitTarget->GetTypeId() != TYPEID_PLAYER)
                        return;

                    if (Item* pItem = ((Player*)unitTarget)->GetItemByPos(INVENTORY_SLOT_BAG_0, EQUIPMENT_SLOT_MAINHAND))
                    {
                        ((Creature*)m_caster)->SetVirtualItem(VIRTUAL_ITEM_SLOT_0, pItem->GetEntry());

                        // Unclear what this spell should do
                        unitTarget->CastSpell(m_caster, m_spellInfo->CalculateSimpleValue(eff_idx), true);
                    }

                    return;
                }
                case 41126:                                 // Flame Crash
                {
                    if (!unitTarget)
                        return;

                    unitTarget->CastSpell(unitTarget, 41131, true);
                    break;
                }
                case 43365:                                 // The Cleansing: Shrine Cast
                {
                    if (m_caster->GetTypeId() != TYPEID_PLAYER)
                        return;

                    // Script Effect Player Cast Mirror Image
                    m_caster->CastSpell(m_caster, 50217, true);
                    return;
                }
                case 44364:                                 // Rock Falcon Primer
                {
                    if (!unitTarget || unitTarget->GetTypeId() != TYPEID_PLAYER)
                        return;

                    // Are there anything special with this, a random chance or condition?
                    // Feeding Rock Falcon
                    unitTarget->CastSpell(unitTarget, m_spellInfo->CalculateSimpleValue(eff_idx), true, NULL, NULL, unitTarget->GetObjectGuid(), m_spellInfo);
                    return;
                }
                case 43375:
                case 43972:                                // Mixing Blood for Quest 11306 
                {
                    switch(urand(0, 3))
                    {
                        case 0 : m_caster->CastSpell(m_caster, 43378, true); break;
                        case 1 : m_caster->CastSpell(m_caster, 43376, true); break;
                        case 2 : m_caster->CastSpell(m_caster, 43377, true); break;
                        case 3 : m_caster->CastSpell(m_caster, 43970, true); break;
                    }
                    break;
                }
                case 44455:                                 // Character Script Effect Reverse Cast
                {
                    if (!unitTarget || unitTarget->GetTypeId() != TYPEID_UNIT)
                        return;

                    Creature* pTarget = (Creature*)unitTarget;

                    if (const SpellEntry *pSpell = sSpellStore.LookupEntry(m_spellInfo->CalculateSimpleValue(eff_idx)))
                    {
                        // if we used item at least once...
                        if (pTarget->IsTemporarySummon() && int32(pTarget->GetEntry()) == pSpell->EffectMiscValue[eff_idx])
                        {
                            TemporarySummon* pSummon = (TemporarySummon*)pTarget;

                            // can only affect "own" summoned
                            if (pSummon->GetSummonerGuid() == m_caster->GetObjectGuid())
                            {
                                if (pTarget->hasUnitState(UNIT_STAT_ROAMING | UNIT_STAT_ROAMING_MOVE))
                                    pTarget->GetMotionMaster()->MovementExpired();

                                // trigger cast of quest complete script (see code for this spell below)
                                pTarget->CastSpell(pTarget, 44462, true);

                                pTarget->GetMotionMaster()->MovePoint(0, m_caster->GetPositionX(), m_caster->GetPositionY(), m_caster->GetPositionZ());
                            }

                            return;
                        }

                        // or if it is first time used item, cast summon and despawn the target
                        m_caster->CastSpell(pTarget, pSpell, true);
                        pTarget->ForcedDespawn();

                        // TODO: here we should get pointer to the just summoned and make it move.
                        // without, it will be one extra use of quest item
                    }

                    return;
                }
                case 44462:                                 // Cast Quest Complete on Master
                {
                    if (m_caster->GetTypeId() != TYPEID_UNIT)
                        return;

                    Creature* pQuestCow = NULL;

                    float range = 20.0f;

                    // search for a reef cow nearby
                    MaNGOS::NearestCreatureEntryWithLiveStateInObjectRangeCheck u_check(*m_caster, 24797, true, range);
                    MaNGOS::CreatureLastSearcher<MaNGOS::NearestCreatureEntryWithLiveStateInObjectRangeCheck> searcher(pQuestCow, u_check);

                    Cell::VisitGridObjects(m_caster, searcher, range);

                    // no cows found, so return
                    if (!pQuestCow)
                        return;

                    if (!((Creature*)m_caster)->IsTemporarySummon())
                        return;

                    if (const SpellEntry *pSpell = sSpellStore.LookupEntry(m_spellInfo->CalculateSimpleValue(eff_idx)))
                    {
                        TemporarySummon* pSummon = (TemporarySummon*)m_caster;

                        // all ok, so make summoner cast the quest complete
                        if (Unit* pSummoner = pSummon->GetSummoner())
                            pSummoner->CastSpell(pSummoner, pSpell, true);
                    }

                    return;
                }
                case 44876:                                 // Force Cast - Portal Effect: Sunwell Isle
                {
                    if (!unitTarget)
                        return;

                    unitTarget->CastSpell(unitTarget, 44870, true);
                    break;
                }
                case 45204: // Clone Me!
                    unitTarget->CastSpell(m_caster, damage, true);
                    break;
                case 45206:                                 // Copy Off-hand Weapon
                {
                    if (m_caster->GetTypeId() != TYPEID_UNIT || !unitTarget || unitTarget->GetTypeId() != TYPEID_PLAYER)
                        return;

                    if (Item* pItem = ((Player*)unitTarget)->GetItemByPos(INVENTORY_SLOT_BAG_0, EQUIPMENT_SLOT_OFFHAND))
                    {
                        ((Creature*)m_caster)->SetVirtualItem(VIRTUAL_ITEM_SLOT_1, pItem->GetEntry());

                        // Unclear what this spell should do
                        unitTarget->CastSpell(m_caster, m_spellInfo->CalculateSimpleValue(eff_idx), true);
                    }

                    return;
                }
                case 45668:                                 // Ultra-Advanced Proto-Typical Shortening Blaster
                {
                    if (!unitTarget || unitTarget->GetTypeId() != TYPEID_UNIT)
                        return;

                    if (roll_chance_i(25))                  // chance unknown, using 25
                        return;

                    static uint32 const spellPlayer[5] =
                    {
                        45674,                              // Bigger!
                        45675,                              // Shrunk
                        45678,                              // Yellow
                        45682,                              // Ghost
                        45684                               // Polymorph
                    };

                    static uint32 const spellTarget[5] =
                    {
                        45673,                              // Bigger!
                        45672,                              // Shrunk
                        45677,                              // Yellow
                        45681,                              // Ghost
                        45683                               // Polymorph
                    };

                    m_caster->CastSpell(m_caster, spellPlayer[urand(0,4)], true);
                    unitTarget->CastSpell(unitTarget, spellTarget[urand(0,4)], true);

                    return;
                }
                case 45691:                                 // Magnataur On Death 1
                {
                    // assuming caster is creature, if not, then return
                    if (m_caster->GetTypeId() != TYPEID_UNIT)
                        return;

                    Player* pPlayer = ((Creature*)m_caster)->GetOriginalLootRecipient();

                    if (!pPlayer)
                        return;

                    if (pPlayer->HasAura(45674) || pPlayer->HasAura(45675) || pPlayer->HasAura(45678) || pPlayer->HasAura(45682) || pPlayer->HasAura(45684))
                        pPlayer->CastSpell(pPlayer, 45686, true);

                    m_caster->CastSpell(m_caster, 45685, true);

                    return;
                }
                case 45713:                                 // Naked Caravan Guard - Master Transform
                {
                    if (m_caster->GetTypeId() != TYPEID_UNIT)
                        return;

                    const CreatureInfo* cTemplate = NULL;

                    switch(m_caster->GetEntry())
                    {
                        case 25342: cTemplate = ObjectMgr::GetCreatureTemplate(25340); break;
                        case 25343: cTemplate = ObjectMgr::GetCreatureTemplate(25341); break;
                    }

                    if (!cTemplate)
                        return;

                    uint32 display_id = 0;

                    // Spell is designed to be used in creature addon.
                    // This makes it possible to set proper model before adding to map.
                    // For later, spell is used in gossip (with following despawn,
                    // so addon can reload the default model and data again).

                    // It should be noted that additional spell id's have been seen in relation to this spell, but
                    // those does not exist in client (45701 (regular spell), 45705-45712 (auras), 45459-45460 (auras)).
                    // We can assume 45705-45712 are transform auras, used instead of hard coded models in the below code.

                    // not in map yet OR no npc flags yet (restored after LoadCreatureAddon for respawn cases)
                    if (!m_caster->IsInMap(m_caster) || m_caster->GetUInt32Value(UNIT_NPC_FLAGS) == UNIT_NPC_FLAG_NONE)
                    {
                        display_id = Creature::ChooseDisplayId(cTemplate);
                        ((Creature*)m_caster)->LoadEquipment(((Creature*)m_caster)->GetEquipmentId());
                    }
                    else
                    {
                        m_caster->SetUInt32Value(UNIT_NPC_FLAGS, cTemplate->npcflag);
                        ((Creature*)m_caster)->SetVirtualItem(VIRTUAL_ITEM_SLOT_0, 0);
                        ((Creature*)m_caster)->SetVirtualItem(VIRTUAL_ITEM_SLOT_1, 0);

                        switch(m_caster->GetDisplayId())
                        {
                            case 23246: display_id = 23245; break;
                            case 23247: display_id = 23250; break;
                            case 23248: display_id = 23251; break;
                            case 23249: display_id = 23252; break;
                            case 23124: display_id = 23253; break;
                            case 23125: display_id = 23254; break;
                            case 23126: display_id = 23255; break;
                            case 23127: display_id = 23256; break;
                        }
                    }

                    m_caster->SetDisplayId(display_id);
                    return;
                }
                case 45958:                                 // Signal Alliance
                {
                    // "escort" aura not present, so let nothing happen
                    if (!m_caster->HasAura(m_spellInfo->CalculateSimpleValue(eff_idx)))
                        return;
                    // "escort" aura is present so break; and let DB table spell_scripts be used and process further.
                    else
                        break;
                }
                case 46203:                                 // Goblin Weather Machine
                {
                    if (!unitTarget)
                        return;

                    uint32 spellId = 0;
                    switch(rand() % 4)
                    {
                        case 0: spellId = 46740; break;
                        case 1: spellId = 46739; break;
                        case 2: spellId = 46738; break;
                        case 3: spellId = 46736; break;
                    }
                    unitTarget->CastSpell(unitTarget, spellId, true);
                    break;
                }
                case 46642:                                 //5,000 Gold
                {
                    if (!unitTarget || unitTarget->GetTypeId() != TYPEID_PLAYER)
                        return;

                    ((Player*)unitTarget)->ModifyMoney(50000000);
                    break;
                }
                case 47097:                                 // Surge Needle Teleporter
                {
                    if (!unitTarget || unitTarget->GetTypeId() != TYPEID_PLAYER)
                        return;

                    if (unitTarget->GetAreaId() == 4157)
                        unitTarget->CastSpell(unitTarget, 47324, true);
                    else if (unitTarget->GetAreaId() == 4156)
                        unitTarget->CastSpell(unitTarget, 47325, true);

                    break;
                }
                case 47311:                                 // Quest - Jormungar Explosion Spell Spawner
                {
                    // Summons npc's. They are expected to summon GO from 47315
                    // but there is no way to get the summoned, to trigger a spell
                    // cast (workaround can be done with ai script).

                    // Quest - Jormungar Explosion Summon Object
                    for(int i = 0; i < 2; ++i)
                        m_caster->CastSpell(m_caster, 47309, true);

                    for(int i = 0; i < 2; ++i)
                        m_caster->CastSpell(m_caster, 47924, true);

                    for(int i = 0; i < 2; ++i)
                        m_caster->CastSpell(m_caster, 47925, true);

                    return;
                }
                case 47393:                                 // The Focus on the Beach: Quest Completion Script
                {
                    if (!unitTarget)
                        return;

                    // Ley Line Information
                    unitTarget->RemoveAurasDueToSpell(47391);
                    return;
                }
                case 47615:                                 // Atop the Woodlands: Quest Completion Script
                {
                    if (!unitTarget)
                        return;

                    // Ley Line Information
                    unitTarget->RemoveAurasDueToSpell(47473);
                    return;
                }
                case 47638:                                 // The End of the Line: Quest Completion Script
                {
                    if (!unitTarget)
                        return;

                    // Ley Line Information
                    unitTarget->RemoveAurasDueToSpell(47636);
                    return;
                }
                case 48603:                                 // High Executor's Branding Iron
                    // Torture the Torturer: High Executor's Branding Iron Impact
                    unitTarget->CastSpell(unitTarget, 48614, true);
                    return;

                // Gender spells
                case 48762:                                 // A Fall from Grace: Scarlet Raven Priest Image - Master
                case 45759:                                 // Warsong Orc Disguise
                case 69672:                                 // Sunreaver Disguise
                case 69673:                                 // Silver Covenant Disguise
                {
                    if (!unitTarget)
                        return;

                    uint8 gender = unitTarget->getGender();
                    uint32 spellId;
                    switch (m_spellInfo->Id)
                    {
                        case 48762: spellId = (gender == GENDER_MALE ? 48763 : 48761); break;
                        case 45759: spellId = (gender == GENDER_MALE ? 45760 : 45762); break;
                        case 69672: spellId = (gender == GENDER_MALE ? 70974 : 70973); break;
                        case 69673: spellId = (gender == GENDER_MALE ? 70972 : 70971); break;
                        default: return;
                    }
                    unitTarget->CastSpell(unitTarget, spellId, true);
                    return;
                }
                case 48917:                                 // Who Are They: Cast from Questgiver
                {
                    if (!unitTarget || unitTarget->GetTypeId() != TYPEID_PLAYER)
                        return;

                    // Male Shadowy Disguise / Female Shadowy Disguise
                    unitTarget->CastSpell(unitTarget, unitTarget->getGender() == GENDER_MALE ? 38080 : 38081, true);
                    // Shadowy Disguise
                    unitTarget->CastSpell(unitTarget, 32756, true);
                    return;
                }
                case 49380:                                 // Consume: Spell of Trollgore nonhero
                {
                    m_caster->CastSpell(m_caster,49381,true);
                    return;
                }
                case 50217:                                 // The Cleansing: Script Effect Player Cast Mirror Image
                {
                    // Summon Your Inner Turmoil
                    m_caster->CastSpell(m_caster, 50167, true);

                    // Spell 50218 has TARGET_SCRIPT, but other wild summons near may exist, and then target can become wrong
                    // Only way to make this safe is to get the actual summoned by m_caster

                    // Your Inner Turmoil's Mirror Image Aura
                    m_caster->CastSpell(m_caster, 50218, true);

                    return;
                }
                case 50218:                                 // The Cleansing: Your Inner Turmoil's Mirror Image Aura
                {
                    if (!m_originalCaster || m_originalCaster->GetTypeId() != TYPEID_PLAYER || !unitTarget)
                        return;

                    // determine if and what weapons can be copied
                    switch(eff_idx)
                    {
                        case EFFECT_INDEX_1:
                            if (((Player*)m_originalCaster)->GetItemByPos(INVENTORY_SLOT_BAG_0, EQUIPMENT_SLOT_MAINHAND))
                                unitTarget->CastSpell(m_originalCaster, m_spellInfo->CalculateSimpleValue(eff_idx), true);

                            return;
                        case EFFECT_INDEX_2:
                            if (((Player*)m_originalCaster)->GetItemByPos(INVENTORY_SLOT_BAG_0, EQUIPMENT_SLOT_OFFHAND))
                                unitTarget->CastSpell(m_originalCaster, m_spellInfo->CalculateSimpleValue(eff_idx), true);

                            return;
                        default:
                            return;
                    }
                    return;
                }
                case 50238:                                 // The Cleansing: Your Inner Turmoil's On Death Cast on Master
                {
                    if (m_caster->GetTypeId() != TYPEID_UNIT)
                        return;

                    if (((Creature*)m_caster)->IsTemporarySummon())
                    {
                        TemporarySummon* pSummon = (TemporarySummon*)m_caster;

                        if (pSummon->GetSummonerGuid().IsPlayer())
                        {
                            if (Player* pSummoner = sObjectMgr.GetPlayer(pSummon->GetSummonerGuid()))
                                pSummoner->CastSpell(pSummoner, m_spellInfo->CalculateSimpleValue(eff_idx), true);
                        }
                    }

                    return;
                }
                case 50439:                                 // Script Cast Summon Image of Drakuru 05
                {
                    // TODO: check if summon already exist, if it does in this instance, return.

                    // Summon Drakuru
                    m_caster->CastSpell(m_caster, 50446, true);
                    return;
                }
                case 50725:                                 // Vigilance - remove cooldown on Taunt
                {
                    Unit* caster = GetAffectiveCaster();
                    if (!caster || caster->GetTypeId() != TYPEID_PLAYER)
                        return;

                    ((Player*)caster)->RemoveSpellCategoryCooldown(82, true);
                    return;
                }
                case 50810:                                 // Shatter (Krystallus)
                case 61546:                                 // Shatter (h) (Krystallus)
                {
                    if (!unitTarget)
                        return;

                    unitTarget->CastSpell(unitTarget, m_spellInfo->Id + 1, true);
                    return;
                }
                case 50894:                                 // Zul'Drak Rat
                {
                    if (!unitTarget || unitTarget->GetTypeId() != TYPEID_UNIT)
                        return;

                    if (SpellAuraHolder* pHolder = unitTarget->GetSpellAuraHolder(m_spellInfo->Id))
                    {
                        if (pHolder->GetStackAmount() + 1 >= m_spellInfo->StackAmount)
                        {
                            // Gluttonous Lurkers: Summon Gorged Lurking Basilisk
                            unitTarget->CastSpell(m_caster, 50928, true);
                            ((Creature*)unitTarget)->ForcedDespawn(1);
                        }
                    }

                    return;
                }
                case 51770:                                 // Emblazon Runeblade
                {
                    Unit* caster = GetAffectiveCaster();
                    if (!caster)
                        return;

                    caster->CastSpell(caster, damage, false);
                    break;
                }
                case 51864:                                 // Player Summon Nass
                {
                    if (m_caster->GetTypeId() != TYPEID_PLAYER)
                        return;

                    // Summon Nass
                    if (const SpellEntry* pSpell = sSpellStore.LookupEntry(51865))
                    {
                        // Only if he is not already there
                        if (!m_caster->FindGuardianWithEntry(pSpell->EffectMiscValue[EFFECT_INDEX_0]))
                        {
                            m_caster->CastSpell(m_caster, pSpell, true);

                            if (Pet* pPet = m_caster->FindGuardianWithEntry(pSpell->EffectMiscValue[EFFECT_INDEX_0]))
                            {
                                // Nass Periodic Say aura
                                pPet->CastSpell(pPet, 51868, true);
                            }
                        }
                    }
                    return;
                }
                case 51889:                                 // Quest Accept Summon Nass
                {
                    // This is clearly for quest accept, is spell 51864 then for gossip and does pretty much the same thing?
                    // Just "jumping" to what may be the "gossip-spell" for now, doing the same thing
                    m_caster->CastSpell(m_caster, 51864, true);
                    return;
                }
                case 51910:                                 // Kickin' Nass: Quest Completion
                {
                    if (m_caster->GetTypeId() != TYPEID_PLAYER)
                        return;

                    if (const SpellEntry* pSpell = sSpellStore.LookupEntry(51865))
                    {
                        // Is this all to be done at completion?
                        if (Pet* pPet = m_caster->FindGuardianWithEntry(pSpell->EffectMiscValue[EFFECT_INDEX_0]))
                            pPet->Unsummon(PET_SAVE_AS_DELETED, m_caster);
                    }
                    return;
                }
                case 51904:                                 // Summon Ghouls Of Scarlet Crusade
                {
                    if(!unitTarget)
                        return;

                    unitTarget->CastSpell(unitTarget, 54522, true);
                    break;
                }
                case 52357:                                 // Into the realm of shadows
                {
                    if(!unitTarget)
                        return;
                    unitTarget->CastSpell(unitTarget, m_spellInfo->EffectBasePoints[eff_idx]+1, true);
                    break;
                }
                case 52479:                                 // The Gift That Keeps On Giving
                {
                    if (!m_caster || !unitTarget)
                        return;

                    m_caster->CastSpell(m_caster, roll_chance_i(75) ? 52505 : m_spellInfo->EffectBasePoints[eff_idx]+1, true);
                    ((Creature*)unitTarget)->ForcedDespawn();
                    break;
                }
                case 48810:
                {
                    if(unitTarget)
                        unitTarget->CastSpell(unitTarget, 48809, true);
                    return;
                }
                case 52694:                                 // Recall Eye of Acherus
                {
                    if (!m_caster || m_caster->GetTypeId() != TYPEID_UNIT)
                        return;
                    m_caster->RemoveAurasDueToSpell(530);
                    return;
                }
                case 52751:                                 // Death Gate
                {
                    if (!unitTarget || unitTarget->getClass() != CLASS_DEATH_KNIGHT)
                        return;

                    // triggered spell is stored in m_spellInfo->EffectBasePoints[0]
                    unitTarget->CastSpell(unitTarget, damage, false);
                    break;
                }
                case 52941:                                 // Song of Cleansing
                {
                    uint32 spellId = 0;

                    switch(m_caster->GetAreaId())
                    {
                        case 4385: spellId = 52954; break;  // Bittertide Lake
                        case 4290: spellId = 52958; break;  // River's Heart
                        case 4388: spellId = 52959; break;  // Wintergrasp River
                    }

                    if (spellId)
                        m_caster->CastSpell(m_caster, spellId, true);

                    break;
                }
                case 54182:                                 // An End to the Suffering: Quest Completion Script
                {
                    if (!unitTarget)
                        return;

                    // Remove aura (Mojo of Rhunok) given at quest accept / gossip
                    unitTarget->RemoveAurasDueToSpell(51967);
                    return;
                }
                case 54581:                                 // Mammoth Explosion Spell Spawner
                {
                    if (m_caster->GetTypeId() != TYPEID_UNIT)
                        return;

                    // Summons misc npc's. They are expected to summon GO from 54625
                    // but there is no way to get the summoned, to trigger a spell
                    // cast (workaround can be done with ai script).

                    // Quest - Mammoth Explosion Summon Object
                    for(int i = 0; i < 2; ++i)
                        m_caster->CastSpell(m_caster, 54623, true);

                    for(int i = 0; i < 2; ++i)
                        m_caster->CastSpell(m_caster, 54627, true);

                    for(int i = 0; i < 2; ++i)
                        m_caster->CastSpell(m_caster, 54628, true);

                    // Summon Main Mammoth Meat
                    m_caster->CastSpell(m_caster, 57444, true);
                    return;
                }
                case 54436:                                 // Demonic Empowerment (succubus Vanish effect)
                {
                    if (!unitTarget)
                        return;

                    unitTarget->RemoveSpellsCausingAura(SPELL_AURA_MOD_ROOT);
                    unitTarget->RemoveSpellsCausingAura(SPELL_AURA_MOD_DECREASE_SPEED);
                    unitTarget->RemoveSpellsCausingAura(SPELL_AURA_MOD_STALKED);
                    unitTarget->RemoveSpellsCausingAura(SPELL_AURA_MOD_STUN);
                    return;
                }
                // Glyph of Starfire
                case 54846:
                {
                    if (Aura* aura = unitTarget->GetAura(SPELL_AURA_PERIODIC_DAMAGE, SPELLFAMILY_DRUID, UI64LIT(0x00000002), 0, m_caster->GetGUID()))
                    {
                        uint32 countMin = aura->GetAuraMaxDuration();
                        uint32 countMax = GetSpellMaxDuration(aura->GetSpellProto());
                        countMax += 9000;
                        countMax += m_caster->HasAura(38414) ? 3000 : 0;
                        countMax += m_caster->HasAura(57865) ? 3000 : 0;

                        if (countMin < countMax)
                        {
                            aura->GetHolder()->SetAuraDuration(aura->GetAuraDuration() + 3000);
                            aura->GetHolder()->SetAuraMaxDuration(countMin + 3000);
                            aura->GetHolder()->SendAuraUpdate(false);
                        }
                    }
                    return;
                }
                case 55328:                                    // Stoneclaw Totem I
                case 55329:                                    // Stoneclaw Totem II
                case 55330:                                    // Stoneclaw Totem III
                case 55332:                                    // Stoneclaw Totem IV
                case 55333:                                    // Stoneclaw Totem V
                case 55335:                                    // Stoneclaw Totem VI
                case 55278:                                    // Stoneclaw Totem VII
                case 58589:                                    // Stoneclaw Totem VIII
                case 58590:                                    // Stoneclaw Totem IX
                case 58591:                                    // Stoneclaw Totem X
                {
                    if (!unitTarget)    // Stoneclaw Totem owner
                        return;
                    // Absorb shield for totems
                    for(int itr = 0; itr < MAX_TOTEM_SLOT; ++itr)
                        if (Totem* totem = unitTarget->GetTotem(TotemSlot(itr)))
                            m_caster->CastCustomSpell(totem, 55277, &damage, NULL, NULL, true);
                    // Glyph of Stoneclaw Totem
                    if(Aura* auraGlyph = unitTarget->GetAura(63298, EFFECT_INDEX_0))
                    {
                        int32 playerAbsorb = damage * auraGlyph->GetModifier()->m_amount;
                        m_caster->CastCustomSpell(unitTarget, 55277, &playerAbsorb, NULL, NULL, true);
                    }
                    return;
                }
                case 55693:                                 // Remove Collapsing Cave Aura
                {
                    if (!unitTarget)
                        return;

                    unitTarget->RemoveAurasDueToSpell(m_spellInfo->CalculateSimpleValue(eff_idx));
                    break;
                }
                case 57337:                                 // Great Feast
                {
                    if (!unitTarget)
                        return;

                    unitTarget->CastSpell(unitTarget, 58067, true);
                    break;
                }
                case 57397:                                 // Fish Feast
                {
                    if (!unitTarget)
                        return;

                    unitTarget->CastSpell(unitTarget, 57292, true);
                    break;
                }
                case 58466:                                 // Gigantic Feast
                case 58475:                                 // Small Feast
                {
                    if (!unitTarget)
                        return;

                    unitTarget->CastSpell(unitTarget, 57085, true);
                    break;
                }
                case 58418:                                 // Portal to Orgrimmar
                case 58420:                                 // Portal to Stormwind
                {
                    if (!unitTarget || unitTarget->GetTypeId() != TYPEID_PLAYER || eff_idx != EFFECT_INDEX_0)
                        return;

                    uint32 spellID = m_spellInfo->CalculateSimpleValue(EFFECT_INDEX_0);
                    uint32 questID = m_spellInfo->CalculateSimpleValue(EFFECT_INDEX_1);

                    if (((Player*)unitTarget)->GetQuestStatus(questID) == QUEST_STATUS_COMPLETE && !((Player*)unitTarget)->GetQuestRewardStatus (questID))
                        unitTarget->CastSpell(unitTarget, spellID, true);

                    return;
                }
                case 59317:                                 // Teleporting
                {
                    if (!unitTarget || unitTarget->GetTypeId() != TYPEID_PLAYER)
                        return;

                    // return from top
                    if (((Player*)unitTarget)->GetAreaId() == 4637)
                        unitTarget->CastSpell(unitTarget, 59316, true);
                    // teleport atop
                    else
                        unitTarget->CastSpell(unitTarget, 59314, true);

                    return;
                }
                case 58916:                                 // Gift of the Lich King
                {
                    if (!unitTarget || unitTarget->isAlive())
                        return;

                    m_caster->CastSpell(unitTarget, 58915, true);

                    unitTarget->RemoveFromWorld();

                    if (Unit* master = m_caster->GetCharmerOrOwner())
                        master->CastSpell(master, 58987, true);

                    return;
                }
                case 58917:                                 // Consume minions
                {
                    if (!unitTarget || unitTarget->GetTypeId() != TYPEID_UNIT)
                        return;

                    m_caster->CastSpell(unitTarget, 58919, true);
                    return;
                }
                case 59803:                                 // Consume: Spell of Trollgore hero
                {
                    m_caster->CastSpell(m_caster,59805,true);
                    return;
                }
                                                            // random spell learn instead placeholder
                case 60893:                                 // Northrend Alchemy Research
                case 61177:                                 // Northrend Inscription Research
                case 61288:                                 // Minor Inscription Research
                case 61756:                                 // Northrend Inscription Research (FAST QA VERSION)
                case 64323:                                 // Book of Glyph Mastery
                {
                    if (m_caster->GetTypeId() != TYPEID_PLAYER)
                        return;

                    // learn random explicit discovery recipe (if any)
                    if (uint32 discoveredSpell = GetExplicitDiscoverySpell(m_spellInfo->Id, (Player*)m_caster))
                        ((Player*)m_caster)->learnSpell(discoveredSpell, false);

                    return;
                }
                case 69200:                                 // Raging Spirit
                {
                    if (!unitTarget)
                        return;

                    unitTarget->CastSpell(unitTarget, 69201, true);
                    return;
                }
                case 60123: // Lightwell
                {
                   if (m_caster->GetTypeId() != TYPEID_UNIT)
                       return;

                    uint32 spellID;
                    uint32 entry  = m_caster->GetEntry();
 
                    switch(entry)
                    {
                        case 31897: spellID = 7001; break;   // Lightwell Renew	Rank 1
                        case 31896: spellID = 27873; break;  // Lightwell Renew	Rank 2
                        case 31895: spellID = 27874; break;  // Lightwell Renew	Rank 3
                        case 31894: spellID = 28276; break;  // Lightwell Renew	Rank 4
                        case 31893: spellID = 48084; break;  // Lightwell Renew	Rank 5
                        case 31883: spellID = 48085; break;  // Lightwell Renew	Rank 6
                        default:
                            sLog.outError("Unknown Lightwell spell caster %u", m_caster->GetEntry());
                            return;
                    }

                    if (SpellAuraHolder* chargesholder = m_caster->GetSpellAuraHolder(59907))
                    {
                        if (Unit *owner = m_caster->GetOwner())
                        {
                            if (const SpellEntry *pSpell = sSpellStore.LookupEntry(spellID))
                            {
                                damage = owner->SpellHealingBonusDone(unitTarget, pSpell, pSpell->EffectBasePoints[EFFECT_INDEX_0], DOT);
                                damage = unitTarget->SpellHealingBonusTaken(owner, pSpell, damage, DOT);

                                if (Aura *dummy = owner->GetDummyAura(55673))
                                    damage += damage * dummy->GetModifier()->m_amount /100.0f;
                            }
                        }

                        uint8 charges = chargesholder->GetAuraCharges();

                        if (charges >= 1)
                            m_caster->CastCustomSpell(unitTarget, spellID, &damage, NULL, NULL, true, NULL, NULL, m_originalCasterGUID);
                        if (charges <= 1)
                            ((TemporarySummon*)m_caster)->UnSummon();
                    }
                    return;
                }
                case 62217:                                 // Unstable Energy (Ulduar: Freya's elder)
                {
                    uint32 spellId = m_spellInfo->CalculateSimpleValue(eff_idx);
                    if (unitTarget && unitTarget->HasAura(spellId))
                        unitTarget->RemoveAurasDueToSpell(spellId);
                    return;
                }
                case 62262:                                 // Brightleaf Flux (Ulduar: Freya's elder)
                {
                    uint32 buffId = roll_chance_i(50) ? 62251 : 62252;

                    m_caster->CastSpell(m_caster, buffId, true);
                    if (buffId == 62252)
                    {
                        if (SpellAuraHolder *holder = m_caster->GetSpellAuraHolder(62239))
                            if (holder->ModStackAmount(-1))
                                m_caster->RemoveSpellAuraHolder(holder);
                    }
                    else
                        m_caster->CastSpell(m_caster, 62239, true);
                    return;
                }
                case 62707:                                 // Grab (Ulduar: Ignis)
                case 63535:                                 // Grab heroic
                {
                    if (!unitTarget || !m_caster)
                        return;

                    unitTarget->CastSpell(m_caster, 62708, true); // Control Vehicle aura
                    m_caster->CastSpell(unitTarget, (m_spellInfo->Id == 62707) ? 62717 : 63477, true); // DoT/Immunity
                    break;
                }
                case 65917:                                 // Magic Rooster 
                { 
                    if (!unitTarget || unitTarget->GetTypeId() != TYPEID_PLAYER) 
                        return; 
 
                    // Prevent stacking of mounts 
                    unitTarget->RemoveSpellsCausingAura(SPELL_AURA_MOUNTED); 
 
                    uint32 spellId = 66122; // common case 
 
                    if (((Player*)unitTarget)->getGender() == GENDER_MALE) 
                    { 
                        switch (((Player*)unitTarget)->getRace()) 
                        { 
                            case RACE_TAUREN: spellId = 66124; break; 
                            case RACE_DRAENEI: spellId = 66123; break; 
                        } 
                    } 
 
                    unitTarget->CastSpell(unitTarget, spellId, true); 
                    return; 
                }
                case 64104:                                 // Quest Credit - Trigger - Dummy - 01
                case 64107:                                 // Quest Credit - Trigger - Dummy - 02
                {
                    if (!unitTarget)
                        return;

                    if (Unit* charmer = unitTarget->GetCharmer())
                        charmer->CastSpell(charmer, damage, true);

                    return;
                }
                case 66477:                                 // Bountiful Feast
                {
                    if (!unitTarget)
                        return;

                    unitTarget->CastSpell(unitTarget, 65422, true);
                    unitTarget->CastSpell(unitTarget, 66622, true);
                    break;
                }
                case 66741:                                 // Chum the Water
                {
                    // maybe this check should be done sooner?
                    if (!m_caster->IsInWater())
                        return;

                    uint32 spellId = 0;

                    // too low/high?
                    if (roll_chance_i(33))
                        spellId = 66737;                    // angry
                    else
                    {
                        switch(rand() % 3)
                        {
                            case 0: spellId = 66740; break; // blue
                            case 1: spellId = 66739; break; // tresher
                            case 2: spellId = 66738; break; // mako
                        }
                    }

                    if (spellId)
                        m_caster->CastSpell(m_caster, spellId, true);

                    return;
                }
                case 66744:                                 // Make Player Destroy Totems
                {
                    if (!unitTarget || unitTarget->GetTypeId() != TYPEID_PLAYER)
                        return;

                    // Totem of the Earthen Ring does not really require or take reagents.
                    // Expecting RewardQuest() to already destroy them or we need additional code here to destroy.
                    unitTarget->CastSpell(unitTarget, 66747, true);
                    return;
                }
                case 68861:                                 // Consume Soul (ICC FoS: Bronjahm)
                    if (unitTarget)
                        unitTarget->CastSpell(unitTarget, 68858, true);
                    return;
                case 69377:                                 // Fortitude
                {
                    if (!unitTarget)
                        return;

                    m_caster->CastSpell(unitTarget, 72590, true);
                    return;
                }
                case 69378:                                 // Blessing of Forgotten Kings
                {
                    if (!unitTarget)
                        return;

                    m_caster->CastSpell(unitTarget, 72586, true);
                    return;
                }
                case 69381:                                 // Gift of the Wild
                {
                    if (!unitTarget)
                        return;

                    m_caster->CastSpell(unitTarget, 72588, true);
                    return;
                }
                //Glyph of Scourge Strike
                case 69961:
                {
                    Unit::SpellAuraHolderMap const& auras = unitTarget->GetSpellAuraHolderMap();
                    for(Unit::SpellAuraHolderMap::const_iterator itr = auras.begin(); itr!=auras.end(); ++itr)
                    {
                        if (itr->second->GetSpellProto()->Dispel == DISPEL_DISEASE &&
                            itr->second->GetCasterGuid() == m_caster->GetGUID())
                        if (Aura* aura =itr->second->GetAuraByEffectIndex(EFFECT_INDEX_0))
                        {
                            uint32 countMin = aura->GetAuraMaxDuration();
                            uint32 countMax = GetSpellMaxDuration(aura->GetSpellProto());
                            countMax += 9000;
                            countMax += m_caster->HasAura(49036) ? 3000 : 0; //Epidemic (Rank 1)
                            countMax += m_caster->HasAura(49562) ? 6000 : 0; //Epidemic (Rank 2)

                            if (countMin < countMax)
                            {
                                aura->GetHolder()->SetAuraDuration(aura->GetAuraDuration() + 3000);
                                aura->GetHolder()->SetAuraMaxDuration(countMin + 3000);
                                aura->GetHolder()->SendAuraUpdate(false);
                            }
                        }
                    }
                return;
                }
                case 66336:                                 // Mistress' Kiss (Trial of the Crusader, ->
                case 67076:                                 // -> Lord Jaraxxus encounter, all difficulties)
                case 67077:                                 // ----- // -----
                case 67078:                                 // ----- // -----
                {
                    if (unitTarget)
                        unitTarget->CastSpell(unitTarget, 66334, true);
                    return;
                }
                case 70117:                                 // Ice grip (Sindragosa pull effect)
                {
                    if (!unitTarget)
                        return;
                    float fPosX, fPosY, fPosZ;
                    m_caster->GetPosition(fPosX, fPosY, fPosZ);
                    m_caster->GetRandomPoint(fPosX, fPosY, fPosZ, m_caster->GetObjectBoundingRadius(), fPosX, fPosY, fPosZ);
                    unitTarget->NearTeleportTo(fPosX, fPosY, fPosZ+1.0f, -unitTarget->GetOrientation(), false);
                    return;
                }
                case 71446:                                 // Twilight Bloodbolt 10N
                {
                    if (!unitTarget)
                        return;

                    unitTarget->CastSpell(unitTarget, 71447, true);
                    return;
                }
                case 71478:                                 // Twilight Bloodbolt 25N
                {
                    if (!unitTarget)
                        return;

                    unitTarget->CastSpell(unitTarget, 71481, true);
                    return;
                }
                case 71479:                                 // Twilight Bloodbolt 10H
                {
                    if (!unitTarget)
                        return;

                    unitTarget->CastSpell(unitTarget, 71482, true);
                    return;
                }
                case 71480:                                 // Twilight Bloodbolt 25H
                {
                    if (!unitTarget)
                        return;

                    unitTarget->CastSpell(unitTarget, 71483, true);
                    return;
                }
                case 71899:                                 // Bloodbolt Whirl 10N
                {
                    if (!unitTarget)
                        return;

                    m_caster->CastSpell(unitTarget, 71446, true);
                    return;
                }
                case 71900:                                 // Bloodbolt Whirl 25N
                {
                    if (!unitTarget)
                        return;

                    m_caster->CastSpell(unitTarget, 71478, true);
                    return;
                }
                case 71901:                                 // Bloodbolt Whirl 10H
                {
                    if (!unitTarget)
                        return;

                    m_caster->CastSpell(unitTarget, 71479, true);
                    return;
                }
                case 71902:                                 // Bloodbolt Whirl 25H
                {
                    if (!unitTarget)
                        return;

                    m_caster->CastSpell(unitTarget, 71480, true);
                    return;
                }
                case 72195:                                 // Blood link
                {
                    if (!unitTarget)
                        return;
                    if (unitTarget->HasAura(72371))
                    {
                        unitTarget->RemoveAurasDueToSpell(72371);
                        int32 power = unitTarget->GetPower(unitTarget->getPowerType());
                        unitTarget->CastCustomSpell(unitTarget, 72371, &power, &power, NULL, true);
                    }
                    return;
                }
                case 72219:
                case 72551:
                case 72552:
                case 72553:
                {
                    if (!unitTarget)
                        return;

                    if (SpellAuraHolder* pHolder = unitTarget->GetSpellAuraHolder(m_spellInfo->Id))
                    {
                        if (pHolder->GetStackAmount() + 1 >= m_spellInfo->StackAmount)
                        {
                            switch (m_spellInfo->Id)
                            {
                                case 72219:
                                    unitTarget->CastSpell(unitTarget, 72227, true);
                                    break;
                                case 72551:
                                    unitTarget->CastSpell(unitTarget, 72228, true);
                                    break;
                                case 72552:
                                    unitTarget->CastSpell(unitTarget, 72229, true);
                                    break;
                                case 72553:
                                    unitTarget->CastSpell(unitTarget, 72230, true);
                                    break;
                                default:
                                    break;

                                unitTarget->RemoveAurasDueToSpell(m_spellInfo->Id);
                                unitTarget->RemoveAurasDueToSpell(72231);
                                return;
                            }
                        }
                    }

                    unitTarget->CastSpell(unitTarget, 72231, true);

                    break;
                }
                case 72864:                                 // Death plague
                {
                    if (!unitTarget)
                        return;

                    if (unitTarget->GetObjectGuid() == m_caster->GetObjectGuid())
                    {
                        if ((int)m_UniqueTargetInfo.size() < 2)
                            m_caster->CastSpell(m_caster, 72867, true, NULL, NULL, m_originalCasterGUID);
                        else
                            m_caster->CastSpell(m_caster, 72884, true);
                    }
                    else
                        unitTarget->CastSpell(unitTarget, 72865, true, NULL, NULL, m_originalCasterGUID);
                    return;
                }
            }
            break;
        }
        case SPELLFAMILY_WARLOCK:
        {
            switch(m_spellInfo->Id)
            {
                case  6201:                                 // Healthstone creating spells
                case  6202:
                case  5699:
                case 11729:
                case 11730:
                case 27230:
                case 47871:
                case 47878:
                {
                    if (!unitTarget)
                        return;

                    uint32 itemtype;
                    uint32 rank = 0;
                    Unit::AuraList const& mDummyAuras = unitTarget->GetAurasByType(SPELL_AURA_DUMMY);
                    for(Unit::AuraList::const_iterator i = mDummyAuras.begin();i != mDummyAuras.end(); ++i)
                    {
                        if ((*i)->GetId() == 18692)
                        {
                            rank = 1;
                            break;
                        }
                        else if ((*i)->GetId() == 18693)
                        {
                            rank = 2;
                            break;
                        }
                    }

                    static uint32 const itypes[8][3] =
                    {
                        { 5512, 19004, 19005},              // Minor Healthstone
                        { 5511, 19006, 19007},              // Lesser Healthstone
                        { 5509, 19008, 19009},              // Healthstone
                        { 5510, 19010, 19011},              // Greater Healthstone
                        { 9421, 19012, 19013},              // Major Healthstone
                        {22103, 22104, 22105},              // Master Healthstone
                        {36889, 36890, 36891},              // Demonic Healthstone
                        {36892, 36893, 36894}               // Fel Healthstone
                    };

                    switch(m_spellInfo->Id)
                    {
                        case  6201:
                            itemtype=itypes[0][rank];break; // Minor Healthstone
                        case  6202:
                            itemtype=itypes[1][rank];break; // Lesser Healthstone
                        case  5699:
                            itemtype=itypes[2][rank];break; // Healthstone
                        case 11729:
                            itemtype=itypes[3][rank];break; // Greater Healthstone
                        case 11730:
                            itemtype=itypes[4][rank];break; // Major Healthstone
                        case 27230:
                            itemtype=itypes[5][rank];break; // Master Healthstone
                        case 47871:
                            itemtype=itypes[6][rank];break; // Demonic Healthstone
                        case 47878:
                            itemtype=itypes[7][rank];break; // Fel Healthstone
                        default:
                            return;
                    }
                    DoCreateItem( eff_idx, itemtype );
                    return;
                }
                case 47193:                                 // Demonic Empowerment
                {
                    if (!unitTarget)
                        return;

                    uint32 entry = unitTarget->GetEntry();
                    uint32 spellID;
                    switch(entry)
                    {
                        case   416: spellID = 54444; break; // imp
                        case   417: spellID = 54509; break; // fellhunter
                        case  1860: spellID = 54443; break; // void
                        case  1863: spellID = 54435; break; // succubus
                        case 17252: spellID = 54508; break; // fellguard
                        default:
                            return;
                    }
                    unitTarget->CastSpell(unitTarget, spellID, true);
                    return;
                }
                case 47422:                                 // Everlasting Affliction
                {
                    // Need refresh caster corruption auras on target
                    Unit::SpellAuraHolderMap& suAuras = unitTarget->GetSpellAuraHolderMap();
                    for(Unit::SpellAuraHolderMap::iterator itr = suAuras.begin(); itr != suAuras.end(); ++itr)
                    {
                        SpellEntry const *spellInfo = (*itr).second->GetSpellProto();
                        if(spellInfo->SpellFamilyName == SPELLFAMILY_WARLOCK &&
                           (spellInfo->SpellFamilyFlags & UI64LIT(0x0000000000000002)) &&
                           (*itr).second->GetCasterGUID() == m_caster->GetGUID())
                           (*itr).second->RefreshHolder();
                    }
                    return;
                }
                case 63521:                                 // Guarded by The Light (Paladin spell with SPELLFAMILY_WARLOCK)
                {
                    // Divine Plea, refresh on target (3 aura slots)
                    if (SpellAuraHolder* holder = unitTarget->GetSpellAuraHolder(54428))
                        holder->RefreshHolder();

                    return;
                }
            }
            break;
        }
        case SPELLFAMILY_PRIEST:
        {
            switch(m_spellInfo->Id)
            {
                case 47948:                                 // Pain and Suffering
                {
                    if (!unitTarget)
                        return;

                    // Refresh Shadow Word: Pain on target
                    Unit::SpellAuraHolderMap& auras = unitTarget->GetSpellAuraHolderMap();
                    for(Unit::SpellAuraHolderMap::iterator itr = auras.begin(); itr != auras.end(); ++itr)
                    {
                        SpellEntry const *spellInfo = (*itr).second->GetSpellProto();
                        if (spellInfo->SpellFamilyName == SPELLFAMILY_PRIEST &&
                            (spellInfo->SpellFamilyFlags & UI64LIT(0x0000000000008000)) &&
                            (*itr).second->GetCasterGUID() == m_caster->GetGUID())
                        {
                            (*itr).second->RefreshHolder();
                            return;
                        }
                    }
                    return;
                }
                default:
                    break;
            }
            break;
        }
        case SPELLFAMILY_HUNTER:
        {
            switch(m_spellInfo->Id)
            {
                case 53209:                                 // Chimera Shot
                {
                    if (!unitTarget)
                        return;

                    uint32 spellId = 0;
                    int32 basePoint = 0;
                    Unit* target = unitTarget;
                    Unit::SpellAuraHolderMap& Auras = unitTarget->GetSpellAuraHolderMap();
                    for(Unit::SpellAuraHolderMap::iterator i = Auras.begin(); i != Auras.end(); ++i)
                    {
                        SpellAuraHolder *holder = i->second;
                        if (holder->GetCasterGUID() != m_caster->GetGUID())
                            continue;

                        // Search only Serpent Sting, Viper Sting, Scorpid Sting auras
                        uint64 familyFlag = holder->GetSpellProto()->SpellFamilyFlags;
                        if (!(familyFlag & UI64LIT(0x000000800000C000)))
                            continue;

                        // Refresh aura duration
                        holder->RefreshHolder();

                        Aura *aura = holder->GetAuraByEffectIndex(EFFECT_INDEX_0);

                        if (!aura)
                            continue;

                        // Serpent Sting - Instantly deals 40% of the damage done by your Serpent Sting.
                        if ((familyFlag & UI64LIT(0x0000000000004000)))
                        {
                            // m_amount already include RAP bonus
                            basePoint = aura->GetModifier()->m_amount * aura->GetAuraMaxTicks() * 40 / 100;
                            spellId = 53353;                // Chimera Shot - Serpent
                        }

                        // Viper Sting - Instantly restores mana to you equal to 60% of the total amount drained by your Viper Sting.
                        if ((familyFlag & UI64LIT(0x0000008000000000)))
                        {
                            uint32 target_max_mana = unitTarget->GetMaxPower(POWER_MANA);
                            if (!target_max_mana)
                                continue;

                            // ignore non positive values (can be result apply spellmods to aura damage
                            uint32 pdamage = aura->GetModifier()->m_amount > 0 ? aura->GetModifier()->m_amount : 0;

                            // Special case: draining x% of mana (up to a maximum of 2*x% of the caster's maximum mana)
                            uint32 maxmana = m_caster->GetMaxPower(POWER_MANA)  * pdamage * 2 / 100;

                            pdamage = target_max_mana * pdamage / 100;
                            if (pdamage > maxmana)
                                pdamage = maxmana;

                            pdamage *= 4;                   // total aura damage
                            basePoint = pdamage * 60 / 100;
                            spellId = 53358;                // Chimera Shot - Viper
                            target = m_caster;
                        }

                        // Scorpid Sting - Attempts to Disarm the target for 10 sec. This effect cannot occur more than once per 1 minute.
                        if (familyFlag & UI64LIT(0x0000000000008000))
                            spellId = 53359;                // Chimera Shot - Scorpid
                        // ?? nothing say in spell desc (possibly need addition check)
                        //if ((familyFlag & UI64LIT(0x0000010000000000)) || // dot
                        //    (familyFlag & UI64LIT(0x0000100000000000)))   // stun
                        //{
                        //    spellId = 53366; // 53366 Chimera Shot - Wyvern
                        //}
                    }

                    if (spellId && m_caster->GetTypeId() == TYPEID_PLAYER && !((Player*)m_caster)->HasSpellCooldown(spellId))
                    {
                        m_caster->CastCustomSpell(target, spellId, &basePoint, 0, 0, true);
 
                        if (spellId == 53359) // Disarm from Chimera Shot should have 1 min cooldown
                            ((Player*)m_caster)->AddSpellCooldown(spellId, 0, uint32(time(NULL) + MINUTE));
                    }

                    return;
                }
                case 53412:                                 // Invigoration (pet triggered script, master targeted)
                {
                    if (!unitTarget)
                        return;

                    Unit::AuraList const& auras = unitTarget->GetAurasByType(SPELL_AURA_DUMMY);
                    for(Unit::AuraList::const_iterator i = auras.begin();i != auras.end(); ++i)
                    {
                        // Invigoration (master talent)
                        if ((*i)->GetModifier()->m_miscvalue == 8 && (*i)->GetSpellProto()->SpellIconID == 3487)
                        {
                            if (roll_chance_i((*i)->GetModifier()->m_amount))
                            {
                                unitTarget->CastSpell(unitTarget, 53398, true, NULL, (*i), m_caster->GetGUID());
                                break;
                            }
                        }
                    }
                    return;
                }
                case 53271:                                 // Master's Call
                {
                    if (!unitTarget)
                        return;

                    // script effect have in value, but this outdated removed part
                    unitTarget->CastSpell(unitTarget, 62305, true);
                    return;
                }
                default:
                    break;
            }
            break;
        }
        case SPELLFAMILY_PALADIN:
        {
            // Judgement (seal trigger)
            if (m_spellInfo->Category == SPELLCATEGORY_JUDGEMENT)
            {
                if (!unitTarget || !unitTarget->isAlive())
                    return;

                uint32 spellId1 = 0;
                uint32 spellId2 = 0;

                // Judgement self add switch
                switch (m_spellInfo->Id)
                {
                    case 53407: spellId1 = 20184; break;    // Judgement of Justice
                    case 20271:                             // Judgement of Light
                    case 57774: spellId1 = 20185; break;    // Judgement of Light
                    case 53408: spellId1 = 20186; break;    // Judgement of Wisdom
                    default:
                        sLog.outError("Unsupported Judgement (seal trigger) spell (Id: %u) in Spell::EffectScriptEffect",m_spellInfo->Id);
                        return;
                }

                // offensive seals have aura dummy in 2 effect
                Unit::AuraList const& m_dummyAuras = m_caster->GetAurasByType(SPELL_AURA_DUMMY);
                for(Unit::AuraList::const_iterator itr = m_dummyAuras.begin(); itr != m_dummyAuras.end(); ++itr)
                {
                    // search seal (offensive seals have judgement's aura dummy spell id in 2 effect
                    if ((*itr)->GetEffIndex() != EFFECT_INDEX_2 || !IsSealSpell((*itr)->GetSpellProto()))
                        continue;
                    spellId2 = (*itr)->GetModifier()->m_amount;
                    SpellEntry const *judge = sSpellStore.LookupEntry(spellId2);
                    if (!judge)
                        continue;
                    break;
                }

                // if there were no offensive seals than there is seal with proc trigger aura
                if (!spellId2)
                {
                    Unit::AuraList const& procTriggerAuras = m_caster->GetAurasByType(SPELL_AURA_PROC_TRIGGER_SPELL);
                    for(Unit::AuraList::const_iterator itr = procTriggerAuras.begin(); itr != procTriggerAuras.end(); ++itr)
                    {
                        if ((*itr)->GetEffIndex() != EFFECT_INDEX_0 || !IsSealSpell((*itr)->GetSpellProto()))
                            continue;
                        spellId2 = 54158;
                        break;
                    }
                }

                if (spellId1)
                    m_caster->CastSpell(unitTarget, spellId1, true);

                if (spellId2)
                    m_caster->CastSpell(unitTarget, spellId2, true);

                return;
            }
        }
        case SPELLFAMILY_POTION:
        {
            switch(m_spellInfo->Id)
            {
                case 28698:                                 // Dreaming Glory
                {
                    if (!unitTarget)
                        return;

                    unitTarget->CastSpell(unitTarget, 28694, true);
                    break;
                }
                case 28702:                                 // Netherbloom
                {
                    if (!unitTarget)
                        return;

                    // 25% chance of casting a random buff
                    if (roll_chance_i(75))
                        return;

                    // triggered spells are 28703 to 28707
                    // Note: some sources say, that there was the possibility of
                    //       receiving a debuff. However, this seems to be removed by a patch.
                    const uint32 spellid = 28703;

                    // don't overwrite an existing aura
                    for(uint8 i = 0; i < 5; ++i)
                        if (unitTarget->HasAura(spellid + i, EFFECT_INDEX_0))
                            return;

                    unitTarget->CastSpell(unitTarget, spellid+urand(0, 4), true);
                    break;
                }
                case 28720:                                 // Nightmare Vine
                {
                    if (!unitTarget)
                        return;

                    // 25% chance of casting Nightmare Pollen
                    if (roll_chance_i(75))
                        return;

                    unitTarget->CastSpell(unitTarget, 28721, true);
                    break;
                }
            }
            break;
        }
        case SPELLFAMILY_DEATHKNIGHT:
        {
            switch(m_spellInfo->Id)
            {
                case 50842:                                 // Pestilence
                {
                    if (!unitTarget)
                        return;

                    Unit* mainTarget = m_targets.getUnitTarget();
                    if (!mainTarget)
                        return;

                    // do only refresh diseases on main target if caster has Glyph of Disease
                    if (mainTarget == unitTarget && !m_caster->HasAura(63334))
                        return;

                    // Blood Plague
                    if (mainTarget->HasAura(55078))
                        m_caster->CastSpell(unitTarget, 55078, true);

                    // Frost Fever
                    if (mainTarget->HasAura(55095))
                        m_caster->CastSpell(unitTarget, 55095, true);

                    break;
                }
                // Raise dead script effect
                case 46584:
                {
                    if ( !unitTarget || m_caster->GetTypeId() != TYPEID_PLAYER)
                        return;

                    // If have 52143 spell - summoned pet from dummy effect
                    // Another case summoned guardian from script effect
                    uint32 triggered_spell_id = m_spellInfo->CalculateSimpleValue(SpellEffectIndex(m_caster->HasSpell(52143) ? EFFECT_INDEX_2 : EFFECT_INDEX_1));

                    float x,y,z;

                    m_caster->GetClosePoint(x, y, z, m_caster->GetObjectBoundingRadius(), PET_FOLLOW_DIST);

                    if ( unitTarget != (Unit*)m_caster )
                    {
                        m_caster->CastSpell(unitTarget->GetPositionX(),unitTarget->GetPositionY(),unitTarget->GetPositionZ(),triggered_spell_id, true, NULL, NULL, m_caster->GetObjectGuid(), m_spellInfo);
                        unitTarget->RemoveFromWorld();
                    }
                    else if (m_caster->HasAura(60200))
                    {
                        m_caster->CastSpell(x,y,z,triggered_spell_id, true, NULL, NULL, m_caster->GetObjectGuid(), m_spellInfo);
                    }
                    else  if (((Player*)m_caster)->HasItemCount(37201,1))
                    {
                        ((Player*)m_caster)->DestroyItemCount(37201,1,true);
                        m_caster->CastSpell(x,y,z,triggered_spell_id, true, NULL, NULL, m_caster->GetObjectGuid(), m_spellInfo);
                    }
                    else
                    {
                        SendCastResult(SPELL_FAILED_REAGENTS);
                        finish(true);
                        CancelGlobalCooldown();
                        return;
                    }
                    finish(true);
                    ((Player*)m_caster)->RemoveSpellCooldown(m_spellInfo->CalculateSimpleValue(EFFECT_INDEX_2),true);
                    ((Player*)m_caster)->RemoveSpellCooldown(m_spellInfo->CalculateSimpleValue(EFFECT_INDEX_1),true);
                    CancelGlobalCooldown();
                    return;
                }
                // Raise ally
                case 61999:
                {
                    if (m_caster->GetTypeId() != TYPEID_PLAYER)
                        return;

                    if (!unitTarget || unitTarget->GetTypeId() != TYPEID_PLAYER || unitTarget->isAlive())
                    {
                        SendCastResult(SPELL_FAILED_TARGET_NOT_DEAD);
                        finish(true);
                        CancelGlobalCooldown();
                        return;
                    }

                    // hack remove death
                    unitTarget->CastSpell(unitTarget, m_spellInfo->CalculateSimpleValue(EFFECT_INDEX_0), true);
                    CancelGlobalCooldown();
                    return;
                }
                default:
                    break;
            }
            break;
        }
        case SPELLFAMILY_WARRIOR:
        {
            switch(m_spellInfo->Id)
            {
                case 47962:                                 // Resque  inquired soldier
                {
                    if (!unitTarget)
                        return;

                    unitTarget->CastSpell(m_caster, m_spellInfo->CalculateSimpleValue(eff_idx), true);
                    m_caster->CastSpell(m_caster, 47967, true);
                    return;
                }
                case 64380:                                 // Shattering Throw
                {
                    if (!unitTarget || !unitTarget->isAlive())
                        return;
                    // remove immunity effects
                    m_caster->CastSpell(unitTarget, 39897, true);
                    break;
                }
            }
            break;
        }
    }


    // normal DB scripted effect
    if (!unitTarget)
        return;

    DEBUG_FILTER_LOG(LOG_FILTER_SPELL_CAST, "Spell ScriptStart spellid %u in EffectScriptEffect ", m_spellInfo->Id);
    if (m_caster->IsInWorld())
        m_caster->GetMap()->ScriptsStart(sSpellScripts, m_spellInfo->Id, m_caster, unitTarget);
}

void Spell::EffectSanctuary(SpellEffectIndex /*eff_idx*/)
{
    if(!unitTarget)
        return;
    //unitTarget->CombatStop();

    unitTarget->CombatStop();
    unitTarget->getHostileRefManager().deleteReferences();  // stop all fighting
    // Vanish allows to remove all threat and cast regular stealth so other spells can be used
    if(m_spellInfo->SpellFamilyName == SPELLFAMILY_ROGUE && (m_spellInfo->SpellFamilyFlags & SPELLFAMILYFLAG_ROGUE_VANISH))
    {
        ((Player *)m_caster)->RemoveSpellsCausingAura(SPELL_AURA_MOD_ROOT);
    }
}

void Spell::EffectAddComboPoints(SpellEffectIndex /*eff_idx*/)
{
    if(!unitTarget)
        return;

    if(damage <= 0)
        return;

    m_caster->AddComboPoints(unitTarget, damage);
}

void Spell::EffectDuel(SpellEffectIndex eff_idx)
{
    if(!m_caster || !unitTarget || m_caster->GetTypeId() != TYPEID_PLAYER || unitTarget->GetTypeId() != TYPEID_PLAYER)
        return;

    Player *caster = (Player*)m_caster;
    Player *target = (Player*)unitTarget;

    // caster or target already have requested duel
    if( caster->duel || target->duel || !target->GetSocial() || target->GetSocial()->HasIgnore(caster->GetObjectGuid()) )
        return;

    // Players can only fight a duel with each other outside (=not inside dungeons and not in capital cities)
    // Don't have to check the target's map since you cannot challenge someone across maps
    uint32 mapid = caster->GetMapId();
    if( mapid != 0 && mapid != 1 && mapid != 530 && mapid != 571 && mapid != 609)
    {
        SendCastResult(SPELL_FAILED_NO_DUELING);            // Dueling isn't allowed here
        return;
    }

    AreaTableEntry const* casterAreaEntry = GetAreaEntryByAreaID(caster->GetZoneId());
    if(casterAreaEntry && (casterAreaEntry->flags & AREA_FLAG_CAPITAL) )
    {
        SendCastResult(SPELL_FAILED_NO_DUELING);            // Dueling isn't allowed here
        return;
    }

    AreaTableEntry const* targetAreaEntry = GetAreaEntryByAreaID(target->GetZoneId());
    if(targetAreaEntry && (targetAreaEntry->flags & AREA_FLAG_CAPITAL) )
    {
        SendCastResult(SPELL_FAILED_NO_DUELING);            // Dueling isn't allowed here
        return;
    }

    //CREATE DUEL FLAG OBJECT
    GameObject* pGameObj = new GameObject;

    uint32 gameobject_id = m_spellInfo->EffectMiscValue[eff_idx];

    Map *map = m_caster->GetMap();
    if(!pGameObj->Create(map->GenerateLocalLowGuid(HIGHGUID_GAMEOBJECT), gameobject_id,
        map, m_caster->GetPhaseMask(),
        m_caster->GetPositionX()+(unitTarget->GetPositionX()-m_caster->GetPositionX())/2 ,
        m_caster->GetPositionY()+(unitTarget->GetPositionY()-m_caster->GetPositionY())/2 ,
        m_caster->GetPositionZ(),
        m_caster->GetOrientation(), 0.0f, 0.0f, 0.0f, 0.0f, GO_ANIMPROGRESS_DEFAULT, GO_STATE_READY))
    {
        delete pGameObj;
        return;
    }

    pGameObj->SetUInt32Value(GAMEOBJECT_FACTION, m_caster->getFaction() );
    pGameObj->SetUInt32Value(GAMEOBJECT_LEVEL, m_caster->getLevel()+1 );
    int32 duration = GetSpellDuration(m_spellInfo);
    pGameObj->SetRespawnTime(duration > 0 ? duration/IN_MILLISECONDS : 0);
    pGameObj->SetSpellId(m_spellInfo->Id);

    m_caster->AddGameObject(pGameObj);
    map->Add(pGameObj);
    //END

    // Send request
    WorldPacket data(SMSG_DUEL_REQUESTED, 8 + 8);
    data << pGameObj->GetObjectGuid();
    data << caster->GetObjectGuid();
    caster->GetSession()->SendPacket(&data);
    target->GetSession()->SendPacket(&data);

    // create duel-info
    DuelInfo *duel   = new DuelInfo;
    duel->initiator  = caster;
    duel->opponent   = target;
    duel->startTime  = 0;
    duel->startTimer = 0;
    caster->duel     = duel;

    DuelInfo *duel2   = new DuelInfo;
    duel2->initiator  = caster;
    duel2->opponent   = caster;
    duel2->startTime  = 0;
    duel2->startTimer = 0;
    target->duel      = duel2;

    caster->SetUInt64Value(PLAYER_DUEL_ARBITER, pGameObj->GetGUID());
    target->SetUInt64Value(PLAYER_DUEL_ARBITER, pGameObj->GetGUID());
}

void Spell::EffectStuck(SpellEffectIndex /*eff_idx*/)
{
    if(!unitTarget || unitTarget->GetTypeId() != TYPEID_PLAYER)
        return;

    if(!sWorld.getConfig(CONFIG_BOOL_CAST_UNSTUCK))
        return;

    Player* pTarget = (Player*)unitTarget;

    DEBUG_LOG("Spell Effect: Stuck");
    DETAIL_LOG("Player %s (guid %u) used auto-unstuck future at map %u (%f, %f, %f)", pTarget->GetName(), pTarget->GetGUIDLow(), m_caster->GetMapId(), m_caster->GetPositionX(), pTarget->GetPositionY(), pTarget->GetPositionZ());

    if(pTarget->IsTaxiFlying() || pTarget->InBattleGround())
        return;

    pTarget->RepopAtGraveyard();

    // Stuck spell trigger Hearthstone cooldown
    SpellEntry const *spellInfo = sSpellStore.LookupEntry(8690);
    if(!spellInfo)
        return;
    Spell spell(pTarget, spellInfo, true);
    spell.SendSpellCooldown();
}

void Spell::EffectSummonPlayer(SpellEffectIndex /*eff_idx*/)
{
    if(!unitTarget || unitTarget->GetTypeId() != TYPEID_PLAYER)
        return;

    // Evil Twin (ignore player summon, but hide this for summoner)
    if(unitTarget->GetDummyAura(23445))
        return;

    float x, y, z;
    m_caster->GetClosePoint(x, y, z, unitTarget->GetObjectBoundingRadius());

    ((Player*)unitTarget)->SetSummonPoint(m_caster->GetMapId(),x,y,z);

    WorldPacket data(SMSG_SUMMON_REQUEST, 8+4+4);
    data << m_caster->GetObjectGuid();                      // summoner guid
    data << uint32(m_caster->GetZoneId());                  // summoner zone
    data << uint32(MAX_PLAYER_SUMMON_DELAY*IN_MILLISECONDS); // auto decline after msecs
    ((Player*)unitTarget)->GetSession()->SendPacket(&data);
}

static ScriptInfo generateActivateCommand()
{
    ScriptInfo si;
    si.command = SCRIPT_COMMAND_ACTIVATE_OBJECT;
    return si;
}

void Spell::EffectActivateObject(SpellEffectIndex eff_idx)
{
    if(!gameObjTarget)
        return;

    static ScriptInfo activateCommand = generateActivateCommand();

    int32 delay_secs = m_spellInfo->CalculateSimpleValue(eff_idx);

    gameObjTarget->GetMap()->ScriptCommandStart(activateCommand, delay_secs, m_caster, gameObjTarget);
}

void Spell::EffectApplyGlyph(SpellEffectIndex eff_idx)
{
    if(m_caster->GetTypeId() != TYPEID_PLAYER)
        return;

    Player *player = (Player*)m_caster;

    // apply new one
    if(uint32 glyph = m_spellInfo->EffectMiscValue[eff_idx])
    {
        if(GlyphPropertiesEntry const *gp = sGlyphPropertiesStore.LookupEntry(glyph))
        {
            if(GlyphSlotEntry const *gs = sGlyphSlotStore.LookupEntry(player->GetGlyphSlot(m_glyphIndex)))
            {
                if(gp->TypeFlags != gs->TypeFlags)
                {
                    SendCastResult(SPELL_FAILED_INVALID_GLYPH);
                    return;                                 // glyph slot mismatch
                }
            }

            // remove old glyph
            player->ApplyGlyph(m_glyphIndex, false);
            player->SetGlyph(m_glyphIndex, glyph);
            player->ApplyGlyph(m_glyphIndex, true);
            player->SendTalentsInfoData(false);
        }
    }
}

void Spell::DoSummonTotem(SpellEffectIndex eff_idx, uint8 slot_dbc)
{
    // DBC store slots starting from 1, with no slot 0 value)
    int slot = slot_dbc ? slot_dbc - 1 : TOTEM_SLOT_NONE;

    // unsummon old totem
    if (slot < MAX_TOTEM_SLOT)
        if (Totem *OldTotem = m_caster->GetTotem(TotemSlot(slot)))
            OldTotem->UnSummon();

    // FIXME: Setup near to finish point because GetObjectBoundingRadius set in Create but some Create calls can be dependent from proper position
    // if totem have creature_template_addon.auras with persistent point for example or script call
    float angle = slot < MAX_TOTEM_SLOT ? M_PI_F/MAX_TOTEM_SLOT - (slot*2*M_PI_F/MAX_TOTEM_SLOT) : 0;

    CreatureCreatePos pos(m_caster, m_caster->GetOrientation(), 2.0f, angle);

    CreatureInfo const *cinfo = ObjectMgr::GetCreatureTemplate(m_spellInfo->EffectMiscValue[eff_idx]);
    if (!cinfo)
    {
        sLog.outErrorDb("Creature entry %u does not exist but used in spell %u totem summon.", m_spellInfo->Id, m_spellInfo->EffectMiscValue[eff_idx]);
        return;
    }

    Totem* pTotem = new Totem;

    if (!pTotem->Create(m_caster->GetMap()->GenerateLocalLowGuid(HIGHGUID_UNIT), pos, cinfo, m_caster))
    {
        delete pTotem;
        return;
    }

    pTotem->SetSummonPoint(pos);

    if (slot < MAX_TOTEM_SLOT)
        m_caster->_AddTotem(TotemSlot(slot),pTotem);

    //pTotem->SetName("");                                  // generated by client
    pTotem->SetOwner(m_caster);
    pTotem->SetTypeBySummonSpell(m_spellInfo);              // must be after Create call where m_spells initialized

    pTotem->SetDuration(m_duration);

    if (m_spellInfo->Id == 16190)
        damage = m_caster->GetMaxHealth() * m_spellInfo->CalculateSimpleValue(EFFECT_INDEX_1) / 100;

    if (damage)                                             // if not spell info, DB values used
    {
        pTotem->SetMaxHealth(damage);
        pTotem->SetHealth(damage);
    }

    pTotem->SetUInt32Value(UNIT_CREATED_BY_SPELL, m_spellInfo->Id);

    if (m_caster->GetTypeId() == TYPEID_PLAYER)
        pTotem->SetFlag(UNIT_FIELD_FLAGS, UNIT_FLAG_PVP_ATTACKABLE);

    if (m_caster->IsPvP())
        pTotem->SetPvP(true);

    if (m_caster->IsFFAPvP())
        pTotem->SetFFAPvP(true);

    pTotem->Summon(m_caster);

    if (slot < MAX_TOTEM_SLOT && m_caster->GetTypeId() == TYPEID_PLAYER)
    {
        WorldPacket data(SMSG_TOTEM_CREATED, 1 + 8 + 4 + 4);
        data << uint8(slot);
        data << pTotem->GetObjectGuid();
        data << uint32(m_duration);
        data << uint32(m_spellInfo->Id);
        ((Player*)m_caster)->SendDirectMessage(&data);
    }
}

void Spell::EffectEnchantHeldItem(SpellEffectIndex eff_idx)
{
    // this is only item spell effect applied to main-hand weapon of target player (players in area)
    if(!unitTarget || unitTarget->GetTypeId() != TYPEID_PLAYER)
        return;

    Player* item_owner = (Player*)unitTarget;
    Item* item = item_owner->GetItemByPos(INVENTORY_SLOT_BAG_0, EQUIPMENT_SLOT_MAINHAND);

    if(!item )
        return;

    // must be equipped
    if(!item ->IsEquipped())
        return;

    if (m_spellInfo->EffectMiscValue[eff_idx])
    {
        uint32 enchant_id = m_spellInfo->EffectMiscValue[eff_idx];
        int32 duration = GetSpellDuration(m_spellInfo);     // Try duration index first...
        if(!duration)
            duration = m_currentBasePoints[eff_idx];        // Base points after...
        if(!duration)
            duration = 10;                                  // 10 seconds for enchants which don't have listed duration

        SpellItemEnchantmentEntry const *pEnchant = sSpellItemEnchantmentStore.LookupEntry(enchant_id);
        if(!pEnchant)
            return;

        // Always go to temp enchantment slot
        EnchantmentSlot slot = TEMP_ENCHANTMENT_SLOT;

        // Enchantment will not be applied if a different one already exists
        if(item->GetEnchantmentId(slot) && item->GetEnchantmentId(slot) != enchant_id)
            return;

        // Apply the temporary enchantment
        item->SetEnchantment(slot, enchant_id, duration*IN_MILLISECONDS, 0);
        item_owner->ApplyEnchantment(item, slot, true);
    }
}

void Spell::EffectDisEnchant(SpellEffectIndex /*eff_idx*/)
{
    if(m_caster->GetTypeId() != TYPEID_PLAYER)
        return;

    Player* p_caster = (Player*)m_caster;
    if(!itemTarget || !itemTarget->GetProto()->DisenchantID)
        return;

    p_caster->UpdateCraftSkill(m_spellInfo->Id);

    ((Player*)m_caster)->SendLoot(itemTarget->GetObjectGuid(),LOOT_DISENCHANTING);

    // item will be removed at disenchanting end
}

void Spell::EffectInebriate(SpellEffectIndex /*eff_idx*/)
{
    if(!unitTarget || unitTarget->GetTypeId() != TYPEID_PLAYER)
        return;

    Player *player = (Player*)unitTarget;
    uint16 currentDrunk = player->GetDrunkValue();
    uint16 drunkMod = damage * 256;
    if (currentDrunk + drunkMod > 0xFFFF)
        currentDrunk = 0xFFFF;
    else
        currentDrunk += drunkMod;
    player->SetDrunkValue(currentDrunk, m_CastItem ? m_CastItem->GetEntry() : 0);
}

void Spell::EffectFeedPet(SpellEffectIndex eff_idx)
{
    if(m_caster->GetTypeId() != TYPEID_PLAYER)
        return;

    Player *_player = (Player*)m_caster;

    Item* foodItem = m_targets.getItemTarget();
    if(!foodItem)
        return;

    Pet *pet = _player->GetPet();
    if(!pet)
        return;

    if(!pet->isAlive())
        return;

    int32 benefit = pet->GetCurrentFoodBenefitLevel(foodItem->GetProto()->ItemLevel);
    if(benefit <= 0)
        return;

    uint32 count = 1;
    _player->DestroyItemCount(foodItem,count,true);
    // TODO: fix crash when a spell has two effects, both pointed at the same item target

    m_caster->CastCustomSpell(pet, m_spellInfo->EffectTriggerSpell[eff_idx], &benefit, NULL, NULL, true);
}

void Spell::EffectDismissPet(SpellEffectIndex /*eff_idx*/)
{
    if(m_caster->GetTypeId() != TYPEID_PLAYER)
        return;

    Pet* pet = m_caster->GetPet();

    // not let dismiss dead pet
    if(!pet||!pet->isAlive())
        return;

    pet->Unsummon(PET_SAVE_NOT_IN_SLOT, m_caster);
}

void Spell::EffectSummonObject(SpellEffectIndex eff_idx)
{
    uint32 go_id = m_spellInfo->EffectMiscValue[eff_idx];

    uint8 slot = 0;
    switch(m_spellInfo->Effect[eff_idx])
    {
        case SPELL_EFFECT_SUMMON_OBJECT_SLOT1: slot = 0; break;
        case SPELL_EFFECT_SUMMON_OBJECT_SLOT2: slot = 1; break;
        case SPELL_EFFECT_SUMMON_OBJECT_SLOT3: slot = 2; break;
        case SPELL_EFFECT_SUMMON_OBJECT_SLOT4: slot = 3; break;
        default: return;
    }

    if(uint64 guid = m_caster->m_ObjectSlot[slot])
    {
        if(GameObject* obj = m_caster ? m_caster->GetMap()->GetGameObject(guid) : NULL)
            obj->SetLootState(GO_JUST_DEACTIVATED);
        m_caster->m_ObjectSlot[slot] = 0;
    }

    GameObject* pGameObj = new GameObject;

    float x, y, z;
    // If dest location if present
    if (m_targets.m_targetMask & TARGET_FLAG_DEST_LOCATION)
    {
        x = m_targets.m_destX;
        y = m_targets.m_destY;
        z = m_targets.m_destZ;
    }
    // Summon in random point all other units if location present
    else
    {
        if(m_spellInfo->Id == 48018)
        {
            x = m_caster->GetPositionX();
            y = m_caster->GetPositionY();
            z = m_caster->GetPositionZ();
        }
        else
            m_caster->GetClosePoint(x, y, z, DEFAULT_WORLD_OBJECT_SIZE);
    }

    Map *map = m_caster->GetMap();
    if(!pGameObj->Create(map->GenerateLocalLowGuid(HIGHGUID_GAMEOBJECT), go_id, map,
        m_caster->GetPhaseMask(), x, y, z, m_caster->GetOrientation(), 0.0f, 0.0f, 0.0f, 0.0f, GO_ANIMPROGRESS_DEFAULT, GO_STATE_READY))
    {
        delete pGameObj;
        return;
    }

    pGameObj->SetUInt32Value(GAMEOBJECT_LEVEL,m_caster->getLevel());
    int32 duration = GetSpellDuration(m_spellInfo);
    pGameObj->SetRespawnTime(duration > 0 ? duration/IN_MILLISECONDS : 0);
    pGameObj->SetSpellId(m_spellInfo->Id);
    m_caster->AddGameObject(pGameObj);

    map->Add(pGameObj);

    m_caster->m_ObjectSlot[slot] = pGameObj->GetGUID();

    pGameObj->SummonLinkedTrapIfAny();

    if (m_caster->GetTypeId() == TYPEID_UNIT && ((Creature*)m_caster)->AI())
        ((Creature*)m_caster)->AI()->JustSummoned(pGameObj);
}

void Spell::EffectResurrect(SpellEffectIndex /*eff_idx*/)
{
    if(!unitTarget)
        return;
    if(unitTarget->GetTypeId() != TYPEID_PLAYER)
        return;

    if(unitTarget->isAlive())
        return;
    if(!unitTarget->IsInWorld())
        return;

    switch (m_spellInfo->Id)
    {
        // Defibrillate (Goblin Jumper Cables) have 33% chance on success
        case 8342:
            if (roll_chance_i(67))
            {
                m_caster->CastSpell(m_caster, 8338, true, m_CastItem);
                return;
            }
            break;
        // Defibrillate (Goblin Jumper Cables XL) have 50% chance on success
        case 22999:
            if (roll_chance_i(50))
            {
                m_caster->CastSpell(m_caster, 23055, true, m_CastItem);
                return;
            }
            break;
        default:
            break;
    }

    Player* pTarget = ((Player*)unitTarget);

    if(pTarget->isRessurectRequested())       // already have one active request
        return;

    uint32 health = pTarget->GetMaxHealth() * damage / 100;
    uint32 mana   = pTarget->GetMaxPower(POWER_MANA) * damage / 100;

    pTarget->setResurrectRequestData(m_caster->GetObjectGuid(), m_caster->GetMapId(), m_caster->GetPositionX(), m_caster->GetPositionY(), m_caster->GetPositionZ(), health, mana);
    SendResurrectRequest(pTarget);
}

void Spell::EffectAddExtraAttacks(SpellEffectIndex /*eff_idx*/)
{
    if(!unitTarget || !unitTarget->isAlive())
        return;

    if( unitTarget->m_extraAttacks )
        return;

    unitTarget->m_extraAttacks = damage;
}

void Spell::EffectParry(SpellEffectIndex /*eff_idx*/)
{
    if (unitTarget && unitTarget->GetTypeId() == TYPEID_PLAYER)
        ((Player*)unitTarget)->SetCanParry(true);
}

void Spell::EffectBlock(SpellEffectIndex /*eff_idx*/)
{
    if (unitTarget && unitTarget->GetTypeId() == TYPEID_PLAYER)
        ((Player*)unitTarget)->SetCanBlock(true);
}

void Spell::EffectLeapForward(SpellEffectIndex eff_idx)
{
    if(unitTarget->IsTaxiFlying())
        return;

    if( m_spellInfo->rangeIndex == 1)                       //self range
    {
        float dis = GetSpellRadius(sSpellRadiusStore.LookupEntry(m_spellInfo->EffectRadiusIndex[eff_idx]));

        // before caster
        float fx, fy, fz;
        unitTarget->GetClosePoint(fx, fy, fz, unitTarget->GetObjectBoundingRadius(), dis);
        float ox, oy, oz;
        unitTarget->GetPosition(ox, oy, oz);

        float fx2, fy2, fz2;                                // getObjectHitPos overwrite last args in any result case
        if(VMAP::VMapFactory::createOrGetVMapManager()->getObjectHitPos(unitTarget->GetMapId(), ox,oy,oz+0.5f, fx,fy,oz+0.5f,fx2,fy2,fz2, -0.5f))
        {
            fx = fx2;
            fy = fy2;
            fz = fz2;
            unitTarget->UpdateAllowedPositionZ(fx, fy, fz);
        }

        //Prevent Falling during swap building/outerspace
        unitTarget->UpdateGroundPositionZ(fx, fy, fz);

        unitTarget->NearTeleportTo(fx, fy, fz, unitTarget->GetOrientation(), unitTarget == m_caster);
    }
}

void Spell::EffectLeapBack(SpellEffectIndex eff_idx)
{
    if(unitTarget->IsTaxiFlying())
        return;

    m_caster->KnockBackFrom(unitTarget,float(m_spellInfo->EffectMiscValue[eff_idx])/10,float(damage)/10);
}

void Spell::EffectReputation(SpellEffectIndex eff_idx)
{
    if(!unitTarget || unitTarget->GetTypeId() != TYPEID_PLAYER)
        return;

    Player *_player = (Player*)unitTarget;

    int32  rep_change = m_currentBasePoints[eff_idx];
    uint32 faction_id = m_spellInfo->EffectMiscValue[eff_idx];

    FactionEntry const* factionEntry = sFactionStore.LookupEntry(faction_id);

    if(!factionEntry)
        return;

    rep_change = _player->CalculateReputationGain(REPUTATION_SOURCE_SPELL, rep_change, faction_id);

    _player->GetReputationMgr().ModifyReputation(factionEntry, rep_change);
}

void Spell::EffectQuestComplete(SpellEffectIndex eff_idx)
{
    if (!unitTarget || unitTarget->GetTypeId() != TYPEID_PLAYER)
        return;

    // A few spells has additional value from basepoints, check condition here.
    switch(m_spellInfo->Id)
    {
        case 43458:                                         // Secrets of Nifflevar
        {
            if (!unitTarget->HasAura(m_spellInfo->CalculateSimpleValue(eff_idx)))
                return;

            break;
        }
        // TODO: implement these!
        // "this spell awards credit for the entire raid (all spell targets as this is area target) if just ONE member has both auras (yes, both effect's basepoints)"
        //case 72155:                                         // Harvest Blight Specimen
        //case 72162:                                         // Harvest Blight Specimen
            //break;
        default:
            break;
    }

    uint32 quest_id = m_spellInfo->EffectMiscValue[eff_idx];
    ((Player*)unitTarget)->AreaExploredOrEventHappens(quest_id);
}

void Spell::EffectSelfResurrect(SpellEffectIndex eff_idx)
{
    if(!unitTarget || unitTarget->isAlive())
        return;
    if(unitTarget->GetTypeId() != TYPEID_PLAYER)
        return;
    if(!unitTarget->IsInWorld())
        return;

    uint32 health = 0;
    uint32 mana = 0;

    // flat case
    if(damage < 0)
    {
        health = uint32(-damage);
        mana = m_spellInfo->EffectMiscValue[eff_idx];
    }
    // percent case
    else
    {
        health = uint32(damage/100.0f*unitTarget->GetMaxHealth());
        if(unitTarget->GetMaxPower(POWER_MANA) > 0)
            mana = uint32(damage/100.0f*unitTarget->GetMaxPower(POWER_MANA));
    }

    Player *plr = ((Player*)unitTarget);
    plr->ResurrectPlayer(0.0f);

    plr->SetHealth( health );
    plr->SetPower(POWER_MANA, mana );
    plr->SetPower(POWER_RAGE, 0 );
    plr->SetPower(POWER_ENERGY, plr->GetMaxPower(POWER_ENERGY) );

    plr->SpawnCorpseBones();
}

void Spell::EffectSkinning(SpellEffectIndex /*eff_idx*/)
{
    if(unitTarget->GetTypeId() != TYPEID_UNIT )
        return;
    if(!m_caster || m_caster->GetTypeId() != TYPEID_PLAYER)
        return;

    Creature* creature = (Creature*) unitTarget;
    int32 targetLevel = creature->getLevel();

    uint32 skill = creature->GetCreatureInfo()->GetRequiredLootSkill();

    ((Player*)m_caster)->SendLoot(creature->GetObjectGuid(),LOOT_SKINNING);
    creature->RemoveFlag(UNIT_FIELD_FLAGS, UNIT_FLAG_SKINNABLE);

    int32 reqValue = targetLevel < 10 ? 0 : targetLevel < 20 ? (targetLevel-10)*10 : targetLevel*5;

    int32 skillValue = ((Player*)m_caster)->GetPureSkillValue(skill);

    // Double chances for elites
    ((Player*)m_caster)->UpdateGatherSkill(skill, skillValue, reqValue, creature->IsElite() ? 2 : 1 );
}

void Spell::EffectCharge(SpellEffectIndex /*eff_idx*/)
{
    if (!unitTarget)
        return;

    //TODO: research more ContactPoint/attack distance.
    //3.666666 instead of ATTACK_DISTANCE(5.0f) in below seem to give more accurate result.
    float x, y, z;
    unitTarget->GetContactPoint(m_caster, x, y, z, 3.666666f);

    // Try to normalize Z coord cuz GetContactPoint do nothing with Z axis
    unitTarget->UpdateGroundPositionZ(x, y, z);

    if (unitTarget->GetTypeId() != TYPEID_PLAYER)
        ((Creature *)unitTarget)->StopMoving();

    // Only send MOVEMENTFLAG_WALK_MODE, client has strange issues with other move flags
    m_caster->MonsterMove(x, y, z, 1);

    // not all charge effects used in negative spells
    if (unitTarget != m_caster && !IsPositiveSpell(m_spellInfo->Id))
        m_caster->Attack(unitTarget, true);

   //Warbringer - remove movement imparing effects for Intervene
    if( m_spellInfo->Id == 3411 && m_caster->HasAura(57499) )
        m_caster->RemoveAurasAtMechanicImmunity(IMMUNE_TO_ROOT_AND_SNARE_MASK,57499,true);
}

void Spell::EffectCharge2(SpellEffectIndex /*eff_idx*/)
{
    float x, y, z;
    if (m_targets.m_targetMask & TARGET_FLAG_DEST_LOCATION)
    {
        x = m_targets.m_destX;
        y = m_targets.m_destY;
        z = m_targets.m_destZ;

        if (unitTarget->GetTypeId() != TYPEID_PLAYER)
            ((Creature *)unitTarget)->StopMoving();
    }
    else if (unitTarget && unitTarget != m_caster)
        unitTarget->GetContactPoint(m_caster, x, y, z, 3.666666f);
    else
        return;

    // Try to normalize Z coord cuz GetContactPoint do nothing with Z axis
    unitTarget->UpdateGroundPositionZ(x, y, z);

    // Only send MOVEMENTFLAG_WALK_MODE, client has strange issues with other move flags
    m_caster->MonsterMove(x, y, z, 1);

    // not all charge effects used in negative spells
    if (unitTarget && unitTarget != m_caster && !IsPositiveSpell(m_spellInfo->Id))
        m_caster->Attack(unitTarget, true);
}

void Spell::DoSummonCritter(SpellEffectIndex eff_idx, uint32 forceFaction)
{
    uint32 pet_entry = m_spellInfo->EffectMiscValue[eff_idx];
    if(!pet_entry)
        return;

    CreatureInfo const* cInfo = sCreatureStorage.LookupEntry<CreatureInfo>(pet_entry);
    if (!cInfo)
    {
        sLog.outErrorDb("Spell::DoSummonCritter: creature entry %u not found for spell %u.", pet_entry, m_spellInfo->Id);
        return;
    }

    Pet* old_critter = m_caster->GetMiniPet();

    // for same pet just despawn (player unsummon command)
    if (m_caster->GetTypeId() == TYPEID_PLAYER && old_critter && old_critter->GetEntry() == pet_entry)
    {
        m_caster->RemoveMiniPet();
        return;
    }

    // despawn old pet before summon new
    if (old_critter)
        m_caster->RemoveMiniPet();

    // summon new pet
    Pet* critter = new Pet(MINI_PET);

    CreatureCreatePos pos(m_caster->GetMap(), m_targets.m_destX, m_targets.m_destY, m_targets.m_destZ, m_caster->GetOrientation(), m_caster->GetPhaseMask());
    if (!(m_targets.m_targetMask & TARGET_FLAG_DEST_LOCATION))
        pos = CreatureCreatePos(m_caster, m_caster->GetOrientation());

    uint32 originalSpellID = (m_IsTriggeredSpell && m_triggeredBySpellInfo) ? m_triggeredBySpellInfo->Id : m_spellInfo->Id;

    critter->SetCreateSpellID(originalSpellID);
    critter->SetDuration(GetSpellDuration(m_spellInfo));

    if (!critter->Create(0, pos, cInfo, 0, m_caster))
    {
        sLog.outError("Mini pet (guidlow %d, entry %d) not summoned",
            critter->GetGUIDLow(), critter->GetEntry());
        delete critter;
        return;
    }

    critter->setFaction(forceFaction ? forceFaction : m_caster->getFaction());

    if (!critter->Summon())
    {
        sLog.outError("Mini pet (guidlow %d, entry %d) not summoned by undefined reason. ",
            critter->GetGUIDLow(), critter->GetEntry());
        delete critter;
        return;
    }

    critter->SetSummonPoint(pos);

    // Notify Summoner
    if (m_caster->GetTypeId() == TYPEID_UNIT && ((Creature*)m_caster)->AI())
        ((Creature*)m_caster)->AI()->JustSummoned(critter);

    DEBUG_LOG("New mini pet has guid %u", critter->GetGUIDLow());

}

void Spell::EffectKnockBack(SpellEffectIndex eff_idx)
{
    if(!unitTarget)
        return;

    unitTarget->KnockBackFrom(m_caster,float(m_spellInfo->EffectMiscValue[eff_idx])/10,float(damage)/10);
}

void Spell::EffectSendTaxi(SpellEffectIndex eff_idx)
{
    if(!unitTarget || unitTarget->GetTypeId() != TYPEID_PLAYER)
        return;

    ((Player*)unitTarget)->ActivateTaxiPathTo(m_spellInfo->EffectMiscValue[eff_idx],m_spellInfo->Id);
}

void Spell::EffectPlayerPull(SpellEffectIndex eff_idx)
{
    if(!unitTarget)
        return;

    float dist = unitTarget->GetDistance2d(m_caster);
    if (damage && dist > damage)
        dist = float(damage);

    unitTarget->KnockBackFrom(m_caster,-dist,float(m_spellInfo->EffectMiscValue[eff_idx])/30);
}

void Spell::EffectDispelMechanic(SpellEffectIndex eff_idx)
{
    if (!unitTarget)
        return;

    uint32 mechanic = m_spellInfo->EffectMiscValue[eff_idx];

    Unit::SpellAuraHolderMap& Auras = unitTarget->GetSpellAuraHolderMap();
    for(Unit::SpellAuraHolderMap::iterator iter = Auras.begin(), next; iter != Auras.end(); iter = next)
    {
        next = iter;
        ++next;
        SpellEntry const *spell = iter->second->GetSpellProto();
        if (iter->second->HasMechanic(mechanic))
        {
            unitTarget->RemoveAurasDueToSpell(spell->Id);
            if (Auras.empty())
                break;
            else
                next = Auras.begin();
        }
    }
}

void Spell::EffectSummonDeadPet(SpellEffectIndex /*eff_idx*/)
{
    if(m_caster->GetTypeId() != TYPEID_PLAYER)
        return;
    Player *_player = (Player*)m_caster;
    Pet *pet = _player->GetPet();
    if(!pet)
        return;
    if(pet->isAlive())
        return;
    if(damage < 0)
        return;

    pet->SetUInt32Value(UNIT_DYNAMIC_FLAGS, UNIT_DYNFLAG_NONE);
    pet->RemoveFlag(UNIT_FIELD_FLAGS, UNIT_FLAG_SKINNABLE);
    pet->SetDeathState( ALIVE );
    pet->clearUnitState(UNIT_STAT_ALL_STATE);
    pet->SetHealth( uint32(pet->GetMaxHealth()*(float(damage)/100)));

    pet->AIM_Initialize();

    // _player->PetSpellInitialize(); -- action bar not removed at death and not required send at revive
    pet->SavePetToDB(PET_SAVE_AS_CURRENT);
}

void Spell::EffectSummonAllTotems(SpellEffectIndex eff_idx)
{
    if(m_caster->GetTypeId() != TYPEID_PLAYER)
        return;

    int32 start_button = ACTION_BUTTON_SHAMAN_TOTEMS_BAR + m_spellInfo->EffectMiscValue[eff_idx];
    int32 amount_buttons = m_spellInfo->EffectMiscValueB[eff_idx];

    for(int32 slot = 0; slot < amount_buttons; ++slot)
        if (ActionButton const* actionButton = ((Player*)m_caster)->GetActionButton(start_button+slot))
            if (actionButton->GetType()==ACTION_BUTTON_SPELL)
                if (uint32 spell_id = actionButton->GetAction())
                  if (!((Player*)m_caster)->HasSpellCooldown(spell_id))
                    m_caster->CastSpell(unitTarget,spell_id,true);
}

void Spell::EffectDestroyAllTotems(SpellEffectIndex /*eff_idx*/)
{
    int32 mana = 0;
    for(int slot = 0;  slot < MAX_TOTEM_SLOT; ++slot)
    {
        if (Totem* totem = m_caster->GetTotem(TotemSlot(slot)))
        {
            if (damage)
            {
                uint32 spell_id = totem->GetUInt32Value(UNIT_CREATED_BY_SPELL);
                if (SpellEntry const* spellInfo = sSpellStore.LookupEntry(spell_id))
                {
                    uint32 manacost = spellInfo->manaCost + m_caster->GetCreateMana() * spellInfo->ManaCostPercentage / 100;
                    mana += manacost * damage / 100;
                }
            }
            totem->UnSummon();
        }
    }

    if (mana)
        m_caster->CastCustomSpell(m_caster, 39104, &mana, NULL, NULL, true);
}

void Spell::EffectBreakPlayerTargeting (SpellEffectIndex /* eff_idx */)
{
    if (!unitTarget)
        return;

    WorldPacket data(SMSG_CLEAR_TARGET, 8);
    data << unitTarget->GetObjectGuid();
    unitTarget->SendMessageToSet(&data, false);
}

void Spell::EffectDurabilityDamage(SpellEffectIndex eff_idx)
{
    if(!unitTarget || unitTarget->GetTypeId() != TYPEID_PLAYER)
        return;

    int32 slot = m_spellInfo->EffectMiscValue[eff_idx];

    // FIXME: some spells effects have value -1/-2
    // Possibly its mean -1 all player equipped items and -2 all items
    if(slot < 0)
    {
        ((Player*)unitTarget)->DurabilityPointsLossAll(damage, (slot < -1));
        return;
    }

    // invalid slot value
    if(slot >= INVENTORY_SLOT_BAG_END)
        return;

    if(Item* item = ((Player*)unitTarget)->GetItemByPos(INVENTORY_SLOT_BAG_0, slot))
        ((Player*)unitTarget)->DurabilityPointsLoss(item, damage);
}

void Spell::EffectDurabilityDamagePCT(SpellEffectIndex eff_idx)
{
    if(!unitTarget || unitTarget->GetTypeId() != TYPEID_PLAYER)
        return;

    int32 slot = m_spellInfo->EffectMiscValue[eff_idx];

    // FIXME: some spells effects have value -1/-2
    // Possibly its mean -1 all player equipped items and -2 all items
    if(slot < 0)
    {
        ((Player*)unitTarget)->DurabilityLossAll(double(damage)/100.0f, (slot < -1));
        return;
    }

    // invalid slot value
    if(slot >= INVENTORY_SLOT_BAG_END)
        return;

    if(damage <= 0)
        return;

    if(Item* item = ((Player*)unitTarget)->GetItemByPos(INVENTORY_SLOT_BAG_0, slot))
        ((Player*)unitTarget)->DurabilityLoss(item, double(damage)/100.0f);
}

void Spell::EffectModifyThreatPercent(SpellEffectIndex /*eff_idx*/)
{
    if(!unitTarget)
        return;

    unitTarget->getThreatManager().modifyThreatPercent(m_caster, damage);
}

void Spell::EffectTransmitted(SpellEffectIndex eff_idx)
{
    uint32 name_id = m_spellInfo->EffectMiscValue[eff_idx];

    GameObjectInfo const* goinfo = ObjectMgr::GetGameObjectInfo(name_id);

    if (!goinfo)
    {
        sLog.outErrorDb("Gameobject (Entry: %u) not exist and not created at spell (ID: %u) cast",name_id, m_spellInfo->Id);
        return;
    }

    float fx, fy, fz;

    if(m_targets.m_targetMask & TARGET_FLAG_DEST_LOCATION)
    {
        fx = m_targets.m_destX;
        fy = m_targets.m_destY;
        fz = m_targets.m_destZ;
    }
    //FIXME: this can be better check for most objects but still hack
    else if(m_spellInfo->EffectRadiusIndex[eff_idx] && m_spellInfo->speed==0)
    {
        float dis = GetSpellRadius(sSpellRadiusStore.LookupEntry(m_spellInfo->EffectRadiusIndex[eff_idx]));
        m_caster->GetClosePoint(fx, fy, fz, DEFAULT_WORLD_OBJECT_SIZE, dis);
    }
    else
    {
        float min_dis = GetSpellMinRange(sSpellRangeStore.LookupEntry(m_spellInfo->rangeIndex));
        float max_dis = GetSpellMaxRange(sSpellRangeStore.LookupEntry(m_spellInfo->rangeIndex));
        float dis = rand_norm_f() * (max_dis - min_dis) + min_dis;

        m_caster->GetClosePoint(fx, fy, fz, DEFAULT_WORLD_OBJECT_SIZE, dis);
    }

    Map *cMap = m_caster->GetMap();

    if(goinfo->type==GAMEOBJECT_TYPE_FISHINGNODE)
    {
        GridMapLiquidData liqData;
        if ( !m_caster->GetTerrain()->IsInWater(fx, fy, fz + 1.f/* -0.5f */, &liqData))             // Hack to prevent fishing bobber from failing to land on fishing hole
        { // but this is not proper, we really need to ignore not materialized objects
            SendCastResult(SPELL_FAILED_NOT_HERE);
            SendChannelUpdate(0);
            return;
        }

        // replace by water level in this case
        //fz = cMap->GetWaterLevel(fx, fy);
        fz = liqData.level;
    }
    // if gameobject is summoning object, it should be spawned right on caster's position
    else if(goinfo->type==GAMEOBJECT_TYPE_SUMMONING_RITUAL)
    {
        m_caster->GetPosition(fx, fy, fz);
    }

    GameObject* pGameObj = new GameObject;

    if(!pGameObj->Create(cMap->GenerateLocalLowGuid(HIGHGUID_GAMEOBJECT), name_id, cMap,
        m_caster->GetPhaseMask(), fx, fy, fz, m_caster->GetOrientation(), 0.0f, 0.0f, 0.0f, 0.0f, GO_ANIMPROGRESS_DEFAULT, GO_STATE_READY))
    {
        delete pGameObj;
        return;
    }

    int32 duration = GetSpellDuration(m_spellInfo);

    switch(goinfo->type)
    {
        case GAMEOBJECT_TYPE_FISHINGNODE:
        {
            m_caster->SetChannelObjectGuid(pGameObj->GetObjectGuid());
            m_caster->AddGameObject(pGameObj);              // will removed at spell cancel

            // end time of range when possible catch fish (FISHING_BOBBER_READY_TIME..GetDuration(m_spellInfo))
            // start time == fish-FISHING_BOBBER_READY_TIME (0..GetDuration(m_spellInfo)-FISHING_BOBBER_READY_TIME)
            int32 lastSec = 0;
            switch(urand(0, 3))
            {
                case 0: lastSec =  3; break;
                case 1: lastSec =  7; break;
                case 2: lastSec = 13; break;
                case 3: lastSec = 17; break;
            }

            duration = duration - lastSec*IN_MILLISECONDS + FISHING_BOBBER_READY_TIME*IN_MILLISECONDS;
            break;
        }
        case GAMEOBJECT_TYPE_SUMMONING_RITUAL:
        {
            if(m_caster->GetTypeId() == TYPEID_PLAYER)
            {
                pGameObj->AddUniqueUse((Player*)m_caster);
                m_caster->AddGameObject(pGameObj);          // will removed at spell cancel
            }
            break;
        }
        case GAMEOBJECT_TYPE_FISHINGHOLE:
        case GAMEOBJECT_TYPE_CHEST:
        default:
            break;
    }

    pGameObj->SetRespawnTime(duration > 0 ? duration/IN_MILLISECONDS : 0);

    pGameObj->SetOwnerGuid(m_caster->GetObjectGuid());

    pGameObj->SetUInt32Value(GAMEOBJECT_LEVEL, m_caster->getLevel());
    pGameObj->SetSpellId(m_spellInfo->Id);

    DEBUG_LOG("AddObject at SpellEfects.cpp EffectTransmitted");
    //m_caster->AddGameObject(pGameObj);
    //m_ObjToDel.push_back(pGameObj);

    cMap->Add(pGameObj);

    pGameObj->SummonLinkedTrapIfAny();

    if (m_caster->GetTypeId() == TYPEID_UNIT && ((Creature*)m_caster)->AI())
        ((Creature*)m_caster)->AI()->JustSummoned(pGameObj);
}

void Spell::EffectProspecting(SpellEffectIndex /*eff_idx*/)
{
    if (m_caster->GetTypeId() != TYPEID_PLAYER || !itemTarget)
        return;

    Player* p_caster = (Player*)m_caster;

    if (sWorld.getConfig(CONFIG_BOOL_SKILL_PROSPECTING))
    {
        uint32 SkillValue = p_caster->GetPureSkillValue(SKILL_JEWELCRAFTING);
        uint32 reqSkillValue = itemTarget->GetProto()->RequiredSkillRank;
        p_caster->UpdateGatherSkill(SKILL_JEWELCRAFTING, SkillValue, reqSkillValue);
    }

    ((Player*)m_caster)->SendLoot(itemTarget->GetGUID(), LOOT_PROSPECTING);
}

void Spell::EffectMilling(SpellEffectIndex /*eff_idx*/)
{
    if (m_caster->GetTypeId() != TYPEID_PLAYER || !itemTarget)
        return;

    Player* p_caster = (Player*)m_caster;

    if( sWorld.getConfig(CONFIG_BOOL_SKILL_MILLING))
    {
        uint32 SkillValue = p_caster->GetPureSkillValue(SKILL_INSCRIPTION);
        uint32 reqSkillValue = itemTarget->GetProto()->RequiredSkillRank;
        p_caster->UpdateGatherSkill(SKILL_INSCRIPTION, SkillValue, reqSkillValue);
    }

    ((Player*)m_caster)->SendLoot(itemTarget->GetObjectGuid(), LOOT_MILLING);
}

void Spell::EffectSkill(SpellEffectIndex /*eff_idx*/)
{
    DEBUG_LOG("WORLD: SkillEFFECT");
}

void Spell::EffectSpiritHeal(SpellEffectIndex /*eff_idx*/)
{
    // TODO player can't see the heal-animation - he should respawn some ticks later
    if (!unitTarget || unitTarget->isAlive())
        return;
    if (unitTarget->GetTypeId() != TYPEID_PLAYER)
        return;
    if (!unitTarget->IsInWorld())
        return;
    if (m_spellInfo->Id == 22012 && !unitTarget->HasAura(2584))
        return;

    ((Player*)unitTarget)->ResurrectPlayer(1.0f);
    ((Player*)unitTarget)->SpawnCorpseBones();

    ((Player*)unitTarget)->CastSpell(unitTarget, 6962, true);
}

// remove insignia spell effect
void Spell::EffectSkinPlayerCorpse(SpellEffectIndex /*eff_idx*/)
{
    DEBUG_LOG("Effect: SkinPlayerCorpse");
    if ( (m_caster->GetTypeId() != TYPEID_PLAYER) || (unitTarget->GetTypeId() != TYPEID_PLAYER) || (unitTarget->isAlive()) )
        return;

    ((Player*)unitTarget)->RemovedInsignia( (Player*)m_caster );
}

void Spell::EffectStealBeneficialBuff(SpellEffectIndex eff_idx)
{
    DEBUG_LOG("Effect: StealBeneficialBuff");

    if(!unitTarget || unitTarget==m_caster)                 // can't steal from self
        return;

    std::vector <SpellAuraHolder *> steal_list;
    // Create dispel mask by dispel type
    uint32 dispelMask  = GetDispellMask( DispelType(m_spellInfo->EffectMiscValue[eff_idx]) );
    Unit::SpellAuraHolderMap const& auras = unitTarget->GetSpellAuraHolderMap();
    for(Unit::SpellAuraHolderMap::const_iterator itr = auras.begin(); itr != auras.end(); ++itr)
    {
        SpellAuraHolder *holder = itr->second;
        if (holder && (1<<holder->GetSpellProto()->Dispel) & dispelMask)
        {
            // Need check for passive? this
            if (holder->IsPositive() && !holder->IsPassive() && !(holder->GetSpellProto()->AttributesEx4 & SPELL_ATTR_EX4_NOT_STEALABLE))
                steal_list.push_back(holder);
        }
    }
    // Ok if exist some buffs for dispel try dispel it
    if (!steal_list.empty())
    {
        std::list < std::pair<uint32,uint64> > success_list;
        int32 list_size = steal_list.size();
        // Dispell N = damage buffs (or while exist buffs for dispel)
        for (int32 count=0; count < damage && list_size > 0; ++count)
        {
            // Random select buff for dispel
            SpellAuraHolder *holder = steal_list[urand(0, list_size-1)];
            // Not use chance for steal
            // TODO possible need do it
            success_list.push_back( std::pair<uint32,uint64>(holder->GetId(),holder->GetCasterGUID()));

            // Remove buff from list for prevent doubles
            for (std::vector<SpellAuraHolder *>::iterator j = steal_list.begin(); j != steal_list.end(); )
            {
                SpellAuraHolder *stealed = *j;
                if (stealed->GetId() == holder->GetId() && stealed->GetCasterGUID() == holder->GetCasterGUID())
                {
                    j = steal_list.erase(j);
                    --list_size;
                }
                else
                    ++j;
            }
        }
        // Really try steal and send log
        if (!success_list.empty())
        {
            int32 count = success_list.size();
            WorldPacket data(SMSG_SPELLSTEALLOG, 8+8+4+1+4+count*5);
            data << unitTarget->GetPackGUID();       // Victim GUID
            data << m_caster->GetPackGUID();         // Caster GUID
            data << uint32(m_spellInfo->Id);         // Dispell spell id
            data << uint8(0);                        // not used
            data << uint32(count);                   // count
            for (std::list<std::pair<uint32,uint64> >::iterator j = success_list.begin(); j != success_list.end(); ++j)
            {
                SpellEntry const* spellInfo = sSpellStore.LookupEntry(j->first);
                data << uint32(spellInfo->Id);       // Spell Id
                data << uint8(0);                    // 0 - steals !=0 transfers
                unitTarget->RemoveAurasDueToSpellBySteal(spellInfo->Id, j->second, m_caster);
            }
            m_caster->SendMessageToSet(&data, true);
        }
    }
}

void Spell::EffectKillCreditPersonal(SpellEffectIndex eff_idx)
{
    if(!unitTarget || unitTarget->GetTypeId() != TYPEID_PLAYER)
        return;

    ((Player*)unitTarget)->KilledMonsterCredit(m_spellInfo->EffectMiscValue[eff_idx]);
}

void Spell::EffectKillCreditGroup(SpellEffectIndex eff_idx)
{
    if(!unitTarget || unitTarget->GetTypeId() != TYPEID_PLAYER)
        return;

    ((Player*)unitTarget)->RewardPlayerAndGroupAtEvent(m_spellInfo->EffectMiscValue[eff_idx], unitTarget);
}

void Spell::EffectQuestFail(SpellEffectIndex eff_idx)
{
    if(!unitTarget || unitTarget->GetTypeId() != TYPEID_PLAYER)
        return;

    ((Player*)unitTarget)->FailQuest(m_spellInfo->EffectMiscValue[eff_idx]);
}

void Spell::EffectActivateRune(SpellEffectIndex eff_idx)
{
    if(m_caster->GetTypeId() != TYPEID_PLAYER)
        return;

    Player *plr = (Player*)m_caster;

    if(plr->getClass() != CLASS_DEATH_KNIGHT)
        return;

    int32 count = damage;                                   // max amount of reset runes
    if (plr->ActivateRunes(RuneType(m_spellInfo->EffectMiscValue[eff_idx]), count))
        plr->ResyncRunes();
}

void Spell::EffectTitanGrip(SpellEffectIndex eff_idx)
{
    // Make sure "Titan's Grip" (49152) penalty spell does not silently change
    if (m_spellInfo->EffectMiscValue[eff_idx] != 49152)
        sLog.outError("Spell::EffectTitanGrip: Spell %u has unexpected EffectMiscValue '%u'", m_spellInfo->Id, m_spellInfo->EffectMiscValue[eff_idx]);
    if (unitTarget && unitTarget->GetTypeId() == TYPEID_PLAYER)
    {
        Player *plr = (Player*)m_caster;
        plr->SetCanTitanGrip(true);
        if (plr->HasTwoHandWeaponInOneHand() && !plr->HasAura(49152))
            plr->CastSpell(plr, 49152, true);
    }
}

void Spell::EffectRenamePet(SpellEffectIndex /*eff_idx*/)
{
    if (!unitTarget || unitTarget->GetTypeId() != TYPEID_UNIT ||
        !((Creature*)unitTarget)->IsPet() || ((Pet*)unitTarget)->getPetType() != HUNTER_PET)
        return;

    unitTarget->SetByteFlag(UNIT_FIELD_BYTES_2, 2, UNIT_CAN_BE_RENAMED | UNIT_CAN_BE_ABANDONED);
}

void Spell::EffectPlayMusic(SpellEffectIndex eff_idx)
{
    if(!unitTarget || unitTarget->GetTypeId() != TYPEID_PLAYER)
        return;

    uint32 soundid = m_spellInfo->EffectMiscValue[eff_idx];

    if (!sSoundEntriesStore.LookupEntry(soundid))
    {
        sLog.outError("EffectPlayMusic: Sound (Id: %u) not exist in spell %u.",soundid,m_spellInfo->Id);
        return;
    }

    WorldPacket data(SMSG_PLAY_MUSIC, 4);
    data << uint32(soundid);
    ((Player*)unitTarget)->GetSession()->SendPacket(&data);
}

void Spell::EffectSpecCount(SpellEffectIndex /*eff_idx*/)
{
    if (!unitTarget || unitTarget->GetTypeId() != TYPEID_PLAYER)
        return;

    ((Player*)unitTarget)->UpdateSpecCount(damage);
}

void Spell::EffectActivateSpec(SpellEffectIndex /*eff_idx*/)
{
    if (!unitTarget || unitTarget->GetTypeId() != TYPEID_PLAYER)
        return;

    uint32 spec = damage-1;

    ((Player*)unitTarget)->ActivateSpec(spec);
}

void Spell::EffectBind(SpellEffectIndex eff_idx)
{
    if (!unitTarget || unitTarget->GetTypeId() != TYPEID_PLAYER)
        return;

    Player* player = (Player*)unitTarget;

    uint32 area_id;
    WorldLocation loc;
    if (m_spellInfo->EffectImplicitTargetA[eff_idx] == TARGET_TABLE_X_Y_Z_COORDINATES ||
        m_spellInfo->EffectImplicitTargetB[eff_idx] == TARGET_TABLE_X_Y_Z_COORDINATES)
    {
        SpellTargetPosition const* st = sSpellMgr.GetSpellTargetPosition(m_spellInfo->Id);
        if (!st)
        {
            sLog.outError( "Spell::EffectBind - unknown Teleport coordinates for spell ID %u", m_spellInfo->Id );
            return;
        }

        loc.mapid       = st->target_mapId;
        loc.coord_x     = st->target_X;
        loc.coord_y     = st->target_Y;
        loc.coord_z     = st->target_Z;
        loc.orientation = st->target_Orientation;
        area_id = sTerrainMgr.GetAreaId(loc.mapid, loc.coord_x, loc.coord_y, loc.coord_z);
    }
    else
    {
        player->GetPosition(loc);
        area_id = player->GetAreaId();
    }

    player->SetHomebindToLocation(loc,area_id);

    // binding
    WorldPacket data( SMSG_BINDPOINTUPDATE, (4+4+4+4+4) );
    data << float(loc.coord_x);
    data << float(loc.coord_y);
    data << float(loc.coord_z);
    data << uint32(loc.mapid);
    data << uint32(area_id);
    player->SendDirectMessage( &data );

    DEBUG_LOG("New Home Position X is %f", loc.coord_x);
    DEBUG_LOG("New Home Position Y is %f", loc.coord_y);
    DEBUG_LOG("New Home Position Z is %f", loc.coord_z);
    DEBUG_LOG("New Home MapId is %u", loc.mapid);
    DEBUG_LOG("New Home AreaId is %u", area_id);

    // zone update
    data.Initialize(SMSG_PLAYERBOUND, 8+4);
    data << player->GetObjectGuid();
    data << uint32(area_id);
    player->SendDirectMessage( &data );
}

void Spell::EffectRestoreItemCharges( SpellEffectIndex eff_idx )
{
    if (unitTarget->GetTypeId() != TYPEID_PLAYER)
        return;

    Player* player = (Player*)unitTarget;

    ItemPrototype const* itemProto = ObjectMgr::GetItemPrototype(m_spellInfo->EffectItemType[eff_idx]);
    if (!itemProto)
        return;

    // In case item from limited category recharge any from category, is this valid checked early in spell checks
    Item* item;
    if (itemProto->ItemLimitCategory)
        item = player->GetItemByLimitedCategory(itemProto->ItemLimitCategory);
    else
        item = player->GetItemByEntry(m_spellInfo->EffectItemType[eff_idx]);

    if (!item)
        return;

    item->RestoreCharges();
}

void Spell::EffectRedirectThreat(SpellEffectIndex eff_idx)
{
    if (!unitTarget)
        return;

    if (m_spellInfo->Id == 59665)                           // Vigilance
        if (Aura *glyph = unitTarget->GetDummyAura(63326))  // Glyph of Vigilance
            damage += glyph->GetModifier()->m_amount;

    m_caster->getHostileRefManager().SetThreatRedirection(unitTarget->GetObjectGuid(), uint32(damage));
}

void Spell::EffectTeachTaxiNode( SpellEffectIndex eff_idx )
{
    if (unitTarget->GetTypeId() != TYPEID_PLAYER)
        return;

    Player* player = (Player*)unitTarget;

    uint32 taxiNodeId = m_spellInfo->EffectMiscValue[eff_idx];
    if (!sTaxiNodesStore.LookupEntry(taxiNodeId))
        return;

    if (player->m_taxi.SetTaximaskNode(taxiNodeId))
    {
        WorldPacket data(SMSG_NEW_TAXI_PATH, 0);
        player->SendDirectMessage( &data );

        data.Initialize( SMSG_TAXINODE_STATUS, 9 );
        data << m_caster->GetObjectGuid();
        data << uint8( 1 );
        player->SendDirectMessage( &data );
    }
}

void Spell::EffectQuestStart(SpellEffectIndex eff_idx)
{
    if (!unitTarget || unitTarget->GetTypeId() != TYPEID_PLAYER)
        return;

    Player * player = (Player*)unitTarget;

    if (Quest const* qInfo = sObjectMgr.GetQuestTemplate(m_spellInfo->EffectMiscValue[eff_idx]))
    {
        if (player->CanTakeQuest(qInfo, false) && player->CanAddQuest(qInfo, false))
            player->AddQuest(qInfo, NULL);
    }
}

void Spell::EffectWMODamage(SpellEffectIndex eff_idx)
{
    if (!gameObjTarget || gameObjTarget->GetGoType() != GAMEOBJECT_TYPE_DESTRUCTIBLE_BUILDING || !gameObjTarget->GetHealth())
    {
        DEBUG_LOG( "Spell::EffectWMODamage called, but no valid targets. Spell ID %u", m_spellInfo->Id );
        return;
    }

    Unit *caster = m_originalCaster;

    if (!caster)
        return;

    DEBUG_LOG( "Spell::EffectWMODamage,  spell ID %u, object %u, damage %u", m_spellInfo->Id,gameObjTarget->GetEntry(),uint32(damage));

    gameObjTarget->DamageTaken(caster, uint32(damage));

    WorldPacket data(SMSG_DESTRUCTIBLE_BUILDING_DAMAGE, 8+8+8+4+4);
    data << gameObjTarget->GetPackGUID();
    data << caster->GetPackGUID();

    if (Unit *who = caster->GetCharmerOrOwner()) //check for pet / vehicle
        data << who->GetPackGUID();
    else
        data << caster->GetPackGUID();

    data << uint32(damage);
    data << uint32(m_spellInfo->Id);

    gameObjTarget->SendMessageToSet(&data, false);
}

void Spell::EffectWMORepair(SpellEffectIndex eff_idx)
{
    if (gameObjTarget && gameObjTarget->GetGoType() == GAMEOBJECT_TYPE_DESTRUCTIBLE_BUILDING)
    {
        DEBUG_LOG( "Spell::EffectWMORepair,  spell ID %u, object %u", m_spellInfo->Id,gameObjTarget->GetEntry());
        gameObjTarget->Rebuild(m_caster);
    }
    else
        DEBUG_LOG( "Spell::EffectWMORepair called, but no valid targets. Spell ID %u", m_spellInfo->Id);

}

void Spell::EffectWMOChange(SpellEffectIndex eff_idx)
{
    if (gameObjTarget && gameObjTarget->GetGoType() == GAMEOBJECT_TYPE_DESTRUCTIBLE_BUILDING)
    {
        DEBUG_LOG( "Spell::EffectWMOChange,  spell ID %u, object %u, command %u", m_spellInfo->Id,gameObjTarget->GetEntry(), m_spellInfo->EffectMiscValue[eff_idx]);

        Unit* caster = m_originalCaster;

        if (!caster)
            return;

        switch (m_spellInfo->EffectMiscValue[eff_idx])
        {
            case 0: // intact
                if (gameObjTarget->HasFlag(GAMEOBJECT_FLAGS, GO_FLAG_DAMAGED))
                    gameObjTarget->RemoveFlag(GAMEOBJECT_FLAGS, GO_FLAG_DAMAGED);
                if (gameObjTarget->HasFlag(GAMEOBJECT_FLAGS, GO_FLAG_DESTROYED))
                    gameObjTarget->RemoveFlag(GAMEOBJECT_FLAGS, GO_FLAG_DESTROYED);
                break;
            case 1: // damaged
                gameObjTarget->SetFlag(GAMEOBJECT_FLAGS, GO_FLAG_DAMAGED);
                break;
            case 2: // destroyed
                gameObjTarget->SetFlag(GAMEOBJECT_FLAGS, GO_FLAG_DESTROYED);
                break;
            case 3: // rebuild
                gameObjTarget->Rebuild(caster);
                break;
            default:
                DEBUG_LOG( "Spell::EffectWMOChange,  spell ID %u with defined change value %u", m_spellInfo->Id,m_spellInfo->EffectMiscValue[eff_idx]);
                break;
        }
    }
    else
        DEBUG_LOG( "Spell::EffectWMORepair called, but no valid targets. Spell ID %u", m_spellInfo->Id);

}

void Spell::EffectFriendSummon( SpellEffectIndex eff_idx )
{
    if (m_caster->GetTypeId() != TYPEID_PLAYER)
        return;

    if (((Player*)m_caster)->GetSelectionGuid().IsEmpty() || !((Player*)m_caster)->GetSelectionGuid().IsPlayer())
    {
        DEBUG_LOG( "Spell::EffectFriendSummon is called, but no selection or selection is not player");
        return;
    }

    DEBUG_LOG( "Spell::EffectFriendSummon called for player %u", ((Player*)m_caster)->GetSelectionGuid().GetCounter());

    m_caster->CastSpell(m_caster, m_spellInfo->EffectTriggerSpell[eff_idx], true);
}

void Spell::EffectCancelAura(SpellEffectIndex eff_idx)
{
    if (!unitTarget)
        return;

    uint32 spellId = m_spellInfo->EffectTriggerSpell[eff_idx];

    if (!sSpellStore.LookupEntry(spellId))
    {
        sLog.outError("Spell::EffectCancelAura: spell %u doesn't exist", spellId);
        return;
    }

    unitTarget->RemoveAurasDueToSpell(spellId);
}<|MERGE_RESOLUTION|>--- conflicted
+++ resolved
@@ -1036,33 +1036,11 @@
                     }
                     return;
                 }
-<<<<<<< HEAD
-                case 14537:
-=======
                 case 14537:                                 // Six Demon Bag
->>>>>>> d7df75c7
                 {
                     if (!unitTarget)
                         return;
 
-<<<<<<< HEAD
-                    if (urand(0, 99) < 10)                  //10% chance for rare effects
-                        switch(urand(1, 4))
-                        {
-                            case 1: m_caster->CastSpell(unitTarget, 31718, true); break; //enveloping winds
-                            case 2: m_caster->CastSpell(unitTarget, 118, true); break;   //polymorph target
-                            case 3: m_caster->CastSpell(m_caster, 118, true); break;     //polymorph self
-                            case 4: m_caster->CastSpell(m_caster, 8176, true); break;    //summon fellhunter
-                        }
-                    else                                    //common effects
-                        switch(urand(1, 3))
-                        {
-                            case 1: m_caster->CastSpell(unitTarget, 8401, true); break;  //fireball
-                            case 2: m_caster->CastSpell(unitTarget, 8407, true); break;  //frostbolt
-                            case 3: m_caster->CastSpell(unitTarget, 421, true); break;   //chain lightning
-
-                        }
-=======
                     Unit* newTarget = unitTarget;
                     uint32 spell_id = 0;
                     uint32 roll = urand(0, 99);
@@ -1087,7 +1065,6 @@
                     }
 
                     m_caster->CastSpell(newTarget, spell_id, true, m_CastItem);
->>>>>>> d7df75c7
                     return;
                 }
                 case 15998:                                 // Capture Worg Pup
