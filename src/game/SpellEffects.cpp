--- conflicted
+++ resolved
@@ -4416,25 +4416,10 @@
 
 }
 
-<<<<<<< HEAD
 void Spell::EffectSummonPossessed(SpellEffectIndex eff_idx)
 {
     if (!m_caster || m_caster->GetTypeId() != TYPEID_PLAYER)
         return;
-=======
-    spawnCreature->SetOwnerGuid(m_caster->GetObjectGuid());
-    spawnCreature->SetUInt32Value(UNIT_NPC_FLAGS, UNIT_NPC_FLAG_NONE);
-    spawnCreature->setPowerType(POWER_MANA);
-    spawnCreature->setFaction(m_caster->getFaction());
-    spawnCreature->SetUInt32Value(UNIT_FIELD_FLAGS, 0);
-    spawnCreature->SetUInt32Value(UNIT_FIELD_BYTES_0, 2048);
-    spawnCreature->SetUInt32Value(UNIT_FIELD_BYTES_1, 0);
-    spawnCreature->SetUInt32Value(UNIT_FIELD_PET_NAME_TIMESTAMP, 0);
-    spawnCreature->SetUInt32Value(UNIT_FIELD_PETEXPERIENCE, 0);
-    spawnCreature->SetUInt32Value(UNIT_FIELD_PETNEXTLEVELEXP, 1000);
-    spawnCreature->SetCreatorGuid(m_caster->GetObjectGuid());
-    spawnCreature->SetUInt32Value(UNIT_CREATED_BY_SPELL, m_spellInfo->Id);
->>>>>>> 2cceb937
 
     uint32 creature_entry = m_spellInfo->EffectMiscValue[eff_idx];
     if(!creature_entry)
@@ -4901,7 +4886,6 @@
             return;
         }
 
-<<<<<<< HEAD
         DEBUG_LOG("Guardian pet (guidlow %d, entry %d) summoned (default). Counter is %d ", spawnCreature->GetGUIDLow(), spawnCreature->GetEntry(), spawnCreature->GetPetCounter());
     }
 }
@@ -4931,17 +4915,6 @@
     // Summon if dest location not present near caster
     else
         m_caster->GetClosePoint(px, py, pz,m_caster->GetObjectBoundingRadius());
-=======
-        spawnCreature->SetOwnerGuid(m_caster->GetObjectGuid());
-        spawnCreature->setPowerType(POWER_MANA);
-        spawnCreature->SetUInt32Value(UNIT_NPC_FLAGS, spawnCreature->GetCreatureInfo()->npcflag);
-        spawnCreature->setFaction(forceFaction ? forceFaction : m_caster->getFaction());
-        spawnCreature->SetUInt32Value(UNIT_FIELD_FLAGS, 0);
-        spawnCreature->SetUInt32Value(UNIT_FIELD_BYTES_1, 0);
-        spawnCreature->SetUInt32Value(UNIT_FIELD_PET_NAME_TIMESTAMP, 0);
-        spawnCreature->SetCreatorGuid(m_caster->GetObjectGuid());
-        spawnCreature->SetUInt32Value(UNIT_CREATED_BY_SPELL, m_spellInfo->Id);
->>>>>>> 2cceb937
 
     TempSummonType summonType = (GetSpellDuration(m_spellInfo) == 0) ? TEMPSUMMON_DEAD_DESPAWN : TEMPSUMMON_TIMED_OR_DEAD_DESPAWN;
 
@@ -5395,49 +5368,7 @@
         return;
     }
 
-<<<<<<< HEAD
     if (NewSummon->getPetType() == SUMMON_PET)
-=======
-    NewSummon->SetOwnerGuid(m_caster->GetObjectGuid());
-    NewSummon->SetCreatorGuid(m_caster->GetObjectGuid());
-    NewSummon->SetUInt32Value(UNIT_NPC_FLAGS, UNIT_NPC_FLAG_NONE);
-    NewSummon->setFaction(faction);
-    NewSummon->SetUInt32Value(UNIT_FIELD_BYTES_0, 2048);
-    NewSummon->SetUInt32Value(UNIT_FIELD_BYTES_1, 0);
-    NewSummon->SetUInt32Value(UNIT_FIELD_PET_NAME_TIMESTAMP, uint32(time(NULL)));
-    NewSummon->SetUInt32Value(UNIT_FIELD_PETEXPERIENCE, 0);
-    NewSummon->SetUInt32Value(UNIT_FIELD_PETNEXTLEVELEXP, 1000);
-    NewSummon->SetUInt32Value(UNIT_CREATED_BY_SPELL, m_spellInfo->Id);
-
-    NewSummon->UpdateWalkMode(m_caster);
-
-    NewSummon->GetCharmInfo()->SetPetNumber(pet_number, true);
-    // this enables pet details window (Shift+P)
-
-    // this enables popup window (pet dismiss, cancel), hunter pet additional flags set later
-    if(m_caster->GetTypeId() == TYPEID_PLAYER)
-        NewSummon->SetUInt32Value(UNIT_FIELD_FLAGS, UNIT_FLAG_PVP_ATTACKABLE);
-
-    if(m_caster->IsPvP())
-        NewSummon->SetPvP(true);
-
-    if(m_caster->IsFFAPvP())
-        NewSummon->SetFFAPvP(true);
-
-    NewSummon->InitStatsForLevel(petlevel, m_caster);
-    NewSummon->InitPetCreateSpells();
-    NewSummon->InitLevelupSpellsForLevel();
-    NewSummon->InitTalentForLevel();
-
-    if(NewSummon->getPetType() == SUMMON_PET)
-    {
-        // generate new name for summon pet
-        std::string new_name = sObjectMgr.GeneratePetName(petentry);
-        if(!new_name.empty())
-            NewSummon->SetName(new_name);
-    }
-    else if(NewSummon->getPetType() == HUNTER_PET)
->>>>>>> 2cceb937
     {
         // Remove Demonic Sacrifice auras (new pet)
         Unit::AuraList const& auraClassScripts = m_caster->GetAurasByType(SPELL_AURA_OVERRIDE_CLASS_SCRIPTS);
@@ -8320,13 +8251,6 @@
         return;
     }
 
-<<<<<<< HEAD
-=======
-    critter->SetOwnerGuid(m_caster->GetObjectGuid());
-    critter->SetCreatorGuid(m_caster->GetObjectGuid());
-
-    critter->SetUInt32Value(UNIT_CREATED_BY_SPELL, m_spellInfo->Id);
->>>>>>> 2cceb937
     critter->setFaction(forceFaction ? forceFaction : m_caster->getFaction());
 
     if (!critter->Summon())
