--- conflicted
+++ resolved
@@ -2081,8 +2081,7 @@
                     }
                 }
 
-<<<<<<< HEAD
-                int32 bp = count * m_caster->GetMaxHealth() * m_spellInfo->DmgMultiplier[0] / 100;
+                int32 bp = int32(count * m_caster->GetMaxHealth() * m_spellInfo->DmgMultiplier[0] / 100);
 
                 // Improved Death Strike
                 Unit::AuraList const& auraMod = m_caster->GetAurasByType(SPELL_AURA_ADD_FLAT_MODIFIER);
@@ -2095,9 +2094,6 @@
                     }
                 }
 
-=======
-                int32 bp = int32(count * m_caster->GetMaxHealth() * m_spellInfo->DmgMultiplier[0] / 100);
->>>>>>> d21e380c
                 m_caster->CastCustomSpell(m_caster, 45470, &bp, NULL, NULL, true);
                 return;
             }
