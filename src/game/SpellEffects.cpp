/*
 * Copyright (C) 2005-2011 MaNGOS <http://getmangos.com/>
 *
 * This program is free software; you can redistribute it and/or modify
 * it under the terms of the GNU General Public License as published by
 * the Free Software Foundation; either version 2 of the License, or
 * (at your option) any later version.
 *
 * This program is distributed in the hope that it will be useful,
 * but WITHOUT ANY WARRANTY; without even the implied warranty of
 * MERCHANTABILITY or FITNESS FOR A PARTICULAR PURPOSE.  See the
 * GNU General Public License for more details.
 *
 * You should have received a copy of the GNU General Public License
 * along with this program; if not, write to the Free Software
 * Foundation, Inc., 59 Temple Place, Suite 330, Boston, MA  02111-1307  USA
 */

#include "Common.h"
#include "Database/DatabaseEnv.h"
#include "WorldPacket.h"
#include "Opcodes.h"
#include "Log.h"
#include "UpdateMask.h"
#include "World.h"
#include "ObjectMgr.h"
#include "SpellMgr.h"
#include "Player.h"
#include "SkillExtraItems.h"
#include "Unit.h"
#include "Spell.h"
#include "DynamicObject.h"
#include "SpellAuras.h"
#include "Group.h"
#include "UpdateData.h"
#include "MapManager.h"
#include "ObjectAccessor.h"
#include "SharedDefines.h"
#include "Pet.h"
#include "GameObject.h"
#include "GossipDef.h"
#include "Creature.h"
#include "Totem.h"
#include "CreatureAI.h"
#include "BattleGroundMgr.h"
#include "BattleGround.h"
#include "BattleGroundEY.h"
#include "BattleGroundWS.h"
#include "BattleGroundSA.h"
#include "Language.h"
#include "SocialMgr.h"
#include "VMapFactory.h"
#include "Util.h"
#include "TemporarySummon.h"
#include "ScriptMgr.h"
#include "SkillDiscovery.h"
#include "Formulas.h"
#include "GridNotifiers.h"
#include "GridNotifiersImpl.h"
#include "CellImpl.h"

pEffect SpellEffects[TOTAL_SPELL_EFFECTS]=
{
    &Spell::EffectNULL,                                     //  0
    &Spell::EffectInstaKill,                                //  1 SPELL_EFFECT_INSTAKILL
    &Spell::EffectSchoolDMG,                                //  2 SPELL_EFFECT_SCHOOL_DAMAGE
    &Spell::EffectDummy,                                    //  3 SPELL_EFFECT_DUMMY
    &Spell::EffectUnused,                                   //  4 SPELL_EFFECT_PORTAL_TELEPORT          unused from pre-1.2.1
    &Spell::EffectTeleportUnits,                            //  5 SPELL_EFFECT_TELEPORT_UNITS
    &Spell::EffectApplyAura,                                //  6 SPELL_EFFECT_APPLY_AURA
    &Spell::EffectEnvironmentalDMG,                         //  7 SPELL_EFFECT_ENVIRONMENTAL_DAMAGE
    &Spell::EffectPowerDrain,                               //  8 SPELL_EFFECT_POWER_DRAIN
    &Spell::EffectHealthLeech,                              //  9 SPELL_EFFECT_HEALTH_LEECH
    &Spell::EffectHeal,                                     // 10 SPELL_EFFECT_HEAL
    &Spell::EffectBind,                                     // 11 SPELL_EFFECT_BIND
    &Spell::EffectUnused,                                   // 12 SPELL_EFFECT_PORTAL                   unused from pre-1.2.1, exist 2 spell, but not exist any data about its real usage
    &Spell::EffectUnused,                                   // 13 SPELL_EFFECT_RITUAL_BASE              unused from pre-1.2.1
    &Spell::EffectUnused,                                   // 14 SPELL_EFFECT_RITUAL_SPECIALIZE        unused from pre-1.2.1
    &Spell::EffectUnused,                                   // 15 SPELL_EFFECT_RITUAL_ACTIVATE_PORTAL   unused from pre-1.2.1
    &Spell::EffectQuestComplete,                            // 16 SPELL_EFFECT_QUEST_COMPLETE
    &Spell::EffectWeaponDmg,                                // 17 SPELL_EFFECT_WEAPON_DAMAGE_NOSCHOOL
    &Spell::EffectResurrect,                                // 18 SPELL_EFFECT_RESURRECT
    &Spell::EffectAddExtraAttacks,                          // 19 SPELL_EFFECT_ADD_EXTRA_ATTACKS
    &Spell::EffectEmpty,                                    // 20 SPELL_EFFECT_DODGE                    one spell: Dodge
    &Spell::EffectEmpty,                                    // 21 SPELL_EFFECT_EVADE                    one spell: Evade (DND)
    &Spell::EffectParry,                                    // 22 SPELL_EFFECT_PARRY
    &Spell::EffectBlock,                                    // 23 SPELL_EFFECT_BLOCK                    one spell: Block
    &Spell::EffectCreateItem,                               // 24 SPELL_EFFECT_CREATE_ITEM
    &Spell::EffectEmpty,                                    // 25 SPELL_EFFECT_WEAPON                   spell per weapon type, in ItemSubclassmask store mask that can be used for usability check at equip, but current way using skill also work.
    &Spell::EffectEmpty,                                    // 26 SPELL_EFFECT_DEFENSE                  one spell: Defense
    &Spell::EffectPersistentAA,                             // 27 SPELL_EFFECT_PERSISTENT_AREA_AURA
    &Spell::EffectSummonType,                               // 28 SPELL_EFFECT_SUMMON
    &Spell::EffectLeapForward,                              // 29 SPELL_EFFECT_LEAP
    &Spell::EffectEnergize,                                 // 30 SPELL_EFFECT_ENERGIZE
    &Spell::EffectWeaponDmg,                                // 31 SPELL_EFFECT_WEAPON_PERCENT_DAMAGE
    &Spell::EffectTriggerMissileSpell,                      // 32 SPELL_EFFECT_TRIGGER_MISSILE
    &Spell::EffectOpenLock,                                 // 33 SPELL_EFFECT_OPEN_LOCK
    &Spell::EffectSummonChangeItem,                         // 34 SPELL_EFFECT_SUMMON_CHANGE_ITEM
    &Spell::EffectApplyAreaAura,                            // 35 SPELL_EFFECT_APPLY_AREA_AURA_PARTY
    &Spell::EffectLearnSpell,                               // 36 SPELL_EFFECT_LEARN_SPELL
    &Spell::EffectEmpty,                                    // 37 SPELL_EFFECT_SPELL_DEFENSE            one spell: SPELLDEFENSE (DND)
    &Spell::EffectDispel,                                   // 38 SPELL_EFFECT_DISPEL
    &Spell::EffectEmpty,                                    // 39 SPELL_EFFECT_LANGUAGE                 misc store lang id
    &Spell::EffectDualWield,                                // 40 SPELL_EFFECT_DUAL_WIELD
    &Spell::EffectJump,                                     // 41 SPELL_EFFECT_JUMP
    &Spell::EffectJump,                                     // 42 SPELL_EFFECT_JUMP2
    &Spell::EffectTeleUnitsFaceCaster,                      // 43 SPELL_EFFECT_TELEPORT_UNITS_FACE_CASTER
    &Spell::EffectLearnSkill,                               // 44 SPELL_EFFECT_SKILL_STEP
    &Spell::EffectAddHonor,                                 // 45 SPELL_EFFECT_ADD_HONOR                honor/pvp related
    &Spell::EffectNULL,                                     // 46 SPELL_EFFECT_SPAWN                    spawn/login animation, expected by spawn unit cast, also base points store some dynflags
    &Spell::EffectTradeSkill,                               // 47 SPELL_EFFECT_TRADE_SKILL
    &Spell::EffectUnused,                                   // 48 SPELL_EFFECT_STEALTH                  one spell: Base Stealth
    &Spell::EffectUnused,                                   // 49 SPELL_EFFECT_DETECT                   one spell: Detect
    &Spell::EffectTransmitted,                              // 50 SPELL_EFFECT_TRANS_DOOR
    &Spell::EffectUnused,                                   // 51 SPELL_EFFECT_FORCE_CRITICAL_HIT       unused from pre-1.2.1
    &Spell::EffectUnused,                                   // 52 SPELL_EFFECT_GUARANTEE_HIT            unused from pre-1.2.1
    &Spell::EffectEnchantItemPerm,                          // 53 SPELL_EFFECT_ENCHANT_ITEM
    &Spell::EffectEnchantItemTmp,                           // 54 SPELL_EFFECT_ENCHANT_ITEM_TEMPORARY
    &Spell::EffectTameCreature,                             // 55 SPELL_EFFECT_TAMECREATURE
    &Spell::EffectSummonPet,                                // 56 SPELL_EFFECT_SUMMON_PET
    &Spell::EffectLearnPetSpell,                            // 57 SPELL_EFFECT_LEARN_PET_SPELL
    &Spell::EffectWeaponDmg,                                // 58 SPELL_EFFECT_WEAPON_DAMAGE
    &Spell::EffectCreateRandomItem,                         // 59 SPELL_EFFECT_CREATE_RANDOM_ITEM       create item base at spell specific loot
    &Spell::EffectProficiency,                              // 60 SPELL_EFFECT_PROFICIENCY
    &Spell::EffectSendEvent,                                // 61 SPELL_EFFECT_SEND_EVENT
    &Spell::EffectPowerBurn,                                // 62 SPELL_EFFECT_POWER_BURN
    &Spell::EffectThreat,                                   // 63 SPELL_EFFECT_THREAT
    &Spell::EffectTriggerSpell,                             // 64 SPELL_EFFECT_TRIGGER_SPELL
    &Spell::EffectApplyAreaAura,                            // 65 SPELL_EFFECT_APPLY_AREA_AURA_RAID
    &Spell::EffectRestoreItemCharges,                       // 66 SPELL_EFFECT_RESTORE_ITEM_CHARGES     itemtype - is affected item ID
    &Spell::EffectHealMaxHealth,                            // 67 SPELL_EFFECT_HEAL_MAX_HEALTH
    &Spell::EffectInterruptCast,                            // 68 SPELL_EFFECT_INTERRUPT_CAST
    &Spell::EffectDistract,                                 // 69 SPELL_EFFECT_DISTRACT
    &Spell::EffectPull,                                     // 70 SPELL_EFFECT_PULL                     one spell: Distract Move
    &Spell::EffectPickPocket,                               // 71 SPELL_EFFECT_PICKPOCKET
    &Spell::EffectAddFarsight,                              // 72 SPELL_EFFECT_ADD_FARSIGHT
    &Spell::EffectNULL,                                     // 73 SPELL_EFFECT_UNTRAIN_TALENTS          one spell: Trainer: Untrain Talents
    &Spell::EffectApplyGlyph,                               // 74 SPELL_EFFECT_APPLY_GLYPH
    &Spell::EffectHealMechanical,                           // 75 SPELL_EFFECT_HEAL_MECHANICAL          one spell: Mechanical Patch Kit
    &Spell::EffectSummonObjectWild,                         // 76 SPELL_EFFECT_SUMMON_OBJECT_WILD
    &Spell::EffectScriptEffect,                             // 77 SPELL_EFFECT_SCRIPT_EFFECT
    &Spell::EffectUnused,                                   // 78 SPELL_EFFECT_ATTACK
    &Spell::EffectSanctuary,                                // 79 SPELL_EFFECT_SANCTUARY
    &Spell::EffectAddComboPoints,                           // 80 SPELL_EFFECT_ADD_COMBO_POINTS
    &Spell::EffectUnused,                                   // 81 SPELL_EFFECT_CREATE_HOUSE             one spell: Create House (TEST)
    &Spell::EffectNULL,                                     // 82 SPELL_EFFECT_BIND_SIGHT
    &Spell::EffectDuel,                                     // 83 SPELL_EFFECT_DUEL
    &Spell::EffectStuck,                                    // 84 SPELL_EFFECT_STUCK
    &Spell::EffectSummonPlayer,                             // 85 SPELL_EFFECT_SUMMON_PLAYER
    &Spell::EffectActivateObject,                           // 86 SPELL_EFFECT_ACTIVATE_OBJECT
    &Spell::EffectWMODamage,                                // 87 SPELL_EFFECT_WMO_DAMAGE (57 spells in 3.3.2)
    &Spell::EffectWMORepair,                                // 88 SPELL_EFFECT_WMO_REPAIR (2 spells in 3.3.2)
    &Spell::EffectWMOChange,                                // 89 SPELL_EFFECT_WMO_CHANGE (7 spells in 3.3.2)
    &Spell::EffectKillCreditPersonal,                       // 90 SPELL_EFFECT_KILL_CREDIT_PERSONAL     Kill credit but only for single person
    &Spell::EffectUnused,                                   // 91 SPELL_EFFECT_THREAT_ALL               one spell: zzOLDBrainwash
    &Spell::EffectEnchantHeldItem,                          // 92 SPELL_EFFECT_ENCHANT_HELD_ITEM
    &Spell::EffectBreakPlayerTargeting,                     // 93 SPELL_EFFECT_BREAK_PLAYER_TARGETING
    &Spell::EffectSelfResurrect,                            // 94 SPELL_EFFECT_SELF_RESURRECT
    &Spell::EffectSkinning,                                 // 95 SPELL_EFFECT_SKINNING
    &Spell::EffectCharge,                                   // 96 SPELL_EFFECT_CHARGE
    &Spell::EffectSummonAllTotems,                          // 97 SPELL_EFFECT_SUMMON_ALL_TOTEMS
    &Spell::EffectKnockBack,                                // 98 SPELL_EFFECT_KNOCK_BACK
    &Spell::EffectDisEnchant,                               // 99 SPELL_EFFECT_DISENCHANT
    &Spell::EffectInebriate,                                //100 SPELL_EFFECT_INEBRIATE
    &Spell::EffectFeedPet,                                  //101 SPELL_EFFECT_FEED_PET
    &Spell::EffectDismissPet,                               //102 SPELL_EFFECT_DISMISS_PET
    &Spell::EffectReputation,                               //103 SPELL_EFFECT_REPUTATION
    &Spell::EffectSummonObject,                             //104 SPELL_EFFECT_SUMMON_OBJECT_SLOT1
    &Spell::EffectSummonObject,                             //105 SPELL_EFFECT_SUMMON_OBJECT_SLOT2
    &Spell::EffectSummonObject,                             //106 SPELL_EFFECT_SUMMON_OBJECT_SLOT3
    &Spell::EffectSummonObject,                             //107 SPELL_EFFECT_SUMMON_OBJECT_SLOT4
    &Spell::EffectDispelMechanic,                           //108 SPELL_EFFECT_DISPEL_MECHANIC
    &Spell::EffectSummonDeadPet,                            //109 SPELL_EFFECT_SUMMON_DEAD_PET
    &Spell::EffectDestroyAllTotems,                         //110 SPELL_EFFECT_DESTROY_ALL_TOTEMS
    &Spell::EffectDurabilityDamage,                         //111 SPELL_EFFECT_DURABILITY_DAMAGE
    &Spell::EffectUnused,                                   //112 SPELL_EFFECT_112 (old SPELL_EFFECT_SUMMON_DEMON)
    &Spell::EffectResurrectNew,                             //113 SPELL_EFFECT_RESURRECT_NEW
    &Spell::EffectTaunt,                                    //114 SPELL_EFFECT_ATTACK_ME
    &Spell::EffectDurabilityDamagePCT,                      //115 SPELL_EFFECT_DURABILITY_DAMAGE_PCT
    &Spell::EffectSkinPlayerCorpse,                         //116 SPELL_EFFECT_SKIN_PLAYER_CORPSE       one spell: Remove Insignia, bg usage, required special corpse flags...
    &Spell::EffectSpiritHeal,                               //117 SPELL_EFFECT_SPIRIT_HEAL              one spell: Spirit Heal
    &Spell::EffectSkill,                                    //118 SPELL_EFFECT_SKILL                    professions and more
    &Spell::EffectApplyAreaAura,                            //119 SPELL_EFFECT_APPLY_AREA_AURA_PET
    &Spell::EffectUnused,                                   //120 SPELL_EFFECT_TELEPORT_GRAVEYARD       one spell: Graveyard Teleport Test
    &Spell::EffectWeaponDmg,                                //121 SPELL_EFFECT_NORMALIZED_WEAPON_DMG
    &Spell::EffectServerSide,                               //122 SPELL_EFFECT_SERVER_SIDE              unused (used in R2 for server-side spells like 18350)
    &Spell::EffectSendTaxi,                                 //123 SPELL_EFFECT_SEND_TAXI                taxi/flight related (misc value is taxi path id)
    &Spell::EffectPlayerPull,                               //124 SPELL_EFFECT_PLAYER_PULL              opposite of knockback effect (pulls player twoard caster)
    &Spell::EffectModifyThreatPercent,                      //125 SPELL_EFFECT_MODIFY_THREAT_PERCENT
    &Spell::EffectStealBeneficialBuff,                      //126 SPELL_EFFECT_STEAL_BENEFICIAL_BUFF    spell steal effect?
    &Spell::EffectProspecting,                              //127 SPELL_EFFECT_PROSPECTING              Prospecting spell
    &Spell::EffectApplyAreaAura,                            //128 SPELL_EFFECT_APPLY_AREA_AURA_FRIEND
    &Spell::EffectApplyAreaAura,                            //129 SPELL_EFFECT_APPLY_AREA_AURA_ENEMY
    &Spell::EffectRedirectThreat,                           //130 SPELL_EFFECT_REDIRECT_THREAT
    &Spell::EffectUnused,                                   //131 SPELL_EFFECT_131                      used in some test spells
    &Spell::EffectPlayMusic,                                //132 SPELL_EFFECT_PLAY_MUSIC               sound id in misc value (SoundEntries.dbc)
    &Spell::EffectUnlearnSpecialization,                    //133 SPELL_EFFECT_UNLEARN_SPECIALIZATION   unlearn profession specialization
    &Spell::EffectKillCreditGroup,                          //134 SPELL_EFFECT_KILL_CREDIT_GROUP        misc value is creature entry
    &Spell::EffectNULL,                                     //135 SPELL_EFFECT_CALL_PET
    &Spell::EffectHealPct,                                  //136 SPELL_EFFECT_HEAL_PCT
    &Spell::EffectEnergisePct,                              //137 SPELL_EFFECT_ENERGIZE_PCT
    &Spell::EffectLeapBack,                                 //138 SPELL_EFFECT_LEAP_BACK                Leap back
    &Spell::EffectClearQuest,                               //139 SPELL_EFFECT_CLEAR_QUEST              (misc - is quest ID)
    &Spell::EffectForceCast,                                //140 SPELL_EFFECT_FORCE_CAST
    &Spell::EffectNULL,                                     //141 SPELL_EFFECT_141                      damage and reduce speed?
    &Spell::EffectTriggerSpellWithValue,                    //142 SPELL_EFFECT_TRIGGER_SPELL_WITH_VALUE
    &Spell::EffectApplyAreaAura,                            //143 SPELL_EFFECT_APPLY_AREA_AURA_OWNER
    &Spell::EffectNULL,                                     //144 SPELL_EFFECT_144                      Spectral Blast
    &Spell::EffectSuspendGravity,                           //145 SPELL_EFFECT_SUSPEND_GRAVITY          Black Hole Effect
    &Spell::EffectActivateRune,                             //146 SPELL_EFFECT_ACTIVATE_RUNE
    &Spell::EffectQuestFail,                                //147 SPELL_EFFECT_QUEST_FAIL               quest fail
    &Spell::EffectNULL,                                     //148 SPELL_EFFECT_148                      single spell: Inflicts Fire damage to an enemy.
    &Spell::EffectCharge2,                                  //149 SPELL_EFFECT_CHARGE2                  swoop
    &Spell::EffectQuestStart,                               //150 SPELL_EFFECT_QUEST_START
    &Spell::EffectTriggerRitualOfSummoning,                 //151 SPELL_EFFECT_TRIGGER_SPELL_2
    &Spell::EffectFriendSummon,                             //152 SPELL_EFFECT_FRIEND_SUMMON    summon Refer-a-Friend
    &Spell::EffectNULL,                                     //153 SPELL_EFFECT_CREATE_PET               misc value is creature entry
    &Spell::EffectTeachTaxiNode,                            //154 SPELL_EFFECT_TEACH_TAXI_NODE          single spell: Teach River's Heart Taxi Path
    &Spell::EffectTitanGrip,                                //155 SPELL_EFFECT_TITAN_GRIP Allows you to equip two-handed axes, maces and swords in one hand, but you attack $49152s1% slower than normal.
    &Spell::EffectEnchantItemPrismatic,                     //156 SPELL_EFFECT_ENCHANT_ITEM_PRISMATIC
    &Spell::EffectCreateItem2,                              //157 SPELL_EFFECT_CREATE_ITEM_2            create item or create item template and replace by some randon spell loot item
    &Spell::EffectMilling,                                  //158 SPELL_EFFECT_MILLING                  milling
    &Spell::EffectRenamePet,                                //159 SPELL_EFFECT_ALLOW_RENAME_PET         allow rename pet once again
    &Spell::EffectNULL,                                     //160 SPELL_EFFECT_160                      single spell: Nerub'ar Web Random Unit
    &Spell::EffectSpecCount,                                //161 SPELL_EFFECT_TALENT_SPEC_COUNT        second talent spec (learn/revert)
    &Spell::EffectActivateSpec,                             //162 SPELL_EFFECT_TALENT_SPEC_SELECT       activate primary/secondary spec
    &Spell::EffectUnused,                                   //163 unused in 3.3.5a
    &Spell::EffectCancelAura,                               //164 SPELL_EFFECT_CANCEL_AURA
};

void Spell::EffectEmpty(SpellEffectIndex /*eff_idx*/)
{
    // NOT NEED ANY IMPLEMENTATION CODE, EFFECT POSISBLE USED AS MARKER OR CLIENT INFORM
}

void Spell::EffectNULL(SpellEffectIndex /*eff_idx*/)
{
    DEBUG_LOG("WORLD: Spell Effect DUMMY");
}

void Spell::EffectUnused(SpellEffectIndex /*eff_idx*/)
{
    // NOT USED BY ANY SPELL OR USELESS OR IMPLEMENTED IN DIFFERENT WAY IN MANGOS
}

void Spell::EffectResurrectNew(SpellEffectIndex eff_idx)
{
    if (!unitTarget || unitTarget->isAlive())
        return;

    if (unitTarget->GetTypeId() != TYPEID_PLAYER)
        return;

    if (!unitTarget->IsInWorld())
        return;

    Player* pTarget = ((Player*)unitTarget);

    if (pTarget->isRessurectRequested())       // already have one active request
        return;

    uint32 health = damage;
    if ( m_caster->HasAura(54733, EFFECT_INDEX_0) ) // Glyph of Rebirth
        health = pTarget->GetMaxHealth();
    uint32 mana = m_spellInfo->EffectMiscValue[eff_idx];
    pTarget->setResurrectRequestData(m_caster->GetObjectGuid(), m_caster->GetMapId(), m_caster->GetPositionX(), m_caster->GetPositionY(), m_caster->GetPositionZ(), health, mana);
    SendResurrectRequest(pTarget);
}

void Spell::EffectInstaKill(SpellEffectIndex /*eff_idx*/)
{
    if (!unitTarget || !unitTarget->isAlive())
        return;

    if (m_caster == unitTarget)                              // prevent interrupt message
        finish();

    WorldObject* caster = GetCastingObject();               // we need the original casting object

    WorldPacket data(SMSG_SPELLINSTAKILLLOG, (8+8+4));
    data << (caster && caster->GetTypeId() != TYPEID_GAMEOBJECT ? m_caster->GetObjectGuid() : ObjectGuid()); // Caster GUID
    data << unitTarget->GetObjectGuid();                    // Victim GUID
    data << uint32(m_spellInfo->Id);
    m_caster->SendMessageToSet(&data, true);

    m_caster->DealDamage(unitTarget, unitTarget->GetHealth(), NULL, DIRECT_DAMAGE, SPELL_SCHOOL_MASK_NORMAL, NULL, false);
}

void Spell::EffectEnvironmentalDMG(SpellEffectIndex eff_idx)
{
    uint32 absorb = 0;
    uint32 resist = 0;

    // Note: this hack with damage replace required until GO casting not implemented
    // environment damage spells already have around enemies targeting but this not help in case nonexistent GO casting support
    // currently each enemy selected explicitly and self cast damage, we prevent apply self casted spell bonuses/etc
    damage = m_spellInfo->CalculateSimpleValue(eff_idx);

    m_caster->CalculateDamageAbsorbAndResist(m_caster, GetSpellSchoolMask(m_spellInfo), SPELL_DIRECT_DAMAGE, damage, &absorb, &resist);

    m_caster->SendSpellNonMeleeDamageLog(m_caster, m_spellInfo->Id, damage, GetSpellSchoolMask(m_spellInfo), absorb, resist, false, 0, false);
    if (m_caster->GetTypeId() == TYPEID_PLAYER)
        ((Player*)m_caster)->EnvironmentalDamage(DAMAGE_FIRE, damage);
}

void Spell::EffectSchoolDMG(SpellEffectIndex effect_idx)
{
    if (unitTarget && unitTarget->isAlive())
    {
        switch(m_spellInfo->SpellFamilyName)
        {
            case SPELLFAMILY_GENERIC:
            {
                switch(m_spellInfo->Id)                     // better way to check unknown
                {
                    // Meteor like spells (divided damage to targets)
                    case 24340: case 26558: case 28884:     // Meteor
                    case 36837: case 38903: case 41276:     // Meteor
                    case 57467:                             // Meteor
                    case 26789:                             // Shard of the Fallen Star
                    case 31436:                             // Malevolent Cleave
                    case 35181:                             // Dive Bomb
                    case 40810: case 43267: case 43268:     // Saber Lash
                    case 42384:                             // Brutal Swipe
                    case 45150:                             // Meteor Slash
                    case 64422: case 64688:                 // Sonic Screech
                    case 70492: case 72505:                 // Ooze Eruption
                    case 71904:                             // Chaos Bane
                    case 72624: case 72625:                 // Ooze Eruption
                    {
                        uint32 count = 0;
                        for(TargetList::const_iterator ihit = m_UniqueTargetInfo.begin(); ihit != m_UniqueTargetInfo.end(); ++ihit)
                            if (ihit->effectMask & (1<<effect_idx))
                                ++count;

                        damage /= count;                    // divide to all targets
                        break;
                    }
                    // AoE spells, which damage is reduced with distance from the initial hit point
                    case 62598: case 62937:                 // Detonate
                    case 65279:                             // Lightning Nova
                    case 62311: case 64596:                 // Cosmic Smash
                    case 52339:                             // Hurl Boulder
                    case 51673:                             // Rocket Blast
                    {
                        float distance = unitTarget->GetDistance2d(m_targets.m_destX, m_targets.m_destY);
                        damage *= exp(-distance/15.0f);
                        break;
                    }
                    // percent from health with min
                    case 25599:                             // Thundercrash
                    {
                        damage = unitTarget->GetHealth() / 2;
                        if (damage < 200)
                            damage = 200;
                        break;
                    }
                    case 20253:                             // Intercept (warrior spell trigger)
                    case 61491:
                    {
                        damage+= uint32(m_caster->GetTotalAttackPowerValue(BASE_ATTACK) * 0.12f);
                        break;
                    }
                    // Mana Detonation
                    case 27820:
                    {
                        if (unitTarget == m_caster)
                            damage = 0;
                        else
                            damage = m_caster->GetMaxPower(POWER_MANA);
                        break;
                    }
                    case 28375:     // Decimate (Gluth encounter)
                    {
                        // leave only 5% HP
                        if (unitTarget)
                        {
                            // damage of this spell is very odd so we're setting HP manually
                            damage = 0;
                            unitTarget->SetHealthPercent(5.0f);
                        }
                    }
                    // percent max target health
                    case 29142:                             // Eyesore Blaster
                    case 35139:                             // Throw Boom's Doom
                    case 49882:                             // Leviroth Self-Impale
                    case 55269:                             // Deathly Stare
                    {
                        damage = damage * unitTarget->GetMaxHealth() / 100;
                        break;
                    }
                    // Thaddius' charges, don't deal dmg to units with the same charge but give them the buff:
                    // Positive Charge
                    case 28062:
                    {
                        // If target is not (+) charged, then just deal dmg
                        if (!unitTarget->HasAura(28059))
                            break;

                        if (m_caster != unitTarget)
                            m_caster->CastSpell(m_caster, 29659, true);

                        damage = 0;
                        break;
                    }
                    // Negative Charge
                    case 28085:
                    {
                        // If target is not (-) charged, then just deal dmg
                        if (!unitTarget->HasAura(28084))
                            break;

                        if (m_caster != unitTarget)
                            m_caster->CastSpell(m_caster, 29660, true);

                        damage = 0;
                        break;
                    }
                    // Cataclysmic Bolt
                    case 38441:
                    {
                        damage = unitTarget->GetMaxHealth() / 2;
                        break;
                    }
                    // Ymiron Dark Slash
                    case 48292:
                    {
                        damage = unitTarget->GetHealth() / 2;
                        break;
                    }
                    case 51132: // Urom Clocking Bomb Damage
                    {
                        damage = m_caster->GetMaxHealth() - m_caster->GetHealth();
                        break;
                    }
                    // Explode
                    case 47496:
                    {
                        // Special Effect only for caster (ghoul in this case)
                        if (unitTarget->GetEntry() == 26125 && (unitTarget->GetObjectGuid() == m_caster->GetObjectGuid()))
                        {
                            // After explode the ghoul must be killed
                            unitTarget->DealDamage(unitTarget, unitTarget->GetMaxHealth(), NULL, DIRECT_DAMAGE, SPELL_SCHOOL_MASK_NORMAL, NULL, false);
                        }
                        break;
                    }
                    // Touch the Nightmare
                    case 50341:
                    {
                        if (effect_idx == EFFECT_INDEX_2)
                            damage = int32(unitTarget->GetMaxHealth() * 0.3f);
                        break;
                    }
                    // Shatter (Krystallus)
                    case 50811:
                    case 61547:
                    {
                        float dist = unitTarget->GetDistance(m_caster);
                        float radius = GetSpellRadius(sSpellRadiusStore.LookupEntry(m_spellInfo->EffectRadiusIndex[effect_idx]));

                        damage = damage / radius * (radius - dist);
                        break;
                    }
                    // Flame Tsunami (Sartharion encounter)
                    case 57491:
                    {
                        // knock back only once
                        if (unitTarget->HasAura(60241))
                            return;

                        unitTarget->SetOrientation(m_caster->GetOrientation()+M_PI_F);
                        unitTarget->CastSpell(unitTarget, 60241, true);
                        break;
                    }
                    // Biting Cold
                    case 62188:
                    {
                        if (!unitTarget)
                            return;

                        // 200 * 2 ^ stack_amount
                        if (SpellAuraHolder *holder = unitTarget->GetSpellAuraHolder(62039))
                        {
                            damage = 200 << holder->GetStackAmount();
                        }
                        break;
                    }
                    // Tympanic Tantrum
                    case 62775:
                    {
                        damage = unitTarget->GetMaxHealth() / 10;
                        break;
                    }
                    // Hand of Rekoning (name not have typos ;) )
                    case 67485:
                        damage += uint32(0.5f * m_caster->GetTotalAttackPowerValue(BASE_ATTACK));
                        break;
                    //Magic Bane normal (Forge of Souls - Bronjahm)
                    case 68793:
                    {
                        damage += uint32(unitTarget->GetMaxPower(POWER_MANA) / 2);
                        damage = std::min(damage, 10000);
                        break;
                    }
                    //Magic Bane heroic (Forge of Souls - Bronjahm)
                    case 69050:
                    {
                        damage += uint32(unitTarget->GetMaxPower(POWER_MANA) / 2);
                        damage = std::min(damage, 15000);
                        break;
                    }
                    // Defile damage depending from scale.
                    case 72754:
                    case 73708:
                    case 73709:
                    case 73710:
                        damage = damage * m_caster->GetObjectScale();
                        break;
                    // Growling ooze puddle
                    case 70346:
                    case 72456:
                    case 72868:
                    case 72869:
                    {
                        float distance = unitTarget->GetDistance2d(m_caster);
                        damage *= exp(-distance/(5.0f*m_caster->GetObjectScale()));
                        break;
                    }
                    // Bone Storm
                    case 69075:
                    case 70834:
                    case 70835:
                    case 70836:
                    {
                        float distance = unitTarget->GetDistance2d(m_caster);
                        damage *= exp(-distance/(27.5f));
                        break;
                    }
                    case 74607:
                    // SPELL_FIERY_COMBUSTION_EXPLODE - Ruby sanctum boss Halion,
                    // damage proportional number of mark (74567, dummy)
                    {
                        if (Aura* aura = m_caster->GetAura(74567, EFFECT_INDEX_0))
                        {
                            if (aura->GetStackAmount() > 0)
                                damage = 1000 * aura->GetStackAmount();
                            m_caster->RemoveAurasDueToSpell(74567);
                        }
                        else damage = 0;
                        break;
                    }
                    // Blade of Twilight
                    case 74769:
                    case 77844:
                    case 77845:
                    case 77846:
                    {
                        float distance = unitTarget->GetDistance2d(m_caster);
                        damage *= exp(-distance/(10.0f));
                        break;
                    }
                    case 74799:
                    // SPELL_SOUL_CONSUMPTION_EXPLODE - Ruby sanctum boss Halion,
                    // damage proportional number of mark (74795, dummy)
                    {
                        if (Aura* aura = m_caster->GetAura(74795, EFFECT_INDEX_0))
                        {
                            if (aura->GetStackAmount() > 0)
                                damage = 1000 * aura->GetStackAmount();
                            m_caster->RemoveAurasDueToSpell(74795);
                        }
                        else damage = 0;
                        break;
                    }
                    // Pact of the Darkfallen
                    case 71341:
                    {
                        if (m_caster->GetObjectGuid() != unitTarget->GetObjectGuid() && unitTarget->HasAura(71340))
                            damage = 0;
                        break;
                    }
                }
                break;
            }
            case SPELLFAMILY_WARRIOR:
            {
                // Bloodthirst
                if (m_spellInfo->SpellFamilyFlags.test<CF_WARRIOR_BLOODTHIRST>())
                {
                    damage = uint32(damage * (m_caster->GetTotalAttackPowerValue(BASE_ATTACK)) / 100);
                }
                // Shield Slam
                else if (m_spellInfo->SpellFamilyFlags.test<CF_WARRIOR_SHIELD_SLAM>() && m_spellInfo->Category==1209)
                {
                    // limited max cap of Block Value
                    int32 iCurrentBlockValue = m_caster->GetShieldBlockValue();
                    int32 iCurrentBlockValueCap = int32(34.5f * m_caster->getLevel()) * (m_caster->HasAura(2565) ? 2 : 1);
                    damage += (iCurrentBlockValue > iCurrentBlockValueCap ? iCurrentBlockValueCap : iCurrentBlockValue);
                }
                // Victory Rush
                else if (m_spellInfo->SpellFamilyFlags.test<CF_WARRIOR_VICTORY_RUSH>())
                {
                    damage = uint32(damage * m_caster->GetTotalAttackPowerValue(BASE_ATTACK) / 100);
                    m_caster->ModifyAuraState(AURA_STATE_WARRIOR_VICTORY_RUSH, false);
                }
                // Revenge ${$m1+$AP*0.310} to ${$M1+$AP*0.310}
                else if (m_spellInfo->SpellFamilyFlags.test<CF_WARRIOR_REVENGE>())
                    damage+= uint32(m_caster->GetTotalAttackPowerValue(BASE_ATTACK) * 0.310f);
                // Heroic Throw ${$m1+$AP*.50}
                else if (m_spellInfo->SpellFamilyFlags.test<CF_WARRIOR_HEROIC_THROW>())
                    damage+= uint32(m_caster->GetTotalAttackPowerValue(BASE_ATTACK) * 0.5f);
                // Shattering Throw ${$m1+$AP*.50}
                else if (m_spellInfo->SpellFamilyFlags.test<CF_WARRIOR_SHATTERING_THROW>())
                    damage+= uint32(m_caster->GetTotalAttackPowerValue(BASE_ATTACK) * 0.5f);
                // Shockwave ${$m3/100*$AP}
                else if (m_spellInfo->SpellFamilyFlags.test<CF_WARRIOR_SHOCKWAVE>())
                {
                    int32 pct = m_caster->CalculateSpellDamage(unitTarget, m_spellInfo, EFFECT_INDEX_2);
                    if (pct > 0)
                        damage+= int32(m_caster->GetTotalAttackPowerValue(BASE_ATTACK) * pct / 100);
                    break;
                }
                // Thunder Clap
                else if (m_spellInfo->SpellFamilyFlags.test<CF_WARRIOR_THUNDER_CLAP>())
                {
                    damage+=int32(m_caster->GetTotalAttackPowerValue(BASE_ATTACK) * 12 / 100);
                }
                break;
            }
            case SPELLFAMILY_WARLOCK:
            {
                // Incinerate Rank 1 & 2
                if (m_spellInfo->SpellFamilyFlags.test<CF_WARLOCK_INCINERATE>() && m_spellInfo->SpellIconID==2128)
                {
                    // Incinerate does more dmg (dmg*0.25) if the target have Immolate debuff.
                    // Check aura state for speed but aura state set not only for Immolate spell
                    if (unitTarget->HasAuraState(AURA_STATE_CONFLAGRATE))
                    {
                        Unit::AuraList const& RejorRegr = unitTarget->GetAurasByType(SPELL_AURA_PERIODIC_DAMAGE);
                        for(Unit::AuraList::const_iterator i = RejorRegr.begin(); i != RejorRegr.end(); ++i)
                        {
                            // Immolate
                            if((*i)->GetSpellProto()->SpellFamilyName == SPELLFAMILY_WARLOCK &&
                                (*i)->GetSpellProto()->SpellFamilyFlags.test<CF_WARLOCK_IMMOLATE>())
                            {
                                damage += damage/4;
                                break;
                            }
                        }
                    }
                }
                // Shadowflame
                else if (m_spellInfo->SpellFamilyFlags.test<CF_WARLOCK_SHADOWFLAME1>())
                {
                    // Apply DOT part
                    switch(m_spellInfo->Id)
                    {
                        case 47897: m_caster->CastSpell(unitTarget, 47960, true); break;
                        case 61290: m_caster->CastSpell(unitTarget, 61291, true); break;
                        default:
                            sLog.outError("Spell::EffectDummy: Unhandeled Shadowflame spell rank %u",m_spellInfo->Id);
                        break;
                    }
                }
                // Shadow Bite
                else if (m_spellInfo->SpellFamilyFlags.test<CF_WARLOCK_SHADOW_BITE>())
                {
                    Unit *owner = m_caster->GetOwner();
                    if (!owner)
                        break;

                    uint32 counter = 0;
                    Unit::AuraList const& dotAuras = unitTarget->GetAurasByType(SPELL_AURA_PERIODIC_DAMAGE);
                    for(Unit::AuraList::const_iterator itr = dotAuras.begin(); itr!=dotAuras.end(); ++itr)
                        if ((*itr)->GetCasterGuid() == owner->GetObjectGuid())
                            ++counter;

                    if (counter)
                        damage += (counter * owner->CalculateSpellDamage(unitTarget, m_spellInfo, EFFECT_INDEX_2) * damage) / 100.0f;
                }
                // Conflagrate - consumes Immolate or Shadowflame
                else if (m_spellInfo->TargetAuraState == AURA_STATE_CONFLAGRATE)
                {
                    Aura const* aura = NULL;                // found req. aura for damage calculation

                    Unit::AuraList const &mPeriodic = unitTarget->GetAurasByType(SPELL_AURA_PERIODIC_DAMAGE);
                    for(Unit::AuraList::const_iterator i = mPeriodic.begin(); i != mPeriodic.end(); ++i)
                    {
                        // for caster applied auras only
                        if ((*i)->GetSpellProto()->SpellFamilyName != SPELLFAMILY_WARLOCK ||
                            (*i)->GetCasterGuid() != m_caster->GetObjectGuid())
                            continue;

                        // Immolate
                        if ((*i)->GetSpellProto()->SpellFamilyFlags.test<CF_WARLOCK_IMMOLATE>())
                        {
                            aura = *i;                      // it selected always if exist
                            break;
                        }

                        // Shadowflame
                        if ((*i)->GetSpellProto()->SpellFamilyFlags.test<CF_WARLOCK_SHADOWFLAME2>())
                            aura = *i;                      // remember but wait possible Immolate as primary priority
                    }

                    // found Immolate or Shadowflame
                    if (aura)
                    {
                        int32 duration = GetSpellDuration(aura->GetSpellProto());
                        int32 per_time = aura->GetSpellProto()->EffectAmplitude[aura->GetEffIndex()];
                        int32 num_ticks = duration > 0 && per_time > 0 ? duration / per_time : 0;
                        int32 basepoints = num_ticks * aura->GetModifier()->m_amount;

                        // 60% of the dot aura damage is direct damage, value stored in basepoints of effect 1
                        damage += basepoints * m_currentBasePoints[EFFECT_INDEX_1] / 100;
                        // 40% of the dot aura damage is dot damage, value stored in basepoints of effect 2
                        m_currentBasePoints[EFFECT_INDEX_1] = basepoints * m_currentBasePoints[EFFECT_INDEX_2] / (100 * GetSpellAuraMaxTicks(m_spellInfo));

                        // Glyph of Conflagrate
                        if (!m_caster->HasAura(56235))
                            unitTarget->RemoveAurasByCasterSpell(aura->GetId(), m_caster->GetObjectGuid());
                        break;
                    }
                }
                break;
            }
            case SPELLFAMILY_PRIEST:
            {
                // Shadow Word: Death - deals damage equal to damage done to caster
                if (m_spellInfo->SpellFamilyFlags.test<CF_PRIEST_SHADOW_WORD_DEATH_TARGET>())
                {
                    // Glyph of Shadow Word: Death
                    if (Aura* pAura = m_caster->GetAura(55682, EFFECT_INDEX_1))
                        if (unitTarget->HasAuraState(AURA_STATE_HEALTHLESS_35_PERCENT))
                            damage += int32(damage / 100 * pAura->GetModifier()->m_amount);
                    m_caster->CastCustomSpell(m_caster, 32409, &damage, 0, 0, true);
                }
                // Improved Mind Blast (Mind Blast in shadow form bonus)
                else if (m_caster->GetShapeshiftForm() == FORM_SHADOW && m_spellInfo->SpellFamilyFlags.test<CF_PRIEST_MIND_BLAST>())
                {
                    Unit::AuraList const& ImprMindBlast = m_caster->GetAurasByType(SPELL_AURA_ADD_FLAT_MODIFIER);
                    for(Unit::AuraList::const_iterator i = ImprMindBlast.begin(); i != ImprMindBlast.end(); ++i)
                    {
                        if ((*i)->GetSpellProto()->SpellFamilyName == SPELLFAMILY_PRIEST &&
                            ((*i)->GetSpellProto()->SpellIconID == 95))
                        {
                            int chance = (*i)->GetSpellProto()->CalculateSimpleValue(EFFECT_INDEX_1);
                            if (roll_chance_i(chance))
                                // Mind Trauma
                                m_caster->CastSpell(unitTarget, 48301, true);
                            break;
                        }
                    }
                }
                // Improved Devouring Plague health leech
                else if (m_spellInfo->Id == 63675)
                {
                    int32 heal = damage * 15 / 100;
                    m_caster->CastCustomSpell(m_caster, 75999, &heal, NULL, NULL, true);
                }
                break;
            }
            case SPELLFAMILY_DRUID:
            {
                // Ferocious Bite
                if (m_caster->GetTypeId()==TYPEID_PLAYER && m_spellInfo->SpellFamilyFlags.test<CF_DRUID_RIP_BITE>() && m_spellInfo->SpellVisual[0]==6587)
                {
                    // converts up to 30 points of energy into ($f1+$AP/410) additional damage
                    float ap = m_caster->GetTotalAttackPowerValue(BASE_ATTACK);
                    float multiple = ap / 410 + m_spellInfo->DmgMultiplier[effect_idx];
                    damage += int32(m_caster->GetComboPoints() * ap * 7 / 100);
                    uint32 energy = m_caster->GetPower(POWER_ENERGY);
                    uint32 used_energy = energy > 30 ? 30 : energy;
                    damage += int32(used_energy * multiple);
                    m_caster->SetPower(POWER_ENERGY,energy-used_energy);
                }
                // Rake
                else if (m_spellInfo->SpellFamilyFlags.test<CF_DRUID_RAKE_CLAW>() && m_spellInfo->Effect[EFFECT_INDEX_2] == SPELL_EFFECT_ADD_COMBO_POINTS)
                {
                    // $AP*0.01 bonus
                    damage += int32(m_caster->GetTotalAttackPowerValue(BASE_ATTACK) / 100);
                }
                // Swipe
                else if (m_spellInfo->SpellFamilyFlags.test<CF_DRUID_SWIPE>())
                {
                    damage += int32(m_caster->GetTotalAttackPowerValue(BASE_ATTACK)*0.08f);
                }
                break;
            }
            case SPELLFAMILY_ROGUE:
            {
                // Envenom
                if (m_caster->GetTypeId()==TYPEID_PLAYER && m_spellInfo->SpellFamilyFlags.test<CF_ROGUE_ENVENOM>())
                {
                    // consume from stack dozes not more that have combo-points
                    if (uint32 combo = m_caster->GetComboPoints())
                    {
                        Aura *poison = 0;
                        // Lookup for Deadly poison (only attacker applied)
                        Unit::AuraList const& auras = unitTarget->GetAurasByType(SPELL_AURA_PERIODIC_DAMAGE);
                        for(Unit::AuraList::const_iterator itr = auras.begin(); itr!=auras.end(); ++itr)
                            if ((*itr)->GetSpellProto()->SpellFamilyName==SPELLFAMILY_ROGUE &&
                                (*itr)->GetSpellProto()->SpellFamilyFlags.test<CF_ROGUE_DEADLY_POISON>() &&
                                (*itr)->GetCasterGuid() == m_caster->GetObjectGuid())
                            {
                                poison = *itr;
                                break;
                            }
                        // count consumed deadly poison doses at target
                        if (poison)
                        {
                            bool needConsume = true;
                            uint32 spellId = poison->GetId();
                            uint32 doses = poison->GetStackAmount();
                            if (doses > combo)
                                doses = combo;

                            // Master Poisoner
                            Unit::AuraList const& auraList = ((Player*)m_caster)->GetAurasByType(SPELL_AURA_MOD_DURATION_OF_EFFECTS_BY_DISPEL);
                            for(Unit::AuraList::const_iterator iter = auraList.begin(); iter!=auraList.end(); ++iter)
                            {
                                if ((*iter)->GetSpellProto()->SpellFamilyName == SPELLFAMILY_ROGUE && (*iter)->GetSpellProto()->SpellIconID == 1960)
                                {
                                    if (int32 chance = (*iter)->GetSpellProto()->CalculateSimpleValue(EFFECT_INDEX_2))
                                        if (roll_chance_i(chance))
                                            needConsume = false;

                                    break;
                                }
                            }

                            if (needConsume)
                                unitTarget->RemoveAuraHolderFromStack(spellId, doses, m_caster->GetObjectGuid());

                            damage *= doses;
                            damage += int32(((Player*)m_caster)->GetTotalAttackPowerValue(BASE_ATTACK) * 0.09f * doses);
                        }
                        // Eviscerate and Envenom Bonus Damage (item set effect)
                        if (m_caster->GetDummyAura(37169))
                            damage += m_caster->GetComboPoints()*40;
                    }
                }
                // Eviscerate
                else if (m_spellInfo->SpellFamilyFlags.test<CF_ROGUE_EVISCERATE>() && m_caster->GetTypeId()==TYPEID_PLAYER)
                {
                    if (uint32 combo = m_caster->GetComboPoints())
                    {
                        float ap = m_caster->GetTotalAttackPowerValue(BASE_ATTACK);
                        damage += irand(int32(ap * combo * 0.03f), int32(ap * combo * 0.07f));

                        // Eviscerate and Envenom Bonus Damage (item set effect)
                        if (m_caster->GetDummyAura(37169))
                            damage += combo*40;

                        // Apply spell mods
                        if (Player* modOwner = m_caster->GetSpellModOwner())
                            modOwner->ApplySpellMod(m_spellInfo->Id, SPELLMOD_DAMAGE, damage);
                    }
                }
                // Thrash (Raise ally ghoul spell)
                else if (m_spellInfo->Id == 47480)
                {
                    if (Aura* aura = m_caster->GetAura(62218, EFFECT_INDEX_0))
                    {
                        if (aura->GetStackAmount() > 0)
                            damage += m_caster->GetTotalAttackPowerValue(BASE_ATTACK) *
                                     m_spellInfo->CalculateSimpleValue(EFFECT_INDEX_0)/100 +
                                     m_caster->GetTotalAttackPowerValue(BASE_ATTACK) /10 *
                                     aura->GetStackAmount();
                        m_caster->RemoveAurasDueToSpell(62218);

                        if (Unit* owner = m_caster->GetCharmerOrOwner())
                           owner->RemoveAurasDueToSpell(62218);
                    }
                    else
                        damage += m_caster->GetTotalAttackPowerValue(BASE_ATTACK) * m_spellInfo->CalculateSimpleValue(EFFECT_INDEX_0)/100;
                }
                break;
            }
            case SPELLFAMILY_HUNTER:
            {
                //Gore
                if (m_spellInfo->SpellIconID == 1578)
                {
                    if (m_caster->HasAura(57627))           // Charge 6 sec post-affect
                        damage *= 2;
                }
                // Steady Shot
                else if (m_spellInfo->SpellFamilyFlags.test<CF_HUNTER_STEADY_SHOT>())
                {
                    int32 base = irand((int32)m_caster->GetWeaponDamageRange(RANGED_ATTACK, MINDAMAGE),(int32)m_caster->GetWeaponDamageRange(RANGED_ATTACK, MAXDAMAGE));
                    float ap = m_caster->GetTotalAttackPowerValue(RANGED_ATTACK);
                    ap += unitTarget->GetTotalAuraModifier(SPELL_AURA_RANGED_ATTACK_POWER_ATTACKER_BONUS);
                    ap += m_caster->GetTotalAuraModifierByMiscMask(SPELL_AURA_MOD_RANGED_ATTACK_POWER_VERSUS, unitTarget->GetCreatureTypeMask());
                    if (m_caster->GetTypeId()==TYPEID_PLAYER)
                        base += ((Player*)m_caster)->GetAmmoDPS();
                    damage += int32(float(base)/m_caster->GetAttackTime(RANGED_ATTACK)*2800 + ap*0.1f);
                }
                break;
            }
            case SPELLFAMILY_PALADIN:
            {
                // Judgement of Righteousness - receive benefit from Spell Damage and Attack power
                if (m_spellInfo->Id == 20187)
                {
                    float ap = m_caster->GetTotalAttackPowerValue(BASE_ATTACK);
                    int32 holy = m_caster->SpellBaseDamageBonusDone(GetSpellSchoolMask(m_spellInfo));
                    if (holy < 0)
                        holy = 0;
                    damage += int32(ap * 0.2f) + int32(holy * 32 / 100);
                }
                // Judgement of Vengeance/Corruption ${1+0.22*$SPH+0.14*$AP} + 10% for each application of Holy Vengeance/Blood Corruption on the target
                else if ((m_spellInfo->SpellFamilyFlags.test<CF_PALADIN_JUDGEMENT_OF_CORRUPT_VENG>()) && m_spellInfo->SpellIconID==2292)
                {
                    uint32 debuf_id;
                    switch(m_spellInfo->Id)
                    {
                        case 53733: debuf_id = 53742; break;// Judgement of Corruption -> Blood Corruption
                        case 31804: debuf_id = 31803; break;// Judgement of Vengeance -> Holy Vengeance
                        default: return;
                    }

                    float ap = m_caster->GetTotalAttackPowerValue(BASE_ATTACK);
                    int32 holy = m_caster->SpellBaseDamageBonusDone(GetSpellSchoolMask(m_spellInfo));
                    if (holy < 0)
                        holy = 0;
                    damage+=int32(ap * 0.14f) + int32(holy * 22 / 100);
                    // Get stack of Holy Vengeance on the target added by caster
                    uint32 stacks = 0;
                    Unit::AuraList const& auras = unitTarget->GetAurasByType(SPELL_AURA_PERIODIC_DAMAGE);
                    for(Unit::AuraList::const_iterator itr = auras.begin(); itr!=auras.end(); ++itr)
                    {
                        if (((*itr)->GetId() == debuf_id) && (*itr)->GetCasterGuid()==m_caster->GetObjectGuid())
                        {
                            stacks = (*itr)->GetStackAmount();
                            break;
                        }
                    }
                    // + 10% for each application of Holy Vengeance on the target
                    if (stacks)
                        damage += damage * stacks * 10 /100;
                }
                // Avenger's Shield ($m1+0.07*$SPH+0.07*$AP) - ranged sdb for future
                else if (m_spellInfo->SpellFamilyFlags.test<CF_PALADIN_AVENGERS_SHIELD>())
                {
                    float ap = m_caster->GetTotalAttackPowerValue(BASE_ATTACK);
                    int32 holy = m_caster->SpellBaseDamageBonusDone(GetSpellSchoolMask(m_spellInfo));
                    if (holy < 0)
                        holy = 0;
                    damage += int32(ap * 0.07f) + int32(holy * 7 / 100);
                }
                // Hammer of Wrath ($m1+0.15*$SPH+0.15*$AP) - ranged type sdb future fix
                else if (m_spellInfo->SpellFamilyFlags.test<CF_PALADIN_HAMMER_OF_WRATH>())
                {
                    float ap = m_caster->GetTotalAttackPowerValue(BASE_ATTACK);
                    int32 holy = m_caster->SpellBaseDamageBonusDone(GetSpellSchoolMask(m_spellInfo));
                    if (holy < 0)
                        holy = 0;
                    damage += int32(ap * 0.15f) + int32(holy * 15 / 100);
                }
                // Hammer of the Righteous
                else if (m_spellInfo->SpellFamilyFlags.test<CF_PALADIN_HAMMER_OF_THE_RIGHTEOUS>())
                {
                    // Add main hand dps * effect[2] amount
                    float average = (m_caster->GetFloatValue(UNIT_FIELD_MINDAMAGE) + m_caster->GetFloatValue(UNIT_FIELD_MAXDAMAGE)) / 2;
                    int32 count = m_caster->CalculateSpellDamage(unitTarget, m_spellInfo, EFFECT_INDEX_2);
                    damage += count * int32(average * IN_MILLISECONDS) / m_caster->GetAttackTime(BASE_ATTACK);
                }
                // Shield of Righteousness
                else if (m_spellInfo->SpellFamilyFlags.test<CF_PALADIN_SHIELD_OF_RIGHTEOUSNESS>())
                {
                    // limited max cap of Block Value
                    int32 iCurrentBlockValue = m_caster->GetShieldBlockValue();
                    int32 iCurrentBlockValueCap = int32(34.5f * m_caster->getLevel());
                    damage += (iCurrentBlockValue > iCurrentBlockValueCap ? iCurrentBlockValueCap : iCurrentBlockValue);
                }
                // Judgement
                else if (m_spellInfo->Id == 54158)
                {
                    // [1 + 0.27 * SPH + 0.175 * AP]
                    float ap = m_caster->GetTotalAttackPowerValue(BASE_ATTACK);
                    int32 holy = m_caster->SpellBaseDamageBonusDone(GetSpellSchoolMask(m_spellInfo));
                    if (holy < 0)
                        holy = 0;
                    damage += int32(ap * 0.175f) + int32(holy * 27 / 100);
                }
                break;
            }
            case SPELLFAMILY_DEATHKNIGHT:
            {
                // Blood Boil - bonus for diseased targets
                if (m_spellInfo->SpellFamilyFlags.test<CF_DEATHKNIGHT_BLOOD_BOIL>() && unitTarget->GetAura<SPELL_AURA_PERIODIC_DAMAGE, SPELLFAMILY_DEATHKNIGHT, CF_DEATHKNIGHT_FF_BP_ACTIVE>(m_caster->GetObjectGuid()))
                {
                    damage += damage / 2;
                    damage += int32(m_caster->GetTotalAttackPowerValue(BASE_ATTACK)* 0.035f);
                }
                break;
            }
        }

        if (damage >= 0)
            m_damage += damage;
    }
}

void Spell::EffectDummy(SpellEffectIndex eff_idx)
{
    if (!unitTarget && !gameObjTarget && !itemTarget)
        return;

    // selection by spell family
    switch(m_spellInfo->SpellFamilyName)
    {
        case SPELLFAMILY_GENERIC:
        {
            switch(m_spellInfo->Id)
            {
                case 3360:                                  // Curse of the Eye
                {
                    if (!unitTarget)
                        return;

                    uint32 spell_id = (unitTarget->getGender() == GENDER_MALE) ? 10651: 10653;

                    m_caster->CastSpell(unitTarget, spell_id, true);
                    return;
                }
                case 7671:                                  // Transformation (human<->worgen)
                {
                    if (!unitTarget)
                        return;

                    // Transform Visual
                    unitTarget->CastSpell(unitTarget, 24085, true);
                    return;
                }
                case 8063:                                  // Deviate Fish
                {
                    if (m_caster->GetTypeId() != TYPEID_PLAYER)
                        return;

                    uint32 spell_id = 0;
                    switch(urand(1,5))
                    {
                        case 1: spell_id = 8064; break;     // Sleepy
                        case 2: spell_id = 8065; break;     // Invigorate
                        case 3: spell_id = 8066; break;     // Shrink
                        case 4: spell_id = 8067; break;     // Party Time!
                        case 5: spell_id = 8068; break;     // Healthy Spirit
                    }
                    m_caster->CastSpell(m_caster, spell_id, true, NULL);
                    return;
                }
                case 8213:                                  // Savory Deviate Delight
                {
                    if (m_caster->GetTypeId() != TYPEID_PLAYER)
                        return;

                    uint32 spell_id = 0;
                    switch(urand(1,2))
                    {
                        // Flip Out - ninja
                        case 1: spell_id = (m_caster->getGender() == GENDER_MALE ? 8219 : 8220); break;
                        // Yaaarrrr - pirate
                        case 2: spell_id = (m_caster->getGender() == GENDER_MALE ? 8221 : 8222); break;
                    }

                    m_caster->CastSpell(m_caster,spell_id,true,NULL);
                    return;
                }
                case 8593:                                  // Symbol of life (restore creature to life)
                case 31225:                                 // Shimmering Vessel (restore creature to life)
                {
                    if (!unitTarget || unitTarget->GetTypeId() != TYPEID_UNIT)
                        return;

                    ((Creature*)unitTarget)->SetDeathState(JUST_ALIVED);
                    return;
                }
                case 9976:                                  // Polly Eats the E.C.A.C.
                {
                    if (!unitTarget || unitTarget->GetTypeId() != TYPEID_UNIT)
                        return;

                    // Summon Polly Jr.
                    unitTarget->CastSpell(unitTarget, 9998, true);

                    ((Creature*)unitTarget)->ForcedDespawn(100);
                    return;
                }
                case 10254:                                 // Stone Dwarf Awaken Visual
                {
                    if (m_caster->GetTypeId() != TYPEID_UNIT)
                        return;

                    // see spell 10255 (aura dummy)
                    m_caster->clearUnitState(UNIT_STAT_ROOT);
                    m_caster->RemoveFlag(UNIT_FIELD_FLAGS, UNIT_FLAG_NOT_SELECTABLE);
                    return;
                }
                case 13120:                                 // net-o-matic
                {
                    if (!unitTarget)
                        return;

                    uint32 spell_id = 0;

                    uint32 roll = urand(0, 99);

                    if (roll < 2)                           // 2% for 30 sec self root (off-like chance unknown)
                        spell_id = 16566;
                    else if (roll < 4)                      // 2% for 20 sec root, charge to target (off-like chance unknown)
                        spell_id = 13119;
                    else                                    // normal root
                        spell_id = 13099;

                    m_caster->CastSpell(unitTarget,spell_id,true,NULL);
                    return;
                }
                case 13567:                                 // Dummy Trigger
                {
                    // can be used for different aura triggering, so select by aura
                    if (!m_triggeredByAuraSpell || !unitTarget)
                        return;

                    switch(m_triggeredByAuraSpell->Id)
                    {
                        case 26467:                         // Persistent Shield
                            m_caster->CastCustomSpell(unitTarget, 26470, &damage, NULL, NULL, true);
                            break;
                        default:
                            sLog.outError("EffectDummy: Non-handled case for spell 13567 for triggered aura %u",m_triggeredByAuraSpell->Id);
                            break;
                    }
                    return;
                }
                case 14537:                                 // Six Demon Bag
                {
                    if (!unitTarget)
                        return;

                    Unit* newTarget = unitTarget;
                    uint32 spell_id = 0;
                    uint32 roll = urand(0, 99);
                    if (roll < 25)                          // Fireball (25% chance)
                        spell_id = 15662;
                    else if (roll < 50)                     // Frostbolt (25% chance)
                        spell_id = 11538;
                    else if (roll < 70)                     // Chain Lighting (20% chance)
                        spell_id = 21179;
                    else if (roll < 77)                     // Polymorph (10% chance, 7% to target)
                        spell_id = 14621;
                    else if (roll < 80)                     // Polymorph (10% chance, 3% to self, backfire)
                    {
                        spell_id = 14621;
                        newTarget = m_caster;
                    }
                    else if (roll < 95)                     // Enveloping Winds (15% chance)
                        spell_id = 25189;
                    else                                    // Summon Felhund minion (5% chance)
                    {
                        spell_id = 14642;
                        newTarget = m_caster;
                    }

                    m_caster->CastSpell(newTarget, spell_id, true, m_CastItem);
                    return;
                }
                case 15998:                                 // Capture Worg Pup
                case 29435:                                 // Capture Female Kaliri Hatchling
                {
                    if (!unitTarget || unitTarget->GetTypeId() != TYPEID_UNIT)
                        return;

                    Creature* creatureTarget = (Creature*)unitTarget;

                    creatureTarget->ForcedDespawn();
                    return;
                }
                case 16589:                                 // Noggenfogger Elixir
                {
                    if (m_caster->GetTypeId() != TYPEID_PLAYER)
                        return;

                    uint32 spell_id = 0;
                    switch(urand(1, 3))
                    {
                        case 1: spell_id = 16595; break;
                        case 2: spell_id = 16593; break;
                        default:spell_id = 16591; break;
                    }

                    m_caster->CastSpell(m_caster, spell_id, true, NULL);
                    return;
                }
                case 17251:                                 // Spirit Healer Res
                {
                    if (!unitTarget)
                        return;

                    Unit* caster = GetAffectiveCaster();

                    if (caster && caster->GetTypeId() == TYPEID_PLAYER)
                    {
                        WorldPacket data(SMSG_SPIRIT_HEALER_CONFIRM, 8);
                        data << unitTarget->GetObjectGuid();
                        ((Player*)caster)->GetSession()->SendPacket( &data );
                    }
                    return;
                }
                case 17271:                                 // Test Fetid Skull
                {
                    if (!itemTarget && m_caster->GetTypeId()!=TYPEID_PLAYER)
                        return;

                    uint32 spell_id = roll_chance_i(50)
                        ? 17269                             // Create Resonating Skull
                        : 17270;                            // Create Bone Dust

                    m_caster->CastSpell(m_caster, spell_id, true, NULL);
                    return;
                }
                case 17770:                                 // Wolfshead Helm Energy
                {
                    m_caster->CastSpell(m_caster, 29940, true, NULL);
                    return;
                }
                case 17950:                                 // Shadow Portal
                {
                    if (!unitTarget)
                        return;

                    // Shadow Portal
                    const uint32 spell_list[6] = {17863, 17939, 17943, 17944, 17946, 17948};

                    m_caster->CastSpell(unitTarget, spell_list[urand(0, 5)], true);
                    return;
                }
                case 19411:                                 // Lava Bomb
                case 20474:                                 // Lava Bomb
                {
                    if (!unitTarget)
                        return;

                    // Hack alert!
                    // This dummy are expected to cast spell 20494 to summon GO entry 177704
                    // Spell does not exist client side, so we have to make a hack, creating the GO (SPELL_EFFECT_SUMMON_OBJECT_WILD)
                    // Spell should appear in both SMSG_SPELL_START/GO and SMSG_SPELLLOGEXECUTE

                    // For later, creating custom spell
                    // _START: packguid: target, cast flags: 0xB, TARGET_FLAG_SELF
                    // _GO: packGuid: target, cast flags: 0x4309, TARGET_FLAG_DEST_LOCATION
                    // LOG: spell: 20494, effect, pguid: goguid

                    GameObject* pGameObj = new GameObject;

                    Map *map = unitTarget->GetMap();

                    if (!pGameObj->Create(map->GenerateLocalLowGuid(HIGHGUID_GAMEOBJECT), 177704,
                        map, m_caster->GetPhaseMask(),
                        unitTarget->GetPositionX(), unitTarget->GetPositionY(), unitTarget->GetPositionZ(),
                        unitTarget->GetOrientation(), 0.0f, 0.0f, 0.0f, 0.0f, GO_ANIMPROGRESS_DEFAULT, GO_STATE_READY))
                    {
                        delete pGameObj;
                        return;
                    }

                    DEBUG_LOG("Gameobject, create custom in SpellEffects.cpp EffectDummy");

                    // Expect created without owner, but with level from _template
                    pGameObj->SetRespawnTime(MINUTE/2);
                    pGameObj->SetUInt32Value(GAMEOBJECT_LEVEL, pGameObj->GetGOInfo()->trap.level);
                    pGameObj->SetSpellId(m_spellInfo->Id);

                    map->Add(pGameObj);

                    return;
                }
                case 20577:                                 // Cannibalize
                {
                    if (unitTarget)
                        m_caster->CastSpell(m_caster, 20578, false, NULL);

                    return;
                }
                case 21147:                                 // Arcane Vacuum (Azuregos)
                case 58694:                                 // Arcane Vacuum (Cyanigosa)
                {
                    if (!unitTarget)
                        return;

                    // Spell used by Azuregos to teleport all the players to him
                    // This also resets the target threat
                    if (m_caster->getThreatManager().getThreat(unitTarget))
                        m_caster->getThreatManager().modifyThreatPercent(unitTarget, -100);

                    // cast summon player
                    m_caster->CastSpell(unitTarget, 21150, true);

                    return;
                }
                case 23019:                                 // Crystal Prison Dummy DND
                {
                    if (!unitTarget || !unitTarget->isAlive() || unitTarget->GetTypeId() != TYPEID_UNIT || ((Creature*)unitTarget)->IsPet())
                        return;

                    Creature* creatureTarget = (Creature*)unitTarget;
                    if (creatureTarget->IsPet())
                        return;

                    GameObject* pGameObj = new GameObject;

                    Map *map = creatureTarget->GetMap();

                    // create before death for get proper coordinates
                    if (!pGameObj->Create(map->GenerateLocalLowGuid(HIGHGUID_GAMEOBJECT), 179644, map, m_caster->GetPhaseMask(),
                        creatureTarget->GetPositionX(), creatureTarget->GetPositionY(), creatureTarget->GetPositionZ(),
                        creatureTarget->GetOrientation(), 0.0f, 0.0f, 0.0f, 0.0f, GO_ANIMPROGRESS_DEFAULT, GO_STATE_READY) )
                    {
                        delete pGameObj;
                        return;
                    }

                    pGameObj->SetRespawnTime(creatureTarget->GetRespawnTime()-time(NULL));
                    pGameObj->SetOwnerGuid(m_caster->GetObjectGuid() );
                    pGameObj->SetUInt32Value(GAMEOBJECT_LEVEL, m_caster->getLevel() );
                    pGameObj->SetSpellId(m_spellInfo->Id);

                    creatureTarget->ForcedDespawn();

                    DEBUG_LOG("AddObject at SpellEfects.cpp EffectDummy");
                    map->Add(pGameObj);

                    return;
                }
                case 23074:                                 // Arcanite Dragonling
                {
                    if (!m_CastItem)
                        return;

                    m_caster->CastSpell(m_caster, 19804, true, m_CastItem);
                    return;
                }
                case 23075:                                 // Mithril Mechanical Dragonling
                {
                    if (!m_CastItem)
                        return;

                    m_caster->CastSpell(m_caster, 12749, true, m_CastItem);
                    return;
                }
                case 23076:                                 // Mechanical Dragonling
                {
                    if (!m_CastItem)
                        return;

                    m_caster->CastSpell(m_caster, 4073, true, m_CastItem);
                    return;
                }
                case 23133:                                 // Gnomish Battle Chicken
                {
                    if (!m_CastItem)
                        return;

                    m_caster->CastSpell(m_caster, 13166, true, m_CastItem);
                    return;
                }
                case 23138:                                 // Gate of Shazzrah
                {
                    if (!unitTarget)
                        return;

                    // Effect probably include a threat change, but it is unclear if fully
                    // reset or just forced upon target for teleport (SMSG_HIGHEST_THREAT_UPDATE)

                    // Gate of Shazzrah
                    m_caster->CastSpell(unitTarget, 23139, true);
                    return;
                }
                case 23448:                                 // Transporter Arrival - Ultrasafe Transporter: Gadgetzan - backfires
                {
                    int32 r = irand(0, 119);
                    if (r < 20)                             // Transporter Malfunction - 1/6 polymorph
                        m_caster->CastSpell(m_caster, 23444, true);
                    else if (r < 100)                       // Evil Twin               - 4/6 evil twin
                        m_caster->CastSpell(m_caster, 23445, true);
                    else                                    // Transporter Malfunction - 1/6 miss the target
                        m_caster->CastSpell(m_caster, 36902, true);

                    return;
                }
                case 23453:                                 // Gnomish Transporter - Ultrasafe Transporter: Gadgetzan
                {
                    if (roll_chance_i(50))                  // Gadgetzan Transporter         - success
                        m_caster->CastSpell(m_caster, 23441, true);
                    else                                    // Gadgetzan Transporter Failure - failure
                        m_caster->CastSpell(m_caster, 23446, true);

                    return;
                }
                case 23645:                                 // Hourglass Sand
                    m_caster->RemoveAurasDueToSpell(23170); // Brood Affliction: Bronze
                    return;
                case 23725:                                 // Gift of Life (warrior bwl trinket)
                    m_caster->CastSpell(m_caster, 23782, true);
                    m_caster->CastSpell(m_caster, 23783, true);
                    return;
                case 24930:                                 // Hallow's End Treat
                {
                    uint32 spell_id = 0;

                    switch(urand(1,4))
                    {
                        case 1: spell_id = 24924; break;    // Larger and Orange
                        case 2: spell_id = 24925; break;    // Skeleton
                        case 3: spell_id = 24926; break;    // Pirate
                        case 4: spell_id = 24927; break;    // Ghost
                    }

                    m_caster->CastSpell(m_caster, spell_id, true);
                    return;
                }
                case 25860:                                 // Reindeer Transformation
                {
                    if (!m_caster->HasAuraType(SPELL_AURA_MOUNTED))
                        return;

                    float flyspeed = m_caster->GetSpeedRate(MOVE_FLIGHT);
                    float speed = m_caster->GetSpeedRate(MOVE_RUN);

                    m_caster->RemoveSpellsCausingAura(SPELL_AURA_MOUNTED);

                    //5 different spells used depending on mounted speed and if mount can fly or not
                    if (flyspeed >= 4.1f)
                        // Flying Reindeer
                        m_caster->CastSpell(m_caster, 44827, true); //310% flying Reindeer
                    else if (flyspeed >= 3.8f)
                        // Flying Reindeer
                        m_caster->CastSpell(m_caster, 44825, true); //280% flying Reindeer
                    else if (flyspeed >= 1.6f)
                        // Flying Reindeer
                        m_caster->CastSpell(m_caster, 44824, true); //60% flying Reindeer
                    else if (speed >= 2.0f)
                        // Reindeer
                        m_caster->CastSpell(m_caster, 25859, true); //100% ground Reindeer
                    else
                        // Reindeer
                        m_caster->CastSpell(m_caster, 25858, true); //60% ground Reindeer

                    return;
                }
                case 26074:                                 // Holiday Cheer
                    // implemented at client side
                    return;
                case 28006:                                 // Arcane Cloaking
                {
                    if (unitTarget && unitTarget->GetTypeId() == TYPEID_PLAYER )
                        // Naxxramas Entry Flag Effect DND
                        m_caster->CastSpell(unitTarget, 29294, true);

                    return;
                }
                case 28089:                                 // Polarity Shift (Thaddius - Naxxramas)
                {
                    if (!unitTarget)
                        return;

                    // neutralize the target
                    if (unitTarget->HasAura(28059)) unitTarget->RemoveAurasDueToSpell(28059);
                    if (unitTarget->HasAura(29659)) unitTarget->RemoveAurasDueToSpell(29659);
                    if (unitTarget->HasAura(28084)) unitTarget->RemoveAurasDueToSpell(28084);
                    if (unitTarget->HasAura(29660)) unitTarget->RemoveAurasDueToSpell(29660);

                    unitTarget->CastSpell(unitTarget, roll_chance_i(50) ? 28059 : 28084, true);
                    break;
                }
                case 29200:                                 // Purify Helboar Meat
                {
                    if (m_caster->GetTypeId() != TYPEID_PLAYER)
                        return;

                    uint32 spell_id = roll_chance_i(50)
                        ? 29277                             // Summon Purified Helboar Meat
                        : 29278;                            // Summon Toxic Helboar Meat

                    m_caster->CastSpell(m_caster,spell_id,true,NULL);
                    return;
                }
                case 29858:                                 // Soulshatter
                {
                    if (unitTarget && unitTarget->GetTypeId() == TYPEID_UNIT && unitTarget->IsHostileTo(m_caster))
                        m_caster->CastSpell(unitTarget,32835,true);

                    return;
                }
                case 30458:                                 // Nigh Invulnerability
                {
                    if (!m_CastItem)
                        return;

                    if (roll_chance_i(86))                  // Nigh-Invulnerability   - success
                        m_caster->CastSpell(m_caster, 30456, true, m_CastItem);
                    else                                    // Complete Vulnerability - backfire in 14% casts
                        m_caster->CastSpell(m_caster, 30457, true, m_CastItem);

                    return;
                }
                case 30507:                                 // Poultryizer
                {
                    if (!m_CastItem)
                        return;

                    if (roll_chance_i(80))                  // Poultryized! - success
                        m_caster->CastSpell(unitTarget, 30501, true, m_CastItem);
                    else                                    // Poultryized! - backfire 20%
                        m_caster->CastSpell(unitTarget, 30504, true, m_CastItem);

                    return;
                }
                case 32146:                                 // Liquid Fire
                {
                    if (!unitTarget || unitTarget->GetTypeId() != TYPEID_UNIT || m_caster->GetTypeId() != TYPEID_PLAYER)
                        return;

                    ((Player*)m_caster)->KilledMonsterCredit(unitTarget->GetEntry(), unitTarget->GetObjectGuid());
                    ((Creature*)unitTarget)->ForcedDespawn();
                    return;
                }
                case 33060:                                 // Make a Wish
                {
                    if (m_caster->GetTypeId()!=TYPEID_PLAYER)
                        return;

                    uint32 spell_id = 0;

                    switch(urand(1,5))
                    {
                        case 1: spell_id = 33053; break;    // Mr Pinchy's Blessing
                        case 2: spell_id = 33057; break;    // Summon Mighty Mr. Pinchy
                        case 3: spell_id = 33059; break;    // Summon Furious Mr. Pinchy
                        case 4: spell_id = 33062; break;    // Tiny Magical Crawdad
                        case 5: spell_id = 33064; break;    // Mr. Pinchy's Gift
                    }

                    m_caster->CastSpell(m_caster, spell_id, true, NULL);
                    return;
                }
                case 35745:                                 // Socrethar's Stone
                {
                    uint32 spell_id;
                    switch(m_caster->GetAreaId())
                    {
                        case 3900: spell_id = 35743; break; // Socrethar Portal
                        case 3742: spell_id = 35744; break; // Socrethar Portal
                        default: return;
                    }

                    m_caster->CastSpell(m_caster, spell_id, true);
                    return;
                }
                case 37674:                                 // Chaos Blast
                {
                    if (!unitTarget)
                        return;

                    int32 basepoints0 = 100;
                    m_caster->CastCustomSpell(unitTarget, 37675, &basepoints0, NULL, NULL, true);
                    return;
                }
                case 39189:                                 // Sha'tari Torch
                {
                    if (!unitTarget || unitTarget->GetTypeId() != TYPEID_UNIT || m_caster->GetTypeId() != TYPEID_PLAYER)
                        return;

                    // Flames
                    if (unitTarget->HasAura(39199))
                        return;

                    unitTarget->CastSpell(unitTarget, 39199, true);
                    ((Player*)m_caster)->KilledMonsterCredit(unitTarget->GetEntry(), unitTarget->GetObjectGuid());
                    ((Creature*)unitTarget)->ForcedDespawn(10000);
                    return;
                }
                case 39992:                                 // High Warlord Naj'entus: Needle Spine Targeting
                {
                    if (!unitTarget)
                        return;

                    // TODO - Cone Targeting; along wowwiki this spell should target "three random targets in a cone"
                    m_caster->CastSpell(unitTarget, 39835, true);
                    return;
                }
                case 40802:                                 // Mingo's Fortune Generator (Mingo's Fortune Giblets)
                {
                    // selecting one from Bloodstained Fortune item
                    uint32 newitemid;
                    switch(urand(1, 20))
                    {
                        case 1:  newitemid = 32688; break;
                        case 2:  newitemid = 32689; break;
                        case 3:  newitemid = 32690; break;
                        case 4:  newitemid = 32691; break;
                        case 5:  newitemid = 32692; break;
                        case 6:  newitemid = 32693; break;
                        case 7:  newitemid = 32700; break;
                        case 8:  newitemid = 32701; break;
                        case 9:  newitemid = 32702; break;
                        case 10: newitemid = 32703; break;
                        case 11: newitemid = 32704; break;
                        case 12: newitemid = 32705; break;
                        case 13: newitemid = 32706; break;
                        case 14: newitemid = 32707; break;
                        case 15: newitemid = 32708; break;
                        case 16: newitemid = 32709; break;
                        case 17: newitemid = 32710; break;
                        case 18: newitemid = 32711; break;
                        case 19: newitemid = 32712; break;
                        case 20: newitemid = 32713; break;
                        default:
                            return;
                    }

                    DoCreateItem(eff_idx, newitemid);
                    return;
                }
                case 40962:                                 // Blade's Edge Terrace Demon Boss Summon Branch
                {
                    if (!unitTarget || unitTarget->GetTypeId() != TYPEID_PLAYER)
                        return;

                    uint32 spell_id = 0;
                    switch (urand(1,4))
                    {
                        case 1: spell_id = 40957; break;    // Blade's Edge Terrace Demon Boss Summon 1
                        case 2: spell_id = 40959; break;    // Blade's Edge Terrace Demon Boss Summon 2
                        case 3: spell_id = 40960; break;    // Blade's Edge Terrace Demon Boss Summon 3
                        case 4: spell_id = 40961; break;    // Blade's Edge Terrace Demon Boss Summon 4
                    }
<<<<<<< HEAD
                    unitTarget->CastSpell(unitTarget, spell_id, true, NULL, NULL, unitTarget->GetObjectGuid(), m_spellInfo);
=======
                    unitTarget->CastSpell(unitTarget, spell_id, true);
>>>>>>> cc294e24
                    return;
                }
                case 42287:                                 // Salvage Wreckage
                {
                    if (m_caster->GetTypeId() != TYPEID_PLAYER)
                        return;

                    if (roll_chance_i(66))
                        m_caster->CastSpell(m_caster, 42289, true, m_CastItem);
                    else
                        m_caster->CastSpell(m_caster, 42288, true);
                    return;
                }
                case 42793:                                 // Burn Body
                {
                    if (!unitTarget || unitTarget->GetTypeId() != TYPEID_UNIT || m_caster->GetTypeId() != TYPEID_PLAYER)
                        return;

                    Creature* pCreature = (Creature*)unitTarget;

                    // Spell can be used in combat and may affect different target than the expected.
                    // If target is not the expected we need to prevent this effect.
                    if (pCreature->HasLootRecipient() || pCreature->isInCombat())
                        return;

                    // set loot recipient, prevent re-use same target
                    pCreature->SetLootRecipient(m_caster);

                    pCreature->ForcedDespawn(GetSpellDuration(m_spellInfo));

                    // EFFECT_INDEX_2 has 0 miscvalue for effect 134, doing the killcredit here instead (only one known case exist where 0)
                    ((Player*)m_caster)->KilledMonster(pCreature->GetCreatureInfo(), pCreature->GetObjectGuid());
                    return;
                }
                case 43014:                                  // Despawn Self
                {                                           // used by ACID event to run away and despawn
                    if (!unitTarget || unitTarget->GetTypeId() != TYPEID_UNIT)
                        return;

                    ((Creature*)unitTarget)->ForcedDespawn(2000);
                    float x, y, z;
                    unitTarget->GetClosePoint(x, y, z, unitTarget->GetObjectBoundingRadius(), 10.0f, unitTarget->GetOrientation());
                    unitTarget->MonsterMoveWithSpeed(x, y, z, 28);
                    return;
                }
                case 43036:                                 // Dismembering Corpse
                {
                    if (!unitTarget || m_caster->GetTypeId() != TYPEID_PLAYER)
                        return;

                    if (unitTarget->HasAura(43059, EFFECT_INDEX_0))
                        return;

                    unitTarget->CastSpell(m_caster, 43037, true);
                    unitTarget->CastSpell(unitTarget, 43059, true);
                    return;
                }
                case 43069:                                 // Towers of Certain Doom: Skorn Cannonfire
                {
                    // Towers of Certain Doom: Tower Caster Instakill
                    m_caster->CastSpell(m_caster, 43072, true);
                    return;
                }
                case 43209:                                 // Place Ram Meat
                {
                    if (!unitTarget)
                        return;

                    // Self Visual - Sleep Until Cancelled (DND)
                    unitTarget->RemoveAurasDueToSpell(6606);
                    return;
                }
                case 43572:                                 // Send Them Packing: On /Raise Emote Dummy to Player
                {
                    if (!unitTarget)
                        return;

                    // m_caster (creature) should start walking back to it's "home" here, no clear way how to do that

                    // Send Them Packing: On Successful Dummy Spell Kill Credit
                    m_caster->CastSpell(unitTarget, 42721, true);
                    return;
                }
                // Demon Broiled Surprise
                case 43723:
                {
                    if (m_caster->GetTypeId() != TYPEID_PLAYER)
                        return;

                    ((Player*)m_caster)->CastSpell(unitTarget, 43753, true, m_CastItem, NULL, m_originalCasterGUID, m_spellInfo);
                    return;
                }
                case 43882:                                 // Scourging Crystal Controller Dummy
                {
                    if (!unitTarget || unitTarget->GetTypeId() != TYPEID_UNIT)
                        return;

                    // see spell dummy 50133
                    unitTarget->RemoveAurasDueToSpell(43874);
                    return;
                }
                case 44454:                                 // Tasty Reef Fish
                {
                    if (!unitTarget || unitTarget->GetTypeId() != TYPEID_UNIT)
                        return;

                    m_caster->CastSpell(unitTarget, 44455, true, m_CastItem);
                    return;
                }
                case 44875:                                 // Complete Raptor Capture
                {
                    if (!unitTarget || unitTarget->GetTypeId() != TYPEID_UNIT)
                        return;

                    Creature* creatureTarget = (Creature*)unitTarget;

                    creatureTarget->ForcedDespawn();

                    //cast spell Raptor Capture Credit
                    m_caster->CastSpell(m_caster, 42337, true, NULL);
                    return;
                }
                case 44997:                                 // Converting Sentry
                {
                    //Converted Sentry Credit
                    m_caster->CastSpell(m_caster, 45009, true);
                    return;
                }
                case 45030:                                 // Impale Emissary
                {
                    // Emissary of Hate Credit
                    m_caster->CastSpell(m_caster, 45088, true);
                    return;
                }
                case 45449:                                // Arcane Prisoner Rescue
                {
                    uint32 spellId=0;
                    switch(rand() % 2)
                    {
                        case 0: spellId = 45446; break;    // Summon Arcane Prisoner - Male
                        case 1: spellId = 45448; break;    // Summon Arcane Prisoner - Female
                    }
                    //Spawn
                    m_caster->CastSpell(m_caster, spellId, true);
                    //Arcane Prisoner Kill Credit
                    unitTarget->CastSpell(m_caster, 45456, true);
                    break;
                }
                case 45583:                                 // Throw Gnomish Grenade
                {
                    if (!unitTarget || m_caster->GetTypeId() != TYPEID_PLAYER)
                        return;

                    ((Player*)m_caster)->KilledMonsterCredit(unitTarget->GetEntry(), unitTarget->GetObjectGuid());

                    // look for gameobject within max spell range of unitTarget, and respawn if found

                    // big fire
                    GameObject* pGo = NULL;

                    float fMaxDist = GetSpellMaxRange(sSpellRangeStore.LookupEntry(m_spellInfo->rangeIndex));

                    MaNGOS::NearestGameObjectEntryInPosRangeCheck go_check_big(*unitTarget, 187675, unitTarget->GetPositionX(), unitTarget->GetPositionY(), unitTarget->GetPositionZ(), fMaxDist);
                    MaNGOS::GameObjectSearcher<MaNGOS::NearestGameObjectEntryInPosRangeCheck> checker1(pGo, go_check_big);

                    Cell::VisitGridObjects(unitTarget, checker1, fMaxDist);

                    if (pGo && !pGo->isSpawned())
                    {
                        pGo->SetRespawnTime(MINUTE/2);
                        pGo->Refresh();
                    }

                    // small fire
                    std::list<GameObject*> lList;

                    MaNGOS::GameObjectEntryInPosRangeCheck go_check_small(*unitTarget, 187676, unitTarget->GetPositionX(), unitTarget->GetPositionY(), unitTarget->GetPositionZ(), fMaxDist);
                    MaNGOS::GameObjectListSearcher<MaNGOS::GameObjectEntryInPosRangeCheck> checker2(lList, go_check_small);

                    Cell::VisitGridObjects(unitTarget, checker2, fMaxDist);

                    for(std::list<GameObject*>::iterator iter = lList.begin(); iter != lList.end(); ++iter)
                    {
                        if (!(*iter)->isSpawned())
                        {
                            (*iter)->SetRespawnTime(MINUTE/2);
                            (*iter)->Refresh();
                        }
                    }

                    return;
                }
                case 45958:                                 // Signal Alliance
                {
                    m_caster->CastSpell(m_caster, m_spellInfo->CalculateSimpleValue(eff_idx), true);
                    return;
                }
                case 45980:                                 // Re-Cursive Transmatter Injection
                {
                    if (m_caster->GetTypeId() == TYPEID_PLAYER && unitTarget)
                    {
                        if (const SpellEntry *pSpell = sSpellStore.LookupEntry(46022))
                        {
                            m_caster->CastSpell(unitTarget, pSpell, true);
                            ((Player*)m_caster)->KilledMonsterCredit(pSpell->EffectMiscValue[EFFECT_INDEX_0]);
                        }

                        if (unitTarget->GetTypeId() == TYPEID_UNIT)
                            ((Creature*)unitTarget)->ForcedDespawn();
                    }
                    return;
                }
                case 45685:                                 // Magnataur On Death 2
                {
                    m_caster->RemoveAurasDueToSpell(45673);
                    m_caster->RemoveAurasDueToSpell(45672);
                    m_caster->RemoveAurasDueToSpell(45677);
                    m_caster->RemoveAurasDueToSpell(45681);
                    m_caster->RemoveAurasDueToSpell(45683);
                    return;
                }
                case 45990:                                 // Collect Oil
                {
                    if (!unitTarget || unitTarget->GetTypeId() != TYPEID_UNIT)
                        return;

                    if (const SpellEntry *pSpell = sSpellStore.LookupEntry(45991))
                    {
                        unitTarget->CastSpell(unitTarget, pSpell, true);
                        ((Creature*)unitTarget)->ForcedDespawn(GetSpellDuration(pSpell) + 1);
                    }
                    return;
                }
                case 46167:                                 // Planning for the Future: Create Snowfall Glade Pup Cover
                case 50918:                                 // Gluttonous Lurkers: Create Basilisk Crystals Cover
                case 50926:                                 // Gluttonous Lurkers: Create Zul'Drak Rat Cover
                case 51026:                                 // Create Drakkari Medallion Cover
                case 51592:                                 // Pickup Primordial Hatchling
                case 51961:                                 // Captured Chicken Cover
                case 55364:                                 // Create Ghoul Drool Cover
                case 61832:                                 // Rifle the Bodies: Create Magehunter Personal Effects Cover
                case 74904:                                 // Pickup Sen'jin Frog
                {
                    if (!unitTarget || unitTarget->GetTypeId() != TYPEID_UNIT || m_caster->GetTypeId() != TYPEID_PLAYER)
                        return;

                    uint32 spellId = 0;

                    switch(m_spellInfo->Id)
                    {
                        case 46167: spellId = 46773; break;
                        case 50918: spellId = 50919; break;
                        case 50926: spellId = 50927; break;
                        case 51026: spellId = 50737; break;
                        case 51592: spellId = 51593; break;
                        case 51961: spellId = 51037; break;
                        case 55364: spellId = 55363; break;
                        case 61832: spellId = 47096; break;
                        case 74904: spellId = 74905; break;
                    }

                    if (const SpellEntry *pSpell = sSpellStore.LookupEntry(spellId))
                    {
                        unitTarget->CastSpell(m_caster, spellId, true);

                        Creature* creatureTarget = (Creature*)unitTarget;

                        if (const SpellCastTimesEntry *pCastTime = sSpellCastTimesStore.LookupEntry(pSpell->CastingTimeIndex))
                            creatureTarget->ForcedDespawn(pCastTime->CastTime + 1);
                    }
                    return;
                }
                case 46171:                                 // Scuttle Wrecked Flying Machine
                {
                    if (!unitTarget || m_caster->GetTypeId() != TYPEID_PLAYER)
                        return;

                    ((Player*)m_caster)->KilledMonsterCredit(unitTarget->GetEntry(), unitTarget->GetObjectGuid());

                    // look for gameobject within max spell range of unitTarget, and respawn if found
                    GameObject* pGo = NULL;

                    float fMaxDist = GetSpellMaxRange(sSpellRangeStore.LookupEntry(m_spellInfo->rangeIndex));

                    MaNGOS::NearestGameObjectEntryInPosRangeCheck go_check(*unitTarget, 187675, unitTarget->GetPositionX(), unitTarget->GetPositionY(), unitTarget->GetPositionZ(), fMaxDist);
                    MaNGOS::GameObjectSearcher<MaNGOS::NearestGameObjectEntryInPosRangeCheck> checker(pGo, go_check);

                    Cell::VisitGridObjects(unitTarget, checker, fMaxDist);

                    if (pGo && !pGo->isSpawned())
                    {
                        pGo->SetRespawnTime(MINUTE/2);
                        pGo->Refresh();
                    }
                    return;
                }
                case 46485:                                 // Greatmother's Soulcatcher
                {
                    if (!unitTarget || unitTarget->GetTypeId() != TYPEID_UNIT)
                        return;

                    if (const SpellEntry *pSpell = sSpellStore.LookupEntry(46486))
                    {
                        m_caster->CastSpell(unitTarget, pSpell, true);

                        if (const SpellEntry *pSpellCredit = sSpellStore.LookupEntry(pSpell->EffectTriggerSpell[EFFECT_INDEX_0]))
                            ((Player*)m_caster)->KilledMonsterCredit(pSpellCredit->EffectMiscValue[EFFECT_INDEX_0]);

                        ((Creature*)unitTarget)->ForcedDespawn();
                    }
                    return;
                }
                case 46606:                                 // Plague Canister Dummy
                {
                    if (!unitTarget || unitTarget->GetTypeId() != TYPEID_UNIT)
                        return;

                    unitTarget->CastSpell(m_caster, 43160, true);
                    unitTarget->SetDeathState(JUST_DIED);
                    unitTarget->SetHealth(0);
                    return;
                }
                case 46797:                                 // Quest - Borean Tundra - Set Explosives Cart
                {
                    if (!unitTarget || m_caster->GetTypeId() != TYPEID_PLAYER)
                        return;

                    ((Player*)m_caster)->KilledMonsterCredit(unitTarget->GetEntry(), unitTarget->GetObjectGuid());

                    // Quest - Borean Tundra - Summon Explosives Cart
                    unitTarget->CastSpell(unitTarget, 46798, true);
                    return;
                }
                case 47110:                                 // Summon Drakuru's Image
                {
                    uint32 spellId = 0;

                    // Spell 47117,47149,47316,47405,50439 exist, are these used to check area/meet requirement
                    // and to cast correct spell in correct area?

                    switch(m_caster->GetAreaId())
                    {
                        case 4255: spellId = 47381; break;  // Reagent Check (Frozen Mojo)
                        case 4209: spellId = 47386; break;  // Reagent Check (Zim'Bo's Mojo)
                        case 4270: spellId = 47389; break;  // Reagent Check (Desperate Mojo)
                        case 4216: spellId = 47408; break;  // Reagent Check (Sacred Mojo)
                        case 4196: spellId = 50441; break;  // Reagent Check (Survival Mojo)
                    }

                    // The additional castspell arguments are needed here to remove reagents for triggered spells
                    if (spellId)
                        m_caster->CastSpell(m_caster, spellId, true, m_CastItem, NULL, m_caster->GetObjectGuid(), m_spellInfo);

                    return;
                }
                case 47170:                                 // Impale Leviroth
                {
                    if (!unitTarget || unitTarget->GetTypeId() != TYPEID_UNIT)
                        return;

                    unitTarget->SetHealthPercent(8.0f);

                    // Cosmetic - Underwater Blood (no sound)
                    unitTarget->CastSpell(unitTarget, 47172, true);

                    ((Creature*)unitTarget)->AI()->AttackStart(m_caster);
                    return;
                }
                case 47176:                                 // Infect Ice Troll
                {
                    // Spell has wrong areaGroupid, so it can not be casted where expected.
                    // TODO: research if spells casted by NPC, having TARGET_SCRIPT, can have disabled area check
                    if (!unitTarget)
                        return;

                    // Plague Effect Self
                    unitTarget->CastSpell(unitTarget, 47178, true);
                    return;
                }
                case 47305:                                 // Potent Explosive Charge
                {
                    if (!unitTarget || unitTarget->GetTypeId() != TYPEID_UNIT)
                        return;

                    // only if below 80% hp
                    if (unitTarget->GetHealthPercent() > 80.0f)
                        return;

                    // Issues with explosion animation (remove insta kill spell resolves the issue)

                    // Quest - Jormungar Explosion Spell Spawner
                    unitTarget->CastSpell(unitTarget, 47311, true);

                    // Potent Explosive Charge
                    unitTarget->CastSpell(unitTarget, 47306, true);

                    return;
                }
                case 47381:                                 // Reagent Check (Frozen Mojo)
                case 47386:                                 // Reagent Check (Zim'Bo's Mojo)
                case 47389:                                 // Reagent Check (Desperate Mojo)
                case 47408:                                 // Reagent Check (Sacred Mojo)
                case 50441:                                 // Reagent Check (Survival Mojo)
                {
                    if (m_caster->GetTypeId() != TYPEID_PLAYER)
                        return;

                    switch(m_spellInfo->Id)
                    {
                        case 47381:
                            // Envision Drakuru
                            m_caster->CastSpell(m_caster, 47118, true);
                            break;
                        case 47386:
                            m_caster->CastSpell(m_caster, 47150, true);
                            break;
                        case 47389:
                            m_caster->CastSpell(m_caster, 47317, true);
                            break;
                        case 47408:
                            m_caster->CastSpell(m_caster, 47406, true);
                            break;
                        case 50441:
                            m_caster->CastSpell(m_caster, 50440, true);
                            break;
                    }

                    return;
                }
                case 48046:                                 // Use Camera
                {
                    if (!unitTarget)
                        return;

                    // No despawn expected, nor any change in dynamic flags/other flags.
                    // Need internal way to track if credit has been given for this object.

                    // Iron Dwarf Snapshot Credit
                    m_caster->CastSpell(m_caster, 48047, true, m_CastItem, NULL, unitTarget->GetObjectGuid());
                    return;
                }
                case 48386:                                 // Ymiron Summon Fountain
                {
                    m_caster->CastSpell(m_caster, 48385, true);
                    return;
                }
                case 48790:                                 // Neltharion's Flame
                {
                    if (!unitTarget)
                        return;

                    // Neltharion's Flame Fire Bunny: Periodic Fire Aura
                    unitTarget->CastSpell(unitTarget, 48786, false);
                    return;
                }
                case 49357:                                 // Brewfest Mount Transformation
                {
                    if (m_caster->GetTypeId() != TYPEID_PLAYER)
                        return;

                    if (!m_caster->HasAuraType(SPELL_AURA_MOUNTED))
                        return;

                    m_caster->RemoveSpellsCausingAura(SPELL_AURA_MOUNTED);

                    // Ram for Alliance, Kodo for Horde
                    if (((Player *)m_caster)->GetTeam() == ALLIANCE)
                    {
                        if (m_caster->GetSpeedRate(MOVE_RUN) >= 2.0f)
                            // 100% Ram
                            m_caster->CastSpell(m_caster, 43900, true);
                        else
                            // 60% Ram
                            m_caster->CastSpell(m_caster, 43899, true);
                    }
                    else
                    {
                        if (((Player *)m_caster)->GetSpeedRate(MOVE_RUN) >= 2.0f)
                            // 100% Kodo
                            m_caster->CastSpell(m_caster, 49379, true);
                        else
                            // 60% Kodo
                            m_caster->CastSpell(m_caster, 49378, true);
                    }
                    return;
                }
                case 49634:                                 // Sergeant's Flare
                {
                    if (!unitTarget || unitTarget->GetTypeId() != TYPEID_UNIT)
                        return;

                    // Towers of Certain Doom: Tower Bunny Smoke Flare Effect
                    // TODO: MaNGOS::DynamicObjectUpdater::VisitHelper prevent aura to be applied to dummy creature (see HandleAuraDummy for effect of aura)
                    m_caster->CastSpell(unitTarget, 56511, true);

                    static uint32 const spellCredit[4] =
                    {
                        43077,                              // E Kill Credit
                        43067,                              // NW Kill Credit
                        43087,                              // SE Kill Credit
                        43086,                              // SW Kill Credit
                    };

                    // for sizeof(spellCredit)
                    for (int i = 0; i < 4; ++i)
                    {
                        const SpellEntry *pSpell = sSpellStore.LookupEntry(spellCredit[i]);

                        if (pSpell->EffectMiscValue[EFFECT_INDEX_0] == unitTarget->GetEntry())
                        {
                            m_caster->CastSpell(m_caster, spellCredit[i], true);
                            break;
                        }
                    }

                    return;
                }
                case 49859:                                 // Rune of Command
                {
                    if (!unitTarget || unitTarget->GetTypeId() != TYPEID_UNIT)
                        return;

                    // Captive Stone Giant Kill Credit
                    unitTarget->CastSpell(m_caster, 43564, true);
                    // Is it supposed to despawn?
                    ((Creature*)unitTarget)->ForcedDespawn();
                    return;
                }
                case 50133:                                 // Scourging Crystal Controller
                {
                    if (!unitTarget || unitTarget->GetTypeId() != TYPEID_UNIT)
                        return;

                    // Scourge Mur'gul Camp: Force Shield Arcane Purple x3
                    if (unitTarget->HasAura(43874))
                    {
                        // someone else is already channeling target
                        if (unitTarget->HasAura(43878))
                            return;

                        // Scourging Crystal Controller
                        m_caster->CastSpell(unitTarget, 43878, true, m_CastItem);
                    }

                    return;
                }
                case 50243:                                 // Teach Language
                {
                    if (m_caster->GetTypeId() != TYPEID_PLAYER)
                        return;

                    // spell has a 1/3 chance to trigger one of the below
                    if (roll_chance_i(66))
                        return;

                    if (((Player*)m_caster)->GetTeam() == ALLIANCE)
                    {
                        // 1000001 - gnomish binary
                        m_caster->CastSpell(m_caster, 50242, true);
                    }
                    else
                    {
                        // 01001000 - goblin binary
                        m_caster->CastSpell(m_caster, 50246, true);
                    }

                    return;
                }
                case 50440:                                 // Envision Drakuru
                {
                    if (!unitTarget)
                        return;

                    // Script Cast Summon Image of Drakuru 05
                    unitTarget->CastSpell(unitTarget, 50439, true);
                    return;
                }
                case 50546:                                 // Ley Line Focus Control Ring Effect
                case 50547:                                 // Ley Line Focus Control Amulet Effect
                case 50548:                                 // Ley Line Focus Control Talisman Effect
                {
                    if (!m_originalCaster || !unitTarget || unitTarget->GetTypeId() != TYPEID_UNIT)
                        return;

                    switch(m_spellInfo->Id)
                    {
                        case 50546: unitTarget->CastSpell(m_originalCaster, 47390, true); break;
                        case 50547: unitTarget->CastSpell(m_originalCaster, 47472, true); break;
                        case 50548: unitTarget->CastSpell(m_originalCaster, 47635, true); break;
                    }

                    return;
                }
                case 51276:                                 // Incinerate Corpse
                {
                    if (!unitTarget || unitTarget->GetTypeId() != TYPEID_UNIT)
                        return;

                    unitTarget->CastSpell(unitTarget, 51278, true);
                    unitTarget->CastSpell(m_caster, 51279, true);

                    unitTarget->SetDeathState(JUST_DIED);
                    return;
                }
                case 51330:                                 // Shoot RJR
                {
                    if (!unitTarget)
                        return;

                    // guessed chances
                    if (roll_chance_i(75))
                        m_caster->CastSpell(unitTarget, roll_chance_i(50) ? 51332 : 51366, true, m_CastItem);
                    else
                        m_caster->CastSpell(unitTarget, 51331, true, m_CastItem);

                    return;
                }
                case 51333:                                 // Dig For Treasure
                {
                    if (!unitTarget)
                        return;

                    if (roll_chance_i(75))
                        m_caster->CastSpell(unitTarget, 51370, true, m_CastItem);
                    else
                        m_caster->CastSpell(m_caster, 51345, true);

                    return;
                }
                case 51336:                                 // Drakos Magic Pull
                {
                    if (!unitTarget)
                        return;

                    m_caster->CastSpell(unitTarget, 50770, true);
                    return;
                }
                case 51420:                                 // Digging for Treasure Ping
                {
                    if (!unitTarget || unitTarget->GetTypeId() != TYPEID_UNIT)
                        return;

                    // only spell related protector pets exist currently
                    Pet* pPet = m_caster->GetProtectorPet();
                    if (!pPet)
                        return;

                    pPet->SetFacingToObject(unitTarget);

                    // Digging for Treasure
                    pPet->CastSpell(unitTarget, 51405, true);

                    ((Creature*)unitTarget)->ForcedDespawn(1);
                    return;
                }
                case 51582:                                 // Rocket Boots Engaged (Rocket Boots Xtreme and Rocket Boots Xtreme Lite)
                {
                    if (m_caster->GetTypeId() != TYPEID_PLAYER)
                        return;

                    if (BattleGround* bg = ((Player*)m_caster)->GetBattleGround())
                        bg->EventPlayerDroppedFlag((Player*)m_caster);

                    m_caster->CastSpell(m_caster, 30452, true, NULL);
                    return;
                }
                case 51840:                                 // Despawn Fruit Tosser
                {
                    if (!unitTarget || unitTarget->GetTypeId() != TYPEID_UNIT)
                        return;

                    if (roll_chance_i(20))
                    {
                        // summon NPC, or...
                        unitTarget->CastSpell(m_caster, 52070, true);
                    }
                    else
                    {
                        // ...drop banana, orange or papaya
                        switch(urand(0,2))
                        {
                            case 0: unitTarget->CastSpell(m_caster, 51836, true); break;
                            case 1: unitTarget->CastSpell(m_caster, 51837, true); break;
                            case 2: unitTarget->CastSpell(m_caster, 51839, true); break;
                        }
                    }

                    ((Creature*)unitTarget)->ForcedDespawn(5000);
                    return;
                }
                case 51866:                                 // Kick Nass
                {
                    // It is possible that Nass Heartbeat (spell id 61438) is involved in this
                    // If so, unclear how it should work and using the below instead (even though it could be a bit hack-ish)

                    if (!unitTarget || unitTarget->GetTypeId() != TYPEID_UNIT)
                        return;

                    // Only own guardian pet
                    if (m_caster != unitTarget->GetOwner())
                        return;

                    // This means we already set state (see below) and need to wait.
                    if (unitTarget->hasUnitState(UNIT_STAT_ROOT))
                        return;

                    // Expecting pTargetDummy to be summoned by AI at death of target creatures.

                    Creature* pTargetDummy = NULL;
                    float fRange = GetSpellMaxRange(sSpellRangeStore.LookupEntry(m_spellInfo->rangeIndex));

                    MaNGOS::NearestCreatureEntryWithLiveStateInObjectRangeCheck u_check(*m_caster, 28523, true, fRange*2);
                    MaNGOS::CreatureLastSearcher<MaNGOS::NearestCreatureEntryWithLiveStateInObjectRangeCheck> searcher(pTargetDummy, u_check);

                    Cell::VisitGridObjects(m_caster, searcher, fRange*2);

                    if (pTargetDummy)
                    {
                        if (unitTarget->hasUnitState(UNIT_STAT_FOLLOW | UNIT_STAT_FOLLOW_MOVE))
                            unitTarget->GetMotionMaster()->MovementExpired();

                        unitTarget->MonsterMoveWithSpeed(pTargetDummy->GetPositionX(), pTargetDummy->GetPositionY(), pTargetDummy->GetPositionZ(), 24.f);

                        // Add state to temporarily prevent follow
                        unitTarget->addUnitState(UNIT_STAT_ROOT);

                        // Collect Hair Sample
                        unitTarget->CastSpell(pTargetDummy, 51870, true);
                    }

                    return;
                }
                case 51872:                                 // Hair Sample Collected
                {
                    if (!unitTarget || unitTarget->GetTypeId() != TYPEID_UNIT)
                        return;

                    // clear state to allow follow again
                    m_caster->clearUnitState(UNIT_STAT_ROOT);

                    // Nass Kill Credit
                    m_caster->CastSpell(m_caster, 51871, true);

                    // Despawn dummy creature
                    ((Creature*)unitTarget)->ForcedDespawn();

                    return;
                }
                case 51964:                                 // Tormentor's Incense
                {
                    if (!unitTarget || unitTarget->GetTypeId() != TYPEID_UNIT)
                        return;

                    // This might not be the best way, and effect may need some adjustment. Removal of any aura from surrounding dummy creatures?
                    if (((Creature*)unitTarget)->AI())
                        ((Creature*)unitTarget)->AI()->AttackStart(m_caster);

                    return;
                }
                case 52238:                                 // Volkhan Temper, Summon Golems
                {
                    if (!unitTarget)
                        return;

                    m_caster->CastSpell(unitTarget, 52405, true);   // Summon Golem
                    m_caster->CastSpell(m_caster, 52661, true);     // Summon Temper
                    m_caster->CastSpell(unitTarget, 52654, false);  // Temper 2 Vokhan Deal Two Strike

                    return;
                }
                case 52654:                                  // Volkhan Temper 2, Summon Golems
                {
                    if (!unitTarget)
                        return;

                    m_caster->CastSpell(unitTarget, 52405, true);   // Summon Golem
                    m_caster->CastSpell(m_caster, 52661, true);     // Summon Temper

                    return;
                }
                case 52429:                                 // Volkhan Golem Shattered
                case 59527:
                {
                    if (m_caster->GetTypeId() != TYPEID_UNIT)
                        return;

                    ((Creature*)m_caster)->ForcedDespawn(500);
                    return;
                }
                case 52308:                                 // Take Sputum Sample
                {
                    switch(eff_idx)
                    {
                        case EFFECT_INDEX_0:
                        {
                            uint32 spellID = m_spellInfo->CalculateSimpleValue(EFFECT_INDEX_0);
                            uint32 reqAuraID = m_spellInfo->CalculateSimpleValue(EFFECT_INDEX_1);

                            if (m_caster->HasAura(reqAuraID, EFFECT_INDEX_0))
                                m_caster->CastSpell(m_caster, spellID, true, NULL);
                            return;
                        }
                        case EFFECT_INDEX_1:                // additional data for dummy[0]
                        case EFFECT_INDEX_2:
                            return;
                    }
                    return;
                }
                case 52369:                                 // Detonate Explosives
                case 52371:                                 // Detonate Explosives
                {
                    if (!unitTarget)
                        return;

                    // Cosmetic - Explosion
                    unitTarget->CastSpell(unitTarget, 46419, true);

                    // look for gameobjects within max spell range of unitTarget, and respawn if found
                    std::list<GameObject*> lList;

                    float fMaxDist = GetSpellMaxRange(sSpellRangeStore.LookupEntry(m_spellInfo->rangeIndex));

                    MaNGOS::GameObjectEntryInPosRangeCheck go_check(*unitTarget, 182071, unitTarget->GetPositionX(), unitTarget->GetPositionY(), unitTarget->GetPositionZ(), fMaxDist);
                    MaNGOS::GameObjectListSearcher<MaNGOS::GameObjectEntryInPosRangeCheck> checker(lList, go_check);

                    Cell::VisitGridObjects(unitTarget, checker, fMaxDist);

                    for(std::list<GameObject*>::iterator iter = lList.begin(); iter != lList.end(); ++iter)
                    {
                        if (!(*iter)->isSpawned())
                        {
                            (*iter)->SetRespawnTime(MINUTE/2);
                            (*iter)->Refresh();
                        }
                    }

                    return;
                }
                case 52759:                                 // Ancestral Awakening
                {
                    if (!unitTarget)
                        return;

                    m_caster->CastCustomSpell(unitTarget, 52752, &damage, NULL, NULL, true);
                    return;
                }
                case 54171:                                 //Divine Storm
                {
                    // split between targets
                    int32 bp = damage / m_UniqueTargetInfo.size();
                    m_caster->CastCustomSpell(unitTarget, 54172, &bp, NULL, NULL, true);
                    return;
                }
                case 52845:                                 // Brewfest Mount Transformation (Faction Swap)
                {
                    if (m_caster->GetTypeId() != TYPEID_PLAYER)
                        return;

                    if (!m_caster->HasAuraType(SPELL_AURA_MOUNTED))
                        return;

                    m_caster->RemoveSpellsCausingAura(SPELL_AURA_MOUNTED);

                    // Ram for Horde, Kodo for Alliance
                    if (((Player *)m_caster)->GetTeam() == HORDE)
                    {
                        if (m_caster->GetSpeedRate(MOVE_RUN) >= 2.0f)
                            // Swift Brewfest Ram, 100% Ram
                            m_caster->CastSpell(m_caster, 43900, true);
                        else
                            // Brewfest Ram, 60% Ram
                            m_caster->CastSpell(m_caster, 43899, true);
                    }
                    else
                    {
                        if (((Player *)m_caster)->GetSpeedRate(MOVE_RUN) >= 2.0f)
                            // Great Brewfest Kodo, 100% Kodo
                            m_caster->CastSpell(m_caster, 49379, true);
                        else
                            // Brewfest Riding Kodo, 60% Kodo
                            m_caster->CastSpell(m_caster, 49378, true);
                    }
                    return;
                }
                case 53341:                                 // Rune of Cinderglacier
                case 53343:                                 // Rune of Razorice
                {
                    // Runeforging Credit
                    m_caster->CastSpell(m_caster, 54586, true);
                    return;
                }
                case 53475:                                 // Set Oracle Faction Friendly
                case 53487:                                 // Set Wolvar Faction Honored
                case 54015:                                 // Set Oracle Faction Honored
                {
                    if (m_caster->GetTypeId() != TYPEID_PLAYER)
                        return;

                    if (eff_idx == EFFECT_INDEX_0)
                    {
                        Player* pPlayer = (Player*)m_caster;

                        uint32 faction_id = m_currentBasePoints[eff_idx];
                        int32  rep_change = m_currentBasePoints[EFFECT_INDEX_1];

                        FactionEntry const* factionEntry = sFactionStore.LookupEntry(faction_id);

                        if (!factionEntry)
                            return;

                        // Set rep to baserep + basepoints (expecting spillover for oposite faction -> become hated)
                        // Not when player already has equal or higher rep with this faction
                        if (pPlayer->GetReputationMgr().GetBaseReputation(factionEntry) < rep_change)
                            pPlayer->GetReputationMgr().SetReputation(factionEntry, rep_change);

                        // EFFECT_INDEX_2 most likely update at war state, we already handle this in SetReputation
                    }

                    return;
                }
                case 53808:                                 // Pygmy Oil
                {
                    const uint32 spellShrink = 53805;
                    const uint32 spellTransf = 53806;

                    if (SpellAuraHolder* holder = m_caster->GetSpellAuraHolder(spellShrink))
                    {
                        // chance to become pygmified (5, 10, 15 etc)
                        if (roll_chance_i(holder->GetStackAmount() * 5))
                        {
                            m_caster->RemoveAurasDueToSpell(spellShrink);
                            m_caster->CastSpell(m_caster, spellTransf, true);
                            return;
                        }
                    }

                    if (m_caster->HasAura(spellTransf))
                        return;

                    m_caster->CastSpell(m_caster, spellShrink, true);
                    return;
                }
                case 54148:                                 // Svala - Ritual Of Sword
                {
                    unitTarget->CastSpell(unitTarget, 48267, true);    // Teleport Player
                    unitTarget->CastSpell(unitTarget, 48271, true);    // Target Summon Banshee
                    unitTarget->CastSpell(unitTarget, 48274, true);    // Target Summon Banshee
                    unitTarget->CastSpell(unitTarget, 48275, true);    // Target Summon Banshee
                    return;
                }
                case 54577:                                 // Throw U.D.E.D.
                {
                    if (!unitTarget || unitTarget->GetTypeId() != TYPEID_UNIT)
                        return;

                    // Sometimes issues with explosion animation. Unclear why
                    // but possibly caused by the order of spells.

                    // Permanent Feign Death
                    unitTarget->CastSpell(unitTarget, 29266, true);

                    // need to despawn later
                    ((Creature*)unitTarget)->ForcedDespawn(2000);

                    // Mammoth Explosion Spell Spawner
                    unitTarget->CastSpell(unitTarget, 54581, true, m_CastItem);
                    return;
                }
                case 54517:                                 // Magnetic Pull
                {
                    // Feugen casts on Stalagg
                    if (m_caster->GetTypeId() != TYPEID_UNIT || unitTarget->GetTypeId() != TYPEID_UNIT)
                        return;

                    if (m_caster->GetEntry() == 15930 && unitTarget->GetEntry() == 15929)
                    {
                        Unit *pFeugenVictim = m_caster->getVictim();
                        Unit *pStalaggVictim = unitTarget->getVictim();

                        if (pFeugenVictim && pStalaggVictim)
                        {
                            pStalaggVictim->CastSpell(m_caster, 54485, true);
                            pFeugenVictim->CastSpell(unitTarget, 54485, true);

                            // threat swap
                            m_caster->AddThreat(pStalaggVictim, m_caster->getThreatManager().getThreat(pFeugenVictim));
                            unitTarget->AddThreat(pFeugenVictim, m_caster->getThreatManager().getThreat(pStalaggVictim));
                            m_caster->getThreatManager().modifyThreatPercent(pFeugenVictim, -101);
                            unitTarget->getThreatManager().modifyThreatPercent(pStalaggVictim, -101);

                            // stop moving for a moment
                            m_caster->GetMotionMaster()->Clear();
                            m_caster->GetMotionMaster()->MoveIdle();
                            unitTarget->GetMotionMaster()->Clear();
                            unitTarget->GetMotionMaster()->MoveIdle();
                        }
                    }
                    return;
                }
                case 54092:                                 // Monster Slayer's Kit
                {
                    uint32 spell_id = 0;
                    switch(urand(0,3))
                    {
                        case 0: spell_id = 51853; break;
                        case 1: spell_id = 54063; break;
                        case 2: spell_id = 54071; break;
                        case 3: spell_id = 54086; break;
                        default: return;
                    }
                    m_caster->CastSpell(unitTarget,spell_id,true,NULL);
                    return;
                }
                case 54850:                                 // Drakkari Colossus, Summon Elemental
                {
                    if (!unitTarget)
                        return;

                    unitTarget->CastSpell(unitTarget, 54851, true); // Summon Elemental
                    unitTarget->CastSpell(unitTarget, 54852, true); // Stun
                    return;
                }
                case 55004:                                 // Nitro Boosts
                {
                    if (!m_CastItem)
                        return;

                    if (roll_chance_i(95))                  // Nitro Boosts - success
                        m_caster->CastSpell(m_caster, 54861, true, m_CastItem);
                    else                                    // Knocked Up   - backfire 5%
                        m_caster->CastSpell(m_caster, 46014, true, m_CastItem);

                    return;
                }
                case 55818:                                 // Hurl Boulder
                {
                    // unclear how many summon min/max random, best guess below
                    uint32 random = urand(3,5);

                    for(uint32 i = 0; i < random; ++i)
                        m_caster->CastSpell(m_caster, 55528, true);

                    return;
                }
                case 57496:                                 // Volazj - Insanity
                {
                    m_caster->CastSpell(m_caster, 57561, true);
                    return;
                }
                case 57908:                                 // Stain Cloth
                {
                    // nothing do more
                    finish();

                    m_caster->CastSpell(m_caster, 57915, false, m_CastItem);

                    // cast item deleted
                    ClearCastItem();
                    break;
                }
                case 57930:                                 // Arcane Lightning
                {
                    m_caster->CastSpell(m_caster, 57912, true);
                    return;
                }
                case 58418:                                 // Portal to Orgrimmar
                case 58420:                                 // Portal to Stormwind
                    return;                                 // implemented in EffectScript[0]
                case 58601:                                 // Remove Flight Auras
                {
                    m_caster->RemoveSpellsCausingAura(SPELL_AURA_FLY);
                    m_caster->RemoveSpellsCausingAura(SPELL_AURA_MOD_FLIGHT_SPEED_MOUNTED);
                    return;
                }
                case 58689:                                 // Rock Shards
                {                                           // (Archavon the Stone Watcher: Left Hand)
                    if (!unitTarget || roll_chance_i(90))   // only 10% of spikes `proc` dmg (about 1 spike per sec)
                        return;

                    m_caster->CastSpell(unitTarget, m_caster->GetMap()->IsRegularDifficulty() ? 58695 : 60883, true);
                    return;
                }
                case 58692:                                 // Rock Shards
                {                                           // (Archavon the Stone Watcher: Right Hand)
                    if (!unitTarget || roll_chance_i(90))   // only 10% of spikes `proc` dmg (about 1 spike per sec)
                        return;

                    m_caster->CastSpell(unitTarget, m_caster->GetMap()->IsRegularDifficulty() ? 58696 : 60884, true);
                    return;
                }
                case 59640:                                 // Underbelly Elixir
                {
                    if (m_caster->GetTypeId() != TYPEID_PLAYER)
                        return;

                    uint32 spell_id = 0;
                    switch(urand(1,3))
                    {
                        case 1: spell_id = 59645; break;
                        case 2: spell_id = 59831; break;
                        case 3: spell_id = 59843; break;
                    }

                    m_caster->CastSpell(m_caster,spell_id,true,NULL);
                    return;
                }
                case 60038:                                 // Arcane Lightning
                {
                    m_caster->CastSpell(m_caster, 58152, true);
                    return;
                }
                case 60932:                                 // Disengage (one from creature versions)
                {
                    if (!unitTarget)
                        return;

                    m_caster->CastSpell(unitTarget,60934,true,NULL);
                    return;
                }
                case 62105:                                 // To'kini's Blowgun
                {
                    if (!unitTarget || unitTarget->GetTypeId() != TYPEID_UNIT)
                        return;

                    // Sleeping Sleep
                    unitTarget->CastSpell(unitTarget, 62248, true);

                    // Although not really correct, it's needed to have access to m_caster later,
                    // to properly process spell 62110 (cast from gossip).
                    // Can possibly be replaced with a similar function that doesn't set any dynamic flags.
                    ((Creature*)unitTarget)->SetLootRecipient(m_caster);

                    unitTarget->setFaction(190);            // Ambient (neutral)
                    unitTarget->SetFlag(UNIT_FIELD_FLAGS, UNIT_FLAG_OOC_NOT_ATTACKABLE);
                    return;
                }
                case 63984:                                 // Hate to Zero (Ulduar - Yogg Saron)
                {
                    if (!unitTarget)
                        return;

                    Unit* caster = GetCaster();
                    if (!caster)
                        return;

                    unitTarget->getHostileRefManager().deleteReferences();
                    return;
                }
                case 64172:                                 // Titanic Storm (Ulduar - Yogg Saron)
                {
                    if (!unitTarget)
                        return;

                    if (unitTarget->HasAura(64162))
                        unitTarget->DealDamage(unitTarget, unitTarget->GetMaxHealth(), NULL, DIRECT_DAMAGE, SPELL_SCHOOL_MASK_NORMAL, NULL, false);
                    return;
                }
                case 64385:                                 // Spinning (from Unusual Compass)
                {
                    m_caster->SetFacingTo(frand(0, M_PI_F*2));
                    return;
                }
                case 64981:                                 // Summon Random Vanquished Tentacle
                {
                    uint32 spell_id = 0;

                    switch(urand(0, 2))
                    {
                        case 0: spell_id = 64982; break;    // Summon Vanquished Crusher Tentacle
                        case 1: spell_id = 64983; break;    // Summon Vanquished Constrictor Tentacle
                        case 2: spell_id = 64984; break;    // Summon Vanquished Corruptor Tentacle
                    }

                    m_caster->CastSpell(m_caster, spell_id, true);
                    return;
                }
                case 66390:                                 // Read Last Rites
                {
                    if (!unitTarget || unitTarget->GetTypeId() != TYPEID_UNIT || m_caster->GetTypeId() != TYPEID_PLAYER)
                        return;

                    // Summon Tualiq Proxy
                    // Not known what purpose this has
                    unitTarget->CastSpell(unitTarget, 66411, true);

                    // Summon Tualiq Spirit
                    // Offtopic note: the summoned has aura from spell 37119 and 66419. One of them should
                    // most likely make summoned "rise", hover up/sideways in the air (MOVEFLAG_LEVITATING + MOVEFLAG_HOVER)
                    unitTarget->CastSpell(unitTarget, 66412, true);

                    ((Player*)m_caster)->KilledMonsterCredit(unitTarget->GetEntry(), unitTarget->GetObjectGuid());

                    // Must have a delay for proper spell animation
                    ((Creature*)unitTarget)->ForcedDespawn(1000);
                    return;
                }
                case 62653:                                 // Tidal Wave
                {
                     if (!unitTarget)
                        return;

                     m_caster->CastSpell(unitTarget, 62654, true);
                     return;
                }
                case 62935:                                 // Tidal Wave (H)
                {
                   if (!unitTarget)
                      return;

                   m_caster->CastSpell(unitTarget, 62936, true);
                   return;
                }
                case 67019:                                 // Flask of the North
                {
                    if (m_caster->GetTypeId() != TYPEID_PLAYER)
                        return;

                    uint32 spell_id = 0;
                    switch(m_caster->getClass())
                    {
                        case CLASS_WARRIOR:
                        case CLASS_DEATH_KNIGHT:
                            spell_id = 67018;               // STR for Warriors, Death Knights
                            break;
                        case CLASS_ROGUE:
                        case CLASS_HUNTER:
                            spell_id = 67017;               // AP for Rogues, Hunters
                            break;
                        case CLASS_PRIEST:
                        case CLASS_MAGE:
                        case CLASS_WARLOCK:
                            spell_id = 67016;               // SPD for Priests, Mages, Warlocks
                            break;
                        case CLASS_SHAMAN:
                            // random (SPD, AP)
                            spell_id = roll_chance_i(50) ? 67016 : 67017;
                            break;
                        case CLASS_PALADIN:
                        case CLASS_DRUID:
                        default:
                            // random (SPD, STR)
                            spell_id = roll_chance_i(50) ? 67016 : 67018;
                            break;
                    }
                    m_caster->CastSpell(m_caster, spell_id, true);
                    return;
                }
                case 67366:                                 // C-14 Gauss Rifle
                {
                    if (!unitTarget)
                        return;

                    Unit* pZerg = unitTarget->GetMiniPet();
                    if (pZerg && pZerg->isAlive() && pZerg->GetEntry() == 11327)
                    {
                        pZerg->GetMotionMaster()->MovementExpired();
                        m_caster->DealDamage(pZerg, unitTarget->GetMaxHealth(), NULL, DIRECT_DAMAGE, SPELL_SCHOOL_MASK_NORMAL, NULL, false);
                        ((Creature*)pZerg)->ForcedDespawn(5000);
                    }
                    return;
                }
                case 67400:                                 // Zergling Attack (on Grunty companion)
                {
                    if (!unitTarget || unitTarget->GetTypeId() != TYPEID_UNIT || !((Creature*)unitTarget)->IsPet())
                        return;

                    m_caster->DealDamage(unitTarget, unitTarget->GetMaxHealth(), NULL, DIRECT_DAMAGE, SPELL_SCHOOL_MASK_NORMAL, NULL, false);
                    ((Pet*)unitTarget)->Unsummon(PET_SAVE_AS_DELETED);
                    m_caster->GetMotionMaster()->MovementExpired();
                    return;
                }
                case 69922:                                 // Temper Quel'Delar
                {
                    if (!unitTarget)
                        return;

                    // Return Tempered Quel'Delar
                    unitTarget->CastSpell(m_caster, 69956, true);
                    return;
                }
                case 70769:                                 // Divine Storm!
                {
                    ((Player*)m_caster)->RemoveSpellCooldown(53385, true);
                    return;
                }
                case 70961:                                 // Shattered Bones (Icecrown Citadel, trash mob The Damned)
                {
                    m_caster->CastSpell(m_caster, m_spellInfo->CalculateSimpleValue(eff_idx), true);
                    break;
                }
                case 70895:                                 // Dark Transformation (Icecrown Citadel, Lady Deathwhisper encounter)
                {
                    if (!unitTarget)
                        return;

                    unitTarget->CastSpell(unitTarget, 70900, true);
                    break;
                }
                case 70896:                                 // Dark Empowerment (Icecrown Citadel, Lady Deathwhisper encounter)
                {
                    if (!unitTarget)
                        return;

                    unitTarget->CastSpell(unitTarget, 70901, true);
                    break;
                }
                case 70897:                                 // Dark Martyrdom (Icecrown Citadel, Lady Deathwhisper encounter)
                {
                    if (!unitTarget || unitTarget->GetTypeId() != TYPEID_UNIT)
                        return;

                    switch (unitTarget->GetEntry())
                    {
                        case 37949:                         // Cult Adherent
                            unitTarget->CastSpell(unitTarget, 70903, false);
                            break;
                        case 37890:                         // Cult Fanatic
                            unitTarget->CastSpell(unitTarget, 71236, false);
                            break;
                    }
                    break;
                }
                case 71336:                                 // Pact of the Darkfallen
                {
                    if (!unitTarget)
                        return;

                    unitTarget->CastSpell(unitTarget, 71340, true);
                    break;
                }
                case 71341:                                 // Pact of the Darkfallen
                {
                    if (!unitTarget)
                        return;

                    bool needRemove = true;
                    for(TargetList::const_iterator ihit = m_UniqueTargetInfo.begin(); ihit != m_UniqueTargetInfo.end(); ++ihit)
                    {
                        Unit *unit = m_caster->GetObjectGuid() == ihit->targetGUID ? m_caster : ObjectAccessor::GetUnit(*unitTarget, ihit->targetGUID);
                        if (unit && unitTarget->GetDistance(unit) > 5.0f)
                        {
                            needRemove = false;
                            break;
                        }
                    }

                    if (needRemove)
                        unitTarget->RemoveAurasDueToSpell(71340);
                    break;
                }
                case 72202:                                 // Blade power
                {
                    if (!unitTarget)
                        return;

                    unitTarget->CastSpell(unitTarget, 72195, true);
                    break;
                }
                case 51858: // Siphon of Acherus
                {
                    if (!unitTarget || unitTarget->GetTypeId() != TYPEID_UNIT)
                    return;

                    static uint32 const spellCredit[4] =
                    {
                        51974,                              // Forge Credit
                        51980,                              // Scarlet Hold Credit
                        51977,                              // Town Hall Credit
                        51982,                              // Chapel Credit
                    };
                    for (int i = 0; i < 4; ++i)
                    {
                        const SpellEntry *pSpell = sSpellStore.LookupEntry(spellCredit[i]);
                        if (pSpell->EffectMiscValue[EFFECT_INDEX_0] == unitTarget->GetEntry())
                        {
                            m_caster->RemoveAurasDueToSpell(52006);   // Remove Stealth from Eye of Acherus upon cast
                            m_caster->CastSpell(unitTarget, spellCredit[i], true);
                            break;
                        }
                    }
                    return;
                }
                default:                                   // DBC encounters main check
                {
                    if (unitTarget && unitTarget->GetTypeId() == TYPEID_PLAYER)
                    {
                        if (m_caster->GetMap()->IsDungeon())
                        {
                            Player* creditedPlayer = unitTarget->GetCharmerOrOwnerPlayerOrPlayerItself();
                            DungeonMap* dungeon = (DungeonMap*)m_caster->GetMap();;
                            if (DungeonPersistentState* state = dungeon->GetPersistanceState())
                                state->UpdateEncounterState(ENCOUNTER_CREDIT_CAST_SPELL, m_spellInfo->Id, creditedPlayer);
                        }
                    }
                }
            }
            break;
        }
        case SPELLFAMILY_MAGE:
        {
            switch(m_spellInfo->Id)
            {
                case 11958:                                 // Cold Snap
                {
                    if (m_caster->GetTypeId()!=TYPEID_PLAYER)
                        return;

                    // immediately finishes the cooldown on Frost spells
                    const SpellCooldowns& cm = ((Player *)m_caster)->GetSpellCooldownMap();
                    for (SpellCooldowns::const_iterator itr = cm.begin(); itr != cm.end();)
                    {
                        SpellEntry const *spellInfo = sSpellStore.LookupEntry(itr->first);

                        if (spellInfo->SpellFamilyName == SPELLFAMILY_MAGE &&
                            (GetSpellSchoolMask(spellInfo) & SPELL_SCHOOL_MASK_FROST) &&
                            spellInfo->Id != 11958 && GetSpellRecoveryTime(spellInfo) > 0)
                        {
                            ((Player*)m_caster)->RemoveSpellCooldown((itr++)->first, true);
                        }
                        else
                            ++itr;
                    }
                    return;
                }
                case 31687:                                 // Summon Water Elemental
                {
                    if (m_caster->HasAura(70937))           // Glyph of Eternal Water (permanent limited by known spells version)
                        m_caster->CastSpell(m_caster, 70908, true);
                    else                                    // temporary version
                        m_caster->CastSpell(m_caster, 70907, true);

                    return;
                }
                case 32826:                                 // Polymorph Cast Visual
                {
                    if (unitTarget && unitTarget->GetTypeId() == TYPEID_UNIT)
                    {
                        //Polymorph Cast Visual Rank 1
                        const uint32 spell_list[6] =
                        {
                            32813,                          // Squirrel Form
                            32816,                          // Giraffe Form
                            32817,                          // Serpent Form
                            32818,                          // Dragonhawk Form
                            32819,                          // Worgen Form
                            32820                           // Sheep Form
                        };
                        unitTarget->CastSpell( unitTarget, spell_list[urand(0, 5)], true);
                    }
                    return;
                }
                case 38194:                                 // Blink
                {
                    // Blink
                    if (unitTarget)
                        m_caster->CastSpell(unitTarget, 38203, true);
                    return;
                }
            }

            // Conjure Mana Gem
            if (eff_idx == EFFECT_INDEX_1 && m_spellInfo->Effect[EFFECT_INDEX_0] == SPELL_EFFECT_CREATE_ITEM)
            {
                if (m_caster->GetTypeId()!=TYPEID_PLAYER)
                    return;

                // checked in create item check, avoid unexpected
                if (Item* item = ((Player*)m_caster)->GetItemByLimitedCategory(ITEM_LIMIT_CATEGORY_MANA_GEM))
                    if (item->HasMaxCharges())
                        return;

                unitTarget->CastSpell( unitTarget, m_spellInfo->CalculateSimpleValue(eff_idx), true, m_CastItem);
                return;
            }
            break;
        }
        case SPELLFAMILY_WARRIOR:
        {
            // Charge
            if (m_spellInfo->SpellFamilyFlags.test<CF_WARRIOR_CHARGE>() && m_spellInfo->SpellVisual[0] == 867)
            {
                int32 chargeBasePoints0 = damage;
                m_caster->CastCustomSpell(m_caster, 34846, &chargeBasePoints0, NULL, NULL, true);
                return;
            }
            // Execute
            if (m_spellInfo->SpellFamilyFlags.test<CF_WARRIOR_EXECUTE>())
            {
                if (!unitTarget)
                    return;

                uint32 rage = m_caster->GetPower(POWER_RAGE);

                // up to max 30 rage cost
                if (rage > 300)
                    rage = 300;

                // Glyph of Execution bonus
                uint32 rage_modified = rage;

                if (Aura *aura = m_caster->GetDummyAura(58367))
                    rage_modified +=  aura->GetModifier()->m_amount*10;

                int32 basePoints0 = damage+int32(rage_modified * m_spellInfo->DmgMultiplier[eff_idx] +
                                                 m_caster->GetTotalAttackPowerValue(BASE_ATTACK)*0.2f);

                m_caster->CastCustomSpell(unitTarget, 20647, &basePoints0, NULL, NULL, true, 0);

                // Sudden Death
                if (m_caster->HasAura(52437))
                {
                    Unit::AuraList const& auras = m_caster->GetAurasByType(SPELL_AURA_PROC_TRIGGER_SPELL);
                    for (Unit::AuraList::const_iterator itr = auras.begin(); itr != auras.end(); ++itr)
                    {
                        // Only Sudden Death have this SpellIconID with SPELL_AURA_PROC_TRIGGER_SPELL
                        if ((*itr)->GetSpellProto()->SpellIconID == 1989)
                        {
                            // saved rage top stored in next affect
                            uint32 lastrage = (*itr)->GetSpellProto()->CalculateSimpleValue(EFFECT_INDEX_1)*10;
                            if (lastrage < rage)
                                rage -= lastrage;
                            break;
                        }
                    }
                }

                m_caster->SetPower(POWER_RAGE,m_caster->GetPower(POWER_RAGE)-rage);
                return;
            }
            // Slam
            if (m_spellInfo->SpellFamilyFlags.test<CF_WARRIOR_SLAM>())
            {
                if (!unitTarget)
                    return;

                // dummy cast itself ignored by client in logs
                m_caster->CastCustomSpell(unitTarget,50782,&damage,NULL,NULL,true);
                return;
            }
            // Concussion Blow
            if (m_spellInfo->SpellFamilyFlags.test<CF_WARRIOR_CONCUSSION_BLOW>())
            {
                m_damage+= uint32(damage * m_caster->GetTotalAttackPowerValue(BASE_ATTACK) / 100);
                return;
            }

            switch(m_spellInfo->Id)
            {
                // Warrior's Wrath
                case 21977:
                {
                    if (!unitTarget)
                        return;

                    m_caster->CastSpell(unitTarget, 21887, true);
                    return;
                }
                // Last Stand
                case 12975:
                {
                    int32 healthModSpellBasePoints0 = int32(m_caster->GetMaxHealth()*0.3);
                    m_caster->CastCustomSpell(m_caster, 12976, &healthModSpellBasePoints0, NULL, NULL, true, NULL);
                    return;
                }
                // Bloodthirst
                case 23881:
                {
                    m_caster->CastCustomSpell(unitTarget, 23885, &damage, NULL, NULL, true, NULL);
                    return;
                }
            }
            break;
        }
        case SPELLFAMILY_WARLOCK:
        {
            // Life Tap
            if (m_spellInfo->SpellFamilyFlags.test<CF_WARLOCK_LIFE_TAP>())
            {
                if (unitTarget && (int32(unitTarget->GetHealth()) > damage))
                {
                    // Shouldn't Appear in Combat Log
                    unitTarget->ModifyHealth(-damage);

                    int32 spell_power = m_caster->SpellBaseDamageBonusDone(GetSpellSchoolMask(m_spellInfo));
                    int32 mana = damage + spell_power / 2;

                    // Improved Life Tap mod
                    Unit::AuraList const& auraDummy = m_caster->GetAurasByType(SPELL_AURA_DUMMY);
                    for(Unit::AuraList::const_iterator itr = auraDummy.begin(); itr != auraDummy.end(); ++itr)
                        if((*itr)->GetSpellProto()->SpellFamilyName==SPELLFAMILY_WARLOCK && (*itr)->GetSpellProto()->SpellIconID == 208)
                            mana = ((*itr)->GetModifier()->m_amount + 100)* mana / 100;

                    m_caster->CastCustomSpell(unitTarget, 31818, &mana, NULL, NULL, true);

                    // Mana Feed
                    int32 manaFeedVal = 0;
                    Unit::AuraList const& mod = m_caster->GetAurasByType(SPELL_AURA_ADD_FLAT_MODIFIER);
                    for(Unit::AuraList::const_iterator itr = mod.begin(); itr != mod.end(); ++itr)
                    {
                        if((*itr)->GetSpellProto()->SpellFamilyName==SPELLFAMILY_WARLOCK && (*itr)->GetSpellProto()->SpellIconID == 1982)
                            manaFeedVal+= (*itr)->GetModifier()->m_amount;
                    }
                    if (manaFeedVal > 0)
                    {
                        manaFeedVal = manaFeedVal * mana / 100;
                        m_caster->CastCustomSpell(m_caster, 32553, &manaFeedVal, NULL, NULL, true, NULL);
                    }
                }
                else
                    SendCastResult(SPELL_FAILED_FIZZLE);

                return;
            }
            break;
        }
        case SPELLFAMILY_PRIEST:
        {
            // Penance
            if (m_spellInfo->SpellFamilyFlags.test<CF_PRIEST_PENANCE_BASE>())
            {
                if (!unitTarget)
                    return;

                int hurt = 0;
                int heal = 0;
                switch(m_spellInfo->Id)
                {
                    case 47540: hurt = 47758; heal = 47757; break;
                    case 53005: hurt = 53001; heal = 52986; break;
                    case 53006: hurt = 53002; heal = 52987; break;
                    case 53007: hurt = 53003; heal = 52988; break;
                    default:
                        sLog.outError("Spell::EffectDummy: Spell %u Penance need set correct heal/damage spell", m_spellInfo->Id);
                        return;
                }

                // prevent interrupted message for main spell
                finish(true);

                // replace cast by selected spell, this also make it interruptible including target death case
                if (m_caster->IsFriendlyTo(unitTarget))
                    m_caster->CastSpell(unitTarget, heal, false);
                else
                    m_caster->CastSpell(unitTarget, hurt, false);

                return;
            }
            break;
        }
        case SPELLFAMILY_DRUID:
        {
            // Starfall
            if (m_spellInfo->SpellFamilyFlags.test<CF_DRUID_STARFALL2>())
            {
                //Shapeshifting into an animal form or mounting cancels the effect.
                if (m_caster->GetCreatureType() == CREATURE_TYPE_BEAST || m_caster->IsMounted())
                {
                    if (m_triggeredByAuraSpell)
                        m_caster->RemoveAurasDueToSpell(m_triggeredByAuraSpell->Id);
                    return;
                }

                //Any effect which causes you to lose control of your character will supress the starfall effect.
                if (m_caster->hasUnitState(UNIT_STAT_NO_FREE_MOVE))
                    return;

                switch(m_spellInfo->Id)
                {
                    case 50286: m_caster->CastSpell(unitTarget, 50288, true); return;
                    case 53196: m_caster->CastSpell(unitTarget, 53191, true); return;
                    case 53197: m_caster->CastSpell(unitTarget, 53194, true); return;
                    case 53198: m_caster->CastSpell(unitTarget, 53195, true); return;
                    default:
                        sLog.outError("Spell::EffectDummy: Unhandeled Starfall spell rank %u",m_spellInfo->Id);
                        return;
                }
            }
            break;
        }
        case SPELLFAMILY_ROGUE:
        {
            switch(m_spellInfo->Id)
            {
                case 5938:                                  // Shiv
                {
                    if (m_caster->GetTypeId() != TYPEID_PLAYER)
                        return;

                    Player *pCaster = ((Player*)m_caster);

                    Item *item = pCaster->GetWeaponForAttack(OFF_ATTACK);
                    if (!item)
                        return;

                    m_caster->AddComboPoints(unitTarget, 1);

                    // all poison enchantments is temporary
                    uint32 enchant_id = item->GetEnchantmentId(TEMP_ENCHANTMENT_SLOT);
                    if (!enchant_id)
                        return;

                    SpellItemEnchantmentEntry const *pEnchant = sSpellItemEnchantmentStore.LookupEntry(enchant_id);
                    if (!pEnchant)
                        return;

                    for (int s = 0; s < 3; ++s)
                    {
                        if (pEnchant->type[s]!=ITEM_ENCHANTMENT_TYPE_COMBAT_SPELL)
                            continue;

                        SpellEntry const* combatEntry = sSpellStore.LookupEntry(pEnchant->spellid[s]);
                        if (!combatEntry || combatEntry->Dispel != DISPEL_POISON)
                            continue;

                        m_caster->CastSpell(unitTarget, combatEntry, true, item);
                    }

                    m_caster->CastSpell(unitTarget, 5940, true);
                    return;
                }
                case 14185:                                 // Preparation
                {
                    if (m_caster->GetTypeId()!=TYPEID_PLAYER)
                        return;

                    bool glyph = m_caster->HasAura(56819);
                    //immediately finishes the cooldown on certain Rogue abilities
                    const SpellCooldowns& cm = ((Player *)m_caster)->GetSpellCooldownMap();
                    for (SpellCooldowns::const_iterator itr = cm.begin(); itr != cm.end();)
                    {
                        SpellEntry const *spellInfo = sSpellStore.LookupEntry(itr->first);

                        if (spellInfo->SpellFamilyName == SPELLFAMILY_ROGUE && spellInfo->SpellFamilyFlags.test<CF_ROGUE_EVASION, CF_ROGUE_SPRINT, CF_ROGUE_VANISH, CF_ROGUE_COLD_BLOOD, CF_ROGUE_SHADOWSTEP>())
                            ((Player*)m_caster)->RemoveSpellCooldown((itr++)->first,true);
                        // Glyph of Preparation
                        else if (glyph && (spellInfo->SpellFamilyName == SPELLFAMILY_ROGUE && (spellInfo->SpellFamilyFlags.test<CF_ROGUE_KICK, CF_ROGUE_MISC>() || spellInfo->Id == 51722)))
                            ((Player*)m_caster)->RemoveSpellCooldown((itr++)->first,true);
                        else
                            ++itr;
                    }
                    return;
                }
                case 31231:                                 // Cheat Death
                {
                    // Cheating Death
                    m_caster->CastSpell(m_caster, 45182, true);
                    return;
                }
                case 51662:                                 // Hunger for Blood
                {
                    m_caster->CastSpell(m_caster, 63848, true);
                    return;
                }
                case 51690:                                 // Killing Spree
                {
                    m_caster->CastSpell(m_caster, 61851, true);
                    return;
                }
            }
            break;
        }
        case SPELLFAMILY_HUNTER:
        {
            // Steady Shot
            if (m_spellInfo->SpellFamilyFlags.test<CF_HUNTER_STEADY_SHOT>())
            {
                if (!unitTarget || !unitTarget->isAlive())
                    return;

                bool found = false;

                // check dazed affect
                Unit::AuraList const& decSpeedList = unitTarget->GetAurasByType(SPELL_AURA_MOD_DECREASE_SPEED);
                for(Unit::AuraList::const_iterator iter = decSpeedList.begin(); iter != decSpeedList.end(); ++iter)
                {
                    if ((*iter)->GetSpellProto()->SpellIconID==15 && (*iter)->GetSpellProto()->Dispel==0)
                    {
                        found = true;
                        break;
                    }
                }

                if (found)
                    m_damage+= damage;
                return;
            }

            // Disengage
            if (m_spellInfo->SpellFamilyFlags.test<CF_HUNTER_DISENGAGE>())
            {
                Unit* target = unitTarget;
                uint32 spellid;

                switch(m_spellInfo->Id)
                {
                    case 57635: spellid = 57636; break;     // one from creature cases
                    case 61507: spellid = 61508; break;     // one from creature cases
                    default:
                        sLog.outError("Spell %u not handled propertly in EffectDummy(Disengage)",m_spellInfo->Id);
                        return;
                }
                if (!target || !target->isAlive())
                    return;

                m_caster->CastSpell(target,spellid,true,NULL);
            }

            switch(m_spellInfo->Id)
            {
                case 23989:                                 // Readiness talent
                {
                    if (m_caster->GetTypeId()!=TYPEID_PLAYER)
                        return;

                    //immediately finishes the cooldown for hunter abilities
                    const SpellCooldowns& cm = ((Player*)m_caster)->GetSpellCooldownMap();
                    for (SpellCooldowns::const_iterator itr = cm.begin(); itr != cm.end();)
                    {
                        SpellEntry const *spellInfo = sSpellStore.LookupEntry(itr->first);

                        if (spellInfo->SpellFamilyName == SPELLFAMILY_HUNTER &&
                            spellInfo->Id != 23989 &&
                            spellInfo->SpellIconID != 1680 &&
                            GetSpellRecoveryTime(spellInfo) > 0 )
                            ((Player*)m_caster)->RemoveSpellCooldown((itr++)->first,true);
                        else
                            ++itr;
                    }
                    return;
                }
                case 37506:                                 // Scatter Shot
                {
                    if (m_caster->GetTypeId()!=TYPEID_PLAYER)
                        return;

                    // break Auto Shot and autohit
                    m_caster->InterruptSpell(CURRENT_AUTOREPEAT_SPELL);
                    m_caster->AttackStop();
                    ((Player*)m_caster)->SendAttackSwingCancelAttack();
                    return;
                }
                // Last Stand
                case 53478:
                {
                    if (!unitTarget)
                        return;
                    int32 healthModSpellBasePoints0 = int32(unitTarget->GetMaxHealth() * 0.3);
                    unitTarget->CastCustomSpell(unitTarget, 53479, &healthModSpellBasePoints0, NULL, NULL, true, NULL);
                    return;
                }
                // Master's Call
                case 53271:
                {
                    Pet* pet = m_caster->GetPet();
                    if (!pet || !unitTarget)
                        return;

                    pet->CastSpell(unitTarget, m_spellInfo->CalculateSimpleValue(eff_idx), true);
                    return;
                }
            }
            break;
        }
        case SPELLFAMILY_PALADIN:
        {
            switch(m_spellInfo->SpellIconID)
            {
                case 156:                                   // Holy Shock
                {
                    if (!unitTarget)
                        return;

                    int hurt = 0;
                    int heal = 0;

                    switch(m_spellInfo->Id)
                    {
                        case 20473: hurt = 25912; heal = 25914; break;
                        case 20929: hurt = 25911; heal = 25913; break;
                        case 20930: hurt = 25902; heal = 25903; break;
                        case 27174: hurt = 27176; heal = 27175; break;
                        case 33072: hurt = 33073; heal = 33074; break;
                        case 48824: hurt = 48822; heal = 48820; break;
                        case 48825: hurt = 48823; heal = 48821; break;
                        default:
                            sLog.outError("Spell::EffectDummy: Spell %u not handled in HS",m_spellInfo->Id);
                            return;
                    }

                    if (m_caster->IsFriendlyTo(unitTarget))
                        m_caster->CastSpell(unitTarget, heal, true);
                    else
                        m_caster->CastSpell(unitTarget, hurt, true);

                    return;
                }
                case 561:                                   // Judgement of command
                {
                    if (!unitTarget)
                        return;

                    uint32 spell_id = m_currentBasePoints[eff_idx];
                    SpellEntry const* spell_proto = sSpellStore.LookupEntry(spell_id);
                    if (!spell_proto)
                        return;

                    m_caster->CastSpell(unitTarget, spell_proto, true, NULL);
                    return;
                }
            }

            switch(m_spellInfo->Id)
            {
                case 31789:                                 // Righteous Defense (step 1)
                {
                    if (m_caster->GetTypeId() != TYPEID_PLAYER)
                    {
                        SendCastResult(SPELL_FAILED_TARGET_AFFECTING_COMBAT);
                        return;
                    }

                    // 31989 -> dummy effect (step 1) + dummy effect (step 2) -> 31709 (taunt like spell for each target)
                    Unit* friendTarget = !unitTarget || unitTarget->IsFriendlyTo(m_caster) ? unitTarget : unitTarget->getVictim();
                    if (friendTarget)
                    {
                        Player* player = friendTarget->GetCharmerOrOwnerPlayerOrPlayerItself();
                        if (!player || !player->IsInSameRaidWith((Player*)m_caster))
                            friendTarget = NULL;
                    }

                    // non-standard cast requirement check
                    if (!friendTarget || friendTarget->getAttackers().empty())
                    {
                        ((Player*)m_caster)->RemoveSpellCooldown(m_spellInfo->Id,true);
                        SendCastResult(SPELL_FAILED_TARGET_AFFECTING_COMBAT);
                        return;
                    }

                    // Righteous Defense (step 2) (in old version 31980 dummy effect)
                    // Clear targets for eff 1
                    for(TargetList::iterator ihit = m_UniqueTargetInfo.begin(); ihit != m_UniqueTargetInfo.end(); ++ihit)
                        ihit->effectMask &= ~(1<<1);

                    // not empty (checked), copy
                    Unit::AttackerSet attackers = friendTarget->getAttackers();

                    // selected from list 3
                    for(uint32 i = 0; i < std::min(size_t(3),attackers.size()); ++i)
                    {
                        Unit::AttackerSet::iterator aItr = attackers.begin();
                        std::advance(aItr, rand() % attackers.size());
                        AddUnitTarget((*aItr), EFFECT_INDEX_1);
                        attackers.erase(aItr);
                    }

                    // now let next effect cast spell at each target.
                    return;
                }
                case 37877:                                 // Blessing of Faith
                {
                    if (!unitTarget)
                        return;

                    uint32 spell_id = 0;
                    switch(unitTarget->getClass())
                    {
                        case CLASS_DRUID:   spell_id = 37878; break;
                        case CLASS_PALADIN: spell_id = 37879; break;
                        case CLASS_PRIEST:  spell_id = 37880; break;
                        case CLASS_SHAMAN:  spell_id = 37881; break;
                        default: return;                    // ignore for not healing classes
                    }

                    m_caster->CastSpell(m_caster, spell_id, true);
                    return;
                }
            }
            break;
        }
        case SPELLFAMILY_SHAMAN:
        {
            // Cleansing Totem
            if (m_spellInfo->SpellFamilyFlags.test<CF_SHAMAN_MISC_TOTEM_EFFECTS>() && m_spellInfo->SpellIconID==1673)
            {
                if (unitTarget)
                    m_caster->CastSpell(unitTarget, 52025, true);
                return;
            }
            // Healing Stream Totem
            if (m_spellInfo->SpellFamilyFlags.test<CF_SHAMAN_HEALING_STREAM>())
            {
                if (unitTarget)
                {
                    if (Unit *owner = m_caster->GetOwner())
                    {
                        // spell have SPELL_DAMAGE_CLASS_NONE and not get bonuses from owner, use main spell for bonuses
                        if (m_triggeredBySpellInfo)
                        {
                            damage = int32(owner->SpellHealingBonusDone(unitTarget, m_triggeredBySpellInfo, damage, HEAL));
                            damage = int32(unitTarget->SpellHealingBonusTaken(owner, m_triggeredBySpellInfo, damage, HEAL));
                        }

                        // Restorative Totems
                        Unit::AuraList const& mDummyAuras = owner->GetAurasByType(SPELL_AURA_DUMMY);
                        for(Unit::AuraList::const_iterator i = mDummyAuras.begin(); i != mDummyAuras.end(); ++i)
                            // only its have dummy with specific icon
                            if ((*i)->GetSpellProto()->SpellFamilyName == SPELLFAMILY_SHAMAN && (*i)->GetSpellProto()->SpellIconID == 338)
                                damage += (*i)->GetModifier()->m_amount * damage / 100;

                        // Glyph of Healing Stream Totem
                        if (Aura *dummy = owner->GetDummyAura(55456))
                            damage += dummy->GetModifier()->m_amount * damage / 100;
                    }
                    m_caster->CastCustomSpell(unitTarget, 52042, &damage, NULL, NULL, true, 0, 0, m_originalCasterGUID);
                }
                return;
            }
            // Mana Spring Totem
            if (m_spellInfo->SpellFamilyFlags.test<CF_SHAMAN_MANA_SPRING>())
            {
                if (!unitTarget || unitTarget->getPowerType()!=POWER_MANA)
                    return;

                m_caster->CastCustomSpell(unitTarget, 52032, &damage, 0, 0, true, 0, 0, m_originalCasterGUID);
                return;
            }
            // Flametongue Weapon Proc, Ranks
            if (m_spellInfo->SpellFamilyFlags.test<CF_SHAMAN_FLAMETONGUE_WEAPON>())
            {
                if (!m_CastItem)
                {
                    sLog.outError("Spell::EffectDummy: spell %i requires cast Item", m_spellInfo->Id);
                    return;
                }
                // found spelldamage coefficients of 0.381% per 0.1 speed and 15.244 per 4.0 speed
                // but own calculation say 0.385 gives at most one point difference to published values
                int32 spellDamage = m_caster->SpellBaseDamageBonusDone(GetSpellSchoolMask(m_spellInfo));
                float weaponSpeed = (1.0f/IN_MILLISECONDS) * m_CastItem->GetProto()->Delay;
                int32 totalDamage = int32((damage + 3.85f * spellDamage) * 0.01 * weaponSpeed);

                m_caster->CastCustomSpell(unitTarget, 10444, &totalDamage, NULL, NULL, true, m_CastItem);
                return;
            }
            if (m_spellInfo->Id == 39610)                   // Mana Tide Totem effect
            {
                if (!unitTarget || unitTarget->getPowerType() != POWER_MANA)
                    return;

                // Glyph of Mana Tide
                if (Unit *owner = m_caster->GetOwner())
                    if (Aura *dummy = owner->GetDummyAura(55441))
                        damage+=dummy->GetModifier()->m_amount;
                // Regenerate 6% of Total Mana Every 3 secs
                int32 EffectBasePoints0 = unitTarget->GetMaxPower(POWER_MANA)  * damage / 100;
                m_caster->CastCustomSpell(unitTarget, 39609, &EffectBasePoints0, NULL, NULL, true, NULL, NULL, m_originalCasterGUID);
                return;
            }
            // Lava Lash
            if (m_spellInfo->SpellFamilyFlags.test<CF_SHAMAN_LAVA_LASH>())
            {
                if (m_caster->GetTypeId()!=TYPEID_PLAYER)
                    return;

                Item *item = ((Player*)m_caster)->GetItemByPos(INVENTORY_SLOT_BAG_0, EQUIPMENT_SLOT_OFFHAND);
                if (item)
                {
                    // Damage is increased if your off-hand weapon is enchanted with Flametongue.
                    Unit::AuraList const& auraDummy = m_caster->GetAurasByType(SPELL_AURA_DUMMY);
                    for(Unit::AuraList::const_iterator itr = auraDummy.begin(); itr != auraDummy.end(); ++itr)
                    {
                        if ((*itr)->GetSpellProto()->SpellFamilyName==SPELLFAMILY_SHAMAN &&
                            (*itr)->GetSpellProto()->SpellFamilyFlags.test<CF_SHAMAN_FLAMETONGUE_WEAPON>() &&
                            (*itr)->GetCastItemGuid() == item->GetObjectGuid())
                        {
                            m_damage += m_damage * damage / 100;
                            return;
                        }
                    }
                }
                return;
            }
            // Fire Nova
            if (m_spellInfo->SpellIconID == 33)
            {
                // fire totems slot
                Totem* totem = m_caster->GetTotem(TOTEM_SLOT_FIRE);
                if (!totem)
                    return;

                uint32 triggered_spell_id;
                switch(m_spellInfo->Id)
                {
                    case 1535:  triggered_spell_id = 8349;  break;
                    case 8498:  triggered_spell_id = 8502;  break;
                    case 8499:  triggered_spell_id = 8503;  break;
                    case 11314: triggered_spell_id = 11306; break;
                    case 11315: triggered_spell_id = 11307; break;
                    case 25546: triggered_spell_id = 25535; break;
                    case 25547: triggered_spell_id = 25537; break;
                    case 61649: triggered_spell_id = 61650; break;
                    case 61657: triggered_spell_id = 61654; break;
                    default: return;
                }

                totem->CastSpell(totem, triggered_spell_id, true, NULL, NULL, m_caster->GetObjectGuid());

                // Fire Nova Visual
                totem->CastSpell(totem, 19823, true, NULL, NULL, m_caster->GetObjectGuid());
                return;
            }
            break;
        }
        case SPELLFAMILY_DEATHKNIGHT:
        {
            // Corpse Explosion
            if (m_spellInfo->SpellIconID == 1737)
            {
                // Living ghoul as a target
                if (unitTarget->isAlive() && unitTarget->GetObjectGuid().IsPet() && unitTarget->GetEntry() == 26125)
                {
                    int32 bp = int32(unitTarget->GetMaxHealth()/4.0f);
                    unitTarget->CastCustomSpell(unitTarget,47496,&bp,NULL,NULL,true);
                    unitTarget->CastSpell(unitTarget, 53730, true, NULL, NULL, m_caster->GetObjectGuid());
                    unitTarget->CastSpell(unitTarget,43999,true);
                    if (unitTarget->getDeathState() == CORPSE)
                        unitTarget->RemoveFromWorld();
                }
                else if (!unitTarget->isAlive())
                {
                    m_caster->CastSpell(unitTarget, 50444, true, NULL, NULL, m_caster->GetObjectGuid());
                    m_caster->CastSpell(unitTarget, 53730, true, NULL, NULL, m_caster->GetObjectGuid());
                    if (unitTarget->getDeathState() == CORPSE)
                        unitTarget->RemoveFromWorld();
                }
                return;
            }
            // Death Coil
            if (m_spellInfo->SpellFamilyFlags.test<CF_DEATHKNIGHT_DEATH_COIL>())
            {
                if (m_caster->IsFriendlyTo(unitTarget))
                {
                    if (!unitTarget || unitTarget->GetCreatureType() != CREATURE_TYPE_UNDEAD)
                        return;

                    int32 bp = int32(damage * 1.5f);
                    m_caster->CastCustomSpell(unitTarget, 47633, &bp, NULL, NULL, true);
                }
                else
                {
                    int32 bp = m_caster->SpellDamageBonusDone(unitTarget, m_spellInfo, uint32(damage), SPELL_DIRECT_DAMAGE);
                          bp = unitTarget->SpellDamageBonusTaken(m_caster, m_spellInfo, uint32(bp), SPELL_DIRECT_DAMAGE);
                    m_caster->CastCustomSpell(unitTarget, 47632, &bp, NULL, NULL, true);
                }
                return;
            }
            // Hungering Cold
            else if (m_spellInfo->SpellFamilyFlags.test<CF_DEATHKNIGHT_HUNGERING_COLD>())
            {
                m_caster->CastSpell(m_caster, 51209, true);
                return;
            }
            // Death Strike
            else if (m_spellInfo->SpellFamilyFlags.test<CF_DEATHKNIGHT_DEATH_STRIKE>())
            {
                uint32 count = 0;
                Unit::SpellAuraHolderMap const& auras = unitTarget->GetSpellAuraHolderMap();
                for(Unit::SpellAuraHolderMap::const_iterator itr = auras.begin(); itr!=auras.end(); ++itr)
                {
                    if (itr->second->GetSpellProto()->Dispel == DISPEL_DISEASE &&
                        itr->second->GetCasterGuid() == m_caster->GetObjectGuid())
                    {
                        ++count;
                        // max. 15%
                        if (count == 3)
                            break;
                    }
                }

                int32 bp = int32(count * m_caster->GetMaxHealth() * m_spellInfo->DmgMultiplier[EFFECT_INDEX_0] / 100);

                // Improved Death Strike (percent stored in nonexistent EFFECT_INDEX_2 effect base points)
                Unit::AuraList const& auraMod = m_caster->GetAurasByType(SPELL_AURA_ADD_FLAT_MODIFIER);
                for(Unit::AuraList::const_iterator iter = auraMod.begin(); iter != auraMod.end(); ++iter)
                {
                    // only required spell have spellicon for SPELL_AURA_ADD_FLAT_MODIFIER
                    if ((*iter)->GetSpellProto()->SpellIconID == 2751 && (*iter)->GetSpellProto()->SpellFamilyName == SPELLFAMILY_DEATHKNIGHT)
                    {
                        bp += (*iter)->GetSpellProto()->CalculateSimpleValue(EFFECT_INDEX_2) * bp / 100;
                        break;
                    }
                }

                m_caster->CastCustomSpell(m_caster, 45470, &bp, NULL, NULL, true);
                return;
            }
            // Death Grip
            else if (m_spellInfo->Id == 49576)
            {
                if (!unitTarget)
                    return;

                m_caster->CastSpell(unitTarget, 49560, true);
                return;
            }
            else if (m_spellInfo->Id == 49560)
            {
                if (!unitTarget)
                    return;

                uint32 spellId = m_spellInfo->CalculateSimpleValue(EFFECT_INDEX_0);
                float dest_x, dest_y;
                m_caster->GetNearPoint2D(dest_x, dest_y, m_caster->GetObjectBoundingRadius() + unitTarget->GetObjectBoundingRadius(), m_caster->GetOrientation());
                unitTarget->CastSpell(dest_x, dest_y, m_caster->GetPositionZ()+0.5f, spellId, true,NULL,NULL,m_caster->GetObjectGuid(),m_spellInfo);
                return;
            }
            // Corpse Explosion. Execute for Effect1 only
            else if (m_spellInfo->SpellIconID == 1737 && eff_idx == EFFECT_INDEX_1)
            {
                if (!unitTarget)
                    return;

                // casting on a ghoul-pet makes it explode! :D
                // target validation is done in Spell:SetTargetMap
                if (unitTarget->GetEntry() == 26125 && unitTarget->isAlive() )
                {
                    int32 bp0 = int32(unitTarget->GetMaxHealth() * 0.25); // AoE dmg
                    int32 bp1 = int32(unitTarget->GetHealth() ); // self damage
                    unitTarget->InterruptNonMeleeSpells(false);
                    unitTarget->CastCustomSpell(unitTarget, 47496, &bp0, &bp1, 0, false);
                }
                else
                {
                    int32 damage = m_spellInfo->CalculateSimpleValue(SpellEffectIndex(EFFECT_INDEX_0));
                    uint32 spell = m_spellInfo->CalculateSimpleValue(EFFECT_INDEX_1);

                    m_caster->CastSpell(unitTarget, 51270, true); // change modelId (is this generic spell for this kind of spells?)
                    m_caster->CastCustomSpell(unitTarget, spell, &damage, NULL, NULL, true);
                }
                return;
            }
            // Obliterate
            else if (m_spellInfo->SpellFamilyFlags.test<CF_DEATHKNIGHT_OBLITERATE>())
            {
                // search for Annihilation
                Unit::AuraList const& dummyList = m_caster->GetAurasByType(SPELL_AURA_DUMMY);
                for (Unit::AuraList::const_iterator itr = dummyList.begin(); itr != dummyList.end(); ++itr)
                {
                    if ((*itr)->GetSpellProto()->SpellFamilyName == SPELLFAMILY_DEATHKNIGHT && (*itr)->GetSpellProto()->SpellIconID == 2710)
                    {
                        if (roll_chance_i((*itr)->GetModifier()->m_amount)) // don't consume if found
                            return;
                        else
                            break;
                    }
                }

                // consume diseases
                unitTarget->RemoveAurasWithDispelType(DISPEL_DISEASE, m_caster->GetObjectGuid());
            }
            break;
        }
    }

    // pet auras
    if (PetAura const* petSpell = sSpellMgr.GetPetAura(m_spellInfo->Id, eff_idx))
    {
        m_caster->AddPetAura(petSpell);
        return;
    }

    // Script based implementation. Must be used only for not good for implementation in core spell effects
    // So called only for not processed cases
    if (gameObjTarget)
        sScriptMgr.OnEffectDummy(m_caster, m_spellInfo->Id, eff_idx, gameObjTarget);
    else if (unitTarget && unitTarget->GetTypeId() == TYPEID_UNIT)
        sScriptMgr.OnEffectDummy(m_caster, m_spellInfo->Id, eff_idx, (Creature*)unitTarget);
    else if (itemTarget)
        sScriptMgr.OnEffectDummy(m_caster, m_spellInfo->Id, eff_idx, itemTarget);
}

void Spell::EffectTriggerSpellWithValue(SpellEffectIndex eff_idx)
{
    uint32 triggered_spell_id = m_spellInfo->EffectTriggerSpell[eff_idx];

    // normal case
    SpellEntry const *spellInfo = sSpellStore.LookupEntry( triggered_spell_id );

    if (!spellInfo)
    {
        sLog.outError("EffectTriggerSpellWithValue of spell %u: triggering unknown spell id %i", m_spellInfo->Id,triggered_spell_id);
        return;
    }

    int32 bp = damage;
    m_caster->CastCustomSpell(unitTarget,triggered_spell_id,&bp,&bp,&bp,true,NULL,NULL,m_originalCasterGUID);
}

void Spell::EffectTriggerRitualOfSummoning(SpellEffectIndex eff_idx)
{
    uint32 triggered_spell_id = m_spellInfo->EffectTriggerSpell[eff_idx];
    SpellEntry const *spellInfo = sSpellStore.LookupEntry( triggered_spell_id );

    if (!spellInfo)
    {
        sLog.outError("EffectTriggerRitualOfSummoning of spell %u: triggering unknown spell id %i", m_spellInfo->Id,triggered_spell_id);
        return;
    }

    finish();

    m_caster->CastSpell(unitTarget,spellInfo,false);
}

void Spell::EffectClearQuest(SpellEffectIndex eff_idx)
{
    if (m_caster->GetTypeId() != TYPEID_PLAYER)
        return;

    Player *player = (Player*)m_caster;

    uint32 quest_id = m_spellInfo->EffectMiscValue[eff_idx];

    if (!sObjectMgr.GetQuestTemplate(quest_id))
    {
        sLog.outError("Spell::EffectClearQuest spell entry %u attempt clear quest entry %u but this quest does not exist.", m_spellInfo->Id, quest_id);
        return;
    }

    // remove quest possibly in quest log (is that expected?)
    for(uint16 slot = 0; slot < MAX_QUEST_LOG_SIZE; ++slot)
    {
        uint32 quest = player->GetQuestSlotQuestId(slot);

        if (quest == quest_id)
        {
            player->SetQuestSlot(slot, 0);
            // ignore unequippable quest items in this case, it will still be equipped
            player->TakeQuestSourceItem(quest_id, false);
        }
    }

    player->SetQuestStatus(quest_id, QUEST_STATUS_NONE);
    player->getQuestStatusMap()[quest_id].m_rewarded = false;
}

void Spell::EffectForceCast(SpellEffectIndex eff_idx)
{
    if (!unitTarget)
        return;

    uint32 triggered_spell_id = m_spellInfo->EffectTriggerSpell[eff_idx];

    // normal case
    SpellEntry const *spellInfo = sSpellStore.LookupEntry(triggered_spell_id);

    if (!spellInfo)
    {
        sLog.outError("EffectForceCast of spell %u: triggering unknown spell id %i", m_spellInfo->Id, triggered_spell_id);
        return;
    }

    unitTarget->CastSpell(unitTarget, spellInfo, true, NULL, NULL, m_originalCasterGUID, m_spellInfo);
}

void Spell::EffectTriggerSpell(SpellEffectIndex effIndex)
{
    // only unit case known
    if (!unitTarget)
    {
        if (gameObjTarget || itemTarget)
            sLog.outError("Spell::EffectTriggerSpell (Spell: %u): Unsupported non-unit case!",m_spellInfo->Id);
        return;
    }

    uint32 triggered_spell_id = m_spellInfo->EffectTriggerSpell[effIndex];

    // special cases
    switch(triggered_spell_id)
    {
        // Vanish (not exist)
        case 18461:
        {
            unitTarget->RemoveSpellsCausingAura(SPELL_AURA_MOD_ROOT);
            unitTarget->RemoveSpellsCausingAura(SPELL_AURA_MOD_DECREASE_SPEED);
            unitTarget->RemoveSpellsCausingAura(SPELL_AURA_MOD_STALKED);

            // if this spell is given to NPC it must handle rest by it's own AI
            if (unitTarget->GetTypeId() != TYPEID_PLAYER)
                return;

            uint32 spellId = 1784;
            // reset cooldown on it if needed
            if (((Player*)unitTarget)->HasSpellCooldown(spellId))
                ((Player*)unitTarget)->RemoveSpellCooldown(spellId);

            m_caster->CastSpell(unitTarget, spellId, true);
            return;
        }
        // just skip
        case 23770:                                         // Sayge's Dark Fortune of *
            // not exist, common cooldown can be implemented in scripts if need.
            return;
        // Brittle Armor - (need add max stack of 24575 Brittle Armor)
        case 29284:
            m_caster->CastSpell(unitTarget, 24575, true, m_CastItem, NULL, m_originalCasterGUID);
            return;
        // Mercurial Shield - (need add max stack of 26464 Mercurial Shield)
        case 29286:
            m_caster->CastSpell(unitTarget, 26464, true, m_CastItem, NULL, m_originalCasterGUID);
            return;
        // Righteous Defense
        case 31980:
        {
            m_caster->CastSpell(unitTarget, 31790, true, m_CastItem, NULL, m_originalCasterGUID);
            return;
        }
        // Cloak of Shadows
        case 35729:
        {
            Unit::SpellAuraHolderMap& Auras = unitTarget->GetSpellAuraHolderMap();
            for(Unit::SpellAuraHolderMap::iterator iter = Auras.begin(); iter != Auras.end(); ++iter)
            {
                // Remove all harmful spells on you except positive/passive/physical auras
                if (!iter->second->IsPositive() &&
                    !iter->second->IsPassive() &&
                    !iter->second->IsDeathPersistent() &&
                    (GetSpellSchoolMask(iter->second->GetSpellProto()) & SPELL_SCHOOL_MASK_NORMAL) == 0)
                {
                    m_caster->RemoveAurasDueToSpell(iter->second->GetSpellProto()->Id);
                    iter = Auras.begin();
                }
            }
            return;
        }
        // Priest Shadowfiend (34433) need apply mana gain trigger aura on pet
        case 41967:
        {
            if (Unit *pet = unitTarget->GetPet())
                pet->CastSpell(pet, 28305, true);
            return;
        }
        // Glyph of Mirror Image
        case 58832:
        {
            if (m_caster->HasAura(63093))
                m_caster->CastSpell(m_caster, 65047, true); // Mirror Image
            break;
        }
        // Empower Rune Weapon
        case 53258:
        {
            // remove cooldown of frost/death, undead/blood activated in main spell
            if (unitTarget->GetTypeId() == TYPEID_PLAYER)
            {
                bool res1 = ((Player*)unitTarget)->ActivateRunes(RUNE_FROST, 2);
                bool res2 = ((Player*)unitTarget)->ActivateRunes(RUNE_DEATH, 2);
                if (res1 || res2)
                    ((Player*)unitTarget)->ResyncRunes();
            }
            return;
        }
        // Coldflame (Lord Marrowgar - Icecrown Citadel) - have casting time 0.2s, must be casted with triggered=false
        case 69147:
        {
            m_caster->CastSpell(m_caster, triggered_spell_id, false);
            return;
        }

    }

    // normal case
    SpellEntry const *spellInfo = sSpellStore.LookupEntry( triggered_spell_id );
    if (!spellInfo)
    {
        sLog.outError("EffectTriggerSpell of spell %u: triggering unknown spell id %i", m_spellInfo->Id,triggered_spell_id);
        return;
    }

    // select formal caster for triggered spell
    Unit* caster = m_caster;

    // some triggered spells require specific equipment
    if (spellInfo->EquippedItemClass >=0 && m_caster->GetTypeId()==TYPEID_PLAYER)
    {
        // main hand weapon required
        if (spellInfo->AttributesEx3 & SPELL_ATTR_EX3_MAIN_HAND)
        {
            Item* item = ((Player*)m_caster)->GetWeaponForAttack(BASE_ATTACK, true, false);

            // skip spell if no weapon in slot or broken
            if (!item)
                return;

            // skip spell if weapon not fit to triggered spell
            if (!item->IsFitToSpellRequirements(spellInfo))
                return;
        }

        // offhand hand weapon required
        if (spellInfo->AttributesEx3 & SPELL_ATTR_EX3_REQ_OFFHAND)
        {
            Item* item = ((Player*)m_caster)->GetWeaponForAttack(OFF_ATTACK, true, false);

            // skip spell if no weapon in slot or broken
            if (!item)
                return;

            // skip spell if weapon not fit to triggered spell
            if (!item->IsFitToSpellRequirements(spellInfo))
                return;
        }
    }
    else
    {
        // Note: not exist spells with weapon req. and IsSpellHaveCasterSourceTargets == true
        // so this just for speedup places in else
        caster = IsSpellWithCasterSourceTargetsOnly(spellInfo) ? unitTarget : m_caster;
    }

    caster->CastSpell(unitTarget,spellInfo,true,NULL,NULL,m_originalCasterGUID);
}

void Spell::EffectTriggerMissileSpell(SpellEffectIndex effect_idx)
{
    uint32 triggered_spell_id = m_spellInfo->EffectTriggerSpell[effect_idx];

    // normal case
    SpellEntry const *spellInfo = sSpellStore.LookupEntry( triggered_spell_id );

    if (!spellInfo)
    {
        sLog.outError("EffectTriggerMissileSpell of spell %u (eff: %u): triggering unknown spell id %u",
            m_spellInfo->Id,effect_idx,triggered_spell_id);
        return;
    }

    if (m_CastItem)
        DEBUG_FILTER_LOG(LOG_FILTER_SPELL_CAST, "WORLD: cast Item spellId - %i", spellInfo->Id);

    if (m_caster->GetTypeId() == TYPEID_PLAYER)
        ((Player*)m_caster)->RemoveSpellCooldown(triggered_spell_id);

    m_caster->CastSpell(m_targets.m_destX, m_targets.m_destY, m_targets.m_destZ, spellInfo, true, m_CastItem, 0, m_originalCasterGUID);
}

void Spell::EffectJump(SpellEffectIndex eff_idx)
{
    if (m_caster->IsTaxiFlying())
        return;

    // Init dest coordinates
    float x,y,z,o;
    if (m_targets.m_targetMask & TARGET_FLAG_DEST_LOCATION)
    {
        x = m_targets.m_destX;
        y = m_targets.m_destY;
        z = m_targets.m_destZ;

        if (m_spellInfo->EffectImplicitTargetA[eff_idx] == TARGET_BEHIND_VICTIM)
        {
            // explicit cast data from client or server-side cast
            // some spell at client send caster
            Unit* pTarget = NULL;
            if (m_targets.getUnitTarget() && m_targets.getUnitTarget()!=m_caster)
                pTarget = m_targets.getUnitTarget();
            else if (unitTarget->getVictim())
                pTarget = m_caster->getVictim();
            else if (m_caster->GetTypeId() == TYPEID_PLAYER)
                pTarget = m_caster->GetMap()->GetUnit(((Player*)m_caster)->GetSelectionGuid());

            o = pTarget ? pTarget->GetOrientation() : m_caster->GetOrientation();
        }
        else
            o = m_caster->GetOrientation();
    }
    else if (unitTarget)
    {
        unitTarget->GetContactPoint(m_caster,x,y,z,CONTACT_DISTANCE);
        o = m_caster->GetOrientation();
    }
    else if (gameObjTarget)
    {
        gameObjTarget->GetContactPoint(m_caster,x,y,z,CONTACT_DISTANCE);
        o = m_caster->GetOrientation();
    }
    else
    {
        sLog.outError( "Spell::EffectJump - unsupported target mode for spell ID %u", m_spellInfo->Id );
        return;
    }

    int32 speed_z = m_spellInfo->EffectMiscValue[eff_idx];
    if (!speed_z)
        speed_z = 5;
    int32 speed_xy = m_spellInfo->EffectMiscValueB[eff_idx];
    if (!speed_xy)
        speed_xy = 150;

    m_caster->MonsterMoveJump(x, y, z, o, float(speed_xy) / 2, float(speed_z) / 10);
}

void Spell::EffectTeleportUnits(SpellEffectIndex eff_idx)
{
    if (!unitTarget || unitTarget->IsTaxiFlying())
        return;

    switch (m_spellInfo->EffectImplicitTargetB[eff_idx])
    {
        case TARGET_INNKEEPER_COORDINATES:
        {
            // Only players can teleport to innkeeper
            if (unitTarget->GetTypeId() != TYPEID_PLAYER)
                return;

            ((Player*)unitTarget)->TeleportToHomebind(unitTarget==m_caster ? TELE_TO_SPELL : 0);
            return;
        }
        case TARGET_AREAEFFECT_INSTANT:                     // in all cases first TARGET_TABLE_X_Y_Z_COORDINATES
        case TARGET_TABLE_X_Y_Z_COORDINATES:
        case TARGET_SELF2:
        {
            SpellTargetPosition const* st = sSpellMgr.GetSpellTargetPosition(m_spellInfo->Id);
            if (!st)
            {
                sLog.outError( "Spell::EffectTeleportUnits - unknown Teleport coordinates for spell ID %u", m_spellInfo->Id );
                return;
            }

            if (st->target_mapId==unitTarget->GetMapId())
                unitTarget->NearTeleportTo(st->target_X,st->target_Y,st->target_Z,st->target_Orientation,unitTarget==m_caster);
            else if (unitTarget->GetTypeId()==TYPEID_PLAYER)
                ((Player*)unitTarget)->TeleportTo(st->target_mapId,st->target_X,st->target_Y,st->target_Z,st->target_Orientation,unitTarget==m_caster ? TELE_TO_SPELL : 0);
            break;
        }
        case TARGET_EFFECT_SELECT:
        {
            // m_destN filled, but sometimes for wrong dest and does not have TARGET_FLAG_DEST_LOCATION

            float x = unitTarget->GetPositionX();
            float y = unitTarget->GetPositionY();
            float z = unitTarget->GetPositionZ();
            float orientation = m_caster->GetOrientation();

            m_caster->NearTeleportTo(x, y, z, orientation, unitTarget == m_caster);
            return;
        }
        case TARGET_BEHIND_VICTIM:
        {
            Unit *pTarget = NULL;

            // explicit cast data from client or server-side cast
            // some spell at client send caster
            if (m_targets.getUnitTarget() && m_targets.getUnitTarget()!=unitTarget)
                pTarget = m_targets.getUnitTarget();
            else if (unitTarget->getVictim())
                pTarget = unitTarget->getVictim();
            else if (unitTarget->GetTypeId() == TYPEID_PLAYER)
                pTarget = unitTarget->GetMap()->GetUnit(((Player*)unitTarget)->GetSelectionGuid());

            // Init dest coordinates
            float x = m_targets.m_destX;
            float y = m_targets.m_destY;
            float z = m_targets.m_destZ;
            float orientation = pTarget ? pTarget->GetOrientation() : unitTarget->GetOrientation();
            unitTarget->NearTeleportTo(x,y,z,orientation,unitTarget==m_caster);
            return;
        }
        default:
        {
            // If not exist data for dest location - return
            if (!(m_targets.m_targetMask & TARGET_FLAG_DEST_LOCATION))
            {
                sLog.outError( "Spell::EffectTeleportUnits - unknown EffectImplicitTargetB[%u] = %u for spell ID %u", eff_idx, m_spellInfo->EffectImplicitTargetB[eff_idx], m_spellInfo->Id );
                return;
            }
            // Init dest coordinates
            float x = m_targets.m_destX;
            float y = m_targets.m_destY;
            float z = m_targets.m_destZ;
            float orientation = unitTarget->GetOrientation();
            // Teleport
            unitTarget->NearTeleportTo(x,y,z,orientation,unitTarget==m_caster);
            return;
        }
    }

    // post effects for TARGET_TABLE_X_Y_Z_COORDINATES
    switch ( m_spellInfo->Id )
    {
        // Dimensional Ripper - Everlook
        case 23442:
        {
            int32 r = irand(0, 119);
            if ( r >= 70 )                                  // 7/12 success
            {
                if ( r < 100 )                              // 4/12 evil twin
                    m_caster->CastSpell(m_caster, 23445, true);
                else                                        // 1/12 fire
                    m_caster->CastSpell(m_caster, 23449, true);
            }
            return;
        }
        // Ultrasafe Transporter: Toshley's Station
        case 36941:
        {
            if ( roll_chance_i(50) )                        // 50% success
            {
                int32 rand_eff = urand(1, 7);
                switch ( rand_eff )
                {
                    case 1:
                        // soul split - evil
                        m_caster->CastSpell(m_caster, 36900, true);
                        break;
                    case 2:
                        // soul split - good
                        m_caster->CastSpell(m_caster, 36901, true);
                        break;
                    case 3:
                        // Increase the size
                        m_caster->CastSpell(m_caster, 36895, true);
                        break;
                    case 4:
                        // Decrease the size
                        m_caster->CastSpell(m_caster, 36893, true);
                        break;
                    case 5:
                    // Transform
                    {
                        if (((Player*)m_caster)->GetTeam() == ALLIANCE )
                            m_caster->CastSpell(m_caster, 36897, true);
                        else
                            m_caster->CastSpell(m_caster, 36899, true);
                        break;
                    }
                    case 6:
                        // chicken
                        m_caster->CastSpell(m_caster, 36940, true);
                        break;
                    case 7:
                        // evil twin
                        m_caster->CastSpell(m_caster, 23445, true);
                        break;
                }
            }
            return;
        }
        // Dimensional Ripper - Area 52
        case 36890:
        {
            if ( roll_chance_i(50) )                        // 50% success
            {
                int32 rand_eff = urand(1, 4);
                switch ( rand_eff )
                {
                    case 1:
                        // soul split - evil
                        m_caster->CastSpell(m_caster, 36900, true);
                        break;
                    case 2:
                        // soul split - good
                        m_caster->CastSpell(m_caster, 36901, true);
                        break;
                    case 3:
                        // Increase the size
                        m_caster->CastSpell(m_caster, 36895, true);
                        break;
                    case 4:
                    // Transform
                    {
                        if (((Player*)m_caster)->GetTeam() == ALLIANCE )
                            m_caster->CastSpell(m_caster, 36897, true);
                        else
                            m_caster->CastSpell(m_caster, 36899, true);
                        break;
                    }
                }
            }
            return;
        }
    }
}

void Spell::EffectApplyAura(SpellEffectIndex eff_idx)
{
    if (!unitTarget)
        return;

    // ghost spell check, allow apply any auras at player loading in ghost mode (will be cleanup after load)
    if ((!unitTarget->isAlive() && !(IsDeathOnlySpell(m_spellInfo) || IsDeathPersistentSpell(m_spellInfo))) &&
        (unitTarget->GetTypeId() != TYPEID_PLAYER || !((Player*)unitTarget)->GetSession()->PlayerLoading()))
        return;

    Unit* caster = GetAffectiveCaster();
    if (!caster)
    {
        // FIXME: currently we can't have auras applied explicitly by gameobjects
        // so for auras from wild gameobjects (no owner) target used
        if (m_originalCasterGUID.IsGameObject())
            caster = unitTarget;
        else
            return;
    }

    DEBUG_FILTER_LOG(LOG_FILTER_SPELL_CAST, "Spell: Aura is: %u", m_spellInfo->EffectApplyAuraName[eff_idx]);

    Aura* aur = CreateAura(m_spellInfo, eff_idx, &m_currentBasePoints[eff_idx], m_spellAuraHolder, unitTarget, caster, m_CastItem);

    // Now Reduce spell duration using data received at spell hit
    int32 duration = aur->GetAuraMaxDuration();

    // Mixology - increase effect and duration of alchemy spells which the caster has
    if (caster->GetTypeId() == TYPEID_PLAYER && aur->GetSpellProto()->SpellFamilyName == SPELLFAMILY_POTION
        && caster->HasAura(53042))
    {
        SpellSpecific spellSpec = GetSpellSpecific(aur->GetSpellProto()->Id);
        if (spellSpec == SPELL_BATTLE_ELIXIR || spellSpec == SPELL_GUARDIAN_ELIXIR || spellSpec == SPELL_FLASK_ELIXIR)
        {
            if (caster->HasSpell(aur->GetSpellProto()->EffectTriggerSpell[0]))
            {
               duration *= 2.0f;
               aur->GetModifier()->m_amount *= 1.3f;
            }
        }
    }

    if (duration != aur->GetAuraMaxDuration())
    {
        m_spellAuraHolder->SetAuraMaxDuration(duration);
        m_spellAuraHolder->SetAuraDuration(duration);
    }

    m_spellAuraHolder->AddAura(aur, eff_idx);
}

void Spell::EffectUnlearnSpecialization(SpellEffectIndex eff_idx)
{
    if (!unitTarget || unitTarget->GetTypeId() != TYPEID_PLAYER)
        return;

    Player *_player = (Player*)unitTarget;
    uint32 spellToUnlearn = m_spellInfo->EffectTriggerSpell[eff_idx];

    _player->removeSpell(spellToUnlearn);

    DEBUG_LOG( "Spell: Player %u has unlearned spell %u from NpcGUID: %u", _player->GetGUIDLow(), spellToUnlearn, m_caster->GetGUIDLow() );
}

void Spell::EffectPowerDrain(SpellEffectIndex eff_idx)
{
    if (m_spellInfo->EffectMiscValue[eff_idx] < 0 || m_spellInfo->EffectMiscValue[eff_idx] >= MAX_POWERS)
        return;

    Powers drain_power = Powers(m_spellInfo->EffectMiscValue[eff_idx]);

    if (!unitTarget)
        return;

    if (!unitTarget->isAlive())
        return;

    if (unitTarget->getPowerType() != drain_power)
        return;
    if (damage < 0)
        return;

    uint32 curPower = unitTarget->GetPower(drain_power);

    //add spell damage bonus
    damage = m_caster->SpellDamageBonusDone(unitTarget,m_spellInfo,uint32(damage),SPELL_DIRECT_DAMAGE);
    damage = unitTarget->SpellDamageBonusTaken(m_caster, m_spellInfo, uint32(damage),SPELL_DIRECT_DAMAGE);

    // resilience reduce mana draining effect at spell crit damage reduction (added in 2.4)
    uint32 power = damage;
    if (drain_power == POWER_MANA)
        power -= unitTarget->GetSpellCritDamageReduction(power);

    int32 new_damage;
    if (curPower < power)
        new_damage = curPower;
    else
        new_damage = power;

    unitTarget->ModifyPower(drain_power,-new_damage);

    // Don`t restore from self drain
    if (drain_power == POWER_MANA && m_caster != unitTarget)
    {
        float manaMultiplier = m_spellInfo->EffectMultipleValue[eff_idx];
        if (manaMultiplier==0)
            manaMultiplier = 1;

        if (Player *modOwner = m_caster->GetSpellModOwner())
            modOwner->ApplySpellMod(m_spellInfo->Id, SPELLMOD_MULTIPLE_VALUE, manaMultiplier);

        int32 gain = int32(new_damage * manaMultiplier);

        m_caster->EnergizeBySpell(m_caster, m_spellInfo->Id, gain, POWER_MANA);
    }
}

void Spell::EffectSendEvent(SpellEffectIndex effectIndex)
{
    /*
    we do not handle a flag dropping or clicking on flag in battleground by sendevent system
    */
    DEBUG_FILTER_LOG(LOG_FILTER_SPELL_CAST, "Spell ScriptStart %u for spellid %u in EffectSendEvent ", m_spellInfo->EffectMiscValue[effectIndex], m_spellInfo->Id);

    if (!sScriptMgr.OnProcessEvent(m_spellInfo->EffectMiscValue[effectIndex], m_caster, focusObject, true))
        m_caster->GetMap()->ScriptsStart(sEventScripts, m_spellInfo->EffectMiscValue[effectIndex], m_caster, focusObject);
}

void Spell::EffectPowerBurn(SpellEffectIndex eff_idx)
{
    if (m_spellInfo->EffectMiscValue[eff_idx] < 0 || m_spellInfo->EffectMiscValue[eff_idx] >= MAX_POWERS)
        return;

    Powers powertype = Powers(m_spellInfo->EffectMiscValue[eff_idx]);

    if (!unitTarget)
        return;
    if (!unitTarget->isAlive())
        return;
    if (unitTarget->getPowerType()!=powertype)
        return;
    if (damage < 0)
        return;

    // burn x% of target's mana, up to maximum of 2x% of caster's mana (Mana Burn)
    if (m_spellInfo->ManaCostPercentage)
    {
        int32 maxdamage = m_caster->GetMaxPower(powertype) * damage * 2 / 100;
        damage = unitTarget->GetMaxPower(powertype) * damage / 100;
        if (damage > maxdamage)
            damage = maxdamage;
    }

    int32 curPower = int32(unitTarget->GetPower(powertype));

    // resilience reduce mana draining effect at spell crit damage reduction (added in 2.4)
    int32 power = damage;
    if (powertype == POWER_MANA)
        power -= unitTarget->GetSpellCritDamageReduction(power);

    int32 new_damage = (curPower < power) ? curPower : power;

    unitTarget->ModifyPower(powertype, -new_damage);
    float multiplier = m_spellInfo->EffectMultipleValue[eff_idx];

    if (Player *modOwner = m_caster->GetSpellModOwner())
        modOwner->ApplySpellMod(m_spellInfo->Id, SPELLMOD_MULTIPLE_VALUE, multiplier);

    new_damage = int32(new_damage * multiplier);
    m_damage += new_damage;

    // "Mana Burn now causes Fear, Hex and Psychic Scream to break early when used."
    if (m_spellInfo->SpellFamilyName == SPELLFAMILY_PRIEST)
    {
        // Hex
        if (SpellAuraHolder *holder = unitTarget->GetSpellAuraHolder(51514))
            unitTarget->RemoveSpellAuraHolder(holder, AURA_REMOVE_BY_CANCEL);

        Unit::AuraList const& fearAuras = unitTarget->GetAurasByType(SPELL_AURA_MOD_FEAR);
        for (Unit::AuraList::const_iterator itr = fearAuras.begin(); itr != fearAuras.end();)
        {
            if (*itr)
            {
                SpellEntry const *spellInfo = (*itr)->GetSpellProto();
                if ((spellInfo->SpellFamilyName == SPELLFAMILY_WARLOCK && spellInfo->SpellIconID == 98) || // Fear
                    (spellInfo->SpellFamilyName == SPELLFAMILY_PRIEST &&                                   // Psychic Scream
                    spellInfo->SpellFamilyFlags.test<CF_PRIEST_PSYCHIC_SCREAM>()))
                {
                    ++itr;
                    unitTarget->RemoveAurasDueToSpell(spellInfo->Id, 0, AURA_REMOVE_BY_CANCEL);
                    continue;
                }
            }
            ++itr;
        }
    }
}

void Spell::EffectHeal(SpellEffectIndex eff_idx)
{
    if (unitTarget && unitTarget->isAlive() && damage >= 0)
    {
        // Try to get original caster
        Unit *caster = GetAffectiveCaster();
        if (!caster)
            return;

        int32 addhealth = damage;

        // Seal of Light proc
        if (m_spellInfo->Id == 20167)
        {
            float ap = caster->GetTotalAttackPowerValue(BASE_ATTACK);
            int32 holy = caster->SpellBaseHealingBonusDone(GetSpellSchoolMask(m_spellInfo));
            if (holy < 0)
                holy = 0;
            addhealth += int32(ap * 0.15) + int32(holy * 15 / 100);
        }
        // Vessel of the Naaru (Vial of the Sunwell trinket)
        else if (m_spellInfo->Id == 45064)
        {
            // Amount of heal - depends from stacked Holy Energy
            int damageAmount = 0;
            Unit::AuraList const& mDummyAuras = m_caster->GetAurasByType(SPELL_AURA_DUMMY);
            for(Unit::AuraList::const_iterator i = mDummyAuras.begin(); i != mDummyAuras.end(); ++i)
                if ((*i)->GetId() == 45062)
                    damageAmount+=(*i)->GetModifier()->m_amount;
            if (damageAmount)
                m_caster->RemoveAurasDueToSpell(45062);

            addhealth += damageAmount;
        }
        // Death Pact (percent heal)
        else if (m_spellInfo->Id==48743)
            addhealth = addhealth * unitTarget->GetMaxHealth() / 100;
        // Swiftmend - consumes Regrowth or Rejuvenation
        else if (m_spellInfo->TargetAuraState == AURA_STATE_SWIFTMEND && unitTarget->HasAuraState(AURA_STATE_SWIFTMEND))
        {
            Unit::AuraList const& RejorRegr = unitTarget->GetAurasByType(SPELL_AURA_PERIODIC_HEAL);
            // find most short by duration
            Aura *targetAura = NULL;
            for(Unit::AuraList::const_iterator i = RejorRegr.begin(); i != RejorRegr.end(); ++i)
            {
                if ((*i)->GetSpellProto()->SpellFamilyName == SPELLFAMILY_DRUID &&
                    // Regrowth or Rejuvenation 0x40 | 0x10
                    (*i)->GetSpellProto()->SpellFamilyFlags.test<CF_DRUID_REGROWTH, CF_DRUID_REJUVENATION>())
                {
                    if (!targetAura || (*i)->GetAuraDuration() < targetAura->GetAuraDuration())
                        targetAura = *i;
                }
            }

            if (!targetAura)
            {
                sLog.outError("Target (GUID: %u TypeId: %u) has aurastate AURA_STATE_SWIFTMEND but no matching aura.", unitTarget->GetGUIDLow(), unitTarget->GetTypeId());
                return;
            }
            int idx = 0;
            while(idx < 3)
            {
                if (targetAura->GetSpellProto()->EffectApplyAuraName[idx] == SPELL_AURA_PERIODIC_HEAL)
                    break;
                idx++;
            }

            int32 tickheal = targetAura->GetModifier()->m_amount;
            int32 tickcount = GetSpellDuration(targetAura->GetSpellProto()) / targetAura->GetSpellProto()->EffectAmplitude[idx] - 1;

            // Glyph of Swiftmend
            if (!caster->HasAura(54824))
                unitTarget->RemoveAurasDueToSpell(targetAura->GetId());

            addhealth += tickheal * tickcount;
        }
        // Runic Healing Injector & Healing Potion Injector effect increase for engineers
        else if ((m_spellInfo->Id == 67486 || m_spellInfo->Id == 67489) && unitTarget->GetTypeId() == TYPEID_PLAYER)
        {
            Player* player = (Player*)unitTarget;
            if (player->HasSkill(SKILL_ENGINEERING))
                addhealth += int32(addhealth * 0.25);
        }

        // Chain Healing
        if (m_spellInfo->SpellFamilyName == SPELLFAMILY_SHAMAN && m_spellInfo->SpellFamilyFlags.test<CF_SHAMAN_CHAIN_HEAL>())
        {
            if (unitTarget == m_targets.getUnitTarget())
            {
                // check for Riptide
                Aura* riptide = unitTarget->GetAura<SPELL_AURA_PERIODIC_HEAL, SPELLFAMILY_SHAMAN, CF_SHAMAN_RIPTIDE>(caster->GetObjectGuid());
                if (riptide)
                {
                    addhealth += addhealth/4;
                    unitTarget->RemoveAurasDueToSpell(riptide->GetId());
                }
            }
        }

        addhealth = caster->SpellHealingBonusDone(unitTarget, m_spellInfo, addhealth, HEAL);
        if (m_applyMultiplierMask & (1 << eff_idx))
            addhealth = int32(addhealth * m_damageMultipliers[eff_idx]);
        addhealth = unitTarget->SpellHealingBonusTaken(caster, m_spellInfo, addhealth, HEAL);

        m_healing += addhealth;
    }
}

void Spell::EffectHealPct(SpellEffectIndex eff_idx)
{
    if (unitTarget && unitTarget->isAlive() && damage >= 0)
    {
        // Try to get original caster
        Unit *caster = GetAffectiveCaster();
        if (!caster)
            return;

        uint32 addhealth = unitTarget->GetMaxHealth() * damage / 100;

        addhealth = caster->SpellHealingBonusDone(unitTarget, m_spellInfo, addhealth, HEAL);
        if (m_applyMultiplierMask & (1 << eff_idx))
            addhealth = int32(addhealth * m_damageMultipliers[eff_idx]);
        addhealth = unitTarget->SpellHealingBonusTaken(caster, m_spellInfo, addhealth, HEAL);

        uint32 absorb = 0;
        unitTarget->CalculateHealAbsorb(addhealth, &absorb);

        int32 gain = caster->DealHeal(unitTarget, addhealth - absorb, m_spellInfo, false, absorb);
        unitTarget->getHostileRefManager().threatAssist(caster, float(gain) * 0.5f * sSpellMgr.GetSpellThreatMultiplier(m_spellInfo), m_spellInfo);
    }
}

void Spell::EffectHealMechanical(SpellEffectIndex eff_idx)
{
    // Mechanic creature type should be correctly checked by targetCreatureType field
    if (unitTarget && unitTarget->isAlive() && damage >= 0)
    {
        // Try to get original caster
        Unit *caster = GetAffectiveCaster();
        if (!caster)
            return;

        uint32 addhealth = caster->SpellHealingBonusDone(unitTarget, m_spellInfo, damage, HEAL);
        if (m_applyMultiplierMask & (1 << eff_idx))
            addhealth = int32(addhealth * m_damageMultipliers[eff_idx]);
        addhealth = unitTarget->SpellHealingBonusTaken(caster, m_spellInfo, addhealth, HEAL);

        uint32 absorb = 0;
        unitTarget->CalculateHealAbsorb(addhealth, &absorb);

        caster->DealHeal(unitTarget, addhealth - absorb, m_spellInfo, false, absorb);
    }
}

void Spell::EffectHealthLeech(SpellEffectIndex eff_idx)
{
    if (!unitTarget)
        return;
    if (!unitTarget->isAlive())
        return;

    if (damage < 0)
        return;

    DEBUG_FILTER_LOG(LOG_FILTER_SPELL_CAST, "HealthLeech :%i", damage);

    uint32 curHealth = unitTarget->GetHealth();
    damage = m_caster->SpellNonMeleeDamageLog(unitTarget, m_spellInfo->Id, damage );
    if ((int32)curHealth < damage)
        damage = curHealth;

    float multiplier = m_spellInfo->EffectMultipleValue[eff_idx];

    if (Player *modOwner = m_caster->GetSpellModOwner())
        modOwner->ApplySpellMod(m_spellInfo->Id, SPELLMOD_MULTIPLE_VALUE, multiplier);

    int32 heal = int32(damage*multiplier);
    if (m_caster->isAlive())
    {
        heal = m_caster->SpellHealingBonusTaken(m_caster, m_spellInfo, heal, HEAL);

        uint32 absorb = 0;
        m_caster->CalculateHealAbsorb(heal, &absorb);

        m_caster->DealHeal(m_caster, heal - absorb, m_spellInfo, false, absorb);
    }
}

void Spell::DoCreateItem(SpellEffectIndex eff_idx, uint32 itemtype)
{
    if (!unitTarget || unitTarget->GetTypeId() != TYPEID_PLAYER)
        return;

    Player* player = (Player*)unitTarget;

    uint32 newitemid = itemtype;
    ItemPrototype const *pProto = ObjectMgr::GetItemPrototype( newitemid );
    if (!pProto)
    {
        player->SendEquipError( EQUIP_ERR_ITEM_NOT_FOUND, NULL, NULL );
        return;
    }

    // bg reward have some special in code work
    bool bg_mark = false;
    switch(m_spellInfo->Id)
    {
        case SPELL_WG_MARK_VICTORY:
        case SPELL_WG_MARK_DEFEAT:
            bg_mark = true;
            break;
        default:
            break;
    }

    uint32 num_to_add = damage;

    if (num_to_add < 1)
        num_to_add = 1;
    if (num_to_add > pProto->GetMaxStackSize())
        num_to_add = pProto->GetMaxStackSize();

    // init items_count to 1, since 1 item will be created regardless of specialization
    int items_count=1;
    // the chance to create additional items
    float additionalCreateChance=0.0f;
    // the maximum number of created additional items
    uint8 additionalMaxNum=0;
    // get the chance and maximum number for creating extra items
    if ( canCreateExtraItems(player, m_spellInfo->Id, additionalCreateChance, additionalMaxNum) )
    {
        // roll with this chance till we roll not to create or we create the max num
        while ( roll_chance_f(additionalCreateChance) && items_count<=additionalMaxNum )
            ++items_count;
    }

    // really will be created more items
    num_to_add *= items_count;

    // can the player store the new item?
    ItemPosCountVec dest;
    uint32 no_space = 0;
    InventoryResult msg = player->CanStoreNewItem( NULL_BAG, NULL_SLOT, dest, newitemid, num_to_add, &no_space );
    if ( msg != EQUIP_ERR_OK )
    {
        // convert to possible store amount
        if ( msg == EQUIP_ERR_INVENTORY_FULL || msg == EQUIP_ERR_CANT_CARRY_MORE_OF_THIS )
            num_to_add -= no_space;
        else
        {
            // ignore mana gem case (next effect will recharge existing example)
            if (eff_idx == EFFECT_INDEX_0 && m_spellInfo->Effect[EFFECT_INDEX_1] == SPELL_EFFECT_DUMMY )
                return;

            // if not created by another reason from full inventory or unique items amount limitation
            player->SendEquipError( msg, NULL, NULL, newitemid );
            return;
        }
    }

    if (num_to_add)
    {
        // create the new item and store it
        Item* pItem = player->StoreNewItem( dest, newitemid, true, Item::GenerateItemRandomPropertyId(newitemid));

        // was it successful? return error if not
        if (!pItem)
        {
            player->SendEquipError( EQUIP_ERR_ITEM_NOT_FOUND, NULL, NULL );
            return;
        }

        // set the "Crafted by ..." property of the item
        if (pItem->GetProto()->Class != ITEM_CLASS_CONSUMABLE && pItem->GetProto()->Class != ITEM_CLASS_QUEST)
            pItem->SetGuidValue(ITEM_FIELD_CREATOR, player->GetObjectGuid());

        // send info to the client
        if (pItem)
            player->SendNewItem(pItem, num_to_add, true, !bg_mark);

        // we succeeded in creating at least one item, so a levelup is possible
        if (!bg_mark)
            player->UpdateCraftSkill(m_spellInfo->Id);
    }
}

void Spell::EffectCreateItem(SpellEffectIndex eff_idx)
{
    DoCreateItem(eff_idx,m_spellInfo->EffectItemType[eff_idx]);
}

void Spell::EffectCreateItem2(SpellEffectIndex eff_idx)
{
    if (m_caster->GetTypeId()!=TYPEID_PLAYER)
        return;
    Player* player = (Player*)m_caster;

    // explicit item (possible fake)
    uint32 item_id = m_spellInfo->EffectItemType[eff_idx];

    if (item_id)
        DoCreateItem(eff_idx, item_id);

    // not explicit loot (with fake item drop if need)
    if (IsLootCraftingSpell(m_spellInfo))
    {
        if (item_id)
        {
            if (!player->HasItemCount(item_id, 1))
                return;

            // remove reagent
            uint32 count = 1;
            player->DestroyItemCount(item_id, count, true);
        }

        // create some random items
        player->AutoStoreLoot(m_spellInfo->Id, LootTemplates_Spell);
    }
}

void Spell::EffectCreateRandomItem(SpellEffectIndex /*eff_idx*/)
{
    if (m_caster->GetTypeId()!=TYPEID_PLAYER)
        return;
    Player* player = (Player*)m_caster;

    // create some random items
    player->AutoStoreLoot(m_spellInfo->Id, LootTemplates_Spell);
}

void Spell::EffectPersistentAA(SpellEffectIndex eff_idx)
{
    Unit* pCaster = GetAffectiveCaster();
    // FIXME: in case wild GO will used wrong affective caster (target in fact) as dynobject owner
    if (!pCaster)
        pCaster = m_caster;

    float radius = GetSpellRadius(sSpellRadiusStore.LookupEntry(m_spellInfo->EffectRadiusIndex[eff_idx]));

    if (Player* modOwner = pCaster->GetSpellModOwner())
        modOwner->ApplySpellMod(m_spellInfo->Id, SPELLMOD_RADIUS, radius);

    DynamicObject* dynObj = new DynamicObject;
    if (!dynObj->Create(pCaster->GetMap()->GenerateLocalLowGuid(HIGHGUID_DYNAMICOBJECT), pCaster, m_spellInfo->Id,
        eff_idx, m_targets.m_destX, m_targets.m_destY, m_targets.m_destZ, m_duration, radius, DYNAMIC_OBJECT_AREA_SPELL))
    {
        delete dynObj;
        return;
    }

    pCaster->AddDynObject(dynObj);
    pCaster->GetMap()->Add(dynObj);
}

void Spell::EffectEnergize(SpellEffectIndex eff_idx)
{
    if (!unitTarget)
        return;
    if (!unitTarget->isAlive())
        return;

    // don't energize isolated units (banished)
    if (unitTarget->hasUnitState(UNIT_STAT_ISOLATED))
        return;

    if (m_spellInfo->EffectMiscValue[eff_idx] < 0 || m_spellInfo->EffectMiscValue[eff_idx] >= MAX_POWERS)
        return;

    Powers power = Powers(m_spellInfo->EffectMiscValue[eff_idx]);

    // Some level depends spells
    int level_multiplier = 0;
    int level_diff = 0;
    switch (m_spellInfo->Id)
    {
        case 2687:                                          // Bloodrage
            if (m_caster->HasAura(70844))
                m_caster->CastSpell(m_caster,70845,true);
            break;
        case 9512:                                          // Restore Energy
            level_diff = m_caster->getLevel() - 40;
            level_multiplier = 2;
            break;
        case 24571:                                         // Blood Fury
            level_diff = m_caster->getLevel() - 60;
            level_multiplier = 10;
            break;
        case 24532:                                         // Burst of Energy
            level_diff = m_caster->getLevel() - 60;
            level_multiplier = 4;
            break;
        case 31930:                                         // Judgements of the Wise
        case 48542:                                         // Revitalize (mana restore case)
            damage = damage * unitTarget->GetMaxPower(POWER_MANA) / 100;
            break;
        case 63375:                                         // Improved Stormstrike
        case 67545:                                         // Empowered Fire
        case 68082:                                         // Glyph of Seal of Command
        case 71132:                                         // Glyph of Shadow Word: Pain
            damage = damage * unitTarget->GetCreateMana() / 100;
            break;
        case 67487:                                         // Mana Potion Injector
        case 67490:                                         // Runic Mana Injector
        {
            if (unitTarget->GetTypeId() == TYPEID_PLAYER)
            {
                Player* player = (Player*)unitTarget;
                if (player->HasSkill(SKILL_ENGINEERING))
                    damage += int32(damage * 0.25);
            }
            break;
        }
        default:
            break;
    }

    if (level_diff > 0)
        damage -= level_multiplier * level_diff;

    if (damage < 0)
        return;

    if (unitTarget->GetMaxPower(power) == 0)
        return;

    m_caster->EnergizeBySpell(unitTarget, m_spellInfo->Id, damage, power);

    // Mad Alchemist's Potion
    if (m_spellInfo->Id == 45051)
    {
        // find elixirs on target
        uint32 elixir_mask = 0;
        Unit::SpellAuraHolderMap& Auras = unitTarget->GetSpellAuraHolderMap();
        for(Unit::SpellAuraHolderMap::iterator itr = Auras.begin(); itr != Auras.end(); ++itr)
        {
            uint32 spell_id = itr->second->GetId();
            if (uint32 mask = sSpellMgr.GetSpellElixirMask(spell_id))
                elixir_mask |= mask;
        }

        // get available elixir mask any not active type from battle/guardian (and flask if no any)
        elixir_mask = (elixir_mask & ELIXIR_FLASK_MASK) ^ ELIXIR_FLASK_MASK;

        // get all available elixirs by mask and spell level
        std::vector<uint32> elixirs;
        SpellElixirMap const& m_spellElixirs = sSpellMgr.GetSpellElixirMap();
        for(SpellElixirMap::const_iterator itr = m_spellElixirs.begin(); itr != m_spellElixirs.end(); ++itr)
        {
            if (itr->second & elixir_mask)
            {
                if (itr->second & (ELIXIR_UNSTABLE_MASK | ELIXIR_SHATTRATH_MASK))
                    continue;

                SpellEntry const *spellInfo = sSpellStore.LookupEntry(itr->first);
                if (spellInfo && (spellInfo->spellLevel < m_spellInfo->spellLevel || spellInfo->spellLevel > unitTarget->getLevel()))
                    continue;

                elixirs.push_back(itr->first);
            }
        }

        if (!elixirs.empty())
        {
            // cast random elixir on target
            uint32 rand_spell = urand(0,elixirs.size()-1);
            m_caster->CastSpell(unitTarget,elixirs[rand_spell],true,m_CastItem);
        }
    }
}

void Spell::EffectEnergisePct(SpellEffectIndex eff_idx)
{
    if (!unitTarget)
        return;
    if (!unitTarget->isAlive())
        return;

    if (m_spellInfo->EffectMiscValue[eff_idx] < 0 || m_spellInfo->EffectMiscValue[eff_idx] >= MAX_POWERS)
        return;

    Powers power = Powers(m_spellInfo->EffectMiscValue[eff_idx]);

    uint32 maxPower = unitTarget->GetMaxPower(power);
    if (maxPower == 0)
        return;

    uint32 gain = damage * maxPower / 100;
    m_caster->EnergizeBySpell(unitTarget, m_spellInfo->Id, gain, power);
}

void Spell::SendLoot(ObjectGuid guid, LootType loottype, LockType lockType)
{
    if (gameObjTarget)
    {
        switch (gameObjTarget->GetGoType())
        {
            case GAMEOBJECT_TYPE_DOOR:
            case GAMEOBJECT_TYPE_BUTTON:
            case GAMEOBJECT_TYPE_QUESTGIVER:
            case GAMEOBJECT_TYPE_SPELL_FOCUS:
            case GAMEOBJECT_TYPE_GOOBER:
                gameObjTarget->Use(m_caster);
                return;

            case GAMEOBJECT_TYPE_CHEST:
                gameObjTarget->Use(m_caster);
                // Don't return, let loots been taken
                break;

            case GAMEOBJECT_TYPE_TRAP:
                if (lockType == LOCKTYPE_DISARM_TRAP)
                {
                    gameObjTarget->SetLootState(GO_JUST_DEACTIVATED);
                    return;
                }
                sLog.outError("Spell::SendLoot unhandled locktype %u for GameObject trap (entry %u) for spell %u.", lockType, gameObjTarget->GetEntry(), m_spellInfo->Id);
                return;
            default:
                sLog.outError("Spell::SendLoot unhandled GameObject type %u (entry %u).", gameObjTarget->GetGoType(), gameObjTarget->GetEntry(), m_spellInfo->Id);
                return;
        }
    }

    if (m_caster->GetTypeId() != TYPEID_PLAYER)
        return;

    // Send loot
    ((Player*)m_caster)->SendLoot(guid, loottype);
}

void Spell::EffectOpenLock(SpellEffectIndex eff_idx)
{
    if (!m_caster || m_caster->GetTypeId() != TYPEID_PLAYER)
    {
        DEBUG_LOG( "WORLD: Open Lock - No Player Caster!");
        return;
    }

    Player* player = (Player*)m_caster;

    uint32 lockId = 0;
    ObjectGuid guid;

    // Get lockId
    if (gameObjTarget)
    {
        GameObjectInfo const* goInfo = gameObjTarget->GetGOInfo();
        // Arathi Basin banner opening !
        if ((goInfo->type == GAMEOBJECT_TYPE_BUTTON && goInfo->button.noDamageImmune) ||
            (goInfo->type == GAMEOBJECT_TYPE_GOOBER && goInfo->goober.losOK))
        {
            //CanUseBattleGroundObject() already called in CheckCast()
            // in battleground check
            if (BattleGround *bg = player->GetBattleGround())
            {
                // check if it's correct bg
                if (bg->GetTypeID(true) == BATTLEGROUND_AB || bg->GetTypeID(true) == BATTLEGROUND_AV || bg->GetTypeID(true) == BATTLEGROUND_SA)
                    bg->EventPlayerClickedOnFlag(player, gameObjTarget);
                return;
            }
        }
        else if (goInfo->type == GAMEOBJECT_TYPE_FLAGSTAND)
        {
            //CanUseBattleGroundObject() already called in CheckCast()
            // in battleground check
            if (BattleGround *bg = player->GetBattleGround())
            {
                if (bg->GetTypeID(true) == BATTLEGROUND_EY)
                    bg->EventPlayerClickedOnFlag(player, gameObjTarget);
                return;
            }
        }
        lockId = goInfo->GetLockId();
        guid = gameObjTarget->GetObjectGuid();
    }
    else if (itemTarget)
    {
        lockId = itemTarget->GetProto()->LockID;
        guid = itemTarget->GetObjectGuid();
    }
    else
    {
        DEBUG_LOG( "WORLD: Open Lock - No GameObject/Item Target!");
        return;
    }

    SkillType skillId = SKILL_NONE;
    int32 reqSkillValue = 0;
    int32 skillValue;

    SpellCastResult res = CanOpenLock(eff_idx, lockId, skillId, reqSkillValue, skillValue);
    if (res != SPELL_CAST_OK)
    {
        SendCastResult(res);
        return;
    }

    // mark item as unlocked
    if (itemTarget)
        itemTarget->SetFlag(ITEM_FIELD_FLAGS, ITEM_DYNFLAG_UNLOCKED);

    SendLoot(guid, LOOT_SKINNING, LockType(m_spellInfo->EffectMiscValue[eff_idx]));

    // not allow use skill grow at item base open
    if (!m_CastItem && skillId != SKILL_NONE)
    {
        // update skill if really known
        if (uint32 pureSkillValue = player->GetPureSkillValue(skillId))
        {
            if (gameObjTarget)
            {
                // Allow one skill-up until respawned
                if (!gameObjTarget->IsInSkillupList(player) &&
                    player->UpdateGatherSkill(skillId, pureSkillValue, reqSkillValue))
                    gameObjTarget->AddToSkillupList(player);
            }
            else if (itemTarget)
            {
                // Do one skill-up
                player->UpdateGatherSkill(skillId, pureSkillValue, reqSkillValue);
            }
        }
    }
}

void Spell::EffectSummonChangeItem(SpellEffectIndex eff_idx)
{
    if (m_caster->GetTypeId() != TYPEID_PLAYER)
        return;

    Player *player = (Player*)m_caster;

    // applied only to using item
    if (!m_CastItem)
        return;

    // ... only to item in own inventory/bank/equip_slot
    if (m_CastItem->GetOwnerGuid() != player->GetObjectGuid())
        return;

    uint32 newitemid = m_spellInfo->EffectItemType[eff_idx];
    if (!newitemid)
        return;

    Item* oldItem = m_CastItem;

    // prevent crash at access and unexpected charges counting with item update queue corrupt
    ClearCastItem();

    player->ConvertItem(oldItem, newitemid);
}

void Spell::EffectProficiency(SpellEffectIndex /*eff_idx*/)
{
    if (!unitTarget || unitTarget->GetTypeId() != TYPEID_PLAYER)
        return;
    Player *p_target = (Player*)unitTarget;

    uint32 subClassMask = m_spellInfo->EquippedItemSubClassMask;
    if (m_spellInfo->EquippedItemClass == ITEM_CLASS_WEAPON && !(p_target->GetWeaponProficiency() & subClassMask))
    {
        p_target->AddWeaponProficiency(subClassMask);
        p_target->SendProficiency(ITEM_CLASS_WEAPON, p_target->GetWeaponProficiency());
    }
    if (m_spellInfo->EquippedItemClass == ITEM_CLASS_ARMOR && !(p_target->GetArmorProficiency() & subClassMask))
    {
        p_target->AddArmorProficiency(subClassMask);
        p_target->SendProficiency(ITEM_CLASS_ARMOR, p_target->GetArmorProficiency());
    }
}

void Spell::EffectApplyAreaAura(SpellEffectIndex eff_idx)
{
    if (!unitTarget)
        return;

    if (!unitTarget->isAlive())
        return;

    AreaAura* Aur = new AreaAura(m_spellInfo, eff_idx, &m_currentBasePoints[eff_idx], m_spellAuraHolder, unitTarget, m_caster, m_CastItem);
    m_spellAuraHolder->AddAura(Aur, eff_idx);
}

void Spell::EffectSummonType(SpellEffectIndex eff_idx)
{
    uint32 prop_id = m_spellInfo->EffectMiscValueB[eff_idx];
    SummonPropertiesEntry const *summon_prop = sSummonPropertiesStore.LookupEntry(prop_id);
    if (!summon_prop)
    {
        sLog.outError("EffectSummonType: Unhandled summon type %u", prop_id);
        return;
    }

    switch(summon_prop->Group)
    {
        // faction handled later on, or loaded from template
        case SUMMON_PROP_GROUP_WILD:
        case SUMMON_PROP_GROUP_FRIENDLY:
        {
            switch(summon_prop->Title)                      // better from known way sorting summons by AI types
            {
                case UNITNAME_SUMMON_TITLE_NONE:
                {
                    // those are classical totems - effectbasepoints is their hp and not summon ammount!
                    //121: 23035, battlestands
                    //647: 52893, Anti-Magic Zone (npc used)
                    if (prop_id == 121 || prop_id == 647)
                        DoSummonTotem(eff_idx);
                   // Snake trap exception
                    else if (m_spellInfo->EffectMiscValueB[eff_idx] == 2301)
                        DoSummonSnakes(eff_idx);
                    else if (prop_id == 1021)
                        DoSummonGuardian(eff_idx, summon_prop->FactionId);
                    else
                        DoSummonWild(eff_idx, summon_prop->FactionId);
                    break;
                }
                case UNITNAME_SUMMON_TITLE_PET:
                case UNITNAME_SUMMON_TITLE_MINION:
                case UNITNAME_SUMMON_TITLE_RUNEBLADE:
                    DoSummonGuardian(eff_idx, summon_prop->FactionId);
                    break;
                case UNITNAME_SUMMON_TITLE_GUARDIAN:
                {
                    if (prop_id == 61)                      // mixed guardians, totems, statues
                    {
                        // * Stone Statue, etc  -- fits much better totem AI
                        if (m_spellInfo->SpellIconID == 2056)
                            DoSummonTotem(eff_idx);
                        else
                        {
                            // possible sort totems/guardians only by summon creature type
                            CreatureInfo const* cInfo = ObjectMgr::GetCreatureTemplate(m_spellInfo->EffectMiscValue[eff_idx]);

                            if (!cInfo)
                                return;

                            // FIXME: not all totems and similar cases selected by this check...
                            if (cInfo->type == CREATURE_TYPE_TOTEM)
                                DoSummonTotem(eff_idx);
                            else
                                DoSummonGuardian(eff_idx, summon_prop->FactionId);
                        }
                    }
                    else
                        DoSummonGuardian(eff_idx, summon_prop->FactionId);
                    break;
                }
                case UNITNAME_SUMMON_TITLE_CONSTRUCT:
                {
                    if (prop_id == 2913)                    // Scrapbot
                        DoSummonWild(eff_idx, summon_prop->FactionId);
                    else
                        DoSummonGuardian(eff_idx, summon_prop->FactionId);
                    break;
                }
                case UNITNAME_SUMMON_TITLE_TOTEM:
                    DoSummonTotem(eff_idx, summon_prop->Slot);
                    break;
                case UNITNAME_SUMMON_TITLE_COMPANION:
                    // slot 6 set for critters that can help to player in fighting
                    if (summon_prop->Slot == 6)
                        DoSummonGuardian(eff_idx, summon_prop->FactionId);
                    else
                        DoSummonCritter(eff_idx, summon_prop->FactionId);
                    break;
                case UNITNAME_SUMMON_TITLE_OPPONENT:
                case UNITNAME_SUMMON_TITLE_LIGHTWELL:
                case UNITNAME_SUMMON_TITLE_BUTLER:
                case UNITNAME_SUMMON_TITLE_MOUNT:
                    DoSummonWild(eff_idx, summon_prop->FactionId);
                    break;
                case UNITNAME_SUMMON_TITLE_VEHICLE:
                    // TODO
                    // EffectSummonVehicle(i);
                    break;
                default:
                    sLog.outError("EffectSummonType: Unhandled summon title %u", summon_prop->Title);
                break;
            }
            break;
        }
        case SUMMON_PROP_GROUP_PETS:
        {
            //1562 - force of nature  - sid 33831
            //1161 - feral spirit - sid 51533
            //89 - Infernal - sid 1122
            DoSummonGroupPets(eff_idx);
            break;
        }
        case SUMMON_PROP_GROUP_CONTROLLABLE:
        {
            switch(prop_id)
            {
                case 65:
                case 428:
                    EffectSummonPossessed(eff_idx);
                    break;
                default:
                    DoSummonGuardian(eff_idx, summon_prop->FactionId);
                break;
            }
            break;
        }
        case SUMMON_PROP_GROUP_VEHICLE:
        case SUMMON_PROP_GROUP_UNCONTROLLABLE_VEHICLE:
        {
            // TODO
            // EffectSummonVehicle(i);
               DoSummonVehicle(eff_idx, summon_prop->FactionId);
//            sLog.outDebug("EffectSummonType: Unhandled summon group type SUMMON_PROP_GROUP_VEHICLE(%u)", summon_prop->Group);
//            Mangos developers thinking - this summon is not supported. But in this his worked fine :)
            break;
        }
        default:
            sLog.outError("EffectSummonType: Unhandled summon group type %u", summon_prop->Group);
            break;
    }
}

void Spell::DoSummonGroupPets(SpellEffectIndex eff_idx)
{
    if (m_caster->GetPetGuid())
        return;

    if (!unitTarget)
        return;

    uint32 pet_entry = m_spellInfo->EffectMiscValue[eff_idx];

    if (!pet_entry)
        return;

    CreatureInfo const* cInfo = sCreatureStorage.LookupEntry<CreatureInfo>(pet_entry);
    if (!cInfo)
    {
        sLog.outErrorDb("Spell::DoSummon: creature entry %u not found for spell %u.", pet_entry, m_spellInfo->Id);
        return;
    }

    uint32 level = m_caster->getLevel();

    if (pet_entry == 37994)    // Mage: Water Elemental from Glyph
        m_duration = 86400000; // 24 hours

    if (m_duration > 0)
        if (Player* modOwner = m_caster->GetSpellModOwner())
            modOwner->ApplySpellMod(m_spellInfo->Id, SPELLMOD_DURATION, m_duration);

    uint32 amount = damage;

    uint32 originalSpellID = (m_IsTriggeredSpell && m_triggeredBySpellInfo) ? m_triggeredBySpellInfo->Id : m_spellInfo->Id;

    if (amount > 5)
        amount = 1;  // Don't find any cast, summons over 3 pet.

    CreatureCreatePos pos (m_caster->GetMap(), m_targets.m_destX, m_targets.m_destY, m_targets.m_destZ, -m_caster->GetOrientation(), m_caster->GetPhaseMask());

    if (!(m_targets.m_targetMask & TARGET_FLAG_DEST_LOCATION))
        pos = CreatureCreatePos(m_caster, -m_caster->GetOrientation());

    if (m_caster->GetTypeId()==TYPEID_PLAYER)
    {
        QueryResult* result = CharacterDatabase.PQuery("SELECT id FROM character_pet WHERE owner = '%u' AND entry = '%u'",
            m_caster->GetGUIDLow(), pet_entry);

        std::vector<uint32> petnumber;

        if (result)
        {
            do
            {
               Field* fields = result->Fetch();
               uint32 petnum = fields[0].GetUInt32();
               if (petnum) petnumber.push_back(petnum);
            }
            while (result->NextRow());

            delete result;
        }

        if (!petnumber.empty())
        {
            for(uint8 i = 0; i < petnumber.size() && amount > 0; ++i)
            {
                if (petnumber[i])
                {
                    Pet* pet = new Pet(SUMMON_PET);
                    // set timer for unsummon
                    pet->SetDuration(m_duration);
                    pet->SetCreateSpellID(originalSpellID);
                    pet->SetPetCounter(amount-1);
                    bool _summoned = false;

                    if (pet->LoadPetFromDB((Player*)m_caster,pet_entry, petnumber[i], false, &pos))
                    {
                         --amount;
                        DEBUG_LOG("Pet (guidlow %d, entry %d) summoned (from database). Counter is %d ",
                                     pet->GetGUIDLow(), pet->GetEntry(), pet->GetPetCounter());
                    }
                    else
                    {
                        DEBUG_LOG("Pet (guidlow %d, entry %d) found in database, but not loaded. Counter is %d ",
                                     pet->GetGUIDLow(), pet->GetEntry(), pet->GetPetCounter());
                        delete pet;
                    }
                }
            }
        }
    }

    // Pet not found in database
    for (uint32 count = 0; count < amount; ++count)
    {
        Pet* pet = new Pet(SUMMON_PET);
        pet->SetPetCounter(amount - count - 1);
        pet->SetCreateSpellID(originalSpellID);
        pet->SetDuration(m_duration);

        if (!pet->Create(0, pos, cInfo, 0, m_caster))
        {
            sLog.outErrorDb("Spell::EffectSummonGroupPets: not possible create creature entry %u",m_spellInfo->EffectMiscValue[eff_idx]);
            delete pet;
            return;
        }

        pet->SetSummonPoint(pos);

        if (!pet->Summon())
        {
            sLog.outError("Pet (guidlow %d, entry %d) not summoned by undefined reason. ",
                pet->GetGUIDLow(), pet->GetEntry());
            delete pet;
            return;
        }
        DEBUG_LOG("New Pet (guidlow %d, entry %d) summoned (default). Counter is %d ", pet->GetGUIDLow(), pet->GetEntry(), pet->GetPetCounter());
    }

}

void Spell::EffectSummonPossessed(SpellEffectIndex eff_idx)
{
    if (!m_caster || m_caster->GetTypeId() != TYPEID_PLAYER)
        return;

    uint32 creature_entry = m_spellInfo->EffectMiscValue[eff_idx];
    if (!creature_entry)
        return;

    int32 duration = GetSpellDuration(m_spellInfo);

        float px, py, pz;
    // If dest location if present
    if (m_targets.m_targetMask & TARGET_FLAG_DEST_LOCATION)
    {
        // Summon 1 unit in dest location
        px = m_targets.m_destX;
        py = m_targets.m_destY;
        pz = m_targets.m_destZ;
    }
    // Summon if dest location not present near caster
    else
        m_caster->GetClosePoint(px,py,pz,1.0f);


    TempSummonType summonType = (duration == 0) ? TEMPSUMMON_DEAD_DESPAWN : TEMPSUMMON_TIMED_OR_DEAD_DESPAWN;
    Creature* summon = m_caster->SummonCreature(creature_entry,px,py,pz,m_caster->GetOrientation(),summonType,duration,true);

    if (summon)
    {
        summon->SetLevel(m_caster->getLevel());

        if (CreatureAI* scriptedAI = sScriptMgr.GetCreatureAI(summon))
        {
            // Prevent from ScriptedAI reinitialized
            summon->LockAI(true);
            m_caster->CastSpell(summon, 530, true);
            summon->LockAI(false);
        }
        else
            m_caster->CastSpell(summon, 530, true);

        DEBUG_LOG("New possessed creature (guidlow %d, entry %d) summoned. Owner is %d ", summon->GetGUIDLow(), summon->GetEntry(), m_caster->GetGUIDLow());
    }
    else
        sLog.outError("New possessed creature (entry %d) NOT summoned. Owner is %d ", summon->GetEntry(), m_caster->GetGUIDLow());

}

void Spell::EffectLearnSpell(SpellEffectIndex eff_idx)
{
    if (!unitTarget)
        return;

    if (unitTarget->GetTypeId() != TYPEID_PLAYER)
    {
        if (m_caster->GetTypeId() == TYPEID_PLAYER)
            EffectLearnPetSpell(eff_idx);

        return;
    }

    Player *player = (Player*)unitTarget;

    uint32 spellToLearn = ((m_spellInfo->Id==SPELL_ID_GENERIC_LEARN) || (m_spellInfo->Id==SPELL_ID_GENERIC_LEARN_PET)) ? damage : m_spellInfo->EffectTriggerSpell[eff_idx];
    player->learnSpell(spellToLearn, false);

    DEBUG_LOG( "Spell: Player %u has learned spell %u from NpcGUID=%u", player->GetGUIDLow(), spellToLearn, m_caster->GetGUIDLow() );
}

void Spell::EffectDispel(SpellEffectIndex eff_idx)
{
    if (!unitTarget)
        return;

    // Fill possible dispel list
    std::list <std::pair<SpellAuraHolder* ,uint32> > dispel_list;

    // Create dispel mask by dispel type
    uint32 dispel_type = m_spellInfo->EffectMiscValue[eff_idx];
    uint32 dispelMask  = GetDispellMask( DispelType(dispel_type) );
    Unit::SpellAuraHolderMap const& auras = unitTarget->GetSpellAuraHolderMap();
    for(Unit::SpellAuraHolderMap::const_iterator itr = auras.begin(); itr != auras.end(); ++itr)
    {
        SpellAuraHolder *holder = itr->second;
        if ((1<<holder->GetSpellProto()->Dispel) & dispelMask)
        {
            if (holder->GetSpellProto()->Dispel == DISPEL_MAGIC)
            {
                bool positive = true;
                if (!holder->IsPositive())
                    positive = false;
                else
                    positive = (holder->GetSpellProto()->AttributesEx & SPELL_ATTR_EX_NEGATIVE)==0;

                // do not remove positive auras if friendly target
                //               negative auras if non-friendly target
                if (positive == unitTarget->IsFriendlyTo(m_caster))
                    continue;
            }
            // Unholy Blight prevents dispel of diseases from target
            else if (holder->GetSpellProto()->Dispel == DISPEL_DISEASE)
                if (unitTarget->HasAura(50536))
                    continue;

            if (holder->GetSpellProto()->AttributesEx7 & SPELL_ATTR_EX7_DISPEL_CHARGES && holder->GetAuraCharges() > 0)
                dispel_list.push_back(std::pair<SpellAuraHolder* ,uint32>(holder, 1));
            else if (holder->GetAuraCharges() > 1)
                dispel_list.push_back(std::pair<SpellAuraHolder* ,uint32>(holder, holder->GetAuraCharges()));
            else
                dispel_list.push_back(std::pair<SpellAuraHolder* ,uint32>(holder, holder->GetStackAmount()));
        }
    }
    // Ok if exist some buffs for dispel try dispel it
    if (!dispel_list.empty())
    {
        std::list<std::pair<SpellAuraHolder* ,uint32> > success_list;// (spell_id,casterGuid)
        std::list < uint32 > fail_list;                     // spell_id

        // some spells have effect value = 0 and all from its by meaning expect 1
        if (!damage)
            damage = 1;

        // Dispel N = damage buffs (or while exist buffs for dispel)
        for (int32 count=0; count < damage && !dispel_list.empty(); ++count)
        {
            // Random select buff for dispel
            std::list<std::pair<SpellAuraHolder* ,uint32> >::iterator dispel_itr = dispel_list.begin();
            std::advance(dispel_itr,urand(0, dispel_list.size()-1));

            SpellAuraHolder *holder = dispel_itr->first;

            dispel_itr->second -= 1;

            // remove entry from dispel_list if nothing left in stack
            if (dispel_itr->second == 0)
                dispel_list.erase(dispel_itr);

            SpellEntry const* spellInfo = holder->GetSpellProto();
            // Base dispel chance
            // TODO: possible chance depend from spell level??
            int32 miss_chance = 0;
            // Apply dispel mod from aura caster
            if (Unit *caster = holder->GetCaster())
            {
                if (Player* modOwner = caster->GetSpellModOwner() )
                    modOwner->ApplySpellMod(spellInfo->Id, SPELLMOD_RESIST_DISPEL_CHANCE, miss_chance, this);
            }
            // Try dispel
            if (roll_chance_i(miss_chance))
                fail_list.push_back(spellInfo->Id);
            else
            {
                bool foundDispelled = false;
                for (std::list<std::pair<SpellAuraHolder* ,uint32> >::iterator success_iter = success_list.begin(); success_iter != success_list.end(); ++success_iter)
                {
                    if (success_iter->first->GetId() == holder->GetId() && success_iter->first->GetCasterGuid() == holder->GetCasterGuid())
                    {
                        success_iter->second += 1;
                        foundDispelled = true;
                        break;
                    }
                }
                if (!foundDispelled)
                    success_list.push_back(std::pair<SpellAuraHolder* ,uint32>(holder, 1));
            }
        }
        // Send success log and really remove auras
        if (!success_list.empty())
        {
            int32 count = success_list.size();
            WorldPacket data(SMSG_SPELLDISPELLOG, 8+8+4+1+4+count*5);
            data << unitTarget->GetPackGUID();              // Victim GUID
            data << m_caster->GetPackGUID();                // Caster GUID
            data << uint32(m_spellInfo->Id);                // Dispel spell id
            data << uint8(0);                               // not used
            data << uint32(count);                          // count
            for (std::list<std::pair<SpellAuraHolder* ,uint32> >::iterator j = success_list.begin(); j != success_list.end(); ++j)
            {
                SpellAuraHolder* dispelledHolder = j->first;
                data << uint32(dispelledHolder->GetId());   // Spell Id
                data << uint8(0);                           // 0 - dispelled !=0 cleansed
                unitTarget->RemoveAuraHolderDueToSpellByDispel(dispelledHolder->GetId(), j->second, dispelledHolder->GetCasterGuid(), m_caster);
            }
            m_caster->SendMessageToSet(&data, true);

            // On success dispel
            // Devour Magic
            if (m_spellInfo->SpellFamilyName == SPELLFAMILY_WARLOCK && m_spellInfo->Category == SPELLCATEGORY_DEVOUR_MAGIC)
            {
                int32 heal_amount = m_spellInfo->CalculateSimpleValue(EFFECT_INDEX_1);
                m_caster->CastCustomSpell(m_caster, 19658, &heal_amount, NULL, NULL, true);

                // Glyph of Felhunter
                if (Unit *owner = m_caster->GetOwner())
                    if (owner->HasAura(56249))
                        m_caster->CastCustomSpell(owner, 19658, &heal_amount, NULL, NULL, true);
            }
        }
        // Send fail log to client
        if (!fail_list.empty())
        {
            // Failed to dispel
            WorldPacket data(SMSG_DISPEL_FAILED, 8+8+4+4*fail_list.size());
            data << m_caster->GetObjectGuid();              // Caster GUID
            data << unitTarget->GetObjectGuid();            // Victim GUID
            data << uint32(m_spellInfo->Id);                // Dispel spell id
            for (std::list< uint32 >::iterator j = fail_list.begin(); j != fail_list.end(); ++j)
                data << uint32(*j);                         // Spell Id
            m_caster->SendMessageToSet(&data, true);
        }
    }
}

void Spell::EffectDualWield(SpellEffectIndex /*eff_idx*/)
{
    if (unitTarget && unitTarget->GetTypeId() == TYPEID_PLAYER)
        ((Player*)unitTarget)->SetCanDualWield(true);
}

void Spell::EffectPull(SpellEffectIndex /*eff_idx*/)
{
    // TODO: create a proper pull towards distract spell center for distract
    DEBUG_LOG("WORLD: Spell Effect DUMMY");
}

void Spell::EffectDistract(SpellEffectIndex /*eff_idx*/)
{
    // Check for possible target
    if (!unitTarget || unitTarget->isInCombat())
        return;

    // target must be OK to do this
    if (unitTarget->hasUnitState(UNIT_STAT_CAN_NOT_REACT))
        return;

    unitTarget->SetFacingTo(unitTarget->GetAngle(m_targets.m_destX, m_targets.m_destY));
    unitTarget->clearUnitState(UNIT_STAT_MOVING);

    if (unitTarget->GetTypeId() == TYPEID_UNIT)
        unitTarget->GetMotionMaster()->MoveDistract(damage * IN_MILLISECONDS);
}

void Spell::EffectPickPocket(SpellEffectIndex /*eff_idx*/)
{
    if (m_caster->GetTypeId() != TYPEID_PLAYER)
        return;

    // victim must be creature and attackable
    if (!unitTarget || unitTarget->GetTypeId() != TYPEID_UNIT || m_caster->IsFriendlyTo(unitTarget))
        return;

    // victim have to be alive and humanoid or undead
    if (unitTarget->isAlive() && (unitTarget->GetCreatureTypeMask() & CREATURE_TYPEMASK_HUMANOID_OR_UNDEAD) != 0)
    {
        int32 chance = 10 + int32(m_caster->getLevel()) - int32(unitTarget->getLevel());

        if (chance > irand(0, 19))
        {
            // Stealing successful
            //DEBUG_LOG("Sending loot from pickpocket");
            ((Player*)m_caster)->SendLoot(unitTarget->GetObjectGuid(),LOOT_PICKPOCKETING);
        }
        else
        {
            // Reveal action + get attack
            m_caster->RemoveSpellsCausingAura(SPELL_AURA_MOD_STEALTH);
            unitTarget->AttackedBy(m_caster);
        }
    }
}

void Spell::EffectAddFarsight(SpellEffectIndex eff_idx)
{
    if (m_caster->GetTypeId() != TYPEID_PLAYER)
        return;

    int32 duration = GetSpellDuration(m_spellInfo);
    DynamicObject* dynObj = new DynamicObject;

    // set radius to 0: spell not expected to work as persistent aura
    if (!dynObj->Create(m_caster->GetMap()->GenerateLocalLowGuid(HIGHGUID_DYNAMICOBJECT), m_caster,
        m_spellInfo->Id, eff_idx, m_targets.m_destX, m_targets.m_destY, m_targets.m_destZ, duration, 0, DYNAMIC_OBJECT_FARSIGHT_FOCUS))
    {
        delete dynObj;
        return;
    }

    m_caster->AddDynObject(dynObj);
    m_caster->GetMap()->Add(dynObj);

    ((Player*)m_caster)->GetCamera().SetView(dynObj);
}

void Spell::DoSummonWild(SpellEffectIndex eff_idx, uint32 forceFaction)
{
    uint32 creature_entry = m_spellInfo->EffectMiscValue[eff_idx];
    if (!creature_entry)
        return;

    uint32 level = m_caster->getLevel();

    // level of creature summoned using engineering item based at engineering skill level
    if (m_caster->GetTypeId()==TYPEID_PLAYER && m_CastItem)
    {
        ItemPrototype const *proto = m_CastItem->GetProto();
        if (proto && proto->RequiredSkill == SKILL_ENGINEERING)
        {
            uint16 skill202 = ((Player*)m_caster)->GetSkillValue(SKILL_ENGINEERING);
            if (skill202)
                level = skill202/5;
        }
    }

    // select center of summon position
    float center_x = m_targets.m_destX;
    float center_y = m_targets.m_destY;
    float center_z = m_targets.m_destZ;

    float radius = GetSpellRadius(sSpellRadiusStore.LookupEntry(m_spellInfo->EffectRadiusIndex[eff_idx]));
    int32 duration = GetSpellDuration(m_spellInfo);
    TempSummonType summonType = (duration == 0) ? TEMPSUMMON_DEAD_DESPAWN : TEMPSUMMON_TIMED_OR_DEAD_DESPAWN;

    int32 amount = damage > 0 ? damage : 1;

    for(int32 count = 0; count < amount; ++count)
    {
        float px, py, pz;
        // If dest location if present
        if (m_targets.m_targetMask & TARGET_FLAG_DEST_LOCATION)
        {
            // Summon 1 unit in dest location
            if (count == 0)
            {
                px = m_targets.m_destX;
                py = m_targets.m_destY;
                pz = m_targets.m_destZ;
            }
            // Summon in random point all other units if location present
            else
                m_caster->GetRandomPoint(center_x, center_y, center_z, radius, px, py, pz);
        }
        // Summon if dest location not present near caster
        else
        {
            if (radius > 0.0f)
            {
                // not using bounding radius of caster here
                m_caster->GetClosePoint(px, py, pz, 0.0f, radius);
            }
            else
            {
                // EffectRadiusIndex 0 or 36
                px = m_caster->GetPositionX();
                py = m_caster->GetPositionY();
                pz = m_caster->GetPositionZ();
            }
        }

        if (Creature *summon = m_caster->SummonCreature(creature_entry, px, py, pz, m_caster->GetOrientation(), summonType, duration))
        {
            summon->SetUInt32Value(UNIT_CREATED_BY_SPELL, m_spellInfo->Id);

            // UNIT_FIELD_CREATEDBY are not set for these kind of spells.
            // Does exceptions exist? If so, what are they?
            summon->SetCreatorGuid(m_caster->GetObjectGuid());

            if (forceFaction)
                summon->setFaction(forceFaction);
        }
    }
}

void Spell::DoSummonGuardian(SpellEffectIndex eff_idx, uint32 forceFaction)
{
    uint32 pet_entry = m_spellInfo->EffectMiscValue[eff_idx];
    if (!pet_entry)
        return;

    SummonPropertiesEntry const* propEntry = sSummonPropertiesStore.LookupEntry(m_spellInfo->EffectMiscValueB[eff_idx]);
    if (!propEntry)
        return;

    CreatureInfo const* cInfo = sCreatureStorage.LookupEntry<CreatureInfo>(pet_entry);
    if (!cInfo)
    {
        sLog.outErrorDb("Spell::DoSummonGuardian: creature entry %u not found for spell %u.", pet_entry, m_spellInfo->Id);
        return;
    }

    PetType petType = propEntry->Title == UNITNAME_SUMMON_TITLE_COMPANION ? PROTECTOR_PET : GUARDIAN_PET;

    // second cast unsummon guardian(s) (guardians without like functionality have cooldown > spawn time)
    if (!m_IsTriggeredSpell && m_caster->GetTypeId() == TYPEID_PLAYER && m_CastItem)
    {
        bool found = false;
        // including protector
        while (Pet* old_summon = m_caster->FindGuardianWithEntry(pet_entry))
        {
            old_summon->Unsummon(PET_SAVE_AS_DELETED, m_caster);
            found = true;
        }

        if (found)
            return;
    }

    // protectors allowed only in single amount
    if (petType == PROTECTOR_PET && m_CastItem)
        if (Pet* old_protector = m_caster->GetProtectorPet())
            old_protector->Unsummon(PET_SAVE_AS_DELETED, m_caster);

    // in another case summon new
    uint32 level = m_caster->getLevel();

    // level of pet summoned using engineering item based at engineering skill level
    if (m_caster->GetTypeId() == TYPEID_PLAYER && m_CastItem)
    {
        ItemPrototype const *proto = m_CastItem->GetProto();
        if (proto && proto->RequiredSkill == SKILL_ENGINEERING)
        {
            uint16 skill202 = ((Player*)m_caster)->GetSkillValue(SKILL_ENGINEERING);
            if (skill202)
            {
                level = skill202 / 5;
            }
        }
    }

    // select center of summon position
    float center_x = m_targets.m_destX;
    float center_y = m_targets.m_destY;
    float center_z = m_targets.m_destZ;

    float radius = GetSpellRadius(sSpellRadiusStore.LookupEntry(m_spellInfo->EffectRadiusIndex[eff_idx]));

    uint32 originalSpellID = (m_IsTriggeredSpell && m_triggeredBySpellInfo) ? m_triggeredBySpellInfo->Id : m_spellInfo->Id;

    // cannot find any guardian group over 5. need correct?
    int32 amount = (damage > 0 && damage < 6) ? damage : 1;

    for (int32 count = 0; count < amount; ++count)
    {
        Pet* spawnCreature = new Pet(petType);

        spawnCreature->SetCreateSpellID(originalSpellID);
        spawnCreature->SetDuration(m_duration);
        spawnCreature->SetPetCounter(amount - count - 1);

        // If dest location if present
        // Summon 1 unit in dest location
        CreatureCreatePos pos(m_caster->GetMap(), m_targets.m_destX, m_targets.m_destY, m_targets.m_destZ, -m_caster->GetOrientation(), m_caster->GetPhaseMask());

        if (m_targets.m_targetMask & TARGET_FLAG_DEST_LOCATION)
        {
            // Summon in random point all other units if location present
            if (count > 0)
            {
                float x, y, z;
                m_caster->GetRandomPoint(center_x, center_y, center_z, radius, x, y, z);
                pos = CreatureCreatePos(m_caster->GetMap(), x, y, z, m_caster->GetOrientation(), m_caster->GetPhaseMask());
            }
        }
        // Summon if dest location not present near caster
        else
            pos = CreatureCreatePos(m_caster, m_caster->GetOrientation());

        if (!spawnCreature->Create(0, pos, cInfo, 0, m_caster))
        {
            sLog.outError("Spell::DoSummonGuardian: can't create creature entry %u for spell %u.", pet_entry, m_spellInfo->Id);
            delete spawnCreature;
            return;
        }
        spawnCreature->setFaction(forceFaction ? forceFaction : m_caster->getFaction());
        spawnCreature->SetLevel(level);

        if (!spawnCreature->Summon())
        {
            sLog.outError("Guardian pet (guidlow %d, entry %d) not summoned by undefined reason. ",
                spawnCreature->GetGUIDLow(), spawnCreature->GetEntry());
            delete spawnCreature;
            return;
        }

        spawnCreature->SetSummonPoint(pos);

        // Notify Summoner
        if (m_caster->GetTypeId() == TYPEID_UNIT && ((Creature*)m_caster)->AI())
            ((Creature*)m_caster)->AI()->JustSummoned(spawnCreature);

        DEBUG_LOG("Guardian pet (guidlow %d, entry %d) summoned (default). Counter is %d ", spawnCreature->GetGUIDLow(), spawnCreature->GetEntry(), spawnCreature->GetPetCounter());
    }
}

void Spell::DoSummonVehicle(SpellEffectIndex eff_idx, uint32 forceFaction)
{
    if (!m_caster)
        return;

    if (m_caster->hasUnitState(UNIT_STAT_ON_VEHICLE))
    {
        if (m_spellInfo->Attributes & SPELL_ATTR_UNK7)
            m_caster->RemoveSpellsCausingAura(SPELL_AURA_CONTROL_VEHICLE);
        else
            return;
    }
    uint32 vehicle_entry = m_spellInfo->EffectMiscValue[eff_idx];

    if (!vehicle_entry)
        return;

    SpellEntry const* m_mountspell = sSpellStore.LookupEntry(m_spellInfo->EffectBasePoints[eff_idx] != 0 ? m_spellInfo->CalculateSimpleValue(eff_idx) : 46598);

    if (!m_mountspell)
        m_mountspell = sSpellStore.LookupEntry(46598);
    // Used BasePoint mount spell, if not present - hardcoded (by Blzz).

    float px, py, pz;
    // If dest location present
    if (m_targets.m_targetMask & TARGET_FLAG_DEST_LOCATION)
    {
        px = m_targets.m_destX;
        py = m_targets.m_destY;
        pz = m_targets.m_destZ;
    }
    // Summon if dest location not present near caster
    else
        m_caster->GetClosePoint(px, py, pz,m_caster->GetObjectBoundingRadius());

    TempSummonType summonType = (GetSpellDuration(m_spellInfo) == 0) ? TEMPSUMMON_DEAD_DESPAWN : TEMPSUMMON_TIMED_OR_DEAD_DESPAWN;

    Creature* vehicle = m_caster->SummonCreature(vehicle_entry,px,py,pz,m_caster->GetOrientation(),summonType,GetSpellDuration(m_spellInfo),true);

    if (vehicle && !vehicle->GetObjectGuid().IsVehicle())
    {
        sLog.outError("DoSommonVehicle: Creature (guidlow %d, entry %d) summoned, but this is not vehicle. Correct VehicleId in creature_template.", vehicle->GetGUIDLow(), vehicle->GetEntry());
        vehicle->ForcedDespawn();
        return;
    }

    if (vehicle)
    {
        vehicle->setFaction(forceFaction ? forceFaction : m_caster->getFaction());
        vehicle->SetUInt32Value(UNIT_CREATED_BY_SPELL,m_spellInfo->Id);
        m_caster->CastSpell(vehicle, m_mountspell, true);
        DEBUG_LOG("Caster (guidlow %d) summon vehicle (guidlow %d, entry %d) and mounted with spell %d ", m_caster->GetGUIDLow(), vehicle->GetGUIDLow(), vehicle->GetEntry(), m_mountspell->Id);

        // Notify Summoner
        if (m_caster->GetTypeId() == TYPEID_UNIT && ((Creature*)m_caster)->AI())
            ((Creature*)m_caster)->AI()->JustSummoned(vehicle);
    }
    else
        sLog.outError("Vehicle (guidlow %d, entry %d) NOT summoned by undefined reason. ", vehicle->GetGUIDLow(), vehicle->GetEntry());
}

void Spell::EffectTeleUnitsFaceCaster(SpellEffectIndex eff_idx)
{
    if (!unitTarget)
        return;

    if (unitTarget->IsTaxiFlying())
        return;

    float dis = GetSpellRadius(sSpellRadiusStore.LookupEntry(m_spellInfo->EffectRadiusIndex[eff_idx]));

    float fx, fy, fz;
    m_caster->GetClosePoint(fx, fy, fz, unitTarget->GetObjectBoundingRadius(), dis);

    unitTarget->NearTeleportTo(fx, fy, fz, -m_caster->GetOrientation(), unitTarget==m_caster);
}

void Spell::EffectLearnSkill(SpellEffectIndex eff_idx)
{
    if (unitTarget->GetTypeId() != TYPEID_PLAYER)
        return;

    if (damage < 0)
        return;

    uint32 skillid =  m_spellInfo->EffectMiscValue[eff_idx];
    uint16 skillval = ((Player*)unitTarget)->GetPureSkillValue(skillid);
    ((Player*)unitTarget)->SetSkill(skillid, skillval ? skillval : 1, damage * 75, damage);
}

void Spell::EffectAddHonor(SpellEffectIndex /*eff_idx*/)
{
    if (unitTarget->GetTypeId() != TYPEID_PLAYER)
        return;

    // not scale value for item based reward (/10 value expected)
    if (m_CastItem)
    {
        ((Player*)unitTarget)->RewardHonor(NULL, 1, float(damage / 10));
        DEBUG_FILTER_LOG(LOG_FILTER_SPELL_CAST, "SpellEffect::AddHonor (spell_id %u) rewards %d honor points (item %u) for player: %u", m_spellInfo->Id, damage/10, m_CastItem->GetEntry(),((Player*)unitTarget)->GetGUIDLow());
        return;
    }

    // do not allow to add too many honor for player (50 * 21) = 1040 at level 70, or (50 * 31) = 1550 at level 80
    if (damage <= 50)
    {
        float honor_reward = MaNGOS::Honor::hk_honor_at_level(unitTarget->getLevel(), damage);
        ((Player*)unitTarget)->RewardHonor(NULL, 1, honor_reward);
        DEBUG_FILTER_LOG(LOG_FILTER_SPELL_CAST, "SpellEffect::AddHonor (spell_id %u) rewards %f honor points (scale) to player: %u", m_spellInfo->Id, honor_reward, ((Player*)unitTarget)->GetGUIDLow());
    }
    else
    {
        //maybe we have correct honor_gain in damage already
        ((Player*)unitTarget)->RewardHonor(NULL, 1, (float)damage);
        sLog.outError("SpellEffect::AddHonor (spell_id %u) rewards %u honor points (non scale) for player: %u", m_spellInfo->Id, damage, ((Player*)unitTarget)->GetGUIDLow());
    }
}

void Spell::EffectTradeSkill(SpellEffectIndex /*eff_idx*/)
{
    if (unitTarget->GetTypeId() != TYPEID_PLAYER)
        return;
    // uint32 skillid =  m_spellInfo->EffectMiscValue[i];
    // uint16 skillmax = ((Player*)unitTarget)->(skillid);
    // ((Player*)unitTarget)->SetSkill(skillid,skillval?skillval:1,skillmax+75);
}

void Spell::EffectEnchantItemPerm(SpellEffectIndex eff_idx)
{
    if (m_caster->GetTypeId() != TYPEID_PLAYER)
        return;
    if (!itemTarget)
        return;

    uint32 enchant_id = m_spellInfo->EffectMiscValue[eff_idx];
    if (!enchant_id)
        return;

    SpellItemEnchantmentEntry const *pEnchant = sSpellItemEnchantmentStore.LookupEntry(enchant_id);
    if (!pEnchant)
        return;

    // item can be in trade slot and have owner diff. from caster
    Player* item_owner = itemTarget->GetOwner();
    if (!item_owner)
        return;

    Player* p_caster = (Player*)m_caster;

    // Enchanting a vellum requires special handling, as it creates a new item
    // instead of modifying an existing one.
    ItemPrototype const* targetProto = itemTarget->GetProto();
    if (targetProto->IsVellum() && m_spellInfo->EffectItemType[eff_idx])
    {
        unitTarget = m_caster;
        DoCreateItem(eff_idx,m_spellInfo->EffectItemType[eff_idx]);
        // Vellum target case: Target becomes additional reagent, new scroll item created instead in Spell::EffectEnchantItemPerm()
        // cannot already delete in TakeReagents() unfortunately
        p_caster->DestroyItemCount(targetProto->ItemId, 1, true);
        return;
    }

    // Using enchant stored on scroll does not increase enchanting skill! (Already granted on scroll creation)
    if (!(m_CastItem && m_CastItem->GetProto()->Flags & ITEM_FLAG_ENCHANT_SCROLL))
        p_caster->UpdateCraftSkill(m_spellInfo->Id);

    if (item_owner!=p_caster && p_caster->GetSession()->GetSecurity() > SEC_PLAYER && sWorld.getConfig(CONFIG_BOOL_GM_LOG_TRADE) )
    {
        sLog.outCommand(p_caster->GetSession()->GetAccountId(),"GM %s (Account: %u) enchanting(perm): %s (Entry: %d) for player: %s (Account: %u)",
            p_caster->GetName(),p_caster->GetSession()->GetAccountId(),
            itemTarget->GetProto()->Name1,itemTarget->GetEntry(),
            item_owner->GetName(),item_owner->GetSession()->GetAccountId());
    }

    // remove old enchanting before applying new if equipped
    item_owner->ApplyEnchantment(itemTarget,PERM_ENCHANTMENT_SLOT,false);

    itemTarget->SetEnchantment(PERM_ENCHANTMENT_SLOT, enchant_id, 0, 0);

    // add new enchanting if equipped
    item_owner->ApplyEnchantment(itemTarget,PERM_ENCHANTMENT_SLOT,true);

    itemTarget->SetSoulboundTradeable(NULL, item_owner, false);
}

void Spell::EffectEnchantItemPrismatic(SpellEffectIndex eff_idx)
{
    if (m_caster->GetTypeId() != TYPEID_PLAYER)
        return;
    if (!itemTarget)
        return;

    Player* p_caster = (Player*)m_caster;

    uint32 enchant_id = m_spellInfo->EffectMiscValue[eff_idx];
    if (!enchant_id)
        return;

    SpellItemEnchantmentEntry const *pEnchant = sSpellItemEnchantmentStore.LookupEntry(enchant_id);
    if (!pEnchant)
        return;

    // support only enchantings with add socket in this slot
    {
        bool add_socket = false;
        for(int i = 0; i < 3; ++i)
        {
            if (pEnchant->type[i]==ITEM_ENCHANTMENT_TYPE_PRISMATIC_SOCKET)
            {
                add_socket = true;
                break;
            }
        }
        if (!add_socket)
        {
            sLog.outError("Spell::EffectEnchantItemPrismatic: attempt apply enchant spell %u with SPELL_EFFECT_ENCHANT_ITEM_PRISMATIC (%u) but without ITEM_ENCHANTMENT_TYPE_PRISMATIC_SOCKET (%u), not suppoted yet.",
                m_spellInfo->Id,SPELL_EFFECT_ENCHANT_ITEM_PRISMATIC,ITEM_ENCHANTMENT_TYPE_PRISMATIC_SOCKET);
            return;
        }
    }

    // item can be in trade slot and have owner diff. from caster
    Player* item_owner = itemTarget->GetOwner();
    if (!item_owner)
        return;

    if (item_owner!=p_caster && p_caster->GetSession()->GetSecurity() > SEC_PLAYER && sWorld.getConfig(CONFIG_BOOL_GM_LOG_TRADE) )
    {
        sLog.outCommand(p_caster->GetSession()->GetAccountId(),"GM %s (Account: %u) enchanting(perm): %s (Entry: %d) for player: %s (Account: %u)",
            p_caster->GetName(),p_caster->GetSession()->GetAccountId(),
            itemTarget->GetProto()->Name1,itemTarget->GetEntry(),
            item_owner->GetName(),item_owner->GetSession()->GetAccountId());
    }

    // remove old enchanting before applying new if equipped
    item_owner->ApplyEnchantment(itemTarget,PRISMATIC_ENCHANTMENT_SLOT,false);

    itemTarget->SetEnchantment(PRISMATIC_ENCHANTMENT_SLOT, enchant_id, 0, 0);

    // add new enchanting if equipped
    item_owner->ApplyEnchantment(itemTarget,PRISMATIC_ENCHANTMENT_SLOT,true);

    itemTarget->SetSoulboundTradeable(NULL, item_owner, false);
}

void Spell::EffectEnchantItemTmp(SpellEffectIndex eff_idx)
{
    if (m_caster->GetTypeId() != TYPEID_PLAYER)
        return;

    Player* p_caster = (Player*)m_caster;

    // Rockbiter Weapon
    if (m_spellInfo->SpellFamilyName == SPELLFAMILY_SHAMAN && m_spellInfo->SpellFamilyFlags.test<CF_SHAMAN_ROCKBITER_WEAPON>())
    {
        uint32 spell_id = 0;

        // enchanting spell selected by calculated damage-per-sec stored in Effect[1] base value
        // Note: damage calculated (correctly) with rounding int32(float(v)) but
        // RW enchantments applied damage int32(float(v)+0.5), this create  0..1 difference sometime
        switch(damage)
        {
            // Rank 1
            case  2: spell_id = 36744; break;               //  0% [ 7% ==  2, 14% == 2, 20% == 2]
            // Rank 2
            case  4: spell_id = 36753; break;               //  0% [ 7% ==  4, 14% == 4]
            case  5: spell_id = 36751; break;               // 20%
            // Rank 3
            case  6: spell_id = 36754; break;               //  0% [ 7% ==  6, 14% == 6]
            case  7: spell_id = 36755; break;               // 20%
            // Rank 4
            case  9: spell_id = 36761; break;               //  0% [ 7% ==  6]
            case 10: spell_id = 36758; break;               // 14%
            case 11: spell_id = 36760; break;               // 20%
            default:
                sLog.outError("Spell::EffectEnchantItemTmp: Damage %u not handled in S'RW",damage);
                return;
        }

        SpellEntry const *spellInfo = sSpellStore.LookupEntry(spell_id);
        if (!spellInfo)
        {
            sLog.outError("Spell::EffectEnchantItemTmp: unknown spell id %i", spell_id);
            return;
        }

        Spell *spell = new Spell(m_caster, spellInfo, true);
        SpellCastTargets targets;
        targets.setItemTarget( itemTarget );
        spell->prepare(&targets);
        return;
    }

    if (!itemTarget)
        return;

    uint32 enchant_id = m_spellInfo->EffectMiscValue[eff_idx];

    if (!enchant_id)
    {
        sLog.outError("Spell %u Effect %u (SPELL_EFFECT_ENCHANT_ITEM_TEMPORARY) have 0 as enchanting id",m_spellInfo->Id,eff_idx);
        return;
    }

    SpellItemEnchantmentEntry const *pEnchant = sSpellItemEnchantmentStore.LookupEntry(enchant_id);
    if (!pEnchant)
    {
        sLog.outError("Spell %u Effect %u (SPELL_EFFECT_ENCHANT_ITEM_TEMPORARY) have nonexistent enchanting id %u ",m_spellInfo->Id,eff_idx,enchant_id);
        return;
    }

    // select enchantment duration
    uint32 duration;

    // rogue family enchantments exception by duration
    if (m_spellInfo->Id == 38615)
        duration = 1800;                                    // 30 mins
    // other rogue family enchantments always 1 hour (some have spell damage=0, but some have wrong data in EffBasePoints)
    else if (m_spellInfo->SpellFamilyName == SPELLFAMILY_ROGUE)
        duration = 3600;                                    // 1 hour
    // shaman family enchantments
    else if (m_spellInfo->SpellFamilyName == SPELLFAMILY_SHAMAN)
        duration = 1800;                                    // 30 mins
    // other cases with this SpellVisual already selected
    else if (m_spellInfo->SpellVisual[0] == 215)
        duration = 1800;                                    // 30 mins
    // some fishing pole bonuses
    else if (m_spellInfo->SpellVisual[0] == 563 && m_spellInfo->Id != 64401)
        duration = 600;                                     // 10 mins
    // shaman rockbiter enchantments
    else if (m_spellInfo->SpellVisual[0] == 0)
        duration = 1800;                                    // 30 mins
    else if (m_spellInfo->Id == 29702)
        duration = 300;                                     // 5 mins
    else if (m_spellInfo->Id == 37360)
        duration = 300;                                     // 5 mins
    // default case
    else
        duration = 3600;                                    // 1 hour

    // item can be in trade slot and have owner diff. from caster
    Player* item_owner = itemTarget->GetOwner();
    if (!item_owner)
        return;

    if (item_owner!=p_caster && p_caster->GetSession()->GetSecurity() > SEC_PLAYER && sWorld.getConfig(CONFIG_BOOL_GM_LOG_TRADE) )
    {
        sLog.outCommand(p_caster->GetSession()->GetAccountId(),"GM %s (Account: %u) enchanting(temp): %s (Entry: %d) for player: %s (Account: %u)",
            p_caster->GetName(), p_caster->GetSession()->GetAccountId(),
            itemTarget->GetProto()->Name1, itemTarget->GetEntry(),
            item_owner->GetName(), item_owner->GetSession()->GetAccountId());
    }

    // remove old enchanting before applying new if equipped
    item_owner->ApplyEnchantment(itemTarget,TEMP_ENCHANTMENT_SLOT, false);

    itemTarget->SetEnchantment(TEMP_ENCHANTMENT_SLOT, enchant_id, duration * 1000, 0);

    // add new enchanting if equipped
    item_owner->ApplyEnchantment(itemTarget, TEMP_ENCHANTMENT_SLOT, true);
}

void Spell::EffectTameCreature(SpellEffectIndex /*eff_idx*/)
{
    // Caster must be player, checked in Spell::CheckCast
    // Spell can be triggered, we need to check original caster prior to caster
    Player* plr = (Player*)GetAffectiveCaster();

    Creature* creatureTarget = (Creature*)unitTarget;

    // cast finish successfully
    //SendChannelUpdate(0);
    finish();

    Pet* pet = new Pet(HUNTER_PET);

    pet->SetCreateSpellID(m_spellInfo->Id);

    if (!pet->CreateBaseAtCreature(creatureTarget, (Unit*)plr))
    {
        delete pet;
        return;
    }

    // level of hunter pet can't be less owner level at 5 levels
    uint32 level = creatureTarget->getLevel() + 5 < plr->getLevel() ? (plr->getLevel() - 5) : creatureTarget->getLevel();

    // prepare visual effect for levelup
    pet->SetLevel(level - 1);

    // add to world
    if (!pet->Summon())
    {
        sLog.outError("Pet (guidlow %d, entry %d) not summoned from tame effect by undefined reason. ",
            pet->GetGUIDLow(), pet->GetEntry());
        delete pet;
        return;
    }

    // "kill" original creature
    creatureTarget->ForcedDespawn();

    // visual effect for levelup
    pet->SetLevel(level);
}

void Spell::EffectSummonPet(SpellEffectIndex eff_idx)
{
    uint32 petentry = m_spellInfo->EffectMiscValue[eff_idx];

    Pet* OldSummon = m_caster->GetPet();

    // if pet requested type already exist
    if (OldSummon)
    {
        // Preview summon is loading or deleting
        if (!OldSummon->IsInWorld())
            return;

        if (m_caster->GetTypeId() == TYPEID_PLAYER && petentry == 0 || OldSummon->GetEntry() == petentry)
        {
            // pet in corpse state can't be summoned
            if (OldSummon->isDead())
                return;

            ((Player*)m_caster)->UnsummonPetTemporaryIfAny(false);

            ((Player*)m_caster)->ResummonPetTemporaryUnSummonedIfAny();

            return;
        }

        if (m_caster->GetTypeId() == TYPEID_PLAYER)
            OldSummon->Unsummon(OldSummon->getPetType() == HUNTER_PET ? PET_SAVE_AS_DELETED : PET_SAVE_NOT_IN_SLOT, m_caster);
        else
            return;
    }

    CreatureInfo const* cInfo = petentry ? sCreatureStorage.LookupEntry<CreatureInfo>(petentry) : NULL;

    // == 0 in case call current pet, check only real summon case
    if (petentry && !cInfo)
    {
        sLog.outErrorDb("EffectSummonPet: creature entry %u not found for spell %u.", petentry, m_spellInfo->Id);
        return;
    }

    Pet* NewSummon = new Pet;

    uint32 originalSpellID = (m_IsTriggeredSpell && m_triggeredBySpellInfo) ? m_triggeredBySpellInfo->Id : m_spellInfo->Id;
    NewSummon->SetCreateSpellID(originalSpellID);
    NewSummon->SetPetCounter(0);

    CreatureCreatePos pos(m_caster, m_caster->GetOrientation());

    if (m_targets.m_targetMask & TARGET_FLAG_DEST_LOCATION)
        pos = CreatureCreatePos(m_caster->GetMap(), m_targets.m_destX, m_targets.m_destY, m_targets.m_destZ, -m_caster->GetOrientation(), m_caster->GetPhaseMask());

    // petentry==0 for hunter "call pet" (current pet summoned if any)
    if (m_caster->GetTypeId() == TYPEID_PLAYER && NewSummon->LoadPetFromDB((Player*)m_caster, petentry, 0, false, &pos))
        return;

    // not error in case fail hunter call pet
    if (!petentry)
    {
        delete NewSummon;
        return;
    }

    NewSummon->setPetType(SUMMON_PET);

    if (!NewSummon->Create(0, pos, cInfo, 0, m_caster))
    {
        delete NewSummon;
        return;
    }

    if (!NewSummon->Summon())
    {
        sLog.outError("Pet (guidlow %d, entry %d) not summoned by undefined reason. ",
            NewSummon->GetGUIDLow(), NewSummon->GetEntry());
        delete NewSummon;
        return;
    }

    if (NewSummon->getPetType() == SUMMON_PET)
    {
        // Remove Demonic Sacrifice auras (new pet)
        Unit::AuraList const& auraClassScripts = m_caster->GetAurasByType(SPELL_AURA_OVERRIDE_CLASS_SCRIPTS);
        for(Unit::AuraList::const_iterator itr = auraClassScripts.begin(); itr != auraClassScripts.end();)
        {
            if((*itr)->GetModifier()->m_miscvalue == 2228)
            {
                m_caster->RemoveAurasDueToSpell((*itr)->GetId());
                itr = auraClassScripts.begin();
            }
            else
                ++itr;
        }
    }

    DEBUG_LOG("New Pet has guid %u", NewSummon->GetGUIDLow());
}

void Spell::EffectLearnPetSpell(SpellEffectIndex eff_idx)
{
    if (m_caster->GetTypeId() != TYPEID_PLAYER)
        return;

    Player *_player = (Player*)m_caster;

    Pet *pet = _player->GetPet();
    if (!pet)
        return;

    if (!pet->isAlive())
        return;

    SpellEntry const *learn_spellproto = sSpellStore.LookupEntry(m_spellInfo->EffectTriggerSpell[eff_idx]);
    if (!learn_spellproto)
        return;

    pet->learnSpell(learn_spellproto->Id);

    pet->SavePetToDB(PET_SAVE_AS_CURRENT);
    _player->PetSpellInitialize();
}

void Spell::EffectTaunt(SpellEffectIndex /*eff_idx*/)
{
    if (!unitTarget)
        return;

    // this effect use before aura Taunt apply for prevent taunt already attacking target
    // for spell as marked "non effective at already attacking target"
    if (unitTarget->GetTypeId() != TYPEID_PLAYER)
    {
        if (unitTarget->getVictim()==m_caster)
        {
            SendCastResult(SPELL_FAILED_DONT_REPORT);
            return;
        }
    }

    // if target immune to taunt don't change threat
    if (unitTarget->GetDiminishing(DIMINISHING_TAUNT) == DIMINISHING_LEVEL_IMMUNE)
        return;

    // Also use this effect to set the taunter's threat to the taunted creature's highest value
    if (unitTarget->CanHaveThreatList() && unitTarget->getThreatManager().getCurrentVictim())
        unitTarget->getThreatManager().addThreat(m_caster,unitTarget->getThreatManager().getCurrentVictim()->getThreat());
}

void Spell::EffectWeaponDmg(SpellEffectIndex eff_idx)
{
    if (!unitTarget)
        return;

    if (!unitTarget->isAlive())
        return;

    // multiple weapon dmg effect workaround
    // execute only the last weapon damage
    // and handle all effects at once
    for (int j = 0; j < MAX_EFFECT_INDEX; ++j)
    {
        switch(m_spellInfo->Effect[j])
        {
            case SPELL_EFFECT_WEAPON_DAMAGE:
            case SPELL_EFFECT_WEAPON_DAMAGE_NOSCHOOL:
            case SPELL_EFFECT_NORMALIZED_WEAPON_DMG:
            case SPELL_EFFECT_WEAPON_PERCENT_DAMAGE:
                if (j < int(eff_idx))                             // we must calculate only at last weapon effect
                    return;
            break;
        }
    }

    // some spell specific modifiers
    bool spellBonusNeedWeaponDamagePercentMod = false;      // if set applied weapon damage percent mode to spell bonus

    float weaponDamagePercentMod = 1.0f;                    // applied to weapon damage and to fixed effect damage bonus
    float totalDamagePercentMod  = 1.0f;                    // applied to final bonus+weapon damage
    bool normalized = false;

    int32 spell_bonus = 0;                                  // bonus specific for spell

    switch(m_spellInfo->SpellFamilyName)
    {
        case SPELLFAMILY_GENERIC:
        {
            switch(m_spellInfo->Id)
            {
                // for spells with divided damage to targets
                case 66765: case 66809: case 67331:         // Meteor Fists
                case 67333:                                 // Meteor Fists
                case 69055:                                 // Bone Slice (Icecrown Citadel, Lord Marrowgar, normal)
                case 70814:                                 // Bone Slice (Icecrown Citadel, Lord Marrowgar, heroic)
                case 71021:                                 // Saber Lash
                {
                    uint32 count = 0;
                    for(TargetList::const_iterator ihit = m_UniqueTargetInfo.begin(); ihit != m_UniqueTargetInfo.end(); ++ihit)
                        if (ihit->effectMask & (1<<eff_idx))
                            ++count;

                    totalDamagePercentMod /= float(count);  // divide to all targets
                    break;
                }
            }
            break;
        }
        case SPELLFAMILY_DRUID:
        {
            // Rend and Tear ( on Maul / Shred )
            if (m_spellInfo->SpellFamilyFlags.test<CF_DRUID_MAUL, CF_DRUID_SHRED>())
            {
                if (unitTarget && unitTarget->HasAuraState(AURA_STATE_BLEEDING))
                {
                    Unit::AuraList const& aura = m_caster->GetAurasByType(SPELL_AURA_DUMMY);
                    for(Unit::AuraList::const_iterator itr = aura.begin(); itr != aura.end(); ++itr)
                    {
                        if ((*itr)->GetSpellProto()->SpellIconID == 2859 && (*itr)->GetEffIndex() == 0)
                        {
                            totalDamagePercentMod += (totalDamagePercentMod * (*itr)->GetModifier()->m_amount) / 100;
                            break;
                        }
                    }
                }
            }
            break;
        }
        case SPELLFAMILY_WARRIOR:
        {
            // Devastate
            if (m_spellInfo->SpellVisual[0] == 12295 && m_spellInfo->SpellIconID == 1508)
            {
                // Sunder Armor
                Aura* sunder = unitTarget->GetAura<SPELL_AURA_MOD_RESISTANCE_PCT, SPELLFAMILY_WARRIOR, CF_WARRIOR_SUNDER_ARMOR>(m_caster->GetObjectGuid());

                // Devastate bonus and sunder armor refresh
                if (sunder)
                {
                    sunder->GetHolder()->RefreshHolder();
                    spell_bonus += sunder->GetStackAmount() * CalculateDamage(EFFECT_INDEX_2, unitTarget);
                }

                // Devastate causing Sunder Armor Effect
                // and no need to cast over max stack amount
                if (!sunder || sunder->GetStackAmount() < sunder->GetSpellProto()->StackAmount)
                    m_caster->CastSpell(unitTarget, 58567, true);
                    if (Aura *aura = m_caster->GetDummyAura(58388))
                        m_caster->CastSpell (unitTarget, 58567, true);
            }
            break;
        }
        case SPELLFAMILY_ROGUE:
        {
            // Mutilate (for each hand)
            if (m_spellInfo->SpellFamilyFlags.test<CF_ROGUE_MUTILATE_MH, CF_ROGUE_MUTILATE_OH>())
            {
                bool found = false;
                // fast check
                if (unitTarget->HasAuraState(AURA_STATE_DEADLY_POISON))
                    found = true;
                // full aura scan
                else
                {
                    Unit::SpellAuraHolderMap const& auras = unitTarget->GetSpellAuraHolderMap();
                    for(Unit::SpellAuraHolderMap::const_iterator itr = auras.begin(); itr!=auras.end(); ++itr)
                    {
                        if (itr->second->GetSpellProto()->Dispel == DISPEL_POISON)
                        {
                            found = true;
                            break;
                        }
                    }
                }

                if (found)
                    totalDamagePercentMod *= 1.2f;          // 120% if poisoned
            }
            // Fan of Knives
            else if (m_caster->GetTypeId()==TYPEID_PLAYER && m_spellInfo->SpellFamilyFlags.test<CF_ROGUE_FAN_OF_KNIVES>())
            {
                Item* weapon = ((Player*)m_caster)->GetWeaponForAttack(m_attackType,true,true);
                if (weapon && weapon->GetProto()->SubClass == ITEM_SUBCLASS_WEAPON_DAGGER)
                    totalDamagePercentMod *= 1.5f;          // 150% to daggers
            }
            // Ghostly Strike
            else if (m_caster->GetTypeId() == TYPEID_PLAYER && m_spellInfo->Id == 14278)
            {
                Item* weapon = ((Player*)m_caster)->GetWeaponForAttack(m_attackType,true,true);
                if (weapon && weapon->GetProto()->SubClass == ITEM_SUBCLASS_WEAPON_DAGGER)
                    totalDamagePercentMod *= 1.44f;         // 144% to daggers
            }
            // Hemorrhage
            else if (m_caster->GetTypeId() == TYPEID_PLAYER && m_spellInfo->SpellFamilyFlags.test<CF_ROGUE_HEMORRHAGE>())
            {
                Item* weapon = ((Player*)m_caster)->GetWeaponForAttack(m_attackType,true,true);
                if (weapon && weapon->GetProto()->SubClass == ITEM_SUBCLASS_WEAPON_DAGGER)
                    totalDamagePercentMod *= 1.45f;         // 145% to daggers
            }
            break;
        }
        case SPELLFAMILY_PALADIN:
        {
            // Judgement of Command - receive benefit from Spell Damage and Attack Power
            if (m_spellInfo->SpellFamilyFlags.test<CF_PALADIN_JUDGEMENT_OF_COMMAND>())
            {
                float ap = m_caster->GetTotalAttackPowerValue(BASE_ATTACK);
                int32 holy = m_caster->SpellBaseDamageBonusDone(GetSpellSchoolMask(m_spellInfo));
                if (holy < 0)
                    holy = 0;
                spell_bonus += int32(ap * 0.08f) + int32(holy * 13 / 100);
            }
            break;
        }
        case SPELLFAMILY_HUNTER:
        {
            // Kill Shot
            if (m_spellInfo->SpellFamilyFlags.test<CF_HUNTER_KILL_SHOT>())
            {
                // 0.4*RAP added to damage (that is 0.2 if we apply PercentMod (200%) to spell_bonus, too)
                spellBonusNeedWeaponDamagePercentMod = true;
                spell_bonus += int32( 0.2f * m_caster->GetTotalAttackPowerValue(RANGED_ATTACK) );
            }
            break;
        }
        case SPELLFAMILY_SHAMAN:
        {
            // Skyshatter Harness item set bonus
            // Stormstrike
            if (m_spellInfo->SpellFamilyFlags.test<CF_SHAMAN_STORMSTRIKE1>())
            {
                Unit::AuraList const& m_OverrideClassScript = m_caster->GetAurasByType(SPELL_AURA_OVERRIDE_CLASS_SCRIPTS);
                for(Unit::AuraList::const_iterator citr = m_OverrideClassScript.begin(); citr != m_OverrideClassScript.end(); ++citr)
                {
                    // Stormstrike AP Buff
                    if ( (*citr)->GetModifier()->m_miscvalue == 5634 )
                    {
                        m_caster->CastSpell(m_caster, 38430, true, NULL, *citr);
                        break;
                    }
                }
            }
            break;
        }
        case SPELLFAMILY_DEATHKNIGHT:
        {
            // Blood Strike, Heart Strike, Obliterate
            // Blood-Caked Strike
            if (m_spellInfo->SpellFamilyFlags.test<CF_DEATHKNIGHT_BLOOD_STRIKE, CF_DEATHKNIGHT_HEART_STRIKE, CF_DEATHKNIGHT_OBLITERATE>() ||
                m_spellInfo->SpellIconID == 1736)
            {
                uint32 count = 0;
                Unit::SpellAuraHolderMap const& auras = unitTarget->GetSpellAuraHolderMap();
                for(Unit::SpellAuraHolderMap::const_iterator itr = auras.begin(); itr!=auras.end(); ++itr)
                {
                    if (itr->second->GetSpellProto()->Dispel == DISPEL_DISEASE &&
                        itr->second->GetCasterGuid() == m_caster->GetObjectGuid())
                        ++count;
                }

                if (count)
                {
                    // Effect 1(for Blood-Caked Strike)/3(other) damage is bonus
                    float bonus = count * CalculateDamage(m_spellInfo->SpellIconID == 1736 ? EFFECT_INDEX_0 : EFFECT_INDEX_2, unitTarget) / 100.0f;
                    // Blood Strike, Blood-Caked Strike and Obliterate store bonus*2
                    if (m_spellInfo->SpellFamilyFlags.test<CF_DEATHKNIGHT_BLOOD_STRIKE, CF_DEATHKNIGHT_OBLITERATE>() ||
                        m_spellInfo->SpellIconID == 1736)
                        bonus /= 2.0f;

                    totalDamagePercentMod *= 1.0f + bonus;
                }

                // Heart Strike secondary target
                if (m_spellInfo->SpellIconID == 3145)
                    if (m_targets.getUnitTarget() != unitTarget)
                        weaponDamagePercentMod /= 2.0f;
            }
            // Glyph of Blood Strike
            if (m_spellInfo->SpellFamilyFlags.test<CF_DEATHKNIGHT_BLOOD_STRIKE>() &&
                m_caster->HasAura(59332) &&
                unitTarget->HasAuraType(SPELL_AURA_MOD_DECREASE_SPEED))
            {
                totalDamagePercentMod *= 1.2f;              // 120% if snared
            }
            // Glyph of Death Strike
            if (m_spellInfo->SpellFamilyFlags.test<CF_DEATHKNIGHT_DEATH_STRIKE>() &&
                m_caster->HasAura(59336))
            {
                int32 rp = m_caster->GetPower(POWER_RUNIC_POWER) / 10;
                if (rp > 25)
                    rp = 25;
                totalDamagePercentMod *= 1.0f + rp / 100.0f;
            }
            // Glyph of Plague Strike
            if (m_spellInfo->SpellFamilyFlags.test<CF_DEATHKNIGHT_PLAGUE_STRIKE>() &&
                m_caster->HasAura(58657) )
            {
                totalDamagePercentMod *= 1.2f;
            }
            // Rune strike
            if ( m_spellInfo->SpellIconID == 3007)
            {
                int32 count = CalculateDamage(EFFECT_INDEX_2, unitTarget);
                spell_bonus += int32(count * m_caster->GetTotalAttackPowerValue(BASE_ATTACK) / 100.0f);
            }
            break;
        }
    }

    int32 fixed_bonus = 0;
    for (int j = 0; j < MAX_EFFECT_INDEX; ++j)
    {
        switch(m_spellInfo->Effect[j])
        {
            case SPELL_EFFECT_WEAPON_DAMAGE:
            case SPELL_EFFECT_WEAPON_DAMAGE_NOSCHOOL:
                fixed_bonus += CalculateDamage(SpellEffectIndex(j), unitTarget);
                break;
            case SPELL_EFFECT_NORMALIZED_WEAPON_DMG:
                fixed_bonus += CalculateDamage(SpellEffectIndex(j), unitTarget);
                normalized = true;
                break;
            case SPELL_EFFECT_WEAPON_PERCENT_DAMAGE:
                weaponDamagePercentMod *= float(CalculateDamage(SpellEffectIndex(j), unitTarget)) / 100.0f;

                // applied only to prev.effects fixed damage
                fixed_bonus = int32(fixed_bonus*weaponDamagePercentMod);
                break;
            default:
                break;                                      // not weapon damage effect, just skip
        }
    }

    // apply weaponDamagePercentMod to spell bonus also
    if (spellBonusNeedWeaponDamagePercentMod)
        spell_bonus = int32(spell_bonus*weaponDamagePercentMod);

    // non-weapon damage
    int32 bonus = spell_bonus + fixed_bonus;

    // apply to non-weapon bonus weapon total pct effect, weapon total flat effect included in weapon damage
    if (bonus)
    {
        UnitMods unitMod;
        switch(m_attackType)
        {
            default:
            case BASE_ATTACK:   unitMod = UNIT_MOD_DAMAGE_MAINHAND; break;
            case OFF_ATTACK:    unitMod = UNIT_MOD_DAMAGE_OFFHAND;  break;
            case RANGED_ATTACK: unitMod = UNIT_MOD_DAMAGE_RANGED;   break;
        }

        float weapon_total_pct  = m_caster->GetModifierValue(unitMod, TOTAL_PCT);
        bonus = int32(bonus*weapon_total_pct);
    }

    // + weapon damage with applied weapon% dmg to base weapon damage in call
    bonus += int32(m_caster->CalculateDamage(m_attackType, normalized)*weaponDamagePercentMod);

    // total damage
    bonus = int32(bonus*totalDamagePercentMod);

    // prevent negative damage
    m_damage+= uint32(bonus > 0 ? bonus : 0);

    // Hemorrhage
    if (m_spellInfo->IsFitToFamily<SPELLFAMILY_ROGUE, CF_ROGUE_HEMORRHAGE>())
    {
        if (m_caster->GetTypeId()==TYPEID_PLAYER)
            m_caster->AddComboPoints(unitTarget, 1);
    }
    // Mangle (Cat): CP
    else if (m_spellInfo->IsFitToFamily<SPELLFAMILY_DRUID, CF_DRUID_MANGLE_CAT>())
    {
        if (m_caster->GetTypeId()==TYPEID_PLAYER)
            m_caster->AddComboPoints(unitTarget, 1);
    }

    // take ammo
    if (m_attackType == RANGED_ATTACK && m_caster->GetTypeId() == TYPEID_PLAYER)
    {
        Item *pItem = ((Player*)m_caster)->GetWeaponForAttack(RANGED_ATTACK, true, false);

        // wands don't have ammo
        if (!pItem || pItem->GetProto()->SubClass == ITEM_SUBCLASS_WEAPON_WAND)
            return;

        if (pItem->GetProto()->InventoryType == INVTYPE_THROWN)
        {
            if (pItem->GetMaxStackCount()==1)
            {
                // decrease durability for non-stackable throw weapon
                ((Player*)m_caster)->DurabilityPointLossForEquipSlot(EQUIPMENT_SLOT_RANGED);
            }
            else
            {
                // decrease items amount for stackable throw weapon
                uint32 count = 1;
                ((Player*)m_caster)->DestroyItemCount( pItem, count, true);
            }
        }
        else if (uint32 ammo = ((Player*)m_caster)->GetUInt32Value(PLAYER_AMMO_ID))
            ((Player*)m_caster)->DestroyItemCount(ammo, 1, true);
    }
}

void Spell::EffectThreat(SpellEffectIndex /*eff_idx*/)
{
    if (!unitTarget || !unitTarget->isAlive() || !m_caster->isAlive())
        return;

    if (!unitTarget->CanHaveThreatList())
        return;

    int32 bonus=0;
    if (m_caster->GetTypeId()==TYPEID_PLAYER)
        if (m_spellInfo->SpellFamilyName==SPELLFAMILY_WARRIOR && m_spellInfo->SpellFamilyFlags.test<CF_WARRIOR_SUNDER_ARMOR>())
            bonus+=m_caster->GetTotalAttackPowerValue(BASE_ATTACK)/20; //Sunder Armor bonus threat

   unitTarget->AddThreat(m_caster, float(damage+bonus), false, GetSpellSchoolMask(m_spellInfo), m_spellInfo);
}

void Spell::EffectHealMaxHealth(SpellEffectIndex /*eff_idx*/)
{
    if (!unitTarget)
        return;

    if (!unitTarget->isAlive())
        return;

    uint32 heal = m_caster->GetMaxHealth();

    m_healing += heal;
}

void Spell::EffectInterruptCast(SpellEffectIndex eff_idx)
{
    if (!unitTarget)
        return;

    if (!unitTarget->isAlive())
        return;

    // TODO: not all spells that used this effect apply cooldown at school spells
    // also exist case: apply cooldown to interrupted cast only and to all spells
    for (uint32 i = CURRENT_FIRST_NON_MELEE_SPELL; i < CURRENT_MAX_SPELL; ++i)
    {
        if (Spell* spell = unitTarget->GetCurrentSpell(CurrentSpellTypes(i)))
        {
            SpellEntry const* curSpellInfo = spell->m_spellInfo;
            // check if we can interrupt spell
            if ((curSpellInfo->InterruptFlags & SPELL_INTERRUPT_FLAG_INTERRUPT) && curSpellInfo->PreventionType == SPELL_PREVENTION_TYPE_SILENCE )
            {
                unitTarget->ProhibitSpellSchool(GetSpellSchoolMask(curSpellInfo), CalculateSpellDuration(m_spellInfo, m_caster));
                unitTarget->InterruptSpell(CurrentSpellTypes(i),false);
            }
        }
    }
}

void Spell::EffectSummonObjectWild(SpellEffectIndex eff_idx)
{
    uint32 gameobject_id = m_spellInfo->EffectMiscValue[eff_idx];

    GameObject* pGameObj = new GameObject;

    WorldObject* target = focusObject;
    if (!target)
        target = m_caster;

    float x, y, z;
    if (m_targets.m_targetMask & TARGET_FLAG_DEST_LOCATION)
    {
        x = m_targets.m_destX;
        y = m_targets.m_destY;
        z = m_targets.m_destZ;
    }
    else
        m_caster->GetClosePoint(x, y, z, DEFAULT_WORLD_OBJECT_SIZE);

    Map *map = target->GetMap();

    if (!pGameObj->Create(map->GenerateLocalLowGuid(HIGHGUID_GAMEOBJECT), gameobject_id, map,
        m_caster->GetPhaseMask(), x, y, z, target->GetOrientation(), 0.0f, 0.0f, 0.0f, 0.0f, GO_ANIMPROGRESS_DEFAULT, GO_STATE_READY))
    {
        delete pGameObj;
        return;
    }

    int32 duration = GetSpellDuration(m_spellInfo);

    pGameObj->SetRespawnTime(duration > 0 ? duration/IN_MILLISECONDS : 0);
    pGameObj->SetSpellId(m_spellInfo->Id);

    // Wild object not have owner and check clickable by players
    map->Add(pGameObj);

    // Store the GO to the caster
    m_caster->AddWildGameObject(pGameObj);

    if (pGameObj->GetGoType() == GAMEOBJECT_TYPE_FLAGDROP && m_caster->GetTypeId() == TYPEID_PLAYER)
    {
        Player *pl = (Player*)m_caster;
        BattleGround* bg = ((Player *)m_caster)->GetBattleGround();

        switch(pGameObj->GetMapId())
        {
            case 489:                                       //WS
            {
                if (bg && bg->GetTypeID(true)==BATTLEGROUND_WS && bg->GetStatus() == STATUS_IN_PROGRESS)
                {
                    Team team = pl->GetTeam() == ALLIANCE ? HORDE : ALLIANCE;

                    ((BattleGroundWS*)bg)->SetDroppedFlagGuid(pGameObj->GetObjectGuid(), team);
                }
                break;
            }
            case 566:                                       //EY
            {
                if (bg && bg->GetTypeID(true)==BATTLEGROUND_EY && bg->GetStatus() == STATUS_IN_PROGRESS)
                {
                    ((BattleGroundEY*)bg)->SetDroppedFlagGuid(pGameObj->GetObjectGuid());
                }
                break;
            }
        }
    }

    pGameObj->SummonLinkedTrapIfAny();

    if (m_caster->GetTypeId() == TYPEID_UNIT && ((Creature*)m_caster)->AI())
        ((Creature*)m_caster)->AI()->JustSummoned(pGameObj);
}

void Spell::EffectScriptEffect(SpellEffectIndex eff_idx)
{
    // TODO: we must implement hunter pet summon at login there (spell 6962)

    switch(m_spellInfo->SpellFamilyName)
    {
        case SPELLFAMILY_GENERIC:
        {
            switch(m_spellInfo->Id)
            {
                case 6962:                                  // Called pet
                {
                    if (m_caster->GetTypeId() != TYPEID_PLAYER)
                        return;

                    if (((Player*)m_caster)->GetTemporaryUnsummonedPetNumber() != 0 )
                        ((Player*)m_caster)->ResummonPetTemporaryUnSummonedIfAny();
                    else
                        ((Player*)m_caster)->LoadPet();
                    return;
                }
                case 8856:                                  // Bending Shinbone
                {
                    if (!itemTarget && m_caster->GetTypeId()!=TYPEID_PLAYER)
                        return;

                    uint32 spell_id = 0;
                    switch(urand(1, 5))
                    {
                        case 1:  spell_id = 8854; break;
                        default: spell_id = 8855; break;
                    }

                    m_caster->CastSpell(m_caster,spell_id,true,NULL);
                    return;
                }
                case 17512:                                 // Piccolo of the Flaming Fire
                {
                    if (!unitTarget || unitTarget->GetTypeId() != TYPEID_PLAYER)
                        return;

                    unitTarget->HandleEmoteCommand(EMOTE_STATE_DANCE);
                    return;
                }
                case 20589:                                 // Escape artist
                {
                    if (!unitTarget)
                        return;

                    unitTarget->RemoveSpellsCausingAura(SPELL_AURA_MOD_ROOT);
                    unitTarget->RemoveSpellsCausingAura(SPELL_AURA_MOD_DECREASE_SPEED);
                    return;
                }
                case 22539:                                 // Shadow Flame (All script effects, not just end ones to
                case 22972:                                 // prevent player from dodging the last triggered spell)
                case 22975:
                case 22976:
                case 22977:
                case 22978:
                case 22979:
                case 22980:
                case 22981:
                case 22982:
                case 22983:
                case 22984:
                case 22985:
                {
                    if (!unitTarget || !unitTarget->isAlive())
                        return;

                    // Onyxia Scale Cloak
                    if (unitTarget->GetDummyAura(22683))
                        return;

                    // Shadow Flame
                    m_caster->CastSpell(unitTarget, 22682, true);
                    return;
                }
                case 24194:                                 // Uther's Tribute
                case 24195:                                 // Grom's Tribute
                {
                    if (m_caster->GetTypeId() != TYPEID_PLAYER)
                        return;

                    uint8 race = m_caster->getRace();
                    uint32 spellId = 0;

                    switch(m_spellInfo->Id)
                    {
                        case 24194:
                            switch(race)
                            {
                                case RACE_HUMAN:            spellId = 24105; break;
                                case RACE_DWARF:            spellId = 24107; break;
                                case RACE_NIGHTELF:         spellId = 24108; break;
                                case RACE_GNOME:            spellId = 24106; break;
                                case RACE_DRAENEI:          spellId = 69533; break;
                            }
                            break;
                        case 24195:
                            switch(race)
                            {
                                case RACE_ORC:              spellId = 24104; break;
                                case RACE_UNDEAD:           spellId = 24103; break;
                                case RACE_TAUREN:           spellId = 24102; break;
                                case RACE_TROLL:            spellId = 24101; break;
                                case RACE_BLOODELF:         spellId = 69530; break;
                            }
                            break;
                    }

                    if (spellId)
                        m_caster->CastSpell(m_caster, spellId, true);

                    return;
                }
                case 24320:                                 // Poisonous Blood
                {
                    unitTarget->CastSpell(unitTarget, 24321, true, NULL, NULL, m_caster->GetObjectGuid());
                    return;
                }
                case 24590:                                 // Brittle Armor - need remove one 24575 Brittle Armor aura
                    unitTarget->RemoveAuraHolderFromStack(24575);
                    return;
                case 24714:                                 // Trick
                {
                    if (m_caster->GetTypeId() != TYPEID_PLAYER)
                        return;

                    if (roll_chance_i(14))                  // Trick (can be different critter models). 14% since below can have 1 of 6
                        m_caster->CastSpell(m_caster, 24753, true);
                    else                                    // Random Costume, 6 different (plus add. for gender)
                        m_caster->CastSpell(m_caster, 24720, true);

                    return;
                }
                case 24717:                                 // Pirate Costume
                {
                    if (!unitTarget || unitTarget->GetTypeId() != TYPEID_PLAYER)
                        return;

                    // Pirate Costume (male or female)
                    m_caster->CastSpell(unitTarget, unitTarget->getGender() == GENDER_MALE ? 24708 : 24709, true);
                    return;
                }
                case 24718:                                 // Ninja Costume
                {
                    if (!unitTarget || unitTarget->GetTypeId() != TYPEID_PLAYER)
                        return;

                    // Ninja Costume (male or female)
                    m_caster->CastSpell(unitTarget, unitTarget->getGender() == GENDER_MALE ? 24711 : 24710, true);
                    return;
                }
                case 24719:                                 // Leper Gnome Costume
                {
                    if (!unitTarget || unitTarget->GetTypeId() != TYPEID_PLAYER)
                        return;

                    // Leper Gnome Costume (male or female)
                    m_caster->CastSpell(unitTarget, unitTarget->getGender() == GENDER_MALE ? 24712 : 24713, true);
                    return;
                }
                case 24720:                                 // Random Costume
                {
                    if (!unitTarget || unitTarget->GetTypeId() != TYPEID_PLAYER)
                        return;

                    uint32 spellId = 0;

                    switch(urand(0, 6))
                    {
                        case 0:
                            spellId = unitTarget->getGender() == GENDER_MALE ? 24708 : 24709;
                            break;
                        case 1:
                            spellId = unitTarget->getGender() == GENDER_MALE ? 24711 : 24710;
                            break;
                        case 2:
                            spellId = unitTarget->getGender() == GENDER_MALE ? 24712 : 24713;
                            break;
                        case 3:
                            spellId = 24723;
                            break;
                        case 4:
                            spellId = 24732;
                            break;
                        case 5:
                            spellId = unitTarget->getGender() == GENDER_MALE ? 24735 : 24736;
                            break;
                        case 6:
                            spellId = 24740;
                            break;
                    }

                    m_caster->CastSpell(unitTarget, spellId, true);
                    return;
                }
                case 24737:                                 // Ghost Costume
                {
                    if (!unitTarget || unitTarget->GetTypeId() != TYPEID_PLAYER)
                        return;

                    // Ghost Costume (male or female)
                    m_caster->CastSpell(unitTarget, unitTarget->getGender() == GENDER_MALE ? 24735 : 24736, true);
                    return;
                }
                case 24751:                                 // Trick or Treat
                {
                    if (!unitTarget || unitTarget->GetTypeId() != TYPEID_PLAYER)
                        return;

                    // Tricked or Treated
                    unitTarget->CastSpell(unitTarget, 24755, true);

                    // Treat / Trick
                    unitTarget->CastSpell(unitTarget, roll_chance_i(50) ? 24714 : 24715, true);
                    return;
                }
                case 25140:                                 // Orb teleport spells
                case 25143:
                case 25650:
                case 25652:
                case 29128:
                case 29129:
                case 35376:
                case 35727:
                {
                    if (!unitTarget)
                        return;

                    uint32 spellid;
                    switch(m_spellInfo->Id)
                    {
                        case 25140: spellid =  32571; break;
                        case 25143: spellid =  32572; break;
                        case 25650: spellid =  30140; break;
                        case 25652: spellid =  30141; break;
                        case 29128: spellid =  32568; break;
                        case 29129: spellid =  32569; break;
                        case 35376: spellid =  25649; break;
                        case 35727: spellid =  35730; break;
                        default:
                            return;
                    }

                    unitTarget->CastSpell(unitTarget,spellid,false);
                    return;
                }
                case 26004:                                 // Mistletoe
                {
                    if (!unitTarget)
                        return;

                    unitTarget->HandleEmote(EMOTE_ONESHOT_CHEER);
                    return;
                }
                case 26218:                                 // Mistletoe
                {
                    if (!unitTarget || unitTarget->GetTypeId() != TYPEID_PLAYER)
                        return;

                    uint32 spells[3] = {26206, 26207, 45036};

                    m_caster->CastSpell(unitTarget, spells[urand(0, 2)], true);
                    return;
                }
                case 26275:                                 // PX-238 Winter Wondervolt TRAP
                {
                    uint32 spells[4] = {26272, 26157, 26273, 26274};

                    // check presence
                    for(int j = 0; j < 4; ++j)
                        if (unitTarget->HasAura(spells[j], EFFECT_INDEX_0))
                            return;

                    // cast
                    unitTarget->CastSpell(unitTarget, spells[urand(0,3)], true);
                    return;
                }
                case 26465:                                 // Mercurial Shield - need remove one 26464 Mercurial Shield aura
                    unitTarget->RemoveAuraHolderFromStack(26464);
                    return;
                case 26656:                                 // Summon Black Qiraji Battle Tank
                {
                    if (!unitTarget)
                        return;

                    // Prevent stacking of mounts
                    unitTarget->RemoveSpellsCausingAura(SPELL_AURA_MOUNTED);

                    // Two separate mounts depending on area id (allows use both in and out of specific instance)
                    if (unitTarget->GetAreaId() == 3428)
                        unitTarget->CastSpell(unitTarget, 25863, false);
                    else
                        unitTarget->CastSpell(unitTarget, 26655, false);

                    return;
                }
                case 26678:                                 //Heart Candy
                {
                    uint32 item=0;
                    switch ( urand(0, 7) )
                    {
                        case 0:
                            item = 21816; break;
                        case 1:
                            item = 21817; break;
                        case 2:
                            item = 21818; break;
                        case 3:
                            item = 21819; break;
                        case 4:
                            item = 21820; break;
                        case 5:
                            item = 21821; break;
                        case 6:
                            item = 21822; break;
                        case 7:
                            item = 21823; break;
                    }
                    if (item)
                        DoCreateItem(eff_idx,item);
                    return;
                }
                case 28374:                                 // Decimate (Gluth encounter)
                {
                    if (unitTarget && unitTarget != m_caster)
                    {
                        if (unitTarget->GetHealthPercent() > 5.0f)
                            m_caster->CastSpell(unitTarget, 28375, true);
                    }
                    break;
                }
                case 28560:                                 // Summon Blizzard
                {
                    if (!unitTarget)
                        return;

                    m_caster->SummonCreature(16474, unitTarget->GetPositionX(), unitTarget->GetPositionY(), unitTarget->GetPositionZ(), 0.0f, TEMPSUMMON_TIMED_DESPAWN, 30000);
                    return;
                }
                case 29126:                                 // Cleansing Flames Darnassus
                {
                    if (!unitTarget)
                        return;
                    unitTarget->CastSpell(unitTarget, 29099, true); // Create Flame of Darnassus
                    break;
                }
                case 29135:                                 // Cleansing Flames Ironforge
                {
                    if (!unitTarget)
                        return;
                    unitTarget->CastSpell(unitTarget, 29102, true); // Create Flame of Ironforge
                    break;
                }
                case 29136:                                 // Cleansing Flames Orgrimmar
                {
                    if (!unitTarget)
                        return;
                    unitTarget->CastSpell(unitTarget, 29130, true); // Create Flame of Orgrimmar
                    break;
                }
                case 29137:                                 // Cleansing Flames Stormwind
                {
                    if (!unitTarget)
                        return;
                    unitTarget->CastSpell(unitTarget, 29101, true); // Create Flame of Stormwind
                    break;
                }
                case 29138:                                 // Cleansing Flames Thunder Bluff
                {
                    if (!unitTarget)
                        return;
                    unitTarget->CastSpell(unitTarget, 29132, true); // Create Flame of Thunder Bluff
                    break;
                }
                case 29139:                                 // Cleansing Flames Undercity
                {
                    if (!unitTarget)
                        return;
                    unitTarget->CastSpell(unitTarget, 29133, true); // Create Flame of The Undercity
                    break;
                }
                case 29830:                                 // Mirren's Drinking Hat
                {
                    uint32 item = 0;
                    switch ( urand(1, 6) )
                    {
                        case 1:
                        case 2:
                        case 3:
                            item = 23584; break;            // Loch Modan Lager
                        case 4:
                        case 5:
                            item = 23585; break;            // Stouthammer Lite
                        case 6:
                            item = 23586; break;            // Aerie Peak Pale Ale
                    }

                    if (item)
                        DoCreateItem(eff_idx,item);

                    break;
                }
                case 30918:                                 // Improved Sprint
                {
                    if (!unitTarget)
                        return;

                    // Removes snares and roots.
                    unitTarget->RemoveAurasAtMechanicImmunity(IMMUNE_TO_ROOT_AND_SNARE_MASK,30918,true);
                    break;
                }
                case 38358:                                 // Tidal Surge
                {
                    if (!unitTarget)
                        return;

                    unitTarget->CastSpell(unitTarget, 38353, true, NULL, NULL, m_caster->GetObjectGuid());
                    return;
                }
                case 39681:                                 // Summon Goblin Tonk
                {
                    if (!unitTarget || unitTarget->GetTypeId() != TYPEID_PLAYER)
                        return;

                    unitTarget->CastSpell(unitTarget, 39682, true);
                    break;
                }
                case 39684:                                 // Summon Gnomish Tonk
                {
                    if (!unitTarget || unitTarget->GetTypeId() != TYPEID_PLAYER)
                        return;

                    unitTarget->CastSpell(unitTarget, 39683, true);
                    break;
                }
                case 39835:                                 // Needle Spine (Warlord Najentus)
                {
                    if (!unitTarget)
                        return;

                    // TODO likely that this spell should have m_caster as Original caster, but conflicts atm with TARGET_ALL_FRIENDLY_UNITS_AROUND_CASTER
                    unitTarget->CastSpell(unitTarget, 39968, true);
                }
                case 41055:                                 // Copy Weapon
                {
                    if (m_caster->GetTypeId() != TYPEID_UNIT || !unitTarget || unitTarget->GetTypeId() != TYPEID_PLAYER)
                        return;

                    if (Item* pItem = ((Player*)unitTarget)->GetItemByPos(INVENTORY_SLOT_BAG_0, EQUIPMENT_SLOT_MAINHAND))
                    {
                        ((Creature*)m_caster)->SetVirtualItem(VIRTUAL_ITEM_SLOT_0, pItem->GetEntry());

                        // Unclear what this spell should do
                        unitTarget->CastSpell(m_caster, m_spellInfo->CalculateSimpleValue(eff_idx), true);
                    }

                    return;
                }
                case 41126:                                 // Flame Crash
                {
                    if (!unitTarget)
                        return;

                    unitTarget->CastSpell(unitTarget, 41131, true);
                    break;
                }
                case 42281:                                 // Sprout (Headless Horsemann spell)
                {
                    if (!unitTarget)
                        return;

                    unitTarget->CastSpell(unitTarget, 42285, true);
                    return;
                }
                case 43365:                                 // The Cleansing: Shrine Cast
                {
                    if (m_caster->GetTypeId() != TYPEID_PLAYER)
                        return;

                    // Script Effect Player Cast Mirror Image
                    m_caster->CastSpell(m_caster, 50217, true);
                    return;
                }
                case 44364:                                 // Rock Falcon Primer
                {
                    if (!unitTarget || unitTarget->GetTypeId() != TYPEID_PLAYER)
                        return;

                    // Are there anything special with this, a random chance or condition?
                    // Feeding Rock Falcon
                    unitTarget->CastSpell(unitTarget, m_spellInfo->CalculateSimpleValue(eff_idx), true, NULL, NULL, unitTarget->GetObjectGuid(), m_spellInfo);
                    return;
                }
                case 43375:
                case 43972:                                // Mixing Blood for Quest 11306
                {
                    switch(urand(0, 3))
                    {
                        case 0 : m_caster->CastSpell(m_caster, 43378, true); break;
                        case 1 : m_caster->CastSpell(m_caster, 43376, true); break;
                        case 2 : m_caster->CastSpell(m_caster, 43377, true); break;
                        case 3 : m_caster->CastSpell(m_caster, 43970, true); break;
                    }
                    break;
                }
                case 44455:                                 // Character Script Effect Reverse Cast
                {
                    if (!unitTarget || unitTarget->GetTypeId() != TYPEID_UNIT)
                        return;

                    Creature* pTarget = (Creature*)unitTarget;

                    if (const SpellEntry *pSpell = sSpellStore.LookupEntry(m_spellInfo->CalculateSimpleValue(eff_idx)))
                    {
                        // if we used item at least once...
                        if (pTarget->IsTemporarySummon() && int32(pTarget->GetEntry()) == pSpell->EffectMiscValue[eff_idx])
                        {
                            TemporarySummon* pSummon = (TemporarySummon*)pTarget;

                            // can only affect "own" summoned
                            if (pSummon->GetSummonerGuid() == m_caster->GetObjectGuid())
                            {
                                if (pTarget->hasUnitState(UNIT_STAT_ROAMING | UNIT_STAT_ROAMING_MOVE))
                                    pTarget->GetMotionMaster()->MovementExpired();

                                // trigger cast of quest complete script (see code for this spell below)
                                pTarget->CastSpell(pTarget, 44462, true);

                                pTarget->GetMotionMaster()->MovePoint(0, m_caster->GetPositionX(), m_caster->GetPositionY(), m_caster->GetPositionZ());
                            }

                            return;
                        }

                        // or if it is first time used item, cast summon and despawn the target
                        m_caster->CastSpell(pTarget, pSpell, true);
                        pTarget->ForcedDespawn();

                        // TODO: here we should get pointer to the just summoned and make it move.
                        // without, it will be one extra use of quest item
                    }

                    return;
                }
                case 44462:                                 // Cast Quest Complete on Master
                {
                    if (m_caster->GetTypeId() != TYPEID_UNIT)
                        return;

                    Creature* pQuestCow = NULL;

                    float range = 20.0f;

                    // search for a reef cow nearby
                    MaNGOS::NearestCreatureEntryWithLiveStateInObjectRangeCheck u_check(*m_caster, 24797, true, range);
                    MaNGOS::CreatureLastSearcher<MaNGOS::NearestCreatureEntryWithLiveStateInObjectRangeCheck> searcher(pQuestCow, u_check);

                    Cell::VisitGridObjects(m_caster, searcher, range);

                    // no cows found, so return
                    if (!pQuestCow)
                        return;

                    if (!((Creature*)m_caster)->IsTemporarySummon())
                        return;

                    if (const SpellEntry *pSpell = sSpellStore.LookupEntry(m_spellInfo->CalculateSimpleValue(eff_idx)))
                    {
                        TemporarySummon* pSummon = (TemporarySummon*)m_caster;

                        // all ok, so make summoner cast the quest complete
                        if (Unit* pSummoner = pSummon->GetSummoner())
                            pSummoner->CastSpell(pSummoner, pSpell, true);
                    }

                    return;
                }
                case 44876:                                 // Force Cast - Portal Effect: Sunwell Isle
                {
                    if (!unitTarget)
                        return;

                    unitTarget->CastSpell(unitTarget, 44870, true);
                    break;
                }
                case 45204: // Clone Me!
                    unitTarget->CastSpell(m_caster, damage, true);
                    break;
                case 45206:                                 // Copy Off-hand Weapon
                {
                    if (m_caster->GetTypeId() != TYPEID_UNIT || !unitTarget || unitTarget->GetTypeId() != TYPEID_PLAYER)
                        return;

                    if (Item* pItem = ((Player*)unitTarget)->GetItemByPos(INVENTORY_SLOT_BAG_0, EQUIPMENT_SLOT_OFFHAND))
                    {
                        ((Creature*)m_caster)->SetVirtualItem(VIRTUAL_ITEM_SLOT_1, pItem->GetEntry());

                        // Unclear what this spell should do
                        unitTarget->CastSpell(m_caster, m_spellInfo->CalculateSimpleValue(eff_idx), true);
                    }

                    return;
                }
                case 45668:                                 // Ultra-Advanced Proto-Typical Shortening Blaster
                {
                    if (!unitTarget || unitTarget->GetTypeId() != TYPEID_UNIT)
                        return;

                    if (roll_chance_i(25))                  // chance unknown, using 25
                        return;

                    static uint32 const spellPlayer[5] =
                    {
                        45674,                              // Bigger!
                        45675,                              // Shrunk
                        45678,                              // Yellow
                        45682,                              // Ghost
                        45684                               // Polymorph
                    };

                    static uint32 const spellTarget[5] =
                    {
                        45673,                              // Bigger!
                        45672,                              // Shrunk
                        45677,                              // Yellow
                        45681,                              // Ghost
                        45683                               // Polymorph
                    };

                    m_caster->CastSpell(m_caster, spellPlayer[urand(0,4)], true);
                    unitTarget->CastSpell(unitTarget, spellTarget[urand(0,4)], true);

                    return;
                }
                case 45691:                                 // Magnataur On Death 1
                {
                    // assuming caster is creature, if not, then return
                    if (m_caster->GetTypeId() != TYPEID_UNIT)
                        return;

                    Player* pPlayer = ((Creature*)m_caster)->GetOriginalLootRecipient();

                    if (!pPlayer)
                        return;

                    if (pPlayer->HasAura(45674) || pPlayer->HasAura(45675) || pPlayer->HasAura(45678) || pPlayer->HasAura(45682) || pPlayer->HasAura(45684))
                        pPlayer->CastSpell(pPlayer, 45686, true);

                    m_caster->CastSpell(m_caster, 45685, true);

                    return;
                }
                case 45713:                                 // Naked Caravan Guard - Master Transform
                {
                    if (m_caster->GetTypeId() != TYPEID_UNIT)
                        return;

                    const CreatureInfo* cTemplate = NULL;

                    switch(m_caster->GetEntry())
                    {
                        case 25342: cTemplate = ObjectMgr::GetCreatureTemplate(25340); break;
                        case 25343: cTemplate = ObjectMgr::GetCreatureTemplate(25341); break;
                    }

                    if (!cTemplate)
                        return;

                    uint32 display_id = 0;

                    // Spell is designed to be used in creature addon.
                    // This makes it possible to set proper model before adding to map.
                    // For later, spell is used in gossip (with following despawn,
                    // so addon can reload the default model and data again).

                    // It should be noted that additional spell id's have been seen in relation to this spell, but
                    // those does not exist in client (45701 (regular spell), 45705-45712 (auras), 45459-45460 (auras)).
                    // We can assume 45705-45712 are transform auras, used instead of hard coded models in the below code.

                    // not in map yet OR no npc flags yet (restored after LoadCreatureAddon for respawn cases)
                    if (!m_caster->IsInMap(m_caster) || m_caster->GetUInt32Value(UNIT_NPC_FLAGS) == UNIT_NPC_FLAG_NONE)
                    {
                        display_id = Creature::ChooseDisplayId(cTemplate);
                        ((Creature*)m_caster)->LoadEquipment(((Creature*)m_caster)->GetEquipmentId());
                    }
                    else
                    {
                        m_caster->SetUInt32Value(UNIT_NPC_FLAGS, cTemplate->npcflag);
                        ((Creature*)m_caster)->SetVirtualItem(VIRTUAL_ITEM_SLOT_0, 0);
                        ((Creature*)m_caster)->SetVirtualItem(VIRTUAL_ITEM_SLOT_1, 0);

                        switch(m_caster->GetDisplayId())
                        {
                            case 23246: display_id = 23245; break;
                            case 23247: display_id = 23250; break;
                            case 23248: display_id = 23251; break;
                            case 23249: display_id = 23252; break;
                            case 23124: display_id = 23253; break;
                            case 23125: display_id = 23254; break;
                            case 23126: display_id = 23255; break;
                            case 23127: display_id = 23256; break;
                        }
                    }

                    m_caster->SetDisplayId(display_id);
                    return;
                }
                case 45958:                                 // Signal Alliance
                {
                    // "escort" aura not present, so let nothing happen
                    if (!m_caster->HasAura(m_spellInfo->CalculateSimpleValue(eff_idx)))
                        return;
                    // "escort" aura is present so break; and let DB table spell_scripts be used and process further.
                    else
                        break;
                }

                case 46203:                                 // Goblin Weather Machine
                {
                    if (!unitTarget)
                        return;

                    uint32 spellId = 0;
                    switch(rand() % 4)
                    {
                        case 0: spellId = 46740; break;
                        case 1: spellId = 46739; break;
                        case 2: spellId = 46738; break;
                        case 3: spellId = 46736; break;
                    }
                    unitTarget->CastSpell(unitTarget, spellId, true);
                    break;
                }
                case 46642:                                 //5,000 Gold
                {
                    if (!unitTarget || unitTarget->GetTypeId() != TYPEID_PLAYER)
                        return;

                    ((Player*)unitTarget)->ModifyMoney(50000000);
                    break;
                }
                case 45625:                                 // Arcane Chains: Character Force Cast
                {
                    if (!unitTarget)
                        return;

                    unitTarget->CastSpell(m_caster, 45626, true);
                    break;
                }
                case 46671:                                 // Cleansing Flames Exodar
                {
                    if (!unitTarget)
                        return;

                    unitTarget->CastSpell(unitTarget, 46690, true); // Create Flame of the Exodar
                    break;
                }
                case 46672:                                 // Cleansing Flames Silvermoon
                {
                    if (!unitTarget)
                        return;

                    unitTarget->CastSpell(unitTarget, 46689, true); // Create Flame of The Silvermoon
                    break;
                }
                case 47097:                                 // Surge Needle Teleporter
                {
                    if (!unitTarget || unitTarget->GetTypeId() != TYPEID_PLAYER)
                        return;

                    if (unitTarget->GetAreaId() == 4157)
                        unitTarget->CastSpell(unitTarget, 47324, true);
                    else if (unitTarget->GetAreaId() == 4156)
                        unitTarget->CastSpell(unitTarget, 47325, true);

                    break;
                }
                case 47311:                                 // Quest - Jormungar Explosion Spell Spawner
                {
                    // Summons npc's. They are expected to summon GO from 47315
                    // but there is no way to get the summoned, to trigger a spell
                    // cast (workaround can be done with ai script).

                    // Quest - Jormungar Explosion Summon Object
                    for(int i = 0; i < 2; ++i)
                        m_caster->CastSpell(m_caster, 47309, true);

                    for(int i = 0; i < 2; ++i)
                        m_caster->CastSpell(m_caster, 47924, true);

                    for(int i = 0; i < 2; ++i)
                        m_caster->CastSpell(m_caster, 47925, true);

                    return;
                }
                case 47393:                                 // The Focus on the Beach: Quest Completion Script
                {
                    if (!unitTarget)
                        return;

                    // Ley Line Information
                    unitTarget->RemoveAurasDueToSpell(47391);
                    return;
                }
                case 47615:                                 // Atop the Woodlands: Quest Completion Script
                {
                    if (!unitTarget)
                        return;

                    // Ley Line Information
                    unitTarget->RemoveAurasDueToSpell(47473);
                    return;
                }
                case 47638:                                 // The End of the Line: Quest Completion Script
                {
                    if (!unitTarget)
                        return;

                    // Ley Line Information
                    unitTarget->RemoveAurasDueToSpell(47636);
                    return;
                }
                case 48679:                                 // Banshee's Magic Mirror
                {
                    if (!unitTarget || m_caster->GetTypeId() != TYPEID_PLAYER)
                        return;

                    unitTarget->CastSpell(m_caster, 48648, true);
                    return;
                }
                case 47958:                                 // Crystal Spikes
                {
                    // Summon Crystal Spike
                    m_caster->CastSpell(m_caster, 47954, true);
                    m_caster->CastSpell(m_caster, 47955, true);
                    m_caster->CastSpell(m_caster, 47956, true);
                    m_caster->CastSpell(m_caster, 47957, true);
                    return;
                }
                case 48603:                                 // High Executor's Branding Iron
                    // Torture the Torturer: High Executor's Branding Iron Impact
                    unitTarget->CastSpell(unitTarget, 48614, true);
                    return;
                case 48724:                                 // The Denouncement: Commander Jordan On Death
                case 48726:                                 // The Denouncement: Lead Cannoneer Zierhut On Death
                case 48728:                                 // The Denouncement: Blacksmith Goodman On Death
                case 48730:                                 // The Denouncement: Stable Master Mercer On Death
                {
                    // Compelled
                    if (!unitTarget || !m_caster->HasAura(48714))
                        return;

                    unitTarget->CastSpell(unitTarget, m_spellInfo->CalculateSimpleValue(eff_idx), true);
                    return;
                }
                // Gender spells
                case 48762:                                 // A Fall from Grace: Scarlet Raven Priest Image - Master
                case 45759:                                 // Warsong Orc Disguise
                case 69672:                                 // Sunreaver Disguise
                case 69673:                                 // Silver Covenant Disguise
                {
                    if (!unitTarget)
                        return;

                    uint8 gender = unitTarget->getGender();
                    uint32 spellId;
                    switch (m_spellInfo->Id)
                    {
                        case 48762: spellId = (gender == GENDER_MALE ? 48763 : 48761); break;
                        case 45759: spellId = (gender == GENDER_MALE ? 45760 : 45762); break;
                        case 69672: spellId = (gender == GENDER_MALE ? 70974 : 70973); break;
                        case 69673: spellId = (gender == GENDER_MALE ? 70972 : 70971); break;
                        default: return;
                    }
                    unitTarget->CastSpell(unitTarget, spellId, true);
                    return;
                }
                case 48810:                                 // Death's Door
                {
                    if (m_caster->GetTypeId() != TYPEID_PLAYER)
                        return;

                    // Spell effect order will summon creature first and then apply invisibility to caster.
                    // This result in that summoner/summoned can not see each other and that is not expected.
                    // Aura from 48814 can be used as a hack from creature_addon, but we can not get the
                    // summoned to cast this from this spell effect since we have no way to get pointer to creature.
                    // Most proper would be to summon to same visibility mask as summoner, and not use spell at all.

                    // Binding Life
                    m_caster->CastSpell(m_caster, 48809, true);

                    // After (after: meaning creature does not have auras at creation)
                    // creature is summoned and visible for player in map, it is expected to
                    // gain two auras. First from 29266(aura slot0) and then from 48808(aura slot1).
                    // We have no pointer to summoned, so only 48808 is possible from this spell effect.

                    // Binding Death
                    m_caster->CastSpell(m_caster, 48808, true);
                    return;
                }
                case 48811:                                 // Despawn Forgotten Soul
                {
                    if (!unitTarget || unitTarget->GetTypeId() != TYPEID_UNIT)
                        return;

                    if (!((Creature*)unitTarget)->IsTemporarySummon())
                        return;

                    TemporarySummon* pSummon = (TemporarySummon*)unitTarget;

                    Unit::AuraList const& images = unitTarget->GetAurasByType(SPELL_AURA_MIRROR_IMAGE);

                    if (images.empty())
                        return;

                    Unit* pCaster = images.front()->GetCaster();
                    Unit* pSummoner = unitTarget->GetMap()->GetUnit(pSummon->GetSummonerGuid());

                    if (pSummoner && pSummoner == pCaster)
                        pSummon->UnSummon();

                    return;
                }
                case 48917:                                 // Who Are They: Cast from Questgiver
                {
                    if (!unitTarget || unitTarget->GetTypeId() != TYPEID_PLAYER)
                        return;

                    // Male Shadowy Disguise / Female Shadowy Disguise
                    unitTarget->CastSpell(unitTarget, unitTarget->getGender() == GENDER_MALE ? 38080 : 38081, true);
                    // Shadowy Disguise
                    unitTarget->CastSpell(unitTarget, 32756, true);
                    return;
                }
                case 49380:                                 // Consume: Spell of Trollgore nonhero
                {
                    m_caster->CastSpell(m_caster,49381,true);
                    return;
                }
                case 49405:                                 // Taunt Invider Trigger (Trollgore - Drak'Tharon Keep)
                {
                    if (!unitTarget)
                        return;

                    //cast back Trollgore -> Taunt Invider
                    unitTarget->CastSpell(m_caster, 49406, true);
                    return;
                }
                case 48590:                                 // Avenging Spirits (summon Avenging Spirit Summoners)
                {
                    if (!unitTarget)
                        return;

                    unitTarget->CastSpell(unitTarget, 48586, true);
                    unitTarget->CastSpell(unitTarget, 48587, true);
                    unitTarget->CastSpell(unitTarget, 48588, true);
                    unitTarget->CastSpell(unitTarget, 48589, true);
                    return;
                }
                case 50217:                                 // The Cleansing: Script Effect Player Cast Mirror Image
                {
                    // Summon Your Inner Turmoil
                    m_caster->CastSpell(m_caster, 50167, true);

                    // Spell 50218 has TARGET_SCRIPT, but other wild summons near may exist, and then target can become wrong
                    // Only way to make this safe is to get the actual summoned by m_caster

                    // Your Inner Turmoil's Mirror Image Aura
                    m_caster->CastSpell(m_caster, 50218, true);

                    return;
                }
                case 50218:                                 // The Cleansing: Your Inner Turmoil's Mirror Image Aura
                {
                    if (!m_originalCaster || m_originalCaster->GetTypeId() != TYPEID_PLAYER || !unitTarget)
                        return;

                    // determine if and what weapons can be copied
                    switch(eff_idx)
                    {
                        case EFFECT_INDEX_1:
                            if (((Player*)m_originalCaster)->GetItemByPos(INVENTORY_SLOT_BAG_0, EQUIPMENT_SLOT_MAINHAND))
                                unitTarget->CastSpell(m_originalCaster, m_spellInfo->CalculateSimpleValue(eff_idx), true);

                            return;
                        case EFFECT_INDEX_2:
                            if (((Player*)m_originalCaster)->GetItemByPos(INVENTORY_SLOT_BAG_0, EQUIPMENT_SLOT_OFFHAND))
                                unitTarget->CastSpell(m_originalCaster, m_spellInfo->CalculateSimpleValue(eff_idx), true);

                            return;
                        default:
                            return;
                    }
                    return;
                }
                case 50238:                                 // The Cleansing: Your Inner Turmoil's On Death Cast on Master
                {
                    if (m_caster->GetTypeId() != TYPEID_UNIT)
                        return;

                    if (((Creature*)m_caster)->IsTemporarySummon())
                    {
                        TemporarySummon* pSummon = (TemporarySummon*)m_caster;

                        if (pSummon->GetSummonerGuid().IsPlayer())
                        {
                            if (Player* pSummoner = sObjectMgr.GetPlayer(pSummon->GetSummonerGuid()))
                                pSummoner->CastSpell(pSummoner, m_spellInfo->CalculateSimpleValue(eff_idx), true);
                        }
                    }

                    return;
                }
                case 50255:                                  // Skadi Poison Spear (N/H)
                case 59331:
                {
                    if (!unitTarget)
                        return;

                    unitTarget->CastSpell(unitTarget, m_spellInfo->CalculateSimpleValue(eff_idx), true);
                    return;
                }
                case 50439:                                 // Script Cast Summon Image of Drakuru 05
                {
                    // TODO: check if summon already exist, if it does in this instance, return.

                    // Summon Drakuru
                    m_caster->CastSpell(m_caster, 50446, true);
                    return;
                }
                case 50725:                                 // Vigilance - remove cooldown on Taunt
                {
                    Unit* caster = GetAffectiveCaster();
                    if (!caster || caster->GetTypeId() != TYPEID_PLAYER)
                        return;

                    ((Player*)caster)->RemoveSpellCategoryCooldown(82, true);
                    return;
                }
                case 50810:                                 // Shatter (Krystallus)
                case 61546:                                 // Shatter (h) (Krystallus)
                {
                    if (!unitTarget)
                        return;

                    unitTarget->CastSpell(unitTarget, m_spellInfo->Id + 1, true, NULL, NULL, m_caster->GetObjectGuid());
                    return;
                }
                case 50894:                                 // Zul'Drak Rat
                {
                    if (!unitTarget || unitTarget->GetTypeId() != TYPEID_UNIT)
                        return;

                    if (SpellAuraHolder* pHolder = unitTarget->GetSpellAuraHolder(m_spellInfo->Id))
                    {
                        if (pHolder->GetStackAmount() + 1 >= m_spellInfo->StackAmount)
                        {
                            // Gluttonous Lurkers: Summon Gorged Lurking Basilisk
                            unitTarget->CastSpell(m_caster, 50928, true);
                            ((Creature*)unitTarget)->ForcedDespawn(1);
                        }
                    }

                    return;
                }
                case 51770:                                 // Emblazon Runeblade
                {
                    Unit* caster = GetAffectiveCaster();
                    if (!caster)
                        return;

                    caster->CastSpell(caster, damage, false);
                    break;
                }
                case 51864:                                 // Player Summon Nass
                {
                    if (m_caster->GetTypeId() != TYPEID_PLAYER)
                        return;

                    // Summon Nass
                    if (const SpellEntry* pSpell = sSpellStore.LookupEntry(51865))
                    {
                        // Only if he is not already there
                        if (!m_caster->FindGuardianWithEntry(pSpell->EffectMiscValue[EFFECT_INDEX_0]))
                        {
                            m_caster->CastSpell(m_caster, pSpell, true);

                            if (Pet* pPet = m_caster->FindGuardianWithEntry(pSpell->EffectMiscValue[EFFECT_INDEX_0]))
                            {
                                // Nass Periodic Say aura
                                pPet->CastSpell(pPet, 51868, true);
                            }
                        }
                    }
                    return;
                }
                case 51889:                                 // Quest Accept Summon Nass
                {
                    // This is clearly for quest accept, is spell 51864 then for gossip and does pretty much the same thing?
                    // Just "jumping" to what may be the "gossip-spell" for now, doing the same thing
                    m_caster->CastSpell(m_caster, 51864, true);
                    return;
                }
                case 51910:                                 // Kickin' Nass: Quest Completion
                {
                    if (m_caster->GetTypeId() != TYPEID_PLAYER)
                        return;

                    if (const SpellEntry* pSpell = sSpellStore.LookupEntry(51865))
                    {
                        // Is this all to be done at completion?
                        if (Pet* pPet = m_caster->FindGuardianWithEntry(pSpell->EffectMiscValue[EFFECT_INDEX_0]))
                            pPet->Unsummon(PET_SAVE_AS_DELETED, m_caster);
                    }
                    return;
                }
                case 51904:                                 // Summon Ghouls Of Scarlet Crusade
                {
                    if (!unitTarget)
                        return;

                    unitTarget->CastSpell(unitTarget, 54522, true);
                    break;
                }
                case 52357:                                 // Into the realm of shadows
                {
                    if (!unitTarget)
                        return;

                    unitTarget->CastSpell(unitTarget, m_spellInfo->CalculateSimpleValue(eff_idx), true);
                    break;
                }
                case 52479:                                 // The Gift That Keeps On Giving
                {
                    if (!m_caster || !unitTarget)
                        return;

                    m_caster->CastSpell(m_caster, roll_chance_i(75) ? 52505 : m_spellInfo->CalculateSimpleValue(eff_idx), true);
                    ((Creature*)unitTarget)->ForcedDespawn();
                    break;
                }
                case 52124:                                 // Sky Darkener Assault
                {
                    if (unitTarget && unitTarget != m_caster)
                        m_caster->CastSpell(unitTarget, 52125, false);
                    break;
                }
                case 52694:                                 // Recall Eye of Acherus
                {
                    if (!m_caster || m_caster->GetTypeId() != TYPEID_UNIT)
                        return;
                    m_caster->RemoveAurasDueToSpell(530);
                    return;
                }
                case 52751:                                 // Death Gate
                {
                    if (!unitTarget || unitTarget->getClass() != CLASS_DEATH_KNIGHT)
                        return;

                    // triggered spell is stored in m_spellInfo->EffectBasePoints[0]
                    unitTarget->CastSpell(unitTarget, damage, false);
                    break;
                }
                case 52941:                                 // Song of Cleansing
                {
                    uint32 spellId = 0;

                    switch(m_caster->GetAreaId())
                    {
                        case 4385: spellId = 52954; break;  // Bittertide Lake
                        case 4290: spellId = 52958; break;  // River's Heart
                        case 4388: spellId = 52959; break;  // Wintergrasp River
                    }

                    if (spellId)
                        m_caster->CastSpell(m_caster, spellId, true);
                    break;
                }
                case 53110:									// Devour Humanoid
                {
                    unitTarget->CastSpell(m_caster, m_spellInfo->CalculateSimpleValue(eff_idx),true, NULL, NULL, m_caster->GetObjectGuid());
                    return;
                }
                case 53242:                                 // Clear Gift of Tharonja
                {
                    if (!unitTarget || !unitTarget->HasAura(52509))
                        return;

                    unitTarget->RemoveAurasDueToSpell(52509);
                    return;
                }
                case 54182:                                 // An End to the Suffering: Quest Completion Script
                {
                    if (!unitTarget)
                        return;

                    // Remove aura (Mojo of Rhunok) given at quest accept / gossip
                    unitTarget->RemoveAurasDueToSpell(51967);
                    return;
                }
                case 54581:                                 // Mammoth Explosion Spell Spawner
                {
                    if (m_caster->GetTypeId() != TYPEID_UNIT)
                        return;

                    // Summons misc npc's. They are expected to summon GO from 54625
                    // but there is no way to get the summoned, to trigger a spell
                    // cast (workaround can be done with ai script).

                    // Quest - Mammoth Explosion Summon Object
                    for(int i = 0; i < 2; ++i)
                        m_caster->CastSpell(m_caster, 54623, true);

                    for(int i = 0; i < 2; ++i)
                        m_caster->CastSpell(m_caster, 54627, true);

                    for(int i = 0; i < 2; ++i)
                        m_caster->CastSpell(m_caster, 54628, true);

                    // Summon Main Mammoth Meat
                    m_caster->CastSpell(m_caster, 57444, true);
                    return;
                }
                case 54269:                                 // Drakkari Colossus, Elemental Despawn
                {
                    if (!unitTarget || m_caster->GetTypeId() != TYPEID_UNIT)
                        return;

                    ((Creature*)m_caster)->ForcedDespawn(3000);
                    m_caster->CastSpell(unitTarget, 54878, true); // Set Scale 0.1 And Stun
                    return;
                }
                case 54436:                                 // Demonic Empowerment (succubus Vanish effect)
                {
                    if (!unitTarget)
                        return;

                    unitTarget->RemoveSpellsCausingAura(SPELL_AURA_MOD_ROOT);
                    unitTarget->RemoveSpellsCausingAura(SPELL_AURA_MOD_DECREASE_SPEED);
                    unitTarget->RemoveSpellsCausingAura(SPELL_AURA_MOD_STALKED);
                    unitTarget->RemoveSpellsCausingAura(SPELL_AURA_MOD_STUN);
                    return;
                }
                // Glyph of Starfire
                case 54846:
                {
                    if (Aura* aura = unitTarget->GetAura<SPELL_AURA_PERIODIC_DAMAGE, SPELLFAMILY_DRUID, CF_DRUID_MOONFIRE>(m_caster->GetObjectGuid()))
                    {
                        uint32 countMin = aura->GetAuraMaxDuration();
                        uint32 countMax = GetSpellMaxDuration(aura->GetSpellProto());
                        countMax += 9000;
                        countMax += m_caster->HasAura(38414) ? 3000 : 0;
                        countMax += m_caster->HasAura(57865) ? 3000 : 0;

                        if (countMin < countMax)
                        {
                            aura->GetHolder()->SetAuraDuration(aura->GetAuraDuration() + 3000);
                            aura->GetHolder()->SetAuraMaxDuration(countMin + 3000);
                            aura->GetHolder()->SendAuraUpdate(false);
                        }
                    }
                    return;
                }
                case 55328:                                    // Stoneclaw Totem I
                case 55329:                                    // Stoneclaw Totem II
                case 55330:                                    // Stoneclaw Totem III
                case 55332:                                    // Stoneclaw Totem IV
                case 55333:                                    // Stoneclaw Totem V
                case 55335:                                    // Stoneclaw Totem VI
                case 55278:                                    // Stoneclaw Totem VII
                case 58589:                                    // Stoneclaw Totem VIII
                case 58590:                                    // Stoneclaw Totem IX
                case 58591:                                    // Stoneclaw Totem X
                {
                    if (!unitTarget)    // Stoneclaw Totem owner
                        return;

                    // Absorb shield for totems
                    for(int itr = 0; itr < MAX_TOTEM_SLOT; ++itr)
                        if (Totem* totem = unitTarget->GetTotem(TotemSlot(itr)))
                            m_caster->CastCustomSpell(totem, 55277, &damage, NULL, NULL, true);
                    // Glyph of Stoneclaw Totem
                    if (Aura* auraGlyph = unitTarget->GetAura(63298, EFFECT_INDEX_0))
                    {
                        int32 playerAbsorb = damage * auraGlyph->GetModifier()->m_amount;
                        m_caster->CastCustomSpell(unitTarget, 55277, &playerAbsorb, NULL, NULL, true);
                    }
                    return;
                }
                case 55299:                                 // Galdarah Transform to Troll!
                {
                    m_caster->RemoveAurasDueToSpell(55297);
                    return;
                }
                case 55693:                                 // Remove Collapsing Cave Aura
                {
                    if (!unitTarget)
                        return;

                    unitTarget->RemoveAurasDueToSpell(m_spellInfo->CalculateSimpleValue(eff_idx));
                    break;
                }
                case 57337:                                 // Great Feast
                {
                    if (!unitTarget)
                        return;

                    unitTarget->CastSpell(unitTarget, 58067, true);
                    break;
                }
                case 57397:                                 // Fish Feast
                {
                    if (!unitTarget)
                        return;

                    unitTarget->CastSpell(unitTarget, 57292, true);
                    break;
                }
                case 58466:                                 // Gigantic Feast
                case 58475:                                 // Small Feast
                {
                    if (!unitTarget)
                        return;

                    unitTarget->CastSpell(unitTarget, 57085, true);
                    break;
                }
                case 58418:                                 // Portal to Orgrimmar
                case 58420:                                 // Portal to Stormwind
                {
                    if (!unitTarget || unitTarget->GetTypeId() != TYPEID_PLAYER || eff_idx != EFFECT_INDEX_0)
                        return;

                    uint32 spellID = m_spellInfo->CalculateSimpleValue(EFFECT_INDEX_0);
                    uint32 questID = m_spellInfo->CalculateSimpleValue(EFFECT_INDEX_1);

                    if (((Player*)unitTarget)->GetQuestStatus(questID) == QUEST_STATUS_COMPLETE && !((Player*)unitTarget)->GetQuestRewardStatus (questID))
                        unitTarget->CastSpell(unitTarget, spellID, true);
                    return;
                }
                case 58941:                                 // Rock Shards
                {
                    if (!unitTarget)
                        return;

                    m_originalCaster->CastSpell(unitTarget, 58689, true); // Left hand dummy visual
                    m_originalCaster->CastSpell(unitTarget, 58692, true); // Right hand dummy visual
                    return;
                }
                case 59317:                                 // Teleporting
                {
                    if (!unitTarget || unitTarget->GetTypeId() != TYPEID_PLAYER)
                        return;

                    // return from top
                    if (((Player*)unitTarget)->GetAreaId() == 4637)
                        unitTarget->CastSpell(unitTarget, 59316, true);
                    // teleport atop
                    else
                        unitTarget->CastSpell(unitTarget, 59314, true);
                    return;
                }
                case 58916:                                 // Gift of the Lich King
                {
                    if (!unitTarget || unitTarget->isAlive())
                        return;

                    m_caster->CastSpell(unitTarget, 58915, true);

                    unitTarget->RemoveFromWorld();

                    if (Unit* master = m_caster->GetCharmerOrOwner())
                        master->CastSpell(master, 58987, true);
                    return;
                }
                case 58917:                                 // Consume minions
                {
                    if (!unitTarget || unitTarget->GetTypeId() != TYPEID_UNIT)
                        return;

                    m_caster->CastSpell(unitTarget, 58919, true);
                    return;
                }
                case 59803:                                 // Consume: Spell of Trollgore hero
                {
                    m_caster->CastSpell(m_caster,59805,true);
                    return;
                }
                case 62428:                                 // Load into Catapult
                {
                    if (VehicleKit *seat = m_caster->GetVehicleKit())
                    {
                        if (Unit *passenger = seat->GetPassenger(0))
                        {
                            if (Unit *demolisher = m_caster->GetVehicle()->GetBase())
                            {
                                passenger->EnterVehicle(demolisher->GetVehicleKit(), 3);
                                demolisher->CastSpell(demolisher, 62340, true);
                            }
                        }
                    }
                    return;
                }
                case 62524:                                 // Attuned to Nature 2 Dose Reduction
                case 62525:                                 // Attuned to Nature 10 Dose Reduction
                case 62521:                                 // Attuned to Nature 25 Dose Reduction
                {
                    if (!unitTarget)
                        return;

                    uint32 numStacks = 0;

                    switch(m_spellInfo->Id)
                    {
                        case 62524: numStacks = 2;  break;
                        case 62525: numStacks = 10; break;
                        case 62521: numStacks = 25; break;
                    };

                    uint32 spellId = m_spellInfo->CalculateSimpleValue(eff_idx);
                    unitTarget->RemoveAuraHolderFromStack(spellId, numStacks);
                    return;
                }
                case 62678:                                 // Summon Allies of Nature
                {
                    const uint32 randSpells[] =
                    {
                        62685,  // Summon Wave - 1 Mob
                        62686,  // Summon Wave - 3 Mob
                        62688,  // Summon Wave - 10 Mob
                    };

                    m_caster->CastSpell(m_caster, randSpells[urand(0, countof(randSpells)-1)], true);
                    return;
                }
                case 62688:                                 // Summon Wave - 10 Mob
                {
                    uint32 spellId = m_spellInfo->CalculateSimpleValue(eff_idx);

                    for (uint32 i = 0; i < 10; ++i)
                        m_caster->CastSpell(m_caster, spellId, true);
                    return;
                }
                case 63845:                                 // Create lance
                {
                    if (!unitTarget || unitTarget->GetTypeId() != TYPEID_PLAYER)
                        return;

                    uint32 spellid;

                    if (((Player*)unitTarget)->GetTeam() == HORDE)
                       spellid = 63919;
                    else
                       spellid = 63914;

                    unitTarget->CastSpell(unitTarget, spellid, true);
                    return;
                }
                                                            // random spell learn instead placeholder
                case 60893:                                 // Northrend Alchemy Research
                case 61177:                                 // Northrend Inscription Research
                case 61288:                                 // Minor Inscription Research
                case 61756:                                 // Northrend Inscription Research (FAST QA VERSION)
                case 64323:                                 // Book of Glyph Mastery
                {
                    if (m_caster->GetTypeId() != TYPEID_PLAYER)
                        return;

                    // learn random explicit discovery recipe (if any)
                    if (uint32 discoveredSpell = GetExplicitDiscoverySpell(m_spellInfo->Id, (Player*)m_caster))
                        ((Player*)m_caster)->learnSpell(discoveredSpell, false);
                    return;
                }
                case 69200:                                 // Raging Spirit
                {
                    if (!unitTarget)
                        return;

                    unitTarget->CastSpell(unitTarget, 69201, true);
                    return;
                }
                case 60123: // Lightwell
                {
                   if (m_caster->GetTypeId() != TYPEID_UNIT)
                       return;

                    uint32 spellID;
                    uint32 entry  = m_caster->GetEntry();

                    switch(entry)
                    {
                        case 31897: spellID = 7001; break;   // Lightwell Renew	Rank 1
                        case 31896: spellID = 27873; break;  // Lightwell Renew	Rank 2
                        case 31895: spellID = 27874; break;  // Lightwell Renew	Rank 3
                        case 31894: spellID = 28276; break;  // Lightwell Renew	Rank 4
                        case 31893: spellID = 48084; break;  // Lightwell Renew	Rank 5
                        case 31883: spellID = 48085; break;  // Lightwell Renew	Rank 6
                        default:
                            sLog.outError("Unknown Lightwell spell caster %u", m_caster->GetEntry());
                            return;
                    }
                    Aura* chargesaura = m_caster->GetAura(59907, EFFECT_INDEX_0);
                    if (chargesaura && chargesaura->GetHolder() && chargesaura->GetHolder()->GetAuraCharges() >= 1)
                    {
                        chargesaura->GetHolder()->SetAuraCharges(chargesaura->GetHolder()->GetAuraCharges() - 1);
                        m_caster->CastSpell(unitTarget, spellID, false, NULL, NULL);
                    }
                    else
                        ((TemporarySummon*)m_caster)->UnSummon();

                    return;
                }
                case 62217:                                 // Unstable Energy (Ulduar: Freya's elder)
                {
                    uint32 spellId = m_spellInfo->CalculateSimpleValue(eff_idx);
                    if (unitTarget && unitTarget->HasAura(spellId))
                        unitTarget->RemoveAurasDueToSpell(spellId);
                    return;
                }
                case 62262:                                 // Brightleaf Flux (Ulduar: Freya's elder)
                {
                    uint32 buffId = roll_chance_i(50) ? 62251 : 62252;

                    m_caster->CastSpell(m_caster, buffId, true);
                    if (buffId == 62252)
                    {
                        if (SpellAuraHolder *holder = m_caster->GetSpellAuraHolder(62239))
                            if (holder->ModStackAmount(-1))
                                m_caster->RemoveSpellAuraHolder(holder);
                    }
                    else
                        m_caster->CastSpell(m_caster, 62239, true);
                    return;
                }
                case 62536:                                 // Frog Kiss (quest Blade fit for a champion)
                {
                    if (!unitTarget)
                        return;
                                                            // remove Warts!
                    unitTarget->RemoveAurasDueToSpell(62581);
                    if (!unitTarget->HasAura(62574))        // if not protected by potion cast Warts!
                        m_caster->CastSpell(unitTarget, 62581, true);
                                                            // remove protective aura
                    unitTarget->RemoveAurasDueToSpell(62574);

                    m_caster->GetMotionMaster()->MoveFollow(unitTarget, PET_FOLLOW_DIST, unitTarget->GetAngle(m_caster));
                    break;
                }
                case 62707:                                 // Grab (Ulduar: Ignis)
                case 63535:                                 // Grab heroic
                {
                    if (!unitTarget || !m_caster)
                        return;

                    unitTarget->CastSpell(m_caster, 62708, true); // Control Vehicle aura
                    m_caster->CastSpell(unitTarget, (m_spellInfo->Id == 62707) ? 62717 : 63477, true); // DoT/Immunity
                    break;
                }
                case 63795:                                 // Psychosis normal (Ulduar - Yogg Saron)
                case 65301:                                 // Psychosis heroic (Ulduar - Yogg Saron)
                case 64164:                                 // Lunatic Gaze spell from Yogg Saron
                case 64168:                                 // Lunatic Gaze spell from Laughing Skull
                case 64059:                                 // Induce Madness
                case 63830:                                 // Malady of the Mind
                case 63881:
                case 63803:                                 // Brain Link
                {
                    if (!unitTarget)
                        return;

                    if (SpellAuraHolder* holder = unitTarget->GetSpellAuraHolder(63050))
                    {
                        int32 stacks = 0;
                        switch (m_spellInfo->Id)
                        {
                            case 63795: stacks = -9;
                                break;                      // Psychosis; remove!?, more script Effect basepoints 63988
                            case 65301: stacks = -12;
                                break;                      // Psychosis; remove!?, more script Effect basepoints 63988
                            case 64164: stacks = -4;
                                break;                      // Lunatic Gaze
                            case 64168:
                            case 63803: stacks = -2;
                                break;                      // Brain Link
                            case 63830:                     // Induce Madness; 65201 (Crush) as basepoints !?
                            case 63881: stacks = -3;
                                break;
                            case 64059:                     // remove!?, more script Effect basepoints 63988
                            {
                                if (unitTarget->GetPositionZ() > 245.0f)
                                    return;
                                stacks = -100; break;
                            }
                        }
                        int32 stackAmount = holder->GetStackAmount() + stacks;

                        if (stackAmount > 100)
                            stackAmount = 100;

                        else if (stackAmount <=0)           // Last aura from stack removed
                        {
                            stackAmount = 0;
                        }
                        holder->SetStackAmount(stackAmount);
                    }
                    return;
                }
                case 63122:                                 // Clear Insane (Ulduar - Yogg Saron)
                {
                    if (!unitTarget)
                        return;

                    unitTarget->RemoveAurasDueToSpell(63050);
                    unitTarget->RemoveAurasDueToSpell(63120);
                    return;
                }
                case 64123:                                 // Lunge (Ulduar - Yogg Saron)
                {
                    if (!unitTarget)
                        return;

                    uint32 spellid = 0;
                    unitTarget->GetMap()->IsRegularDifficulty() ? spellid = 64125 : spellid = 64126;
                    unitTarget->CastSpell(unitTarget, spellid, true);
                    break;
                }
                case 64466:                                 // Empowering Shadows (Ulduar - Yogg Saron)
                {
                    if (!unitTarget)
                        return;

                    // effect back to caster (Immortal Guardian)
                    unitTarget->CastSpell(m_caster, 64467, true);
                    break;
                }
                case 64467:                                 // Empowering Shadows (Ulduar - Yogg Saron)
                {
                    if (!unitTarget)
                        return;

                    uint32 spellid = 0;
                    unitTarget->GetMap()->IsRegularDifficulty() ? spellid = 64468 : spellid = 64469;
                    unitTarget->CastSpell(unitTarget, spellid, true);
                    break;
                }
                case 65238:                                 // Shattered Illusion (Ulduar - Yogg Saron)
                {
                    if (!unitTarget)
                        return;

                    unitTarget->RemoveAurasDueToSpell(m_spellInfo->EffectBasePoints[eff_idx]);
                    return;
                }
                case 65044:                                 // Flames Ulduar
                {
                    if (!unitTarget)
                        return;

                    if (unitTarget->HasAura(62297))
                        unitTarget->RemoveAurasDueToSpell(62297);   // Remove Hodir's Fury
                    break;
                }
                case 65917:                                 // Magic Rooster
                {
                    if (!unitTarget || unitTarget->GetTypeId() != TYPEID_PLAYER)
                        return;

                    // Prevent stacking of mounts
                    unitTarget->RemoveSpellsCausingAura(SPELL_AURA_MOUNTED);

                    uint32 spellId = 66122; // common case

                    if (((Player*)unitTarget)->getGender() == GENDER_MALE)
                    {
                        switch (((Player*)unitTarget)->getRace())
                        {
                            case RACE_TAUREN: spellId = 66124; break;
                            case RACE_DRAENEI: spellId = 66123; break;
                        }
                    }

                    unitTarget->CastSpell(unitTarget, spellId, true);
                    return;
                }
                case 64104:                                 // Quest Credit - Trigger - Dummy - 01
                case 64107:                                 // Quest Credit - Trigger - Dummy - 02
                {
                    if (!unitTarget)
                        return;

                    if (Unit* charmer = unitTarget->GetCharmer())
                        charmer->CastSpell(charmer, damage, true);
                    return;
                }
                case 66477:                                 // Bountiful Feast
                {
                    if (!unitTarget)
                        return;

                    unitTarget->CastSpell(unitTarget, 65422, true);
                    unitTarget->CastSpell(unitTarget, 66622, true);
                    break;
                }
                case 66741:                                 // Chum the Water
                {
                    // maybe this check should be done sooner?
                    if (!m_caster->IsInWater())
                        return;

                    uint32 spellId = 0;

                    // too low/high?
                    if (roll_chance_i(33))
                        spellId = 66737;                    // angry
                    else
                    {
                        switch(rand() % 3)
                        {
                            case 0: spellId = 66740; break; // blue
                            case 1: spellId = 66739; break; // tresher
                            case 2: spellId = 66738; break; // mako
                        }
                    }

                    if (spellId)
                        m_caster->CastSpell(m_caster, spellId, true);

                    return;
                }
                case 66744:                                 // Make Player Destroy Totems
                {
                    if (!unitTarget || unitTarget->GetTypeId() != TYPEID_PLAYER)
                        return;

                    // Totem of the Earthen Ring does not really require or take reagents.
                    // Expecting RewardQuest() to already destroy them or we need additional code here to destroy.
                    unitTarget->CastSpell(unitTarget, 66747, true);
                    return;
                }
                case 67398:                                 // Zergling Periodic Effect (Called by Zergling Passive)
                {
                    if (!unitTarget || !unitTarget->isAlive())
                        return;
                                                            // Only usable on Grunty companion
                    Unit* pGrunty = unitTarget->GetMiniPet();
                    if (pGrunty && pGrunty->GetEntry() == 34694)
                    {
                        if (m_caster->IsWithinDist(pGrunty, 2.0f))
                            m_caster->CastSpell(pGrunty, 67400, true); //zerg attack
                        else
                        {
                            m_caster->CastSpell(pGrunty, 67397, true); // zerg rush dummy aura
                            m_caster->GetMotionMaster()->MoveFollow(pGrunty,0,0);
                        }
                    }
                    return;
                }
                case 67369:                                 // Grunty Periodic usable only on Zergling companion
                {
                    if (!unitTarget)
                        return;

                    Unit* pZerg = unitTarget->GetMiniPet(); // Only usable on Grunty companion
                    if (pZerg && pZerg->isAlive() && pZerg->GetEntry() == 11327)
                    {
                        m_caster->CastSpell(unitTarget, m_spellInfo->CalculateSimpleValue(eff_idx), true);
                        m_caster->SetUInt32Value(UNIT_NPC_EMOTESTATE, EMOTE_STATE_ATTACK_UNARMED);
                        return;
                    }
                    return;
                }
                case 68861:                                 // Consume Soul (ICC FoS: Bronjahm)
                {
                    if (unitTarget)
                        unitTarget->CastSpell(unitTarget, m_spellInfo->CalculateSimpleValue(eff_idx), true);
                    return;
                }
                case 69377:                                 // Fortitude
                {
                    if (!unitTarget)
                        return;

                    m_caster->CastSpell(unitTarget, 72590, true);
                    return;
                }
                case 69378:                                 // Blessing of Forgotten Kings
                {
                    if (!unitTarget)
                        return;

                    m_caster->CastSpell(unitTarget, 72586, true);
                    return;
                }
                case 69381:                                 // Gift of the Wild
                {
                    if (!unitTarget)
                        return;

                    m_caster->CastSpell(unitTarget, 72588, true);
                    return;
                }
                //Glyph of Scourge Strike
                case 69961:
                {
                    Unit::SpellAuraHolderMap const& auras = unitTarget->GetSpellAuraHolderMap();
                    for(Unit::SpellAuraHolderMap::const_iterator itr = auras.begin(); itr!=auras.end(); ++itr)
                    {
                        if (itr->second->GetSpellProto()->Dispel == DISPEL_DISEASE &&
                            itr->second->GetCasterGuid() == m_caster->GetObjectGuid())
                        if (Aura* aura =itr->second->GetAuraByEffectIndex(EFFECT_INDEX_0))
                        {
                            uint32 countMin = aura->GetAuraMaxDuration();
                            uint32 countMax = GetSpellMaxDuration(aura->GetSpellProto());
                            countMax += 9000;
                            countMax += m_caster->HasAura(49036) ? 3000 : 0; //Epidemic (Rank 1)
                            countMax += m_caster->HasAura(49562) ? 6000 : 0; //Epidemic (Rank 2)

                            if (countMin < countMax)
                            {
                                aura->GetHolder()->SetAuraDuration(aura->GetAuraDuration() + 3000);
                                aura->GetHolder()->SetAuraMaxDuration(countMin + 3000);
                                aura->GetHolder()->SendAuraUpdate(false);
                            }
                        }
                    }
                return;
                }
                case 66336:                                 // Mistress' Kiss (Trial of the Crusader, ->
                case 67076:                                 // -> Lord Jaraxxus encounter, all difficulties)
                case 67077:                                 // ----- // -----
                case 67078:                                 // ----- // -----
                {
                    if (unitTarget)
                        unitTarget->CastSpell(unitTarget, 66334, true);
                    return;
                }
                case 69057:                                 // Bone Spike Graveyard (Icecrown Citadel, ->
                case 70826:                                 // -> Lord Marrowgar encounter, all difficulties)
                case 72088:                                 // ----- // -----
                case 72089:                                 // ----- // -----
                case 73142:                                 // Bone Spike Graveyard (during Bone Storm) ->
                case 73143:                                 // (Icecrown Citadel, -> Lord Marrowgar encounter, ->
                case 73144:                                 // all difficulties)
                case 73145:                                 // ----- // -----
                {
                    if (unitTarget)
                        unitTarget->CastSpell(unitTarget, 69062, true);
                    return;
                }
                case 69140:                                 // Coldflame (Lord Marrowgar - Icecrown Citadel)
                {
                    if (unitTarget)
                        unitTarget->CastSpell(m_caster, m_spellInfo->CalculateSimpleValue(eff_idx), true);
                    return;
                }
                case 69147:                                 // Coldflame (circle, Lord Marrowgar - Icecrown Citadel)
                {
                    m_caster->CastSpell(m_caster, m_spellInfo->CalculateSimpleValue(eff_idx), true);
                    return;
                }
                case 70117:                                 // Ice grip (Sindragosa pull effect)
                {
                    if (!unitTarget)
                        return;
                    float fPosX, fPosY, fPosZ;
                    m_caster->GetPosition(fPosX, fPosY, fPosZ);
                    m_caster->GetRandomPoint(fPosX, fPosY, fPosZ, m_caster->GetObjectBoundingRadius(), fPosX, fPosY, fPosZ);
                    unitTarget->NearTeleportTo(fPosX, fPosY, fPosZ+1.0f, -unitTarget->GetOrientation(), false);
                    return;
                }
                case 71446:                                 // Twilight Bloodbolt 10N
                {
                    if (!unitTarget)
                        return;

                    unitTarget->CastSpell(unitTarget, 71447, true);
                    return;
                }
                case 71478:                                 // Twilight Bloodbolt 25N
                {
                    if (!unitTarget)
                        return;

                    unitTarget->CastSpell(unitTarget, 71481, true);
                    return;
                }
                case 71479:                                 // Twilight Bloodbolt 10H
                {
                    if (!unitTarget)
                        return;

                    unitTarget->CastSpell(unitTarget, 71482, true);
                    return;
                }
                case 71480:                                 // Twilight Bloodbolt 25H
                {
                    if (!unitTarget)
                        return;

                    unitTarget->CastSpell(unitTarget, 71483, true);
                    return;
                }
                case 71899:                                 // Bloodbolt Whirl 10N
                {
                    if (!unitTarget)
                        return;

                    m_caster->CastSpell(unitTarget, 71446, true);
                    return;
                }
                case 71900:                                 // Bloodbolt Whirl 25N
                {
                    if (!unitTarget)
                        return;

                    m_caster->CastSpell(unitTarget, 71478, true);
                    return;
                }
                case 71901:                                 // Bloodbolt Whirl 10H
                {
                    if (!unitTarget)
                        return;

                    m_caster->CastSpell(unitTarget, 71479, true);
                    return;
                }
                case 71902:                                 // Bloodbolt Whirl 25H
                {
                    if (!unitTarget)
                        return;

                    m_caster->CastSpell(unitTarget, 71480, true);
                    return;
                }
                case 72034:                                 // Whiteout
                case 72096:                                 // Whiteout (heroic)
                {
                    // cast Whiteout visual
                    m_caster->CastSpell(unitTarget, 72036, true);
                    return;
                }
                case 72195:                                 // Blood link
                {
                    if (!unitTarget)
                        return;
                    if (unitTarget->HasAura(72371))
                    {
                        unitTarget->RemoveAurasDueToSpell(72371);
                        int32 power = unitTarget->GetPower(unitTarget->getPowerType());
                        unitTarget->CastCustomSpell(unitTarget, 72371, &power, &power, NULL, true);
                    }
                    return;
                }
                case 72219:
                case 72551:
                case 72552:
                case 72553:
                {
                    if (!unitTarget)
                        return;

                    if (SpellAuraHolder* pHolder = unitTarget->GetSpellAuraHolder(m_spellInfo->Id))
                    {
                        if (pHolder->GetStackAmount() + 1 >= m_spellInfo->StackAmount)
                        {
                            switch (m_spellInfo->Id)
                            {
                                case 72219:
                                    unitTarget->CastSpell(unitTarget, 72227, true);
                                    break;
                                case 72551:
                                    unitTarget->CastSpell(unitTarget, 72228, true);
                                    break;
                                case 72552:
                                    unitTarget->CastSpell(unitTarget, 72229, true);
                                    break;
                                case 72553:
                                    unitTarget->CastSpell(unitTarget, 72230, true);
                                    break;
                                default:
                                    break;

                                unitTarget->RemoveAurasDueToSpell(m_spellInfo->Id);
                                unitTarget->RemoveAurasDueToSpell(72231);
                                return;
                            }
                        }
                    }

                    unitTarget->CastSpell(unitTarget, 72231, true);

                    break;
                }
                case 72705:                                 // Coldflame (in bone storm, Lord Marrowgar - Icecrown Citadel)
                {
                    m_caster->CastSpell(m_caster, 72701, true);
                    m_caster->CastSpell(m_caster, 72702, true);
                    m_caster->CastSpell(m_caster, 72703, true);
                    m_caster->CastSpell(m_caster, 72704, true);
                    return;
                }
                case 72864:                                 // Death plague
                {
                    if (!unitTarget)
                        return;

                    if (unitTarget->GetObjectGuid() == m_caster->GetObjectGuid())
                    {
                        if ((int)m_UniqueTargetInfo.size() < 2)
                            m_caster->CastSpell(m_caster, 72867, true, NULL, NULL, m_originalCasterGUID);
                        else
                            m_caster->CastSpell(m_caster, 72884, true);
                    }
                    else
                        unitTarget->CastSpell(unitTarget, 72865, true, NULL, NULL, m_originalCasterGUID);
                    return;
                }
            }
            break;
        }
        case SPELLFAMILY_WARLOCK:
        {
            switch(m_spellInfo->Id)
            {
                case  6201:                                 // Healthstone creating spells
                case  6202:
                case  5699:
                case 11729:
                case 11730:
                case 27230:
                case 47871:
                case 47878:
                {
                    if (!unitTarget)
                        return;

                    uint32 itemtype;
                    uint32 rank = 0;
                    Unit::AuraList const& mDummyAuras = unitTarget->GetAurasByType(SPELL_AURA_DUMMY);
                    for(Unit::AuraList::const_iterator i = mDummyAuras.begin();i != mDummyAuras.end(); ++i)
                    {
                        if ((*i)->GetId() == 18692)
                        {
                            rank = 1;
                            break;
                        }
                        else if ((*i)->GetId() == 18693)
                        {
                            rank = 2;
                            break;
                        }
                    }

                    static uint32 const itypes[8][3] =
                    {
                        { 5512, 19004, 19005},              // Minor Healthstone
                        { 5511, 19006, 19007},              // Lesser Healthstone
                        { 5509, 19008, 19009},              // Healthstone
                        { 5510, 19010, 19011},              // Greater Healthstone
                        { 9421, 19012, 19013},              // Major Healthstone
                        {22103, 22104, 22105},              // Master Healthstone
                        {36889, 36890, 36891},              // Demonic Healthstone
                        {36892, 36893, 36894}               // Fel Healthstone
                    };

                    switch(m_spellInfo->Id)
                    {
                        case  6201:
                            itemtype=itypes[0][rank];break; // Minor Healthstone
                        case  6202:
                            itemtype=itypes[1][rank];break; // Lesser Healthstone
                        case  5699:
                            itemtype=itypes[2][rank];break; // Healthstone
                        case 11729:
                            itemtype=itypes[3][rank];break; // Greater Healthstone
                        case 11730:
                            itemtype=itypes[4][rank];break; // Major Healthstone
                        case 27230:
                            itemtype=itypes[5][rank];break; // Master Healthstone
                        case 47871:
                            itemtype=itypes[6][rank];break; // Demonic Healthstone
                        case 47878:
                            itemtype=itypes[7][rank];break; // Fel Healthstone
                        default:
                            return;
                    }
                    DoCreateItem( eff_idx, itemtype );
                    return;
                }
                case 47193:                                 // Demonic Empowerment
                {
                    if (!unitTarget)
                        return;

                    uint32 entry = unitTarget->GetEntry();
                    uint32 spellID;
                    switch(entry)
                    {
                        case   416: spellID = 54444; break; // imp
                        case   417: spellID = 54509; break; // fellhunter
                        case  1860: spellID = 54443; break; // void
                        case  1863: spellID = 54435; break; // succubus
                        case 17252: spellID = 54508; break; // fellguard
                        default:
                            return;
                    }
                    unitTarget->CastSpell(unitTarget, spellID, true);
                    return;
                }
                case 47422:                                 // Everlasting Affliction
                {
                    // Need refresh caster corruption auras on target
                    Unit::SpellAuraHolderMap& suAuras = unitTarget->GetSpellAuraHolderMap();
                    for(Unit::SpellAuraHolderMap::iterator itr = suAuras.begin(); itr != suAuras.end(); ++itr)
                    {
                        SpellEntry const *spellInfo = (*itr).second->GetSpellProto();
                        if (spellInfo->SpellFamilyName == SPELLFAMILY_WARLOCK &&
                           spellInfo->SpellFamilyFlags.test<CF_WARLOCK_CORRUPTION>() &&
                           (*itr).second->GetCasterGuid() == m_caster->GetObjectGuid())
                           (*itr).second->RefreshHolder();
                    }
                    return;
                }
                case 63521:                                 // Guarded by The Light (Paladin spell with SPELLFAMILY_WARLOCK)
                {
                    // Divine Plea, refresh on target (3 aura slots)
                    if (SpellAuraHolder* holder = unitTarget->GetSpellAuraHolder(54428))
                        holder->RefreshHolder();

                    return;
                }
            }
            break;
        }
        case SPELLFAMILY_PRIEST:
        {
            switch(m_spellInfo->Id)
            {
                case 47948:                                 // Pain and Suffering
                {
                    if (!unitTarget)
                        return;

                    // Refresh Shadow Word: Pain on target
                    Unit::SpellAuraHolderMap& auras = unitTarget->GetSpellAuraHolderMap();
                    for(Unit::SpellAuraHolderMap::iterator itr = auras.begin(); itr != auras.end(); ++itr)
                    {
                        SpellEntry const *spellInfo = (*itr).second->GetSpellProto();
                        if (spellInfo->SpellFamilyName == SPELLFAMILY_PRIEST &&
                            spellInfo->SpellFamilyFlags.test<CF_PRIEST_SHADOW_WORD_PAIN>() &&
                            (*itr).second->GetCasterGuid() == m_caster->GetObjectGuid())
                        {
                            (*itr).second->RefreshHolder();
                            return;
                        }
                    }
                    return;
                }
                default:
                    break;
            }
            break;
        }
        case SPELLFAMILY_HUNTER:
        {
            switch(m_spellInfo->Id)
            {
                case 53209:                                 // Chimera Shot
                {
                    if (!unitTarget)
                        return;

                    uint32 spellId = 0;
                    int32 basePoint = 0;
                    Unit* target = unitTarget;
                    Unit::SpellAuraHolderMap& Auras = unitTarget->GetSpellAuraHolderMap();
                    for(Unit::SpellAuraHolderMap::iterator i = Auras.begin(); i != Auras.end(); ++i)
                    {
                        SpellAuraHolder *holder = i->second;
                        if (holder->GetCasterGuid() != m_caster->GetObjectGuid())
                            continue;

                        // Search only Serpent Sting, Viper Sting, Scorpid Sting auras
                        ClassFamilyMask const& familyFlag = holder->GetSpellProto()->SpellFamilyFlags;
                        if (!familyFlag.test<CF_HUNTER_SERPENT_STING, CF_HUNTER_SCORPID_STING, CF_HUNTER_VIPER_STING>())
                            continue;

                        // Refresh aura duration
                        holder->RefreshHolder();

                        Aura *aura = holder->GetAuraByEffectIndex(EFFECT_INDEX_0);

                        if (!aura)
                            continue;

                        // Serpent Sting - Instantly deals 40% of the damage done by your Serpent Sting.
                        if (familyFlag.test<CF_HUNTER_SERPENT_STING>())
                        {
                            // m_amount already include RAP bonus
                            basePoint = aura->GetModifier()->m_amount * aura->GetAuraMaxTicks() * 40 / 100;
                            spellId = 53353;                // Chimera Shot - Serpent
                        }

                        // Viper Sting - Instantly restores mana to you equal to 60% of the total amount drained by your Viper Sting.
                        else if (familyFlag.test<CF_HUNTER_VIPER_STING>())
                        {
                            uint32 target_max_mana = unitTarget->GetMaxPower(POWER_MANA);
                            if (!target_max_mana)
                                continue;

                            // ignore non positive values (can be result apply spellmods to aura damage
                            uint32 pdamage = aura->GetModifier()->m_amount > 0 ? aura->GetModifier()->m_amount : 0;

                            // Special case: draining x% of mana (up to a maximum of 2*x% of the caster's maximum mana)
                            uint32 maxmana = m_caster->GetMaxPower(POWER_MANA)  * pdamage * 2 / 100;

                            pdamage = target_max_mana * pdamage / 100;
                            if (pdamage > maxmana)
                                pdamage = maxmana;

                            pdamage *= 4;                   // total aura damage
                            basePoint = pdamage * 60 / 100;
                            spellId = 53358;                // Chimera Shot - Viper
                            target = m_caster;
                        }

                        // Scorpid Sting - Attempts to Disarm the target for 10 sec. This effect cannot occur more than once per 1 minute.
                        else if (familyFlag.test<CF_HUNTER_SCORPID_STING>())
                            spellId = 53359;                // Chimera Shot - Scorpid
                        // ?? nothing say in spell desc (possibly need addition check)
                        //if (familyFlag.test<CF_HUNTER_WYVERN_STING1>() || // dot
                        //    familyFlag.test<CF_HUNTER_WYVERN_STING2>()   // stun
                        //{
                        //    spellId = 53366; // 53366 Chimera Shot - Wyvern
                        //}
                    }

                    if (spellId && m_caster->GetTypeId() == TYPEID_PLAYER && !((Player*)m_caster)->HasSpellCooldown(spellId))
                    {
                        m_caster->CastCustomSpell(target, spellId, &basePoint, 0, 0, true);

                        if (spellId == 53359) // Disarm from Chimera Shot should have 1 min cooldown
                            ((Player*)m_caster)->AddSpellCooldown(spellId, 0, uint32(time(NULL) + MINUTE));
                    }

                    return;
                }
                case 53412:                                 // Invigoration (pet triggered script, master targeted)
                {
                    if (!unitTarget)
                        return;

                    Unit::AuraList const& auras = unitTarget->GetAurasByType(SPELL_AURA_DUMMY);
                    for(Unit::AuraList::const_iterator i = auras.begin();i != auras.end(); ++i)
                    {
                        // Invigoration (master talent)
                        if ((*i)->GetModifier()->m_miscvalue == 8 && (*i)->GetSpellProto()->SpellIconID == 3487)
                        {
                            if (roll_chance_i((*i)->GetModifier()->m_amount))
                            {
                                unitTarget->CastSpell(unitTarget, 53398, true, NULL, (*i), m_caster->GetObjectGuid());
                                break;
                            }
                        }
                    }
                    return;
                }
                case 53271:                                 // Master's Call
                {
                    if (!unitTarget)
                        return;

                    // script effect have in value, but this outdated removed part
                    unitTarget->CastSpell(unitTarget, 62305, true);
                    return;
                }
                case 55709:                                 // Heart of the phoenix
                {
                    if (!unitTarget || !unitTarget->GetObjectGuid().IsPet())
                        return;

                    if (!unitTarget->HasAura(55711))
                    {
                        ((Pet*)unitTarget)->GetOwner()->CastSpell(unitTarget, 54114, true);
                        unitTarget->CastSpell(unitTarget, 55711, true);
                    }
                    else
                        SendCastResult(SPELL_FAILED_CASTER_AURASTATE);
                    return;
                }
                default:
                    break;
            }
            break;
        }
        case SPELLFAMILY_PALADIN:
        {
            // Judgement (seal trigger)
            if (m_spellInfo->Category == SPELLCATEGORY_JUDGEMENT)
            {
                if (!unitTarget || !unitTarget->isAlive())
                    return;

                uint32 spellId1 = 0;
                uint32 spellId2 = 0;

                // Judgement self add switch
                switch (m_spellInfo->Id)
                {
                    case 53407: spellId1 = 20184; break;    // Judgement of Justice
                    case 20271:                             // Judgement of Light
                    case 57774: spellId1 = 20185; break;    // Judgement of Light
                    case 53408: spellId1 = 20186; break;    // Judgement of Wisdom
                    default:
                        sLog.outError("Unsupported Judgement (seal trigger) spell (Id: %u) in Spell::EffectScriptEffect",m_spellInfo->Id);
                        return;
                }

                // offensive seals have aura dummy in 2 effect
                Unit::AuraList const& m_dummyAuras = m_caster->GetAurasByType(SPELL_AURA_DUMMY);
                for(Unit::AuraList::const_iterator itr = m_dummyAuras.begin(); itr != m_dummyAuras.end(); ++itr)
                {
                    // search seal (offensive seals have judgement's aura dummy spell id in 2 effect
                    if ((*itr)->GetEffIndex() != EFFECT_INDEX_2 || !IsSealSpell((*itr)->GetSpellProto()))
                        continue;
                    spellId2 = (*itr)->GetModifier()->m_amount;
                    SpellEntry const *judge = sSpellStore.LookupEntry(spellId2);
                    if (!judge)
                        continue;
                    break;
                }

                // if there were no offensive seals than there is seal with proc trigger aura
                if (!spellId2)
                {
                    Unit::AuraList const& procTriggerAuras = m_caster->GetAurasByType(SPELL_AURA_PROC_TRIGGER_SPELL);
                    for(Unit::AuraList::const_iterator itr = procTriggerAuras.begin(); itr != procTriggerAuras.end(); ++itr)
                    {
                        if ((*itr)->GetEffIndex() != EFFECT_INDEX_0 || !IsSealSpell((*itr)->GetSpellProto()))
                            continue;
                        spellId2 = 54158;
                        break;
                    }
                }

                if (spellId1)
                    m_caster->CastSpell(unitTarget, spellId1, true);

                if (spellId2)
                    m_caster->CastSpell(unitTarget, spellId2, true);

                return;
            }
        }
        case SPELLFAMILY_POTION:
        {
            switch(m_spellInfo->Id)
            {
                case 28698:                                 // Dreaming Glory
                {
                    if (!unitTarget)
                        return;

                    unitTarget->CastSpell(unitTarget, 28694, true);
                    break;
                }
                case 28702:                                 // Netherbloom
                {
                    if (!unitTarget)
                        return;

                    // 25% chance of casting a random buff
                    if (roll_chance_i(75))
                        return;

                    // triggered spells are 28703 to 28707
                    // Note: some sources say, that there was the possibility of
                    //       receiving a debuff. However, this seems to be removed by a patch.
                    const uint32 spellid = 28703;

                    // don't overwrite an existing aura
                    for(uint8 i = 0; i < 5; ++i)
                        if (unitTarget->HasAura(spellid + i, EFFECT_INDEX_0))
                            return;

                    unitTarget->CastSpell(unitTarget, spellid+urand(0, 4), true);
                    break;
                }
                case 28720:                                 // Nightmare Vine
                {
                    if (!unitTarget)
                        return;

                    // 25% chance of casting Nightmare Pollen
                    if (roll_chance_i(75))
                        return;

                    unitTarget->CastSpell(unitTarget, 28721, true);
                    break;
                }
            }
            break;
        }
        case SPELLFAMILY_DEATHKNIGHT:
        {
            switch(m_spellInfo->Id)
            {
                case 50842:                                 // Pestilence
                {
                    if (!unitTarget)
                        return;

                    Unit* mainTarget = m_targets.getUnitTarget();
                    if (!mainTarget)
                        return;

                    // do only refresh diseases on main target if caster has Glyph of Disease
                    if (mainTarget == unitTarget && !m_caster->HasAura(63334))
                        return;

                    // Blood Plague
                    if (mainTarget->HasAura(55078))
                        m_caster->CastSpell(unitTarget, 55078, true);

                    // Frost Fever
                    if (mainTarget->HasAura(55095))
                        m_caster->CastSpell(unitTarget, 55095, true);

                    break;
                }
                // Raise dead script effect
                case 46584:
                {
                    if (!unitTarget || m_caster->GetTypeId() != TYPEID_PLAYER)
                        return;

                    // If have 52143 spell - summoned pet from dummy effect
                    // Another case summoned guardian from script effect
                    uint32 triggered_spell_id = m_spellInfo->CalculateSimpleValue(SpellEffectIndex(m_caster->HasSpell(52143) ? EFFECT_INDEX_2 : EFFECT_INDEX_1));

                    float x,y,z;

                    m_caster->GetClosePoint(x, y, z, m_caster->GetObjectBoundingRadius(), PET_FOLLOW_DIST);

                    if (unitTarget != (Unit*)m_caster)
                    {
                        m_caster->CastSpell(unitTarget->GetPositionX(),unitTarget->GetPositionY(),unitTarget->GetPositionZ(),triggered_spell_id, true, NULL, NULL, m_caster->GetObjectGuid(), m_spellInfo);
                        unitTarget->RemoveFromWorld();
                    }
                    else if (m_caster->HasAura(60200))
                    {
                        m_caster->CastSpell(x,y,z,triggered_spell_id, true, NULL, NULL, m_caster->GetObjectGuid(), m_spellInfo);
                    }
                    else  if (((Player*)m_caster)->HasItemCount(37201,1))
                    {
                        m_caster->CastSpell(m_caster,48289,true);
                        m_caster->CastSpell(x,y,z,triggered_spell_id, true, NULL, NULL, m_caster->GetObjectGuid(), m_spellInfo);
                    }
                    else
                    {
                        SendCastResult(SPELL_FAILED_REAGENTS);
                        finish(true);
                        CancelGlobalCooldown();
                        return;
                    }
                    finish(true);
                    ((Player*)m_caster)->RemoveSpellCooldown(m_spellInfo->CalculateSimpleValue(EFFECT_INDEX_2),true);
                    ((Player*)m_caster)->RemoveSpellCooldown(m_spellInfo->CalculateSimpleValue(EFFECT_INDEX_1),true);
                    CancelGlobalCooldown();
                    return;
                }

                // Raise ally
                case 61999:
                {
                    if (m_caster->GetTypeId() != TYPEID_PLAYER)
                        return;

                    if (!unitTarget || unitTarget->GetTypeId() != TYPEID_PLAYER || unitTarget->isAlive())
                    {
                        SendCastResult(SPELL_FAILED_TARGET_NOT_DEAD);
                        finish(true);
                        CancelGlobalCooldown();
                        return;
                    }

                    // hack remove death
                    unitTarget->CastSpell(unitTarget, m_spellInfo->CalculateSimpleValue(EFFECT_INDEX_0), true);
                    CancelGlobalCooldown();
                    return;
                }
                default:
                    break;
            }
            break;
        }
        case SPELLFAMILY_WARRIOR:
        {
            switch(m_spellInfo->Id)
            {
                case 47962:                                 // Resque  inquired soldier
                {
                    if (!unitTarget)
                        return;

                    unitTarget->CastSpell(m_caster, m_spellInfo->CalculateSimpleValue(eff_idx), true);
                    m_caster->CastSpell(m_caster, 47967, true);
                    return;
                }
                case 64380:                                 // Shattering Throw
                {
                    if (!unitTarget || !unitTarget->isAlive())
                        return;
                    // remove immunity effects
                    m_caster->CastSpell(unitTarget, 39897, true);
                    break;
                }
            }
            break;
        }
    }


    // normal DB scripted effect
    if (!unitTarget)
        return;

    DEBUG_FILTER_LOG(LOG_FILTER_SPELL_CAST, "Spell ScriptStart spellid %u in EffectScriptEffect ", m_spellInfo->Id);
    if (m_caster->IsInWorld())
        m_caster->GetMap()->ScriptsStart(sSpellScripts, m_spellInfo->Id, m_caster, unitTarget);
}

void Spell::EffectSanctuary(SpellEffectIndex /*eff_idx*/)
{
    if (!unitTarget)
        return;
    //unitTarget->CombatStop();

    unitTarget->CombatStop();
    unitTarget->getHostileRefManager().deleteReferences();  // stop all fighting

    // Vanish allows to remove all threat and cast regular stealth so other spells can be used
    if (m_spellInfo->IsFitToFamily<SPELLFAMILY_ROGUE, CF_ROGUE_VANISH>())
        ((Player *)m_caster)->RemoveSpellsCausingAura(SPELL_AURA_MOD_ROOT);
}

void Spell::EffectAddComboPoints(SpellEffectIndex /*eff_idx*/)
{
    if (!unitTarget)
        return;

    if (damage <= 0)
        return;

    m_caster->AddComboPoints(unitTarget, damage);
}

void Spell::EffectDuel(SpellEffectIndex eff_idx)
{
    if (!m_caster || !unitTarget || m_caster->GetTypeId() != TYPEID_PLAYER || unitTarget->GetTypeId() != TYPEID_PLAYER)
        return;

    Player *caster = (Player*)m_caster;
    Player *target = (Player*)unitTarget;

    // caster or target already have requested duel
    if (caster->duel || target->duel || !target->GetSocial() || target->GetSocial()->HasIgnore(caster->GetObjectGuid()))
        return;

    // Players can only fight a duel with each other outside (=not inside dungeons and not in capital cities)
    AreaTableEntry const* casterAreaEntry = GetAreaEntryByAreaID(caster->GetAreaId());
    if (casterAreaEntry && !(casterAreaEntry->flags & AREA_FLAG_DUEL))
    {
        SendCastResult(SPELL_FAILED_NO_DUELING);            // Dueling isn't allowed here
        return;
    }

    AreaTableEntry const* targetAreaEntry = GetAreaEntryByAreaID(target->GetAreaId());
    if (targetAreaEntry && !(targetAreaEntry->flags & AREA_FLAG_DUEL))
    {
        SendCastResult(SPELL_FAILED_NO_DUELING);            // Dueling isn't allowed here
        return;
    }

    //CREATE DUEL FLAG OBJECT
    GameObject* pGameObj = new GameObject;

    uint32 gameobject_id = m_spellInfo->EffectMiscValue[eff_idx];

    Map *map = m_caster->GetMap();
    if (!pGameObj->Create(map->GenerateLocalLowGuid(HIGHGUID_GAMEOBJECT), gameobject_id,
        map, m_caster->GetPhaseMask(),
        m_caster->GetPositionX()+(unitTarget->GetPositionX()-m_caster->GetPositionX())/2 ,
        m_caster->GetPositionY()+(unitTarget->GetPositionY()-m_caster->GetPositionY())/2 ,
        m_caster->GetPositionZ(),
        m_caster->GetOrientation(), 0.0f, 0.0f, 0.0f, 0.0f, GO_ANIMPROGRESS_DEFAULT, GO_STATE_READY))
    {
        delete pGameObj;
        return;
    }

    pGameObj->SetUInt32Value(GAMEOBJECT_FACTION, m_caster->getFaction() );
    pGameObj->SetUInt32Value(GAMEOBJECT_LEVEL, m_caster->getLevel()+1 );
    int32 duration = GetSpellDuration(m_spellInfo);
    pGameObj->SetRespawnTime(duration > 0 ? duration/IN_MILLISECONDS : 0);
    pGameObj->SetSpellId(m_spellInfo->Id);

    m_caster->AddGameObject(pGameObj);
    map->Add(pGameObj);
    //END

    // Send request
    WorldPacket data(SMSG_DUEL_REQUESTED, 8 + 8);
    data << pGameObj->GetObjectGuid();
    data << caster->GetObjectGuid();
    caster->GetSession()->SendPacket(&data);
    target->GetSession()->SendPacket(&data);

    // create duel-info
    DuelInfo *duel   = new DuelInfo;
    duel->initiator  = caster;
    duel->opponent   = target;
    duel->startTime  = 0;
    duel->startTimer = 0;
    caster->duel     = duel;

    DuelInfo *duel2   = new DuelInfo;
    duel2->initiator  = caster;
    duel2->opponent   = caster;
    duel2->startTime  = 0;
    duel2->startTimer = 0;
    target->duel      = duel2;

    caster->SetGuidValue(PLAYER_DUEL_ARBITER, pGameObj->GetObjectGuid());
    target->SetGuidValue(PLAYER_DUEL_ARBITER, pGameObj->GetObjectGuid());
}

void Spell::EffectStuck(SpellEffectIndex /*eff_idx*/)
{
    if (!unitTarget || unitTarget->GetTypeId() != TYPEID_PLAYER)
        return;

    if (!sWorld.getConfig(CONFIG_BOOL_CAST_UNSTUCK))
        return;

    Player* pTarget = (Player*)unitTarget;

    DEBUG_LOG("Spell Effect: Stuck");
    DETAIL_LOG("Player %s (guid %u) used auto-unstuck future at map %u (%f, %f, %f)", pTarget->GetName(), pTarget->GetGUIDLow(), m_caster->GetMapId(), m_caster->GetPositionX(), pTarget->GetPositionY(), pTarget->GetPositionZ());

    if (pTarget->IsTaxiFlying() || pTarget->InBattleGround())
        return;

    pTarget->RepopAtGraveyard();

    // Stuck spell trigger Hearthstone cooldown
    SpellEntry const *spellInfo = sSpellStore.LookupEntry(8690);
    if (!spellInfo)
        return;

    Spell spell(pTarget, spellInfo, true);
    spell.SendSpellCooldown();
}

void Spell::EffectSummonPlayer(SpellEffectIndex /*eff_idx*/)
{
    if (!unitTarget || unitTarget->GetTypeId() != TYPEID_PLAYER)
        return;

    // Evil Twin (ignore player summon, but hide this for summoner)
    if (unitTarget->GetDummyAura(23445))
        return;

    float x, y, z;
    m_caster->GetClosePoint(x, y, z, unitTarget->GetObjectBoundingRadius());

    ((Player*)unitTarget)->SetSummonPoint(m_caster->GetMapId(),x,y,z);

    WorldPacket data(SMSG_SUMMON_REQUEST, 8+4+4);
    data << m_caster->GetObjectGuid();                      // summoner guid
    data << uint32(m_caster->GetZoneId());                  // summoner zone
    data << uint32(MAX_PLAYER_SUMMON_DELAY*IN_MILLISECONDS); // auto decline after msecs
    ((Player*)unitTarget)->GetSession()->SendPacket(&data);
}

static ScriptInfo generateActivateCommand()
{
    ScriptInfo si;
    si.command = SCRIPT_COMMAND_ACTIVATE_OBJECT;
    return si;
}

void Spell::EffectActivateObject(SpellEffectIndex eff_idx)
{
    if (!gameObjTarget)
        return;

    static ScriptInfo activateCommand = generateActivateCommand();

    int32 delay_secs = m_spellInfo->CalculateSimpleValue(eff_idx);

    gameObjTarget->GetMap()->ScriptCommandStart(activateCommand, delay_secs, m_caster, gameObjTarget);
}

void Spell::EffectApplyGlyph(SpellEffectIndex eff_idx)
{
    if (m_caster->GetTypeId() != TYPEID_PLAYER)
        return;

    Player *player = (Player*)m_caster;

    // apply new one
    if (uint32 glyph = m_spellInfo->EffectMiscValue[eff_idx])
    {
        if (GlyphPropertiesEntry const *gp = sGlyphPropertiesStore.LookupEntry(glyph))
        {
            if (GlyphSlotEntry const *gs = sGlyphSlotStore.LookupEntry(player->GetGlyphSlot(m_glyphIndex)))
            {
                if (gp->TypeFlags != gs->TypeFlags)
                {
                    SendCastResult(SPELL_FAILED_INVALID_GLYPH);
                    return;                                 // glyph slot mismatch
                }
            }

            // remove old glyph
            player->ApplyGlyph(m_glyphIndex, false);
            player->SetGlyph(m_glyphIndex, glyph);
            player->ApplyGlyph(m_glyphIndex, true);
            player->SendTalentsInfoData(false);
        }
    }
}

void Spell::DoSummonTotem(SpellEffectIndex eff_idx, uint8 slot_dbc)
{
    // DBC store slots starting from 1, with no slot 0 value)
    int slot = slot_dbc ? slot_dbc - 1 : TOTEM_SLOT_NONE;

    // unsummon old totem
    if (slot < MAX_TOTEM_SLOT)
        if (Totem *OldTotem = m_caster->GetTotem(TotemSlot(slot)))
            OldTotem->UnSummon();

    // FIXME: Setup near to finish point because GetObjectBoundingRadius set in Create but some Create calls can be dependent from proper position
    // if totem have creature_template_addon.auras with persistent point for example or script call
    float angle = slot < MAX_TOTEM_SLOT ? M_PI_F/MAX_TOTEM_SLOT - (slot*2*M_PI_F/MAX_TOTEM_SLOT) : 0;

    CreatureCreatePos pos(m_caster, m_caster->GetOrientation(), 2.0f, angle);

    CreatureInfo const *cinfo = ObjectMgr::GetCreatureTemplate(m_spellInfo->EffectMiscValue[eff_idx]);
    if (!cinfo)
    {
        sLog.outErrorDb("Creature entry %u does not exist but used in spell %u totem summon.", m_spellInfo->Id, m_spellInfo->EffectMiscValue[eff_idx]);
        return;
    }

    Totem* pTotem = new Totem;

    if (!pTotem->Create(m_caster->GetMap()->GenerateLocalLowGuid(HIGHGUID_UNIT), pos, cinfo, m_caster))
    {
        delete pTotem;
        return;
    }

    pTotem->SetSummonPoint(pos);

    if (slot < MAX_TOTEM_SLOT)
        m_caster->_AddTotem(TotemSlot(slot),pTotem);

    //pTotem->SetName("");                                  // generated by client
    pTotem->SetOwner(m_caster);
    pTotem->SetTypeBySummonSpell(m_spellInfo);              // must be after Create call where m_spells initialized

    pTotem->SetDuration(m_duration);

    if (m_spellInfo->Id == 16190)
        damage = m_caster->GetMaxHealth() * m_spellInfo->CalculateSimpleValue(EFFECT_INDEX_1) / 100;

    if (damage)                                             // if not spell info, DB values used
    {
        pTotem->SetMaxHealth(damage);
        pTotem->SetHealth(damage);
    }

    pTotem->SetUInt32Value(UNIT_CREATED_BY_SPELL, m_spellInfo->Id);

    if (m_caster->GetTypeId() == TYPEID_PLAYER)
        pTotem->SetFlag(UNIT_FIELD_FLAGS, UNIT_FLAG_PVP_ATTACKABLE);

    if (m_caster->IsPvP())
        pTotem->SetPvP(true);

    if (m_caster->IsFFAPvP())
        pTotem->SetFFAPvP(true);

    // sending SMSG_TOTEM_CREATED before add to map (done in Summon)
    if (slot < MAX_TOTEM_SLOT && m_caster->GetTypeId() == TYPEID_PLAYER)
    {
        WorldPacket data(SMSG_TOTEM_CREATED, 1 + 8 + 4 + 4);
        data << uint8(slot);
        data << pTotem->GetObjectGuid();
        data << uint32(m_duration);
        data << uint32(m_spellInfo->Id);
        ((Player*)m_caster)->SendDirectMessage(&data);
    }

    pTotem->Summon(m_caster);
}

void Spell::EffectEnchantHeldItem(SpellEffectIndex eff_idx)
{
    // this is only item spell effect applied to main-hand weapon of target player (players in area)
    if (!unitTarget || unitTarget->GetTypeId() != TYPEID_PLAYER)
        return;

    Player* item_owner = (Player*)unitTarget;
    Item* item = item_owner->GetItemByPos(INVENTORY_SLOT_BAG_0, EQUIPMENT_SLOT_MAINHAND);

    if (!item )
        return;

    // must be equipped
    if (!item ->IsEquipped())
        return;

    if (m_spellInfo->EffectMiscValue[eff_idx])
    {
        uint32 enchant_id = m_spellInfo->EffectMiscValue[eff_idx];
        int32 duration = GetSpellDuration(m_spellInfo);     // Try duration index first...
        if (!duration)
            duration = m_currentBasePoints[eff_idx];        // Base points after...
        if (!duration)
            duration = 10;                                  // 10 seconds for enchants which don't have listed duration

        SpellItemEnchantmentEntry const *pEnchant = sSpellItemEnchantmentStore.LookupEntry(enchant_id);

        if (!pEnchant)
            return;

        // Always go to temp enchantment slot
        EnchantmentSlot slot = TEMP_ENCHANTMENT_SLOT;

        // Enchantment will not be applied if a different one already exists
        if (item->GetEnchantmentId(slot) && item->GetEnchantmentId(slot) != enchant_id)
            return;

        // Apply the temporary enchantment
        item->SetEnchantment(slot, enchant_id, duration*IN_MILLISECONDS, 0);
        item_owner->ApplyEnchantment(item, slot, true);
    }
}

void Spell::EffectDisEnchant(SpellEffectIndex /*eff_idx*/)
{
    if (m_caster->GetTypeId() != TYPEID_PLAYER)
        return;

    Player* p_caster = (Player*)m_caster;
    if (!itemTarget || !itemTarget->GetProto()->DisenchantID)
        return;

    p_caster->UpdateCraftSkill(m_spellInfo->Id);

    ((Player*)m_caster)->SendLoot(itemTarget->GetObjectGuid(),LOOT_DISENCHANTING);

    // item will be removed at disenchanting end
}

void Spell::EffectInebriate(SpellEffectIndex /*eff_idx*/)
{
    if (!unitTarget || unitTarget->GetTypeId() != TYPEID_PLAYER)
        return;

    Player *player = (Player*)unitTarget;
    uint16 currentDrunk = player->GetDrunkValue();
    uint16 drunkMod = damage * 256;
    if (currentDrunk + drunkMod > 0xFFFF)
        currentDrunk = 0xFFFF;
    else
        currentDrunk += drunkMod;
    player->SetDrunkValue(currentDrunk, m_CastItem ? m_CastItem->GetEntry() : 0);
}

void Spell::EffectFeedPet(SpellEffectIndex eff_idx)
{
    if (m_caster->GetTypeId() != TYPEID_PLAYER)
        return;

    Player *_player = (Player*)m_caster;

    Item* foodItem = m_targets.getItemTarget();
    if (!foodItem)
        return;

    Pet *pet = _player->GetPet();
    if (!pet)
        return;

    if (!pet->isAlive())
        return;

    int32 benefit = pet->GetCurrentFoodBenefitLevel(foodItem->GetProto()->ItemLevel);
    if (benefit <= 0)
        return;

    uint32 count = 1;
    _player->DestroyItemCount(foodItem,count,true);
    // TODO: fix crash when a spell has two effects, both pointed at the same item target

    m_caster->CastCustomSpell(pet, m_spellInfo->EffectTriggerSpell[eff_idx], &benefit, NULL, NULL, true);
}

void Spell::EffectDismissPet(SpellEffectIndex /*eff_idx*/)
{
    if (m_caster->GetTypeId() != TYPEID_PLAYER)
        return;

    Pet* pet = m_caster->GetPet();

    // not let dismiss dead pet
    if (!pet||!pet->isAlive())
        return;

    pet->Unsummon(PET_SAVE_NOT_IN_SLOT, m_caster);
}

void Spell::EffectSummonObject(SpellEffectIndex eff_idx)
{
    uint32 go_id = m_spellInfo->EffectMiscValue[eff_idx];

    uint8 slot = 0;
    switch (m_spellInfo->Effect[eff_idx])
    {
        case SPELL_EFFECT_SUMMON_OBJECT_SLOT1: slot = 0; break;
        case SPELL_EFFECT_SUMMON_OBJECT_SLOT2: slot = 1; break;
        case SPELL_EFFECT_SUMMON_OBJECT_SLOT3: slot = 2; break;
        case SPELL_EFFECT_SUMMON_OBJECT_SLOT4: slot = 3; break;
        default: return;
    }

    if (ObjectGuid guid = m_caster->m_ObjectSlotGuid[slot])
    {
        if (GameObject* obj = m_caster ? m_caster->GetMap()->GetGameObject(guid) : NULL)
            obj->SetLootState(GO_JUST_DEACTIVATED);
        m_caster->m_ObjectSlotGuid[slot].Clear();
    }

    GameObject* pGameObj = new GameObject;

    float x, y, z;
    // If dest location if present
    if (m_targets.m_targetMask & TARGET_FLAG_DEST_LOCATION)
    {
        x = m_targets.m_destX;
        y = m_targets.m_destY;
        z = m_targets.m_destZ;
    }
    // Summon in random point all other units if location present
    else
    {
        if (m_spellInfo->Id == 48018)
        {
            x = m_caster->GetPositionX();
            y = m_caster->GetPositionY();
            z = m_caster->GetPositionZ();
        }
        else
            m_caster->GetClosePoint(x, y, z, DEFAULT_WORLD_OBJECT_SIZE);
    }

    Map *map = m_caster->GetMap();
    if (!pGameObj->Create(map->GenerateLocalLowGuid(HIGHGUID_GAMEOBJECT), go_id, map,
        m_caster->GetPhaseMask(), x, y, z, m_caster->GetOrientation(), 0.0f, 0.0f, 0.0f, 0.0f, GO_ANIMPROGRESS_DEFAULT, GO_STATE_READY))
    {
        delete pGameObj;
        return;
    }

    pGameObj->SetUInt32Value(GAMEOBJECT_LEVEL,m_caster->getLevel());
    int32 duration = GetSpellDuration(m_spellInfo);
    pGameObj->SetRespawnTime(duration > 0 ? duration/IN_MILLISECONDS : 0);
    pGameObj->SetSpellId(m_spellInfo->Id);
    m_caster->AddGameObject(pGameObj);

    map->Add(pGameObj);

    m_caster->m_ObjectSlotGuid[slot] = pGameObj->GetObjectGuid();

    pGameObj->SummonLinkedTrapIfAny();

    if (m_caster->GetTypeId() == TYPEID_UNIT && ((Creature*)m_caster)->AI())
        ((Creature*)m_caster)->AI()->JustSummoned(pGameObj);
}

void Spell::EffectResurrect(SpellEffectIndex /*eff_idx*/)
{
    if (!unitTarget)
        return;

    if (unitTarget->GetTypeId() != TYPEID_PLAYER)
        return;

    if (unitTarget->isAlive())
        return;

    if (!unitTarget->IsInWorld())
        return;

    switch (m_spellInfo->Id)
    {
        // Defibrillate (Goblin Jumper Cables) have 33% chance on success
        case 8342:
            if (roll_chance_i(67))
            {
                m_caster->CastSpell(m_caster, 8338, true, m_CastItem);
                return;
            }
            break;
        // Defibrillate (Goblin Jumper Cables XL) have 50% chance on success
        case 22999:
            if (roll_chance_i(50))
            {
                m_caster->CastSpell(m_caster, 23055, true, m_CastItem);
                return;
            }
            break;
        default:
            break;
    }

    Player* pTarget = ((Player*)unitTarget);

    if (pTarget->isRessurectRequested())       // already have one active request
        return;

    uint32 health = pTarget->GetMaxHealth() * damage / 100;
    uint32 mana   = pTarget->GetMaxPower(POWER_MANA) * damage / 100;

    pTarget->setResurrectRequestData(m_caster->GetObjectGuid(), m_caster->GetMapId(), m_caster->GetPositionX(), m_caster->GetPositionY(), m_caster->GetPositionZ(), health, mana);
    SendResurrectRequest(pTarget);
}

void Spell::EffectAddExtraAttacks(SpellEffectIndex /*eff_idx*/)
{
    if (!unitTarget || !unitTarget->isAlive())
        return;

    if (unitTarget->m_extraAttacks)
        return;

    unitTarget->m_extraAttacks = damage;
}

void Spell::EffectParry(SpellEffectIndex /*eff_idx*/)
{
    if (unitTarget && unitTarget->GetTypeId() == TYPEID_PLAYER)
        ((Player*)unitTarget)->SetCanParry(true);
}

void Spell::EffectBlock(SpellEffectIndex /*eff_idx*/)
{
    if (unitTarget && unitTarget->GetTypeId() == TYPEID_PLAYER)
        ((Player*)unitTarget)->SetCanBlock(true);
}

void Spell::EffectLeapForward(SpellEffectIndex eff_idx)
{
    if (unitTarget->IsTaxiFlying())
        return;

    if (m_spellInfo->rangeIndex == 1)                       //self range
    {
        TerrainInfo const* terrain = unitTarget->GetTerrain();
        if (!terrain)
            return;

        float distance = GetSpellRadius(sSpellRadiusStore.LookupEntry(m_spellInfo->EffectRadiusIndex[eff_idx]));

        //Glyph of blink
        if (m_caster->GetTypeId() == TYPEID_PLAYER)
            ((Player*)m_caster)->ApplySpellMod(m_spellInfo->Id, SPELLMOD_RADIUS, distance, this);

        float ox, oy, oz;
        unitTarget->GetPosition(ox, oy, oz);
        float fx, fy, fz;
        fz = oz+2.0;
        fx = unitTarget->GetPositionX() + distance * cos(unitTarget->GetOrientation());
        fy = unitTarget->GetPositionY() + distance * sin(unitTarget->GetOrientation());

        MaNGOS::NormalizeMapCoord(fx);
        MaNGOS::NormalizeMapCoord(fy);

        if (terrain->CheckPathAccurate(ox,oy,oz,fx,fy,fz, sWorld.getConfig(CONFIG_BOOL_CHECK_GO_IN_PATH) ? unitTarget : NULL ))
            DEBUG_LOG("Spell::EffectLeapForward unit %u forwarded on %f",unitTarget->GetObjectGuid().GetCounter(), unitTarget->GetDistance(fx,fy,fz));
        else
            DEBUG_LOG("Spell::EffectLeapForward unit %u NOT forwarded on %f, real distance is %f",unitTarget->GetObjectGuid().GetCounter(), distance, unitTarget->GetDistance(fx,fy,fz));

        //Prevent Falling during swap building/outerspace
        unitTarget->UpdateAllowedPositionZ(fx, fy, fz);

        unitTarget->NearTeleportTo(fx, fy, fz, unitTarget->GetOrientation(), unitTarget == m_caster);
    }
}

void Spell::EffectLeapBack(SpellEffectIndex eff_idx)
{
    if (unitTarget->IsTaxiFlying())
        return;

    m_caster->KnockBackFrom(unitTarget,float(m_spellInfo->EffectMiscValue[eff_idx])/10,float(damage)/10);
}

void Spell::EffectReputation(SpellEffectIndex eff_idx)
{
    if (!unitTarget || unitTarget->GetTypeId() != TYPEID_PLAYER)
        return;

    Player *_player = (Player*)unitTarget;

    int32  rep_change = m_currentBasePoints[eff_idx];
    uint32 faction_id = m_spellInfo->EffectMiscValue[eff_idx];

    FactionEntry const* factionEntry = sFactionStore.LookupEntry(faction_id);

    if (!factionEntry)
        return;

    rep_change = _player->CalculateReputationGain(REPUTATION_SOURCE_SPELL, rep_change, faction_id);

    _player->GetReputationMgr().ModifyReputation(factionEntry, rep_change);
}

void Spell::EffectQuestComplete(SpellEffectIndex eff_idx)
{
    if (!unitTarget || unitTarget->GetTypeId() != TYPEID_PLAYER)
        return;

    // A few spells has additional value from basepoints, check condition here.
    switch(m_spellInfo->Id)
    {
        case 43458:                                         // Secrets of Nifflevar
        {
            if (!unitTarget->HasAura(m_spellInfo->CalculateSimpleValue(eff_idx)))
                return;

            break;
        }
        // TODO: implement these!
        // "this spell awards credit for the entire raid (all spell targets as this is area target) if just ONE member has both auras (yes, both effect's basepoints)"
        //case 72155:                                         // Harvest Blight Specimen
        //case 72162:                                         // Harvest Blight Specimen
            //break;
        default:
            break;
    }

    uint32 quest_id = m_spellInfo->EffectMiscValue[eff_idx];
    ((Player*)unitTarget)->AreaExploredOrEventHappens(quest_id);
}

void Spell::EffectSelfResurrect(SpellEffectIndex eff_idx)
{
    if (!unitTarget || unitTarget->isAlive())
        return;

    if (unitTarget->GetTypeId() != TYPEID_PLAYER)
        return;

    if (!unitTarget->IsInWorld())
        return;

    uint32 health = 0;
    uint32 mana = 0;

    // flat case
    if (damage < 0)
    {
        health = uint32(-damage);
        mana = m_spellInfo->EffectMiscValue[eff_idx];
    }
    // percent case
    else
    {
        health = uint32(damage/100.0f*unitTarget->GetMaxHealth());
        if (unitTarget->GetMaxPower(POWER_MANA) > 0)
            mana = uint32(damage/100.0f*unitTarget->GetMaxPower(POWER_MANA));
    }

    Player *plr = ((Player*)unitTarget);
    plr->ResurrectPlayer(0.0f);

    plr->SetHealth( health );
    plr->SetPower(POWER_MANA, mana );
    plr->SetPower(POWER_RAGE, 0 );
    plr->SetPower(POWER_ENERGY, plr->GetMaxPower(POWER_ENERGY) );

    plr->SpawnCorpseBones();
}

void Spell::EffectSkinning(SpellEffectIndex /*eff_idx*/)
{
    if (unitTarget->GetTypeId() != TYPEID_UNIT )
        return;

    if (!m_caster || m_caster->GetTypeId() != TYPEID_PLAYER)
        return;

    Creature* creature = (Creature*) unitTarget;
    int32 targetLevel = creature->getLevel();

    uint32 skill = creature->GetCreatureInfo()->GetRequiredLootSkill();

    ((Player*)m_caster)->SendLoot(creature->GetObjectGuid(),LOOT_SKINNING);
    creature->RemoveFlag(UNIT_FIELD_FLAGS, UNIT_FLAG_SKINNABLE);

    int32 reqValue = targetLevel < 10 ? 0 : targetLevel < 20 ? (targetLevel-10)*10 : targetLevel*5;

    int32 skillValue = ((Player*)m_caster)->GetPureSkillValue(skill);

    // Double chances for elites
    ((Player*)m_caster)->UpdateGatherSkill(skill, skillValue, reqValue, creature->IsElite() ? 2 : 1 );
}

void Spell::EffectCharge(SpellEffectIndex /*eff_idx*/)
{
    if (!unitTarget)
        return;

    //TODO: research more ContactPoint/attack distance.
    //3.666666 instead of ATTACK_DISTANCE(5.0f) in below seem to give more accurate result.
    float x, y, z;
    unitTarget->GetContactPoint(m_caster, x, y, z, 3.666666f);

    // Try to normalize Z coord cuz GetContactPoint do nothing with Z axis
    unitTarget->UpdateGroundPositionZ(x, y, z);

    if (unitTarget->GetTypeId() != TYPEID_PLAYER)
        ((Creature *)unitTarget)->StopMoving();

    // Only send MOVEMENTFLAG_WALK_MODE, client has strange issues with other move flags
    m_caster->MonsterMoveWithSpeed(x, y, z, 24.f);

    // not all charge effects used in negative spells
    if (unitTarget != m_caster && !IsPositiveSpell(m_spellInfo->Id))
        m_caster->Attack(unitTarget, true);

   //Warbringer - remove movement imparing effects for Intervene
    if (m_spellInfo->Id == 3411 && m_caster->HasAura(57499) )
        m_caster->RemoveAurasAtMechanicImmunity(IMMUNE_TO_ROOT_AND_SNARE_MASK,57499,true);
}

void Spell::EffectCharge2(SpellEffectIndex /*eff_idx*/)
{
    float x, y, z;
    if (m_targets.m_targetMask & TARGET_FLAG_DEST_LOCATION)
    {
        x = m_targets.m_destX;
        y = m_targets.m_destY;
        z = m_targets.m_destZ;

        if (unitTarget->GetTypeId() != TYPEID_PLAYER)
            ((Creature *)unitTarget)->StopMoving();
    }
    else if (unitTarget && unitTarget != m_caster)
        unitTarget->GetContactPoint(m_caster, x, y, z, 3.666666f);
    else
        return;

    // Try to normalize Z coord cuz GetContactPoint do nothing with Z axis
    unitTarget->UpdateGroundPositionZ(x, y, z);

    // Only send MOVEMENTFLAG_WALK_MODE, client has strange issues with other move flags
    m_caster->MonsterMoveWithSpeed(x, y, z, 24.f);

    // not all charge effects used in negative spells
    if (unitTarget && unitTarget != m_caster && !IsPositiveSpell(m_spellInfo->Id))
        m_caster->Attack(unitTarget, true);
}

void Spell::DoSummonCritter(SpellEffectIndex eff_idx, uint32 forceFaction)
{
    uint32 pet_entry = m_spellInfo->EffectMiscValue[eff_idx];
    if (!pet_entry)
        return;

    CreatureInfo const* cInfo = sCreatureStorage.LookupEntry<CreatureInfo>(pet_entry);
    if (!cInfo)
    {
        sLog.outErrorDb("Spell::DoSummonCritter: creature entry %u not found for spell %u.", pet_entry, m_spellInfo->Id);
        return;
    }

    Pet* old_critter = m_caster->GetMiniPet();

    // for same pet just despawn (player unsummon command)
    if (m_caster->GetTypeId() == TYPEID_PLAYER && old_critter && old_critter->GetEntry() == pet_entry)
    {
        m_caster->RemoveMiniPet();
        return;
    }

    // despawn old pet before summon new
    if (old_critter)
        m_caster->RemoveMiniPet();

    // summon new pet
    Pet* critter = new Pet(MINI_PET);

    CreatureCreatePos pos(m_caster->GetMap(), m_targets.m_destX, m_targets.m_destY, m_targets.m_destZ, m_caster->GetOrientation(), m_caster->GetPhaseMask());
    if (!(m_targets.m_targetMask & TARGET_FLAG_DEST_LOCATION))
        pos = CreatureCreatePos(m_caster, m_caster->GetOrientation());

    uint32 originalSpellID = (m_IsTriggeredSpell && m_triggeredBySpellInfo) ? m_triggeredBySpellInfo->Id : m_spellInfo->Id;

    critter->SetCreateSpellID(originalSpellID);
    critter->SetDuration(GetSpellDuration(m_spellInfo));

    if (!critter->Create(0, pos, cInfo, 0, m_caster))
    {
        sLog.outError("Mini pet (guidlow %d, entry %d) not summoned",
            critter->GetGUIDLow(), critter->GetEntry());
        delete critter;
        return;
    }

    critter->setFaction(forceFaction ? forceFaction : m_caster->getFaction());

    if (!critter->Summon())
    {
        sLog.outError("Mini pet (guidlow %d, entry %d) not summoned by undefined reason. ",
            critter->GetGUIDLow(), critter->GetEntry());
        delete critter;
        return;
    }

    critter->SetSummonPoint(pos);

    // Notify Summoner
    if (m_caster->GetTypeId() == TYPEID_UNIT && ((Creature*)m_caster)->AI())
        ((Creature*)m_caster)->AI()->JustSummoned(critter);

    DEBUG_LOG("New mini pet has guid %u", critter->GetGUIDLow());

}

void Spell::EffectKnockBack(SpellEffectIndex eff_idx)
{
    if (!unitTarget)
        return;

    // Can't knockback unit underwater
    if (unitTarget->IsInWater())
        return;

    // Can't knockback rooted target
    if (unitTarget->hasUnitState(UNIT_STAT_ROOT))
        return;

    // Typhoon
    if (m_spellInfo->SpellFamilyName == SPELLFAMILY_DRUID && m_spellInfo->SpellFamilyFlags.test<CF_DRUID_TYPHOON>())
        if (m_caster->HasAura(62135)) // Glyph of Typhoon
            return;

    // Thunderstorm
    if (m_spellInfo->SpellFamilyName == SPELLFAMILY_SHAMAN && m_spellInfo->SpellFamilyFlags.test<CF_SHAMAN_THUNDERSTORM>())
        if (m_caster->HasAura(62132)) // Glyph of Thunderstorm
            return;

    // Blast Wave
    if (m_spellInfo->SpellFamilyName == SPELLFAMILY_MAGE && m_spellInfo->SpellFamilyFlags.test<CF_MAGE_BLAST_WAVE2, CF_MAGE_BLAST_WAVE1>())
        if (m_caster->HasAura(62126)) // Glyph of Blast Wave
            return;

    unitTarget->KnockBackFrom(m_caster,float(m_spellInfo->EffectMiscValue[eff_idx])/10,float(damage)/10);
}

void Spell::EffectSendTaxi(SpellEffectIndex eff_idx)
{
    if (!unitTarget || unitTarget->GetTypeId() != TYPEID_PLAYER)
        return;

    ((Player*)unitTarget)->ActivateTaxiPathTo(m_spellInfo->EffectMiscValue[eff_idx],m_spellInfo->Id);
}

void Spell::EffectPlayerPull(SpellEffectIndex eff_idx)
{
    if (!unitTarget)
        return;

    float dist = unitTarget->GetDistance2d(m_caster);
    if (damage && dist > damage)
        dist = float(damage);

    unitTarget->KnockBackFrom(m_caster,-dist,float(m_spellInfo->EffectMiscValue[eff_idx])/30);
}

void Spell::EffectDispelMechanic(SpellEffectIndex eff_idx)
{
    if (!unitTarget)
        return;

    uint32 mechanic = m_spellInfo->EffectMiscValue[eff_idx];

    Unit::SpellAuraHolderMap& Auras = unitTarget->GetSpellAuraHolderMap();
    for(Unit::SpellAuraHolderMap::iterator iter = Auras.begin(), next; iter != Auras.end(); iter = next)
    {
        next = iter;
        ++next;
        SpellEntry const *spell = iter->second->GetSpellProto();
        if (iter->second->HasMechanic(mechanic))
        {
            unitTarget->RemoveAurasDueToSpell(spell->Id);
            if (Auras.empty())
                break;
            else
                next = Auras.begin();
        }
    }
}

void Spell::EffectSummonDeadPet(SpellEffectIndex /*eff_idx*/)
{
    if (m_caster->GetTypeId() != TYPEID_PLAYER)
        return;

    Player *_player = (Player*)m_caster;
    Pet *pet = _player->GetPet();

    if (!pet)
        return;

    if (pet->isAlive())
        return;

    if (damage < 0)
        return;

    pet->SetUInt32Value(UNIT_DYNAMIC_FLAGS, UNIT_DYNFLAG_NONE);
    pet->RemoveFlag(UNIT_FIELD_FLAGS, UNIT_FLAG_SKINNABLE);
    pet->SetDeathState( ALIVE );
    pet->clearUnitState(UNIT_STAT_ALL_STATE);
    pet->SetHealth( uint32(pet->GetMaxHealth()*(float(damage)/100)));

    pet->AIM_Initialize();

    // _player->PetSpellInitialize(); -- action bar not removed at death and not required send at revive
    pet->SavePetToDB(PET_SAVE_AS_CURRENT);
}

void Spell::EffectSummonAllTotems(SpellEffectIndex eff_idx)
{
    if (m_caster->GetTypeId() != TYPEID_PLAYER)
        return;

    int32 start_button = ACTION_BUTTON_SHAMAN_TOTEMS_BAR + m_spellInfo->EffectMiscValue[eff_idx];
    int32 amount_buttons = m_spellInfo->EffectMiscValueB[eff_idx];

    for(int32 slot = 0; slot < amount_buttons; ++slot)
        if (ActionButton const* actionButton = ((Player*)m_caster)->GetActionButton(start_button+slot))
            if (actionButton->GetType()==ACTION_BUTTON_SPELL)
                if (uint32 spell_id = actionButton->GetAction())
                  if (!((Player*)m_caster)->HasSpellCooldown(spell_id))
                    m_caster->CastSpell(unitTarget,spell_id,true);
}

void Spell::EffectDestroyAllTotems(SpellEffectIndex /*eff_idx*/)
{
    int32 mana = 0;
    for(int slot = 0;  slot < MAX_TOTEM_SLOT; ++slot)
    {
        if (Totem* totem = m_caster->GetTotem(TotemSlot(slot)))
        {
            if (damage)
            {
                uint32 spell_id = totem->GetUInt32Value(UNIT_CREATED_BY_SPELL);
                if (SpellEntry const* spellInfo = sSpellStore.LookupEntry(spell_id))
                {
                    uint32 manacost = spellInfo->manaCost + m_caster->GetCreateMana() * spellInfo->ManaCostPercentage / 100;
                    mana += manacost * damage / 100;
                }
            }
            totem->UnSummon();
        }
    }

    if (mana)
        m_caster->CastCustomSpell(m_caster, 39104, &mana, NULL, NULL, true);
}

void Spell::EffectBreakPlayerTargeting (SpellEffectIndex /* eff_idx */)
{
    if (!unitTarget)
        return;

    WorldPacket data(SMSG_CLEAR_TARGET, 8);
    data << unitTarget->GetObjectGuid();
    unitTarget->SendMessageToSet(&data, false);
}

void Spell::EffectDurabilityDamage(SpellEffectIndex eff_idx)
{
    if (!unitTarget || unitTarget->GetTypeId() != TYPEID_PLAYER)
        return;

    int32 slot = m_spellInfo->EffectMiscValue[eff_idx];

    // FIXME: some spells effects have value -1/-2
    // Possibly its mean -1 all player equipped items and -2 all items
    if (slot < 0)
    {
        ((Player*)unitTarget)->DurabilityPointsLossAll(damage, (slot < -1));
        return;
    }

    // invalid slot value
    if (slot >= INVENTORY_SLOT_BAG_END)
        return;

    if (Item* item = ((Player*)unitTarget)->GetItemByPos(INVENTORY_SLOT_BAG_0, slot))
        ((Player*)unitTarget)->DurabilityPointsLoss(item, damage);
}

void Spell::EffectDurabilityDamagePCT(SpellEffectIndex eff_idx)
{
    if (!unitTarget || unitTarget->GetTypeId() != TYPEID_PLAYER)
        return;

    int32 slot = m_spellInfo->EffectMiscValue[eff_idx];

    // FIXME: some spells effects have value -1/-2
    // Possibly its mean -1 all player equipped items and -2 all items
    if (slot < 0)
    {
        ((Player*)unitTarget)->DurabilityLossAll(double(damage)/100.0f, (slot < -1));
        return;
    }

    // invalid slot value
    if (slot >= INVENTORY_SLOT_BAG_END)
        return;

    if (damage <= 0)
        return;

    if (Item* item = ((Player*)unitTarget)->GetItemByPos(INVENTORY_SLOT_BAG_0, slot))
        ((Player*)unitTarget)->DurabilityLoss(item, double(damage)/100.0f);
}

void Spell::EffectModifyThreatPercent(SpellEffectIndex /*eff_idx*/)
{
    if (!unitTarget)
        return;

    unitTarget->getThreatManager().modifyThreatPercent(m_caster, damage);
}

void Spell::EffectTransmitted(SpellEffectIndex eff_idx)
{
    uint32 name_id = m_spellInfo->EffectMiscValue[eff_idx];

    GameObjectInfo const* goinfo = ObjectMgr::GetGameObjectInfo(name_id);

    if (!goinfo)
    {
        sLog.outErrorDb("Gameobject (Entry: %u) not exist and not created at spell (ID: %u) cast",name_id, m_spellInfo->Id);
        return;
    }

    float fx, fy, fz;

    if (m_targets.m_targetMask & TARGET_FLAG_DEST_LOCATION)
    {
        fx = m_targets.m_destX;
        fy = m_targets.m_destY;
        fz = m_targets.m_destZ;
    }
    //FIXME: this can be better check for most objects but still hack
    else if (m_spellInfo->EffectRadiusIndex[eff_idx] && m_spellInfo->speed==0)
    {
        float dis = GetSpellRadius(sSpellRadiusStore.LookupEntry(m_spellInfo->EffectRadiusIndex[eff_idx]));
        m_caster->GetClosePoint(fx, fy, fz, DEFAULT_WORLD_OBJECT_SIZE, dis);
    }
    else
    {
        float min_dis = GetSpellMinRange(sSpellRangeStore.LookupEntry(m_spellInfo->rangeIndex));
        float max_dis = GetSpellMaxRange(sSpellRangeStore.LookupEntry(m_spellInfo->rangeIndex));
        float dis = rand_norm_f() * (max_dis - min_dis) + min_dis;

        // special code for fishing bobber (TARGET_SELF_FISHING), should not try to avoid objects
        // nor try to find ground level, but randomly vary in angle
        if (goinfo->type == GAMEOBJECT_TYPE_FISHINGNODE)
        {
            // calculate angle variation for roughly equal dimensions of target area
            float max_angle = (max_dis - min_dis)/(max_dis + m_caster->GetObjectBoundingRadius());
            float angle_offset = max_angle * (rand_norm_f() - 0.5f);
            m_caster->GetNearPoint2D(fx, fy, dis, m_caster->GetOrientation() + angle_offset);

            GridMapLiquidData liqData;
            if (!m_caster->GetTerrain()->IsInWater(fx, fy, m_caster->GetPositionZ() + 1.f, &liqData))
            {
                SendCastResult(SPELL_FAILED_NOT_FISHABLE);
                SendChannelUpdate(0);
                return;
            }

            fz = liqData.level;
            // finally, check LoS
            if (!m_caster->IsWithinLOS(fx, fy, fz))
            {
                SendCastResult(SPELL_FAILED_LINE_OF_SIGHT);
                SendChannelUpdate(0);
                return;
            }
        }
        else
            m_caster->GetClosePoint(fx, fy, fz, DEFAULT_WORLD_OBJECT_SIZE, dis);
    }

    Map *cMap = m_caster->GetMap();

    if (goinfo->type == GAMEOBJECT_TYPE_SUMMONING_RITUAL)
    {
        m_caster->GetPosition(fx, fy, fz);
    }

    GameObject* pGameObj = new GameObject;

    if (!pGameObj->Create(cMap->GenerateLocalLowGuid(HIGHGUID_GAMEOBJECT), name_id, cMap,
        m_caster->GetPhaseMask(), fx, fy, fz, m_caster->GetOrientation(), 0.0f, 0.0f, 0.0f, 0.0f, GO_ANIMPROGRESS_DEFAULT, GO_STATE_READY))
    {
        delete pGameObj;
        return;
    }

    int32 duration = GetSpellDuration(m_spellInfo);

    switch(goinfo->type)
    {
        case GAMEOBJECT_TYPE_FISHINGNODE:
        {
            m_caster->SetChannelObjectGuid(pGameObj->GetObjectGuid());
            m_caster->AddGameObject(pGameObj);              // will removed at spell cancel

            // end time of range when possible catch fish (FISHING_BOBBER_READY_TIME..GetDuration(m_spellInfo))
            // start time == fish-FISHING_BOBBER_READY_TIME (0..GetDuration(m_spellInfo)-FISHING_BOBBER_READY_TIME)
            int32 lastSec = 0;
            switch(urand(0, 3))
            {
                case 0: lastSec =  3; break;
                case 1: lastSec =  7; break;
                case 2: lastSec = 13; break;
                case 3: lastSec = 17; break;
            }

            duration = duration - lastSec*IN_MILLISECONDS + FISHING_BOBBER_READY_TIME*IN_MILLISECONDS;
            break;
        }
        case GAMEOBJECT_TYPE_SUMMONING_RITUAL:
        {
            if (m_caster->GetTypeId() == TYPEID_PLAYER)
            {
                pGameObj->AddUniqueUse((Player*)m_caster);
                m_caster->AddGameObject(pGameObj);          // will removed at spell cancel
            }
            break;
        }
        case GAMEOBJECT_TYPE_FISHINGHOLE:
        case GAMEOBJECT_TYPE_CHEST:
        default:
            break;
    }

    pGameObj->SetRespawnTime(duration > 0 ? duration/IN_MILLISECONDS : 0);

    pGameObj->SetOwnerGuid(m_caster->GetObjectGuid());

    pGameObj->SetUInt32Value(GAMEOBJECT_LEVEL, m_caster->getLevel());
    pGameObj->SetSpellId(m_spellInfo->Id);

    DEBUG_LOG("AddObject at SpellEfects.cpp EffectTransmitted");
    //m_caster->AddGameObject(pGameObj);
    //m_ObjToDel.push_back(pGameObj);

    cMap->Add(pGameObj);

    pGameObj->SummonLinkedTrapIfAny();

    if (m_caster->GetTypeId() == TYPEID_UNIT && ((Creature*)m_caster)->AI())
        ((Creature*)m_caster)->AI()->JustSummoned(pGameObj);
}

void Spell::EffectProspecting(SpellEffectIndex /*eff_idx*/)
{
    if (m_caster->GetTypeId() != TYPEID_PLAYER || !itemTarget)
        return;

    Player* p_caster = (Player*)m_caster;

    if (sWorld.getConfig(CONFIG_BOOL_SKILL_PROSPECTING))
    {
        uint32 SkillValue = p_caster->GetPureSkillValue(SKILL_JEWELCRAFTING);
        uint32 reqSkillValue = itemTarget->GetProto()->RequiredSkillRank;
        p_caster->UpdateGatherSkill(SKILL_JEWELCRAFTING, SkillValue, reqSkillValue);
    }

    ((Player*)m_caster)->SendLoot(itemTarget->GetObjectGuid(), LOOT_PROSPECTING);
}

void Spell::EffectMilling(SpellEffectIndex /*eff_idx*/)
{
    if (m_caster->GetTypeId() != TYPEID_PLAYER || !itemTarget)
        return;

    Player* p_caster = (Player*)m_caster;

    if ( sWorld.getConfig(CONFIG_BOOL_SKILL_MILLING))
    {
        uint32 SkillValue = p_caster->GetPureSkillValue(SKILL_INSCRIPTION);
        uint32 reqSkillValue = itemTarget->GetProto()->RequiredSkillRank;
        p_caster->UpdateGatherSkill(SKILL_INSCRIPTION, SkillValue, reqSkillValue);
    }

    ((Player*)m_caster)->SendLoot(itemTarget->GetObjectGuid(), LOOT_MILLING);
}

void Spell::EffectSkill(SpellEffectIndex /*eff_idx*/)
{
    DEBUG_LOG("WORLD: SkillEFFECT");
}

void Spell::EffectSpiritHeal(SpellEffectIndex /*eff_idx*/)
{
    // TODO player can't see the heal-animation - he should respawn some ticks later
    if (!unitTarget || unitTarget->isAlive())
        return;

    if (unitTarget->GetTypeId() != TYPEID_PLAYER)
        return;

    if (!unitTarget->IsInWorld())
        return;

    if (m_spellInfo->Id == 22012 && !unitTarget->HasAura(2584))
        return;

    ((Player*)unitTarget)->ResurrectPlayer(1.0f);
    ((Player*)unitTarget)->SpawnCorpseBones();

    ((Player*)unitTarget)->CastSpell(unitTarget, 6962, true);
}

// remove insignia spell effect
void Spell::EffectSkinPlayerCorpse(SpellEffectIndex /*eff_idx*/)
{
    DEBUG_LOG("Effect: SkinPlayerCorpse");
    if ((m_caster->GetTypeId() != TYPEID_PLAYER) || (unitTarget->GetTypeId() != TYPEID_PLAYER) || (unitTarget->isAlive()))
        return;

    ((Player*)unitTarget)->RemovedInsignia( (Player*)m_caster );
}

void Spell::EffectStealBeneficialBuff(SpellEffectIndex eff_idx)
{
    DEBUG_LOG("Effect: StealBeneficialBuff");

    if (!unitTarget || unitTarget==m_caster)                 // can't steal from self
        return;

    typedef std::vector<SpellAuraHolder*> StealList;
    StealList steal_list;
    // Create dispel mask by dispel type
    uint32 dispelMask  = GetDispellMask( DispelType(m_spellInfo->EffectMiscValue[eff_idx]) );
    Unit::SpellAuraHolderMap const& auras = unitTarget->GetSpellAuraHolderMap();
    for(Unit::SpellAuraHolderMap::const_iterator itr = auras.begin(); itr != auras.end(); ++itr)
    {
        SpellAuraHolder *holder = itr->second;
        if (holder && (1<<holder->GetSpellProto()->Dispel) & dispelMask)
        {
            // Need check for passive? this
            if (holder->IsPositive() && !holder->IsPassive() && !(holder->GetSpellProto()->AttributesEx4 & SPELL_ATTR_EX4_NOT_STEALABLE))
                steal_list.push_back(holder);
        }
    }
    // Ok if exist some buffs for dispel try dispel it
    if (!steal_list.empty())
    {
        typedef std::list < std::pair<uint32, ObjectGuid> > SuccessList;
        SuccessList success_list;
        int32 list_size = steal_list.size();
        // Dispell N = damage buffs (or while exist buffs for dispel)
        for (int32 count=0; count < damage && list_size > 0; ++count)
        {
            // Random select buff for dispel
            SpellAuraHolder *holder = steal_list[urand(0, list_size-1)];
            // Not use chance for steal
            // TODO possible need do it
            success_list.push_back(SuccessList::value_type(holder->GetId(),holder->GetCasterGuid()));

            // Remove buff from list for prevent doubles
            for (StealList::iterator j = steal_list.begin(); j != steal_list.end(); )
            {
                SpellAuraHolder *stealed = *j;
                if (stealed->GetId() == holder->GetId() && stealed->GetCasterGuid() == holder->GetCasterGuid())
                {
                    j = steal_list.erase(j);
                    --list_size;
                }
                else
                    ++j;
            }
        }
        // Really try steal and send log
        if (!success_list.empty())
        {
            int32 count = success_list.size();
            WorldPacket data(SMSG_SPELLSTEALLOG, 8+8+4+1+4+count*5);
            data << unitTarget->GetPackGUID();       // Victim GUID
            data << m_caster->GetPackGUID();         // Caster GUID
            data << uint32(m_spellInfo->Id);         // Dispell spell id
            data << uint8(0);                        // not used
            data << uint32(count);                   // count
            for (SuccessList::iterator j = success_list.begin(); j != success_list.end(); ++j)
            {
                SpellEntry const* spellInfo = sSpellStore.LookupEntry(j->first);
                data << uint32(spellInfo->Id);       // Spell Id
                data << uint8(0);                    // 0 - steals !=0 transfers
                unitTarget->RemoveAurasDueToSpellBySteal(spellInfo->Id, j->second, m_caster);
            }
            m_caster->SendMessageToSet(&data, true);
        }
    }
}

void Spell::EffectKillCreditPersonal(SpellEffectIndex eff_idx)
{
    if (!unitTarget || unitTarget->GetTypeId() != TYPEID_PLAYER)
        return;

    ((Player*)unitTarget)->KilledMonsterCredit(m_spellInfo->EffectMiscValue[eff_idx]);
}

void Spell::EffectKillCreditGroup(SpellEffectIndex eff_idx)
{
    if (!unitTarget || unitTarget->GetTypeId() != TYPEID_PLAYER)
        return;

    ((Player*)unitTarget)->RewardPlayerAndGroupAtEvent(m_spellInfo->EffectMiscValue[eff_idx], unitTarget);
}

void Spell::EffectQuestFail(SpellEffectIndex eff_idx)
{
    if (!unitTarget || unitTarget->GetTypeId() != TYPEID_PLAYER)
        return;

    ((Player*)unitTarget)->FailQuest(m_spellInfo->EffectMiscValue[eff_idx]);
}

void Spell::EffectActivateRune(SpellEffectIndex eff_idx)
{
    if (m_caster->GetTypeId() != TYPEID_PLAYER)
        return;

    Player *plr = (Player*)m_caster;

    if (plr->getClass() != CLASS_DEATH_KNIGHT)
        return;

    int32 count = damage;                                   // max amount of reset runes
    if (plr->ActivateRunes(RuneType(m_spellInfo->EffectMiscValue[eff_idx]), count))
        plr->ResyncRunes();
}

void Spell::EffectTitanGrip(SpellEffectIndex eff_idx)
{
    // Make sure "Titan's Grip" (49152) penalty spell does not silently change
    if (m_spellInfo->EffectMiscValue[eff_idx] != 49152)
        sLog.outError("Spell::EffectTitanGrip: Spell %u has unexpected EffectMiscValue '%u'", m_spellInfo->Id, m_spellInfo->EffectMiscValue[eff_idx]);
    if (unitTarget && unitTarget->GetTypeId() == TYPEID_PLAYER)
    {
        Player *plr = (Player*)m_caster;
        plr->SetCanTitanGrip(true);
        if (plr->HasTwoHandWeaponInOneHand() && !plr->HasAura(49152))
            plr->CastSpell(plr, 49152, true);
    }
}

void Spell::EffectRenamePet(SpellEffectIndex /*eff_idx*/)
{
    if (!unitTarget || unitTarget->GetTypeId() != TYPEID_UNIT ||
        !((Creature*)unitTarget)->IsPet() || ((Pet*)unitTarget)->getPetType() != HUNTER_PET)
        return;

    unitTarget->SetByteFlag(UNIT_FIELD_BYTES_2, 2, UNIT_CAN_BE_RENAMED | UNIT_CAN_BE_ABANDONED);
}

void Spell::EffectPlayMusic(SpellEffectIndex eff_idx)
{
    if (!unitTarget || unitTarget->GetTypeId() != TYPEID_PLAYER)
        return;

    uint32 soundid = m_spellInfo->EffectMiscValue[eff_idx];

    if (!sSoundEntriesStore.LookupEntry(soundid))
    {
        sLog.outError("EffectPlayMusic: Sound (Id: %u) not exist in spell %u.",soundid,m_spellInfo->Id);
        return;
    }

    WorldPacket data(SMSG_PLAY_MUSIC, 4);
    data << uint32(soundid);
    ((Player*)unitTarget)->GetSession()->SendPacket(&data);
}

void Spell::EffectSpecCount(SpellEffectIndex /*eff_idx*/)
{
    if (!unitTarget || unitTarget->GetTypeId() != TYPEID_PLAYER)
        return;

    ((Player*)unitTarget)->UpdateSpecCount(damage);
}

void Spell::EffectActivateSpec(SpellEffectIndex /*eff_idx*/)
{
    if (!unitTarget || unitTarget->GetTypeId() != TYPEID_PLAYER)
        return;

    uint32 spec = damage-1;

    ((Player*)unitTarget)->ActivateSpec(spec);
}

void Spell::EffectBind(SpellEffectIndex eff_idx)
{
    if (!unitTarget || unitTarget->GetTypeId() != TYPEID_PLAYER)
        return;

    Player* player = (Player*)unitTarget;

    uint32 area_id;
    WorldLocation loc;
    if (m_spellInfo->EffectImplicitTargetA[eff_idx] == TARGET_TABLE_X_Y_Z_COORDINATES ||
        m_spellInfo->EffectImplicitTargetB[eff_idx] == TARGET_TABLE_X_Y_Z_COORDINATES)
    {
        SpellTargetPosition const* st = sSpellMgr.GetSpellTargetPosition(m_spellInfo->Id);
        if (!st)
        {
            sLog.outError( "Spell::EffectBind - unknown Teleport coordinates for spell ID %u", m_spellInfo->Id );
            return;
        }

        loc.mapid       = st->target_mapId;
        loc.coord_x     = st->target_X;
        loc.coord_y     = st->target_Y;
        loc.coord_z     = st->target_Z;
        loc.orientation = st->target_Orientation;
        area_id = sTerrainMgr.GetAreaId(loc.mapid, loc.coord_x, loc.coord_y, loc.coord_z);
    }
    else
    {
        player->GetPosition(loc);
        area_id = player->GetAreaId();
    }

    player->SetHomebindToLocation(loc,area_id);

    // binding
    WorldPacket data( SMSG_BINDPOINTUPDATE, (4+4+4+4+4) );
    data << float(loc.coord_x);
    data << float(loc.coord_y);
    data << float(loc.coord_z);
    data << uint32(loc.mapid);
    data << uint32(area_id);
    player->SendDirectMessage( &data );

    DEBUG_LOG("New Home Position X is %f", loc.coord_x);
    DEBUG_LOG("New Home Position Y is %f", loc.coord_y);
    DEBUG_LOG("New Home Position Z is %f", loc.coord_z);
    DEBUG_LOG("New Home MapId is %u", loc.mapid);
    DEBUG_LOG("New Home AreaId is %u", area_id);

    // zone update
    data.Initialize(SMSG_PLAYERBOUND, 8+4);
    data << player->GetObjectGuid();
    data << uint32(area_id);
    player->SendDirectMessage( &data );
}

void Spell::EffectRestoreItemCharges( SpellEffectIndex eff_idx )
{
    if (unitTarget->GetTypeId() != TYPEID_PLAYER)
        return;

    Player* player = (Player*)unitTarget;

    ItemPrototype const* itemProto = ObjectMgr::GetItemPrototype(m_spellInfo->EffectItemType[eff_idx]);
    if (!itemProto)
        return;

    // In case item from limited category recharge any from category, is this valid checked early in spell checks
    Item* item;
    if (itemProto->ItemLimitCategory)
        item = player->GetItemByLimitedCategory(itemProto->ItemLimitCategory);
    else
        item = player->GetItemByEntry(m_spellInfo->EffectItemType[eff_idx]);

    if (!item)
        return;

    item->RestoreCharges();
}

void Spell::EffectRedirectThreat(SpellEffectIndex eff_idx)
{
    if (!unitTarget)
        return;

    if (m_spellInfo->Id == 59665)                           // Vigilance
        if (Aura *glyph = unitTarget->GetDummyAura(63326))  // Glyph of Vigilance
            damage += glyph->GetModifier()->m_amount;

    m_caster->getHostileRefManager().SetThreatRedirection(unitTarget->GetObjectGuid(), uint32(damage));
}

void Spell::EffectTeachTaxiNode( SpellEffectIndex eff_idx )
{
    if (unitTarget->GetTypeId() != TYPEID_PLAYER)
        return;

    Player* player = (Player*)unitTarget;

    uint32 taxiNodeId = m_spellInfo->EffectMiscValue[eff_idx];
    if (!sTaxiNodesStore.LookupEntry(taxiNodeId))
        return;

    if (player->m_taxi.SetTaximaskNode(taxiNodeId))
    {
        WorldPacket data(SMSG_NEW_TAXI_PATH, 0);
        player->SendDirectMessage( &data );

        data.Initialize( SMSG_TAXINODE_STATUS, 9 );
        data << m_caster->GetObjectGuid();
        data << uint8( 1 );
        player->SendDirectMessage( &data );
    }
}

void Spell::EffectQuestStart(SpellEffectIndex eff_idx)
{
    if (!unitTarget || unitTarget->GetTypeId() != TYPEID_PLAYER)
        return;

    Player * player = (Player*)unitTarget;

    if (Quest const* qInfo = sObjectMgr.GetQuestTemplate(m_spellInfo->EffectMiscValue[eff_idx]))
    {
        if (player->CanTakeQuest(qInfo, false) && player->CanAddQuest(qInfo, false))
            player->AddQuest(qInfo, NULL);
    }
}

void Spell::EffectWMODamage(SpellEffectIndex eff_idx)
{
    if (!gameObjTarget || gameObjTarget->GetGoType() != GAMEOBJECT_TYPE_DESTRUCTIBLE_BUILDING || !gameObjTarget->GetHealth())
    {
        DEBUG_LOG( "Spell::EffectWMODamage called, but no valid targets. Spell ID %u", m_spellInfo->Id );
        return;
    }

    Unit *caster = m_originalCaster;

    if (!caster)
        return;

    DEBUG_LOG( "Spell::EffectWMODamage,  spell ID %u, object %u, damage %u", m_spellInfo->Id,gameObjTarget->GetEntry(),uint32(damage));

    gameObjTarget->DamageTaken(caster, uint32(damage));

    WorldPacket data(SMSG_DESTRUCTIBLE_BUILDING_DAMAGE, 8+8+8+4+4);
    data << gameObjTarget->GetPackGUID();
    data << caster->GetPackGUID();

    if (Unit *who = caster->GetCharmerOrOwner()) //check for pet / vehicle
        data << who->GetPackGUID();
    else
        data << caster->GetPackGUID();

    data << uint32(damage);
    data << uint32(m_spellInfo->Id);

    gameObjTarget->SendMessageToSet(&data, false);
}

void Spell::EffectWMORepair(SpellEffectIndex eff_idx)
{
    if (gameObjTarget && gameObjTarget->GetGoType() == GAMEOBJECT_TYPE_DESTRUCTIBLE_BUILDING)
    {
        DEBUG_LOG( "Spell::EffectWMORepair,  spell ID %u, object %u", m_spellInfo->Id,gameObjTarget->GetEntry());
        gameObjTarget->Rebuild(m_caster);
    }
    else
        DEBUG_LOG( "Spell::EffectWMORepair called, but no valid targets. Spell ID %u", m_spellInfo->Id);

}

void Spell::EffectWMOChange(SpellEffectIndex eff_idx)
{
    if (gameObjTarget && gameObjTarget->GetGoType() == GAMEOBJECT_TYPE_DESTRUCTIBLE_BUILDING)
    {
        DEBUG_LOG( "Spell::EffectWMOChange,  spell ID %u, object %u, command %u", m_spellInfo->Id,gameObjTarget->GetEntry(), m_spellInfo->EffectMiscValue[eff_idx]);

        Unit* caster = m_originalCaster;

        if (!caster)
            return;

        switch (m_spellInfo->EffectMiscValue[eff_idx])
        {
            case 0: // intact
                if (gameObjTarget->HasFlag(GAMEOBJECT_FLAGS, GO_FLAG_DAMAGED))
                    gameObjTarget->RemoveFlag(GAMEOBJECT_FLAGS, GO_FLAG_DAMAGED);
                if (gameObjTarget->HasFlag(GAMEOBJECT_FLAGS, GO_FLAG_DESTROYED))
                    gameObjTarget->RemoveFlag(GAMEOBJECT_FLAGS, GO_FLAG_DESTROYED);
                break;
            case 1: // damaged
                gameObjTarget->SetFlag(GAMEOBJECT_FLAGS, GO_FLAG_DAMAGED);
                break;
            case 2: // destroyed
                gameObjTarget->SetFlag(GAMEOBJECT_FLAGS, GO_FLAG_DESTROYED);
                break;
            case 3: // rebuild
                gameObjTarget->Rebuild(caster);
                break;
            default:
                DEBUG_LOG( "Spell::EffectWMOChange,  spell ID %u with defined change value %u", m_spellInfo->Id,m_spellInfo->EffectMiscValue[eff_idx]);
                break;
        }
    }
    else
        DEBUG_LOG( "Spell::EffectWMORepair called, but no valid targets. Spell ID %u", m_spellInfo->Id);

}

void Spell::EffectFriendSummon( SpellEffectIndex eff_idx )
{
    if (m_caster->GetTypeId() != TYPEID_PLAYER)
        return;

    if (((Player*)m_caster)->GetSelectionGuid().IsEmpty() || !((Player*)m_caster)->GetSelectionGuid().IsPlayer())
    {
        DEBUG_LOG( "Spell::EffectFriendSummon is called, but no selection or selection is not player");
        return;
    }

    DEBUG_LOG( "Spell::EffectFriendSummon called for player %u", ((Player*)m_caster)->GetSelectionGuid().GetCounter());

    m_caster->CastSpell(m_caster, m_spellInfo->EffectTriggerSpell[eff_idx], true);
}

void Spell::EffectCancelAura(SpellEffectIndex eff_idx)
{
    if (!unitTarget)
        return;

    uint32 spellId = m_spellInfo->EffectTriggerSpell[eff_idx];

    if (!sSpellStore.LookupEntry(spellId))
    {
        sLog.outError("Spell::EffectCancelAura: spell %u doesn't exist", spellId);
        return;
    }

    unitTarget->RemoveAurasDueToSpell(spellId);
}

void Spell::EffectServerSide(SpellEffectIndex eff_idx)
{

    if (!unitTarget)
        return;

    if (!m_triggeredBySpellInfo && !m_triggeredByAuraSpell)
    {
        sLog.outError("Spell::EffectServerSide: spell %u if triggered, but not have trigger info!", m_spellInfo->Id);
        return;
    }

    uint32 triggerID = (m_triggeredBySpellInfo ? m_triggeredBySpellInfo->Id : m_triggeredByAuraSpell->Id);

    DEBUG_LOG("Spell::EffectServerSide: spell %u if triggered by %u", m_spellInfo->Id, triggerID);

    SpellEntry const* triggerSpell = sSpellStore.LookupEntry(triggerID);

    switch(m_spellInfo->Id)
    {
        case 18350:
        {

            switch (triggerID)
            {
                case 67712:
                case 67758:
                {
                    if (SpellAuraHolder* holder = unitTarget->GetSpellAuraHolder((triggerID == 67712 ? 67713 : 67759)))
                    {
                        if ( holder->GetStackAmount() + 1 > uint32(triggerSpell->EffectBasePoints[EFFECT_INDEX_0] ))
                        {
                            unitTarget->RemoveAurasDueToSpell(triggerID == 67712 ? 67713 : 67759);
                            if (unitTarget->getVictim())
                                unitTarget->CastSpell(unitTarget->getVictim(), (triggerID == 67712 ? 67714 : 67760), true);
                            return;
                        }
                    }
                    unitTarget->CastSpell(unitTarget,triggerID == 67712 ? 67713 : 67759, true);
                    return;
                }
                default:
                    break;
            }
            break;
        }
        case 8320:
        case 16630:
        case 19229:
        case 22904:
        case 23209:
        case 24606:
        case 31770:
        case 32184:
        case 32186:
        case 33801:
        case 33897:
        case 35256:
        case 37492:
        case 37503:
        case 40200:
        case 40426:
        case 41910:
        case 42686:
        case 42778:
        case 43537:
        case 47067:
        case 47531:
        case 47805:
        case 54437:
        case 62431:
        case 62474:
        case 64884:
        case 65095:
        case 65142:
        case 66319:
        case 69357:
        case 71382:
            break;
        default:
            break;
    }
}

void Spell::EffectSuspendGravity(SpellEffectIndex eff_idx)
{
    if (!unitTarget)
        return;

    float fTargetX, fTargetY, fTargetZ;
    unitTarget->GetPosition(fTargetX, fTargetY, fTargetZ);
    float mapZ = unitTarget->GetTerrain()->GetHeight(fTargetX, fTargetY, fTargetZ);
    float radius = m_spellInfo->EffectMiscValue[eff_idx]/10;
    if (fTargetZ < mapZ + 0.5)
        unitTarget->KnockBackFrom(m_caster, -radius, radius);
}<|MERGE_RESOLUTION|>--- conflicted
+++ resolved
@@ -1636,11 +1636,7 @@
                         case 3: spell_id = 40960; break;    // Blade's Edge Terrace Demon Boss Summon 3
                         case 4: spell_id = 40961; break;    // Blade's Edge Terrace Demon Boss Summon 4
                     }
-<<<<<<< HEAD
-                    unitTarget->CastSpell(unitTarget, spell_id, true, NULL, NULL, unitTarget->GetObjectGuid(), m_spellInfo);
-=======
                     unitTarget->CastSpell(unitTarget, spell_id, true);
->>>>>>> cc294e24
                     return;
                 }
                 case 42287:                                 // Salvage Wreckage
