/*
 * Copyright (C) 2005-2011 MaNGOS <http://getmangos.com/>
 *
 * This program is free software; you can redistribute it and/or modify
 * it under the terms of the GNU General Public License as published by
 * the Free Software Foundation; either version 2 of the License, or
 * (at your option) any later version.
 *
 * This program is distributed in the hope that it will be useful,
 * but WITHOUT ANY WARRANTY; without even the implied warranty of
 * MERCHANTABILITY or FITNESS FOR A PARTICULAR PURPOSE.  See the
 * GNU General Public License for more details.
 *
 * You should have received a copy of the GNU General Public License
 * along with this program; if not, write to the Free Software
 * Foundation, Inc., 59 Temple Place, Suite 330, Boston, MA  02111-1307  USA
 */

#include "Common.h"
#include "Database/DatabaseEnv.h"
#include "WorldPacket.h"
#include "Opcodes.h"
#include "Log.h"
#include "UpdateMask.h"
#include "World.h"
#include "ObjectMgr.h"
#include "SpellMgr.h"
#include "Player.h"
#include "SkillExtraItems.h"
#include "Unit.h"
#include "Spell.h"
#include "DynamicObject.h"
#include "SpellAuras.h"
#include "Group.h"
#include "UpdateData.h"
#include "MapManager.h"
#include "ObjectAccessor.h"
#include "SharedDefines.h"
#include "Pet.h"
#include "GameObject.h"
#include "GossipDef.h"
#include "Creature.h"
#include "Totem.h"
#include "CreatureAI.h"
#include "BattleGroundMgr.h"
#include "BattleGround.h"
#include "BattleGroundEY.h"
#include "BattleGroundWS.h"
#include "Language.h"
#include "SocialMgr.h"
#include "VMapFactory.h"
#include "Util.h"
#include "TemporarySummon.h"
#include "ScriptMgr.h"
#include "SkillDiscovery.h"
#include "Formulas.h"
#include "GridNotifiers.h"
#include "GridNotifiersImpl.h"
#include "CellImpl.h"

pEffect SpellEffects[TOTAL_SPELL_EFFECTS]=
{
    &Spell::EffectNULL,                                     //  0
    &Spell::EffectInstaKill,                                //  1 SPELL_EFFECT_INSTAKILL
    &Spell::EffectSchoolDMG,                                //  2 SPELL_EFFECT_SCHOOL_DAMAGE
    &Spell::EffectDummy,                                    //  3 SPELL_EFFECT_DUMMY
    &Spell::EffectUnused,                                   //  4 SPELL_EFFECT_PORTAL_TELEPORT          unused from pre-1.2.1
    &Spell::EffectTeleportUnits,                            //  5 SPELL_EFFECT_TELEPORT_UNITS
    &Spell::EffectApplyAura,                                //  6 SPELL_EFFECT_APPLY_AURA
    &Spell::EffectEnvironmentalDMG,                         //  7 SPELL_EFFECT_ENVIRONMENTAL_DAMAGE
    &Spell::EffectPowerDrain,                               //  8 SPELL_EFFECT_POWER_DRAIN
    &Spell::EffectHealthLeech,                              //  9 SPELL_EFFECT_HEALTH_LEECH
    &Spell::EffectHeal,                                     // 10 SPELL_EFFECT_HEAL
    &Spell::EffectBind,                                     // 11 SPELL_EFFECT_BIND
    &Spell::EffectUnused,                                   // 12 SPELL_EFFECT_PORTAL                   unused from pre-1.2.1, exist 2 spell, but not exist any data about its real usage
    &Spell::EffectUnused,                                   // 13 SPELL_EFFECT_RITUAL_BASE              unused from pre-1.2.1
    &Spell::EffectUnused,                                   // 14 SPELL_EFFECT_RITUAL_SPECIALIZE        unused from pre-1.2.1
    &Spell::EffectUnused,                                   // 15 SPELL_EFFECT_RITUAL_ACTIVATE_PORTAL   unused from pre-1.2.1
    &Spell::EffectQuestComplete,                            // 16 SPELL_EFFECT_QUEST_COMPLETE
    &Spell::EffectWeaponDmg,                                // 17 SPELL_EFFECT_WEAPON_DAMAGE_NOSCHOOL
    &Spell::EffectResurrect,                                // 18 SPELL_EFFECT_RESURRECT
    &Spell::EffectAddExtraAttacks,                          // 19 SPELL_EFFECT_ADD_EXTRA_ATTACKS
    &Spell::EffectEmpty,                                    // 20 SPELL_EFFECT_DODGE                    one spell: Dodge
    &Spell::EffectEmpty,                                    // 21 SPELL_EFFECT_EVADE                    one spell: Evade (DND)
    &Spell::EffectParry,                                    // 22 SPELL_EFFECT_PARRY
    &Spell::EffectBlock,                                    // 23 SPELL_EFFECT_BLOCK                    one spell: Block
    &Spell::EffectCreateItem,                               // 24 SPELL_EFFECT_CREATE_ITEM
    &Spell::EffectEmpty,                                    // 25 SPELL_EFFECT_WEAPON                   spell per weapon type, in ItemSubclassmask store mask that can be used for usability check at equip, but current way using skill also work.
    &Spell::EffectEmpty,                                    // 26 SPELL_EFFECT_DEFENSE                  one spell: Defense
    &Spell::EffectPersistentAA,                             // 27 SPELL_EFFECT_PERSISTENT_AREA_AURA
    &Spell::EffectSummonType,                               // 28 SPELL_EFFECT_SUMMON
    &Spell::EffectLeapForward,                              // 29 SPELL_EFFECT_LEAP
    &Spell::EffectEnergize,                                 // 30 SPELL_EFFECT_ENERGIZE
    &Spell::EffectWeaponDmg,                                // 31 SPELL_EFFECT_WEAPON_PERCENT_DAMAGE
    &Spell::EffectTriggerMissileSpell,                      // 32 SPELL_EFFECT_TRIGGER_MISSILE
    &Spell::EffectOpenLock,                                 // 33 SPELL_EFFECT_OPEN_LOCK
    &Spell::EffectSummonChangeItem,                         // 34 SPELL_EFFECT_SUMMON_CHANGE_ITEM
    &Spell::EffectApplyAreaAura,                            // 35 SPELL_EFFECT_APPLY_AREA_AURA_PARTY
    &Spell::EffectLearnSpell,                               // 36 SPELL_EFFECT_LEARN_SPELL
    &Spell::EffectEmpty,                                    // 37 SPELL_EFFECT_SPELL_DEFENSE            one spell: SPELLDEFENSE (DND)
    &Spell::EffectDispel,                                   // 38 SPELL_EFFECT_DISPEL
    &Spell::EffectEmpty,                                    // 39 SPELL_EFFECT_LANGUAGE                 misc store lang id
    &Spell::EffectDualWield,                                // 40 SPELL_EFFECT_DUAL_WIELD
    &Spell::EffectJump,                                     // 41 SPELL_EFFECT_JUMP
    &Spell::EffectJump,                                     // 42 SPELL_EFFECT_JUMP2
    &Spell::EffectTeleUnitsFaceCaster,                      // 43 SPELL_EFFECT_TELEPORT_UNITS_FACE_CASTER
    &Spell::EffectLearnSkill,                               // 44 SPELL_EFFECT_SKILL_STEP
    &Spell::EffectAddHonor,                                 // 45 SPELL_EFFECT_ADD_HONOR                honor/pvp related
    &Spell::EffectNULL,                                     // 46 SPELL_EFFECT_SPAWN                    spawn/login animation, expected by spawn unit cast, also base points store some dynflags
    &Spell::EffectTradeSkill,                               // 47 SPELL_EFFECT_TRADE_SKILL
    &Spell::EffectUnused,                                   // 48 SPELL_EFFECT_STEALTH                  one spell: Base Stealth
    &Spell::EffectUnused,                                   // 49 SPELL_EFFECT_DETECT                   one spell: Detect
    &Spell::EffectTransmitted,                              // 50 SPELL_EFFECT_TRANS_DOOR
    &Spell::EffectUnused,                                   // 51 SPELL_EFFECT_FORCE_CRITICAL_HIT       unused from pre-1.2.1
    &Spell::EffectUnused,                                   // 52 SPELL_EFFECT_GUARANTEE_HIT            unused from pre-1.2.1
    &Spell::EffectEnchantItemPerm,                          // 53 SPELL_EFFECT_ENCHANT_ITEM
    &Spell::EffectEnchantItemTmp,                           // 54 SPELL_EFFECT_ENCHANT_ITEM_TEMPORARY
    &Spell::EffectTameCreature,                             // 55 SPELL_EFFECT_TAMECREATURE
    &Spell::EffectSummonPet,                                // 56 SPELL_EFFECT_SUMMON_PET
    &Spell::EffectLearnPetSpell,                            // 57 SPELL_EFFECT_LEARN_PET_SPELL
    &Spell::EffectWeaponDmg,                                // 58 SPELL_EFFECT_WEAPON_DAMAGE
    &Spell::EffectCreateRandomItem,                         // 59 SPELL_EFFECT_CREATE_RANDOM_ITEM       create item base at spell specific loot
    &Spell::EffectProficiency,                              // 60 SPELL_EFFECT_PROFICIENCY
    &Spell::EffectSendEvent,                                // 61 SPELL_EFFECT_SEND_EVENT
    &Spell::EffectPowerBurn,                                // 62 SPELL_EFFECT_POWER_BURN
    &Spell::EffectThreat,                                   // 63 SPELL_EFFECT_THREAT
    &Spell::EffectTriggerSpell,                             // 64 SPELL_EFFECT_TRIGGER_SPELL
    &Spell::EffectApplyAreaAura,                            // 65 SPELL_EFFECT_APPLY_AREA_AURA_RAID
    &Spell::EffectRestoreItemCharges,                       // 66 SPELL_EFFECT_RESTORE_ITEM_CHARGES     itemtype - is affected item ID
    &Spell::EffectHealMaxHealth,                            // 67 SPELL_EFFECT_HEAL_MAX_HEALTH
    &Spell::EffectInterruptCast,                            // 68 SPELL_EFFECT_INTERRUPT_CAST
    &Spell::EffectDistract,                                 // 69 SPELL_EFFECT_DISTRACT
    &Spell::EffectPull,                                     // 70 SPELL_EFFECT_PULL                     one spell: Distract Move
    &Spell::EffectPickPocket,                               // 71 SPELL_EFFECT_PICKPOCKET
    &Spell::EffectAddFarsight,                              // 72 SPELL_EFFECT_ADD_FARSIGHT
    &Spell::EffectNULL,                                     // 73 SPELL_EFFECT_UNTRAIN_TALENTS          one spell: Trainer: Untrain Talents
    &Spell::EffectApplyGlyph,                               // 74 SPELL_EFFECT_APPLY_GLYPH
    &Spell::EffectHealMechanical,                           // 75 SPELL_EFFECT_HEAL_MECHANICAL          one spell: Mechanical Patch Kit
    &Spell::EffectSummonObjectWild,                         // 76 SPELL_EFFECT_SUMMON_OBJECT_WILD
    &Spell::EffectScriptEffect,                             // 77 SPELL_EFFECT_SCRIPT_EFFECT
    &Spell::EffectUnused,                                   // 78 SPELL_EFFECT_ATTACK
    &Spell::EffectSanctuary,                                // 79 SPELL_EFFECT_SANCTUARY
    &Spell::EffectAddComboPoints,                           // 80 SPELL_EFFECT_ADD_COMBO_POINTS
    &Spell::EffectUnused,                                   // 81 SPELL_EFFECT_CREATE_HOUSE             one spell: Create House (TEST)
    &Spell::EffectNULL,                                     // 82 SPELL_EFFECT_BIND_SIGHT
    &Spell::EffectDuel,                                     // 83 SPELL_EFFECT_DUEL
    &Spell::EffectStuck,                                    // 84 SPELL_EFFECT_STUCK
    &Spell::EffectSummonPlayer,                             // 85 SPELL_EFFECT_SUMMON_PLAYER
    &Spell::EffectActivateObject,                           // 86 SPELL_EFFECT_ACTIVATE_OBJECT
    &Spell::EffectWMODamage,                                // 87 SPELL_EFFECT_WMO_DAMAGE (57 spells in 3.3.2)
    &Spell::EffectWMORepair,                                // 88 SPELL_EFFECT_WMO_REPAIR (2 spells in 3.3.2)
    &Spell::EffectWMOChange,                                // 89 SPELL_EFFECT_WMO_CHANGE (7 spells in 3.3.2)
    &Spell::EffectKillCreditPersonal,                       // 90 SPELL_EFFECT_KILL_CREDIT_PERSONAL     Kill credit but only for single person
    &Spell::EffectUnused,                                   // 91 SPELL_EFFECT_THREAT_ALL               one spell: zzOLDBrainwash
    &Spell::EffectEnchantHeldItem,                          // 92 SPELL_EFFECT_ENCHANT_HELD_ITEM
    &Spell::EffectBreakPlayerTargeting,                     // 93 SPELL_EFFECT_BREAK_PLAYER_TARGETING
    &Spell::EffectSelfResurrect,                            // 94 SPELL_EFFECT_SELF_RESURRECT
    &Spell::EffectSkinning,                                 // 95 SPELL_EFFECT_SKINNING
    &Spell::EffectCharge,                                   // 96 SPELL_EFFECT_CHARGE
    &Spell::EffectSummonAllTotems,                          // 97 SPELL_EFFECT_SUMMON_ALL_TOTEMS
    &Spell::EffectKnockBack,                                // 98 SPELL_EFFECT_KNOCK_BACK
    &Spell::EffectDisEnchant,                               // 99 SPELL_EFFECT_DISENCHANT
    &Spell::EffectInebriate,                                //100 SPELL_EFFECT_INEBRIATE
    &Spell::EffectFeedPet,                                  //101 SPELL_EFFECT_FEED_PET
    &Spell::EffectDismissPet,                               //102 SPELL_EFFECT_DISMISS_PET
    &Spell::EffectReputation,                               //103 SPELL_EFFECT_REPUTATION
    &Spell::EffectSummonObject,                             //104 SPELL_EFFECT_SUMMON_OBJECT_SLOT1
    &Spell::EffectSummonObject,                             //105 SPELL_EFFECT_SUMMON_OBJECT_SLOT2
    &Spell::EffectSummonObject,                             //106 SPELL_EFFECT_SUMMON_OBJECT_SLOT3
    &Spell::EffectSummonObject,                             //107 SPELL_EFFECT_SUMMON_OBJECT_SLOT4
    &Spell::EffectDispelMechanic,                           //108 SPELL_EFFECT_DISPEL_MECHANIC
    &Spell::EffectSummonDeadPet,                            //109 SPELL_EFFECT_SUMMON_DEAD_PET
    &Spell::EffectDestroyAllTotems,                         //110 SPELL_EFFECT_DESTROY_ALL_TOTEMS
    &Spell::EffectDurabilityDamage,                         //111 SPELL_EFFECT_DURABILITY_DAMAGE
    &Spell::EffectUnused,                                   //112 SPELL_EFFECT_112 (old SPELL_EFFECT_SUMMON_DEMON)
    &Spell::EffectResurrectNew,                             //113 SPELL_EFFECT_RESURRECT_NEW
    &Spell::EffectTaunt,                                    //114 SPELL_EFFECT_ATTACK_ME
    &Spell::EffectDurabilityDamagePCT,                      //115 SPELL_EFFECT_DURABILITY_DAMAGE_PCT
    &Spell::EffectSkinPlayerCorpse,                         //116 SPELL_EFFECT_SKIN_PLAYER_CORPSE       one spell: Remove Insignia, bg usage, required special corpse flags...
    &Spell::EffectSpiritHeal,                               //117 SPELL_EFFECT_SPIRIT_HEAL              one spell: Spirit Heal
    &Spell::EffectSkill,                                    //118 SPELL_EFFECT_SKILL                    professions and more
    &Spell::EffectApplyAreaAura,                            //119 SPELL_EFFECT_APPLY_AREA_AURA_PET
    &Spell::EffectUnused,                                   //120 SPELL_EFFECT_TELEPORT_GRAVEYARD       one spell: Graveyard Teleport Test
    &Spell::EffectWeaponDmg,                                //121 SPELL_EFFECT_NORMALIZED_WEAPON_DMG
    &Spell::EffectUnused,                                   //122 SPELL_EFFECT_122                      unused
    &Spell::EffectSendTaxi,                                 //123 SPELL_EFFECT_SEND_TAXI                taxi/flight related (misc value is taxi path id)
    &Spell::EffectPlayerPull,                               //124 SPELL_EFFECT_PLAYER_PULL              opposite of knockback effect (pulls player twoard caster)
    &Spell::EffectModifyThreatPercent,                      //125 SPELL_EFFECT_MODIFY_THREAT_PERCENT
    &Spell::EffectStealBeneficialBuff,                      //126 SPELL_EFFECT_STEAL_BENEFICIAL_BUFF    spell steal effect?
    &Spell::EffectProspecting,                              //127 SPELL_EFFECT_PROSPECTING              Prospecting spell
    &Spell::EffectApplyAreaAura,                            //128 SPELL_EFFECT_APPLY_AREA_AURA_FRIEND
    &Spell::EffectApplyAreaAura,                            //129 SPELL_EFFECT_APPLY_AREA_AURA_ENEMY
    &Spell::EffectRedirectThreat,                           //130 SPELL_EFFECT_REDIRECT_THREAT
    &Spell::EffectUnused,                                   //131 SPELL_EFFECT_131                      used in some test spells
    &Spell::EffectPlayMusic,                                //132 SPELL_EFFECT_PLAY_MUSIC               sound id in misc value (SoundEntries.dbc)
    &Spell::EffectUnlearnSpecialization,                    //133 SPELL_EFFECT_UNLEARN_SPECIALIZATION   unlearn profession specialization
    &Spell::EffectKillCreditGroup,                          //134 SPELL_EFFECT_KILL_CREDIT_GROUP        misc value is creature entry
    &Spell::EffectNULL,                                     //135 SPELL_EFFECT_CALL_PET
    &Spell::EffectHealPct,                                  //136 SPELL_EFFECT_HEAL_PCT
    &Spell::EffectEnergisePct,                              //137 SPELL_EFFECT_ENERGIZE_PCT
    &Spell::EffectLeapBack,                                 //138 SPELL_EFFECT_LEAP_BACK                Leap back
    &Spell::EffectClearQuest,                               //139 SPELL_EFFECT_CLEAR_QUEST              (misc - is quest ID)
    &Spell::EffectForceCast,                                //140 SPELL_EFFECT_FORCE_CAST
    &Spell::EffectNULL,                                     //141 SPELL_EFFECT_141                      damage and reduce speed?
    &Spell::EffectTriggerSpellWithValue,                    //142 SPELL_EFFECT_TRIGGER_SPELL_WITH_VALUE
    &Spell::EffectApplyAreaAura,                            //143 SPELL_EFFECT_APPLY_AREA_AURA_OWNER
    &Spell::EffectNULL,                                     //144 SPELL_EFFECT_144                      Spectral Blast
    &Spell::EffectNULL,                                     //145 SPELL_EFFECT_145                      Black Hole Effect
    &Spell::EffectActivateRune,                             //146 SPELL_EFFECT_ACTIVATE_RUNE
    &Spell::EffectQuestFail,                                //147 SPELL_EFFECT_QUEST_FAIL               quest fail
    &Spell::EffectNULL,                                     //148 SPELL_EFFECT_148                      single spell: Inflicts Fire damage to an enemy.
    &Spell::EffectCharge2,                                  //149 SPELL_EFFECT_CHARGE2                  swoop
    &Spell::EffectQuestStart,                               //150 SPELL_EFFECT_QUEST_START
    &Spell::EffectTriggerRitualOfSummoning,                 //151 SPELL_EFFECT_TRIGGER_SPELL_2
    &Spell::EffectFriendSummon,                             //152 SPELL_EFFECT_FRIEND_SUMMON    summon Refer-a-Friend
    &Spell::EffectNULL,                                     //153 SPELL_EFFECT_CREATE_PET               misc value is creature entry
    &Spell::EffectTeachTaxiNode,                            //154 SPELL_EFFECT_TEACH_TAXI_NODE          single spell: Teach River's Heart Taxi Path
    &Spell::EffectTitanGrip,                                //155 SPELL_EFFECT_TITAN_GRIP Allows you to equip two-handed axes, maces and swords in one hand, but you attack $49152s1% slower than normal.
    &Spell::EffectEnchantItemPrismatic,                     //156 SPELL_EFFECT_ENCHANT_ITEM_PRISMATIC
    &Spell::EffectCreateItem2,                              //157 SPELL_EFFECT_CREATE_ITEM_2            create item or create item template and replace by some randon spell loot item
    &Spell::EffectMilling,                                  //158 SPELL_EFFECT_MILLING                  milling
    &Spell::EffectRenamePet,                                //159 SPELL_EFFECT_ALLOW_RENAME_PET         allow rename pet once again
    &Spell::EffectNULL,                                     //160 SPELL_EFFECT_160                      single spell: Nerub'ar Web Random Unit
    &Spell::EffectSpecCount,                                //161 SPELL_EFFECT_TALENT_SPEC_COUNT        second talent spec (learn/revert)
    &Spell::EffectActivateSpec,                             //162 SPELL_EFFECT_TALENT_SPEC_SELECT       activate primary/secondary spec
    &Spell::EffectNULL,                                     //163
    &Spell::EffectRemoveAura,                               //164 SPELL_EFFECT_REMOVE_AURA
};

void Spell::EffectEmpty(SpellEffectIndex /*eff_idx*/)
{
    // NOT NEED ANY IMPLEMENTATION CODE, EFFECT POSISBLE USED AS MARKER OR CLIENT INFORM
}

void Spell::EffectNULL(SpellEffectIndex /*eff_idx*/)
{
    DEBUG_LOG("WORLD: Spell Effect DUMMY");
}

void Spell::EffectUnused(SpellEffectIndex /*eff_idx*/)
{
    // NOT USED BY ANY SPELL OR USELESS OR IMPLEMENTED IN DIFFERENT WAY IN MANGOS
}

void Spell::EffectResurrectNew(SpellEffectIndex eff_idx)
{
    if(!unitTarget || unitTarget->isAlive())
        return;

    if(unitTarget->GetTypeId() != TYPEID_PLAYER)
        return;

    if(!unitTarget->IsInWorld())
        return;

    Player* pTarget = ((Player*)unitTarget);

    if(pTarget->isRessurectRequested())       // already have one active request
        return;

    uint32 health = damage;
    if( m_caster->HasAura(54733, EFFECT_INDEX_0) ) // Glyph of Rebirth
        health = pTarget->GetMaxHealth();
    uint32 mana = m_spellInfo->EffectMiscValue[eff_idx];
    pTarget->setResurrectRequestData(m_caster->GetObjectGuid(), m_caster->GetMapId(), m_caster->GetPositionX(), m_caster->GetPositionY(), m_caster->GetPositionZ(), health, mana);
    SendResurrectRequest(pTarget);
}

void Spell::EffectInstaKill(SpellEffectIndex /*eff_idx*/)
{
    if (!unitTarget || !unitTarget->isAlive())
        return;

    if(m_spellInfo->Id==52479 && unitTarget->GetTypeId()==TYPEID_PLAYER)
        return;

    if (m_caster == unitTarget)                              // prevent interrupt message
        finish();

    WorldObject* caster = GetCastingObject();               // we need the original casting object

    WorldPacket data(SMSG_SPELLINSTAKILLLOG, (8+8+4));
    data << (caster && caster->GetTypeId() != TYPEID_GAMEOBJECT ? m_caster->GetObjectGuid() : ObjectGuid()); // Caster GUID
    data << unitTarget->GetObjectGuid();                    // Victim GUID
    data << uint32(m_spellInfo->Id);
    m_caster->SendMessageToSet(&data, true);

    m_caster->DealDamage(unitTarget, unitTarget->GetHealth(), NULL, DIRECT_DAMAGE, SPELL_SCHOOL_MASK_NORMAL, NULL, false);
}

void Spell::EffectEnvironmentalDMG(SpellEffectIndex eff_idx)
{
    uint32 absorb = 0;
    uint32 resist = 0;

    // Note: this hack with damage replace required until GO casting not implemented
    // environment damage spells already have around enemies targeting but this not help in case nonexistent GO casting support
    // currently each enemy selected explicitly and self cast damage, we prevent apply self casted spell bonuses/etc
    damage = m_spellInfo->CalculateSimpleValue(eff_idx);

    m_caster->CalculateDamageAbsorbAndResist(m_caster, GetSpellSchoolMask(m_spellInfo), SPELL_DIRECT_DAMAGE, damage, &absorb, &resist);

    m_caster->SendSpellNonMeleeDamageLog(m_caster, m_spellInfo->Id, damage, GetSpellSchoolMask(m_spellInfo), absorb, resist, false, 0, false);
    if(m_caster->GetTypeId() == TYPEID_PLAYER)
        ((Player*)m_caster)->EnvironmentalDamage(DAMAGE_FIRE, damage);
}

void Spell::EffectSchoolDMG(SpellEffectIndex effect_idx)
{
    if( unitTarget && unitTarget->isAlive())
    {
        switch(m_spellInfo->SpellFamilyName)
        {
            case SPELLFAMILY_GENERIC:
            {
                switch(m_spellInfo->Id)                     // better way to check unknown
                {
                    // Meteor like spells (divided damage to targets)
                    case 24340: case 26558: case 28884:     // Meteor
                    case 36837: case 38903: case 41276:     // Meteor
                    case 57467:                             // Meteor
                    case 26789:                             // Shard of the Fallen Star
                    case 31436:                             // Malevolent Cleave
                    case 35181:                             // Dive Bomb
                    case 40810: case 43267: case 43268:     // Saber Lash
                    case 42384:                             // Brutal Swipe
                    case 45150:                             // Meteor Slash
                    case 64422: case 64688:                 // Sonic Screech
                    case 70492: case 72505:                 // Ooze Eruption
                    case 71904:                             // Chaos Bane
                    case 72624: case 72625:                 // Ooze Eruption
                    {
                        uint32 count = 0;
                        for(std::list<TargetInfo>::iterator ihit= m_UniqueTargetInfo.begin();ihit != m_UniqueTargetInfo.end();++ihit)
                            if(ihit->effectMask & (1<<effect_idx))
                                ++count;

                        damage /= count;                    // divide to all targets
                        break;
                    }
                    // AoE spells, which damage is reduced with distance from the initial hit point 
                    case 62598: case 62937:     // Detonate 
                    case 65279:                 // Lightning Nova 
                    case 62311: case 64596:     // Cosmic Smash 
                    { 
                        float distance = unitTarget->GetDistance2d(m_targets.m_destX, m_targets.m_destY); 
                        damage *= exp(-distance/15.0f); 
                        break; 
                    }
                    // percent from health with min
                    case 25599:                             // Thundercrash
                    {
                        damage = unitTarget->GetHealth() / 2;
                        if(damage < 200)
                            damage = 200;
                        break;
                    }
                    // Intercept (warrior spell trigger)
                    case 20253:
                    case 61491:
                    {
                        damage+= uint32(m_caster->GetTotalAttackPowerValue(BASE_ATTACK) * 0.12f);
                        break;
                    }
                    // percent max target health
                    case 29142:                             // Eyesore Blaster
                    case 35139:                             // Throw Boom's Doom
                    case 49882:                             // Leviroth Self-Impale
                    case 55269:                             // Deathly Stare
                    {
                        damage = damage * unitTarget->GetMaxHealth() / 100;
                        break;
                    }
                    // Cataclysmic Bolt
                    case 38441:
                    {
                        damage = unitTarget->GetMaxHealth() / 2;
                        break;
                    }
                    // Explode
                    case 47496:
                    {
                        // Special Effect only for caster (ghoul in this case)
                        if (unitTarget->GetEntry() == 26125 && (unitTarget->GetGUID() == m_caster->GetGUID()))
                        {
                            // After explode the ghoul must be killed
                            unitTarget->DealDamage(unitTarget, unitTarget->GetMaxHealth(), NULL, DIRECT_DAMAGE, SPELL_SCHOOL_MASK_NORMAL, NULL, false);
                        }
                        break;
                    }
                    // Touch the Nightmare
                    case 50341:
                    {
                        if (effect_idx == EFFECT_INDEX_2)
                            damage = int32(unitTarget->GetMaxHealth() * 0.3f);
                        break;
                    }
                    // Tympanic Tantrum
                    case 62775:
                    {
                        damage = unitTarget->GetMaxHealth() / 10;
                        break;
                    }
                    // Hand of Rekoning (name not have typos ;) )
                    case 67485:
                        damage += uint32(0.5f * m_caster->GetTotalAttackPowerValue(BASE_ATTACK));
                        break;
                    //Magic Bane normal (Forge of Souls - Bronjahm)
                    case 68793:
                    {
                        damage += uint32(unitTarget->GetMaxPower(POWER_MANA) / 2);
                        damage = std::min(damage, 10000);
                        break;
                    }
                    //Magic Bane heroic (Forge of Souls - Bronjahm)
                    case 69050:
                    {
                        damage += uint32(unitTarget->GetMaxPower(POWER_MANA) / 2);
                        damage = std::min(damage, 15000);
                    }
                    // Defile damage depending from scale.
                    case 72754:
                    case 73708:
                    case 73709:
                    case 73710:
                        damage = damage * m_caster->GetObjectScale();
                        break;
                    // Growling ooze puddle
                    case 70346:
                    case 72456:
                    case 72868:
                    case 72869:
                    {
                        float distance = unitTarget->GetDistance2d(m_caster); 
                        damage *= exp(-distance/(5.0f*m_caster->GetObjectScale()));
                        break;
                    }
                    // Bone Storm
                    case 69075:
                    case 70834:
                    case 70835:
                    case 70836:
                    {
                        float distance = unitTarget->GetDistance2d(m_caster); 
                        damage *= exp(-distance/(10.0f));
                        break;
                    }
                    case 74607:
                    // SPELL_FIERY_COMBUSTION_EXPLODE - Ruby sanctum boss Halion,
                    // damage proportional number of mark (74567, dummy)
                    {
                        if (Aura* aura = m_caster->GetAura(74567, EFFECT_INDEX_0))
                        {
                            if (aura->GetStackAmount() > 0)
                                damage = 1000 * aura->GetStackAmount();
                            m_caster->RemoveAurasDueToSpell(74567);
                        }
                        else damage = 0;
                        break;
                    }
                    // Blade of Twilight
                    case 74769:
                    case 77844:
                    case 77845:
                    case 77846:
                    {
                        float distance = unitTarget->GetDistance2d(m_caster); 
                        damage *= exp(-distance/(10.0f));
                        break;
                    }
                    case 74799:
                    // SPELL_SOUL_CONSUMPTION_EXPLODE - Ruby sanctum boss Halion,
                    // damage proportional number of mark (74795, dummy)
                    {
                        if (Aura* aura = m_caster->GetAura(74795, EFFECT_INDEX_0))
                        {
                            if (aura->GetStackAmount() > 0)
                                damage = 1000 * aura->GetStackAmount();
                            m_caster->RemoveAurasDueToSpell(74795);
                        }
                        else damage = 0;
                        break;
                    }
                }
                break;
            }
            case SPELLFAMILY_MAGE:
                // remove Arcane Blast buffs at any non-Arcane Blast arcane damage spell.
                // NOTE: it removed at hit instead cast because currently spell done-damage calculated at hit instead cast
                if ((m_spellInfo->SchoolMask & SPELL_SCHOOL_MASK_ARCANE) && !(m_spellInfo->SpellFamilyFlags & UI64LIT(0x20000000)))
                    m_caster->RemoveAurasDueToSpell(36032); // Arcane Blast buff
                break;
            case SPELLFAMILY_WARRIOR:
            {
                // Bloodthirst
                if (m_spellInfo->SpellFamilyFlags & UI64LIT(0x40000000000))
                {
                    damage = uint32(damage * (m_caster->GetTotalAttackPowerValue(BASE_ATTACK)) / 100);
                }
                // Shield Slam
                else if ((m_spellInfo->SpellFamilyFlags & UI64LIT(0x0000020000000000)) && m_spellInfo->Category==1209)
                    damage += int32(m_caster->GetShieldBlockValue());
                // Victory Rush
                else if (m_spellInfo->SpellFamilyFlags & UI64LIT(0x10000000000))
                {
                    damage = uint32(damage * m_caster->GetTotalAttackPowerValue(BASE_ATTACK) / 100);
                    m_caster->ModifyAuraState(AURA_STATE_WARRIOR_VICTORY_RUSH, false);
                }
                // Revenge ${$m1+$AP*0.310} to ${$M1+$AP*0.310}
                else if (m_spellInfo->SpellFamilyFlags & UI64LIT(0x0000000000000400))
                    damage+= uint32(m_caster->GetTotalAttackPowerValue(BASE_ATTACK) * 0.310f);
                // Heroic Throw ${$m1+$AP*.50}
                else if (m_spellInfo->SpellFamilyFlags & UI64LIT(0x0000000100000000))
                    damage+= uint32(m_caster->GetTotalAttackPowerValue(BASE_ATTACK) * 0.5f);
                // Shattering Throw ${$m1+$AP*.50}
                else if (m_spellInfo->SpellFamilyFlags & UI64LIT(0x0040000000000000))
                    damage+= uint32(m_caster->GetTotalAttackPowerValue(BASE_ATTACK) * 0.5f);
                // Shockwave ${$m3/100*$AP}
                else if (m_spellInfo->SpellFamilyFlags & UI64LIT(0x0000800000000000))
                {
                    int32 pct = m_caster->CalculateSpellDamage(unitTarget, m_spellInfo, EFFECT_INDEX_2);
                    if (pct > 0)
                        damage+= int32(m_caster->GetTotalAttackPowerValue(BASE_ATTACK) * pct / 100);
                    break;
                }
                // Thunder Clap
                else if (m_spellInfo->SpellFamilyFlags & UI64LIT(0x0000000000000080))
                {
                    damage+=int32(m_caster->GetTotalAttackPowerValue(BASE_ATTACK) * 12 / 100);
                }
                break;
            }
            case SPELLFAMILY_WARLOCK:
            {
                // Incinerate Rank 1 & 2
                if ((m_spellInfo->SpellFamilyFlags & UI64LIT(0x00004000000000)) && m_spellInfo->SpellIconID==2128)
                {
                    // Incinerate does more dmg (dmg*0.25) if the target have Immolate debuff.
                    // Check aura state for speed but aura state set not only for Immolate spell
                    if(unitTarget->HasAuraState(AURA_STATE_CONFLAGRATE))
                    {
                        Unit::AuraList const& RejorRegr = unitTarget->GetAurasByType(SPELL_AURA_PERIODIC_DAMAGE);
                        for(Unit::AuraList::const_iterator i = RejorRegr.begin(); i != RejorRegr.end(); ++i)
                        {
                            // Immolate
                            if((*i)->GetSpellProto()->SpellFamilyName == SPELLFAMILY_WARLOCK &&
                                ((*i)->GetSpellProto()->SpellFamilyFlags & UI64LIT(0x00000000000004)))
                            {
                                damage += damage/4;
                                break;
                            }
                        }
                    }
                }
                // Shadowflame
                else if (m_spellInfo->SpellFamilyFlags & UI64LIT(0x0001000000000000))
                {
                    // Apply DOT part
                    switch(m_spellInfo->Id)
                    {
                        case 47897: m_caster->CastSpell(unitTarget, 47960, true); break;
                        case 61290: m_caster->CastSpell(unitTarget, 61291, true); break;
                        default:
                            sLog.outError("Spell::EffectDummy: Unhandeled Shadowflame spell rank %u",m_spellInfo->Id);
                        break;
                    }
                }
                // Shadow Bite
                else if (m_spellInfo->SpellFamilyFlags & UI64LIT(0x0040000000000000))
                {
                    Unit *owner = m_caster->GetOwner();
                    if (!owner)
                        break;

                    uint32 counter = 0;
                    Unit::AuraList const& dotAuras = unitTarget->GetAurasByType(SPELL_AURA_PERIODIC_DAMAGE);
                    for(Unit::AuraList::const_iterator itr = dotAuras.begin(); itr!=dotAuras.end(); ++itr)
                        if ((*itr)->GetCasterGuid() == owner->GetObjectGuid())
                            ++counter;

                    if (counter)
                        damage += (counter * owner->CalculateSpellDamage(unitTarget, m_spellInfo, EFFECT_INDEX_2) * damage) / 100.0f;
                }
                // Conflagrate - consumes Immolate or Shadowflame
                else if (m_spellInfo->TargetAuraState == AURA_STATE_CONFLAGRATE)
                {
                    Aura const* aura = NULL;                // found req. aura for damage calculation

                    Unit::AuraList const &mPeriodic = unitTarget->GetAurasByType(SPELL_AURA_PERIODIC_DAMAGE);
                    for(Unit::AuraList::const_iterator i = mPeriodic.begin(); i != mPeriodic.end(); ++i)
                    {
                        // for caster applied auras only
                        if ((*i)->GetSpellProto()->SpellFamilyName != SPELLFAMILY_WARLOCK ||
                            (*i)->GetCasterGuid() != m_caster->GetObjectGuid())
                            continue;

                        // Immolate
                        if ((*i)->GetSpellProto()->SpellFamilyFlags & UI64LIT(0x0000000000000004))
                        {
                            aura = *i;                      // it selected always if exist
                            break;
                        }

                        // Shadowflame
                        if ((*i)->GetSpellProto()->SpellFamilyFlags2 & 0x00000002)
                            aura = *i;                      // remember but wait possible Immolate as primary priority
                    }

                    // found Immolate or Shadowflame
                    if (aura)
                    {
                        int32 damagetick = aura->GetModifier()->m_amount;
                        // Save value of further damage
                        m_currentBasePoints[1] = damagetick * 2 / 3;
                        damage += damagetick * 3;

                        // Glyph of Conflagrate
                        if (!m_caster->HasAura(56235))
                            unitTarget->RemoveAurasByCasterSpell(aura->GetId(), m_caster->GetGUID());
                        break;
                    }
                }
                break;
            }
            case SPELLFAMILY_PRIEST:
            {
                // Shadow Word: Death - deals damage equal to damage done to caster
                if (m_spellInfo->SpellFamilyFlags & UI64LIT(0x0000000200000000))
                {
                    // Glyph of Shadow Word: Death
                    if (Aura* pAura = m_caster->GetAura(55682, EFFECT_INDEX_1))
                        if (unitTarget->HasAuraState(AURA_STATE_HEALTHLESS_35_PERCENT))
                            damage += int32(damage / 100 * pAura->GetModifier()->m_amount);
                    m_caster->CastCustomSpell(m_caster, 32409, &damage, 0, 0, true);
                }
                // Improved Mind Blast (Mind Blast in shadow form bonus)
                else if (m_caster->GetShapeshiftForm() == FORM_SHADOW && (m_spellInfo->SpellFamilyFlags & UI64LIT(0x00002000)))
                {
                    Unit::AuraList const& ImprMindBlast = m_caster->GetAurasByType(SPELL_AURA_ADD_FLAT_MODIFIER);
                    for(Unit::AuraList::const_iterator i = ImprMindBlast.begin(); i != ImprMindBlast.end(); ++i)
                    {
                        if ((*i)->GetSpellProto()->SpellFamilyName == SPELLFAMILY_PRIEST &&
                            ((*i)->GetSpellProto()->SpellIconID == 95))
                        {
                            int chance = (*i)->GetSpellProto()->CalculateSimpleValue(EFFECT_INDEX_1);
                            if (roll_chance_i(chance))
                                // Mind Trauma
                                m_caster->CastSpell(unitTarget, 48301, true);
                            break;
                        }
                    }
                }
                break;
            }
            case SPELLFAMILY_DRUID:
            {
                // Ferocious Bite
                if (m_caster->GetTypeId()==TYPEID_PLAYER && (m_spellInfo->SpellFamilyFlags & UI64LIT(0x000800000)) && m_spellInfo->SpellVisual[0]==6587)
                {
                    // converts up to 30 points of energy into ($f1+$AP/410) additional damage
                    float ap = m_caster->GetTotalAttackPowerValue(BASE_ATTACK);
                    float multiple = ap / 410 + m_spellInfo->DmgMultiplier[effect_idx];
                    damage += int32(m_caster->GetComboPoints() * ap * 7 / 100);
                    uint32 energy = m_caster->GetPower(POWER_ENERGY);
                    uint32 used_energy = energy > 30 ? 30 : energy;
                    damage += int32(used_energy * multiple);
                    m_caster->SetPower(POWER_ENERGY,energy-used_energy);
                }
                // Rake
                else if (m_spellInfo->SpellFamilyFlags & UI64LIT(0x0000000000001000) && m_spellInfo->Effect[EFFECT_INDEX_2] == SPELL_EFFECT_ADD_COMBO_POINTS)
                {
                    // $AP*0.01 bonus
                    damage += int32(m_caster->GetTotalAttackPowerValue(BASE_ATTACK) / 100);
                }
                // Swipe
                else if (m_spellInfo->SpellFamilyFlags & UI64LIT(0x0010000000000000))
                {
                    damage += int32(m_caster->GetTotalAttackPowerValue(BASE_ATTACK)*0.08f);
                }
                break;
            }
            case SPELLFAMILY_ROGUE:
            {
                // Envenom
                if (m_caster->GetTypeId()==TYPEID_PLAYER && (m_spellInfo->SpellFamilyFlags & UI64LIT(0x800000000)))
                {
                    // consume from stack dozes not more that have combo-points
                    if(uint32 combo = m_caster->GetComboPoints())
                    {
                        Aura *poison = 0;
                        // Lookup for Deadly poison (only attacker applied)
                        Unit::AuraList const& auras = unitTarget->GetAurasByType(SPELL_AURA_PERIODIC_DAMAGE);
                        for(Unit::AuraList::const_iterator itr = auras.begin(); itr!=auras.end(); ++itr)
                            if ((*itr)->GetSpellProto()->SpellFamilyName==SPELLFAMILY_ROGUE &&
                                ((*itr)->GetSpellProto()->SpellFamilyFlags & UI64LIT(0x10000)) &&
                                (*itr)->GetCasterGuid() == m_caster->GetObjectGuid())
                            {
                                poison = *itr;
                                break;
                            }
                        // count consumed deadly poison doses at target
                        if (poison)
                        {
                            bool needConsume = true;
                            uint32 spellId = poison->GetId();
                            uint32 doses = poison->GetStackAmount();
                            if (doses > combo)
                                doses = combo;

                            // Master Poisoner
                            Unit::AuraList const& auraList = ((Player*)m_caster)->GetAurasByType(SPELL_AURA_MOD_DURATION_OF_EFFECTS_BY_DISPEL);
                            for(Unit::AuraList::const_iterator iter = auraList.begin(); iter!=auraList.end(); ++iter)
                            {
                                if ((*iter)->GetSpellProto()->SpellFamilyName == SPELLFAMILY_ROGUE && (*iter)->GetSpellProto()->SpellIconID == 1960)
                                {
                                    if (int32 chance = (*iter)->GetSpellProto()->CalculateSimpleValue(EFFECT_INDEX_2))
                                        if (roll_chance_i(chance))
                                            needConsume = false;

                                    break;
                                }
                            }

                            if (needConsume)
                                unitTarget->RemoveAuraHolderFromStack(spellId, doses, m_caster->GetGUID());

                            damage *= doses;
                            damage += int32(((Player*)m_caster)->GetTotalAttackPowerValue(BASE_ATTACK) * 0.09f * doses);
                        }
                        // Eviscerate and Envenom Bonus Damage (item set effect)
                        if (m_caster->GetDummyAura(37169))
                            damage += m_caster->GetComboPoints()*40;
                    }
                }
                // Eviscerate
                else if ((m_spellInfo->SpellFamilyFlags & UI64LIT(0x00020000)) && m_caster->GetTypeId()==TYPEID_PLAYER)
                {
                    if(uint32 combo = m_caster->GetComboPoints())
                    {
                        float ap = m_caster->GetTotalAttackPowerValue(BASE_ATTACK);
                        damage += irand(int32(ap * combo * 0.03f), int32(ap * combo * 0.07f));

                        // Eviscerate and Envenom Bonus Damage (item set effect)
                        if(m_caster->GetDummyAura(37169))
                            damage += combo*40;

                        // Apply spell mods
                        if (Player* modOwner = m_caster->GetSpellModOwner())
                            modOwner->ApplySpellMod(m_spellInfo->Id, SPELLMOD_DAMAGE, damage);
                    }
                }
                // Thrash (Raise ally ghoul spell)
                else if (m_spellInfo->Id == 47480)
                {
                    if (Aura* aura = m_caster->GetAura(62218, EFFECT_INDEX_0))
                    {
                        if (aura->GetStackAmount() > 0)
                            damage += m_caster->GetTotalAttackPowerValue(BASE_ATTACK) *
                                     m_spellInfo->CalculateSimpleValue(EFFECT_INDEX_0)/100 +
                                     m_caster->GetTotalAttackPowerValue(BASE_ATTACK) /10 *
                                     aura->GetStackAmount();
                        m_caster->RemoveAurasDueToSpell(62218);

                        if (Unit* owner = m_caster->GetCharmerOrOwner())
                           owner->RemoveAurasDueToSpell(62218);
                    }
                    else
                        damage += m_caster->GetTotalAttackPowerValue(BASE_ATTACK) * m_spellInfo->CalculateSimpleValue(EFFECT_INDEX_0)/100;
                }
                break;
            }
            case SPELLFAMILY_HUNTER:
            {
                //Gore
                if (m_spellInfo->SpellIconID == 1578)
                {
                    if (m_caster->HasAura(57627))           // Charge 6 sec post-affect
                        damage *= 2;
                }
                // Steady Shot
                else if (m_spellInfo->SpellFamilyFlags & UI64LIT(0x100000000))
                {
                    int32 base = irand((int32)m_caster->GetWeaponDamageRange(RANGED_ATTACK, MINDAMAGE),(int32)m_caster->GetWeaponDamageRange(RANGED_ATTACK, MAXDAMAGE));
                    float ap = m_caster->GetTotalAttackPowerValue(RANGED_ATTACK);
                    ap += unitTarget->GetTotalAuraModifier(SPELL_AURA_RANGED_ATTACK_POWER_ATTACKER_BONUS);
                    ap += m_caster->GetTotalAuraModifierByMiscMask(SPELL_AURA_MOD_RANGED_ATTACK_POWER_VERSUS, unitTarget->GetCreatureTypeMask());
                    if(m_caster->GetTypeId()==TYPEID_PLAYER)
                        base += ((Player*)m_caster)->GetAmmoDPS();
                    damage += int32(float(base)/m_caster->GetAttackTime(RANGED_ATTACK)*2800 + ap*0.1f);
                }
                break;
            }
            case SPELLFAMILY_PALADIN:
            {
                // Judgement of Righteousness - receive benefit from Spell Damage and Attack power
                if (m_spellInfo->Id == 20187)
                {
                    float ap = m_caster->GetTotalAttackPowerValue(BASE_ATTACK);
                    int32 holy = m_caster->SpellBaseDamageBonusDone(GetSpellSchoolMask(m_spellInfo));
                    if (holy < 0)
                        holy = 0;
                    damage += int32(ap * 0.2f) + int32(holy * 32 / 100);
                }
                // Judgement of Vengeance/Corruption ${1+0.22*$SPH+0.14*$AP} + 10% for each application of Holy Vengeance/Blood Corruption on the target
                else if ((m_spellInfo->SpellFamilyFlags & UI64LIT(0x800000000)) && m_spellInfo->SpellIconID==2292)
                {
                    uint32 debuf_id;
                    switch(m_spellInfo->Id)
                    {
                        case 53733: debuf_id = 53742; break;// Judgement of Corruption -> Blood Corruption
                        case 31804: debuf_id = 31803; break;// Judgement of Vengeance -> Holy Vengeance
                        default: return;
                    }

                    float ap = m_caster->GetTotalAttackPowerValue(BASE_ATTACK);
                    int32 holy = m_caster->SpellBaseDamageBonusDone(GetSpellSchoolMask(m_spellInfo));
                    if (holy < 0)
                        holy = 0;
                    damage+=int32(ap * 0.14f) + int32(holy * 22 / 100);
                    // Get stack of Holy Vengeance on the target added by caster
                    uint32 stacks = 0;
                    Unit::AuraList const& auras = unitTarget->GetAurasByType(SPELL_AURA_PERIODIC_DAMAGE);
                    for(Unit::AuraList::const_iterator itr = auras.begin(); itr!=auras.end(); ++itr)
                    {
                        if (((*itr)->GetId() == debuf_id) && (*itr)->GetCasterGuid()==m_caster->GetObjectGuid())
                        {
                            stacks = (*itr)->GetStackAmount();
                            break;
                        }
                    }
                    // + 10% for each application of Holy Vengeance on the target
                    if(stacks)
                        damage += damage * stacks * 10 /100;
                }
                // Avenger's Shield ($m1+0.07*$SPH+0.07*$AP) - ranged sdb for future
                else if (m_spellInfo->SpellFamilyFlags & UI64LIT(0x0000000000004000))
                {
                    float ap = m_caster->GetTotalAttackPowerValue(BASE_ATTACK);
                    int32 holy = m_caster->SpellBaseDamageBonusDone(GetSpellSchoolMask(m_spellInfo));
                    if (holy < 0)
                        holy = 0;
                    damage += int32(ap * 0.07f) + int32(holy * 7 / 100);
                }
                // Hammer of Wrath ($m1+0.15*$SPH+0.15*$AP) - ranged type sdb future fix
                else if (m_spellInfo->SpellFamilyFlags & UI64LIT(0x0000008000000000))
                {
                    float ap = m_caster->GetTotalAttackPowerValue(BASE_ATTACK);
                    int32 holy = m_caster->SpellBaseDamageBonusDone(GetSpellSchoolMask(m_spellInfo));
                    if (holy < 0)
                        holy = 0;
                    damage += int32(ap * 0.15f) + int32(holy * 15 / 100);
                }
                // Hammer of the Righteous
                else if (m_spellInfo->SpellFamilyFlags & UI64LIT(0x0004000000000000))
                {
                    // Add main hand dps * effect[2] amount
                    float average = (m_caster->GetFloatValue(UNIT_FIELD_MINDAMAGE) + m_caster->GetFloatValue(UNIT_FIELD_MAXDAMAGE)) / 2;
                    int32 count = m_caster->CalculateSpellDamage(unitTarget, m_spellInfo, EFFECT_INDEX_2);
                    damage += count * int32(average * IN_MILLISECONDS) / m_caster->GetAttackTime(BASE_ATTACK);
                }
                // Shield of Righteousness
                else if (m_spellInfo->SpellFamilyFlags & UI64LIT(0x0010000000000000))
                {
                    damage+=int32(m_caster->GetShieldBlockValue());
                }
                // Judgement
                else if (m_spellInfo->Id == 54158)
                {
                    // [1 + 0.27 * SPH + 0.175 * AP]
                    float ap = m_caster->GetTotalAttackPowerValue(BASE_ATTACK);
                    int32 holy = m_caster->SpellBaseDamageBonusDone(GetSpellSchoolMask(m_spellInfo));
                    if (holy < 0)
                        holy = 0;
                    damage += int32(ap * 0.175f) + int32(holy * 27 / 100);
                }
                break;
            }
            case SPELLFAMILY_DEATHKNIGHT:
            {
                // Blood Boil - bonus for diseased targets
                if (m_spellInfo->SpellFamilyFlags & 0x00040000 && unitTarget->GetAura(SPELL_AURA_PERIODIC_DAMAGE, SPELLFAMILY_DEATHKNIGHT, 0, 0x00000002, m_caster->GetGUID()))
                {
                    damage += damage / 2;
                    damage += int32(m_caster->GetTotalAttackPowerValue(BASE_ATTACK)* 0.035f);
                }
                break;
            }
        }

        if(damage >= 0)
            m_damage += damage;
    }
}

void Spell::EffectDummy(SpellEffectIndex eff_idx)
{
    if (!unitTarget && !gameObjTarget && !itemTarget)
        return;

    // selection by spell family
    switch(m_spellInfo->SpellFamilyName)
    {
        case SPELLFAMILY_GENERIC:
        {
            switch(m_spellInfo->Id)
            {
                case 3360:                                  // Curse of the Eye
                {
                    if(!unitTarget)
                        return;

                    uint32 spell_id = (unitTarget->getGender() == GENDER_MALE) ? 10651: 10653;

                    m_caster->CastSpell(unitTarget, spell_id, true);
                    return;
                }
                case 7671:                                  // Transformation (human<->worgen)
                {
                    if (!unitTarget)
                        return;

                    // Transform Visual
                    unitTarget->CastSpell(unitTarget, 24085, true);
                    return;
                }
                case 8063:                                  // Deviate Fish
                {
                    if (m_caster->GetTypeId() != TYPEID_PLAYER)
                        return;

                    uint32 spell_id = 0;
                    switch(urand(1,5))
                    {
                        case 1: spell_id = 8064; break;     // Sleepy
                        case 2: spell_id = 8065; break;     // Invigorate
                        case 3: spell_id = 8066; break;     // Shrink
                        case 4: spell_id = 8067; break;     // Party Time!
                        case 5: spell_id = 8068; break;     // Healthy Spirit
                    }
                    m_caster->CastSpell(m_caster, spell_id, true, NULL);
                    return;
                }
                case 8213:                                  // Savory Deviate Delight
                {
                    if (m_caster->GetTypeId() != TYPEID_PLAYER)
                        return;

                    uint32 spell_id = 0;
                    switch(urand(1,2))
                    {
                        // Flip Out - ninja
                        case 1: spell_id = (m_caster->getGender() == GENDER_MALE ? 8219 : 8220); break;
                        // Yaaarrrr - pirate
                        case 2: spell_id = (m_caster->getGender() == GENDER_MALE ? 8221 : 8222); break;
                    }

                    m_caster->CastSpell(m_caster,spell_id,true,NULL);
                    return;
                }
                case 8593:                                  // Symbol of life (restore creature to life)
                case 31225:                                 // Shimmering Vessel (restore creature to life)
                {
                    if (!unitTarget || unitTarget->GetTypeId() != TYPEID_UNIT)
                        return;

                    ((Creature*)unitTarget)->SetDeathState(JUST_ALIVED);
                    return;
                }
                case 9976:                                  // Polly Eats the E.C.A.C.
                {
                    if (!unitTarget || unitTarget->GetTypeId() != TYPEID_UNIT)
                        return;

                    // Summon Polly Jr.
                    unitTarget->CastSpell(unitTarget, 9998, true);

                    ((Creature*)unitTarget)->ForcedDespawn(100);
                    return;
                }
                case 10254:                                 // Stone Dwarf Awaken Visual
                {
                    if (m_caster->GetTypeId() != TYPEID_UNIT)
                        return;

                    // see spell 10255 (aura dummy)
                    m_caster->clearUnitState(UNIT_STAT_ROOT);
                    m_caster->RemoveFlag(UNIT_FIELD_FLAGS, UNIT_FLAG_NOT_SELECTABLE);
                    return;
                }
                case 13120:                                 // net-o-matic
                {
                    if (!unitTarget)
                        return;

                    uint32 spell_id = 0;

                    uint32 roll = urand(0, 99);

                    if (roll < 2)                           // 2% for 30 sec self root (off-like chance unknown)
                        spell_id = 16566;
                    else if (roll < 4)                      // 2% for 20 sec root, charge to target (off-like chance unknown)
                        spell_id = 13119;
                    else                                    // normal root
                        spell_id = 13099;

                    m_caster->CastSpell(unitTarget,spell_id,true,NULL);
                    return;
                }
                case 13567:                                 // Dummy Trigger
                {
                    // can be used for different aura triggering, so select by aura
                    if (!m_triggeredByAuraSpell || !unitTarget)
                        return;

                    switch(m_triggeredByAuraSpell->Id)
                    {
                        case 26467:                         // Persistent Shield
                            m_caster->CastCustomSpell(unitTarget, 26470, &damage, NULL, NULL, true);
                            break;
                        default:
                            sLog.outError("EffectDummy: Non-handled case for spell 13567 for triggered aura %u",m_triggeredByAuraSpell->Id);
                            break;
                    }
                    return;
                }
                case 14537:
                {
                    if (!unitTarget)
                        return;

                    if (urand(0, 99) < 10)                  //10% chance for rare effects
                        switch(urand(1, 4))
                        {
                            case 1: m_caster->CastSpell(unitTarget, 31718, true); break; //enveloping winds
                            case 2: m_caster->CastSpell(unitTarget, 118, true); break;   //polymorph target
                            case 3: m_caster->CastSpell(m_caster, 118, true); break;     //polymorph self
                            case 4: m_caster->CastSpell(m_caster, 8176, true); break;    //summon fellhunter
                        }
                    else                                    //common effects
                        switch(urand(1, 3))
                        {
                            case 1: m_caster->CastSpell(unitTarget, 8401, true); break;  //fireball
                            case 2: m_caster->CastSpell(unitTarget, 8407, true); break;  //frostbolt
                            case 3: m_caster->CastSpell(unitTarget, 421, true); break;   //chain lightning

                        }
                    return;
                }
                case 15998:                                 // Capture Worg Pup
                case 29435:                                 // Capture Female Kaliri Hatchling
                {
                    if (!unitTarget || unitTarget->GetTypeId() != TYPEID_UNIT)
                        return;

                    Creature* creatureTarget = (Creature*)unitTarget;

                    creatureTarget->ForcedDespawn();
                    return;
                }
                case 16589:                                 // Noggenfogger Elixir
                {
                    if (m_caster->GetTypeId() != TYPEID_PLAYER)
                        return;

                    uint32 spell_id = 0;
                    switch(urand(1, 3))
                    {
                        case 1: spell_id = 16595; break;
                        case 2: spell_id = 16593; break;
                        default:spell_id = 16591; break;
                    }

                    m_caster->CastSpell(m_caster, spell_id, true, NULL);
                    return;
                }
                case 17251:                                 // Spirit Healer Res
                {
                    if (!unitTarget)
                        return;

                    Unit* caster = GetAffectiveCaster();

                    if (caster && caster->GetTypeId() == TYPEID_PLAYER)
                    {
                        WorldPacket data(SMSG_SPIRIT_HEALER_CONFIRM, 8);
                        data << unitTarget->GetObjectGuid();
                        ((Player*)caster)->GetSession()->SendPacket( &data );
                    }
                    return;
                }
                case 17271:                                 // Test Fetid Skull
                {
                    if (!itemTarget && m_caster->GetTypeId()!=TYPEID_PLAYER)
                        return;

                    uint32 spell_id = roll_chance_i(50)
                        ? 17269                             // Create Resonating Skull
                        : 17270;                            // Create Bone Dust

                    m_caster->CastSpell(m_caster, spell_id, true, NULL);
                    return;
                }
                case 19411:                                 // Lava Bomb
                case 20474:                                 // Lava Bomb
                {
                    if (!unitTarget)
                        return;

                    // Hack alert!
                    // This dummy are expected to cast spell 20494 to summon GO entry 177704
                    // Spell does not exist client side, so we have to make a hack, creating the GO (SPELL_EFFECT_SUMMON_OBJECT_WILD)
                    // Spell should appear in both SMSG_SPELL_START/GO and SMSG_SPELLLOGEXECUTE

                    // For later, creating custom spell
                    // _START: packguid: target, cast flags: 0xB, TARGET_FLAG_SELF
                    // _GO: packGuid: target, cast flags: 0x4309, TARGET_FLAG_DEST_LOCATION
                    // LOG: spell: 20494, effect, pguid: goguid

                    GameObject* pGameObj = new GameObject;

                    Map *map = unitTarget->GetMap();

                    if (!pGameObj->Create(map->GenerateLocalLowGuid(HIGHGUID_GAMEOBJECT), 177704,
                        map, m_caster->GetPhaseMask(),
                        unitTarget->GetPositionX(), unitTarget->GetPositionY(), unitTarget->GetPositionZ(),
                        unitTarget->GetOrientation(), 0.0f, 0.0f, 0.0f, 0.0f, GO_ANIMPROGRESS_DEFAULT, GO_STATE_READY))
                    {
                        delete pGameObj;
                        return;
                    }

                    DEBUG_LOG("Gameobject, create custom in SpellEffects.cpp EffectDummy");

                    // Expect created without owner, but with level from _template
                    pGameObj->SetRespawnTime(MINUTE/2);
                    pGameObj->SetUInt32Value(GAMEOBJECT_LEVEL, pGameObj->GetGOInfo()->trap.level);
                    pGameObj->SetSpellId(m_spellInfo->Id);

                    map->Add(pGameObj);

                    return;
                }
                case 20577:                                 // Cannibalize
                {
                    if (unitTarget)
                        m_caster->CastSpell(m_caster, 20578, false, NULL);

                    return;
                }
                case 23019:                                 // Crystal Prison Dummy DND
                {
                    if (!unitTarget || !unitTarget->isAlive() || unitTarget->GetTypeId() != TYPEID_UNIT || ((Creature*)unitTarget)->IsPet())
                        return;

                    Creature* creatureTarget = (Creature*)unitTarget;
                    if (creatureTarget->IsPet())
                        return;

                    GameObject* pGameObj = new GameObject;

                    Map *map = creatureTarget->GetMap();

                    // create before death for get proper coordinates
                    if (!pGameObj->Create(map->GenerateLocalLowGuid(HIGHGUID_GAMEOBJECT), 179644, map, m_caster->GetPhaseMask(),
                        creatureTarget->GetPositionX(), creatureTarget->GetPositionY(), creatureTarget->GetPositionZ(),
                        creatureTarget->GetOrientation(), 0.0f, 0.0f, 0.0f, 0.0f, GO_ANIMPROGRESS_DEFAULT, GO_STATE_READY) )
                    {
                        delete pGameObj;
                        return;
                    }

                    pGameObj->SetRespawnTime(creatureTarget->GetRespawnTime()-time(NULL));
                    pGameObj->SetOwnerGuid(m_caster->GetObjectGuid() );
                    pGameObj->SetUInt32Value(GAMEOBJECT_LEVEL, m_caster->getLevel() );
                    pGameObj->SetSpellId(m_spellInfo->Id);

                    creatureTarget->ForcedDespawn();

                    DEBUG_LOG("AddObject at SpellEfects.cpp EffectDummy");
                    map->Add(pGameObj);

                    return;
                }
                case 23074:                                 // Arcanite Dragonling
                {
                    if (!m_CastItem)
                        return;

                    m_caster->CastSpell(m_caster, 19804, true, m_CastItem);
                    return;
                }
                case 23075:                                 // Mithril Mechanical Dragonling
                {
                    if (!m_CastItem)
                        return;

                    m_caster->CastSpell(m_caster, 12749, true, m_CastItem);
                    return;
                }
                case 23076:                                 // Mechanical Dragonling
                {
                    if (!m_CastItem)
                        return;

                    m_caster->CastSpell(m_caster, 4073, true, m_CastItem);
                    return;
                }
                case 23133:                                 // Gnomish Battle Chicken
                {
                    if (!m_CastItem)
                        return;

                    m_caster->CastSpell(m_caster, 13166, true, m_CastItem);
                    return;
                }
                case 23138:                                 // Gate of Shazzrah
                {
                    if (!unitTarget)
                        return;

                    // Effect probably include a threat change, but it is unclear if fully
                    // reset or just forced upon target for teleport (SMSG_HIGHEST_THREAT_UPDATE)

                    // Gate of Shazzrah
                    m_caster->CastSpell(unitTarget, 23139, true);
                    return;
                }
                case 23448:                                 // Transporter Arrival - Ultrasafe Transporter: Gadgetzan - backfires
                {
                    int32 r = irand(0, 119);
                    if (r < 20)                             // Transporter Malfunction - 1/6 polymorph
                        m_caster->CastSpell(m_caster, 23444, true);
                    else if (r < 100)                       // Evil Twin               - 4/6 evil twin
                        m_caster->CastSpell(m_caster, 23445, true);
                    else                                    // Transporter Malfunction - 1/6 miss the target
                        m_caster->CastSpell(m_caster, 36902, true);

                    return;
                }
                case 23453:                                 // Gnomish Transporter - Ultrasafe Transporter: Gadgetzan
                {
                    if (roll_chance_i(50))                  // Gadgetzan Transporter         - success
                        m_caster->CastSpell(m_caster, 23441, true);
                    else                                    // Gadgetzan Transporter Failure - failure
                        m_caster->CastSpell(m_caster, 23446, true);

                    return;
                }
                case 23645:                                 // Hourglass Sand
                    m_caster->RemoveAurasDueToSpell(23170); // Brood Affliction: Bronze
                    return;
                case 23725:                                 // Gift of Life (warrior bwl trinket)
                    m_caster->CastSpell(m_caster, 23782, true);
                    m_caster->CastSpell(m_caster, 23783, true);
                    return;
                case 24930:                                 // Hallow's End Treat
                {
                    uint32 spell_id = 0;

                    switch(urand(1,4))
                    {
                        case 1: spell_id = 24924; break;    // Larger and Orange
                        case 2: spell_id = 24925; break;    // Skeleton
                        case 3: spell_id = 24926; break;    // Pirate
                        case 4: spell_id = 24927; break;    // Ghost
                    }

                    m_caster->CastSpell(m_caster, spell_id, true);
                    return;
                }
                case 25860:                                 // Reindeer Transformation
                {
                    if (!m_caster->HasAuraType(SPELL_AURA_MOUNTED))
                        return;

                    float flyspeed = m_caster->GetSpeedRate(MOVE_FLIGHT);
                    float speed = m_caster->GetSpeedRate(MOVE_RUN);

                    m_caster->RemoveSpellsCausingAura(SPELL_AURA_MOUNTED);

                    //5 different spells used depending on mounted speed and if mount can fly or not
                    if (flyspeed >= 4.1f)
                        // Flying Reindeer
                        m_caster->CastSpell(m_caster, 44827, true); //310% flying Reindeer
                    else if (flyspeed >= 3.8f)
                        // Flying Reindeer
                        m_caster->CastSpell(m_caster, 44825, true); //280% flying Reindeer
                    else if (flyspeed >= 1.6f)
                        // Flying Reindeer
                        m_caster->CastSpell(m_caster, 44824, true); //60% flying Reindeer
                    else if (speed >= 2.0f)
                        // Reindeer
                        m_caster->CastSpell(m_caster, 25859, true); //100% ground Reindeer
                    else
                        // Reindeer
                        m_caster->CastSpell(m_caster, 25858, true); //60% ground Reindeer

                    return;
                }
                case 26074:                                 // Holiday Cheer
                    // implemented at client side
                    return;
                case 28006:                                 // Arcane Cloaking
                {
                    if (unitTarget && unitTarget->GetTypeId() == TYPEID_PLAYER )
                        // Naxxramas Entry Flag Effect DND
                        m_caster->CastSpell(unitTarget, 29294, true);

                    return;
                }
                case 29200:                                 // Purify Helboar Meat
                {
                    if (m_caster->GetTypeId() != TYPEID_PLAYER)
                        return;

                    uint32 spell_id = roll_chance_i(50)
                        ? 29277                             // Summon Purified Helboar Meat
                        : 29278;                            // Summon Toxic Helboar Meat

                    m_caster->CastSpell(m_caster,spell_id,true,NULL);
                    return;
                }
                case 29858:                                 // Soulshatter
                {
                    if (unitTarget && unitTarget->GetTypeId() == TYPEID_UNIT && unitTarget->IsHostileTo(m_caster))
                        m_caster->CastSpell(unitTarget,32835,true);

                    return;
                }
                case 30458:                                 // Nigh Invulnerability
                {
                    if (!m_CastItem)
                        return;

                    if (roll_chance_i(86))                  // Nigh-Invulnerability   - success
                        m_caster->CastSpell(m_caster, 30456, true, m_CastItem);
                    else                                    // Complete Vulnerability - backfire in 14% casts
                        m_caster->CastSpell(m_caster, 30457, true, m_CastItem);

                    return;
                }
                case 30507:                                 // Poultryizer
                {
                    if (!m_CastItem)
                        return;

                    if (roll_chance_i(80))                  // Poultryized! - success
                        m_caster->CastSpell(unitTarget, 30501, true, m_CastItem);
                    else                                    // Poultryized! - backfire 20%
                        m_caster->CastSpell(unitTarget, 30504, true, m_CastItem);

                    return;
                }
                case 33060:                                 // Make a Wish
                {
                    if (m_caster->GetTypeId()!=TYPEID_PLAYER)
                        return;

                    uint32 spell_id = 0;

                    switch(urand(1,5))
                    {
                        case 1: spell_id = 33053; break;    // Mr Pinchy's Blessing
                        case 2: spell_id = 33057; break;    // Summon Mighty Mr. Pinchy
                        case 3: spell_id = 33059; break;    // Summon Furious Mr. Pinchy
                        case 4: spell_id = 33062; break;    // Tiny Magical Crawdad
                        case 5: spell_id = 33064; break;    // Mr. Pinchy's Gift
                    }

                    m_caster->CastSpell(m_caster, spell_id, true, NULL);
                    return;
                }
                case 35745:                                 // Socrethar's Stone
                {
                    uint32 spell_id;
                    switch(m_caster->GetAreaId())
                    {
                        case 3900: spell_id = 35743; break; // Socrethar Portal
                        case 3742: spell_id = 35744; break; // Socrethar Portal
                        default: return;
                    }

                    m_caster->CastSpell(m_caster, spell_id, true);
                    return;
                }
                case 37674:                                 // Chaos Blast
                {
                    if (!unitTarget)
                        return;

                    int32 basepoints0 = 100;
                    m_caster->CastCustomSpell(unitTarget, 37675, &basepoints0, NULL, NULL, true);
                    return;
                }
                case 38194:                                 // Blink
                {
                    // Blink
                    if (unitTarget)
                        m_caster->CastSpell(unitTarget, 38203, true);

                    return;
                }
                case 39189:                                 // Sha'tari Torch
                {
                    if (!unitTarget || unitTarget->GetTypeId() != TYPEID_UNIT || m_caster->GetTypeId() != TYPEID_PLAYER)
                        return;

                    // Flames
                    if (unitTarget->HasAura(39199))
                        return;

                    unitTarget->CastSpell(unitTarget, 39199, true);
                    ((Player*)m_caster)->KilledMonsterCredit(unitTarget->GetEntry(), unitTarget->GetObjectGuid());
                    ((Creature*)unitTarget)->ForcedDespawn(10000);
                    return;
                }
                case 40802:                                 // Mingo's Fortune Generator (Mingo's Fortune Giblets)
                {
                    // selecting one from Bloodstained Fortune item
                    uint32 newitemid;
                    switch(urand(1, 20))
                    {
                        case 1:  newitemid = 32688; break;
                        case 2:  newitemid = 32689; break;
                        case 3:  newitemid = 32690; break;
                        case 4:  newitemid = 32691; break;
                        case 5:  newitemid = 32692; break;
                        case 6:  newitemid = 32693; break;
                        case 7:  newitemid = 32700; break;
                        case 8:  newitemid = 32701; break;
                        case 9:  newitemid = 32702; break;
                        case 10: newitemid = 32703; break;
                        case 11: newitemid = 32704; break;
                        case 12: newitemid = 32705; break;
                        case 13: newitemid = 32706; break;
                        case 14: newitemid = 32707; break;
                        case 15: newitemid = 32708; break;
                        case 16: newitemid = 32709; break;
                        case 17: newitemid = 32710; break;
                        case 18: newitemid = 32711; break;
                        case 19: newitemid = 32712; break;
                        case 20: newitemid = 32713; break;
                        default:
                            return;
                    }

                    DoCreateItem(eff_idx, newitemid);
                    return;
                }
                case 42287:                                 // Salvage Wreckage
                {
                    if (m_caster->GetTypeId() != TYPEID_PLAYER)
                        return;

                    if (roll_chance_i(66))
                        m_caster->CastSpell(m_caster, 42289, true, m_CastItem);
                    else
                        m_caster->CastSpell(m_caster, 42288, true);

                    return;
                }
                case 42793:                                 // Burn Body
                {
                    if (!unitTarget || unitTarget->GetTypeId() != TYPEID_UNIT || m_caster->GetTypeId() != TYPEID_PLAYER)
                        return;

                    Creature* pCreature = (Creature*)unitTarget;

                    // Spell can be used in combat and may affect different target than the expected.
                    // If target is not the expected we need to prevent this effect.
                    if (pCreature->HasLootRecipient() || pCreature->isInCombat())
                        return;

                    // set loot recipient, prevent re-use same target
                    pCreature->SetLootRecipient(m_caster);

                    pCreature->ForcedDespawn(GetSpellDuration(m_spellInfo));

                    // EFFECT_INDEX_2 has 0 miscvalue for effect 134, doing the killcredit here instead (only one known case exist where 0)
                    ((Player*)m_caster)->KilledMonster(pCreature->GetCreatureInfo(), pCreature->GetObjectGuid());
                    return;
                }
                case 43014:                                 // Despawn Self
                {
                    if (m_caster->GetTypeId() != TYPEID_UNIT)
                        return;

                    ((Creature*)m_caster)->ForcedDespawn();
                    return;
                }
                case 43036:                                 // Dismembering Corpse
                {
                    if (!unitTarget || m_caster->GetTypeId() != TYPEID_PLAYER)
                        return;

                    if (unitTarget->HasAura(43059, EFFECT_INDEX_0))
                        return;

                    unitTarget->CastSpell(m_caster, 43037, true);
                    unitTarget->CastSpell(unitTarget, 43059, true);
                    return;
                }
                case 43069:                                 // Towers of Certain Doom: Skorn Cannonfire
                {
                    // Towers of Certain Doom: Tower Caster Instakill
                    m_caster->CastSpell(m_caster, 43072, true);
                    return;
                }
                case 43572:                                 // Send Them Packing: On /Raise Emote Dummy to Player
                {
                    if (!unitTarget)
                        return;

                    // m_caster (creature) should start walking back to it's "home" here, no clear way how to do that

                    // Send Them Packing: On Successful Dummy Spell Kill Credit
                    m_caster->CastSpell(unitTarget, 42721, true);
                    return;
                }
                // Demon Broiled Surprise
                case 43723:
                {
                    if (m_caster->GetTypeId() != TYPEID_PLAYER)
                        return;

                    ((Player*)m_caster)->CastSpell(unitTarget, 43753, true, m_CastItem, NULL, m_originalCasterGUID, m_spellInfo);
                    return;
                }
                case 43882:                                 // Scourging Crystal Controller Dummy
                {
                    if (!unitTarget || unitTarget->GetTypeId() != TYPEID_UNIT)
                        return;

                    // see spell dummy 50133
                    unitTarget->RemoveAurasDueToSpell(43874);
                    return;
                }
                case 44454:                                 // Tasty Reef Fish
                {
                    if (!unitTarget || unitTarget->GetTypeId() != TYPEID_UNIT)
                        return;

                    m_caster->CastSpell(unitTarget, 44455, true, m_CastItem);
                    return;
                }
                case 44875:                                 // Complete Raptor Capture
                {
                    if (!unitTarget || unitTarget->GetTypeId() != TYPEID_UNIT)
                        return;

                    Creature* creatureTarget = (Creature*)unitTarget;

                    creatureTarget->ForcedDespawn();

                    //cast spell Raptor Capture Credit
                    m_caster->CastSpell(m_caster, 42337, true, NULL);
                    return;
                }
                case 44997:                                 // Converting Sentry
                {
                    //Converted Sentry Credit
                    m_caster->CastSpell(m_caster, 45009, true);
                    return;
                }
                case 45030:                                 // Impale Emissary
                {
                    // Emissary of Hate Credit
                    m_caster->CastSpell(m_caster, 45088, true);
                    return;
                }
                case 45449:                                // Arcane Prisoner Rescue
                {
                    uint32 spellId=0;
                    switch(rand() % 2)
                    {
                        case 0: spellId = 45446; break;    // Summon Arcane Prisoner - Male
                        case 1: spellId = 45448; break;    // Summon Arcane Prisoner - Female
                    }
                    //Spawn
                    m_caster->CastSpell(m_caster, spellId, true);
                    //Arcane Prisoner Kill Credit
                    unitTarget->CastSpell(m_caster, 45456, true);

                    break;
                }
                case 45980:                                 // Re-Cursive Transmatter Injection
                {
                    if (m_caster->GetTypeId() == TYPEID_PLAYER && unitTarget)
                    {
                        if (const SpellEntry *pSpell = sSpellStore.LookupEntry(46022))
                        {
                            m_caster->CastSpell(unitTarget, pSpell, true);
                            ((Player*)m_caster)->KilledMonsterCredit(pSpell->EffectMiscValue[EFFECT_INDEX_0]);
                        }

                        if (unitTarget->GetTypeId() == TYPEID_UNIT)
                            ((Creature*)unitTarget)->ForcedDespawn();
                    }

                    return;
                }
                case 45685:                                 // Magnataur On Death 2
                {
                    m_caster->RemoveAurasDueToSpell(45673);
                    m_caster->RemoveAurasDueToSpell(45672);
                    m_caster->RemoveAurasDueToSpell(45677);
                    m_caster->RemoveAurasDueToSpell(45681);
                    m_caster->RemoveAurasDueToSpell(45683);
                    return;
                }
                case 45990:                                 // Collect Oil
                {
                    if (!unitTarget || unitTarget->GetTypeId() != TYPEID_UNIT)
                        return;

                    if (const SpellEntry *pSpell = sSpellStore.LookupEntry(45991))
                    {
                        unitTarget->CastSpell(unitTarget, pSpell, true);
                        ((Creature*)unitTarget)->ForcedDespawn(GetSpellDuration(pSpell) + 1);
                    }

                    return;
                }
                case 46167:                                 // Planning for the Future: Create Snowfall Glade Pup Cover
                case 50918:                                 // Gluttonous Lurkers: Create Basilisk Crystals Cover
                case 50926:                                 // Gluttonous Lurkers: Create Zul'Drak Rat Cover
                case 51026:                                 // Create Drakkari Medallion Cover
                case 51592:                                 // Pickup Primordial Hatchling
                case 51961:                                 // Captured Chicken Cover
                case 55364:                                 // Create Ghoul Drool Cover
                case 61832:                                 // Rifle the Bodies: Create Magehunter Personal Effects Cover
                case 74904:                                 // Pickup Sen'jin Frog
                {
                    if (!unitTarget || unitTarget->GetTypeId() != TYPEID_UNIT || m_caster->GetTypeId() != TYPEID_PLAYER)
                        return;

                    uint32 spellId = 0;

                    switch(m_spellInfo->Id)
                    {
                        case 46167: spellId = 46773; break;
                        case 50918: spellId = 50919; break;
                        case 50926: spellId = 50927; break;
                        case 51026: spellId = 50737; break;
                        case 51592: spellId = 51593; break;
                        case 51961: spellId = 51037; break;
                        case 55364: spellId = 55363; break;
                        case 61832: spellId = 47096; break;
                        case 74904: spellId = 74905; break;
                    }

                    if (const SpellEntry *pSpell = sSpellStore.LookupEntry(spellId))
                    {
                        unitTarget->CastSpell(m_caster, spellId, true);

                        Creature* creatureTarget = (Creature*)unitTarget;

                        if (const SpellCastTimesEntry *pCastTime = sSpellCastTimesStore.LookupEntry(pSpell->CastingTimeIndex))
                            creatureTarget->ForcedDespawn(pCastTime->CastTime + 1);
                    }
                    return;
                }
                case 46485:                                 // Greatmother's Soulcatcher
                {
                    if (!unitTarget || unitTarget->GetTypeId() != TYPEID_UNIT)
                        return;

                    if (const SpellEntry *pSpell = sSpellStore.LookupEntry(46486))
                    {
                        m_caster->CastSpell(unitTarget, pSpell, true);

                        if (const SpellEntry *pSpellCredit = sSpellStore.LookupEntry(pSpell->EffectMiscValue[EFFECT_INDEX_0]))
                            ((Player*)m_caster)->KilledMonsterCredit(pSpellCredit->EffectMiscValue[EFFECT_INDEX_0]);

                        ((Creature*)unitTarget)->ForcedDespawn();
                    }

                    return;
                }
                case 46606:                                 // Plague Canister Dummy
                {
                    if (!unitTarget || unitTarget->GetTypeId() != TYPEID_UNIT)
                        return;

                    unitTarget->CastSpell(m_caster, 43160, true);
                    unitTarget->SetDeathState(JUST_DIED);
                    unitTarget->SetHealth(0);
                    return;
                }
                case 46797:                                 // Quest - Borean Tundra - Set Explosives Cart
                {
                    if (!unitTarget)
                        return;

                    // Quest - Borean Tundra - Summon Explosives Cart
                    unitTarget->CastSpell(unitTarget,46798,true,m_CastItem,NULL,m_originalCasterGUID);
                    break;
                }
                case 47110:                                 // Summon Drakuru's Image
                {
                    uint32 spellId = 0;

                    // Spell 47117,47149,47316,47405,50439 exist, are these used to check area/meet requirement
                    // and to cast correct spell in correct area?

                    switch(m_caster->GetAreaId())
                    {
                        case 4255: spellId = 47381; break;  // Reagent Check (Frozen Mojo)
                        case 4209: spellId = 47386; break;  // Reagent Check (Zim'Bo's Mojo)
                        case 4270: spellId = 47389; break;  // Reagent Check (Desperate Mojo)
                        case 4216: spellId = 47408; break;  // Reagent Check (Sacred Mojo)
                        case 4196: spellId = 50441; break;  // Reagent Check (Survival Mojo)
                    }

                    // The additional castspell arguments are needed here to remove reagents for triggered spells
                    if (spellId)
                        m_caster->CastSpell(m_caster, spellId, true, m_CastItem, NULL, m_caster->GetObjectGuid(), m_spellInfo);

                    return;
                }
                case 47170:                                 // Impale Leviroth
                {
                    if (!unitTarget || unitTarget->GetTypeId() != TYPEID_UNIT)
                        return;

                    unitTarget->SetHealthPercent(8.0f);

                    // Cosmetic - Underwater Blood (no sound)
                    unitTarget->CastSpell(unitTarget, 47172, true);

                    ((Creature*)unitTarget)->AI()->AttackStart(m_caster);
                    return;
                }
                case 47176:                                 // Infect Ice Troll
                {
                    // Spell has wrong areaGroupid, so it can not be casted where expected.
                    // TODO: research if spells casted by NPC, having TARGET_SCRIPT, can have disabled area check
                    if (!unitTarget)
                        return;

                    // Plague Effect Self
                    unitTarget->CastSpell(unitTarget, 47178, true);
                    return;
                }
                case 47305:                                 // Potent Explosive Charge
                {
                    if (!unitTarget || unitTarget->GetTypeId() != TYPEID_UNIT)
                        return;

                    // only if below 80% hp
                    if (unitTarget->GetHealthPercent() > 80.0f)
                        return;

                    // Issues with explosion animation (remove insta kill spell resolves the issue)

                    // Quest - Jormungar Explosion Spell Spawner
                    unitTarget->CastSpell(unitTarget, 47311, true);

                    // Potent Explosive Charge
                    unitTarget->CastSpell(unitTarget, 47306, true);

                    return;
                }
                case 47381:                                 // Reagent Check (Frozen Mojo)
                case 47386:                                 // Reagent Check (Zim'Bo's Mojo)
                case 47389:                                 // Reagent Check (Desperate Mojo)
                case 47408:                                 // Reagent Check (Sacred Mojo)
                case 50441:                                 // Reagent Check (Survival Mojo)
                {
                    if (m_caster->GetTypeId() != TYPEID_PLAYER)
                        return;

                    switch(m_spellInfo->Id)
                    {
                        case 47381:
                            // Envision Drakuru
                            m_caster->CastSpell(m_caster, 47118, true);
                            break;
                        case 47386:
                            m_caster->CastSpell(m_caster, 47150, true);
                            break;
                        case 47389:
                            m_caster->CastSpell(m_caster, 47317, true);
                            break;
                        case 47408:
                            m_caster->CastSpell(m_caster, 47406, true);
                            break;
                        case 50441:
                            m_caster->CastSpell(m_caster, 50440, true);
                            break;
                    }

                    return;
                }
                case 49357:                                 // Brewfest Mount Transformation
                {
                    if (m_caster->GetTypeId() != TYPEID_PLAYER)
                        return;

                    if (!m_caster->HasAuraType(SPELL_AURA_MOUNTED))
                        return;

                    m_caster->RemoveSpellsCausingAura(SPELL_AURA_MOUNTED);

                    // Ram for Alliance, Kodo for Horde
                    if (((Player *)m_caster)->GetTeam() == ALLIANCE)
                    {
                        if (m_caster->GetSpeedRate(MOVE_RUN) >= 2.0f)
                            // 100% Ram
                            m_caster->CastSpell(m_caster, 43900, true);
                        else
                            // 60% Ram
                            m_caster->CastSpell(m_caster, 43899, true);
                    }
                    else
                    {
                        if (((Player *)m_caster)->GetSpeedRate(MOVE_RUN) >= 2.0f)
                            // 100% Kodo
                            m_caster->CastSpell(m_caster, 49379, true);
                        else
                            // 60% Kodo
                            m_caster->CastSpell(m_caster, 49378, true);
                    }
                    return;
                }
                case 49634:                                 // Sergeant's Flare
                {
                    if (!unitTarget || unitTarget->GetTypeId() != TYPEID_UNIT)
                        return;

                    // Towers of Certain Doom: Tower Bunny Smoke Flare Effect
                    // TODO: MaNGOS::DynamicObjectUpdater::VisitHelper prevent aura to be applied to dummy creature (see HandleAuraDummy for effect of aura)
                    m_caster->CastSpell(unitTarget, 56511, true);

                    static uint32 const spellCredit[4] =
                    {
                        43077,                              // E Kill Credit
                        43067,                              // NW Kill Credit
                        43087,                              // SE Kill Credit
                        43086,                              // SW Kill Credit
                    };

                    // for sizeof(spellCredit)
                    for (int i = 0; i < 4; ++i)
                    {
                        const SpellEntry *pSpell = sSpellStore.LookupEntry(spellCredit[i]);

                        if (pSpell->EffectMiscValue[EFFECT_INDEX_0] == unitTarget->GetEntry())
                        {
                            m_caster->CastSpell(m_caster, spellCredit[i], true);
                            break;
                        }
                    }

                    return;
                }
                case 49859:                                 // Rune of Command
                {
                    if (!unitTarget || unitTarget->GetTypeId() != TYPEID_UNIT)
                        return;

                    // Captive Stone Giant Kill Credit
                    unitTarget->CastSpell(m_caster, 43564, true);
                    // Is it supposed to despawn?
                    ((Creature*)unitTarget)->ForcedDespawn();
                    return;
                }
                case 50133:                                 // Scourging Crystal Controller
                {
                    if (!unitTarget || unitTarget->GetTypeId() != TYPEID_UNIT)
                        return;

                    // Scourge Mur'gul Camp: Force Shield Arcane Purple x3
                    if (unitTarget->HasAura(43874))
                    {
                        // someone else is already channeling target
                        if (unitTarget->HasAura(43878))
                            return;

                        // Scourging Crystal Controller
                        m_caster->CastSpell(unitTarget, 43878, true, m_CastItem);
                    }

                    return;
                }
                case 50243:                                 // Teach Language
                {
                    if (m_caster->GetTypeId() != TYPEID_PLAYER)
                        return;

                    // spell has a 1/3 chance to trigger one of the below
                    if (roll_chance_i(66))
                        return;

                    if (((Player*)m_caster)->GetTeam() == ALLIANCE)
                    {
                        // 1000001 - gnomish binary
                        m_caster->CastSpell(m_caster, 50242, true);
                    }
                    else
                    {
                        // 01001000 - goblin binary
                        m_caster->CastSpell(m_caster, 50246, true);
                    }

                    return;
                }
                case 50440:                                 // Envision Drakuru
                {
                    if (!unitTarget)
                        return;

                    // Script Cast Summon Image of Drakuru 05
                    unitTarget->CastSpell(unitTarget, 50439, true);
                    return;
                }
                case 50546:                                 // Ley Line Focus Control Ring Effect
                case 50547:                                 // Ley Line Focus Control Amulet Effect
                case 50548:                                 // Ley Line Focus Control Talisman Effect
                {
                    if (!m_originalCaster || !unitTarget || unitTarget->GetTypeId() != TYPEID_UNIT)
                        return;

                    switch(m_spellInfo->Id)
                    {
                        case 50546: unitTarget->CastSpell(m_originalCaster, 47390, true); break;
                        case 50547: unitTarget->CastSpell(m_originalCaster, 47472, true); break;
                        case 50548: unitTarget->CastSpell(m_originalCaster, 47635, true); break;
                    }

                    return;
                }
                case 51276:                                 // Incinerate Corpse
                {
                    if (!unitTarget || unitTarget->GetTypeId() != TYPEID_UNIT)
                        return;

                    unitTarget->CastSpell(unitTarget, 51278, true);
                    unitTarget->CastSpell(m_caster, 51279, true);

                    unitTarget->SetDeathState(JUST_DIED);
                    return;
                }
                case 51330:                                 // Shoot RJR
                {
                    if (!unitTarget)
                        return;

                    // guessed chances
                    if (roll_chance_i(75))
                        m_caster->CastSpell(unitTarget, roll_chance_i(50) ? 51332 : 51366, true, m_CastItem);
                    else
                        m_caster->CastSpell(unitTarget, 51331, true, m_CastItem);

                    return;
                }
                case 51333:                                 // Dig For Treasure
                {
                    if (!unitTarget)
                        return;

                    if (roll_chance_i(75))
                        m_caster->CastSpell(unitTarget, 51370, true, m_CastItem);
                    else
                        m_caster->CastSpell(m_caster, 51345, true);

                    return;
                }
                case 51420:                                 // Digging for Treasure Ping
                {
                    if (!unitTarget || unitTarget->GetTypeId() != TYPEID_UNIT)
                        return;

                    // only spell related protector pets exist currently
                    Pet* pPet = m_caster->GetProtectorPet();
                    if (!pPet)
                        return;

                    pPet->SetFacingToObject(unitTarget);

                    // Digging for Treasure
                    pPet->CastSpell(unitTarget, 51405, true);

                    ((Creature*)unitTarget)->ForcedDespawn(1);
                    return;
                }
                case 51582:                                 // Rocket Boots Engaged (Rocket Boots Xtreme and Rocket Boots Xtreme Lite)
                {
                    if (m_caster->GetTypeId() != TYPEID_PLAYER)
                        return;

                    if (BattleGround* bg = ((Player*)m_caster)->GetBattleGround())
                        bg->EventPlayerDroppedFlag((Player*)m_caster);

                    m_caster->CastSpell(m_caster, 30452, true, NULL);
                    return;
                }
                case 51840:                                 // Despawn Fruit Tosser
                {
                    if (!unitTarget || unitTarget->GetTypeId() != TYPEID_UNIT)
                        return;

                    if (roll_chance_i(20))
                    {
                        // summon NPC, or...
                        unitTarget->CastSpell(m_caster, 52070, true);
                    }
                    else
                    {
                        // ...drop banana, orange or papaya
                        switch(urand(0,2))
                        {
                            case 0: unitTarget->CastSpell(m_caster, 51836, true); break;
                            case 1: unitTarget->CastSpell(m_caster, 51837, true); break;
                            case 2: unitTarget->CastSpell(m_caster, 51839, true); break;
                        }
                    }

                    ((Creature*)unitTarget)->ForcedDespawn(5000);
                    return;
                }
                case 51866:                                 // Kick Nass
                {
                    // It is possible that Nass Heartbeat (spell id 61438) is involved in this
                    // If so, unclear how it should work and using the below instead (even though it could be a bit hack-ish)

                    if (!unitTarget || unitTarget->GetTypeId() != TYPEID_UNIT)
                        return;

                    // Only own guardian pet
                    if (m_caster != unitTarget->GetOwner())
                        return;

                    // This means we already set state (see below) and need to wait.
                    if (unitTarget->hasUnitState(UNIT_STAT_ROOT))
                        return;

                    // Expecting pTargetDummy to be summoned by AI at death of target creatures.

                    Creature* pTargetDummy = NULL;
                    float fRange = GetSpellMaxRange(sSpellRangeStore.LookupEntry(m_spellInfo->rangeIndex));

                    MaNGOS::NearestCreatureEntryWithLiveStateInObjectRangeCheck u_check(*m_caster, 28523, true, fRange*2);
                    MaNGOS::CreatureLastSearcher<MaNGOS::NearestCreatureEntryWithLiveStateInObjectRangeCheck> searcher(pTargetDummy, u_check);

                    Cell::VisitGridObjects(m_caster, searcher, fRange*2);

                    if (pTargetDummy)
                    {
                        if (unitTarget->hasUnitState(UNIT_STAT_FOLLOW | UNIT_STAT_FOLLOW_MOVE))
                            unitTarget->GetMotionMaster()->MovementExpired();

                        unitTarget->MonsterMove(pTargetDummy->GetPositionX(), pTargetDummy->GetPositionY(), pTargetDummy->GetPositionZ(), IN_MILLISECONDS);

                        // Add state to temporarily prevent follow
                        unitTarget->addUnitState(UNIT_STAT_ROOT);

                        // Collect Hair Sample
                        unitTarget->CastSpell(pTargetDummy, 51870, true);
                    }

                    return;
                }
                case 51872:                                 // Hair Sample Collected
                {
                    if (!unitTarget || unitTarget->GetTypeId() != TYPEID_UNIT)
                        return;

                    // clear state to allow follow again
                    m_caster->clearUnitState(UNIT_STAT_ROOT);

                    // Nass Kill Credit
                    m_caster->CastSpell(m_caster, 51871, true);

                    // Despawn dummy creature
                    ((Creature*)unitTarget)->ForcedDespawn();

                    return;
                }
                case 51964:                                 // Tormentor's Incense
                {
                    if (!unitTarget || unitTarget->GetTypeId() != TYPEID_UNIT)
                        return;

                    // This might not be the best way, and effect may need some adjustment. Removal of any aura from surrounding dummy creatures?
                    if (((Creature*)unitTarget)->AI())
                        ((Creature*)unitTarget)->AI()->AttackStart(m_caster);

                    return;
                }
                case 52308:                                 // Take Sputum Sample
                {
                    switch(eff_idx)
                    {
                        case EFFECT_INDEX_0:
                        {
                            uint32 spellID = m_spellInfo->CalculateSimpleValue(EFFECT_INDEX_0);
                            uint32 reqAuraID = m_spellInfo->CalculateSimpleValue(EFFECT_INDEX_1);

                            if (m_caster->HasAura(reqAuraID, EFFECT_INDEX_0))
                                m_caster->CastSpell(m_caster, spellID, true, NULL);
                            return;
                        }
                        case EFFECT_INDEX_1:                // additional data for dummy[0]
                        case EFFECT_INDEX_2:
                            return;
                    }
                    return;
                }
                case 52759:                                 // Ancestral Awakening
                {
                    if (!unitTarget)
                        return;

                    m_caster->CastCustomSpell(unitTarget, 52752, &damage, NULL, NULL, true);
                    return;
                }
                case 54171:                                 //Divine Storm
                {
                    // split between targets
                    int32 bp = damage / m_UniqueTargetInfo.size();
<<<<<<< HEAD
                    m_caster->CastCustomSpell(unitTarget, 54172, &damage, NULL, NULL, true);
=======
                    m_caster->CastCustomSpell(unitTarget, 54172, &bp, NULL, NULL, true);
>>>>>>> d9dbbdb8
                    return;
                }
                case 52845:                                 // Brewfest Mount Transformation (Faction Swap)
                {
                    if (m_caster->GetTypeId() != TYPEID_PLAYER)
                        return;

                    if (!m_caster->HasAuraType(SPELL_AURA_MOUNTED))
                        return;

                    m_caster->RemoveSpellsCausingAura(SPELL_AURA_MOUNTED);

                    // Ram for Horde, Kodo for Alliance
                    if (((Player *)m_caster)->GetTeam() == HORDE)
                    {
                        if (m_caster->GetSpeedRate(MOVE_RUN) >= 2.0f)
                            // Swift Brewfest Ram, 100% Ram
                            m_caster->CastSpell(m_caster, 43900, true);
                        else
                            // Brewfest Ram, 60% Ram
                            m_caster->CastSpell(m_caster, 43899, true);
                    }
                    else
                    {
                        if (((Player *)m_caster)->GetSpeedRate(MOVE_RUN) >= 2.0f)
                            // Great Brewfest Kodo, 100% Kodo
                            m_caster->CastSpell(m_caster, 49379, true);
                        else
                            // Brewfest Riding Kodo, 60% Kodo
                            m_caster->CastSpell(m_caster, 49378, true);
                    }
                    return;
                }
                case 53341:                                 // Rune of Cinderglacier
                case 53343:                                 // Rune of Razorice
                {
                    // Runeforging Credit
                    m_caster->CastSpell(m_caster, 54586, true);
                    return;
                }
                case 53475:                                 // Set Oracle Faction Friendly
                case 53487:                                 // Set Wolvar Faction Honored
                case 54015:                                 // Set Oracle Faction Honored
                {
                    if (m_caster->GetTypeId() != TYPEID_PLAYER)
                        return;

                    if (eff_idx == EFFECT_INDEX_0)
                    {
                        Player* pPlayer = (Player*)m_caster;

                        uint32 faction_id = m_currentBasePoints[eff_idx];
                        int32  rep_change = m_currentBasePoints[EFFECT_INDEX_1];

                        FactionEntry const* factionEntry = sFactionStore.LookupEntry(faction_id);

                        if (!factionEntry)
                            return;

                        // Set rep to baserep + basepoints (expecting spillover for oposite faction -> become hated)
                        // Not when player already has equal or higher rep with this faction
                        if (pPlayer->GetReputationMgr().GetBaseReputation(factionEntry) < rep_change)
                            pPlayer->GetReputationMgr().SetReputation(factionEntry, rep_change);

                        // EFFECT_INDEX_2 most likely update at war state, we already handle this in SetReputation
                    }

                    return;
                }
                case 53808:                                 // Pygmy Oil
                {
                    const uint32 spellShrink = 53805;
                    const uint32 spellTransf = 53806;

                    if (Aura* pAura = m_caster->GetAura(spellShrink, EFFECT_INDEX_0))
                    {
                        uint32 stackNum = pAura->GetStackAmount();

                        // chance to become pygmified (5, 10, 15 etc)
                        if (roll_chance_i(stackNum*5))
                        {
                            m_caster->RemoveAurasDueToSpell(spellShrink);
                            m_caster->CastSpell(m_caster, spellTransf, true);
                            return;
                        }
                    }

                    if (m_caster->HasAura(spellTransf, EFFECT_INDEX_0))
                        return;

                    m_caster->CastSpell(m_caster, spellShrink, true);
                    return;
                }
                case 54577:                                 // Throw U.D.E.D.
                {
                    if (!unitTarget || unitTarget->GetTypeId() != TYPEID_UNIT)
                        return;

                    // Sometimes issues with explosion animation. Unclear why
                    // but possibly caused by the order of spells.

                    // Permanent Feign Death
                    unitTarget->CastSpell(unitTarget, 29266, true);

                    // need to despawn later
                    ((Creature*)unitTarget)->ForcedDespawn(2000);

                    // Mammoth Explosion Spell Spawner
                    unitTarget->CastSpell(unitTarget, 54581, true, m_CastItem);
                    return;
                }
                case 55004:                                 // Nitro Boosts
                {
                    if (!m_CastItem)
                        return;

                    if (roll_chance_i(95))                  // Nitro Boosts - success
                        m_caster->CastSpell(m_caster, 54861, true, m_CastItem);
                    else                                    // Knocked Up   - backfire 5%
                        m_caster->CastSpell(m_caster, 46014, true, m_CastItem);

                    return;
                }
                case 55818:                                 // Hurl Boulder
                {
                    // unclear how many summon min/max random, best guess below
                    uint32 random = urand(3,5);

                    for(uint32 i = 0; i < random; ++i)
                        m_caster->CastSpell(m_caster, 55528, true);

                    return;
                }
                case 57908:                                 // Stain Cloth
                {
                    // nothing do more
                    finish();

                    m_caster->CastSpell(m_caster, 57915, false, m_CastItem);

                    // cast item deleted
                    ClearCastItem();
                    break;
                }
                case 58418:                                 // Portal to Orgrimmar
                case 58420:                                 // Portal to Stormwind
                    return;                                 // implemented in EffectScript[0]
                case 58601:                                 // Remove Flight Auras
                {
                    m_caster->RemoveSpellsCausingAura(SPELL_AURA_FLY);
                    m_caster->RemoveSpellsCausingAura(SPELL_AURA_MOD_FLIGHT_SPEED_MOUNTED);
                    return;
                }
                case 59640:                                 // Underbelly Elixir
                {
                    if (m_caster->GetTypeId() != TYPEID_PLAYER)
                        return;

                    uint32 spell_id = 0;
                    switch(urand(1,3))
                    {
                        case 1: spell_id = 59645; break;
                        case 2: spell_id = 59831; break;
                        case 3: spell_id = 59843; break;
                    }

                    m_caster->CastSpell(m_caster,spell_id,true,NULL);
                    return;
                }
                case 60932:                                 // Disengage (one from creature versions)
                {
                    if (!unitTarget)
                        return;

                    m_caster->CastSpell(unitTarget,60934,true,NULL);
                    return;
                }
                case 64385:                                 // Spinning (from Unusual Compass)
                {
                    m_caster->SetFacingTo(frand(0, M_PI_F*2), true);
                    return;
                }
                case 64981:                                 // Summon Random Vanquished Tentacle
                {
                    uint32 spell_id = 0;

                    switch(urand(0, 2))
                    {
                        case 0: spell_id = 64982; break;    // Summon Vanquished Crusher Tentacle
                        case 1: spell_id = 64983; break;    // Summon Vanquished Constrictor Tentacle
                        case 2: spell_id = 64984; break;    // Summon Vanquished Corruptor Tentacle
                    }

                    m_caster->CastSpell(m_caster, spell_id, true);
                    return;
                }
                case 66390:                                 // Read Last Rites
                {
                    if (!unitTarget || unitTarget->GetTypeId() != TYPEID_UNIT || m_caster->GetTypeId() != TYPEID_PLAYER)
                        return;

                    // Summon Tualiq Proxy
                    // Not known what purpose this has
                    unitTarget->CastSpell(unitTarget, 66411, true);

                    // Summon Tualiq Spirit
                    // Offtopic note: the summoned has aura from spell 37119 and 66419. One of them should
                    // most likely make summoned "rise", hover up/sideways in the air (MOVEFLAG_LEVITATING + MOVEFLAG_HOVER)
                    unitTarget->CastSpell(unitTarget, 66412, true);

                    ((Player*)m_caster)->KilledMonsterCredit(unitTarget->GetEntry(), unitTarget->GetObjectGuid());

                    // Must have a delay for proper spell animation
                    ((Creature*)unitTarget)->ForcedDespawn(1000);
                    return;
                }
                case 67019:                                 // Flask of the North
                {
                    if (m_caster->GetTypeId() != TYPEID_PLAYER)
                        return;

                    uint32 spell_id = 0;
                    switch(m_caster->getClass())
                    {
                        case CLASS_WARRIOR:
                        case CLASS_DEATH_KNIGHT:
                            spell_id = 67018;               // STR for Warriors, Death Knights
                            break;
                        case CLASS_ROGUE:
                        case CLASS_HUNTER:
                            spell_id = 67017;               // AP for Rogues, Hunters
                            break;
                        case CLASS_PRIEST:
                        case CLASS_MAGE:
                        case CLASS_WARLOCK:
                            spell_id = 67016;               // SPD for Priests, Mages, Warlocks
                            break;
                        case CLASS_SHAMAN:
                            // random (SPD, AP)
                            spell_id = roll_chance_i(50) ? 67016 : 67017;
                            break;
                        case CLASS_PALADIN:
                        case CLASS_DRUID:
                        default:
                            // random (SPD, STR)
                            spell_id = roll_chance_i(50) ? 67016 : 67018;
                            break;
                    }
                    m_caster->CastSpell(m_caster, spell_id, true);
                    return;
                }
                case 69922:                                 // Temper Quel'Delar
                {
                    if (!unitTarget)
                        return;

                    // Return Tempered Quel'Delar
                    unitTarget->CastSpell(m_caster, 69956, true);
                    return;
                }
                case 70769:                                 // Divine Storm!
                {
                    ((Player*)m_caster)->RemoveSpellCooldown(53385, true);
                    return;
                }
                case 71390:                                 // Pact of darkfallen
                {
                    if (!unitTarget)
                        return;

                    unitTarget->CastSpell(unitTarget, 71341, true);
                    break;
                }
                case 72202:                                 // Blade power
                {
                    if (!unitTarget)
                        return;

                    unitTarget->CastSpell(unitTarget, 72195, true);
                    break;
                }
                default:                                   // DBC encounters main check
                {
                    if (unitTarget && unitTarget->GetTypeId() == TYPEID_PLAYER)
                    {
                        if (m_caster->GetMap()->IsDungeon())
                        {
                            Player* creditedPlayer = unitTarget->GetCharmerOrOwnerPlayerOrPlayerItself();
                            DungeonMap* dungeon = (DungeonMap*)m_caster->GetMap();;
                            if (DungeonPersistentState* state = dungeon->GetPersistanceState())
                            {
                                dungeon->PermBindAllPlayers(creditedPlayer);
                                state->UpdateEncounterState(ENCOUNTER_CREDIT_CAST_SPELL, m_spellInfo->Id, creditedPlayer);
                            }
                        }
                    }
                }
            }
            break;
        }
        case SPELLFAMILY_MAGE:
        {
            switch(m_spellInfo->Id)
            {
                case 11958:                                 // Cold Snap
                {
                    if (m_caster->GetTypeId()!=TYPEID_PLAYER)
                        return;

                    // immediately finishes the cooldown on Frost spells
                    const SpellCooldowns& cm = ((Player *)m_caster)->GetSpellCooldownMap();
                    for (SpellCooldowns::const_iterator itr = cm.begin(); itr != cm.end();)
                    {
                        SpellEntry const *spellInfo = sSpellStore.LookupEntry(itr->first);

                        if (spellInfo->SpellFamilyName == SPELLFAMILY_MAGE &&
                            (GetSpellSchoolMask(spellInfo) & SPELL_SCHOOL_MASK_FROST) &&
                            spellInfo->Id != 11958 && GetSpellRecoveryTime(spellInfo) > 0)
                        {
                            ((Player*)m_caster)->RemoveSpellCooldown((itr++)->first, true);
                        }
                        else
                            ++itr;
                    }
                    return;
                }
                case 31687:                                 // Summon Water Elemental
                {
                    if (m_caster->HasAura(70937))           // Glyph of Eternal Water (permanent limited by known spells version)
                        m_caster->CastSpell(m_caster, 70908, true);
                    else                                    // temporary version
                        m_caster->CastSpell(m_caster, 70907, true);

                    return;
                }
                case 32826:                                 // Polymorph Cast Visual
                {
                    if (unitTarget && unitTarget->GetTypeId() == TYPEID_UNIT)
                    {
                        //Polymorph Cast Visual Rank 1
                        const uint32 spell_list[6] =
                        {
                            32813,                          // Squirrel Form
                            32816,                          // Giraffe Form
                            32817,                          // Serpent Form
                            32818,                          // Dragonhawk Form
                            32819,                          // Worgen Form
                            32820                           // Sheep Form
                        };
                        unitTarget->CastSpell( unitTarget, spell_list[urand(0, 5)], true);
                    }
                    return;
                }


            }

            // Conjure Mana Gem
            if (eff_idx == EFFECT_INDEX_1 && m_spellInfo->Effect[EFFECT_INDEX_0] == SPELL_EFFECT_CREATE_ITEM)
            {
                if (m_caster->GetTypeId()!=TYPEID_PLAYER)
                    return;

                // checked in create item check, avoid unexpected
                if (Item* item = ((Player*)m_caster)->GetItemByLimitedCategory(ITEM_LIMIT_CATEGORY_MANA_GEM))
                    if (item->HasMaxCharges())
                        return;

                unitTarget->CastSpell( unitTarget, m_spellInfo->CalculateSimpleValue(eff_idx), true, m_CastItem);
                return;
            }
            break;
        }
        case SPELLFAMILY_WARRIOR:
        {
            // Charge
            if ((m_spellInfo->SpellFamilyFlags & UI64LIT(0x1)) && m_spellInfo->SpellVisual[0] == 867)
            {
                int32 chargeBasePoints0 = damage;
                m_caster->CastCustomSpell(m_caster, 34846, &chargeBasePoints0, NULL, NULL, true);
                return;
            }
            // Execute
            if (m_spellInfo->SpellFamilyFlags & UI64LIT(0x20000000))
            {
                if (!unitTarget)
                    return;

                uint32 rage = m_caster->GetPower(POWER_RAGE);

                // up to max 30 rage cost
                if (rage > 300)
                    rage = 300;

                // Glyph of Execution bonus
                uint32 rage_modified = rage;

                if (Aura *aura = m_caster->GetDummyAura(58367))
                    rage_modified +=  aura->GetModifier()->m_amount*10;

                int32 basePoints0 = damage+int32(rage_modified * m_spellInfo->DmgMultiplier[eff_idx] +
                                                 m_caster->GetTotalAttackPowerValue(BASE_ATTACK)*0.2f);

                m_caster->CastCustomSpell(unitTarget, 20647, &basePoints0, NULL, NULL, true, 0);

                // Sudden Death
                if (m_caster->HasAura(52437))
                {
                    Unit::AuraList const& auras = m_caster->GetAurasByType(SPELL_AURA_PROC_TRIGGER_SPELL);
                    for (Unit::AuraList::const_iterator itr = auras.begin(); itr != auras.end(); ++itr)
                    {
                        // Only Sudden Death have this SpellIconID with SPELL_AURA_PROC_TRIGGER_SPELL
                        if ((*itr)->GetSpellProto()->SpellIconID == 1989)
                        {
                            // saved rage top stored in next affect
                            uint32 lastrage = (*itr)->GetSpellProto()->CalculateSimpleValue(EFFECT_INDEX_1)*10;
                            if(lastrage < rage)
                                rage -= lastrage;
                            break;
                        }
                    }
                }

                m_caster->SetPower(POWER_RAGE,m_caster->GetPower(POWER_RAGE)-rage);
                return;
            }
            // Slam
            if (m_spellInfo->SpellFamilyFlags & UI64LIT(0x0000000000200000))
            {
                if(!unitTarget)
                    return;

                // dummy cast itself ignored by client in logs
                m_caster->CastCustomSpell(unitTarget,50782,&damage,NULL,NULL,true);
                return;
            }
            // Concussion Blow
            if (m_spellInfo->SpellFamilyFlags & UI64LIT(0x0000000004000000))
            {
                m_damage+= uint32(damage * m_caster->GetTotalAttackPowerValue(BASE_ATTACK) / 100);
                return;
            }

            switch(m_spellInfo->Id)
            {
                // Warrior's Wrath
                case 21977:
                {
                    if (!unitTarget)
                        return;
                    m_caster->CastSpell(unitTarget, 21887, true);// spell mod
                    return;
                }
                // Last Stand
                case 12975:
                {
                    int32 healthModSpellBasePoints0 = int32(m_caster->GetMaxHealth()*0.3);
                    m_caster->CastCustomSpell(m_caster, 12976, &healthModSpellBasePoints0, NULL, NULL, true, NULL);
                    return;
                }
                // Bloodthirst
                case 23881:
                {
                    m_caster->CastCustomSpell(unitTarget, 23885, &damage, NULL, NULL, true, NULL);
                    return;
                }
            }
            break;
        }
        case SPELLFAMILY_WARLOCK:
        {
            // Life Tap
            if (m_spellInfo->SpellFamilyFlags & UI64LIT(0x0000000000040000))
            {
                if (unitTarget && (int32(unitTarget->GetHealth()) > damage))
                {
                    // Shouldn't Appear in Combat Log
                    unitTarget->ModifyHealth(-damage);

                    int32 spell_power = m_caster->SpellBaseDamageBonusDone(GetSpellSchoolMask(m_spellInfo));
                    int32 mana = damage + spell_power / 2;

                    // Improved Life Tap mod
                    Unit::AuraList const& auraDummy = m_caster->GetAurasByType(SPELL_AURA_DUMMY);
                    for(Unit::AuraList::const_iterator itr = auraDummy.begin(); itr != auraDummy.end(); ++itr)
                        if((*itr)->GetSpellProto()->SpellFamilyName==SPELLFAMILY_WARLOCK && (*itr)->GetSpellProto()->SpellIconID == 208)
                            mana = ((*itr)->GetModifier()->m_amount + 100)* mana / 100;

                    m_caster->CastCustomSpell(unitTarget, 31818, &mana, NULL, NULL, true);

                    // Mana Feed
                    int32 manaFeedVal = 0;
                    Unit::AuraList const& mod = m_caster->GetAurasByType(SPELL_AURA_ADD_FLAT_MODIFIER);
                    for(Unit::AuraList::const_iterator itr = mod.begin(); itr != mod.end(); ++itr)
                    {
                        if((*itr)->GetSpellProto()->SpellFamilyName==SPELLFAMILY_WARLOCK && (*itr)->GetSpellProto()->SpellIconID == 1982)
                            manaFeedVal+= (*itr)->GetModifier()->m_amount;
                    }
                    if (manaFeedVal > 0)
                    {
                        manaFeedVal = manaFeedVal * mana / 100;
                        m_caster->CastCustomSpell(m_caster, 32553, &manaFeedVal, NULL, NULL, true, NULL);
                    }
                }
                else
                    SendCastResult(SPELL_FAILED_FIZZLE);

                return;
            }
            break;
        }
        case SPELLFAMILY_PRIEST:
        {
            // Penance
            if (m_spellInfo->SpellFamilyFlags & UI64LIT(0x0080000000000000))
            {
                if (!unitTarget)
                    return;

                int hurt = 0;
                int heal = 0;
                switch(m_spellInfo->Id)
                {
                    case 47540: hurt = 47758; heal = 47757; break;
                    case 53005: hurt = 53001; heal = 52986; break;
                    case 53006: hurt = 53002; heal = 52987; break;
                    case 53007: hurt = 53003; heal = 52988; break;
                    default:
                        sLog.outError("Spell::EffectDummy: Spell %u Penance need set correct heal/damage spell", m_spellInfo->Id);
                        return;
                }

                // prevent interrupted message for main spell
                finish(true);

                // replace cast by selected spell, this also make it interruptible including target death case
                if (m_caster->IsFriendlyTo(unitTarget))
                    m_caster->CastSpell(unitTarget, heal, false);
                else
                    m_caster->CastSpell(unitTarget, hurt, false);

                return;
            }
            break;
        }
        case SPELLFAMILY_DRUID:
        {
            // Starfall
            if (m_spellInfo->SpellFamilyFlags2 & 0x00000100)
            {
                //Shapeshifting into an animal form or mounting cancels the effect.
                if(m_caster->GetCreatureType() == CREATURE_TYPE_BEAST || m_caster->IsMounted())
                {
                    if(m_triggeredByAuraSpell)
                        m_caster->RemoveAurasDueToSpell(m_triggeredByAuraSpell->Id);
                    return;
                }

                //Any effect which causes you to lose control of your character will supress the starfall effect.
                if (m_caster->hasUnitState(UNIT_STAT_NO_FREE_MOVE))
                    return;

                switch(m_spellInfo->Id)
                {
                    case 50286: m_caster->CastSpell(unitTarget, 50288, true); return;
                    case 53196: m_caster->CastSpell(unitTarget, 53191, true); return;
                    case 53197: m_caster->CastSpell(unitTarget, 53194, true); return;
                    case 53198: m_caster->CastSpell(unitTarget, 53195, true); return;
                    default:
                        sLog.outError("Spell::EffectDummy: Unhandeled Starfall spell rank %u",m_spellInfo->Id);
                        return;
                }
            }
            break;
        }
        case SPELLFAMILY_ROGUE:
        {
            switch(m_spellInfo->Id)
            {
                case 5938:                                  // Shiv
                {
                    if (m_caster->GetTypeId() != TYPEID_PLAYER)
                        return;

                    Player *pCaster = ((Player*)m_caster);

                    Item *item = pCaster->GetWeaponForAttack(OFF_ATTACK);
                    if (!item)
                        return;

                    // all poison enchantments is temporary
                    uint32 enchant_id = item->GetEnchantmentId(TEMP_ENCHANTMENT_SLOT);
                    if (!enchant_id)
                        return;

                    SpellItemEnchantmentEntry const *pEnchant = sSpellItemEnchantmentStore.LookupEntry(enchant_id);
                    if (!pEnchant)
                        return;

                    for (int s = 0; s < 3; ++s)
                    {
                        if (pEnchant->type[s]!=ITEM_ENCHANTMENT_TYPE_COMBAT_SPELL)
                            continue;

                        SpellEntry const* combatEntry = sSpellStore.LookupEntry(pEnchant->spellid[s]);
                        if (!combatEntry || combatEntry->Dispel != DISPEL_POISON)
                            continue;

                        m_caster->CastSpell(unitTarget, combatEntry, true, item);
                    }

                    m_caster->CastSpell(unitTarget, 5940, true);
                    return;
                }
                case 14185:                                 // Preparation
                {
                    if (m_caster->GetTypeId()!=TYPEID_PLAYER)
                        return;

                    //immediately finishes the cooldown on certain Rogue abilities
                    const SpellCooldowns& cm = ((Player *)m_caster)->GetSpellCooldownMap();
                    for (SpellCooldowns::const_iterator itr = cm.begin(); itr != cm.end();)
                    {
                        SpellEntry const *spellInfo = sSpellStore.LookupEntry(itr->first);

                        if (spellInfo->SpellFamilyName == SPELLFAMILY_ROGUE && (spellInfo->SpellFamilyFlags & UI64LIT(0x0000024000000860)))
                            ((Player*)m_caster)->RemoveSpellCooldown((itr++)->first,true);
                        // Glyph of Preparation
                        else if ((spellInfo->SpellFamilyName == SPELLFAMILY_ROGUE && (spellInfo->SpellFamilyFlags & 0x40000010 || spellInfo->Id == 51722)) && m_caster->HasAura(56819))
                            ((Player*)m_caster)->RemoveSpellCooldown((itr++)->first,true);
                        else
                            ++itr;
                    }
                    return;
                }
                case 31231:                                 // Cheat Death
                {
                    m_caster->CastSpell(m_caster, 45182, true);
                    return;
                }
                case 51662:                                 // Hunger for Blood
                {
                    m_caster->CastSpell(m_caster, 63848, true);
                    return;
                }
                case 51690:                                 // Killing Spree
                {
                    m_caster->CastSpell(m_caster, 61851, true);
                    return;
                }
            }
            break;
        }
        case SPELLFAMILY_HUNTER:
        {
            // Steady Shot
            if (m_spellInfo->SpellFamilyFlags & UI64LIT(0x100000000))
            {
                if (!unitTarget || !unitTarget->isAlive())
                    return;

                bool found = false;

                // check dazed affect
                Unit::AuraList const& decSpeedList = unitTarget->GetAurasByType(SPELL_AURA_MOD_DECREASE_SPEED);
                for(Unit::AuraList::const_iterator iter = decSpeedList.begin(); iter != decSpeedList.end(); ++iter)
                {
                    if ((*iter)->GetSpellProto()->SpellIconID==15 && (*iter)->GetSpellProto()->Dispel==0)
                    {
                        found = true;
                        break;
                    }
                }

                if (found)
                    m_damage+= damage;
                return;
            }

            // Disengage
            if (m_spellInfo->SpellFamilyFlags & UI64LIT(0x0000400000000000))
            {
                Unit* target = unitTarget;
                uint32 spellid;
                switch(m_spellInfo->Id)
                {
                    case 57635: spellid = 57636; break;     // one from creature cases
                    case 61507: spellid = 61508; break;     // one from creature cases
                    default:
                        sLog.outError("Spell %u not handled propertly in EffectDummy(Disengage)",m_spellInfo->Id);
                        return;
                }
                if (!target || !target->isAlive())
                    return;
                m_caster->CastSpell(target,spellid,true,NULL);
            }

            switch(m_spellInfo->Id)
            {
                case 23989:                                 // Readiness talent
                {
                    if (m_caster->GetTypeId()!=TYPEID_PLAYER)
                        return;

                    //immediately finishes the cooldown for hunter abilities
                    const SpellCooldowns& cm = ((Player*)m_caster)->GetSpellCooldownMap();
                    for (SpellCooldowns::const_iterator itr = cm.begin(); itr != cm.end();)
                    {
                        SpellEntry const *spellInfo = sSpellStore.LookupEntry(itr->first);

                        if (spellInfo->SpellFamilyName == SPELLFAMILY_HUNTER && spellInfo->Id != 23989 && GetSpellRecoveryTime(spellInfo) > 0 )
                            ((Player*)m_caster)->RemoveSpellCooldown((itr++)->first,true);
                        else
                            ++itr;
                    }
                    return;
                }
                case 37506:                                 // Scatter Shot
                {
                    if (m_caster->GetTypeId()!=TYPEID_PLAYER)
                        return;

                    // break Auto Shot and autohit
                    m_caster->InterruptSpell(CURRENT_AUTOREPEAT_SPELL);
                    m_caster->AttackStop();
                    ((Player*)m_caster)->SendAttackSwingCancelAttack();
                    return;
                }
                // Last Stand
                case 53478:
                {
                    if (!unitTarget)
                        return;
                    int32 healthModSpellBasePoints0 = int32(unitTarget->GetMaxHealth() * 0.3);
                    unitTarget->CastCustomSpell(unitTarget, 53479, &healthModSpellBasePoints0, NULL, NULL, true, NULL);
                    return;
                }
                // Master's Call
                case 53271:
                {
                    Pet* pet = m_caster->GetPet();
                    if (!pet || !unitTarget)
                        return;

                    pet->CastSpell(unitTarget, m_spellInfo->CalculateSimpleValue(eff_idx), true);
                    return;
                }
            }
            break;
        }
        case SPELLFAMILY_PALADIN:
        {
            switch(m_spellInfo->SpellIconID)
            {
                case 156:                                   // Holy Shock
                {
                    if (!unitTarget)
                        return;

                    int hurt = 0;
                    int heal = 0;

                    switch(m_spellInfo->Id)
                    {
                        case 20473: hurt = 25912; heal = 25914; break;
                        case 20929: hurt = 25911; heal = 25913; break;
                        case 20930: hurt = 25902; heal = 25903; break;
                        case 27174: hurt = 27176; heal = 27175; break;
                        case 33072: hurt = 33073; heal = 33074; break;
                        case 48824: hurt = 48822; heal = 48820; break;
                        case 48825: hurt = 48823; heal = 48821; break;
                        default:
                            sLog.outError("Spell::EffectDummy: Spell %u not handled in HS",m_spellInfo->Id);
                            return;
                    }

                    if (m_caster->IsFriendlyTo(unitTarget))
                        m_caster->CastSpell(unitTarget, heal, true);
                    else
                        m_caster->CastSpell(unitTarget, hurt, true);

                    return;
                }
                case 561:                                   // Judgement of command
                {
                    if (!unitTarget)
                        return;

                    uint32 spell_id = m_currentBasePoints[eff_idx];
                    SpellEntry const* spell_proto = sSpellStore.LookupEntry(spell_id);
                    if (!spell_proto)
                        return;

                    m_caster->CastSpell(unitTarget, spell_proto, true, NULL);
                    return;
                }
            }

            switch(m_spellInfo->Id)
            {
                case 31789:                                 // Righteous Defense (step 1)
                {
                    if (m_caster->GetTypeId() != TYPEID_PLAYER)
                    {
                        SendCastResult(SPELL_FAILED_TARGET_AFFECTING_COMBAT);
                        return;
                    }

                    // 31989 -> dummy effect (step 1) + dummy effect (step 2) -> 31709 (taunt like spell for each target)
                    Unit* friendTarget = !unitTarget || unitTarget->IsFriendlyTo(m_caster) ? unitTarget : unitTarget->getVictim();
                    if (friendTarget)
                    {
                        Player* player = friendTarget->GetCharmerOrOwnerPlayerOrPlayerItself();
                        if (!player || !player->IsInSameRaidWith((Player*)m_caster))
                            friendTarget = NULL;
                    }

                    // non-standard cast requirement check
                    if (!friendTarget || friendTarget->getAttackers().empty())
                    {
                        ((Player*)m_caster)->RemoveSpellCooldown(m_spellInfo->Id,true);
                        SendCastResult(SPELL_FAILED_TARGET_AFFECTING_COMBAT);
                        return;
                    }

                    // Righteous Defense (step 2) (in old version 31980 dummy effect)
                    // Clear targets for eff 1
                    for(std::list<TargetInfo>::iterator ihit= m_UniqueTargetInfo.begin();ihit != m_UniqueTargetInfo.end();++ihit)
                        ihit->effectMask &= ~(1<<1);

                    // not empty (checked), copy
                    Unit::AttackerSet attackers = friendTarget->getAttackers();

                    // selected from list 3
                    for(uint32 i = 0; i < std::min(size_t(3),attackers.size()); ++i)
                    {
                        Unit::AttackerSet::iterator aItr = attackers.begin();
                        std::advance(aItr, rand() % attackers.size());
                        AddUnitTarget((*aItr), EFFECT_INDEX_1);
                        attackers.erase(aItr);
                    }

                    // now let next effect cast spell at each target.
                    return;
                }
                case 37877:                                 // Blessing of Faith
                {
                    if (!unitTarget)
                        return;

                    uint32 spell_id = 0;
                    switch(unitTarget->getClass())
                    {
                        case CLASS_DRUID:   spell_id = 37878; break;
                        case CLASS_PALADIN: spell_id = 37879; break;
                        case CLASS_PRIEST:  spell_id = 37880; break;
                        case CLASS_SHAMAN:  spell_id = 37881; break;
                        default: return;                    // ignore for not healing classes
                    }

                    m_caster->CastSpell(m_caster, spell_id, true);
                    return;
                }
            }
            break;
        }
        case SPELLFAMILY_SHAMAN:
        {
            // Cleansing Totem
            if ((m_spellInfo->SpellFamilyFlags & UI64LIT(0x0000000004000000)) && m_spellInfo->SpellIconID==1673)
            {
                if (unitTarget)
                    m_caster->CastSpell(unitTarget, 52025, true);
                return;
            }
            // Healing Stream Totem
            if (m_spellInfo->SpellFamilyFlags & UI64LIT(0x0000000000002000))
            {
                if (unitTarget)
                {
                    if (Unit *owner = m_caster->GetOwner())
                    {
                        // spell have SPELL_DAMAGE_CLASS_NONE and not get bonuses from owner, use main spell for bonuses
                        if (m_triggeredBySpellInfo)
                        {
                            damage = int32(owner->SpellHealingBonusDone(unitTarget, m_triggeredBySpellInfo, damage, HEAL));
                            damage = int32(unitTarget->SpellHealingBonusTaken(owner, m_triggeredBySpellInfo, damage, HEAL));
                        }

                        // Restorative Totems
                        Unit::AuraList const& mDummyAuras = owner->GetAurasByType(SPELL_AURA_DUMMY);
                        for(Unit::AuraList::const_iterator i = mDummyAuras.begin(); i != mDummyAuras.end(); ++i)
                            // only its have dummy with specific icon
                            if ((*i)->GetSpellProto()->SpellFamilyName == SPELLFAMILY_SHAMAN && (*i)->GetSpellProto()->SpellIconID == 338)
                                damage += (*i)->GetModifier()->m_amount * damage / 100;

                        // Glyph of Healing Stream Totem
                        if (Aura *dummy = owner->GetDummyAura(55456))
                            damage += dummy->GetModifier()->m_amount * damage / 100;
                    }
                    m_caster->CastCustomSpell(unitTarget, 52042, &damage, NULL, NULL, true, 0, 0, m_originalCasterGUID);
                }
                return;
            }
            // Mana Spring Totem
            if (m_spellInfo->SpellFamilyFlags & UI64LIT(0x0000000000004000))
            {
                if (!unitTarget || unitTarget->getPowerType()!=POWER_MANA)
                    return;
                m_caster->CastCustomSpell(unitTarget, 52032, &damage, 0, 0, true, 0, 0, m_originalCasterGUID);
                return;
            }
            // Flametongue Weapon Proc, Ranks
            if (m_spellInfo->SpellFamilyFlags & UI64LIT(0x0000000000200000))
            {
                if (!m_CastItem)
                {
                    sLog.outError("Spell::EffectDummy: spell %i requires cast Item", m_spellInfo->Id);
                    return;
                }
                // found spelldamage coefficients of 0.381% per 0.1 speed and 15.244 per 4.0 speed
                // but own calculation say 0.385 gives at most one point difference to published values
                int32 spellDamage = m_caster->SpellBaseDamageBonusDone(GetSpellSchoolMask(m_spellInfo));
                float weaponSpeed = (1.0f/IN_MILLISECONDS) * m_CastItem->GetProto()->Delay;
                int32 totalDamage = int32((damage + 3.85f * spellDamage) * 0.01 * weaponSpeed);

                m_caster->CastCustomSpell(unitTarget, 10444, &totalDamage, NULL, NULL, true, m_CastItem);
                return;
            }
            if (m_spellInfo->Id == 39610)                   // Mana Tide Totem effect
            {
                if (!unitTarget || unitTarget->getPowerType() != POWER_MANA)
                    return;
                // Glyph of Mana Tide
                if (Unit *owner = m_caster->GetOwner())
                    if (Aura *dummy = owner->GetDummyAura(55441))
                        damage+=dummy->GetModifier()->m_amount;
                // Regenerate 6% of Total Mana Every 3 secs
                int32 EffectBasePoints0 = unitTarget->GetMaxPower(POWER_MANA)  * damage / 100;
                m_caster->CastCustomSpell(unitTarget, 39609, &EffectBasePoints0, NULL, NULL, true, NULL, NULL, m_originalCasterGUID);
                return;
            }
            // Lava Lash
            if (m_spellInfo->SpellFamilyFlags2 & 0x00000004)
            {
                if (m_caster->GetTypeId()!=TYPEID_PLAYER)
                    return;
                Item *item = ((Player*)m_caster)->GetItemByPos(INVENTORY_SLOT_BAG_0, EQUIPMENT_SLOT_OFFHAND);
                if (item)
                {
                    // Damage is increased if your off-hand weapon is enchanted with Flametongue.
                    Unit::AuraList const& auraDummy = m_caster->GetAurasByType(SPELL_AURA_DUMMY);
                    for(Unit::AuraList::const_iterator itr = auraDummy.begin(); itr != auraDummy.end(); ++itr)
                    {
                        if ((*itr)->GetSpellProto()->SpellFamilyName==SPELLFAMILY_SHAMAN &&
                            ((*itr)->GetSpellProto()->SpellFamilyFlags & UI64LIT(0x0000000000200000)) &&
                            (*itr)->GetCastItemGuid() == item->GetObjectGuid())
                        {
                            m_damage += m_damage * damage / 100;
                            return;
                        }
                    }
                }
                return;
            }
            // Fire Nova
            if (m_spellInfo->SpellIconID == 33)
            {
                // fire totems slot
                Totem* totem = m_caster->GetTotem(TOTEM_SLOT_FIRE);
                if (!totem)
                    return;

                uint32 triggered_spell_id;
                switch(m_spellInfo->Id)
                {
                    case 1535:  triggered_spell_id = 8349;  break;
                    case 8498:  triggered_spell_id = 8502;  break;
                    case 8499:  triggered_spell_id = 8503;  break;
                    case 11314: triggered_spell_id = 11306; break;
                    case 11315: triggered_spell_id = 11307; break;
                    case 25546: triggered_spell_id = 25535; break;
                    case 25547: triggered_spell_id = 25537; break;
                    case 61649: triggered_spell_id = 61650; break;
                    case 61657: triggered_spell_id = 61654; break;
                    default: return;
                }

                totem->CastSpell(totem, triggered_spell_id, true, NULL, NULL, m_caster->GetGUID());

                // Fire Nova Visual
                totem->CastSpell(totem, 19823, true, NULL, NULL, m_caster->GetGUID());
                return;
            }
            break;
        }
        case SPELLFAMILY_DEATHKNIGHT:
        {
            // Corpse Explosion
            if(m_spellInfo->SpellIconID == 1737)
            {
                // Living ghoul as a target
                if (unitTarget->GetEntry() == 26125 && unitTarget->isAlive())
                {
                    int32 bp = unitTarget->GetMaxHealth()*0.25f;
                    unitTarget->CastCustomSpell(unitTarget,47496,&bp,NULL,NULL,true);
                }
                else
                    return;
            }
            // Death Coil
            if (m_spellInfo->SpellFamilyFlags & UI64LIT(0x002000))
            {
                if (m_caster->IsFriendlyTo(unitTarget))
                {
                    if (!unitTarget || unitTarget->GetCreatureType() != CREATURE_TYPE_UNDEAD)
                        return;

                    int32 bp = int32(damage * 1.5f);
                    m_caster->CastCustomSpell(unitTarget, 47633, &bp, NULL, NULL, true);
                }
                else
                {
                    int32 bp = m_caster->SpellDamageBonusDone(unitTarget, m_spellInfo, uint32(damage), SPELL_DIRECT_DAMAGE);
                          bp = unitTarget->SpellDamageBonusTaken(m_caster, m_spellInfo, uint32(bp), SPELL_DIRECT_DAMAGE);
                    m_caster->CastCustomSpell(unitTarget, 47632, &bp, NULL, NULL, true);
                }
                return;
            }
            // Hungering Cold
            else if (m_spellInfo->SpellFamilyFlags & UI64LIT(0x0000100000000000))
            {
                m_caster->CastSpell(m_caster, 51209, true);
                return;
            }
            // Death Strike
            else if (m_spellInfo->SpellFamilyFlags & UI64LIT(0x0000000000000010))
            {
                uint32 count = 0;
                Unit::SpellAuraHolderMap const& auras = unitTarget->GetSpellAuraHolderMap();
                for(Unit::SpellAuraHolderMap::const_iterator itr = auras.begin(); itr!=auras.end(); ++itr)
                {
                    if (itr->second->GetSpellProto()->Dispel == DISPEL_DISEASE &&
                        itr->second->GetCasterGuid() == m_caster->GetObjectGuid())
                    {
                        ++count;
                        // max. 15%
                        if (count == 3)
                            break;
                    }
                }

                int32 bp = int32(count * m_caster->GetMaxHealth() * m_spellInfo->DmgMultiplier[EFFECT_INDEX_0] / 100);

                // Improved Death Strike (percent stored in nonexistent EFFECT_INDEX_2 effect base points)
                Unit::AuraList const& auraMod = m_caster->GetAurasByType(SPELL_AURA_ADD_FLAT_MODIFIER);
                for(Unit::AuraList::const_iterator iter = auraMod.begin(); iter != auraMod.end(); ++iter)
                {
                    // only required spell have spellicon for SPELL_AURA_ADD_FLAT_MODIFIER
                    if ((*iter)->GetSpellProto()->SpellIconID == 2751 && (*iter)->GetSpellProto()->SpellFamilyName == SPELLFAMILY_DEATHKNIGHT)
                    {
                        bp += (*iter)->GetSpellProto()->CalculateSimpleValue(EFFECT_INDEX_2) * bp / 100;
                        break;
                    }
                }

                m_caster->CastCustomSpell(m_caster, 45470, &bp, NULL, NULL, true);
                return;
            }
            // Death Grip
            else if (m_spellInfo->Id == 49576)
            {
                if (!unitTarget)
                    return;

                m_caster->CastSpell(unitTarget, 49560, true);
                return;
            }
            else if (m_spellInfo->Id == 49560)
            {
                if (!unitTarget)
                    return;

                uint32 spellId = m_spellInfo->CalculateSimpleValue(EFFECT_INDEX_0);
                unitTarget->CastSpell(m_caster->GetPositionX(), m_caster->GetPositionY(), m_caster->GetPositionZ(), spellId, true);
                return;
            }
            // Obliterate
            else if (m_spellInfo->SpellFamilyFlags & UI64LIT(0x0002000000000000))
            {
                // search for Annihilation
                Unit::AuraList const& dummyList = m_caster->GetAurasByType(SPELL_AURA_DUMMY);
                for (Unit::AuraList::const_iterator itr = dummyList.begin(); itr != dummyList.end(); ++itr)
                {
                    if ((*itr)->GetSpellProto()->SpellFamilyName == SPELLFAMILY_DEATHKNIGHT && (*itr)->GetSpellProto()->SpellIconID == 2710)
                    {
                        if (roll_chance_i((*itr)->GetModifier()->m_amount)) // don't consume if found
                            return;
                        else
                            break;
                    }
                }

                // consume diseases
                unitTarget->RemoveAurasWithDispelType(DISPEL_DISEASE, m_caster->GetGUID());
            }
            break;
        }
    }

    // pet auras
    if (PetAura const* petSpell = sSpellMgr.GetPetAura(m_spellInfo->Id, eff_idx))
    {
        m_caster->AddPetAura(petSpell);
        return;
    }

    // Script based implementation. Must be used only for not good for implementation in core spell effects
    // So called only for not processed cases
    if (gameObjTarget)
        sScriptMgr.OnEffectDummy(m_caster, m_spellInfo->Id, eff_idx, gameObjTarget);
    else if (unitTarget && unitTarget->GetTypeId() == TYPEID_UNIT)
        sScriptMgr.OnEffectDummy(m_caster, m_spellInfo->Id, eff_idx, (Creature*)unitTarget);
    else if (itemTarget)
        sScriptMgr.OnEffectDummy(m_caster, m_spellInfo->Id, eff_idx, itemTarget);
}

void Spell::EffectTriggerSpellWithValue(SpellEffectIndex eff_idx)
{
    uint32 triggered_spell_id = m_spellInfo->EffectTriggerSpell[eff_idx];

    // normal case
    SpellEntry const *spellInfo = sSpellStore.LookupEntry( triggered_spell_id );

    if(!spellInfo)
    {
        sLog.outError("EffectTriggerSpellWithValue of spell %u: triggering unknown spell id %i", m_spellInfo->Id,triggered_spell_id);
        return;
    }

    int32 bp = damage;
    m_caster->CastCustomSpell(unitTarget,triggered_spell_id,&bp,&bp,&bp,true,NULL,NULL,m_originalCasterGUID);
}

void Spell::EffectTriggerRitualOfSummoning(SpellEffectIndex eff_idx)
{
    uint32 triggered_spell_id = m_spellInfo->EffectTriggerSpell[eff_idx];
    SpellEntry const *spellInfo = sSpellStore.LookupEntry( triggered_spell_id );

    if(!spellInfo)
    {
        sLog.outError("EffectTriggerRitualOfSummoning of spell %u: triggering unknown spell id %i", m_spellInfo->Id,triggered_spell_id);
        return;
    }

    finish();

    m_caster->CastSpell(unitTarget,spellInfo,false);
}

void Spell::EffectClearQuest(SpellEffectIndex eff_idx)
{
    if (m_caster->GetTypeId() != TYPEID_PLAYER)
        return;

    Player *player = (Player*)m_caster;

    uint32 quest_id = m_spellInfo->EffectMiscValue[eff_idx];

    if (!sObjectMgr.GetQuestTemplate(quest_id))
    {
        sLog.outError("Spell::EffectClearQuest spell entry %u attempt clear quest entry %u but this quest does not exist.", m_spellInfo->Id, quest_id);
        return;
    }

    // remove quest possibly in quest log (is that expected?)
    for(uint16 slot = 0; slot < MAX_QUEST_LOG_SIZE; ++slot)
    {
        uint32 quest = player->GetQuestSlotQuestId(slot);

        if (quest == quest_id)
        {
            player->SetQuestSlot(slot, 0);
            // ignore unequippable quest items in this case, it will still be equipped
            player->TakeQuestSourceItem(quest_id, false);
        }
    }

    player->SetQuestStatus(quest_id, QUEST_STATUS_NONE);
    player->getQuestStatusMap()[quest_id].m_rewarded = false;
}

void Spell::EffectForceCast(SpellEffectIndex eff_idx)
{
    if( !unitTarget )
        return;

    uint32 triggered_spell_id = m_spellInfo->EffectTriggerSpell[eff_idx];

    // normal case
    SpellEntry const *spellInfo = sSpellStore.LookupEntry( triggered_spell_id );

    if(!spellInfo)
    {
        sLog.outError("EffectForceCast of spell %u: triggering unknown spell id %i", m_spellInfo->Id,triggered_spell_id);
        return;
    }

    unitTarget->CastSpell(unitTarget, spellInfo, true, NULL, NULL, m_originalCasterGUID);
}

void Spell::EffectTriggerSpell(SpellEffectIndex effIndex)
{
    // only unit case known
    if (!unitTarget)
    {
        if(gameObjTarget || itemTarget)
            sLog.outError("Spell::EffectTriggerSpell (Spell: %u): Unsupported non-unit case!",m_spellInfo->Id);
        return;
    }

    uint32 triggered_spell_id = m_spellInfo->EffectTriggerSpell[effIndex];

    // special cases
    switch(triggered_spell_id)
    {
        // Vanish (not exist)
        case 18461:
        {
            unitTarget->RemoveSpellsCausingAura(SPELL_AURA_MOD_ROOT);
            unitTarget->RemoveSpellsCausingAura(SPELL_AURA_MOD_DECREASE_SPEED);
            unitTarget->RemoveSpellsCausingAura(SPELL_AURA_MOD_STALKED);

            // if this spell is given to NPC it must handle rest by it's own AI
            if (unitTarget->GetTypeId() != TYPEID_PLAYER)
                return;

            uint32 spellId = 1784;
            // reset cooldown on it if needed
            if (((Player*)unitTarget)->HasSpellCooldown(spellId))
                ((Player*)unitTarget)->RemoveSpellCooldown(spellId);

            m_caster->CastSpell(unitTarget, spellId, true);
            return;
        }
        // just skip
        case 23770:                                         // Sayge's Dark Fortune of *
            // not exist, common cooldown can be implemented in scripts if need.
            return;
        // Brittle Armor - (need add max stack of 24575 Brittle Armor)
        case 29284:
            m_caster->CastSpell(unitTarget, 24575, true, m_CastItem, NULL, m_originalCasterGUID);
            return;
        // Mercurial Shield - (need add max stack of 26464 Mercurial Shield)
        case 29286:
            m_caster->CastSpell(unitTarget, 26464, true, m_CastItem, NULL, m_originalCasterGUID);
            return;
        // Righteous Defense
        case 31980:
        {
            m_caster->CastSpell(unitTarget, 31790, true, m_CastItem, NULL, m_originalCasterGUID);
            return;
        }
        // Cloak of Shadows
        case 35729:
        {
            Unit::SpellAuraHolderMap& Auras = unitTarget->GetSpellAuraHolderMap();
            for(Unit::SpellAuraHolderMap::iterator iter = Auras.begin(); iter != Auras.end(); ++iter)
            {
                // Remove all harmful spells on you except positive/passive/physical auras
                if (!iter->second->IsPositive() &&
                    !iter->second->IsPassive() &&
                    !iter->second->IsDeathPersistent() &&
                    (GetSpellSchoolMask(iter->second->GetSpellProto()) & SPELL_SCHOOL_MASK_NORMAL) == 0)
                {
                    m_caster->RemoveAurasDueToSpell(iter->second->GetSpellProto()->Id);
                    iter = Auras.begin();
                }
            }
            return;
        }
        // Priest Shadowfiend (34433) need apply mana gain trigger aura on pet
        case 41967:
        {
            if (Unit *pet = unitTarget->GetPet())
                pet->CastSpell(pet, 28305, true);
            return;
        }
        // Glyph of Mirror Image
        case 58832:
        {
            if (m_caster->HasAura(63093))
                m_caster->CastSpell(m_caster, 65047, true); // Mirror Image
            break;
        }
        // Empower Rune Weapon
        case 53258:
        {
            // remove cooldown of frost/death, undead/blood activated in main spell
            if (unitTarget->GetTypeId() == TYPEID_PLAYER)
            {
                bool res1 = ((Player*)unitTarget)->ActivateRunes(RUNE_FROST, 2);
                bool res2 = ((Player*)unitTarget)->ActivateRunes(RUNE_DEATH, 2);
                if (res1 || res2)
                    ((Player*)unitTarget)->ResyncRunes();
            }
            return;
        }
    }

    // normal case
    SpellEntry const *spellInfo = sSpellStore.LookupEntry( triggered_spell_id );
    if (!spellInfo)
    {
        sLog.outError("EffectTriggerSpell of spell %u: triggering unknown spell id %i", m_spellInfo->Id,triggered_spell_id);
        return;
    }

    // select formal caster for triggered spell
    Unit* caster = m_caster;

    // some triggered spells require specific equipment
    if (spellInfo->EquippedItemClass >=0 && m_caster->GetTypeId()==TYPEID_PLAYER)
    {
        // main hand weapon required
        if (spellInfo->AttributesEx3 & SPELL_ATTR_EX3_MAIN_HAND)
        {
            Item* item = ((Player*)m_caster)->GetWeaponForAttack(BASE_ATTACK, true, false);

            // skip spell if no weapon in slot or broken
            if (!item)
                return;

            // skip spell if weapon not fit to triggered spell
            if (!item->IsFitToSpellRequirements(spellInfo))
                return;
        }

        // offhand hand weapon required
        if (spellInfo->AttributesEx3 & SPELL_ATTR_EX3_REQ_OFFHAND)
        {
            Item* item = ((Player*)m_caster)->GetWeaponForAttack(OFF_ATTACK, true, false);

            // skip spell if no weapon in slot or broken
            if (!item)
                return;

            // skip spell if weapon not fit to triggered spell
            if (!item->IsFitToSpellRequirements(spellInfo))
                return;
        }
    }
    else
    {
        // Note: not exist spells with weapon req. and IsSpellHaveCasterSourceTargets == true
        // so this just for speedup places in else
        caster = IsSpellWithCasterSourceTargetsOnly(spellInfo) ? unitTarget : m_caster;
    }

    caster->CastSpell(unitTarget,spellInfo,true,NULL,NULL,m_originalCasterGUID);
}

void Spell::EffectTriggerMissileSpell(SpellEffectIndex effect_idx)
{
    uint32 triggered_spell_id = m_spellInfo->EffectTriggerSpell[effect_idx];

    // normal case
    SpellEntry const *spellInfo = sSpellStore.LookupEntry( triggered_spell_id );

    if(!spellInfo)
    {
        sLog.outError("EffectTriggerMissileSpell of spell %u (eff: %u): triggering unknown spell id %u",
            m_spellInfo->Id,effect_idx,triggered_spell_id);
        return;
    }

    if (m_CastItem)
        DEBUG_FILTER_LOG(LOG_FILTER_SPELL_CAST, "WORLD: cast Item spellId - %i", spellInfo->Id);

    if (m_caster->GetTypeId() == TYPEID_PLAYER)
        ((Player*)m_caster)->RemoveSpellCooldown(triggered_spell_id);

    m_caster->CastSpell(m_targets.m_destX, m_targets.m_destY, m_targets.m_destZ, spellInfo, true, m_CastItem, 0, m_originalCasterGUID);
}

void Spell::EffectJump(SpellEffectIndex eff_idx)
{
    if(m_caster->IsTaxiFlying())
        return;

    // Init dest coordinates
    float x,y,z,o;
    if(m_targets.m_targetMask & TARGET_FLAG_DEST_LOCATION)
    {
        x = m_targets.m_destX;
        y = m_targets.m_destY;
        z = m_targets.m_destZ;

        if(m_spellInfo->EffectImplicitTargetA[eff_idx] == TARGET_BEHIND_VICTIM)
        {
            // explicit cast data from client or server-side cast
            // some spell at client send caster
            Unit* pTarget = NULL;
            if(m_targets.getUnitTarget() && m_targets.getUnitTarget()!=m_caster)
                pTarget = m_targets.getUnitTarget();
            else if(unitTarget->getVictim())
                pTarget = m_caster->getVictim();
            else if(m_caster->GetTypeId() == TYPEID_PLAYER)
                pTarget = m_caster->GetMap()->GetUnit(((Player*)m_caster)->GetSelectionGuid());

            o = pTarget ? pTarget->GetOrientation() : m_caster->GetOrientation();
        }
        else
            o = m_caster->GetOrientation();
    }
    else if(unitTarget)
    {
        unitTarget->GetContactPoint(m_caster,x,y,z,CONTACT_DISTANCE);
        o = m_caster->GetOrientation();
    }
    else if(gameObjTarget)
    {
        gameObjTarget->GetContactPoint(m_caster,x,y,z,CONTACT_DISTANCE);
        o = m_caster->GetOrientation();
    }
    else
    {
        sLog.outError( "Spell::EffectJump - unsupported target mode for spell ID %u", m_spellInfo->Id );
        return;
    }

    uint32 speed_z = m_spellInfo->EffectMiscValue[eff_idx];
    if (!speed_z)
        speed_z = 10;
    uint32 time = m_spellInfo->EffectMiscValueB[eff_idx];
    if (!time)
        time = speed_z * 10;

    m_caster->MonsterJump(x, y, z, o, time, speed_z);
}

void Spell::EffectTeleportUnits(SpellEffectIndex eff_idx)
{
    if(!unitTarget || unitTarget->IsTaxiFlying())
        return;

    switch (m_spellInfo->EffectImplicitTargetB[eff_idx])
    {
        case TARGET_INNKEEPER_COORDINATES:
        {
            // Only players can teleport to innkeeper
            if (unitTarget->GetTypeId() != TYPEID_PLAYER)
                return;

            ((Player*)unitTarget)->TeleportToHomebind(unitTarget==m_caster ? TELE_TO_SPELL : 0);
            return;
        }
        case TARGET_AREAEFFECT_INSTANT:                     // in all cases first TARGET_TABLE_X_Y_Z_COORDINATES
        case TARGET_TABLE_X_Y_Z_COORDINATES:
        case TARGET_SELF2:
        {
            SpellTargetPosition const* st = sSpellMgr.GetSpellTargetPosition(m_spellInfo->Id);
            if(!st)
            {
                sLog.outError( "Spell::EffectTeleportUnits - unknown Teleport coordinates for spell ID %u", m_spellInfo->Id );
                return;
            }

            if(st->target_mapId==unitTarget->GetMapId())
                unitTarget->NearTeleportTo(st->target_X,st->target_Y,st->target_Z,st->target_Orientation,unitTarget==m_caster);
            else if(unitTarget->GetTypeId()==TYPEID_PLAYER)
                ((Player*)unitTarget)->TeleportTo(st->target_mapId,st->target_X,st->target_Y,st->target_Z,st->target_Orientation,unitTarget==m_caster ? TELE_TO_SPELL : 0);
            break;
        }
        case TARGET_EFFECT_SELECT:
        {
            // m_destN filled, but sometimes for wrong dest and does not have TARGET_FLAG_DEST_LOCATION

            float x = unitTarget->GetPositionX();
            float y = unitTarget->GetPositionY();
            float z = unitTarget->GetPositionZ();
            float orientation = m_caster->GetOrientation();

            m_caster->NearTeleportTo(x, y, z, orientation, unitTarget == m_caster);
            return;
        }
        case TARGET_BEHIND_VICTIM:
        {
            Unit *pTarget = NULL;

            // explicit cast data from client or server-side cast
            // some spell at client send caster
            if(m_targets.getUnitTarget() && m_targets.getUnitTarget()!=unitTarget)
                pTarget = m_targets.getUnitTarget();
            else if(unitTarget->getVictim())
                pTarget = unitTarget->getVictim();
            else if(unitTarget->GetTypeId() == TYPEID_PLAYER)
                pTarget = unitTarget->GetMap()->GetUnit(((Player*)unitTarget)->GetSelectionGuid());

            // Init dest coordinates
            float x = m_targets.m_destX;
            float y = m_targets.m_destY;
            float z = m_targets.m_destZ;
            float orientation = pTarget ? pTarget->GetOrientation() : unitTarget->GetOrientation();
            unitTarget->NearTeleportTo(x,y,z,orientation,unitTarget==m_caster);
            return;
        }
        default:
        {
            // If not exist data for dest location - return
            if(!(m_targets.m_targetMask & TARGET_FLAG_DEST_LOCATION))
            {
                sLog.outError( "Spell::EffectTeleportUnits - unknown EffectImplicitTargetB[%u] = %u for spell ID %u", eff_idx, m_spellInfo->EffectImplicitTargetB[eff_idx], m_spellInfo->Id );
                return;
            }
            // Init dest coordinates
            float x = m_targets.m_destX;
            float y = m_targets.m_destY;
            float z = m_targets.m_destZ;
            float orientation = unitTarget->GetOrientation();
            // Teleport
            unitTarget->NearTeleportTo(x,y,z,orientation,unitTarget==m_caster);
            return;
        }
    }

    // post effects for TARGET_TABLE_X_Y_Z_COORDINATES
    switch ( m_spellInfo->Id )
    {
        // Dimensional Ripper - Everlook
        case 23442:
        {
            int32 r = irand(0, 119);
            if ( r >= 70 )                                  // 7/12 success
            {
                if ( r < 100 )                              // 4/12 evil twin
                    m_caster->CastSpell(m_caster, 23445, true);
                else                                        // 1/12 fire
                    m_caster->CastSpell(m_caster, 23449, true);
            }
            return;
        }
        // Ultrasafe Transporter: Toshley's Station
        case 36941:
        {
            if ( roll_chance_i(50) )                        // 50% success
            {
                int32 rand_eff = urand(1, 7);
                switch ( rand_eff )
                {
                    case 1:
                        // soul split - evil
                        m_caster->CastSpell(m_caster, 36900, true);
                        break;
                    case 2:
                        // soul split - good
                        m_caster->CastSpell(m_caster, 36901, true);
                        break;
                    case 3:
                        // Increase the size
                        m_caster->CastSpell(m_caster, 36895, true);
                        break;
                    case 4:
                        // Decrease the size
                        m_caster->CastSpell(m_caster, 36893, true);
                        break;
                    case 5:
                    // Transform
                    {
                        if (((Player*)m_caster)->GetTeam() == ALLIANCE )
                            m_caster->CastSpell(m_caster, 36897, true);
                        else
                            m_caster->CastSpell(m_caster, 36899, true);
                        break;
                    }
                    case 6:
                        // chicken
                        m_caster->CastSpell(m_caster, 36940, true);
                        break;
                    case 7:
                        // evil twin
                        m_caster->CastSpell(m_caster, 23445, true);
                        break;
                }
            }
            return;
        }
        // Dimensional Ripper - Area 52
        case 36890:
        {
            if ( roll_chance_i(50) )                        // 50% success
            {
                int32 rand_eff = urand(1, 4);
                switch ( rand_eff )
                {
                    case 1:
                        // soul split - evil
                        m_caster->CastSpell(m_caster, 36900, true);
                        break;
                    case 2:
                        // soul split - good
                        m_caster->CastSpell(m_caster, 36901, true);
                        break;
                    case 3:
                        // Increase the size
                        m_caster->CastSpell(m_caster, 36895, true);
                        break;
                    case 4:
                    // Transform
                    {
                        if (((Player*)m_caster)->GetTeam() == ALLIANCE )
                            m_caster->CastSpell(m_caster, 36897, true);
                        else
                            m_caster->CastSpell(m_caster, 36899, true);
                        break;
                    }
                }
            }
            return;
        }
    }
}

void Spell::EffectApplyAura(SpellEffectIndex eff_idx)
{
    if(!unitTarget)
        return;

    // ghost spell check, allow apply any auras at player loading in ghost mode (will be cleanup after load)
    if ( (!unitTarget->isAlive() && !(IsDeathOnlySpell(m_spellInfo) || IsDeathPersistentSpell(m_spellInfo))) &&
        (unitTarget->GetTypeId() != TYPEID_PLAYER || !((Player*)unitTarget)->GetSession()->PlayerLoading()) )
        return;

    Unit* caster = GetAffectiveCaster();
    if(!caster)
    {
        // FIXME: currently we can't have auras applied explIcitly by gameobjects
        // so for auras from wild gameobjects (no owner) target used
        if (m_originalCasterGUID.IsGameObject())
            caster = unitTarget;
        else
            return;
    }

    DEBUG_FILTER_LOG(LOG_FILTER_SPELL_CAST, "Spell: Aura is: %u", m_spellInfo->EffectApplyAuraName[eff_idx]);

    Aura* Aur = CreateAura(m_spellInfo, eff_idx, &m_currentBasePoints[eff_idx], spellAuraHolder, unitTarget, caster, m_CastItem);

    // Now Reduce spell duration using data received at spell hit
    int32 duration = Aur->GetAuraMaxDuration();
    int32 limitduration = GetDiminishingReturnsLimitDuration(m_diminishGroup,m_spellInfo);
    unitTarget->ApplyDiminishingToDuration(m_diminishGroup, duration, m_caster, m_diminishLevel,limitduration);
    spellAuraHolder->setDiminishGroup(m_diminishGroup);

    // if Aura removed and deleted, do not continue.
    if(duration== 0 && !(spellAuraHolder->IsPermanent()))
    {
        delete Aur;
        return;
    }

    // Mixology - increase effect and duration of alchemy spells which the caster has
    if(caster->GetTypeId() == TYPEID_PLAYER && Aur->GetSpellProto()->SpellFamilyName == SPELLFAMILY_POTION
        && caster->HasAura(53042))
    {
        SpellSpecific spellSpec = GetSpellSpecific(Aur->GetSpellProto()->Id);
        if(spellSpec == SPELL_BATTLE_ELIXIR || spellSpec == SPELL_GUARDIAN_ELIXIR || spellSpec == SPELL_FLASK_ELIXIR)
        {
            if(caster->HasSpell(Aur->GetSpellProto()->EffectTriggerSpell[0]))
            {
               duration *= 2.0f;
               Aur->GetModifier()->m_amount *= 1.3f;
            }
        }
    }

    if(duration != Aur->GetAuraMaxDuration())
    {
        Aur->SetAuraMaxDuration(duration);
        Aur->SetAuraDuration(duration);
    }

    spellAuraHolder->AddAura(Aur, eff_idx);
}

void Spell::EffectUnlearnSpecialization(SpellEffectIndex eff_idx)
{
    if(!unitTarget || unitTarget->GetTypeId() != TYPEID_PLAYER)
        return;

    Player *_player = (Player*)unitTarget;
    uint32 spellToUnlearn = m_spellInfo->EffectTriggerSpell[eff_idx];

    _player->removeSpell(spellToUnlearn);

    DEBUG_LOG( "Spell: Player %u has unlearned spell %u from NpcGUID: %u", _player->GetGUIDLow(), spellToUnlearn, m_caster->GetGUIDLow() );
}

void Spell::EffectPowerDrain(SpellEffectIndex eff_idx)
{
    if(m_spellInfo->EffectMiscValue[eff_idx] < 0 || m_spellInfo->EffectMiscValue[eff_idx] >= MAX_POWERS)
        return;

    Powers drain_power = Powers(m_spellInfo->EffectMiscValue[eff_idx]);

    if(!unitTarget)
        return;
    if(!unitTarget->isAlive())
        return;
    if(unitTarget->getPowerType() != drain_power)
        return;
    if(damage < 0)
        return;

    uint32 curPower = unitTarget->GetPower(drain_power);

    //add spell damage bonus
    damage = m_caster->SpellDamageBonusDone(unitTarget,m_spellInfo,uint32(damage),SPELL_DIRECT_DAMAGE);
    damage = unitTarget->SpellDamageBonusTaken(m_caster, m_spellInfo, uint32(damage),SPELL_DIRECT_DAMAGE);

    // resilience reduce mana draining effect at spell crit damage reduction (added in 2.4)
    uint32 power = damage;
    if (drain_power == POWER_MANA)
        power -= unitTarget->GetSpellCritDamageReduction(power);

    int32 new_damage;
    if(curPower < power)
        new_damage = curPower;
    else
        new_damage = power;

    unitTarget->ModifyPower(drain_power,-new_damage);

    // Don`t restore from self drain
    if(drain_power == POWER_MANA && m_caster != unitTarget)
    {
        float manaMultiplier = m_spellInfo->EffectMultipleValue[eff_idx];
        if(manaMultiplier==0)
            manaMultiplier = 1;

        if(Player *modOwner = m_caster->GetSpellModOwner())
            modOwner->ApplySpellMod(m_spellInfo->Id, SPELLMOD_MULTIPLE_VALUE, manaMultiplier);

        int32 gain = int32(new_damage * manaMultiplier);

        m_caster->EnergizeBySpell(m_caster, m_spellInfo->Id, gain, POWER_MANA);
    }
}

void Spell::EffectSendEvent(SpellEffectIndex effectIndex)
{
    /*
    we do not handle a flag dropping or clicking on flag in battleground by sendevent system
    */
    DEBUG_FILTER_LOG(LOG_FILTER_SPELL_CAST, "Spell ScriptStart %u for spellid %u in EffectSendEvent ", m_spellInfo->EffectMiscValue[effectIndex], m_spellInfo->Id);

    if (!sScriptMgr.OnProcessEvent(m_spellInfo->EffectMiscValue[effectIndex], m_caster, focusObject, true))
        m_caster->GetMap()->ScriptsStart(sEventScripts, m_spellInfo->EffectMiscValue[effectIndex], m_caster, focusObject);
}

void Spell::EffectPowerBurn(SpellEffectIndex eff_idx)
{
    if (m_spellInfo->EffectMiscValue[eff_idx] < 0 || m_spellInfo->EffectMiscValue[eff_idx] >= MAX_POWERS)
        return;

    Powers powertype = Powers(m_spellInfo->EffectMiscValue[eff_idx]);

    if (!unitTarget)
        return;
    if (!unitTarget->isAlive())
        return;
    if (unitTarget->getPowerType()!=powertype)
        return;
    if (damage < 0)
        return;

    // burn x% of target's mana, up to maximum of 2x% of caster's mana (Mana Burn)
    if (m_spellInfo->ManaCostPercentage)
    {
        int32 maxdamage = m_caster->GetMaxPower(powertype) * damage * 2 / 100;
        damage = unitTarget->GetMaxPower(powertype) * damage / 100;
        if(damage > maxdamage)
            damage = maxdamage;
    }

    int32 curPower = int32(unitTarget->GetPower(powertype));

    // resilience reduce mana draining effect at spell crit damage reduction (added in 2.4)
    int32 power = damage;
    if (powertype == POWER_MANA)
        power -= unitTarget->GetSpellCritDamageReduction(power);

    int32 new_damage = (curPower < power) ? curPower : power;

    unitTarget->ModifyPower(powertype, -new_damage);
    float multiplier = m_spellInfo->EffectMultipleValue[eff_idx];

    if (Player *modOwner = m_caster->GetSpellModOwner())
        modOwner->ApplySpellMod(m_spellInfo->Id, SPELLMOD_MULTIPLE_VALUE, multiplier);

    new_damage = int32(new_damage * multiplier);
    m_damage += new_damage;

    // "Mana Burn now causes Fear, Hex and Psychic Scream to break early when used."
    if (m_spellInfo->SpellFamilyName == SPELLFAMILY_PRIEST)
    {
        // Hex
        if (SpellAuraHolder *holder = unitTarget->GetSpellAuraHolder(51514))
            unitTarget->RemoveSpellAuraHolder(holder, AURA_REMOVE_BY_CANCEL);

        Unit::AuraList const& fearAuras = unitTarget->GetAurasByType(SPELL_AURA_MOD_FEAR);
        for (Unit::AuraList::const_iterator itr = fearAuras.begin(); itr != fearAuras.end();)
        {
            if (*itr)
            {
                SpellEntry const *spellInfo = (*itr)->GetSpellProto();
                if ((spellInfo->SpellFamilyName == SPELLFAMILY_WARLOCK && spellInfo->SpellIconID == 98) || // Fear
                    (spellInfo->SpellFamilyName == SPELLFAMILY_PRIEST &&                                   // Psychic Scream
                    (spellInfo->SpellFamilyFlags & UI64LIT(0x0000000000010000))))
                {
                    ++itr;
                    unitTarget->RemoveAurasDueToSpell(spellInfo->Id, 0, AURA_REMOVE_BY_CANCEL);
                    continue;
                }
            }
            ++itr;
        }
    }
}

void Spell::EffectHeal(SpellEffectIndex /*eff_idx*/)
{
    if (unitTarget && unitTarget->isAlive() && damage >= 0)
    {
        // Try to get original caster
        Unit *caster = GetAffectiveCaster();
        if (!caster)
            return;

        int32 addhealth = damage;

        // Seal of Light proc
        if (m_spellInfo->Id == 20167)
        {
            float ap = caster->GetTotalAttackPowerValue(BASE_ATTACK);
            int32 holy = caster->SpellBaseHealingBonusDone(GetSpellSchoolMask(m_spellInfo));
            if (holy < 0)
                holy = 0;
            addhealth += int32(ap * 0.15) + int32(holy * 15 / 100);
        }
        // Vessel of the Naaru (Vial of the Sunwell trinket)
        else if (m_spellInfo->Id == 45064)
        {
            // Amount of heal - depends from stacked Holy Energy
            int damageAmount = 0;
            Unit::AuraList const& mDummyAuras = m_caster->GetAurasByType(SPELL_AURA_DUMMY);
            for(Unit::AuraList::const_iterator i = mDummyAuras.begin(); i != mDummyAuras.end(); ++i)
                if ((*i)->GetId() == 45062)
                    damageAmount+=(*i)->GetModifier()->m_amount;
            if (damageAmount)
                m_caster->RemoveAurasDueToSpell(45062);

            addhealth += damageAmount;
        }
        // Death Pact (percent heal)
        else if (m_spellInfo->Id==48743)
            addhealth = addhealth * unitTarget->GetMaxHealth() / 100;
        // Swiftmend - consumes Regrowth or Rejuvenation
        else if (m_spellInfo->TargetAuraState == AURA_STATE_SWIFTMEND && unitTarget->HasAuraState(AURA_STATE_SWIFTMEND))
        {
            Unit::AuraList const& RejorRegr = unitTarget->GetAurasByType(SPELL_AURA_PERIODIC_HEAL);
            // find most short by duration
            Aura *targetAura = NULL;
            for(Unit::AuraList::const_iterator i = RejorRegr.begin(); i != RejorRegr.end(); ++i)
            {
                if ((*i)->GetSpellProto()->SpellFamilyName == SPELLFAMILY_DRUID &&
                    // Regrowth or Rejuvenation 0x40 | 0x10
                    ((*i)->GetSpellProto()->SpellFamilyFlags & UI64LIT(0x0000000000000050)))
                {
                    if (!targetAura || (*i)->GetAuraDuration() < targetAura->GetAuraDuration())
                        targetAura = *i;
                }
            }

            if (!targetAura)
            {
                sLog.outError("Target (GUID: %u TypeId: %u) has aurastate AURA_STATE_SWIFTMEND but no matching aura.", unitTarget->GetGUIDLow(), unitTarget->GetTypeId());
                return;
            }
            int idx = 0;
            while(idx < 3)
            {
                if(targetAura->GetSpellProto()->EffectApplyAuraName[idx] == SPELL_AURA_PERIODIC_HEAL)
                    break;
                idx++;
            }

            int32 tickheal = targetAura->GetModifier()->m_amount;
            int32 tickcount = GetSpellDuration(targetAura->GetSpellProto()) / targetAura->GetSpellProto()->EffectAmplitude[idx] - 1;

            // Glyph of Swiftmend
            if (!caster->HasAura(54824))
                unitTarget->RemoveAurasDueToSpell(targetAura->GetId());

            addhealth += tickheal * tickcount;
        }
        // Runic Healing Injector & Healing Potion Injector effect increase for engineers
        else if ((m_spellInfo->Id == 67486 || m_spellInfo->Id == 67489) && unitTarget->GetTypeId() == TYPEID_PLAYER)
        {
            Player* player = (Player*)unitTarget;
            if (player->HasSkill(SKILL_ENGINEERING))
                addhealth += int32(addhealth * 0.25);
        }

        // Chain Healing
        if (m_spellInfo->SpellFamilyName == SPELLFAMILY_SHAMAN && m_spellInfo->SpellFamilyFlags & UI64LIT(0x0000000000000100))
        {
            if (unitTarget == m_targets.getUnitTarget())
            {
                // check for Riptide
                Aura* riptide = unitTarget->GetAura(SPELL_AURA_PERIODIC_HEAL, SPELLFAMILY_SHAMAN, UI64LIT(0x0), 0x00000010, caster->GetGUID());
                if (riptide)
                {
                    addhealth += addhealth/4;
                    unitTarget->RemoveAurasDueToSpell(riptide->GetId());
                }
            }
        }

        addhealth = caster->SpellHealingBonusDone(unitTarget, m_spellInfo, addhealth, HEAL);
        addhealth = unitTarget->SpellHealingBonusTaken(caster, m_spellInfo, addhealth, HEAL);

        m_healing += addhealth;
    }
}

void Spell::EffectHealPct(SpellEffectIndex /*eff_idx*/)
{
    if (unitTarget && unitTarget->isAlive() && damage >= 0)
    {
        // Try to get original caster
        Unit *caster = GetAffectiveCaster();
        if (!caster)
            return;

        uint32 addhealth = unitTarget->GetMaxHealth() * damage / 100;

        addhealth = caster->SpellHealingBonusDone(unitTarget, m_spellInfo, addhealth, HEAL);
        addhealth = unitTarget->SpellHealingBonusTaken(caster, m_spellInfo, addhealth, HEAL);

        uint32 absorb = 0;
        unitTarget->CalculateHealAbsorb(addhealth, &absorb);

        int32 gain = caster->DealHeal(unitTarget, addhealth - absorb, m_spellInfo, false, absorb);
        unitTarget->getHostileRefManager().threatAssist(caster, float(gain) * 0.5f * sSpellMgr.GetSpellThreatMultiplier(m_spellInfo), m_spellInfo);
    }
}

void Spell::EffectHealMechanical(SpellEffectIndex /*eff_idx*/)
{
    // Mechanic creature type should be correctly checked by targetCreatureType field
    if (unitTarget && unitTarget->isAlive() && damage >= 0)
    {
        // Try to get original caster
        Unit *caster = GetAffectiveCaster();
        if (!caster)
            return;

        uint32 addhealth = caster->SpellHealingBonusDone(unitTarget, m_spellInfo, damage, HEAL);
        addhealth = unitTarget->SpellHealingBonusTaken(caster, m_spellInfo, addhealth, HEAL);

        uint32 absorb = 0;
        unitTarget->CalculateHealAbsorb(addhealth, &absorb);

        caster->DealHeal(unitTarget, addhealth - absorb, m_spellInfo, false, absorb);
    }
}

void Spell::EffectHealthLeech(SpellEffectIndex eff_idx)
{
    if (!unitTarget)
        return;
    if (!unitTarget->isAlive())
        return;

    if (damage < 0)
        return;

    DEBUG_FILTER_LOG(LOG_FILTER_SPELL_CAST, "HealthLeech :%i", damage);

    uint32 curHealth = unitTarget->GetHealth();
    damage = m_caster->SpellNonMeleeDamageLog(unitTarget, m_spellInfo->Id, damage );
    if ((int32)curHealth < damage)
        damage = curHealth;

    float multiplier = m_spellInfo->EffectMultipleValue[eff_idx];

    if (Player *modOwner = m_caster->GetSpellModOwner())
        modOwner->ApplySpellMod(m_spellInfo->Id, SPELLMOD_MULTIPLE_VALUE, multiplier);

    int32 heal = int32(damage*multiplier);
    if (m_caster->isAlive())
    {
        heal = m_caster->SpellHealingBonusTaken(m_caster, m_spellInfo, heal, HEAL);

        uint32 absorb = 0;
        m_caster->CalculateHealAbsorb(heal, &absorb);

        m_caster->DealHeal(m_caster, heal - absorb, m_spellInfo, false, absorb);
    }
}

void Spell::DoCreateItem(SpellEffectIndex eff_idx, uint32 itemtype)
{
    if (!unitTarget || unitTarget->GetTypeId() != TYPEID_PLAYER)
        return;

    Player* player = (Player*)unitTarget;

    uint32 newitemid = itemtype;
    ItemPrototype const *pProto = ObjectMgr::GetItemPrototype( newitemid );
    if(!pProto)
    {
        player->SendEquipError( EQUIP_ERR_ITEM_NOT_FOUND, NULL, NULL );
        return;
    }

    // bg reward have some special in code work
    bool bg_mark = false;
    switch(m_spellInfo->Id)
    {
        case SPELL_WG_MARK_VICTORY:
        case SPELL_WG_MARK_DEFEAT:
            bg_mark = true;
            break;
        default:
            break;
    }

    uint32 num_to_add = damage;

    if (num_to_add < 1)
        num_to_add = 1;
    if (num_to_add > pProto->GetMaxStackSize())
        num_to_add = pProto->GetMaxStackSize();

    // init items_count to 1, since 1 item will be created regardless of specialization
    int items_count=1;
    // the chance to create additional items
    float additionalCreateChance=0.0f;
    // the maximum number of created additional items
    uint8 additionalMaxNum=0;
    // get the chance and maximum number for creating extra items
    if ( canCreateExtraItems(player, m_spellInfo->Id, additionalCreateChance, additionalMaxNum) )
    {
        // roll with this chance till we roll not to create or we create the max num
        while ( roll_chance_f(additionalCreateChance) && items_count<=additionalMaxNum )
            ++items_count;
    }

    // really will be created more items
    num_to_add *= items_count;

    // can the player store the new item?
    ItemPosCountVec dest;
    uint32 no_space = 0;
    uint8 msg = player->CanStoreNewItem( NULL_BAG, NULL_SLOT, dest, newitemid, num_to_add, &no_space );
    if( msg != EQUIP_ERR_OK )
    {
        // convert to possible store amount
        if( msg == EQUIP_ERR_INVENTORY_FULL || msg == EQUIP_ERR_CANT_CARRY_MORE_OF_THIS )
            num_to_add -= no_space;
        else
        {
            // ignore mana gem case (next effect will recharge existing example)
            if (eff_idx == EFFECT_INDEX_0 && m_spellInfo->Effect[EFFECT_INDEX_1] == SPELL_EFFECT_DUMMY )
                return;

            // if not created by another reason from full inventory or unique items amount limitation
            player->SendEquipError( msg, NULL, NULL, newitemid );
            return;
        }
    }

    if(num_to_add)
    {
        // create the new item and store it
        Item* pItem = player->StoreNewItem( dest, newitemid, true, Item::GenerateItemRandomPropertyId(newitemid));

        // was it successful? return error if not
        if(!pItem)
        {
            player->SendEquipError( EQUIP_ERR_ITEM_NOT_FOUND, NULL, NULL );
            return;
        }

        // set the "Crafted by ..." property of the item
        if( pItem->GetProto()->Class != ITEM_CLASS_CONSUMABLE && pItem->GetProto()->Class != ITEM_CLASS_QUEST)
            pItem->SetGuidValue(ITEM_FIELD_CREATOR, player->GetObjectGuid());

        // send info to the client
        if(pItem)
            player->SendNewItem(pItem, num_to_add, true, !bg_mark);

        // we succeeded in creating at least one item, so a levelup is possible
        if(!bg_mark)
            player->UpdateCraftSkill(m_spellInfo->Id);
    }
}

void Spell::EffectCreateItem(SpellEffectIndex eff_idx)
{
    DoCreateItem(eff_idx,m_spellInfo->EffectItemType[eff_idx]);
}

void Spell::EffectCreateItem2(SpellEffectIndex eff_idx)
{
    if (m_caster->GetTypeId()!=TYPEID_PLAYER)
        return;
    Player* player = (Player*)m_caster;

    // explicit item (possible fake)
    uint32 item_id = m_spellInfo->EffectItemType[eff_idx];

    if (item_id)
        DoCreateItem(eff_idx, item_id);

    // not explicit loot (with fake item drop if need)
    if (IsLootCraftingSpell(m_spellInfo))
    {
        if(item_id)
        {
            if (!player->HasItemCount(item_id, 1))
                return;

            // remove reagent
            uint32 count = 1;
            player->DestroyItemCount(item_id, count, true);
        }

        // create some random items
        player->AutoStoreLoot(m_spellInfo->Id, LootTemplates_Spell);
    }
}

void Spell::EffectCreateRandomItem(SpellEffectIndex /*eff_idx*/)
{
    if (m_caster->GetTypeId()!=TYPEID_PLAYER)
        return;
    Player* player = (Player*)m_caster;

    // create some random items
    player->AutoStoreLoot(m_spellInfo->Id, LootTemplates_Spell);
}

void Spell::EffectPersistentAA(SpellEffectIndex eff_idx)
{
    float radius = GetSpellRadius(sSpellRadiusStore.LookupEntry(m_spellInfo->EffectRadiusIndex[eff_idx]));

    if (Player* modOwner = m_caster->GetSpellModOwner())
        modOwner->ApplySpellMod(m_spellInfo->Id, SPELLMOD_RADIUS, radius);

    int32 duration = GetSpellDuration(m_spellInfo);
    DynamicObject* dynObj = new DynamicObject;
    if (!dynObj->Create(m_caster->GetMap()->GenerateLocalLowGuid(HIGHGUID_DYNAMICOBJECT), m_caster, m_spellInfo->Id, eff_idx, m_targets.m_destX, m_targets.m_destY, m_targets.m_destZ, duration, radius))
    {
        delete dynObj;
        return;
    }

    m_caster->AddDynObject(dynObj);
    m_caster->GetMap()->Add(dynObj);
}

void Spell::EffectEnergize(SpellEffectIndex eff_idx)
{
    if(!unitTarget)
        return;
    if(!unitTarget->isAlive())
        return;

    if(m_spellInfo->EffectMiscValue[eff_idx] < 0 || m_spellInfo->EffectMiscValue[eff_idx] >= MAX_POWERS)
        return;

    Powers power = Powers(m_spellInfo->EffectMiscValue[eff_idx]);

    // Some level depends spells
    int level_multiplier = 0;
    int level_diff = 0;
    switch (m_spellInfo->Id)
    {
        case 2687:                                          // Bloodrage
            if (m_caster->HasAura(70844))
                m_caster->CastSpell(m_caster,70845,true);
            break;
        case 9512:                                          // Restore Energy
            level_diff = m_caster->getLevel() - 40;
            level_multiplier = 2;
            break;
        case 24571:                                         // Blood Fury
            level_diff = m_caster->getLevel() - 60;
            level_multiplier = 10;
            break;
        case 24532:                                         // Burst of Energy
            level_diff = m_caster->getLevel() - 60;
            level_multiplier = 4;
            break;
        case 31930:                                         // Judgements of the Wise
        case 48542:                                         // Revitalize (mana restore case)
            damage = damage * unitTarget->GetMaxPower(POWER_MANA) / 100;
            break;
        case 63375:                                         // Improved Stormstrike
        case 67545:                                         // Empowered Fire
        case 68082:                                         // Glyph of Seal of Command
        case 71132:                                         // Glyph of Shadow Word: Pain
            damage = damage * unitTarget->GetCreateMana() / 100;
            break;
        case 67487:                                         // Mana Potion Injector
        case 67490:                                         // Runic Mana Injector
        {
            if (unitTarget->GetTypeId() == TYPEID_PLAYER)
            {
                Player* player = (Player*)unitTarget;
                if (player->HasSkill(SKILL_ENGINEERING))
                    damage += int32(damage * 0.25);
            }
            break;
        }
        default:
            break;
    }

    if (level_diff > 0)
        damage -= level_multiplier * level_diff;

    if(damage < 0)
        return;

    if(unitTarget->GetMaxPower(power) == 0)
        return;

    m_caster->EnergizeBySpell(unitTarget, m_spellInfo->Id, damage, power);

    // Mad Alchemist's Potion
    if (m_spellInfo->Id == 45051)
    {
        // find elixirs on target
        uint32 elixir_mask = 0;
        Unit::SpellAuraHolderMap& Auras = unitTarget->GetSpellAuraHolderMap();
        for(Unit::SpellAuraHolderMap::iterator itr = Auras.begin(); itr != Auras.end(); ++itr)
        {
            uint32 spell_id = itr->second->GetId();
            if(uint32 mask = sSpellMgr.GetSpellElixirMask(spell_id))
                elixir_mask |= mask;
        }

        // get available elixir mask any not active type from battle/guardian (and flask if no any)
        elixir_mask = (elixir_mask & ELIXIR_FLASK_MASK) ^ ELIXIR_FLASK_MASK;

        // get all available elixirs by mask and spell level
        std::vector<uint32> elixirs;
        SpellElixirMap const& m_spellElixirs = sSpellMgr.GetSpellElixirMap();
        for(SpellElixirMap::const_iterator itr = m_spellElixirs.begin(); itr != m_spellElixirs.end(); ++itr)
        {
            if (itr->second & elixir_mask)
            {
                if (itr->second & (ELIXIR_UNSTABLE_MASK | ELIXIR_SHATTRATH_MASK))
                    continue;

                SpellEntry const *spellInfo = sSpellStore.LookupEntry(itr->first);
                if (spellInfo && (spellInfo->spellLevel < m_spellInfo->spellLevel || spellInfo->spellLevel > unitTarget->getLevel()))
                    continue;

                elixirs.push_back(itr->first);
            }
        }

        if (!elixirs.empty())
        {
            // cast random elixir on target
            uint32 rand_spell = urand(0,elixirs.size()-1);
            m_caster->CastSpell(unitTarget,elixirs[rand_spell],true,m_CastItem);
        }
    }
}

void Spell::EffectEnergisePct(SpellEffectIndex eff_idx)
{
    if (!unitTarget)
        return;
    if (!unitTarget->isAlive())
        return;

    if (m_spellInfo->EffectMiscValue[eff_idx] < 0 || m_spellInfo->EffectMiscValue[eff_idx] >= MAX_POWERS)
        return;

    Powers power = Powers(m_spellInfo->EffectMiscValue[eff_idx]);

    uint32 maxPower = unitTarget->GetMaxPower(power);
    if (maxPower == 0)
        return;

    uint32 gain = damage * maxPower / 100;
    m_caster->EnergizeBySpell(unitTarget, m_spellInfo->Id, gain, power);
}

void Spell::SendLoot(uint64 guid, LootType loottype)
{
    if (gameObjTarget)
    {
        switch (gameObjTarget->GetGoType())
        {
            case GAMEOBJECT_TYPE_DOOR:
            case GAMEOBJECT_TYPE_BUTTON:
            case GAMEOBJECT_TYPE_QUESTGIVER:
            case GAMEOBJECT_TYPE_SPELL_FOCUS:
            case GAMEOBJECT_TYPE_GOOBER:
                gameObjTarget->Use(m_caster);
                return;

            case GAMEOBJECT_TYPE_CHEST:
                gameObjTarget->Use(m_caster);
                // Don't return, let loots been taken
                break;

            default:
                sLog.outError("Spell::SendLoot unhandled GameObject type %u (entry %u).", gameObjTarget->GetGoType(), gameObjTarget->GetEntry());
                return;
        }
    }

    if (m_caster->GetTypeId() != TYPEID_PLAYER)
        return;

    // Send loot
    ((Player*)m_caster)->SendLoot(guid, loottype);
}

void Spell::EffectOpenLock(SpellEffectIndex eff_idx)
{
    if (!m_caster || m_caster->GetTypeId() != TYPEID_PLAYER)
    {
        DEBUG_LOG( "WORLD: Open Lock - No Player Caster!");
        return;
    }

    Player* player = (Player*)m_caster;

    uint32 lockId = 0;
    uint64 guid = 0;

    // Get lockId
    if (gameObjTarget)
    {
        GameObjectInfo const* goInfo = gameObjTarget->GetGOInfo();
        // Arathi Basin banner opening !
        if ((goInfo->type == GAMEOBJECT_TYPE_BUTTON && goInfo->button.noDamageImmune) ||
            (goInfo->type == GAMEOBJECT_TYPE_GOOBER && goInfo->goober.losOK))
        {
            //CanUseBattleGroundObject() already called in CheckCast()
            // in battleground check
            if (BattleGround *bg = player->GetBattleGround())
            {
                // check if it's correct bg
                if (bg->GetTypeID(true) == BATTLEGROUND_AB || bg->GetTypeID(true) == BATTLEGROUND_AV)
                    bg->EventPlayerClickedOnFlag(player, gameObjTarget);
                return;
            }
        }
        else if (goInfo->type == GAMEOBJECT_TYPE_FLAGSTAND)
        {
            //CanUseBattleGroundObject() already called in CheckCast()
            // in battleground check
            if (BattleGround *bg = player->GetBattleGround())
            {
                if (bg->GetTypeID(true) == BATTLEGROUND_EY)
                    bg->EventPlayerClickedOnFlag(player, gameObjTarget);
                return;
            }
        }
        lockId = goInfo->GetLockId();
        guid = gameObjTarget->GetGUID();
    }
    else if (itemTarget)
    {
        lockId = itemTarget->GetProto()->LockID;
        guid = itemTarget->GetGUID();
    }
    else
    {
        DEBUG_LOG( "WORLD: Open Lock - No GameObject/Item Target!");
        return;
    }

    SkillType skillId = SKILL_NONE;
    int32 reqSkillValue = 0;
    int32 skillValue;

    SpellCastResult res = CanOpenLock(eff_idx, lockId, skillId, reqSkillValue, skillValue);
    if (res != SPELL_CAST_OK)
    {
        SendCastResult(res);
        return;
    }

    // mark item as unlocked
    if (itemTarget)
        itemTarget->SetFlag(ITEM_FIELD_FLAGS, ITEM_DYNFLAG_UNLOCKED);

    SendLoot(guid, LOOT_SKINNING);

    // not allow use skill grow at item base open
    if (!m_CastItem && skillId != SKILL_NONE)
    {
        // update skill if really known
        if (uint32 pureSkillValue = player->GetPureSkillValue(skillId))
        {
            if (gameObjTarget)
            {
                // Allow one skill-up until respawned
                if (!gameObjTarget->IsInSkillupList(player) &&
                    player->UpdateGatherSkill(skillId, pureSkillValue, reqSkillValue))
                    gameObjTarget->AddToSkillupList(player);
            }
            else if (itemTarget)
            {
                // Do one skill-up
                player->UpdateGatherSkill(skillId, pureSkillValue, reqSkillValue);
            }
        }
    }
}

void Spell::EffectSummonChangeItem(SpellEffectIndex eff_idx)
{
    if (m_caster->GetTypeId() != TYPEID_PLAYER)
        return;

    Player *player = (Player*)m_caster;

    // applied only to using item
    if (!m_CastItem)
        return;

    // ... only to item in own inventory/bank/equip_slot
    if (m_CastItem->GetOwnerGuid() != player->GetObjectGuid())
        return;

    uint32 newitemid = m_spellInfo->EffectItemType[eff_idx];
    if (!newitemid)
        return;

    uint16 pos = m_CastItem->GetPos();

    Item *pNewItem = Item::CreateItem( newitemid, 1, player);
    if (!pNewItem)
        return;

    for(uint8 j= PERM_ENCHANTMENT_SLOT; j<=TEMP_ENCHANTMENT_SLOT; ++j)
    {
        if (m_CastItem->GetEnchantmentId(EnchantmentSlot(j)))
            pNewItem->SetEnchantment(EnchantmentSlot(j), m_CastItem->GetEnchantmentId(EnchantmentSlot(j)), m_CastItem->GetEnchantmentDuration(EnchantmentSlot(j)), m_CastItem->GetEnchantmentCharges(EnchantmentSlot(j)));
    }

    if (m_CastItem->GetUInt32Value(ITEM_FIELD_DURABILITY) < m_CastItem->GetUInt32Value(ITEM_FIELD_MAXDURABILITY))
    {
        double loosePercent = 1 - m_CastItem->GetUInt32Value(ITEM_FIELD_DURABILITY) / double(m_CastItem->GetUInt32Value(ITEM_FIELD_MAXDURABILITY));
        player->DurabilityLoss(pNewItem, loosePercent);
    }

    if (player->IsInventoryPos(pos))
    {
        ItemPosCountVec dest;
        uint8 msg = player->CanStoreItem( m_CastItem->GetBagSlot(), m_CastItem->GetSlot(), dest, pNewItem, true );
        if (msg == EQUIP_ERR_OK)
        {
            player->DestroyItem(m_CastItem->GetBagSlot(), m_CastItem->GetSlot(), true);

            // prevent crash at access and unexpected charges counting with item update queue corrupt
            ClearCastItem();

            player->StoreItem( dest, pNewItem, true);
            return;
        }
    }
    else if (player->IsBankPos (pos))
    {
        ItemPosCountVec dest;
        uint8 msg = player->CanBankItem( m_CastItem->GetBagSlot(), m_CastItem->GetSlot(), dest, pNewItem, true );
        if (msg == EQUIP_ERR_OK)
        {
            player->DestroyItem(m_CastItem->GetBagSlot(), m_CastItem->GetSlot(), true);

            // prevent crash at access and unexpected charges counting with item update queue corrupt
            ClearCastItem();

            player->BankItem( dest, pNewItem, true);
            return;
        }
    }
    else if (player->IsEquipmentPos (pos))
    {
        uint16 dest;
        uint8 msg = player->CanEquipItem( m_CastItem->GetSlot(), dest, pNewItem, true );
        if (msg == EQUIP_ERR_OK)
        {
            player->DestroyItem(m_CastItem->GetBagSlot(), m_CastItem->GetSlot(), true);

            // prevent crash at access and unexpected charges counting with item update queue corrupt
            ClearCastItem();

            player->EquipItem( dest, pNewItem, true);
            player->AutoUnequipOffhandIfNeed();
            return;
        }
    }

    // fail
    delete pNewItem;
}

void Spell::EffectProficiency(SpellEffectIndex /*eff_idx*/)
{
    if (!unitTarget || unitTarget->GetTypeId() != TYPEID_PLAYER)
        return;
    Player *p_target = (Player*)unitTarget;

    uint32 subClassMask = m_spellInfo->EquippedItemSubClassMask;
    if (m_spellInfo->EquippedItemClass == ITEM_CLASS_WEAPON && !(p_target->GetWeaponProficiency() & subClassMask))
    {
        p_target->AddWeaponProficiency(subClassMask);
        p_target->SendProficiency(ITEM_CLASS_WEAPON, p_target->GetWeaponProficiency());
    }
    if (m_spellInfo->EquippedItemClass == ITEM_CLASS_ARMOR && !(p_target->GetArmorProficiency() & subClassMask))
    {
        p_target->AddArmorProficiency(subClassMask);
        p_target->SendProficiency(ITEM_CLASS_ARMOR, p_target->GetArmorProficiency());
    }
}

void Spell::EffectApplyAreaAura(SpellEffectIndex eff_idx)
{
    if (!unitTarget)
        return;
    if (!unitTarget->isAlive())
        return;

    AreaAura* Aur = new AreaAura(m_spellInfo, eff_idx, &m_currentBasePoints[eff_idx], spellAuraHolder, unitTarget, m_caster, m_CastItem);
    spellAuraHolder->AddAura(Aur, eff_idx);
}

void Spell::EffectSummonType(SpellEffectIndex eff_idx)
{
    uint32 prop_id = m_spellInfo->EffectMiscValueB[eff_idx];
    SummonPropertiesEntry const *summon_prop = sSummonPropertiesStore.LookupEntry(prop_id);
    if(!summon_prop)
    {
        sLog.outError("EffectSummonType: Unhandled summon type %u", prop_id);
        return;
    }

    switch(summon_prop->Group)
    {
        // faction handled later on, or loaded from template
        case SUMMON_PROP_GROUP_WILD:
        case SUMMON_PROP_GROUP_FRIENDLY:
        {
            switch(summon_prop->Title)                      // better from known way sorting summons by AI types
            {
                case UNITNAME_SUMMON_TITLE_NONE:
                {
                    // those are classical totems - effectbasepoints is their hp and not summon ammount!
                    //121: 23035, battlestands
                    //647: 52893, Anti-Magic Zone (npc used)
                    if (prop_id == 121 || prop_id == 647)
                        DoSummonTotem(eff_idx);
                   // Snake trap exception
                    else if (m_spellInfo->EffectMiscValueB[eff_idx] == 2301)
                        DoSummonSnakes(eff_idx);
                    else if (prop_id == 1021)
                        DoSummonGuardian(eff_idx, summon_prop->FactionId);
                    else
                        DoSummonWild(eff_idx, summon_prop->FactionId);
                    break;
                }
                case UNITNAME_SUMMON_TITLE_PET:
                case UNITNAME_SUMMON_TITLE_MINION:
                case UNITNAME_SUMMON_TITLE_RUNEBLADE:
                    DoSummonGuardian(eff_idx, summon_prop->FactionId);
                    break;
                case UNITNAME_SUMMON_TITLE_GUARDIAN:
                {
                    if (prop_id == 61)                      // mixed guardians, totems, statues
                    {
                        // * Stone Statue, etc  -- fits much better totem AI
                        if (m_spellInfo->SpellIconID == 2056)
                            DoSummonTotem(eff_idx);
                        else
                        {
                            // possible sort totems/guardians only by summon creature type
                            CreatureInfo const* cInfo = ObjectMgr::GetCreatureTemplate(m_spellInfo->EffectMiscValue[eff_idx]);

                            if (!cInfo)
                                return;

                            // FIXME: not all totems and similar cases seelcted by this check...
                            if (cInfo->type == CREATURE_TYPE_TOTEM)
                                DoSummonTotem(eff_idx);
                            else
                                DoSummonGuardian(eff_idx, summon_prop->FactionId);
                        }
                    }
                    else
                        DoSummonGuardian(eff_idx, summon_prop->FactionId);
                    break;
                }
                case UNITNAME_SUMMON_TITLE_CONSTRUCT:
                {
                    if (prop_id == 2913)                    // Scrapbot
                        DoSummonWild(eff_idx, summon_prop->FactionId);
                    else
                        DoSummonGuardian(eff_idx, summon_prop->FactionId);
                    break;
                }
                case UNITNAME_SUMMON_TITLE_TOTEM:
                    DoSummonTotem(eff_idx, summon_prop->Slot);
                    break;
                case UNITNAME_SUMMON_TITLE_COMPANION:
                    // slot 6 set for critters that can help to player in fighting
                    if (summon_prop->Slot == 6)
                        DoSummonGuardian(eff_idx, summon_prop->FactionId);
                    else
                        DoSummonCritter(eff_idx, summon_prop->FactionId);
                    break;
                case UNITNAME_SUMMON_TITLE_OPPONENT:
                case UNITNAME_SUMMON_TITLE_LIGHTWELL:
                case UNITNAME_SUMMON_TITLE_BUTLER:
                case UNITNAME_SUMMON_TITLE_MOUNT:
                    DoSummonWild(eff_idx, summon_prop->FactionId);
                    break;
                case UNITNAME_SUMMON_TITLE_VEHICLE:
                    // TODO
                    // EffectSummonVehicle(i);
                    break;
                default:
                    sLog.outError("EffectSummonType: Unhandled summon title %u", summon_prop->Title);
                break;
            }
            break;
        }
        case SUMMON_PROP_GROUP_PETS:
        {
            //1562 - force of nature  - sid 33831
            //1161 - feral spirit - sid 51533
            //89 - Infernal - sid 1122
            DoSummonGroupPets(eff_idx);
            break;
        }
        case SUMMON_PROP_GROUP_CONTROLLABLE:
        {
            switch(prop_id)
            {
                case 65:
                case 428:
                    EffectSummonPossessed(eff_idx);
                    break;
                default:
                    DoSummonGuardian(eff_idx, summon_prop->FactionId);
                break;
            }
            break;
        }
        case SUMMON_PROP_GROUP_VEHICLE:
        case SUMMON_PROP_GROUP_UNCONTROLLABLE_VEHICLE:
        {
            // TODO
            // EffectSummonVehicle(i);
               DoSummonVehicle(eff_idx, summon_prop->FactionId);
//            sLog.outDebug("EffectSummonType: Unhandled summon group type SUMMON_PROP_GROUP_VEHICLE(%u)", summon_prop->Group);
//            Mangos developers thinking - this summon is not supported. But in this his worked fine :)
            break;
        }
        default:
            sLog.outError("EffectSummonType: Unhandled summon group type %u", summon_prop->Group);
            break;
    }
}

void Spell::DoSummonGroupPets(SpellEffectIndex eff_idx)
{
    if (!m_caster->GetPetGuid().IsEmpty())
        return;

    if (!unitTarget)
        return;

    uint32 pet_entry = m_spellInfo->EffectMiscValue[eff_idx];

    if (!pet_entry)
        return;

    uint32 level = m_caster->getLevel();

    int32 duration = GetSpellDuration(m_spellInfo);

    if (pet_entry == 37994)    // Mage: Water Elemental from Glyph
        duration = 86400000;   // 24 hours

    if (duration > 0)
        if (Player* modOwner = m_caster->GetSpellModOwner())
            modOwner->ApplySpellMod(m_spellInfo->Id, SPELLMOD_DURATION, duration);

    uint32 amount = damage;

    uint32 originalSpellID = (m_IsTriggeredSpell && m_triggeredBySpellInfo) ? m_triggeredBySpellInfo->Id : m_spellInfo->Id;

    if (amount > 5)
        amount = 1;  // Don't find any cast, summons over 3 pet.

    if (m_caster->GetTypeId()==TYPEID_PLAYER)
    {
        QueryResult* result = CharacterDatabase.PQuery("SELECT id FROM character_pet WHERE owner = '%u' AND entry = '%u'",
            m_caster->GetGUIDLow(), pet_entry);

        std::vector<uint32> petnumber;

        if (result)
        {
            do
            {
               Field* fields = result->Fetch();
               uint32 petnum = fields[0].GetUInt32();
               if (petnum) petnumber.push_back(petnum);
            }
            while (result->NextRow());

            delete result;
        }

        if (!petnumber.empty())
        {
            for(uint8 i = 0; i < petnumber.size() && amount > 0; ++i)
            {
                if (petnumber[i])
                {
                    Pet* pet = new Pet(SUMMON_PET);
                    // set timer for unsummon
                    pet->SetDuration(duration);
                    pet->SetCreateSpellID(originalSpellID);
                    pet->SetPetCounter(amount-1);
                    bool _summoned = false;

                    if (pet->LoadPetFromDB((Player*)m_caster,pet_entry, petnumber[i]))
                    {
                         --amount;
                        DEBUG_LOG("Pet (guidlow %d, entry %d) summoned (from database). Counter is %d ",
                                     pet->GetGUIDLow(), pet->GetEntry(), pet->GetPetCounter());
                    }
                    else
                    {
                        DEBUG_LOG("Pet (guidlow %d, entry %d) found in database, but not loaded. Counter is %d ",
                                     pet->GetGUIDLow(), pet->GetEntry(), pet->GetPetCounter());
                        delete pet;
                    }
                }
            }
        }
    }

    // Pet not found in database
    for (uint32 count = 0; count < amount; ++count)
    {
        Pet* pet = new Pet(SUMMON_PET);
        pet->SetPetCounter(amount - count - 1);
        pet->SetCreateSpellID(originalSpellID);
        pet->SetDuration(duration);

        CreatureCreatePos pos (m_caster->GetMap(), m_targets.m_destX, m_targets.m_destY, m_targets.m_destZ, -m_caster->GetOrientation(), m_caster->GetPhaseMask());

        if (!(m_targets.m_targetMask & TARGET_FLAG_DEST_LOCATION))
            pos = CreatureCreatePos(m_caster, -m_caster->GetOrientation());

        if (!pet->Create(0, pos, m_spellInfo->EffectMiscValue[eff_idx], 0, m_caster))
        {
            sLog.outErrorDb("Spell::EffectSummonGroupPets: not possible create creature entry %u",m_spellInfo->EffectMiscValue[eff_idx]);
            delete pet;
            return;
        }

        if (!pet->Summon())
        {
            sLog.outError("Pet (guidlow %d, entry %d) not summoned by undefined reason. ",
                pet->GetGUIDLow(), pet->GetEntry());
            delete pet;
            return;
        }
        DEBUG_LOG("New Pet (guidlow %d, entry %d) summoned (default). Counter is %d ", pet->GetGUIDLow(), pet->GetEntry(), pet->GetPetCounter());
    }

}

void Spell::EffectSummonPossessed(SpellEffectIndex eff_idx)
{
    if (!m_caster || m_caster->GetTypeId() != TYPEID_PLAYER)
        return;

    uint32 creature_entry = m_spellInfo->EffectMiscValue[eff_idx];
    if(!creature_entry)
        return;

    int32 duration = GetSpellDuration(m_spellInfo);

        float px, py, pz;
    // If dest location if present
    if (m_targets.m_targetMask & TARGET_FLAG_DEST_LOCATION)
    {
        // Summon 1 unit in dest location
        px = m_targets.m_destX;
        py = m_targets.m_destY;
        pz = m_targets.m_destZ;
    }
    // Summon if dest location not present near caster
    else
        m_caster->GetClosePoint(px,py,pz,1.0f);


    TempSummonType summonType = (duration == 0) ? TEMPSUMMON_DEAD_DESPAWN : TEMPSUMMON_TIMED_OR_DEAD_DESPAWN;
    Creature* summon = m_caster->SummonCreature(creature_entry,px,py,pz,m_caster->GetOrientation(),summonType,duration,true);

    if (summon)
    {
        summon->SetLevel(m_caster->getLevel());

        if(CreatureAI* scriptedAI = sScriptMgr.GetCreatureAI(summon))
        {
            // Prevent from ScriptedAI reinitialized
            summon->LockAI(true);
            m_caster->CastSpell(summon, 530, true);
            summon->LockAI(false);
        }
        else
            m_caster->CastSpell(summon, 530, true);

        DEBUG_LOG("New possessed creature (guidlow %d, entry %d) summoned. Owner is %d ", summon->GetGUIDLow(), summon->GetEntry(), m_caster->GetGUIDLow());
    }
    else
        sLog.outError("New possessed creature (entry %d) NOT summoned. Owner is %d ", summon->GetEntry(), m_caster->GetGUIDLow());

}

void Spell::EffectLearnSpell(SpellEffectIndex eff_idx)
{
    if (!unitTarget)
        return;

    if (unitTarget->GetTypeId() != TYPEID_PLAYER)
    {
        if (m_caster->GetTypeId() == TYPEID_PLAYER)
            EffectLearnPetSpell(eff_idx);

        return;
    }

    Player *player = (Player*)unitTarget;

    uint32 spellToLearn = ((m_spellInfo->Id==SPELL_ID_GENERIC_LEARN) || (m_spellInfo->Id==SPELL_ID_GENERIC_LEARN_PET)) ? damage : m_spellInfo->EffectTriggerSpell[eff_idx];
    player->learnSpell(spellToLearn, false);

    DEBUG_LOG( "Spell: Player %u has learned spell %u from NpcGUID=%u", player->GetGUIDLow(), spellToLearn, m_caster->GetGUIDLow() );
}

void Spell::EffectDispel(SpellEffectIndex eff_idx)
{
    if (!unitTarget)
        return;

    // Fill possible dispel list
    std::list <std::pair<SpellAuraHolder* ,uint32> > dispel_list;

    // Create dispel mask by dispel type
    uint32 dispel_type = m_spellInfo->EffectMiscValue[eff_idx];
    uint32 dispelMask  = GetDispellMask( DispelType(dispel_type) );
    Unit::SpellAuraHolderMap const& auras = unitTarget->GetSpellAuraHolderMap();
    for(Unit::SpellAuraHolderMap::const_iterator itr = auras.begin(); itr != auras.end(); ++itr)
    {
        SpellAuraHolder *holder = itr->second;
        if ((1<<holder->GetSpellProto()->Dispel) & dispelMask)
        {
            if(holder->GetSpellProto()->Dispel == DISPEL_MAGIC)
            {
                bool positive = true;
                if (!holder->IsPositive())
                    positive = false;
                else
                    positive = (holder->GetSpellProto()->AttributesEx & SPELL_ATTR_EX_NEGATIVE)==0;

                // do not remove positive auras if friendly target
                //               negative auras if non-friendly target
                if (positive == unitTarget->IsFriendlyTo(m_caster))
                    continue;
            }
            // Unholy Blight prevents dispel of diseases from target
            else if (holder->GetSpellProto()->Dispel == DISPEL_DISEASE)
                if (unitTarget->HasAura(50536))
                    continue;

            if (holder->GetAuraCharges() > 1)
                dispel_list.push_back(std::pair<SpellAuraHolder* ,uint32>(holder, holder->GetAuraCharges()));
            else
                dispel_list.push_back(std::pair<SpellAuraHolder* ,uint32>(holder, holder->GetStackAmount()));
        }
    }
    // Ok if exist some buffs for dispel try dispel it
    if (!dispel_list.empty())
    {
        std::list<std::pair<SpellAuraHolder* ,uint32> > success_list;// (spell_id,casterGuid)
        std::list < uint32 > fail_list;                     // spell_id

        // some spells have effect value = 0 and all from its by meaning expect 1
        if(!damage)
            damage = 1;

        // Dispel N = damage buffs (or while exist buffs for dispel)
        for (int32 count=0; count < damage && !dispel_list.empty(); ++count)
        {
            // Random select buff for dispel
            std::list<std::pair<SpellAuraHolder* ,uint32> >::iterator dispel_itr = dispel_list.begin();
            std::advance(dispel_itr,urand(0, dispel_list.size()-1));

            SpellAuraHolder *holder = dispel_itr->first;

            dispel_itr->second -= 1;

            // remove entry from dispel_list if nothing left in stack
            if (dispel_itr->second == 0)
                dispel_list.erase(dispel_itr);

            SpellEntry const* spellInfo = holder->GetSpellProto();
            // Base dispel chance
            // TODO: possible chance depend from spell level??
            int32 miss_chance = 0;
            // Apply dispel mod from aura caster
            if (Unit *caster = holder->GetCaster())
            {
                if ( Player* modOwner = caster->GetSpellModOwner() )
                    modOwner->ApplySpellMod(spellInfo->Id, SPELLMOD_RESIST_DISPEL_CHANCE, miss_chance, this);
            }
            // Try dispel
            if (roll_chance_i(miss_chance))
                fail_list.push_back(spellInfo->Id);
            else
            {
                bool foundDispelled = false;
                for (std::list<std::pair<SpellAuraHolder* ,uint32> >::iterator success_iter = success_list.begin(); success_iter != success_list.end(); ++success_iter)
                {
                    if (success_iter->first->GetId() == holder->GetId() && success_iter->first->GetCasterGUID() == holder->GetCasterGUID())
                    {
                        success_iter->second += 1;
                        foundDispelled = true;
                        break;
                    }
                }
                if (!foundDispelled)
                    success_list.push_back(std::pair<SpellAuraHolder* ,uint32>(holder, 1));
            }
        }
        // Send success log and really remove auras
        if (!success_list.empty())
        {
            int32 count = success_list.size();
            WorldPacket data(SMSG_SPELLDISPELLOG, 8+8+4+1+4+count*5);
            data << unitTarget->GetPackGUID();              // Victim GUID
            data << m_caster->GetPackGUID();                // Caster GUID
            data << uint32(m_spellInfo->Id);                // Dispel spell id
            data << uint8(0);                               // not used
            data << uint32(count);                          // count
            for (std::list<std::pair<SpellAuraHolder* ,uint32> >::iterator j = success_list.begin(); j != success_list.end(); ++j)
            {
                SpellAuraHolder* dispelledHolder = j->first;
                data << uint32(dispelledHolder->GetId());   // Spell Id
                data << uint8(0);                           // 0 - dispelled !=0 cleansed
                unitTarget->RemoveAuraHolderDueToSpellByDispel(dispelledHolder->GetId(), j->second, dispelledHolder->GetCasterGUID(), m_caster);
            }
            m_caster->SendMessageToSet(&data, true);

            // On success dispel
            // Devour Magic
            if (m_spellInfo->SpellFamilyName == SPELLFAMILY_WARLOCK && m_spellInfo->Category == SPELLCATEGORY_DEVOUR_MAGIC)
            {
                int32 heal_amount = m_spellInfo->CalculateSimpleValue(EFFECT_INDEX_1);
                m_caster->CastCustomSpell(m_caster, 19658, &heal_amount, NULL, NULL, true);

                // Glyph of Felhunter
                if (Unit *owner = m_caster->GetOwner())
                    if (owner->HasAura(56249))
                        m_caster->CastCustomSpell(owner, 19658, &heal_amount, NULL, NULL, true);
            }
        }
        // Send fail log to client
        if (!fail_list.empty())
        {
            // Failed to dispel
            WorldPacket data(SMSG_DISPEL_FAILED, 8+8+4+4*fail_list.size());
            data << m_caster->GetObjectGuid();              // Caster GUID
            data << unitTarget->GetObjectGuid();            // Victim GUID
            data << uint32(m_spellInfo->Id);                // Dispel spell id
            for (std::list< uint32 >::iterator j = fail_list.begin(); j != fail_list.end(); ++j)
                data << uint32(*j);                         // Spell Id
            m_caster->SendMessageToSet(&data, true);
        }
    }
}

void Spell::EffectDualWield(SpellEffectIndex /*eff_idx*/)
{
    if (unitTarget && unitTarget->GetTypeId() == TYPEID_PLAYER)
        ((Player*)unitTarget)->SetCanDualWield(true);
}

void Spell::EffectPull(SpellEffectIndex /*eff_idx*/)
{
    // TODO: create a proper pull towards distract spell center for distract
    DEBUG_LOG("WORLD: Spell Effect DUMMY");
}

void Spell::EffectDistract(SpellEffectIndex /*eff_idx*/)
{
    // Check for possible target
    if (!unitTarget || unitTarget->isInCombat())
        return;

    // target must be OK to do this
    if (unitTarget->hasUnitState(UNIT_STAT_CAN_NOT_REACT))
        return;

    float angle = unitTarget->GetAngle(m_targets.m_destX, m_targets.m_destY);

    unitTarget->clearUnitState(UNIT_STAT_MOVING);
    unitTarget->SetOrientation(angle);
    unitTarget->SendMonsterMove(unitTarget->GetPositionX(), unitTarget->GetPositionY(), unitTarget->GetPositionZ(), SPLINETYPE_FACINGANGLE, SPLINEFLAG_WALKMODE, 0, NULL, angle);

    if (unitTarget->GetTypeId() == TYPEID_UNIT)
        unitTarget->GetMotionMaster()->MoveDistract(damage * IN_MILLISECONDS);
}

void Spell::EffectPickPocket(SpellEffectIndex /*eff_idx*/)
{
    if (m_caster->GetTypeId() != TYPEID_PLAYER)
        return;

    // victim must be creature and attackable
    if (!unitTarget || unitTarget->GetTypeId() != TYPEID_UNIT || m_caster->IsFriendlyTo(unitTarget))
        return;

    // victim have to be alive and humanoid or undead
    if (unitTarget->isAlive() && (unitTarget->GetCreatureTypeMask() & CREATURE_TYPEMASK_HUMANOID_OR_UNDEAD) != 0)
    {
        int32 chance = 10 + int32(m_caster->getLevel()) - int32(unitTarget->getLevel());

        if (chance > irand(0, 19))
        {
            // Stealing successful
            //DEBUG_LOG("Sending loot from pickpocket");
            ((Player*)m_caster)->SendLoot(unitTarget->GetObjectGuid(),LOOT_PICKPOCKETING);
        }
        else
        {
            // Reveal action + get attack
            m_caster->RemoveSpellsCausingAura(SPELL_AURA_MOD_STEALTH);
            unitTarget->AttackedBy(m_caster);
        }
    }
}

void Spell::EffectAddFarsight(SpellEffectIndex eff_idx)
{
    if(m_caster->GetTypeId() != TYPEID_PLAYER)
        return;

    int32 duration = GetSpellDuration(m_spellInfo);
    DynamicObject* dynObj = new DynamicObject;

    // set radius to 0: spell not expected to work as persistent aura
    if(!dynObj->Create(m_caster->GetMap()->GenerateLocalLowGuid(HIGHGUID_DYNAMICOBJECT), m_caster, m_spellInfo->Id, eff_idx, m_targets.m_destX, m_targets.m_destY, m_targets.m_destZ, duration, 0))
    {
        delete dynObj;
        return;
    }

    // DYNAMICOBJECT_BYTES is apparently different from the default bytes set in ::Create
    dynObj->SetUInt32Value(DYNAMICOBJECT_BYTES, 0x80000002);

    m_caster->AddDynObject(dynObj);
    m_caster->GetMap()->Add(dynObj);

    ((Player*)m_caster)->GetCamera().SetView(dynObj);
}

void Spell::DoSummonWild(SpellEffectIndex eff_idx, uint32 forceFaction)
{
    uint32 creature_entry = m_spellInfo->EffectMiscValue[eff_idx];
    if (!creature_entry)
        return;

    uint32 level = m_caster->getLevel();

    // level of creature summoned using engineering item based at engineering skill level
    if (m_caster->GetTypeId()==TYPEID_PLAYER && m_CastItem)
    {
        ItemPrototype const *proto = m_CastItem->GetProto();
        if (proto && proto->RequiredSkill == SKILL_ENGINEERING)
        {
            uint16 skill202 = ((Player*)m_caster)->GetSkillValue(SKILL_ENGINEERING);
            if (skill202)
                level = skill202/5;
        }
    }

    // select center of summon position
    float center_x = m_targets.m_destX;
    float center_y = m_targets.m_destY;
    float center_z = m_targets.m_destZ;

    float radius = GetSpellRadius(sSpellRadiusStore.LookupEntry(m_spellInfo->EffectRadiusIndex[eff_idx]));
    int32 duration = GetSpellDuration(m_spellInfo);
    TempSummonType summonType = (duration == 0) ? TEMPSUMMON_DEAD_DESPAWN : TEMPSUMMON_TIMED_OR_DEAD_DESPAWN;

    int32 amount = damage > 0 ? damage : 1;

    for(int32 count = 0; count < amount; ++count)
    {
        float px, py, pz;
        // If dest location if present
        if (m_targets.m_targetMask & TARGET_FLAG_DEST_LOCATION)
        {
            // Summon 1 unit in dest location
            if (count == 0)
            {
                px = m_targets.m_destX;
                py = m_targets.m_destY;
                pz = m_targets.m_destZ;
            }
            // Summon in random point all other units if location present
            else
                m_caster->GetRandomPoint(center_x, center_y, center_z, radius, px, py, pz);
        }
        // Summon if dest location not present near caster
        else
        {
            if (radius > 0.0f)
            {
                // not using bounding radius of caster here
                m_caster->GetClosePoint(px, py, pz, 0.0f, radius);
            }
            else
            {
                // EffectRadiusIndex 0 or 36
                px = m_caster->GetPositionX();
                py = m_caster->GetPositionY();
                pz = m_caster->GetPositionZ();
            }
        }

        if(Creature *summon = m_caster->SummonCreature(creature_entry, px, py, pz, m_caster->GetOrientation(), summonType, duration))
        {
            summon->SetUInt32Value(UNIT_CREATED_BY_SPELL, m_spellInfo->Id);

            // UNIT_FIELD_CREATEDBY are not set for these kind of spells.
            // Does exceptions exist? If so, what are they?
            summon->SetCreatorGuid(m_caster->GetObjectGuid());

            if(forceFaction)
                summon->setFaction(forceFaction);
        }
    }
}

void Spell::DoSummonGuardian(SpellEffectIndex eff_idx, uint32 forceFaction)
{
    uint32 pet_entry = m_spellInfo->EffectMiscValue[eff_idx];
    if (!pet_entry)
        return;

    SummonPropertiesEntry const* propEntry = sSummonPropertiesStore.LookupEntry(m_spellInfo->EffectMiscValueB[eff_idx]);
    if (!propEntry)
        return;

    PetType petType = propEntry->Title == UNITNAME_SUMMON_TITLE_COMPANION ? PROTECTOR_PET : GUARDIAN_PET;

    // second cast unsummon guardian(s) (guardians without like functionality have cooldown > spawn time)
    if (!m_IsTriggeredSpell && m_caster->GetTypeId() == TYPEID_PLAYER && m_CastItem)
    {
        bool found = false;
        // including protector
        while (Pet* old_summon = m_caster->FindGuardianWithEntry(pet_entry))
        {
            old_summon->Unsummon(PET_SAVE_AS_DELETED, m_caster);
            found = true;
        }

        if (found)
            return;
    }

    // protectors allowed only in single amount
    if (petType == PROTECTOR_PET && m_CastItem)
        if (Pet* old_protector = m_caster->GetProtectorPet())
            old_protector->Unsummon(PET_SAVE_AS_DELETED, m_caster);

    // in another case summon new
    uint32 level = m_caster->getLevel();

    // level of pet summoned using engineering item based at engineering skill level
    if (m_caster->GetTypeId() == TYPEID_PLAYER && m_CastItem)
    {
        ItemPrototype const *proto = m_CastItem->GetProto();
        if (proto && proto->RequiredSkill == SKILL_ENGINEERING)
        {
            uint16 skill202 = ((Player*)m_caster)->GetSkillValue(SKILL_ENGINEERING);
            if (skill202)
            {
                level = skill202 / 5;
            }
        }
    }

    // select center of summon position
    float center_x = m_targets.m_destX;
    float center_y = m_targets.m_destY;
    float center_z = m_targets.m_destZ;

    float radius = GetSpellRadius(sSpellRadiusStore.LookupEntry(m_spellInfo->EffectRadiusIndex[eff_idx]));
    int32 duration = GetSpellDuration(m_spellInfo);
    if (duration > 0)
        if (Player* modOwner = m_caster->GetSpellModOwner())
            modOwner->ApplySpellMod(m_spellInfo->Id, SPELLMOD_DURATION, duration);

    uint32 originalSpellID = (m_IsTriggeredSpell && m_triggeredBySpellInfo) ? m_triggeredBySpellInfo->Id : m_spellInfo->Id;

    int32 amount = damage > 0 ? damage : 1;

    for (int32 count = 0; count < amount; ++count)
    {
        Pet* spawnCreature = new Pet(petType);

        spawnCreature->SetCreateSpellID(originalSpellID);
        spawnCreature->SetDuration(duration);
        spawnCreature->SetPetCounter(amount - count - 1);

        // If dest location if present
        // Summon 1 unit in dest location
        CreatureCreatePos pos(m_caster->GetMap(), m_targets.m_destX, m_targets.m_destY, m_targets.m_destZ, -m_caster->GetOrientation(), m_caster->GetPhaseMask());

        if (m_targets.m_targetMask & TARGET_FLAG_DEST_LOCATION)
        {
            // Summon in random point all other units if location present
            if (count > 0)
            {
                float x, y, z;
                m_caster->GetRandomPoint(center_x, center_y, center_z, radius, x, y, z);
                pos = CreatureCreatePos(m_caster->GetMap(), x, y, z, m_caster->GetOrientation(), m_caster->GetPhaseMask());
            }
        }
        // Summon if dest location not present near caster
        else
            pos = CreatureCreatePos(m_caster, m_caster->GetOrientation());

        if (!spawnCreature->Create(0, pos, m_spellInfo->EffectMiscValue[eff_idx], 0, m_caster))
        {
            sLog.outError("Guardian pet (guidlow %d, entry %d) not summoned.",
                spawnCreature->GetGUIDLow(), spawnCreature->GetEntry());
            delete spawnCreature;
            return;
        }

        spawnCreature->setFaction(forceFaction ? forceFaction : m_caster->getFaction());
        spawnCreature->SetLevel(level);

        if (!spawnCreature->Summon())
        {
            sLog.outError("Guardian pet (guidlow %d, entry %d) not summoned by undefined reason. ",
                spawnCreature->GetGUIDLow(), spawnCreature->GetEntry());
            delete spawnCreature;
            return;
        }

        spawnCreature->SetSummonPoint(pos);

        DEBUG_LOG("Guardian pet (guidlow %d, entry %d) summoned (default). Counter is %d ", spawnCreature->GetGUIDLow(), spawnCreature->GetEntry(), spawnCreature->GetPetCounter());
    }
}

void Spell::DoSummonVehicle(SpellEffectIndex eff_idx, uint32 forceFaction)
{
    if (!m_caster)
        return;

    if (m_caster->hasUnitState(UNIT_STAT_ON_VEHICLE))
    {
        if (m_spellInfo->Attributes & SPELL_ATTR_UNK7)
            m_caster->RemoveSpellsCausingAura(SPELL_AURA_CONTROL_VEHICLE);
        else 
            return;
    }
    uint32 vehicle_entry = m_spellInfo->EffectMiscValue[eff_idx];

    if (!vehicle_entry)
        return;

    SpellEntry const* m_mountspell = sSpellStore.LookupEntry(m_spellInfo->EffectBasePoints[eff_idx] != 0 ? m_spellInfo->CalculateSimpleValue(eff_idx) : 46598);

    if (!m_mountspell)
        m_mountspell = sSpellStore.LookupEntry(46598);
    // Used BasePoint mount spell, if not present - hardcoded (by Blzz).

    float px, py, pz;
    // If dest location present
    if (m_targets.m_targetMask & TARGET_FLAG_DEST_LOCATION)
    {
        px = m_targets.m_destX;
        py = m_targets.m_destY;
        pz = m_targets.m_destZ;
    }
    // Summon if dest location not present near caster
    else
        m_caster->GetClosePoint(px, py, pz,m_caster->GetObjectBoundingRadius());

    TempSummonType summonType = (GetSpellDuration(m_spellInfo) == 0) ? TEMPSUMMON_DEAD_DESPAWN : TEMPSUMMON_TIMED_OR_DEAD_DESPAWN;

    Creature* vehicle = m_caster->SummonCreature(vehicle_entry,px,py,pz,m_caster->GetOrientation(),summonType,GetSpellDuration(m_spellInfo),true);

    if (vehicle && !vehicle->GetObjectGuid().IsVehicle())
    {
        sLog.outError("DoSommonVehicle: Creature (guidlow %d, entry %d) summoned, but this is not vehicle. Correct VehicleId in creature_template.", vehicle->GetGUIDLow(), vehicle->GetEntry());
        vehicle->ForcedDespawn();
        return;
    }

    if (vehicle)
    {
        vehicle->setFaction(forceFaction ? forceFaction : m_caster->getFaction());
        vehicle->SetUInt32Value(UNIT_CREATED_BY_SPELL,m_spellInfo->Id);
        m_caster->CastSpell(vehicle, m_mountspell, true);
        DEBUG_LOG("Caster (guidlow %d) summon vehicle (guidlow %d, entry %d) and mounted with spell %d ", m_caster->GetGUIDLow(), vehicle->GetGUIDLow(), vehicle->GetEntry(), m_mountspell->Id);
    }
    else
        sLog.outError("Vehicle (guidlow %d, entry %d) NOT summoned by undefined reason. ", vehicle->GetGUIDLow(), vehicle->GetEntry());
}

void Spell::EffectTeleUnitsFaceCaster(SpellEffectIndex eff_idx)
{
    if (!unitTarget)
        return;

    if (unitTarget->IsTaxiFlying())
        return;

    float dis = GetSpellRadius(sSpellRadiusStore.LookupEntry(m_spellInfo->EffectRadiusIndex[eff_idx]));

    float fx, fy, fz;
    m_caster->GetClosePoint(fx, fy, fz, unitTarget->GetObjectBoundingRadius(), dis);

    unitTarget->NearTeleportTo(fx, fy, fz, -m_caster->GetOrientation(), unitTarget==m_caster);
}

void Spell::EffectLearnSkill(SpellEffectIndex eff_idx)
{
    if (unitTarget->GetTypeId() != TYPEID_PLAYER)
        return;

    if (damage < 0)
        return;

    uint32 skillid =  m_spellInfo->EffectMiscValue[eff_idx];
    uint16 skillval = ((Player*)unitTarget)->GetPureSkillValue(skillid);
    ((Player*)unitTarget)->SetSkill(skillid, skillval ? skillval : 1, damage * 75, damage);
}

void Spell::EffectAddHonor(SpellEffectIndex /*eff_idx*/)
{
    if (unitTarget->GetTypeId() != TYPEID_PLAYER)
        return;

    // not scale value for item based reward (/10 value expected)
    if (m_CastItem)
    {
        ((Player*)unitTarget)->RewardHonor(NULL, 1, float(damage / 10));
        DEBUG_FILTER_LOG(LOG_FILTER_SPELL_CAST, "SpellEffect::AddHonor (spell_id %u) rewards %d honor points (item %u) for player: %u", m_spellInfo->Id, damage/10, m_CastItem->GetEntry(),((Player*)unitTarget)->GetGUIDLow());
        return;
    }

    // do not allow to add too many honor for player (50 * 21) = 1040 at level 70, or (50 * 31) = 1550 at level 80
    if (damage <= 50)
    {
        float honor_reward = MaNGOS::Honor::hk_honor_at_level(unitTarget->getLevel(), damage);
        ((Player*)unitTarget)->RewardHonor(NULL, 1, honor_reward);
        DEBUG_FILTER_LOG(LOG_FILTER_SPELL_CAST, "SpellEffect::AddHonor (spell_id %u) rewards %f honor points (scale) to player: %u", m_spellInfo->Id, honor_reward, ((Player*)unitTarget)->GetGUIDLow());
    }
    else
    {
        //maybe we have correct honor_gain in damage already
        ((Player*)unitTarget)->RewardHonor(NULL, 1, (float)damage);
        sLog.outError("SpellEffect::AddHonor (spell_id %u) rewards %u honor points (non scale) for player: %u", m_spellInfo->Id, damage, ((Player*)unitTarget)->GetGUIDLow());
    }
}

void Spell::EffectTradeSkill(SpellEffectIndex /*eff_idx*/)
{
    if (unitTarget->GetTypeId() != TYPEID_PLAYER)
        return;
    // uint32 skillid =  m_spellInfo->EffectMiscValue[i];
    // uint16 skillmax = ((Player*)unitTarget)->(skillid);
    // ((Player*)unitTarget)->SetSkill(skillid,skillval?skillval:1,skillmax+75);
}

void Spell::EffectEnchantItemPerm(SpellEffectIndex eff_idx)
{
    if (m_caster->GetTypeId() != TYPEID_PLAYER)
        return;
    if (!itemTarget)
        return;

    uint32 enchant_id = m_spellInfo->EffectMiscValue[eff_idx];
    if (!enchant_id)
        return;

    SpellItemEnchantmentEntry const *pEnchant = sSpellItemEnchantmentStore.LookupEntry(enchant_id);
    if (!pEnchant)
        return;

    // item can be in trade slot and have owner diff. from caster
    Player* item_owner = itemTarget->GetOwner();
    if (!item_owner)
        return;

    Player* p_caster = (Player*)m_caster;

    // Enchanting a vellum requires special handling, as it creates a new item
    // instead of modifying an existing one.
    ItemPrototype const* targetProto = itemTarget->GetProto();
    if (targetProto->IsVellum() && m_spellInfo->EffectItemType[eff_idx])
    {
        unitTarget = m_caster;
        DoCreateItem(eff_idx,m_spellInfo->EffectItemType[eff_idx]);
        // Vellum target case: Target becomes additional reagent, new scroll item created instead in Spell::EffectEnchantItemPerm()
        // cannot already delete in TakeReagents() unfortunately
        p_caster->DestroyItemCount(targetProto->ItemId, 1, true);
        return;
    }

    // Using enchant stored on scroll does not increase enchanting skill! (Already granted on scroll creation)
    if (!(m_CastItem && m_CastItem->GetProto()->Flags & ITEM_FLAG_ENCHANT_SCROLL))
        p_caster->UpdateCraftSkill(m_spellInfo->Id);

    if (item_owner!=p_caster && p_caster->GetSession()->GetSecurity() > SEC_PLAYER && sWorld.getConfig(CONFIG_BOOL_GM_LOG_TRADE) )
    {
        sLog.outCommand(p_caster->GetSession()->GetAccountId(),"GM %s (Account: %u) enchanting(perm): %s (Entry: %d) for player: %s (Account: %u)",
            p_caster->GetName(),p_caster->GetSession()->GetAccountId(),
            itemTarget->GetProto()->Name1,itemTarget->GetEntry(),
            item_owner->GetName(),item_owner->GetSession()->GetAccountId());
    }

    // remove old enchanting before applying new if equipped
    item_owner->ApplyEnchantment(itemTarget,PERM_ENCHANTMENT_SLOT,false);

    itemTarget->SetEnchantment(PERM_ENCHANTMENT_SLOT, enchant_id, 0, 0);

    // add new enchanting if equipped
    item_owner->ApplyEnchantment(itemTarget,PERM_ENCHANTMENT_SLOT,true);

    itemTarget->SetSoulboundTradeable(NULL, item_owner, false);
}

void Spell::EffectEnchantItemPrismatic(SpellEffectIndex eff_idx)
{
    if (m_caster->GetTypeId() != TYPEID_PLAYER)
        return;
    if (!itemTarget)
        return;

    Player* p_caster = (Player*)m_caster;

    uint32 enchant_id = m_spellInfo->EffectMiscValue[eff_idx];
    if (!enchant_id)
        return;

    SpellItemEnchantmentEntry const *pEnchant = sSpellItemEnchantmentStore.LookupEntry(enchant_id);
    if (!pEnchant)
        return;

    // support only enchantings with add socket in this slot
    {
        bool add_socket = false;
        for(int i = 0; i < 3; ++i)
        {
            if (pEnchant->type[i]==ITEM_ENCHANTMENT_TYPE_PRISMATIC_SOCKET)
            {
                add_socket = true;
                break;
            }
        }
        if (!add_socket)
        {
            sLog.outError("Spell::EffectEnchantItemPrismatic: attempt apply enchant spell %u with SPELL_EFFECT_ENCHANT_ITEM_PRISMATIC (%u) but without ITEM_ENCHANTMENT_TYPE_PRISMATIC_SOCKET (%u), not suppoted yet.",
                m_spellInfo->Id,SPELL_EFFECT_ENCHANT_ITEM_PRISMATIC,ITEM_ENCHANTMENT_TYPE_PRISMATIC_SOCKET);
            return;
        }
    }

    // item can be in trade slot and have owner diff. from caster
    Player* item_owner = itemTarget->GetOwner();
    if (!item_owner)
        return;

    if (item_owner!=p_caster && p_caster->GetSession()->GetSecurity() > SEC_PLAYER && sWorld.getConfig(CONFIG_BOOL_GM_LOG_TRADE) )
    {
        sLog.outCommand(p_caster->GetSession()->GetAccountId(),"GM %s (Account: %u) enchanting(perm): %s (Entry: %d) for player: %s (Account: %u)",
            p_caster->GetName(),p_caster->GetSession()->GetAccountId(),
            itemTarget->GetProto()->Name1,itemTarget->GetEntry(),
            item_owner->GetName(),item_owner->GetSession()->GetAccountId());
    }

    // remove old enchanting before applying new if equipped
    item_owner->ApplyEnchantment(itemTarget,PRISMATIC_ENCHANTMENT_SLOT,false);

    itemTarget->SetEnchantment(PRISMATIC_ENCHANTMENT_SLOT, enchant_id, 0, 0);

    // add new enchanting if equipped
    item_owner->ApplyEnchantment(itemTarget,PRISMATIC_ENCHANTMENT_SLOT,true);

    itemTarget->SetSoulboundTradeable(NULL, item_owner, false);
}

void Spell::EffectEnchantItemTmp(SpellEffectIndex eff_idx)
{
    if (m_caster->GetTypeId() != TYPEID_PLAYER)
        return;

    Player* p_caster = (Player*)m_caster;

    // Rockbiter Weapon
    if (m_spellInfo->SpellFamilyName == SPELLFAMILY_SHAMAN && m_spellInfo->SpellFamilyFlags & UI64LIT(0x0000000000400000))
    {
        uint32 spell_id = 0;

        // enchanting spell selected by calculated damage-per-sec stored in Effect[1] base value
        // Note: damage calculated (correctly) with rounding int32(float(v)) but
        // RW enchantments applied damage int32(float(v)+0.5), this create  0..1 difference sometime
        switch(damage)
        {
            // Rank 1
            case  2: spell_id = 36744; break;               //  0% [ 7% ==  2, 14% == 2, 20% == 2]
            // Rank 2
            case  4: spell_id = 36753; break;               //  0% [ 7% ==  4, 14% == 4]
            case  5: spell_id = 36751; break;               // 20%
            // Rank 3
            case  6: spell_id = 36754; break;               //  0% [ 7% ==  6, 14% == 6]
            case  7: spell_id = 36755; break;               // 20%
            // Rank 4
            case  9: spell_id = 36761; break;               //  0% [ 7% ==  6]
            case 10: spell_id = 36758; break;               // 14%
            case 11: spell_id = 36760; break;               // 20%
            default:
                sLog.outError("Spell::EffectEnchantItemTmp: Damage %u not handled in S'RW",damage);
                return;
        }

        SpellEntry const *spellInfo = sSpellStore.LookupEntry(spell_id);
        if (!spellInfo)
        {
            sLog.outError("Spell::EffectEnchantItemTmp: unknown spell id %i", spell_id);
            return;
        }

        Spell *spell = new Spell(m_caster, spellInfo, true);
        SpellCastTargets targets;
        targets.setItemTarget( itemTarget );
        spell->prepare(&targets);
        return;
    }

    if (!itemTarget)
        return;

    uint32 enchant_id = m_spellInfo->EffectMiscValue[eff_idx];

    if (!enchant_id)
    {
        sLog.outError("Spell %u Effect %u (SPELL_EFFECT_ENCHANT_ITEM_TEMPORARY) have 0 as enchanting id",m_spellInfo->Id,eff_idx);
        return;
    }

    SpellItemEnchantmentEntry const *pEnchant = sSpellItemEnchantmentStore.LookupEntry(enchant_id);
    if(!pEnchant)
    {
        sLog.outError("Spell %u Effect %u (SPELL_EFFECT_ENCHANT_ITEM_TEMPORARY) have nonexistent enchanting id %u ",m_spellInfo->Id,eff_idx,enchant_id);
        return;
    }

    // select enchantment duration
    uint32 duration;

    // rogue family enchantments exception by duration
    if(m_spellInfo->Id == 38615)
        duration = 1800;                                    // 30 mins
    // other rogue family enchantments always 1 hour (some have spell damage=0, but some have wrong data in EffBasePoints)
    else if(m_spellInfo->SpellFamilyName == SPELLFAMILY_ROGUE)
        duration = 3600;                                    // 1 hour
    // shaman family enchantments
    else if(m_spellInfo->SpellFamilyName == SPELLFAMILY_SHAMAN)
        duration = 1800;                                    // 30 mins
    // other cases with this SpellVisual already selected
    else if(m_spellInfo->SpellVisual[0] == 215)
        duration = 1800;                                    // 30 mins
    // some fishing pole bonuses
    else if(m_spellInfo->SpellVisual[0] == 563)
        duration = 600;                                     // 10 mins
    // shaman rockbiter enchantments
    else if(m_spellInfo->SpellVisual[0] == 0)
        duration = 1800;                                    // 30 mins
    else if(m_spellInfo->Id == 29702)
        duration = 300;                                     // 5 mins
    else if(m_spellInfo->Id == 37360)
        duration = 300;                                     // 5 mins
    // default case
    else
        duration = 3600;                                    // 1 hour

    // item can be in trade slot and have owner diff. from caster
    Player* item_owner = itemTarget->GetOwner();
    if(!item_owner)
        return;

    if(item_owner!=p_caster && p_caster->GetSession()->GetSecurity() > SEC_PLAYER && sWorld.getConfig(CONFIG_BOOL_GM_LOG_TRADE) )
    {
        sLog.outCommand(p_caster->GetSession()->GetAccountId(),"GM %s (Account: %u) enchanting(temp): %s (Entry: %d) for player: %s (Account: %u)",
            p_caster->GetName(), p_caster->GetSession()->GetAccountId(),
            itemTarget->GetProto()->Name1, itemTarget->GetEntry(),
            item_owner->GetName(), item_owner->GetSession()->GetAccountId());
    }

    // remove old enchanting before applying new if equipped
    item_owner->ApplyEnchantment(itemTarget,TEMP_ENCHANTMENT_SLOT, false);

    itemTarget->SetEnchantment(TEMP_ENCHANTMENT_SLOT, enchant_id, duration * 1000, 0);

    // add new enchanting if equipped
    item_owner->ApplyEnchantment(itemTarget, TEMP_ENCHANTMENT_SLOT, true);
}

void Spell::EffectTameCreature(SpellEffectIndex /*eff_idx*/)
{
    // Caster must be player, checked in Spell::CheckCast
    // Spell can be triggered, we need to check original caster prior to caster
    Player* plr = (Player*)GetAffectiveCaster();

    Creature* creatureTarget = (Creature*)unitTarget;

    // cast finish successfully
    //SendChannelUpdate(0);
    finish();

    Pet* pet = new Pet(HUNTER_PET);

    pet->SetCreateSpellID(m_spellInfo->Id);

    if(!pet->CreateBaseAtCreature(creatureTarget, (Unit*)plr))
    {
        delete pet;
        return;
    }

    // level of hunter pet can't be less owner level at 5 levels
    uint32 level = creatureTarget->getLevel() + 5 < plr->getLevel() ? (plr->getLevel() - 5) : creatureTarget->getLevel();

    // prepare visual effect for levelup
    pet->SetLevel(level - 1);

    // add to world
    if (!pet->Summon())
    {
        sLog.outError("Pet (guidlow %d, entry %d) not summoned from tame effect by undefined reason. ",
            pet->GetGUIDLow(), pet->GetEntry());
        delete pet;
        return;
    }

    // "kill" original creature
    creatureTarget->ForcedDespawn();

    // visual effect for levelup
    pet->SetLevel(level);
}

void Spell::EffectSummonPet(SpellEffectIndex eff_idx)
{
    uint32 petentry = m_spellInfo->EffectMiscValue[eff_idx];

    Pet *OldSummon = m_caster->GetPet();

    // if pet requested type already exist
    if( OldSummon )
    {
        // Preview summon is loading or deleting
        if(!OldSummon->IsInWorld())
            return;

        if(petentry == 0 || OldSummon->GetEntry() == petentry)
        {
            // pet in corpse state can't be summoned
            if( OldSummon->isDead() )
                return;

            OldSummon->GetMap()->Remove((Creature*)OldSummon,false);

            OldSummon->SetMap(m_caster->GetMap());

            m_caster->GetMap()->Add((Creature*)OldSummon);

            if(m_caster->GetTypeId() == TYPEID_PLAYER && OldSummon->isControlled() )
            {
                ((Player*)m_caster)->PetSpellInitialize();
            }
            return;
        }

        if(m_caster->GetTypeId() == TYPEID_PLAYER)
            OldSummon->Unsummon(OldSummon->getPetType() == HUNTER_PET ? PET_SAVE_AS_DELETED : PET_SAVE_NOT_IN_SLOT, m_caster);
        else
            return;
    }

    Pet* NewSummon = new Pet;

    uint32 originalSpellID = (m_IsTriggeredSpell && m_triggeredBySpellInfo) ? m_triggeredBySpellInfo->Id : m_spellInfo->Id;
    NewSummon->SetCreateSpellID(originalSpellID);

    // petentry==0 for hunter "call pet" (current pet summoned if any)
    if(m_caster->GetTypeId() == TYPEID_PLAYER && NewSummon->LoadPetFromDB((Player*)m_caster, petentry))
        return;

    // not error in case fail hunter call pet
    if (!petentry)
    {
        delete NewSummon;
        return;
    }

    CreatureInfo const* cInfo = sCreatureStorage.LookupEntry<CreatureInfo>(petentry);

    if(!cInfo)
    {
        sLog.outError("EffectSummonPet: creature entry %u not found.", petentry);
        delete NewSummon;
        return;
    }


    NewSummon->setPetType(SUMMON_PET);
    NewSummon->SetPetCounter(0);

    CreatureCreatePos pos(m_caster, m_caster->GetOrientation());

    if (!NewSummon->Create(0, pos, petentry, 0, m_caster))
    {
        delete NewSummon;
        return;
    }

    if (!NewSummon->Summon())
    {
        sLog.outError("Pet (guidlow %d, entry %d) not summoned by undefined reason. ",
            NewSummon->GetGUIDLow(), NewSummon->GetEntry());
        delete NewSummon;
        return;
    }

    if (NewSummon->getPetType() == SUMMON_PET)
    {
        // Remove Demonic Sacrifice auras (new pet)
        Unit::AuraList const& auraClassScripts = m_caster->GetAurasByType(SPELL_AURA_OVERRIDE_CLASS_SCRIPTS);
        for(Unit::AuraList::const_iterator itr = auraClassScripts.begin(); itr != auraClassScripts.end();)
        {
            if((*itr)->GetModifier()->m_miscvalue == 2228)
            {
                m_caster->RemoveAurasDueToSpell((*itr)->GetId());
                itr = auraClassScripts.begin();
            }
            else
                ++itr;
        }
    }

    DEBUG_LOG("New Pet has guid %u", NewSummon->GetGUIDLow());
}

void Spell::EffectLearnPetSpell(SpellEffectIndex eff_idx)
{
    if(m_caster->GetTypeId() != TYPEID_PLAYER)
        return;

    Player *_player = (Player*)m_caster;

    Pet *pet = _player->GetPet();
    if(!pet)
        return;
    if(!pet->isAlive())
        return;

    SpellEntry const *learn_spellproto = sSpellStore.LookupEntry(m_spellInfo->EffectTriggerSpell[eff_idx]);
    if(!learn_spellproto)
        return;

    pet->learnSpell(learn_spellproto->Id);

    pet->SavePetToDB(PET_SAVE_AS_CURRENT);
    _player->PetSpellInitialize();
}

void Spell::EffectTaunt(SpellEffectIndex /*eff_idx*/)
{
    if (!unitTarget)
        return;

    // this effect use before aura Taunt apply for prevent taunt already attacking target
    // for spell as marked "non effective at already attacking target"
    if (unitTarget->GetTypeId() != TYPEID_PLAYER)
    {
        if (unitTarget->getVictim()==m_caster)
        {
            SendCastResult(SPELL_FAILED_DONT_REPORT);
            return;
        }
    }

    // Also use this effect to set the taunter's threat to the taunted creature's highest value
    if (unitTarget->CanHaveThreatList() && unitTarget->getThreatManager().getCurrentVictim())
        unitTarget->getThreatManager().addThreat(m_caster,unitTarget->getThreatManager().getCurrentVictim()->getThreat());
}

void Spell::EffectWeaponDmg(SpellEffectIndex eff_idx)
{
    if(!unitTarget)
        return;
    if(!unitTarget->isAlive())
        return;

    // multiple weapon dmg effect workaround
    // execute only the last weapon damage
    // and handle all effects at once
    for (int j = 0; j < MAX_EFFECT_INDEX; ++j)
    {
        switch(m_spellInfo->Effect[j])
        {
            case SPELL_EFFECT_WEAPON_DAMAGE:
            case SPELL_EFFECT_WEAPON_DAMAGE_NOSCHOOL:
            case SPELL_EFFECT_NORMALIZED_WEAPON_DMG:
            case SPELL_EFFECT_WEAPON_PERCENT_DAMAGE:
                if (j < int(eff_idx))                             // we must calculate only at last weapon effect
                    return;
            break;
        }
    }

    // some spell specific modifiers
    bool spellBonusNeedWeaponDamagePercentMod = false;      // if set applied weapon damage percent mode to spell bonus

    float weaponDamagePercentMod = 1.0f;                    // applied to weapon damage and to fixed effect damage bonus
    float totalDamagePercentMod  = 1.0f;                    // applied to final bonus+weapon damage
    bool normalized = false;

    int32 spell_bonus = 0;                                  // bonus specific for spell

    switch(m_spellInfo->SpellFamilyName)
    {
        case SPELLFAMILY_GENERIC:
        {
            switch(m_spellInfo->Id)
            {
                // for spells with divided damage to targets
                case 66765: case 66809: case 67331:         // Meteor Fists
                case 67333:                                 // Meteor Fists
                case 69055:                                 // Bone Slice
                case 71021:                                 // Saber Lash
                {
                    uint32 count = 0;
                    for(std::list<TargetInfo>::iterator ihit = m_UniqueTargetInfo.begin(); ihit != m_UniqueTargetInfo.end(); ++ihit)
                        if(ihit->effectMask & (1<<eff_idx))
                            ++count;

                    totalDamagePercentMod /= float(count);  // divide to all targets
                    break;
                }
            }
            break;
        }
        case SPELLFAMILY_DRUID:
        {
            // Rend and Tear ( on Maul / Shred )
            if (m_spellInfo->SpellFamilyFlags & UI64LIT(0x0000000000008800))
            {
                if(unitTarget && unitTarget->HasAuraState(AURA_STATE_BLEEDING))
                {
                    Unit::AuraList const& aura = m_caster->GetAurasByType(SPELL_AURA_DUMMY);
                    for(Unit::AuraList::const_iterator itr = aura.begin(); itr != aura.end(); ++itr)
                    {
                        if ((*itr)->GetSpellProto()->SpellIconID == 2859 && (*itr)->GetEffIndex() == 0)
                        {
                            totalDamagePercentMod += (totalDamagePercentMod * (*itr)->GetModifier()->m_amount) / 100;
                            break;
                        }
                    }
                }
            }
            break;
        }
        case SPELLFAMILY_WARRIOR:
        {
            // Devastate
            if(m_spellInfo->SpellVisual[0] == 12295 && m_spellInfo->SpellIconID == 1508)
            {
                // Sunder Armor
                Aura* sunder = unitTarget->GetAura(SPELL_AURA_MOD_RESISTANCE_PCT, SPELLFAMILY_WARRIOR, UI64LIT(0x0000000000004000), 0x00000000, m_caster->GetObjectGuid());

                // Devastate bonus and sunder armor refresh
                if (sunder)
                {
                    sunder->GetHolder()->RefreshHolder();
                    spell_bonus += sunder->GetStackAmount() * CalculateDamage(EFFECT_INDEX_2, unitTarget);
                }

                // Devastate causing Sunder Armor Effect
                // and no need to cast over max stack amount
                if (!sunder || sunder->GetStackAmount() < sunder->GetSpellProto()->StackAmount)
                    m_caster->CastSpell(unitTarget, 58567, true);
                    if (Aura *aura = m_caster->GetDummyAura(58388))
                        m_caster->CastSpell (unitTarget, 58567, true);
            }
            break;
        }
        case SPELLFAMILY_ROGUE:
        {
            // Mutilate (for each hand)
            if(m_spellInfo->SpellFamilyFlags & UI64LIT(0x600000000))
            {
                bool found = false;
                // fast check
                if(unitTarget->HasAuraState(AURA_STATE_DEADLY_POISON))
                    found = true;
                // full aura scan
                else
                {
                    Unit::SpellAuraHolderMap const& auras = unitTarget->GetSpellAuraHolderMap();
                    for(Unit::SpellAuraHolderMap::const_iterator itr = auras.begin(); itr!=auras.end(); ++itr)
                    {
                        if(itr->second->GetSpellProto()->Dispel == DISPEL_POISON)
                        {
                            found = true;
                            break;
                        }
                    }
                }

                if(found)
                    totalDamagePercentMod *= 1.2f;          // 120% if poisoned
            }
            // Fan of Knives
            else if (m_caster->GetTypeId()==TYPEID_PLAYER && (m_spellInfo->SpellFamilyFlags & UI64LIT(0x0004000000000000)))
            {
                Item* weapon = ((Player*)m_caster)->GetWeaponForAttack(m_attackType,true,true);
                if (weapon && weapon->GetProto()->SubClass == ITEM_SUBCLASS_WEAPON_DAGGER)
                    totalDamagePercentMod *= 1.5f;          // 150% to daggers
            }
            // Ghostly Strike
            else if (m_caster->GetTypeId() == TYPEID_PLAYER && m_spellInfo->Id == 14278)
            {
                Item* weapon = ((Player*)m_caster)->GetWeaponForAttack(m_attackType,true,true);
                if (weapon && weapon->GetProto()->SubClass == ITEM_SUBCLASS_WEAPON_DAGGER)
                    totalDamagePercentMod *= 1.44f;         // 144% to daggers
            }
            // Hemorrhage
            else if (m_caster->GetTypeId() == TYPEID_PLAYER && (m_spellInfo->SpellFamilyFlags & UI64LIT(0x2000000)))
            {
                Item* weapon = ((Player*)m_caster)->GetWeaponForAttack(m_attackType,true,true);
                if (weapon && weapon->GetProto()->SubClass == ITEM_SUBCLASS_WEAPON_DAGGER)
                    totalDamagePercentMod *= 1.45f;         // 145% to daggers
            }
            break;
        }
        case SPELLFAMILY_PALADIN:
        {
            // Judgement of Command - receive benefit from Spell Damage and Attack Power
            if(m_spellInfo->SpellFamilyFlags & UI64LIT(0x00020000000000))
            {
                float ap = m_caster->GetTotalAttackPowerValue(BASE_ATTACK);
                int32 holy = m_caster->SpellBaseDamageBonusDone(GetSpellSchoolMask(m_spellInfo));
                if (holy < 0)
                    holy = 0;
                spell_bonus += int32(ap * 0.08f) + int32(holy * 13 / 100);
            }
            break;
        }
        case SPELLFAMILY_HUNTER:
        {
            // Kill Shot
            if (m_spellInfo->SpellFamilyFlags & UI64LIT(0x80000000000000))
            {
                // 0.4*RAP added to damage (that is 0.2 if we apply PercentMod (200%) to spell_bonus, too)
                spellBonusNeedWeaponDamagePercentMod = true;
                spell_bonus += int32( 0.2f * m_caster->GetTotalAttackPowerValue(RANGED_ATTACK) );
            }
            break;
        }
        case SPELLFAMILY_SHAMAN:
        {
            // Skyshatter Harness item set bonus
            // Stormstrike
            if(m_spellInfo->SpellFamilyFlags & UI64LIT(0x001000000000))
            {
                Unit::AuraList const& m_OverrideClassScript = m_caster->GetAurasByType(SPELL_AURA_OVERRIDE_CLASS_SCRIPTS);
                for(Unit::AuraList::const_iterator citr = m_OverrideClassScript.begin(); citr != m_OverrideClassScript.end(); ++citr)
                {
                    // Stormstrike AP Buff
                    if ( (*citr)->GetModifier()->m_miscvalue == 5634 )
                    {
                        m_caster->CastSpell(m_caster, 38430, true, NULL, *citr);
                        break;
                    }
                }
            }
            break;
        }
        case SPELLFAMILY_DEATHKNIGHT:
        {
            // Blood Strike, Heart Strike, Obliterate
            // Blood-Caked Strike
            if (m_spellInfo->SpellFamilyFlags & UI64LIT(0x0002000001400000) ||
                m_spellInfo->SpellIconID == 1736)
            {
                uint32 count = 0;
                Unit::SpellAuraHolderMap const& auras = unitTarget->GetSpellAuraHolderMap();
                for(Unit::SpellAuraHolderMap::const_iterator itr = auras.begin(); itr!=auras.end(); ++itr)
                {
                    if(itr->second->GetSpellProto()->Dispel == DISPEL_DISEASE &&
                        itr->second->GetCasterGuid() == m_caster->GetObjectGuid())
                        ++count;
                }

                if (count)
                {
                    // Effect 1(for Blood-Caked Strike)/3(other) damage is bonus
                    float bonus = count * CalculateDamage(m_spellInfo->SpellIconID == 1736 ? EFFECT_INDEX_0 : EFFECT_INDEX_2, unitTarget) / 100.0f;
                    // Blood Strike, Blood-Caked Strike and Obliterate store bonus*2
                    if (m_spellInfo->SpellFamilyFlags & UI64LIT(0x0002000000400000) ||
                        m_spellInfo->SpellIconID == 1736)
                        bonus /= 2.0f;

                    totalDamagePercentMod *= 1.0f + bonus;
                }

                // Heart Strike secondary target
                if (m_spellInfo->SpellIconID == 3145)
                    if (m_targets.getUnitTarget() != unitTarget)
                        weaponDamagePercentMod /= 2.0f;
            }
            // Glyph of Blood Strike
            if( m_spellInfo->SpellFamilyFlags & UI64LIT(0x0000000000400000) &&
                m_caster->HasAura(59332) &&
                unitTarget->HasAuraType(SPELL_AURA_MOD_DECREASE_SPEED))
            {
                totalDamagePercentMod *= 1.2f;              // 120% if snared
            }
            // Glyph of Death Strike
            if( m_spellInfo->SpellFamilyFlags & UI64LIT(0x0000000000000010) &&
                m_caster->HasAura(59336))
            {
                int32 rp = m_caster->GetPower(POWER_RUNIC_POWER) / 10;
                if(rp > 25)
                    rp = 25;
                totalDamagePercentMod *= 1.0f + rp / 100.0f;
            }
            // Glyph of Plague Strike
            if( m_spellInfo->SpellFamilyFlags & UI64LIT(0x0000000000000001) &&
                m_caster->HasAura(58657) )
            {
                totalDamagePercentMod *= 1.2f;
            }
            // Rune strike
            if( m_spellInfo->SpellIconID == 3007)
            {
                int32 count = CalculateDamage(EFFECT_INDEX_2, unitTarget);
                spell_bonus += int32(count * m_caster->GetTotalAttackPowerValue(BASE_ATTACK) / 100.0f);
            }
            break;
        }
    }

    int32 fixed_bonus = 0;
    for (int j = 0; j < MAX_EFFECT_INDEX; ++j)
    {
        switch(m_spellInfo->Effect[j])
        {
            case SPELL_EFFECT_WEAPON_DAMAGE:
            case SPELL_EFFECT_WEAPON_DAMAGE_NOSCHOOL:
                fixed_bonus += CalculateDamage(SpellEffectIndex(j), unitTarget);
                break;
            case SPELL_EFFECT_NORMALIZED_WEAPON_DMG:
                fixed_bonus += CalculateDamage(SpellEffectIndex(j), unitTarget);
                normalized = true;
                break;
            case SPELL_EFFECT_WEAPON_PERCENT_DAMAGE:
                weaponDamagePercentMod *= float(CalculateDamage(SpellEffectIndex(j), unitTarget)) / 100.0f;

                // applied only to prev.effects fixed damage
                fixed_bonus = int32(fixed_bonus*weaponDamagePercentMod);
                break;
            default:
                break;                                      // not weapon damage effect, just skip
        }
    }

    // apply weaponDamagePercentMod to spell bonus also
    if(spellBonusNeedWeaponDamagePercentMod)
        spell_bonus = int32(spell_bonus*weaponDamagePercentMod);

    // non-weapon damage
    int32 bonus = spell_bonus + fixed_bonus;

    // apply to non-weapon bonus weapon total pct effect, weapon total flat effect included in weapon damage
    if(bonus)
    {
        UnitMods unitMod;
        switch(m_attackType)
        {
            default:
            case BASE_ATTACK:   unitMod = UNIT_MOD_DAMAGE_MAINHAND; break;
            case OFF_ATTACK:    unitMod = UNIT_MOD_DAMAGE_OFFHAND;  break;
            case RANGED_ATTACK: unitMod = UNIT_MOD_DAMAGE_RANGED;   break;
        }

        float weapon_total_pct  = m_caster->GetModifierValue(unitMod, TOTAL_PCT);
        bonus = int32(bonus*weapon_total_pct);
    }

    // + weapon damage with applied weapon% dmg to base weapon damage in call
    bonus += int32(m_caster->CalculateDamage(m_attackType, normalized)*weaponDamagePercentMod);

    // total damage
    bonus = int32(bonus*totalDamagePercentMod);

    // prevent negative damage
    m_damage+= uint32(bonus > 0 ? bonus : 0);

    // Hemorrhage
    if (m_spellInfo->SpellFamilyName==SPELLFAMILY_ROGUE && (m_spellInfo->SpellFamilyFlags & UI64LIT(0x2000000)))
    {
        if(m_caster->GetTypeId()==TYPEID_PLAYER)
            m_caster->AddComboPoints(unitTarget, 1);
    }
    // Mangle (Cat): CP
    else if (m_spellInfo->SpellFamilyName==SPELLFAMILY_DRUID && (m_spellInfo->SpellFamilyFlags==UI64LIT(0x0000040000000000)))
    {
        if(m_caster->GetTypeId()==TYPEID_PLAYER)
            m_caster->AddComboPoints(unitTarget, 1);
    }

    // take ammo
    if(m_attackType == RANGED_ATTACK && m_caster->GetTypeId() == TYPEID_PLAYER)
    {
        Item *pItem = ((Player*)m_caster)->GetWeaponForAttack(RANGED_ATTACK, true, false);

        // wands don't have ammo
        if (!pItem || pItem->GetProto()->SubClass == ITEM_SUBCLASS_WEAPON_WAND)
            return;

        if (pItem->GetProto()->InventoryType == INVTYPE_THROWN)
        {
            if(pItem->GetMaxStackCount()==1)
            {
                // decrease durability for non-stackable throw weapon
                ((Player*)m_caster)->DurabilityPointLossForEquipSlot(EQUIPMENT_SLOT_RANGED);
            }
            else
            {
                // decrease items amount for stackable throw weapon
                uint32 count = 1;
                ((Player*)m_caster)->DestroyItemCount( pItem, count, true);
            }
        }
        else if(uint32 ammo = ((Player*)m_caster)->GetUInt32Value(PLAYER_AMMO_ID))
            ((Player*)m_caster)->DestroyItemCount(ammo, 1, true);
    }
}

void Spell::EffectThreat(SpellEffectIndex /*eff_idx*/)
{
    if(!unitTarget || !unitTarget->isAlive() || !m_caster->isAlive())
        return;

    if(!unitTarget->CanHaveThreatList())
        return;

    unitTarget->AddThreat(m_caster, float(damage), false, GetSpellSchoolMask(m_spellInfo), m_spellInfo);
}

void Spell::EffectHealMaxHealth(SpellEffectIndex /*eff_idx*/)
{
    if(!unitTarget)
        return;
    if(!unitTarget->isAlive())
        return;

    uint32 heal = m_caster->GetMaxHealth();

    m_healing += heal;
}

void Spell::EffectInterruptCast(SpellEffectIndex eff_idx)
{
    if(!unitTarget)
        return;
    if(!unitTarget->isAlive())
        return;

    // TODO: not all spells that used this effect apply cooldown at school spells
    // also exist case: apply cooldown to interrupted cast only and to all spells
    for (uint32 i = CURRENT_FIRST_NON_MELEE_SPELL; i < CURRENT_MAX_SPELL; ++i)
    {
        if (Spell* spell = unitTarget->GetCurrentSpell(CurrentSpellTypes(i)))
        {
            SpellEntry const* curSpellInfo = spell->m_spellInfo;
            // check if we can interrupt spell
            if ((curSpellInfo->InterruptFlags & SPELL_INTERRUPT_FLAG_INTERRUPT) && curSpellInfo->PreventionType == SPELL_PREVENTION_TYPE_SILENCE )
            {
                unitTarget->ProhibitSpellSchool(GetSpellSchoolMask(curSpellInfo), unitTarget->CalculateSpellDuration(m_caster, GetSpellDuration(m_spellInfo), m_spellInfo, eff_idx));
                unitTarget->InterruptSpell(CurrentSpellTypes(i),false);
            }
        }
    }
}

void Spell::EffectSummonObjectWild(SpellEffectIndex eff_idx)
{
    uint32 gameobject_id = m_spellInfo->EffectMiscValue[eff_idx];

    GameObject* pGameObj = new GameObject;

    WorldObject* target = focusObject;
    if( !target )
        target = m_caster;

    float x, y, z;
    if(m_targets.m_targetMask & TARGET_FLAG_DEST_LOCATION)
    {
        x = m_targets.m_destX;
        y = m_targets.m_destY;
        z = m_targets.m_destZ;
    }
    else
        m_caster->GetClosePoint(x, y, z, DEFAULT_WORLD_OBJECT_SIZE);

    Map *map = target->GetMap();

    if(!pGameObj->Create(map->GenerateLocalLowGuid(HIGHGUID_GAMEOBJECT), gameobject_id, map,
        m_caster->GetPhaseMask(), x, y, z, target->GetOrientation(), 0.0f, 0.0f, 0.0f, 0.0f, GO_ANIMPROGRESS_DEFAULT, GO_STATE_READY))
    {
        delete pGameObj;
        return;
    }

    int32 duration = GetSpellDuration(m_spellInfo);

    pGameObj->SetRespawnTime(duration > 0 ? duration/IN_MILLISECONDS : 0);
    pGameObj->SetSpellId(m_spellInfo->Id);

    // Wild object not have owner and check clickable by players
    map->Add(pGameObj);

    if(pGameObj->GetGoType() == GAMEOBJECT_TYPE_FLAGDROP && m_caster->GetTypeId() == TYPEID_PLAYER)
    {
        Player *pl = (Player*)m_caster;
        BattleGround* bg = ((Player *)m_caster)->GetBattleGround();

        switch(pGameObj->GetMapId())
        {
            case 489:                                       //WS
            {
                if(bg && bg->GetTypeID(true)==BATTLEGROUND_WS && bg->GetStatus() == STATUS_IN_PROGRESS)
                {
                    Team team = pl->GetTeam() == ALLIANCE ? HORDE : ALLIANCE;

                    ((BattleGroundWS*)bg)->SetDroppedFlagGuid(pGameObj->GetObjectGuid(), team);
                }
                break;
            }
            case 566:                                       //EY
            {
                if(bg && bg->GetTypeID(true)==BATTLEGROUND_EY && bg->GetStatus() == STATUS_IN_PROGRESS)
                {
                    ((BattleGroundEY*)bg)->SetDroppedFlagGuid(pGameObj->GetObjectGuid());
                }
                break;
            }
        }
    }

    pGameObj->SummonLinkedTrapIfAny();
}

void Spell::EffectScriptEffect(SpellEffectIndex eff_idx)
{
    // TODO: we must implement hunter pet summon at login there (spell 6962)

    switch(m_spellInfo->SpellFamilyName)
    {
        case SPELLFAMILY_GENERIC:
        {
            switch(m_spellInfo->Id)
            {
                case 6962:                                  // Called pet
                {
                    if (m_caster->GetTypeId() != TYPEID_PLAYER)
                        return;

                    if (((Player*)m_caster)->GetTemporaryUnsummonedPetNumber() != 0 )
                        ((Player*)m_caster)->ResummonPetTemporaryUnSummonedIfAny();
                    else
                        ((Player*)m_caster)->LoadPet();
                    return;
                }
                case 8856:                                  // Bending Shinbone
                {
                    if (!itemTarget && m_caster->GetTypeId()!=TYPEID_PLAYER)
                        return;

                    uint32 spell_id = 0;
                    switch(urand(1, 5))
                    {
                        case 1:  spell_id = 8854; break;
                        default: spell_id = 8855; break;
                    }

                    m_caster->CastSpell(m_caster,spell_id,true,NULL);
                    return;
                }
                case 17512:                                 // Piccolo of the Flaming Fire
                {
                    if (!unitTarget || unitTarget->GetTypeId() != TYPEID_PLAYER)
                        return;

                    unitTarget->HandleEmoteCommand(EMOTE_STATE_DANCE);
                    return;
                }
                case 20589:                                 // Escape artist
                {
                    if (!unitTarget)
                        return;

                    unitTarget->RemoveSpellsCausingAura(SPELL_AURA_MOD_ROOT);
                    unitTarget->RemoveSpellsCausingAura(SPELL_AURA_MOD_DECREASE_SPEED);
                    return;
                }
                case 22539:                                 // Shadow Flame (All script effects, not just end ones to
                case 22972:                                 // prevent player from dodging the last triggered spell)
                case 22975:
                case 22976:
                case 22977:
                case 22978:
                case 22979:
                case 22980:
                case 22981:
                case 22982:
                case 22983:
                case 22984:
                case 22985:
                {
                    if (!unitTarget || !unitTarget->isAlive())
                        return;

                    // Onyxia Scale Cloak
                    if (unitTarget->GetDummyAura(22683))
                        return;

                    // Shadow Flame
                    m_caster->CastSpell(unitTarget, 22682, true);
                    return;
                }
                case 24194:                                 // Uther's Tribute
                case 24195:                                 // Grom's Tribute
                {
                    if (m_caster->GetTypeId() != TYPEID_PLAYER)
                        return;

                    uint8 race = m_caster->getRace();
                    uint32 spellId = 0;

                    switch(m_spellInfo->Id)
                    {
                        case 24194:
                            switch(race)
                            {
                                case RACE_HUMAN:            spellId = 24105; break;
                                case RACE_DWARF:            spellId = 24107; break;
                                case RACE_NIGHTELF:         spellId = 24108; break;
                                case RACE_GNOME:            spellId = 24106; break;
                                case RACE_DRAENEI:          spellId = 69533; break;
                            }
                            break;
                        case 24195:
                            switch(race)
                            {
                                case RACE_ORC:              spellId = 24104; break;
                                case RACE_UNDEAD:           spellId = 24103; break;
                                case RACE_TAUREN:           spellId = 24102; break;
                                case RACE_TROLL:            spellId = 24101; break;
                                case RACE_BLOODELF:         spellId = 69530; break;
                            }
                            break;
                    }

                    if (spellId)
                        m_caster->CastSpell(m_caster, spellId, true);

                    return;
                }
                case 24590:                                 // Brittle Armor - need remove one 24575 Brittle Armor aura
                    unitTarget->RemoveAuraHolderFromStack(24575);
                    return;
                case 24717:                                 // Pirate Costume
                {
                    if (!unitTarget || unitTarget->GetTypeId() != TYPEID_PLAYER)
                        return;

                    // Pirate Costume (male or female)
                    m_caster->CastSpell(unitTarget, unitTarget->getGender() == GENDER_MALE ? 24708 : 24709, true);
                    return;
                }
                case 24718:                                 // Ninja Costume
                {
                    if (!unitTarget || unitTarget->GetTypeId() != TYPEID_PLAYER)
                        return;

                    // Ninja Costume (male or female)
                    m_caster->CastSpell(unitTarget, unitTarget->getGender() == GENDER_MALE ? 24711 : 24710, true);
                    return;
                }
                case 24719:                                 // Leper Gnome Costume
                {
                    if (!unitTarget || unitTarget->GetTypeId() != TYPEID_PLAYER)
                        return;

                    // Leper Gnome Costume (male or female)
                    m_caster->CastSpell(unitTarget, unitTarget->getGender() == GENDER_MALE ? 24712 : 24713, true);
                    return;
                }
                case 24720:                                 // Random Costume
                {
                    if (!unitTarget || unitTarget->GetTypeId() != TYPEID_PLAYER)
                        return;

                    uint32 spellId = 0;

                    switch(urand(0, 6))
                    {
                        case 0:
                            spellId = unitTarget->getGender() == GENDER_MALE ? 24708 : 24709;
                            break;
                        case 1:
                            spellId = unitTarget->getGender() == GENDER_MALE ? 24711 : 24710;
                            break;
                        case 2:
                            spellId = unitTarget->getGender() == GENDER_MALE ? 24712 : 24713;
                            break;
                        case 3:
                            spellId = 24723;
                            break;
                        case 4:
                            spellId = 24732;
                            break;
                        case 5:
                            spellId = unitTarget->getGender() == GENDER_MALE ? 24735 : 24736;
                            break;
                        case 6:
                            spellId = 24740;
                            break;
                    }

                    m_caster->CastSpell(unitTarget, spellId, true);
                    return;
                }
                case 24737:                                 // Ghost Costume
                {
                    if (!unitTarget || unitTarget->GetTypeId() != TYPEID_PLAYER)
                        return;

                    // Ghost Costume (male or female)
                    m_caster->CastSpell(unitTarget, unitTarget->getGender() == GENDER_MALE ? 24735 : 24736, true);
                    return;
                }
                case 24751:                                 // Trick or Treat
                {
                    if (!unitTarget || unitTarget->GetTypeId() != TYPEID_PLAYER)
                        return;

                    // Tricked or Treated
                    unitTarget->CastSpell(unitTarget, 24755, true);

                    if (roll_chance_i(50))
                    {
                        // Treat
                        unitTarget->CastSpell(unitTarget, 24715, true);
                    }
                    else
                    {
                        if (roll_chance_i(14))              // Trick (can be different critter models). 14% since below can have 1 of 6
                            unitTarget->CastSpell(unitTarget, 24753, true);
                        else                                // Random Costume, 6 different (plus add. for gender)
                            unitTarget->CastSpell(unitTarget, 24720, true);
                    }

                    return;
                }
                case 26275:                                 // PX-238 Winter Wondervolt TRAP
                {
                    uint32 spells[4] = { 26272, 26157, 26273, 26274 };

                    // check presence
                    for(int j = 0; j < 4; ++j)
                        if (unitTarget->HasAura(spells[j], EFFECT_INDEX_0))
                            return;

                    // select spell
                    uint32 iTmpSpellId = spells[urand(0,3)];

                    // cast
                    unitTarget->CastSpell(unitTarget, iTmpSpellId, true);
                    return;
                }
                case 25140:                                 // Orb teleport spells
                case 25143:
                case 25650:
                case 25652:
                case 29128:
                case 29129:
                case 35376:
                case 35727:
                {
                    if (!unitTarget)
                        return;

                    uint32 spellid;
                    switch(m_spellInfo->Id)
                    {
                        case 25140: spellid =  32571; break;
                        case 25143: spellid =  32572; break;
                        case 25650: spellid =  30140; break;
                        case 25652: spellid =  30141; break;
                        case 29128: spellid =  32568; break;
                        case 29129: spellid =  32569; break;
                        case 35376: spellid =  25649; break;
                        case 35727: spellid =  35730; break;
                        default:
                            return;
                    }

                    unitTarget->CastSpell(unitTarget,spellid,false);
                    return;
                }
                case 26004:                                 // Mistletoe (stat buff)
                {
                    if(!unitTarget)
                        return;

                    unitTarget->HandleEmoteCommand(EMOTE_ONESHOT_CHEER);
                    return;
                }
                case 26218:                                 // Mistletoe (creation)
                {
                    if (!unitTarget || unitTarget->GetTypeId() != TYPEID_PLAYER)
                        return;

                    uint32 spells[3] = {26206, 26207, 45036};

                    m_caster->CastSpell(unitTarget, spells[urand(0, 2)], true);
                    return;
                }
                case 26465:                                 // Mercurial Shield - need remove one 26464 Mercurial Shield aura
                    unitTarget->RemoveAuraHolderFromStack(26464);
                    return;
                case 26656:                                 // Summon Black Qiraji Battle Tank
                {
                    if (!unitTarget)
                        return;

                    // Prevent stacking of mounts
                    unitTarget->RemoveSpellsCausingAura(SPELL_AURA_MOUNTED);

                    // Two separate mounts depending on area id (allows use both in and out of specific instance)
                    if (unitTarget->GetAreaId() == 3428)
                        unitTarget->CastSpell(unitTarget, 25863, false);
                    else
                        unitTarget->CastSpell(unitTarget, 26655, false);

                    return;
                }
                case 26678:                                 //Heart Candy
                {
                    uint32 item=0;
                    switch ( urand(0, 7) )
                    {
                        case 0:
                            item = 21816; break;
                        case 1:
                            item = 21817; break;
                        case 2:
                            item = 21818; break;
                        case 3:
                            item = 21819; break;
                        case 4:
                            item = 21820; break;
                        case 5:
                            item = 21821; break;
                        case 6:
                            item = 21822; break;
                        case 7: 
                            item = 21823; break;
                    }
                    if (item)
                        DoCreateItem(eff_idx,item);
                    break;
                }
                case 29830:                                 // Mirren's Drinking Hat
                {
                    uint32 item = 0;
                    switch ( urand(1, 6) )
                    {
                        case 1:
                        case 2:
                        case 3:
                            item = 23584; break;            // Loch Modan Lager
                        case 4:
                        case 5:
                            item = 23585; break;            // Stouthammer Lite
                        case 6:
                            item = 23586; break;            // Aerie Peak Pale Ale
                    }

                    if (item)
                        DoCreateItem(eff_idx,item);

                    break;
                }
                case 30918:                                 // Improved Sprint
                {
                    if (!unitTarget)
                        return;

                    // Removes snares and roots.
                    unitTarget->RemoveAurasAtMechanicImmunity(IMMUNE_TO_ROOT_AND_SNARE_MASK,30918,true);
                    break;
                }
                case 41055:                                 // Copy Weapon
                {
                    if (m_caster->GetTypeId() != TYPEID_UNIT || !unitTarget || unitTarget->GetTypeId() != TYPEID_PLAYER)
                        return;

                    if (Item* pItem = ((Player*)unitTarget)->GetWeaponForAttack(BASE_ATTACK))
                    {
                        ((Creature*)m_caster)->SetVirtualItem(VIRTUAL_ITEM_SLOT_0, pItem->GetEntry());

                        // Unclear what this spell should do
                        unitTarget->CastSpell(m_caster, m_spellInfo->CalculateSimpleValue(eff_idx), true);
                    }

                    return;
                }
                case 41126:                                 // Flame Crash
                {
                    if (!unitTarget)
                        return;

                    unitTarget->CastSpell(unitTarget, 41131, true);
                    break;
                }
                case 43365:                                 // The Cleansing: Shrine Cast
                {
                    if (m_caster->GetTypeId() != TYPEID_PLAYER)
                        return;

                    // Script Effect Player Cast Mirror Image
                    m_caster->CastSpell(m_caster, 50217, true);
                    return;
                }
                case 44364:                                 // Rock Falcon Primer
                {
                    if (!unitTarget || unitTarget->GetTypeId() != TYPEID_PLAYER)
                        return;

                    // Are there anything special with this, a random chance or condition?
                    // Feeding Rock Falcon
                    unitTarget->CastSpell(unitTarget, m_spellInfo->CalculateSimpleValue(eff_idx), true, NULL, NULL, unitTarget->GetObjectGuid(), m_spellInfo);
                    return;
                }
                case 43375:
                case 43972:                                // Mixing Blood for Quest 11306 
                {
                    switch(urand(0, 3))
                    {
                        case 0 : m_caster->CastSpell(m_caster, 43378, true); break;
                        case 1 : m_caster->CastSpell(m_caster, 43376, true); break;
                        case 2 : m_caster->CastSpell(m_caster, 43377, true); break;
                        case 3 : m_caster->CastSpell(m_caster, 43970, true); break;
                    }
                    break;
                }
                case 44455:                                 // Character Script Effect Reverse Cast
                {
                    if (!unitTarget || unitTarget->GetTypeId() != TYPEID_UNIT)
                        return;

                    Creature* pTarget = (Creature*)unitTarget;

                    if (const SpellEntry *pSpell = sSpellStore.LookupEntry(m_spellInfo->CalculateSimpleValue(eff_idx)))
                    {
                        // if we used item at least once...
                        if (pTarget->IsTemporarySummon() && int32(pTarget->GetEntry()) == pSpell->EffectMiscValue[eff_idx])
                        {
                            TemporarySummon* pSummon = (TemporarySummon*)pTarget;

                            // can only affect "own" summoned
                            if (pSummon->GetSummonerGuid() == m_caster->GetObjectGuid())
                            {
                                if (pTarget->hasUnitState(UNIT_STAT_ROAMING | UNIT_STAT_ROAMING_MOVE))
                                    pTarget->GetMotionMaster()->MovementExpired();

                                // trigger cast of quest complete script (see code for this spell below)
                                pTarget->CastSpell(pTarget, 44462, true);

                                pTarget->GetMotionMaster()->MovePoint(0, m_caster->GetPositionX(), m_caster->GetPositionY(), m_caster->GetPositionZ());
                            }

                            return;
                        }

                        // or if it is first time used item, cast summon and despawn the target
                        m_caster->CastSpell(pTarget, pSpell, true);
                        pTarget->ForcedDespawn();

                        // TODO: here we should get pointer to the just summoned and make it move.
                        // without, it will be one extra use of quest item
                    }

                    return;
                }
                case 44462:                                 // Cast Quest Complete on Master
                {
                    if (m_caster->GetTypeId() != TYPEID_UNIT)
                        return;

                    Creature* pQuestCow = NULL;

                    float range = 20.0f;

                    // search for a reef cow nearby
                    MaNGOS::NearestCreatureEntryWithLiveStateInObjectRangeCheck u_check(*m_caster, 24797, true, range);
                    MaNGOS::CreatureLastSearcher<MaNGOS::NearestCreatureEntryWithLiveStateInObjectRangeCheck> searcher(pQuestCow, u_check);

                    Cell::VisitGridObjects(m_caster, searcher, range);

                    // no cows found, so return
                    if (!pQuestCow)
                        return;

                    if (!((Creature*)m_caster)->IsTemporarySummon())
                        return;

                    if (const SpellEntry *pSpell = sSpellStore.LookupEntry(m_spellInfo->CalculateSimpleValue(eff_idx)))
                    {
                        TemporarySummon* pSummon = (TemporarySummon*)m_caster;

                        // all ok, so make summoner cast the quest complete
                        if (Unit* pSummoner = pSummon->GetSummoner())
                            pSummoner->CastSpell(pSummoner, pSpell, true);
                    }

                    return;
                }
                case 44876:                                 // Force Cast - Portal Effect: Sunwell Isle
                {
                    if (!unitTarget)
                        return;

                    unitTarget->CastSpell(unitTarget, 44870, true);
                    break;
                }
                case 45204: // Clone Me!
                    unitTarget->CastSpell(m_caster, damage, true);
                    break;
                case 45206:                                 // Copy Off-hand Weapon
                {
                    if (m_caster->GetTypeId() != TYPEID_UNIT || !unitTarget || unitTarget->GetTypeId() != TYPEID_PLAYER)
                        return;

                    if (Item* pItem = ((Player*)unitTarget)->GetWeaponForAttack(OFF_ATTACK))
                    {
                        ((Creature*)m_caster)->SetVirtualItem(VIRTUAL_ITEM_SLOT_1, pItem->GetEntry());

                        // Unclear what this spell should do
                        unitTarget->CastSpell(m_caster, m_spellInfo->CalculateSimpleValue(eff_idx), true);
                    }

                    return;
                }
                case 45668:                                 // Ultra-Advanced Proto-Typical Shortening Blaster
                {
                    if (!unitTarget || unitTarget->GetTypeId() != TYPEID_UNIT)
                        return;

                    if (roll_chance_i(25))                  // chance unknown, using 25
                        return;

                    static uint32 const spellPlayer[5] =
                    {
                        45674,                              // Bigger!
                        45675,                              // Shrunk
                        45678,                              // Yellow
                        45682,                              // Ghost
                        45684                               // Polymorph
                    };

                    static uint32 const spellTarget[5] =
                    {
                        45673,                              // Bigger!
                        45672,                              // Shrunk
                        45677,                              // Yellow
                        45681,                              // Ghost
                        45683                               // Polymorph
                    };

                    m_caster->CastSpell(m_caster, spellPlayer[urand(0,4)], true);
                    unitTarget->CastSpell(unitTarget, spellTarget[urand(0,4)], true);

                    return;
                }
                case 45691:                                 // Magnataur On Death 1
                {
                    // assuming caster is creature, if not, then return
                    if (m_caster->GetTypeId() != TYPEID_UNIT)
                        return;

                    Player* pPlayer = ((Creature*)m_caster)->GetOriginalLootRecipient();

                    if (!pPlayer)
                        return;

                    if (pPlayer->HasAura(45674) || pPlayer->HasAura(45675) || pPlayer->HasAura(45678) || pPlayer->HasAura(45682) || pPlayer->HasAura(45684))
                        pPlayer->CastSpell(pPlayer, 45686, true);

                    m_caster->CastSpell(m_caster, 45685, true);

                    return;
                }
                case 46203:                                 // Goblin Weather Machine
                {
                    if (!unitTarget)
                        return;

                    uint32 spellId = 0;
                    switch(rand() % 4)
                    {
                        case 0: spellId = 46740; break;
                        case 1: spellId = 46739; break;
                        case 2: spellId = 46738; break;
                        case 3: spellId = 46736; break;
                    }
                    unitTarget->CastSpell(unitTarget, spellId, true);
                    break;
                }
                case 46642:                                 //5,000 Gold
                {
                    if (!unitTarget || unitTarget->GetTypeId() != TYPEID_PLAYER)
                        return;

                    ((Player*)unitTarget)->ModifyMoney(50000000);
                    break;
                }
                case 47097:                                 // Surge Needle Teleporter
                {
                    if (!unitTarget || unitTarget->GetTypeId() != TYPEID_PLAYER)
                        return;

                    if (unitTarget->GetAreaId() == 4156)
                        unitTarget->CastSpell(unitTarget, 47324, true);
                    else if (unitTarget->GetAreaId() == 4157)
                        unitTarget->CastSpell(unitTarget, 47325, true);

                    break;
                }
                case 47311:                                 // Quest - Jormungar Explosion Spell Spawner
                {
                    // Summons npc's. They are expected to summon GO from 47315
                    // but there is no way to get the summoned, to trigger a spell
                    // cast (workaround can be done with ai script).

                    // Quest - Jormungar Explosion Summon Object
                    for(int i = 0; i < 2; ++i)
                        m_caster->CastSpell(m_caster, 47309, true);

                    for(int i = 0; i < 2; ++i)
                        m_caster->CastSpell(m_caster, 47924, true);

                    for(int i = 0; i < 2; ++i)
                        m_caster->CastSpell(m_caster, 47925, true);

                    return;
                }
                case 47393:                                 // The Focus on the Beach: Quest Completion Script
                {
                    if (!unitTarget)
                        return;

                    // Ley Line Information
                    unitTarget->RemoveAurasDueToSpell(47391);
                    return;
                }
                case 47615:                                 // Atop the Woodlands: Quest Completion Script
                {
                    if (!unitTarget)
                        return;

                    // Ley Line Information
                    unitTarget->RemoveAurasDueToSpell(47473);
                    return;
                }
                case 47638:                                 // The End of the Line: Quest Completion Script
                {
                    if (!unitTarget)
                        return;

                    // Ley Line Information
                    unitTarget->RemoveAurasDueToSpell(47636);
                    return;
                }
                case 48603:                                 // High Executor's Branding Iron
                    // Torture the Torturer: High Executor's Branding Iron Impact
                    unitTarget->CastSpell(unitTarget, 48614, true);
                    return;

                // Gender spells
                case 48762:                                 // A Fall from Grace: Scarlet Raven Priest Image - Master
                case 45759:                                 // Warsong Orc Disguise
                case 69672:                                 // Sunreaver Disguise
                case 69673:                                 // Silver Covenant Disguise
                {
                    if (!unitTarget)
                        return;

                    uint8 gender = unitTarget->getGender();
                    uint32 spellId;
                    switch (m_spellInfo->Id)
                    {
                        case 48762: spellId = (gender == GENDER_MALE ? 48763 : 48761); break;
                        case 45759: spellId = (gender == GENDER_MALE ? 45760 : 45762); break;
                        case 69672: spellId = (gender == GENDER_MALE ? 70974 : 70973); break;
                        case 69673: spellId = (gender == GENDER_MALE ? 70972 : 70971); break;
                        default: return;
                    }
                    unitTarget->CastSpell(unitTarget, spellId, true);
                    return;
                }
                case 48917:                                 // Who Are They: Cast from Questgiver
                {
                    if (!unitTarget || unitTarget->GetTypeId() != TYPEID_PLAYER)
                        return;

                    // Male Shadowy Disguise / Female Shadowy Disguise
                    unitTarget->CastSpell(unitTarget, unitTarget->getGender() == GENDER_MALE ? 38080 : 38081, true);
                    // Shadowy Disguise
                    unitTarget->CastSpell(unitTarget, 32756, true);
                    return;
                }
                case 49380:                                 // Consume: Spell of Trollgore nonhero
                {
                    m_caster->CastSpell(m_caster,49381,true);
                    return;
                }
                case 50217:                                 // The Cleansing: Script Effect Player Cast Mirror Image
                {
                    // Summon Your Inner Turmoil
                    m_caster->CastSpell(m_caster, 50167, true);

                    // Spell 50218 has TARGET_SCRIPT, but other wild summons near may exist, and then target can become wrong
                    // Only way to make this safe is to get the actual summoned by m_caster

                    // Your Inner Turmoil's Mirror Image Aura
                    m_caster->CastSpell(m_caster, 50218, true);

                    return;
                }
                case 50218:                                 // The Cleansing: Your Inner Turmoil's Mirror Image Aura
                {
                    if (!m_originalCaster || m_originalCaster->GetTypeId() != TYPEID_PLAYER || !unitTarget)
                        return;

                    // determine if and what weapons can be copied
                    switch(eff_idx)
                    {
                        case EFFECT_INDEX_1:
                            if (((Player*)m_originalCaster)->GetWeaponForAttack(BASE_ATTACK))
                                unitTarget->CastSpell(m_originalCaster, m_spellInfo->CalculateSimpleValue(eff_idx), true);

                            return;
                        case EFFECT_INDEX_2:
                            if (((Player*)m_originalCaster)->GetWeaponForAttack(OFF_ATTACK))
                                unitTarget->CastSpell(m_originalCaster, m_spellInfo->CalculateSimpleValue(eff_idx), true);

                            return;
                        default:
                            return;
                    }
                    return;
                }
                case 50238:                                 // The Cleansing: Your Inner Turmoil's On Death Cast on Master
                {
                    if (m_caster->GetTypeId() != TYPEID_UNIT)
                        return;

                    if (((Creature*)m_caster)->IsTemporarySummon())
                    {
                        TemporarySummon* pSummon = (TemporarySummon*)m_caster;

                        if (pSummon->GetSummonerGuid().IsPlayer())
                        {
                            if (Player* pSummoner = sObjectMgr.GetPlayer(pSummon->GetSummonerGuid()))
                                pSummoner->CastSpell(pSummoner, m_spellInfo->CalculateSimpleValue(eff_idx), true);
                        }
                    }

                    return;
                }
                case 50439:                                 // Script Cast Summon Image of Drakuru 05
                {
                    // TODO: check if summon already exist, if it does in this instance, return.

                    // Summon Drakuru
                    m_caster->CastSpell(m_caster, 50446, true);
                    return;
                }
                case 50725:                                 // Vigilance - remove cooldown on Taunt
                {
                    Unit* caster = GetAffectiveCaster();
                    if (!caster || caster->GetTypeId() != TYPEID_PLAYER)
                        return;

                    ((Player*)caster)->RemoveSpellCategoryCooldown(82, true);
                    return;
                }
                case 50894:                                 // Zul'Drak Rat
                {
                    if (!unitTarget || unitTarget->GetTypeId() != TYPEID_UNIT)
                        return;

                    if (SpellAuraHolder* pHolder = unitTarget->GetSpellAuraHolder(m_spellInfo->Id))
                    {
                        if (pHolder->GetStackAmount() + 1 >= m_spellInfo->StackAmount)
                        {
                            // Gluttonous Lurkers: Summon Gorged Lurking Basilisk
                            unitTarget->CastSpell(m_caster, 50928, true);
                            ((Creature*)unitTarget)->ForcedDespawn(1);
                        }
                    }

                    return;
                }
                case 51770:                                 // Emblazon Runeblade
                {
                    Unit* caster = GetAffectiveCaster();
                    if (!caster)
                        return;

                    caster->CastSpell(caster, damage, false);
                    break;
                }
                case 51864:                                 // Player Summon Nass
                {
                    if (m_caster->GetTypeId() != TYPEID_PLAYER)
                        return;

                    // Summon Nass
                    if (const SpellEntry* pSpell = sSpellStore.LookupEntry(51865))
                    {
                        // Only if he is not already there
                        if (!m_caster->FindGuardianWithEntry(pSpell->EffectMiscValue[EFFECT_INDEX_0]))
                        {
                            m_caster->CastSpell(m_caster, pSpell, true);

                            if (Pet* pPet = m_caster->FindGuardianWithEntry(pSpell->EffectMiscValue[EFFECT_INDEX_0]))
                            {
                                // Nass Periodic Say aura
                                pPet->CastSpell(pPet, 51868, true);
                            }
                        }
                    }
                    return;
                }
                case 51889:                                 // Quest Accept Summon Nass
                {
                    // This is clearly for quest accept, is spell 51864 then for gossip and does pretty much the same thing?
                    // Just "jumping" to what may be the "gossip-spell" for now, doing the same thing
                    m_caster->CastSpell(m_caster, 51864, true);
                    return;
                }
                case 51910:                                 // Kickin' Nass: Quest Completion
                {
                    if (m_caster->GetTypeId() != TYPEID_PLAYER)
                        return;

                    if (const SpellEntry* pSpell = sSpellStore.LookupEntry(51865))
                    {
                        // Is this all to be done at completion?
                        if (Pet* pPet = m_caster->FindGuardianWithEntry(pSpell->EffectMiscValue[EFFECT_INDEX_0]))
                            pPet->Unsummon(PET_SAVE_AS_DELETED, m_caster);
                    }
                    return;
                }
                case 51904:                                 // Summon Ghouls Of Scarlet Crusade
                {
                    if(!unitTarget)
                        return;

                    unitTarget->CastSpell(unitTarget, 54522, true);
                    break;
                }
                case 52357:                                 // Into the realm of shadows
                {
                    if(!unitTarget)
                        return;
                    unitTarget->CastSpell(unitTarget, m_spellInfo->EffectBasePoints[eff_idx]+1, true);
                    break;
                }
                case 52479:                                 // The Gift That Keeps On Giving - trigger Scarlet Miner Ghoul Transform
                {
                    if (m_caster->GetTypeId() != TYPEID_PLAYER || unitTarget->GetTypeId() == TYPEID_PLAYER)
                        return;

                    m_caster->CastSpell(m_caster, m_spellInfo->EffectBasePoints[eff_idx]+1, true);
                    break;
                }
                case 52694:                                 // Recall Eye of Acherus
                {
                    if (!m_caster || m_caster->GetTypeId() != TYPEID_UNIT)
                        return;
                    m_caster->RemoveAurasDueToSpell(530);
                    return;
                }
                case 52751:                                 // Death Gate
                {
                    if (!unitTarget || unitTarget->getClass() != CLASS_DEATH_KNIGHT)
                        return;

                    // triggered spell is stored in m_spellInfo->EffectBasePoints[0]
                    unitTarget->CastSpell(unitTarget, damage, false);
                    break;
                }
                case 52941:                                 // Song of Cleansing
                {
                    uint32 spellId = 0;

                    switch(m_caster->GetAreaId())
                    {
                        case 4385: spellId = 52954; break;  // Bittertide Lake
                        case 4290: spellId = 52958; break;  // River's Heart
                        case 4388: spellId = 52959; break;  // Wintergrasp River
                    }

                    if (spellId)
                        m_caster->CastSpell(m_caster, spellId, true);

                    break;
                }
                case 54182:                                 // An End to the Suffering: Quest Completion Script
                {
                    if (!unitTarget)
                        return;

                    // Remove aura (Mojo of Rhunok) given at quest accept / gossip
                    unitTarget->RemoveAurasDueToSpell(51967);
                    return;
                }
                case 54581:                                 // Mammoth Explosion Spell Spawner
                {
                    if (m_caster->GetTypeId() != TYPEID_UNIT)
                        return;

                    // Summons misc npc's. They are expected to summon GO from 54625
                    // but there is no way to get the summoned, to trigger a spell
                    // cast (workaround can be done with ai script).

                    // Quest - Mammoth Explosion Summon Object
                    for(int i = 0; i < 2; ++i)
                        m_caster->CastSpell(m_caster, 54623, true);

                    for(int i = 0; i < 2; ++i)
                        m_caster->CastSpell(m_caster, 54627, true);

                    for(int i = 0; i < 2; ++i)
                        m_caster->CastSpell(m_caster, 54628, true);

                    // Summon Main Mammoth Meat
                    m_caster->CastSpell(m_caster, 57444, true);
                    return;
                }
                case 54436:                                 // Demonic Empowerment (succubus Vanish effect)
                {
                    if (!unitTarget)
                        return;

                    unitTarget->RemoveSpellsCausingAura(SPELL_AURA_MOD_ROOT);
                    unitTarget->RemoveSpellsCausingAura(SPELL_AURA_MOD_DECREASE_SPEED);
                    unitTarget->RemoveSpellsCausingAura(SPELL_AURA_MOD_STALKED);
                    unitTarget->RemoveSpellsCausingAura(SPELL_AURA_MOD_STUN);
                    return;
                }
                // Glyph of Starfire
                case 54846:
                {
                    if (Aura* aura = unitTarget->GetAura(SPELL_AURA_PERIODIC_DAMAGE, SPELLFAMILY_DRUID, UI64LIT(0x00000002), 0, m_caster->GetGUID()))
                    {
                        uint32 countMin = aura->GetAuraMaxDuration();
                        uint32 countMax = GetSpellMaxDuration(aura->GetSpellProto());
                        countMax += 9000;
                        countMax += m_caster->HasAura(38414) ? 3000 : 0;
                        countMax += m_caster->HasAura(57865) ? 3000 : 0;

                        if (countMin < countMax)
                        {
                            aura->SetAuraDuration(aura->GetAuraDuration() + 3000);
                            aura->SetAuraMaxDuration(countMin + 3000);
                            aura->GetHolder()->SendAuraUpdate(false);
                        }
                    }
                    return;
                }
                case 55328:                                    // Stoneclaw Totem I
                case 55329:                                    // Stoneclaw Totem II
                case 55330:                                    // Stoneclaw Totem III
                case 55332:                                    // Stoneclaw Totem IV
                case 55333:                                    // Stoneclaw Totem V
                case 55335:                                    // Stoneclaw Totem VI
                case 55278:                                    // Stoneclaw Totem VII
                case 58589:                                    // Stoneclaw Totem VIII
                case 58590:                                    // Stoneclaw Totem IX
                case 58591:                                    // Stoneclaw Totem X
                {
                    if (!unitTarget)    // Stoneclaw Totem owner
                        return;
                    // Absorb shield for totems
                    for(int itr = 0; itr < MAX_TOTEM_SLOT; ++itr)
                        if (Totem* totem = unitTarget->GetTotem(TotemSlot(itr)))
                            m_caster->CastCustomSpell(totem, 55277, &damage, NULL, NULL, true);
                    // Glyph of Stoneclaw Totem
                    if(Aura* auraGlyph = unitTarget->GetAura(63298, EFFECT_INDEX_0))
                    {
                        int32 playerAbsorb = damage * auraGlyph->GetModifier()->m_amount;
                        m_caster->CastCustomSpell(unitTarget, 55277, &playerAbsorb, NULL, NULL, true);
                    }
                    return;
                }
                case 55693:                                 // Remove Collapsing Cave Aura
                {
                    if (!unitTarget)
                        return;

                    unitTarget->RemoveAurasDueToSpell(m_spellInfo->CalculateSimpleValue(eff_idx));
                    break;
                }
                case 57337:                                 // Great Feast
                {
                    if (!unitTarget)
                        return;

                    unitTarget->CastSpell(unitTarget, 58067, true);
                    break;
                }
                case 57397:                                 // Fish Feast
                {
                    if (!unitTarget)
                        return;

                    unitTarget->CastSpell(unitTarget, 57292, true);
                    break;
                }
                case 58466:                                 // Gigantic Feast
                case 58475:                                 // Small Feast
                {
                    if (!unitTarget)
                        return;

                    unitTarget->CastSpell(unitTarget, 57085, true);
                    break;
                }
                case 58418:                                 // Portal to Orgrimmar
                case 58420:                                 // Portal to Stormwind
                {
                    if (!unitTarget || unitTarget->GetTypeId() != TYPEID_PLAYER || eff_idx != EFFECT_INDEX_0)
                        return;

                    uint32 spellID = m_spellInfo->CalculateSimpleValue(EFFECT_INDEX_0);
                    uint32 questID = m_spellInfo->CalculateSimpleValue(EFFECT_INDEX_1);

                    if (((Player*)unitTarget)->GetQuestStatus(questID) == QUEST_STATUS_COMPLETE && !((Player*)unitTarget)->GetQuestRewardStatus (questID))
                        unitTarget->CastSpell(unitTarget, spellID, true);

                    return;
                }
                case 59317:                                 // Teleporting
                {
                    if (!unitTarget || unitTarget->GetTypeId() != TYPEID_PLAYER)
                        return;

                    // return from top
                    if (((Player*)unitTarget)->GetAreaId() == 4637)
                        unitTarget->CastSpell(unitTarget, 59316, true);
                    // teleport atop
                    else
                        unitTarget->CastSpell(unitTarget, 59314, true);

                    return;
                }
                case 58916:                                 // Gift of the Lich King
                {
                    if (!unitTarget || unitTarget->isAlive())
                        return;

                    m_caster->CastSpell(unitTarget, 58915, true);

                    unitTarget->RemoveFromWorld();

                    if (Unit* master = m_caster->GetCharmerOrOwner())
                        master->CastSpell(master, 58987, true);

                    return;
                }
                case 58917:                                 // Consume minions
                {
                    if (!unitTarget || unitTarget->GetTypeId() != TYPEID_UNIT)
                        return;

                    m_caster->CastSpell(unitTarget, 58919, true);
                    return;
                }
                case 59803:                                 // Consume: Spell of Trollgore hero
                {
                    m_caster->CastSpell(m_caster,59805,true);
                    return;
                }
                                                            // random spell learn instead placeholder
                case 60893:                                 // Northrend Alchemy Research
                case 61177:                                 // Northrend Inscription Research
                case 61288:                                 // Minor Inscription Research
                case 61756:                                 // Northrend Inscription Research (FAST QA VERSION)
                case 64323:                                 // Book of Glyph Mastery
                {
                    if (m_caster->GetTypeId() != TYPEID_PLAYER)
                        return;

                    // learn random explicit discovery recipe (if any)
                    if (uint32 discoveredSpell = GetExplicitDiscoverySpell(m_spellInfo->Id, (Player*)m_caster))
                        ((Player*)m_caster)->learnSpell(discoveredSpell, false);

                    return;
                }
                case 69200:                                 // Raging Spirit
                {
                    if (!unitTarget)
                        return;

                    unitTarget->CastSpell(unitTarget, 69201, true);
                    return;
                }
                case 60123: // Lightwell
                {
                   if (m_caster->GetTypeId() != TYPEID_UNIT)
                       return;

                    uint32 spellID;
                    uint32 entry  = m_caster->GetEntry();
 
                    switch(entry)
                    {
                        case 31897: spellID = 7001; break;   // Lightwell Renew	Rank 1
                        case 31896: spellID = 27873; break;  // Lightwell Renew	Rank 2
                        case 31895: spellID = 27874; break;  // Lightwell Renew	Rank 3
                        case 31894: spellID = 28276; break;  // Lightwell Renew	Rank 4
                        case 31893: spellID = 48084; break;  // Lightwell Renew	Rank 5
                        case 31883: spellID = 48085; break;  // Lightwell Renew	Rank 6
                        default:
                            sLog.outError("Unknown Lightwell spell caster %u", m_caster->GetEntry());
                            return;
                    }

                    if (SpellAuraHolder* chargesholder = m_caster->GetSpellAuraHolder(59907))
                    {
                        if (Unit *owner = m_caster->GetOwner())
                        {
                            if (const SpellEntry *pSpell = sSpellStore.LookupEntry(spellID))
                            {
                                damage = owner->SpellHealingBonusDone(unitTarget, pSpell, pSpell->EffectBasePoints[EFFECT_INDEX_0], DOT);
                                damage = unitTarget->SpellHealingBonusTaken(owner, pSpell, damage, DOT);

                                if (Aura *dummy = owner->GetDummyAura(55673))
                                    damage += damage * dummy->GetModifier()->m_amount /100.0f;
                            }
                        }

                        uint8 charges = chargesholder->GetAuraCharges();

                        if (charges >= 1)
                            m_caster->CastCustomSpell(unitTarget, spellID, &damage, NULL, NULL, true, NULL, NULL, m_originalCasterGUID);
                        if (charges <= 1)
                            ((TemporarySummon*)m_caster)->UnSummon();
                    }
                    return;
                }
                case 65917:                                 // Magic Rooster 
                { 
                    if (!unitTarget || unitTarget->GetTypeId() != TYPEID_PLAYER) 
                        return; 
 
                    // Prevent stacking of mounts 
                    unitTarget->RemoveSpellsCausingAura(SPELL_AURA_MOUNTED); 
 
                    uint32 spellId = 66122; // common case 
 
                    if (((Player*)unitTarget)->getGender() == GENDER_MALE) 
                    { 
                        switch (((Player*)unitTarget)->getRace()) 
                        { 
                            case RACE_TAUREN: spellId = 66124; break; 
                            case RACE_DRAENEI: spellId = 66123; break; 
                        } 
                    } 
 
                    unitTarget->CastSpell(unitTarget, spellId, true); 
                    return; 
                }
                case 64104:                                 // Quest Credit - Trigger - Dummy - 01
                case 64107:                                 // Quest Credit - Trigger - Dummy - 02
                {
                    if (!unitTarget)
                        return;

                    if (Unit* charmer = unitTarget->GetCharmer())
                        charmer->CastSpell(charmer, damage, true);

                    return;
                }
                case 66477:                                 // Bountiful Feast
                {
                    if (!unitTarget)
                        return;

                    unitTarget->CastSpell(unitTarget, 65422, true);
                    unitTarget->CastSpell(unitTarget, 66622, true);
                    break;
                }
                case 66741:                                 // Chum the Water
                {
                    // maybe this check should be done sooner?
                    if (!m_caster->IsInWater())
                        return;

                    uint32 spellId = 0;

                    // too low/high?
                    if (roll_chance_i(33))
                        spellId = 66737;                    // angry
                    else
                    {
                        switch(rand() % 3)
                        {
                            case 0: spellId = 66740; break; // blue
                            case 1: spellId = 66739; break; // tresher
                            case 2: spellId = 66738; break; // mako
                        }
                    }

                    if (spellId)
                        m_caster->CastSpell(m_caster, spellId, true);

                    return;
                }
                case 66744:                                 // Make Player Destroy Totems
                {
                    if (!unitTarget || unitTarget->GetTypeId() != TYPEID_PLAYER)
                        return;

                    // Totem of the Earthen Ring does not really require or take reagents.
                    // Expecting RewardQuest() to already destroy them or we need additional code here to destroy.
                    unitTarget->CastSpell(unitTarget, 66747, true);
                    return;
                }
                case 68861:                                 // Consume Soul (ICC FoS: Bronjahm)
                    if (unitTarget)
                        unitTarget->CastSpell(unitTarget, 68858, true);
                    return;
                case 69377:                                 // Fortitude
                {
                    if (!unitTarget)
                        return;

                    m_caster->CastSpell(unitTarget, 72590, true);
                    return;
                }
                case 69378:                                 // Blessing of Forgotten Kings
                {
                    if (!unitTarget)
                        return;

                    m_caster->CastSpell(unitTarget, 72586, true);
                    return;
                }
                case 69381:                                 // Gift of the Wild
                {
                    if (!unitTarget)
                        return;

                    m_caster->CastSpell(unitTarget, 72588, true);
                    return;
                }
                //Glyph of Scourge Strike
                case 69961:
                {
                    Unit::SpellAuraHolderMap const& auras = unitTarget->GetSpellAuraHolderMap();
                    for(Unit::SpellAuraHolderMap::const_iterator itr = auras.begin(); itr!=auras.end(); ++itr)
                    {
                        if (itr->second->GetSpellProto()->Dispel == DISPEL_DISEASE &&
                            itr->second->GetCasterGuid() == m_caster->GetGUID())
                        if (Aura* aura =itr->second->GetAuraByEffectIndex(EFFECT_INDEX_0))
                        {
                            uint32 countMin = aura->GetAuraMaxDuration();
                            uint32 countMax = GetSpellMaxDuration(aura->GetSpellProto());
                            countMax += 9000;
                            countMax += m_caster->HasAura(49036) ? 3000 : 0; //Epidemic (Rank 1)
                            countMax += m_caster->HasAura(49562) ? 6000 : 0; //Epidemic (Rank 2)

                            if (countMin < countMax)
                            {
                                aura->SetAuraDuration(aura->GetAuraDuration() + 3000);
                                aura->SetAuraMaxDuration(countMin + 3000);
                                aura->GetHolder()->SendAuraUpdate(false);
                            }
                        }
                    }
                return;
                }
                case 70117:                                 // Ice grip (Sindragosa pull effect)
                {
                    if (!unitTarget)
                        return;
                    float fPosX, fPosY, fPosZ;
                    m_caster->GetPosition(fPosX, fPosY, fPosZ);
                    m_caster->GetRandomPoint(fPosX, fPosY, fPosZ, m_caster->GetObjectBoundingRadius(), fPosX, fPosY, fPosZ);
                    unitTarget->NearTeleportTo(fPosX, fPosY, fPosZ+1.0f, -unitTarget->GetOrientation(), false);
                    return;
                }
                case 71446:                                 // Twilight Bloodbolt 10N
                {
                    if (!unitTarget)
                        return;

                    unitTarget->CastSpell(unitTarget, 71447, true);
                    return;
                }
                case 71478:                                 // Twilight Bloodbolt 25N
                {
                    if (!unitTarget)
                        return;

                    unitTarget->CastSpell(unitTarget, 71481, true);
                    return;
                }
                case 71479:                                 // Twilight Bloodbolt 10H
                {
                    if (!unitTarget)
                        return;

                    unitTarget->CastSpell(unitTarget, 71482, true);
                    return;
                }
                case 71480:                                 // Twilight Bloodbolt 25H
                {
                    if (!unitTarget)
                        return;

                    unitTarget->CastSpell(unitTarget, 71483, true);
                    return;
                }
                case 71899:                                 // Bloodbolt Whirl 10N
                {
                    if (!unitTarget)
                        return;

                    m_caster->CastSpell(unitTarget, 71446, true);
                    return;
                }
                case 71900:                                 // Bloodbolt Whirl 25N
                {
                    if (!unitTarget)
                        return;

                    m_caster->CastSpell(unitTarget, 71478, true);
                    return;
                }
                case 71901:                                 // Bloodbolt Whirl 10H
                {
                    if (!unitTarget)
                        return;

                    m_caster->CastSpell(unitTarget, 71479, true);
                    return;
                }
                case 71902:                                 // Bloodbolt Whirl 25H
                {
                    if (!unitTarget)
                        return;

                    m_caster->CastSpell(unitTarget, 71480, true);
                    return;
                }
                case 72195:                                 // Blood link
                {
                    if (!unitTarget)
                        return;
                    if (unitTarget->HasAura(72371))
                    {
                        unitTarget->RemoveAurasDueToSpell(72371);
                        int32 power = unitTarget->GetPower(unitTarget->getPowerType());
                        unitTarget->CastCustomSpell(unitTarget, 72371, &power, &power, NULL, true);
                    }
                    return;
                }
                case 72864:                                 // Death plague
                {
                    if (!unitTarget)
                        return;

                    if (unitTarget->GetObjectGuid() == m_caster->GetObjectGuid())
                    {
                        if ((int)m_UniqueTargetInfo.size() < 2)
                            m_caster->CastSpell(m_caster, 72867, true, NULL, NULL, m_originalCasterGUID);
                        else
                            m_caster->CastSpell(m_caster, 72884, true);
                    }
                    else
                        unitTarget->CastSpell(unitTarget, 72865, true, NULL, NULL, m_originalCasterGUID);
                    return;
                }
            }
            break;
        }
        case SPELLFAMILY_WARLOCK:
        {
            switch(m_spellInfo->Id)
            {
                case  6201:                                 // Healthstone creating spells
                case  6202:
                case  5699:
                case 11729:
                case 11730:
                case 27230:
                case 47871:
                case 47878:
                {
                    if (!unitTarget)
                        return;

                    uint32 itemtype;
                    uint32 rank = 0;
                    Unit::AuraList const& mDummyAuras = unitTarget->GetAurasByType(SPELL_AURA_DUMMY);
                    for(Unit::AuraList::const_iterator i = mDummyAuras.begin();i != mDummyAuras.end(); ++i)
                    {
                        if ((*i)->GetId() == 18692)
                        {
                            rank = 1;
                            break;
                        }
                        else if ((*i)->GetId() == 18693)
                        {
                            rank = 2;
                            break;
                        }
                    }

                    static uint32 const itypes[8][3] =
                    {
                        { 5512, 19004, 19005},              // Minor Healthstone
                        { 5511, 19006, 19007},              // Lesser Healthstone
                        { 5509, 19008, 19009},              // Healthstone
                        { 5510, 19010, 19011},              // Greater Healthstone
                        { 9421, 19012, 19013},              // Major Healthstone
                        {22103, 22104, 22105},              // Master Healthstone
                        {36889, 36890, 36891},              // Demonic Healthstone
                        {36892, 36893, 36894}               // Fel Healthstone
                    };

                    switch(m_spellInfo->Id)
                    {
                        case  6201:
                            itemtype=itypes[0][rank];break; // Minor Healthstone
                        case  6202:
                            itemtype=itypes[1][rank];break; // Lesser Healthstone
                        case  5699:
                            itemtype=itypes[2][rank];break; // Healthstone
                        case 11729:
                            itemtype=itypes[3][rank];break; // Greater Healthstone
                        case 11730:
                            itemtype=itypes[4][rank];break; // Major Healthstone
                        case 27230:
                            itemtype=itypes[5][rank];break; // Master Healthstone
                        case 47871:
                            itemtype=itypes[6][rank];break; // Demonic Healthstone
                        case 47878:
                            itemtype=itypes[7][rank];break; // Fel Healthstone
                        default:
                            return;
                    }
                    DoCreateItem( eff_idx, itemtype );
                    return;
                }
                case 47193:                                 // Demonic Empowerment
                {
                    if (!unitTarget)
                        return;

                    uint32 entry = unitTarget->GetEntry();
                    uint32 spellID;
                    switch(entry)
                    {
                        case   416: spellID = 54444; break; // imp
                        case   417: spellID = 54509; break; // fellhunter
                        case  1860: spellID = 54443; break; // void
                        case  1863: spellID = 54435; break; // succubus
                        case 17252: spellID = 54508; break; // fellguard
                        default:
                            return;
                    }
                    unitTarget->CastSpell(unitTarget, spellID, true);
                    return;
                }
                case 47422:                                 // Everlasting Affliction
                {
                    // Need refresh caster corruption auras on target
                    Unit::SpellAuraHolderMap& suAuras = unitTarget->GetSpellAuraHolderMap();
                    for(Unit::SpellAuraHolderMap::iterator itr = suAuras.begin(); itr != suAuras.end(); ++itr)
                    {
                        SpellEntry const *spellInfo = (*itr).second->GetSpellProto();
                        if(spellInfo->SpellFamilyName == SPELLFAMILY_WARLOCK &&
                           (spellInfo->SpellFamilyFlags & UI64LIT(0x0000000000000002)) &&
                           (*itr).second->GetCasterGUID() == m_caster->GetGUID())
                           (*itr).second->RefreshHolder();
                    }
                    return;
                }
                case 63521:                                 // Guarded by The Light (Paladin spell with SPELLFAMILY_WARLOCK)
                {
                    // Divine Plea, refresh on target (3 aura slots)
                    if (SpellAuraHolder* holder = unitTarget->GetSpellAuraHolder(54428))
                        holder->RefreshHolder();

                    return;
                }
            }
            break;
        }
        case SPELLFAMILY_PRIEST:
        {
            switch(m_spellInfo->Id)
            {
                case 47948:                                 // Pain and Suffering
                {
                    if (!unitTarget)
                        return;

                    // Refresh Shadow Word: Pain on target
                    Unit::SpellAuraHolderMap& auras = unitTarget->GetSpellAuraHolderMap();
                    for(Unit::SpellAuraHolderMap::iterator itr = auras.begin(); itr != auras.end(); ++itr)
                    {
                        SpellEntry const *spellInfo = (*itr).second->GetSpellProto();
                        if (spellInfo->SpellFamilyName == SPELLFAMILY_PRIEST &&
                            (spellInfo->SpellFamilyFlags & UI64LIT(0x0000000000008000)) &&
                            (*itr).second->GetCasterGUID() == m_caster->GetGUID())
                        {
                            (*itr).second->RefreshHolder();
                            return;
                        }
                    }
                    return;
                }
                default:
                    break;
            }
            break;
        }
        case SPELLFAMILY_HUNTER:
        {
            switch(m_spellInfo->Id)
            {
                case 53209:                                 // Chimera Shot
                {
                    if (!unitTarget)
                        return;

                    uint32 spellId = 0;
                    int32 basePoint = 0;
                    Unit* target = unitTarget;
                    Unit::SpellAuraHolderMap& Auras = unitTarget->GetSpellAuraHolderMap();
                    for(Unit::SpellAuraHolderMap::iterator i = Auras.begin(); i != Auras.end(); ++i)
                    {
                        SpellAuraHolder *holder = i->second;
                        if (holder->GetCasterGUID() != m_caster->GetGUID())
                            continue;

                        // Search only Serpent Sting, Viper Sting, Scorpid Sting auras
                        uint64 familyFlag = holder->GetSpellProto()->SpellFamilyFlags;
                        if (!(familyFlag & UI64LIT(0x000000800000C000)))
                            continue;

                        // Refresh aura duration
                        holder->RefreshHolder();

                        Aura *aura = holder->GetAuraByEffectIndex(EFFECT_INDEX_0);

                        if (!aura)
                            continue;

                        // Serpent Sting - Instantly deals 40% of the damage done by your Serpent Sting.
                        if ((familyFlag & UI64LIT(0x0000000000004000)))
                        {
                            // m_amount already include RAP bonus
                            basePoint = aura->GetModifier()->m_amount * aura->GetAuraMaxTicks() * 40 / 100;
                            spellId = 53353;                // Chimera Shot - Serpent
                        }

                        // Viper Sting - Instantly restores mana to you equal to 60% of the total amount drained by your Viper Sting.
                        if ((familyFlag & UI64LIT(0x0000008000000000)))
                        {
                            uint32 target_max_mana = unitTarget->GetMaxPower(POWER_MANA);
                            if (!target_max_mana)
                                continue;

                            // ignore non positive values (can be result apply spellmods to aura damage
                            uint32 pdamage = aura->GetModifier()->m_amount > 0 ? aura->GetModifier()->m_amount : 0;

                            // Special case: draining x% of mana (up to a maximum of 2*x% of the caster's maximum mana)
                            uint32 maxmana = m_caster->GetMaxPower(POWER_MANA)  * pdamage * 2 / 100;

                            pdamage = target_max_mana * pdamage / 100;
                            if (pdamage > maxmana)
                                pdamage = maxmana;

                            pdamage *= 4;                   // total aura damage
                            basePoint = pdamage * 60 / 100;
                            spellId = 53358;                // Chimera Shot - Viper
                            target = m_caster;
                        }

                        // Scorpid Sting - Attempts to Disarm the target for 10 sec. This effect cannot occur more than once per 1 minute.
                        if (familyFlag & UI64LIT(0x0000000000008000))
                            spellId = 53359;                // Chimera Shot - Scorpid
                        // ?? nothing say in spell desc (possibly need addition check)
                        //if ((familyFlag & UI64LIT(0x0000010000000000)) || // dot
                        //    (familyFlag & UI64LIT(0x0000100000000000)))   // stun
                        //{
                        //    spellId = 53366; // 53366 Chimera Shot - Wyvern
                        //}
                    }

                    if (spellId && m_caster->GetTypeId() == TYPEID_PLAYER && !((Player*)m_caster)->HasSpellCooldown(spellId))
                    {
                        m_caster->CastCustomSpell(target, spellId, &basePoint, 0, 0, true);
 
                        if (spellId == 53359) // Disarm from Chimera Shot should have 1 min cooldown
                            ((Player*)m_caster)->AddSpellCooldown(spellId, 0, uint32(time(NULL) + MINUTE));
                    }

                    return;
                }
                case 53412:                                 // Invigoration (pet triggered script, master targeted)
                {
                    if (!unitTarget)
                        return;

                    Unit::AuraList const& auras = unitTarget->GetAurasByType(SPELL_AURA_DUMMY);
                    for(Unit::AuraList::const_iterator i = auras.begin();i != auras.end(); ++i)
                    {
                        // Invigoration (master talent)
                        if ((*i)->GetModifier()->m_miscvalue == 8 && (*i)->GetSpellProto()->SpellIconID == 3487)
                        {
                            if (roll_chance_i((*i)->GetModifier()->m_amount))
                            {
                                unitTarget->CastSpell(unitTarget, 53398, true, NULL, (*i), m_caster->GetGUID());
                                break;
                            }
                        }
                    }
                    return;
                }
                case 53271:                                 // Master's Call
                {
                    if (!unitTarget)
                        return;

                    // script effect have in value, but this outdated removed part
                    unitTarget->CastSpell(unitTarget, 62305, true);
                    return;
                }
                default:
                    break;
            }
            break;
        }
        case SPELLFAMILY_PALADIN:
        {
            // Judgement (seal trigger)
            if (m_spellInfo->Category == SPELLCATEGORY_JUDGEMENT)
            {
                if (!unitTarget || !unitTarget->isAlive())
                    return;

                uint32 spellId1 = 0;
                uint32 spellId2 = 0;

                // Judgement self add switch
                switch (m_spellInfo->Id)
                {
                    case 53407: spellId1 = 20184; break;    // Judgement of Justice
                    case 20271:                             // Judgement of Light
                    case 57774: spellId1 = 20185; break;    // Judgement of Light
                    case 53408: spellId1 = 20186; break;    // Judgement of Wisdom
                    default:
                        sLog.outError("Unsupported Judgement (seal trigger) spell (Id: %u) in Spell::EffectScriptEffect",m_spellInfo->Id);
                        return;
                }

                // offensive seals have aura dummy in 2 effect
                Unit::AuraList const& m_dummyAuras = m_caster->GetAurasByType(SPELL_AURA_DUMMY);
                for(Unit::AuraList::const_iterator itr = m_dummyAuras.begin(); itr != m_dummyAuras.end(); ++itr)
                {
                    // search seal (offensive seals have judgement's aura dummy spell id in 2 effect
                    if ((*itr)->GetEffIndex() != EFFECT_INDEX_2 || !IsSealSpell((*itr)->GetSpellProto()))
                        continue;
                    spellId2 = (*itr)->GetModifier()->m_amount;
                    SpellEntry const *judge = sSpellStore.LookupEntry(spellId2);
                    if (!judge)
                        continue;
                    break;
                }

                // if there were no offensive seals than there is seal with proc trigger aura
                if (!spellId2)
                {
                    Unit::AuraList const& procTriggerAuras = m_caster->GetAurasByType(SPELL_AURA_PROC_TRIGGER_SPELL);
                    for(Unit::AuraList::const_iterator itr = procTriggerAuras.begin(); itr != procTriggerAuras.end(); ++itr)
                    {
                        if ((*itr)->GetEffIndex() != EFFECT_INDEX_0 || !IsSealSpell((*itr)->GetSpellProto()))
                            continue;
                        spellId2 = 54158;
                        break;
                    }
                }

                if (spellId1)
                    m_caster->CastSpell(unitTarget, spellId1, true);

                if (spellId2)
                    m_caster->CastSpell(unitTarget, spellId2, true);

                return;
            }
        }
        case SPELLFAMILY_POTION:
        {
            switch(m_spellInfo->Id)
            {
                case 28698:                                 // Dreaming Glory
                {
                    if (!unitTarget)
                        return;

                    unitTarget->CastSpell(unitTarget, 28694, true);
                    break;
                }
                case 28702:                                 // Netherbloom
                {
                    if (!unitTarget)
                        return;

                    // 25% chance of casting a random buff
                    if (roll_chance_i(75))
                        return;

                    // triggered spells are 28703 to 28707
                    // Note: some sources say, that there was the possibility of
                    //       receiving a debuff. However, this seems to be removed by a patch.
                    const uint32 spellid = 28703;

                    // don't overwrite an existing aura
                    for(uint8 i = 0; i < 5; ++i)
                        if (unitTarget->HasAura(spellid + i, EFFECT_INDEX_0))
                            return;

                    unitTarget->CastSpell(unitTarget, spellid+urand(0, 4), true);
                    break;
                }
                case 28720:                                 // Nightmare Vine
                {
                    if (!unitTarget)
                        return;

                    // 25% chance of casting Nightmare Pollen
                    if (roll_chance_i(75))
                        return;

                    unitTarget->CastSpell(unitTarget, 28721, true);
                    break;
                }
            }
            break;
        }
        case SPELLFAMILY_DEATHKNIGHT:
        {
            switch(m_spellInfo->Id)
            {
                case 50842:                                 // Pestilence
                {
                    if (!unitTarget)
                        return;

                    Unit* mainTarget = m_targets.getUnitTarget();
                    if (!mainTarget)
                        return;

                    // do only refresh diseases on main target if caster has Glyph of Disease
                    if (mainTarget == unitTarget && !m_caster->HasAura(63334))
                        return;

                    // Blood Plague
                    if (mainTarget->HasAura(55078))
                        m_caster->CastSpell(unitTarget, 55078, true);

                    // Frost Fever
                    if (mainTarget->HasAura(55095))
                        m_caster->CastSpell(unitTarget, 55095, true);

                    break;
                }
                // Raise dead script effect
                case 46584:
                {
                    if ( !unitTarget || m_caster->GetTypeId() != TYPEID_PLAYER)
                        return;

                    // If have 52143 spell - summoned pet from dummy effect
                    // Another case summoned guardian from script effect
                    uint32 triggered_spell_id = m_spellInfo->CalculateSimpleValue(SpellEffectIndex(m_caster->HasSpell(52143) ? EFFECT_INDEX_2 : EFFECT_INDEX_1));

                    float x,y,z;

                    m_caster->GetClosePoint(x, y, z, m_caster->GetObjectBoundingRadius(), PET_FOLLOW_DIST);

                    if ( unitTarget != (Unit*)m_caster )
                    {
                        m_caster->CastSpell(unitTarget->GetPositionX(),unitTarget->GetPositionY(),unitTarget->GetPositionZ(),triggered_spell_id, true, NULL, NULL, m_caster->GetObjectGuid(), m_spellInfo);
                        unitTarget->RemoveFromWorld();
                    }
                    else if (m_caster->HasAura(60200))
                    {
                        m_caster->CastSpell(x,y,z,triggered_spell_id, true, NULL, NULL, m_caster->GetObjectGuid(), m_spellInfo);
                    }
                    else  if (((Player*)m_caster)->HasItemCount(37201,1))
                    {
                        ((Player*)m_caster)->DestroyItemCount(37201,1,true);
                        m_caster->CastSpell(x,y,z,triggered_spell_id, true, NULL, NULL, m_caster->GetObjectGuid(), m_spellInfo);
                    }
                    else
                    {
                        SendCastResult(SPELL_FAILED_REAGENTS);
                        finish(true);
                        CancelGlobalCooldown();
                        return;
                    }
                    finish(true);
                    ((Player*)m_caster)->RemoveSpellCooldown(m_spellInfo->CalculateSimpleValue(EFFECT_INDEX_2),true);
                    ((Player*)m_caster)->RemoveSpellCooldown(m_spellInfo->CalculateSimpleValue(EFFECT_INDEX_1),true);
                    CancelGlobalCooldown();
                    return;
                }
                // Raise ally
                case 61999:
                {
                    if (m_caster->GetTypeId() != TYPEID_PLAYER)
                        return;

                    if (!unitTarget || unitTarget->GetTypeId() != TYPEID_PLAYER || unitTarget->isAlive())
                    {
                        SendCastResult(SPELL_FAILED_TARGET_NOT_DEAD);
                        finish(true);
                        CancelGlobalCooldown();
                        return;
                    }

                    // hack remove death
                    unitTarget->CastSpell(unitTarget, m_spellInfo->CalculateSimpleValue(EFFECT_INDEX_0), true);
                    CancelGlobalCooldown();
                    return;
                }
                default:
                    break;
            }
            break;
        }
        case SPELLFAMILY_WARRIOR:
        {
            switch(m_spellInfo->Id)
            {
                case 47962:                                 // Resque  inquired soldier
                {
                    if (!unitTarget)
                        return;

                    unitTarget->CastSpell(m_caster, m_spellInfo->CalculateSimpleValue(eff_idx), true);
                    m_caster->CastSpell(m_caster, 47967, true);
                    return;
                }
                case 64380:                                 // Shattering Throw
                {
                    if (!unitTarget || !unitTarget->isAlive())
                        return;
                    // remove immunity effects
                    m_caster->CastSpell(unitTarget, 39897, true);
                    break;
                }
            }
            break;
        }
    }


    // normal DB scripted effect
    if (!unitTarget)
        return;

    DEBUG_FILTER_LOG(LOG_FILTER_SPELL_CAST, "Spell ScriptStart spellid %u in EffectScriptEffect ", m_spellInfo->Id);
    if (m_caster->IsInWorld())
        m_caster->GetMap()->ScriptsStart(sSpellScripts, m_spellInfo->Id, m_caster, unitTarget);
}

void Spell::EffectSanctuary(SpellEffectIndex /*eff_idx*/)
{
    if(!unitTarget)
        return;
    //unitTarget->CombatStop();

    unitTarget->CombatStop();
    unitTarget->getHostileRefManager().deleteReferences();  // stop all fighting
    // Vanish allows to remove all threat and cast regular stealth so other spells can be used
    if(m_spellInfo->SpellFamilyName == SPELLFAMILY_ROGUE && (m_spellInfo->SpellFamilyFlags & SPELLFAMILYFLAG_ROGUE_VANISH))
    {
        ((Player *)m_caster)->RemoveSpellsCausingAura(SPELL_AURA_MOD_ROOT);
    }
}

void Spell::EffectAddComboPoints(SpellEffectIndex /*eff_idx*/)
{
    if(!unitTarget)
        return;

    if(damage <= 0)
        return;

    m_caster->AddComboPoints(unitTarget, damage);
}

void Spell::EffectDuel(SpellEffectIndex eff_idx)
{
    if(!m_caster || !unitTarget || m_caster->GetTypeId() != TYPEID_PLAYER || unitTarget->GetTypeId() != TYPEID_PLAYER)
        return;

    Player *caster = (Player*)m_caster;
    Player *target = (Player*)unitTarget;

    // caster or target already have requested duel
    if( caster->duel || target->duel || !target->GetSocial() || target->GetSocial()->HasIgnore(caster->GetObjectGuid()) )
        return;

    // Players can only fight a duel with each other outside (=not inside dungeons and not in capital cities)
    // Don't have to check the target's map since you cannot challenge someone across maps
    uint32 mapid = caster->GetMapId();
    if( mapid != 0 && mapid != 1 && mapid != 530 && mapid != 571 && mapid != 609)
    {
        SendCastResult(SPELL_FAILED_NO_DUELING);            // Dueling isn't allowed here
        return;
    }

    AreaTableEntry const* casterAreaEntry = GetAreaEntryByAreaID(caster->GetZoneId());
    if(casterAreaEntry && (casterAreaEntry->flags & AREA_FLAG_CAPITAL) )
    {
        SendCastResult(SPELL_FAILED_NO_DUELING);            // Dueling isn't allowed here
        return;
    }

    AreaTableEntry const* targetAreaEntry = GetAreaEntryByAreaID(target->GetZoneId());
    if(targetAreaEntry && (targetAreaEntry->flags & AREA_FLAG_CAPITAL) )
    {
        SendCastResult(SPELL_FAILED_NO_DUELING);            // Dueling isn't allowed here
        return;
    }

    //CREATE DUEL FLAG OBJECT
    GameObject* pGameObj = new GameObject;

    uint32 gameobject_id = m_spellInfo->EffectMiscValue[eff_idx];

    Map *map = m_caster->GetMap();
    if(!pGameObj->Create(map->GenerateLocalLowGuid(HIGHGUID_GAMEOBJECT), gameobject_id,
        map, m_caster->GetPhaseMask(),
        m_caster->GetPositionX()+(unitTarget->GetPositionX()-m_caster->GetPositionX())/2 ,
        m_caster->GetPositionY()+(unitTarget->GetPositionY()-m_caster->GetPositionY())/2 ,
        m_caster->GetPositionZ(),
        m_caster->GetOrientation(), 0.0f, 0.0f, 0.0f, 0.0f, GO_ANIMPROGRESS_DEFAULT, GO_STATE_READY))
    {
        delete pGameObj;
        return;
    }

    pGameObj->SetUInt32Value(GAMEOBJECT_FACTION, m_caster->getFaction() );
    pGameObj->SetUInt32Value(GAMEOBJECT_LEVEL, m_caster->getLevel()+1 );
    int32 duration = GetSpellDuration(m_spellInfo);
    pGameObj->SetRespawnTime(duration > 0 ? duration/IN_MILLISECONDS : 0);
    pGameObj->SetSpellId(m_spellInfo->Id);

    m_caster->AddGameObject(pGameObj);
    map->Add(pGameObj);
    //END

    // Send request
    WorldPacket data(SMSG_DUEL_REQUESTED, 8 + 8);
    data << pGameObj->GetObjectGuid();
    data << caster->GetObjectGuid();
    caster->GetSession()->SendPacket(&data);
    target->GetSession()->SendPacket(&data);

    // create duel-info
    DuelInfo *duel   = new DuelInfo;
    duel->initiator  = caster;
    duel->opponent   = target;
    duel->startTime  = 0;
    duel->startTimer = 0;
    caster->duel     = duel;

    DuelInfo *duel2   = new DuelInfo;
    duel2->initiator  = caster;
    duel2->opponent   = caster;
    duel2->startTime  = 0;
    duel2->startTimer = 0;
    target->duel      = duel2;

    caster->SetUInt64Value(PLAYER_DUEL_ARBITER, pGameObj->GetGUID());
    target->SetUInt64Value(PLAYER_DUEL_ARBITER, pGameObj->GetGUID());
}

void Spell::EffectStuck(SpellEffectIndex /*eff_idx*/)
{
    if(!unitTarget || unitTarget->GetTypeId() != TYPEID_PLAYER)
        return;

    if(!sWorld.getConfig(CONFIG_BOOL_CAST_UNSTUCK))
        return;

    Player* pTarget = (Player*)unitTarget;

    DEBUG_LOG("Spell Effect: Stuck");
    DETAIL_LOG("Player %s (guid %u) used auto-unstuck future at map %u (%f, %f, %f)", pTarget->GetName(), pTarget->GetGUIDLow(), m_caster->GetMapId(), m_caster->GetPositionX(), pTarget->GetPositionY(), pTarget->GetPositionZ());

    if(pTarget->IsTaxiFlying() || pTarget->InBattleGround())
        return;

    pTarget->RepopAtGraveyard();

    // Stuck spell trigger Hearthstone cooldown
    SpellEntry const *spellInfo = sSpellStore.LookupEntry(8690);
    if(!spellInfo)
        return;
    Spell spell(pTarget, spellInfo, true);
    spell.SendSpellCooldown();
}

void Spell::EffectSummonPlayer(SpellEffectIndex /*eff_idx*/)
{
    if(!unitTarget || unitTarget->GetTypeId() != TYPEID_PLAYER)
        return;

    // Evil Twin (ignore player summon, but hide this for summoner)
    if(unitTarget->GetDummyAura(23445))
        return;

    float x, y, z;
    m_caster->GetClosePoint(x, y, z, unitTarget->GetObjectBoundingRadius());

    ((Player*)unitTarget)->SetSummonPoint(m_caster->GetMapId(),x,y,z);

    WorldPacket data(SMSG_SUMMON_REQUEST, 8+4+4);
    data << m_caster->GetObjectGuid();                      // summoner guid
    data << uint32(m_caster->GetZoneId());                  // summoner zone
    data << uint32(MAX_PLAYER_SUMMON_DELAY*IN_MILLISECONDS); // auto decline after msecs
    ((Player*)unitTarget)->GetSession()->SendPacket(&data);
}

static ScriptInfo generateActivateCommand()
{
    ScriptInfo si;
    si.command = SCRIPT_COMMAND_ACTIVATE_OBJECT;
    return si;
}

void Spell::EffectActivateObject(SpellEffectIndex eff_idx)
{
    if(!gameObjTarget)
        return;

    static ScriptInfo activateCommand = generateActivateCommand();

    int32 delay_secs = m_spellInfo->CalculateSimpleValue(eff_idx);

    gameObjTarget->GetMap()->ScriptCommandStart(activateCommand, delay_secs, m_caster, gameObjTarget);
}

void Spell::EffectApplyGlyph(SpellEffectIndex eff_idx)
{
    if(m_caster->GetTypeId() != TYPEID_PLAYER)
        return;

    Player *player = (Player*)m_caster;

    // apply new one
    if(uint32 glyph = m_spellInfo->EffectMiscValue[eff_idx])
    {
        if(GlyphPropertiesEntry const *gp = sGlyphPropertiesStore.LookupEntry(glyph))
        {
            if(GlyphSlotEntry const *gs = sGlyphSlotStore.LookupEntry(player->GetGlyphSlot(m_glyphIndex)))
            {
                if(gp->TypeFlags != gs->TypeFlags)
                {
                    SendCastResult(SPELL_FAILED_INVALID_GLYPH);
                    return;                                 // glyph slot mismatch
                }
            }

            // remove old glyph
            player->ApplyGlyph(m_glyphIndex, false);
            player->SetGlyph(m_glyphIndex, glyph);
            player->ApplyGlyph(m_glyphIndex, true);
            player->SendTalentsInfoData(false);
        }
    }
}

void Spell::DoSummonTotem(SpellEffectIndex eff_idx, uint8 slot_dbc)
{
    // DBC store slots starting from 1, with no slot 0 value)
    int slot = slot_dbc ? slot_dbc - 1 : TOTEM_SLOT_NONE;

    // unsummon old totem
    if (slot < MAX_TOTEM_SLOT)
        if (Totem *OldTotem = m_caster->GetTotem(TotemSlot(slot)))
            OldTotem->UnSummon();

    // FIXME: Setup near to finish point because GetObjectBoundingRadius set in Create but some Create calls can be dependent from proper position
    // if totem have creature_template_addon.auras with persistent point for example or script call
    float angle = slot < MAX_TOTEM_SLOT ? M_PI_F/MAX_TOTEM_SLOT - (slot*2*M_PI_F/MAX_TOTEM_SLOT) : 0;

    CreatureCreatePos pos(m_caster, m_caster->GetOrientation(), 2.0f, angle);

    Totem* pTotem = new Totem;

    if (!pTotem->Create(m_caster->GetMap()->GenerateLocalLowGuid(HIGHGUID_UNIT), pos, m_spellInfo->EffectMiscValue[eff_idx], m_caster))
    {
        delete pTotem;
        return;
    }

    pTotem->SetSummonPoint(pos);

    if (slot < MAX_TOTEM_SLOT)
        m_caster->_AddTotem(TotemSlot(slot),pTotem);

    //pTotem->SetName("");                                  // generated by client
    pTotem->SetOwner(m_caster);
    pTotem->SetTypeBySummonSpell(m_spellInfo);              // must be after Create call where m_spells initialized

    int32 duration=GetSpellDuration(m_spellInfo);
    if (duration > 0)
        if (Player* modOwner = m_caster->GetSpellModOwner())
            modOwner->ApplySpellMod(m_spellInfo->Id, SPELLMOD_DURATION, duration);
    pTotem->SetDuration(duration);

    if (m_spellInfo->Id == 16190)
        damage = m_caster->GetMaxHealth() * m_spellInfo->CalculateSimpleValue(EFFECT_INDEX_1) / 100;

    if (damage)                                             // if not spell info, DB values used
    {
        pTotem->SetMaxHealth(damage);
        pTotem->SetHealth(damage);
    }

    pTotem->SetUInt32Value(UNIT_CREATED_BY_SPELL, m_spellInfo->Id);

    if (m_caster->GetTypeId() == TYPEID_PLAYER)
        pTotem->SetFlag(UNIT_FIELD_FLAGS, UNIT_FLAG_PVP_ATTACKABLE);

    if (m_caster->IsPvP())
        pTotem->SetPvP(true);

    if (m_caster->IsFFAPvP())
        pTotem->SetFFAPvP(true);

    pTotem->Summon(m_caster);

    if (slot < MAX_TOTEM_SLOT && m_caster->GetTypeId() == TYPEID_PLAYER)
    {
        WorldPacket data(SMSG_TOTEM_CREATED, 1 + 8 + 4 + 4);
        data << uint8(slot);
        data << pTotem->GetObjectGuid();
        data << uint32(duration);
        data << uint32(m_spellInfo->Id);
        ((Player*)m_caster)->SendDirectMessage(&data);
    }
}

void Spell::EffectEnchantHeldItem(SpellEffectIndex eff_idx)
{
    // this is only item spell effect applied to main-hand weapon of target player (players in area)
    if(!unitTarget || unitTarget->GetTypeId() != TYPEID_PLAYER)
        return;

    Player* item_owner = (Player*)unitTarget;
    Item* item = item_owner->GetItemByPos(INVENTORY_SLOT_BAG_0, EQUIPMENT_SLOT_MAINHAND);

    if(!item )
        return;

    // must be equipped
    if(!item ->IsEquipped())
        return;

    if (m_spellInfo->EffectMiscValue[eff_idx])
    {
        uint32 enchant_id = m_spellInfo->EffectMiscValue[eff_idx];
        int32 duration = GetSpellDuration(m_spellInfo);     // Try duration index first...
        if(!duration)
            duration = m_currentBasePoints[eff_idx];        // Base points after...
        if(!duration)
            duration = 10;                                  // 10 seconds for enchants which don't have listed duration

        SpellItemEnchantmentEntry const *pEnchant = sSpellItemEnchantmentStore.LookupEntry(enchant_id);
        if(!pEnchant)
            return;

        // Always go to temp enchantment slot
        EnchantmentSlot slot = TEMP_ENCHANTMENT_SLOT;

        // Enchantment will not be applied if a different one already exists
        if(item->GetEnchantmentId(slot) && item->GetEnchantmentId(slot) != enchant_id)
            return;

        // Apply the temporary enchantment
        item->SetEnchantment(slot, enchant_id, duration*IN_MILLISECONDS, 0);
        item_owner->ApplyEnchantment(item, slot, true);
    }
}

void Spell::EffectDisEnchant(SpellEffectIndex /*eff_idx*/)
{
    if(m_caster->GetTypeId() != TYPEID_PLAYER)
        return;

    Player* p_caster = (Player*)m_caster;
    if(!itemTarget || !itemTarget->GetProto()->DisenchantID)
        return;

    p_caster->UpdateCraftSkill(m_spellInfo->Id);

    ((Player*)m_caster)->SendLoot(itemTarget->GetObjectGuid(),LOOT_DISENCHANTING);

    // item will be removed at disenchanting end
}

void Spell::EffectInebriate(SpellEffectIndex /*eff_idx*/)
{
    if(!unitTarget || unitTarget->GetTypeId() != TYPEID_PLAYER)
        return;

    Player *player = (Player*)unitTarget;
    uint16 currentDrunk = player->GetDrunkValue();
    uint16 drunkMod = damage * 256;
    if (currentDrunk + drunkMod > 0xFFFF)
        currentDrunk = 0xFFFF;
    else
        currentDrunk += drunkMod;
    player->SetDrunkValue(currentDrunk, m_CastItem ? m_CastItem->GetEntry() : 0);
}

void Spell::EffectFeedPet(SpellEffectIndex eff_idx)
{
    if(m_caster->GetTypeId() != TYPEID_PLAYER)
        return;

    Player *_player = (Player*)m_caster;

    Item* foodItem = m_targets.getItemTarget();
    if(!foodItem)
        return;

    Pet *pet = _player->GetPet();
    if(!pet)
        return;

    if(!pet->isAlive())
        return;

    int32 benefit = pet->GetCurrentFoodBenefitLevel(foodItem->GetProto()->ItemLevel);
    if(benefit <= 0)
        return;

    uint32 count = 1;
    _player->DestroyItemCount(foodItem,count,true);
    // TODO: fix crash when a spell has two effects, both pointed at the same item target

    m_caster->CastCustomSpell(pet, m_spellInfo->EffectTriggerSpell[eff_idx], &benefit, NULL, NULL, true);
}

void Spell::EffectDismissPet(SpellEffectIndex /*eff_idx*/)
{
    if(m_caster->GetTypeId() != TYPEID_PLAYER)
        return;

    Pet* pet = m_caster->GetPet();

    // not let dismiss dead pet
    if(!pet||!pet->isAlive())
        return;

    pet->Unsummon(PET_SAVE_NOT_IN_SLOT, m_caster);
}

void Spell::EffectSummonObject(SpellEffectIndex eff_idx)
{
    uint32 go_id = m_spellInfo->EffectMiscValue[eff_idx];

    uint8 slot = 0;
    switch(m_spellInfo->Effect[eff_idx])
    {
        case SPELL_EFFECT_SUMMON_OBJECT_SLOT1: slot = 0; break;
        case SPELL_EFFECT_SUMMON_OBJECT_SLOT2: slot = 1; break;
        case SPELL_EFFECT_SUMMON_OBJECT_SLOT3: slot = 2; break;
        case SPELL_EFFECT_SUMMON_OBJECT_SLOT4: slot = 3; break;
        default: return;
    }

    if(uint64 guid = m_caster->m_ObjectSlot[slot])
    {
        if(GameObject* obj = m_caster ? m_caster->GetMap()->GetGameObject(guid) : NULL)
            obj->SetLootState(GO_JUST_DEACTIVATED);
        m_caster->m_ObjectSlot[slot] = 0;
    }

    GameObject* pGameObj = new GameObject;

    float x, y, z;
    // If dest location if present
    if (m_targets.m_targetMask & TARGET_FLAG_DEST_LOCATION)
    {
        x = m_targets.m_destX;
        y = m_targets.m_destY;
        z = m_targets.m_destZ;
    }
    // Summon in random point all other units if location present
    else
    {
        if(m_spellInfo->Id == 48018)
        {
            x = m_caster->GetPositionX();
            y = m_caster->GetPositionY();
            z = m_caster->GetPositionZ();
        }
        else
            m_caster->GetClosePoint(x, y, z, DEFAULT_WORLD_OBJECT_SIZE);
    }

    Map *map = m_caster->GetMap();
    if(!pGameObj->Create(map->GenerateLocalLowGuid(HIGHGUID_GAMEOBJECT), go_id, map,
        m_caster->GetPhaseMask(), x, y, z, m_caster->GetOrientation(), 0.0f, 0.0f, 0.0f, 0.0f, GO_ANIMPROGRESS_DEFAULT, GO_STATE_READY))
    {
        delete pGameObj;
        return;
    }

    pGameObj->SetUInt32Value(GAMEOBJECT_LEVEL,m_caster->getLevel());
    int32 duration = GetSpellDuration(m_spellInfo);
    pGameObj->SetRespawnTime(duration > 0 ? duration/IN_MILLISECONDS : 0);
    pGameObj->SetSpellId(m_spellInfo->Id);
    m_caster->AddGameObject(pGameObj);

    map->Add(pGameObj);

    m_caster->m_ObjectSlot[slot] = pGameObj->GetGUID();

    pGameObj->SummonLinkedTrapIfAny();
}

void Spell::EffectResurrect(SpellEffectIndex /*eff_idx*/)
{
    if(!unitTarget)
        return;
    if(unitTarget->GetTypeId() != TYPEID_PLAYER)
        return;

    if(unitTarget->isAlive())
        return;
    if(!unitTarget->IsInWorld())
        return;

    switch (m_spellInfo->Id)
    {
        // Defibrillate (Goblin Jumper Cables) have 33% chance on success
        case 8342:
            if (roll_chance_i(67))
            {
                m_caster->CastSpell(m_caster, 8338, true, m_CastItem);
                return;
            }
            break;
        // Defibrillate (Goblin Jumper Cables XL) have 50% chance on success
        case 22999:
            if (roll_chance_i(50))
            {
                m_caster->CastSpell(m_caster, 23055, true, m_CastItem);
                return;
            }
            break;
        default:
            break;
    }

    Player* pTarget = ((Player*)unitTarget);

    if(pTarget->isRessurectRequested())       // already have one active request
        return;

    uint32 health = pTarget->GetMaxHealth() * damage / 100;
    uint32 mana   = pTarget->GetMaxPower(POWER_MANA) * damage / 100;

    pTarget->setResurrectRequestData(m_caster->GetObjectGuid(), m_caster->GetMapId(), m_caster->GetPositionX(), m_caster->GetPositionY(), m_caster->GetPositionZ(), health, mana);
    SendResurrectRequest(pTarget);
}

void Spell::EffectAddExtraAttacks(SpellEffectIndex /*eff_idx*/)
{
    if(!unitTarget || !unitTarget->isAlive())
        return;

    if( unitTarget->m_extraAttacks )
        return;

    unitTarget->m_extraAttacks = damage;
}

void Spell::EffectParry(SpellEffectIndex /*eff_idx*/)
{
    if (unitTarget && unitTarget->GetTypeId() == TYPEID_PLAYER)
        ((Player*)unitTarget)->SetCanParry(true);
}

void Spell::EffectBlock(SpellEffectIndex /*eff_idx*/)
{
    if (unitTarget && unitTarget->GetTypeId() == TYPEID_PLAYER)
        ((Player*)unitTarget)->SetCanBlock(true);
}

void Spell::EffectLeapForward(SpellEffectIndex eff_idx)
{
    if(unitTarget->IsTaxiFlying())
        return;

    if( m_spellInfo->rangeIndex == 1)                       //self range
    {
        TerrainInfo const* map = unitTarget->GetTerrain();
        float dis = GetSpellRadius(sSpellRadiusStore.LookupEntry(m_spellInfo->EffectRadiusIndex[eff_idx]));
        //For glyph of blink
        if(m_caster->GetTypeId() == TYPEID_PLAYER)
            ((Player*)m_caster)->ApplySpellMod(m_spellInfo->Id, SPELLMOD_RADIUS, dis, this);

        // Start Info //
        float cx,cy,cz;
        float dx,dy,dz;
        float angle = unitTarget->GetOrientation();
        unitTarget->GetPosition(cx,cy,cz);
          
        //Check use of vmaps//
        bool useVmap = false;
        bool swapZone = true;

        if (map->GetHeight(cx, cy, cz, false) < map->GetHeight(cx, cy, cz, true))
            useVmap = true;

        const int itr = int(dis/0.5f);
        const float _dx = 0.5f * cos(angle);
        const float _dy = 0.5f * sin(angle);
        dx = cx;
        dy = cy;

        //Going foward 0.5f until max distance
        for (float i=0.5f; i<dis; i+=0.5f)
        {
            //unitTarget->GetNearPoint2D(dx,dy,i,angle);
            dx += _dx;
            dy += _dy;
            MaNGOS::NormalizeMapCoord(dx);
            MaNGOS::NormalizeMapCoord(dy);
            dz = cz;
             
            //Prevent climbing and go around object maybe 2.0f is to small? use 3.0f?
            if (map->IsNextZcoordOK(dx, dy, dz, 3.0f) && (unitTarget->IsWithinLOS(dx, dy, dz)))
            {
                //No climb, the z differenze between this and prev step is ok. Store this destination for future use or check.
                cx = dx;
                cy = dy;
                unitTarget->UpdateGroundPositionZ(cx, cy, cz, 3.0f);
            }
            else
            {
                //Something wrong with los or z differenze... maybe we are going from outer world inside a building or viceversa
                if(swapZone)
                {
                    //so... change use of vamp and go back 1 step backward and recheck again.
                    swapZone = false;
                    useVmap = !useVmap;
                    //i-=0.5f;
                    --i;
                    dx -= _dx;
                    dy -= _dy;
                }
                else
                {
                    //bad recheck result... so break this and use last good coord for teleport player...
                    dz += 0.5f;
                    break;
                }
            }
        }

        //Prevent Falling during swap building/outerspace
        unitTarget->UpdateGroundPositionZ(cx, cy, cz);

        if(unitTarget->GetTypeId() == TYPEID_PLAYER)
            ((Player*)unitTarget)->TeleportTo(map->GetMapId(), cx, cy, cz, unitTarget->GetOrientation(), TELE_TO_NOT_LEAVE_COMBAT | TELE_TO_NOT_UNSUMMON_PET | (unitTarget==m_caster ? TELE_TO_SPELL : 0));
        else
            unitTarget->GetMap()->CreatureRelocation((Creature*)unitTarget, cx, cy, cz, unitTarget->GetOrientation());
    }
}

void Spell::EffectLeapBack(SpellEffectIndex eff_idx)
{
    if(unitTarget->IsTaxiFlying())
        return;

    m_caster->KnockBackFrom(unitTarget,float(m_spellInfo->EffectMiscValue[eff_idx])/10,float(damage)/10);
}

void Spell::EffectReputation(SpellEffectIndex eff_idx)
{
    if(!unitTarget || unitTarget->GetTypeId() != TYPEID_PLAYER)
        return;

    Player *_player = (Player*)unitTarget;

    int32  rep_change = m_currentBasePoints[eff_idx];
    uint32 faction_id = m_spellInfo->EffectMiscValue[eff_idx];

    FactionEntry const* factionEntry = sFactionStore.LookupEntry(faction_id);

    if(!factionEntry)
        return;

    rep_change = _player->CalculateReputationGain(REPUTATION_SOURCE_SPELL, rep_change, faction_id);

    _player->GetReputationMgr().ModifyReputation(factionEntry, rep_change);
}

void Spell::EffectQuestComplete(SpellEffectIndex eff_idx)
{
    if (!unitTarget || unitTarget->GetTypeId() != TYPEID_PLAYER)
        return;

    // A few spells has additional value from basepoints, check condition here.
    switch(m_spellInfo->Id)
    {
        case 43458:                                         // Secrets of Nifflevar
        {
            if (!unitTarget->HasAura(m_spellInfo->CalculateSimpleValue(eff_idx)))
                return;

            break;
        }
        // TODO: implement these!
        // "this spell awards credit for the entire raid (all spell targets as this is area target) if just ONE member has both auras (yes, both effect's basepoints)"
        //case 72155:                                         // Harvest Blight Specimen
        //case 72162:                                         // Harvest Blight Specimen
            //break;
        default:
            break;
    }

    uint32 quest_id = m_spellInfo->EffectMiscValue[eff_idx];
    ((Player*)unitTarget)->AreaExploredOrEventHappens(quest_id);
}

void Spell::EffectSelfResurrect(SpellEffectIndex eff_idx)
{
    if(!unitTarget || unitTarget->isAlive())
        return;
    if(unitTarget->GetTypeId() != TYPEID_PLAYER)
        return;
    if(!unitTarget->IsInWorld())
        return;

    uint32 health = 0;
    uint32 mana = 0;

    // flat case
    if(damage < 0)
    {
        health = uint32(-damage);
        mana = m_spellInfo->EffectMiscValue[eff_idx];
    }
    // percent case
    else
    {
        health = uint32(damage/100.0f*unitTarget->GetMaxHealth());
        if(unitTarget->GetMaxPower(POWER_MANA) > 0)
            mana = uint32(damage/100.0f*unitTarget->GetMaxPower(POWER_MANA));
    }

    Player *plr = ((Player*)unitTarget);
    plr->ResurrectPlayer(0.0f);

    plr->SetHealth( health );
    plr->SetPower(POWER_MANA, mana );
    plr->SetPower(POWER_RAGE, 0 );
    plr->SetPower(POWER_ENERGY, plr->GetMaxPower(POWER_ENERGY) );

    plr->SpawnCorpseBones();
}

void Spell::EffectSkinning(SpellEffectIndex /*eff_idx*/)
{
    if(unitTarget->GetTypeId() != TYPEID_UNIT )
        return;
    if(!m_caster || m_caster->GetTypeId() != TYPEID_PLAYER)
        return;

    Creature* creature = (Creature*) unitTarget;
    int32 targetLevel = creature->getLevel();

    uint32 skill = creature->GetCreatureInfo()->GetRequiredLootSkill();

    ((Player*)m_caster)->SendLoot(creature->GetObjectGuid(),LOOT_SKINNING);
    creature->RemoveFlag(UNIT_FIELD_FLAGS, UNIT_FLAG_SKINNABLE);

    int32 reqValue = targetLevel < 10 ? 0 : targetLevel < 20 ? (targetLevel-10)*10 : targetLevel*5;

    int32 skillValue = ((Player*)m_caster)->GetPureSkillValue(skill);

    // Double chances for elites
    ((Player*)m_caster)->UpdateGatherSkill(skill, skillValue, reqValue, creature->IsElite() ? 2 : 1 );
}

void Spell::EffectCharge(SpellEffectIndex /*eff_idx*/)
{
    if (!unitTarget)
        return;

    //TODO: research more ContactPoint/attack distance.
    //3.666666 instead of ATTACK_DISTANCE(5.0f) in below seem to give more accurate result.
    float x, y, z;
    unitTarget->GetContactPoint(m_caster, x, y, z, 3.6f);

    // Try to normalize Z coord cuz GetContactPoint do nothing with Z axis
    unitTarget->UpdateGroundPositionZ(x, y, z, 5.0f);

    if (unitTarget->GetTypeId() != TYPEID_PLAYER)
        ((Creature *)unitTarget)->StopMoving();

    // Only send MOVEMENTFLAG_WALK_MODE, client has strange issues with other move flags
    m_caster->MonsterMove(x, y, z, 1);

    // not all charge effects used in negative spells
    if (unitTarget != m_caster && !IsPositiveSpell(m_spellInfo->Id))
        m_caster->Attack(unitTarget, true);

   //Warbringer - remove movement imparing effects for Intervene
    if( m_spellInfo->Id == 3411 && m_caster->HasAura(57499) )
        m_caster->RemoveAurasAtMechanicImmunity(IMMUNE_TO_ROOT_AND_SNARE_MASK,57499,true);
}

void Spell::EffectCharge2(SpellEffectIndex /*eff_idx*/)
{
    float x, y, z;
    if (m_targets.m_targetMask & TARGET_FLAG_DEST_LOCATION)
    {
        x = m_targets.m_destX;
        y = m_targets.m_destY;
        z = m_targets.m_destZ;

        if (unitTarget->GetTypeId() != TYPEID_PLAYER)
            ((Creature *)unitTarget)->StopMoving();
    }
    else if (unitTarget && unitTarget != m_caster)
        unitTarget->GetContactPoint(m_caster, x, y, z, 3.6f);
    else
        return;

    // Try to normalize Z coord cuz GetContactPoint do nothing with Z axis
    unitTarget->UpdateGroundPositionZ(x, y, z, 5.0f);

    // Only send MOVEMENTFLAG_WALK_MODE, client has strange issues with other move flags
    m_caster->MonsterMove(x, y, z, 1);

    // not all charge effects used in negative spells
    if (unitTarget && unitTarget != m_caster && !IsPositiveSpell(m_spellInfo->Id))
        m_caster->Attack(unitTarget, true);
}

void Spell::DoSummonCritter(SpellEffectIndex eff_idx, uint32 forceFaction)
{
    uint32 pet_entry = m_spellInfo->EffectMiscValue[eff_idx];
    if(!pet_entry)
        return;

    Pet* old_critter = m_caster->GetMiniPet();

    // for same pet just despawn (player unsummon command)
    if (m_caster->GetTypeId() == TYPEID_PLAYER && old_critter && old_critter->GetEntry() == pet_entry)
    {
        m_caster->RemoveMiniPet();
        return;
    }

    // despawn old pet before summon new
    if (old_critter)
        m_caster->RemoveMiniPet();

    // summon new pet
    Pet* critter = new Pet(MINI_PET);

    CreatureCreatePos pos(m_caster->GetMap(), m_targets.m_destX, m_targets.m_destY, m_targets.m_destZ, m_caster->GetOrientation(), m_caster->GetPhaseMask());
    if (!(m_targets.m_targetMask & TARGET_FLAG_DEST_LOCATION))
        pos = CreatureCreatePos(m_caster, m_caster->GetOrientation());

    uint32 originalSpellID = (m_IsTriggeredSpell && m_triggeredBySpellInfo) ? m_triggeredBySpellInfo->Id : m_spellInfo->Id;

    critter->SetCreateSpellID(originalSpellID);
    critter->SetDuration(GetSpellDuration(m_spellInfo));

    if (!critter->Create(0, pos, pet_entry, 0, m_caster))
    {
        sLog.outError("Mini pet (guidlow %d, entry %d) not summoned",
            critter->GetGUIDLow(), critter->GetEntry());
        delete critter;
        return;
    }

    critter->setFaction(forceFaction ? forceFaction : m_caster->getFaction());

    if (!critter->Summon())
    {
        sLog.outError("Mini pet (guidlow %d, entry %d) not summoned by undefined reason. ",
            critter->GetGUIDLow(), critter->GetEntry());
        delete critter;
        return;
    }

    critter->SetSummonPoint(pos);

    DEBUG_LOG("New mini pet has guid %u", critter->GetGUIDLow());
}

void Spell::EffectKnockBack(SpellEffectIndex eff_idx)
{
    if(!unitTarget)
        return;

    unitTarget->KnockBackFrom(m_caster,float(m_spellInfo->EffectMiscValue[eff_idx])/10,float(damage)/10);
}

void Spell::EffectSendTaxi(SpellEffectIndex eff_idx)
{
    if(!unitTarget || unitTarget->GetTypeId() != TYPEID_PLAYER)
        return;

    ((Player*)unitTarget)->ActivateTaxiPathTo(m_spellInfo->EffectMiscValue[eff_idx],m_spellInfo->Id);
}

void Spell::EffectPlayerPull(SpellEffectIndex eff_idx)
{
    if(!unitTarget)
        return;

    float dist = unitTarget->GetDistance2d(m_caster);
    if (damage && dist > damage)
        dist = float(damage);

    unitTarget->KnockBackFrom(m_caster,-dist,float(m_spellInfo->EffectMiscValue[eff_idx])/30);
}

void Spell::EffectDispelMechanic(SpellEffectIndex eff_idx)
{
    if (!unitTarget)
        return;

    uint32 mechanic = m_spellInfo->EffectMiscValue[eff_idx];

    Unit::SpellAuraHolderMap& Auras = unitTarget->GetSpellAuraHolderMap();
    for(Unit::SpellAuraHolderMap::iterator iter = Auras.begin(), next; iter != Auras.end(); iter = next)
    {
        next = iter;
        ++next;
        SpellEntry const *spell = iter->second->GetSpellProto();
        if (iter->second->HasMechanic(mechanic))
        {
            unitTarget->RemoveAurasDueToSpell(spell->Id);
            if (Auras.empty())
                break;
            else
                next = Auras.begin();
        }
    }
}

void Spell::EffectSummonDeadPet(SpellEffectIndex /*eff_idx*/)
{
    if(m_caster->GetTypeId() != TYPEID_PLAYER)
        return;
    Player *_player = (Player*)m_caster;
    Pet *pet = _player->GetPet();
    if(!pet)
        return;
    if(pet->isAlive())
        return;
    if(damage < 0)
        return;
    pet->SetUInt32Value(UNIT_DYNAMIC_FLAGS, 0);
    pet->RemoveFlag (UNIT_FIELD_FLAGS, UNIT_FLAG_SKINNABLE);
    pet->SetDeathState( ALIVE );
    pet->clearUnitState(UNIT_STAT_ALL_STATE);
    pet->SetHealth( uint32(pet->GetMaxHealth()*(float(damage)/100)));

    pet->AIM_Initialize();

    // _player->PetSpellInitialize(); -- action bar not removed at death and not required send at revive
    pet->SavePetToDB(PET_SAVE_AS_CURRENT);
}

void Spell::EffectSummonAllTotems(SpellEffectIndex eff_idx)
{
    if(m_caster->GetTypeId() != TYPEID_PLAYER)
        return;

    int32 start_button = ACTION_BUTTON_SHAMAN_TOTEMS_BAR + m_spellInfo->EffectMiscValue[eff_idx];
    int32 amount_buttons = m_spellInfo->EffectMiscValueB[eff_idx];

    for(int32 slot = 0; slot < amount_buttons; ++slot)
        if (ActionButton const* actionButton = ((Player*)m_caster)->GetActionButton(start_button+slot))
            if (actionButton->GetType()==ACTION_BUTTON_SPELL)
                if (uint32 spell_id = actionButton->GetAction())
                  if (!((Player*)m_caster)->HasSpellCooldown(spell_id))
                    m_caster->CastSpell(unitTarget,spell_id,true);
}

void Spell::EffectDestroyAllTotems(SpellEffectIndex /*eff_idx*/)
{
    int32 mana = 0;
    for(int slot = 0;  slot < MAX_TOTEM_SLOT; ++slot)
    {
        if (Totem* totem = m_caster->GetTotem(TotemSlot(slot)))
        {
            if (damage)
            {
                uint32 spell_id = totem->GetUInt32Value(UNIT_CREATED_BY_SPELL);
                if (SpellEntry const* spellInfo = sSpellStore.LookupEntry(spell_id))
                {
                    uint32 manacost = spellInfo->manaCost + m_caster->GetCreateMana() * spellInfo->ManaCostPercentage / 100;
                    mana += manacost * damage / 100;
                }
            }
            totem->UnSummon();
        }
    }

    if (mana)
        m_caster->CastCustomSpell(m_caster, 39104, &mana, NULL, NULL, true);
}

void Spell::EffectBreakPlayerTargeting (SpellEffectIndex /* eff_idx */)
{
    if (!unitTarget)
        return;

    WorldPacket data(SMSG_CLEAR_TARGET, 8);
    data << unitTarget->GetObjectGuid();
    unitTarget->SendMessageToSet(&data, false);
}

void Spell::EffectDurabilityDamage(SpellEffectIndex eff_idx)
{
    if(!unitTarget || unitTarget->GetTypeId() != TYPEID_PLAYER)
        return;

    int32 slot = m_spellInfo->EffectMiscValue[eff_idx];

    // FIXME: some spells effects have value -1/-2
    // Possibly its mean -1 all player equipped items and -2 all items
    if(slot < 0)
    {
        ((Player*)unitTarget)->DurabilityPointsLossAll(damage, (slot < -1));
        return;
    }

    // invalid slot value
    if(slot >= INVENTORY_SLOT_BAG_END)
        return;

    if(Item* item = ((Player*)unitTarget)->GetItemByPos(INVENTORY_SLOT_BAG_0, slot))
        ((Player*)unitTarget)->DurabilityPointsLoss(item, damage);
}

void Spell::EffectDurabilityDamagePCT(SpellEffectIndex eff_idx)
{
    if(!unitTarget || unitTarget->GetTypeId() != TYPEID_PLAYER)
        return;

    int32 slot = m_spellInfo->EffectMiscValue[eff_idx];

    // FIXME: some spells effects have value -1/-2
    // Possibly its mean -1 all player equipped items and -2 all items
    if(slot < 0)
    {
        ((Player*)unitTarget)->DurabilityLossAll(double(damage)/100.0f, (slot < -1));
        return;
    }

    // invalid slot value
    if(slot >= INVENTORY_SLOT_BAG_END)
        return;

    if(damage <= 0)
        return;

    if(Item* item = ((Player*)unitTarget)->GetItemByPos(INVENTORY_SLOT_BAG_0, slot))
        ((Player*)unitTarget)->DurabilityLoss(item, double(damage)/100.0f);
}

void Spell::EffectModifyThreatPercent(SpellEffectIndex /*eff_idx*/)
{
    if(!unitTarget)
        return;

    unitTarget->getThreatManager().modifyThreatPercent(m_caster, damage);
}

void Spell::EffectTransmitted(SpellEffectIndex eff_idx)
{
    uint32 name_id = m_spellInfo->EffectMiscValue[eff_idx];

    GameObjectInfo const* goinfo = ObjectMgr::GetGameObjectInfo(name_id);

    if (!goinfo)
    {
        sLog.outErrorDb("Gameobject (Entry: %u) not exist and not created at spell (ID: %u) cast",name_id, m_spellInfo->Id);
        return;
    }

    float fx, fy, fz;

    if(m_targets.m_targetMask & TARGET_FLAG_DEST_LOCATION)
    {
        fx = m_targets.m_destX;
        fy = m_targets.m_destY;
        fz = m_targets.m_destZ;
    }
    //FIXME: this can be better check for most objects but still hack
    else if(m_spellInfo->EffectRadiusIndex[eff_idx] && m_spellInfo->speed==0)
    {
        float dis = GetSpellRadius(sSpellRadiusStore.LookupEntry(m_spellInfo->EffectRadiusIndex[eff_idx]));
        m_caster->GetClosePoint(fx, fy, fz, DEFAULT_WORLD_OBJECT_SIZE, dis);
    }
    else
    {
        float min_dis = GetSpellMinRange(sSpellRangeStore.LookupEntry(m_spellInfo->rangeIndex));
        float max_dis = GetSpellMaxRange(sSpellRangeStore.LookupEntry(m_spellInfo->rangeIndex));
        float dis = rand_norm_f() * (max_dis - min_dis) + min_dis;

        m_caster->GetClosePoint(fx, fy, fz, DEFAULT_WORLD_OBJECT_SIZE, dis);
    }

    Map *cMap = m_caster->GetMap();

    if(goinfo->type==GAMEOBJECT_TYPE_FISHINGNODE)
    {
        GridMapLiquidData liqData;
        if ( !m_caster->GetTerrain()->IsInWater(fx, fy, fz + 1.f/* -0.5f */, &liqData))             // Hack to prevent fishing bobber from failing to land on fishing hole
        { // but this is not proper, we really need to ignore not materialized objects
            SendCastResult(SPELL_FAILED_NOT_HERE);
            SendChannelUpdate(0);
            return;
        }

        // replace by water level in this case
        //fz = cMap->GetWaterLevel(fx, fy);
        fz = liqData.level;
    }
    // if gameobject is summoning object, it should be spawned right on caster's position
    else if(goinfo->type==GAMEOBJECT_TYPE_SUMMONING_RITUAL)
    {
        m_caster->GetPosition(fx, fy, fz);
    }

    GameObject* pGameObj = new GameObject;

    if(!pGameObj->Create(cMap->GenerateLocalLowGuid(HIGHGUID_GAMEOBJECT), name_id, cMap,
        m_caster->GetPhaseMask(), fx, fy, fz, m_caster->GetOrientation(), 0.0f, 0.0f, 0.0f, 0.0f, GO_ANIMPROGRESS_DEFAULT, GO_STATE_READY))
    {
        delete pGameObj;
        return;
    }

    int32 duration = GetSpellDuration(m_spellInfo);

    switch(goinfo->type)
    {
        case GAMEOBJECT_TYPE_FISHINGNODE:
        {
            m_caster->SetChannelObjectGuid(pGameObj->GetObjectGuid());
            m_caster->AddGameObject(pGameObj);              // will removed at spell cancel

            // end time of range when possible catch fish (FISHING_BOBBER_READY_TIME..GetDuration(m_spellInfo))
            // start time == fish-FISHING_BOBBER_READY_TIME (0..GetDuration(m_spellInfo)-FISHING_BOBBER_READY_TIME)
            int32 lastSec = 0;
            switch(urand(0, 3))
            {
                case 0: lastSec =  3; break;
                case 1: lastSec =  7; break;
                case 2: lastSec = 13; break;
                case 3: lastSec = 17; break;
            }

            duration = duration - lastSec*IN_MILLISECONDS + FISHING_BOBBER_READY_TIME*IN_MILLISECONDS;
            break;
        }
        case GAMEOBJECT_TYPE_SUMMONING_RITUAL:
        {
            if(m_caster->GetTypeId() == TYPEID_PLAYER)
            {
                pGameObj->AddUniqueUse((Player*)m_caster);
                m_caster->AddGameObject(pGameObj);          // will removed at spell cancel
            }
            break;
        }
        case GAMEOBJECT_TYPE_FISHINGHOLE:
        case GAMEOBJECT_TYPE_CHEST:
        default:
            break;
    }

    pGameObj->SetRespawnTime(duration > 0 ? duration/IN_MILLISECONDS : 0);

    pGameObj->SetOwnerGuid(m_caster->GetObjectGuid());

    pGameObj->SetUInt32Value(GAMEOBJECT_LEVEL, m_caster->getLevel());
    pGameObj->SetSpellId(m_spellInfo->Id);

    DEBUG_LOG("AddObject at SpellEfects.cpp EffectTransmitted");
    //m_caster->AddGameObject(pGameObj);
    //m_ObjToDel.push_back(pGameObj);

    cMap->Add(pGameObj);

    pGameObj->SummonLinkedTrapIfAny();
}

void Spell::EffectProspecting(SpellEffectIndex /*eff_idx*/)
{
    if (m_caster->GetTypeId() != TYPEID_PLAYER || !itemTarget)
        return;

    Player* p_caster = (Player*)m_caster;

    if (sWorld.getConfig(CONFIG_BOOL_SKILL_PROSPECTING))
    {
        uint32 SkillValue = p_caster->GetPureSkillValue(SKILL_JEWELCRAFTING);
        uint32 reqSkillValue = itemTarget->GetProto()->RequiredSkillRank;
        p_caster->UpdateGatherSkill(SKILL_JEWELCRAFTING, SkillValue, reqSkillValue);
    }

    ((Player*)m_caster)->SendLoot(itemTarget->GetGUID(), LOOT_PROSPECTING);
}

void Spell::EffectMilling(SpellEffectIndex /*eff_idx*/)
{
    if (m_caster->GetTypeId() != TYPEID_PLAYER || !itemTarget)
        return;

    Player* p_caster = (Player*)m_caster;

    if( sWorld.getConfig(CONFIG_BOOL_SKILL_MILLING))
    {
        uint32 SkillValue = p_caster->GetPureSkillValue(SKILL_INSCRIPTION);
        uint32 reqSkillValue = itemTarget->GetProto()->RequiredSkillRank;
        p_caster->UpdateGatherSkill(SKILL_INSCRIPTION, SkillValue, reqSkillValue);
    }

    ((Player*)m_caster)->SendLoot(itemTarget->GetObjectGuid(), LOOT_MILLING);
}

void Spell::EffectSkill(SpellEffectIndex /*eff_idx*/)
{
    DEBUG_LOG("WORLD: SkillEFFECT");
}

void Spell::EffectSpiritHeal(SpellEffectIndex /*eff_idx*/)
{
    // TODO player can't see the heal-animation - he should respawn some ticks later
    if (!unitTarget || unitTarget->isAlive())
        return;
    if (unitTarget->GetTypeId() != TYPEID_PLAYER)
        return;
    if (!unitTarget->IsInWorld())
        return;
    if (m_spellInfo->Id == 22012 && !unitTarget->HasAura(2584))
        return;

    ((Player*)unitTarget)->ResurrectPlayer(1.0f);
    ((Player*)unitTarget)->SpawnCorpseBones();

    ((Player*)unitTarget)->CastSpell(unitTarget, 6962, true);
}

// remove insignia spell effect
void Spell::EffectSkinPlayerCorpse(SpellEffectIndex /*eff_idx*/)
{
    DEBUG_LOG("Effect: SkinPlayerCorpse");
    if ( (m_caster->GetTypeId() != TYPEID_PLAYER) || (unitTarget->GetTypeId() != TYPEID_PLAYER) || (unitTarget->isAlive()) )
        return;

    ((Player*)unitTarget)->RemovedInsignia( (Player*)m_caster );
}

void Spell::EffectStealBeneficialBuff(SpellEffectIndex eff_idx)
{
    DEBUG_LOG("Effect: StealBeneficialBuff");

    if(!unitTarget || unitTarget==m_caster)                 // can't steal from self
        return;

    std::vector <SpellAuraHolder *> steal_list;
    // Create dispel mask by dispel type
    uint32 dispelMask  = GetDispellMask( DispelType(m_spellInfo->EffectMiscValue[eff_idx]) );
    Unit::SpellAuraHolderMap const& auras = unitTarget->GetSpellAuraHolderMap();
    for(Unit::SpellAuraHolderMap::const_iterator itr = auras.begin(); itr != auras.end(); ++itr)
    {
        SpellAuraHolder *holder = itr->second;
        if (holder && (1<<holder->GetSpellProto()->Dispel) & dispelMask)
        {
            // Need check for passive? this
            if (holder->IsPositive() && !holder->IsPassive() && !(holder->GetSpellProto()->AttributesEx4 & SPELL_ATTR_EX4_NOT_STEALABLE))
                steal_list.push_back(holder);
        }
    }
    // Ok if exist some buffs for dispel try dispel it
    if (!steal_list.empty())
    {
        std::list < std::pair<uint32,uint64> > success_list;
        int32 list_size = steal_list.size();
        // Dispell N = damage buffs (or while exist buffs for dispel)
        for (int32 count=0; count < damage && list_size > 0; ++count)
        {
            // Random select buff for dispel
            SpellAuraHolder *holder = steal_list[urand(0, list_size-1)];
            // Not use chance for steal
            // TODO possible need do it
            success_list.push_back( std::pair<uint32,uint64>(holder->GetId(),holder->GetCasterGUID()));

            // Remove buff from list for prevent doubles
            for (std::vector<SpellAuraHolder *>::iterator j = steal_list.begin(); j != steal_list.end(); )
            {
                SpellAuraHolder *stealed = *j;
                if (stealed->GetId() == holder->GetId() && stealed->GetCasterGUID() == holder->GetCasterGUID())
                {
                    j = steal_list.erase(j);
                    --list_size;
                }
                else
                    ++j;
            }
        }
        // Really try steal and send log
        if (!success_list.empty())
        {
            int32 count = success_list.size();
            WorldPacket data(SMSG_SPELLSTEALLOG, 8+8+4+1+4+count*5);
            data << unitTarget->GetPackGUID();       // Victim GUID
            data << m_caster->GetPackGUID();         // Caster GUID
            data << uint32(m_spellInfo->Id);         // Dispell spell id
            data << uint8(0);                        // not used
            data << uint32(count);                   // count
            for (std::list<std::pair<uint32,uint64> >::iterator j = success_list.begin(); j != success_list.end(); ++j)
            {
                SpellEntry const* spellInfo = sSpellStore.LookupEntry(j->first);
                data << uint32(spellInfo->Id);       // Spell Id
                data << uint8(0);                    // 0 - steals !=0 transfers
                unitTarget->RemoveAurasDueToSpellBySteal(spellInfo->Id, j->second, m_caster);
            }
            m_caster->SendMessageToSet(&data, true);
        }
    }
}

void Spell::EffectKillCreditPersonal(SpellEffectIndex eff_idx)
{
    if(!unitTarget || unitTarget->GetTypeId() != TYPEID_PLAYER)
        return;

    ((Player*)unitTarget)->KilledMonsterCredit(m_spellInfo->EffectMiscValue[eff_idx]);
}

void Spell::EffectKillCreditGroup(SpellEffectIndex eff_idx)
{
    if(!unitTarget || unitTarget->GetTypeId() != TYPEID_PLAYER)
        return;

    ((Player*)unitTarget)->RewardPlayerAndGroupAtEvent(m_spellInfo->EffectMiscValue[eff_idx], unitTarget);
}

void Spell::EffectQuestFail(SpellEffectIndex eff_idx)
{
    if(!unitTarget || unitTarget->GetTypeId() != TYPEID_PLAYER)
        return;

    ((Player*)unitTarget)->FailQuest(m_spellInfo->EffectMiscValue[eff_idx]);
}

void Spell::EffectActivateRune(SpellEffectIndex eff_idx)
{
    if(m_caster->GetTypeId() != TYPEID_PLAYER)
        return;

    Player *plr = (Player*)m_caster;

    if(plr->getClass() != CLASS_DEATH_KNIGHT)
        return;

    int32 count = damage;                                   // max amount of reset runes
    if (plr->ActivateRunes(RuneType(m_spellInfo->EffectMiscValue[eff_idx]), count))
        plr->ResyncRunes();
}

void Spell::EffectTitanGrip(SpellEffectIndex eff_idx)
{
    // Make sure "Titan's Grip" (49152) penalty spell does not silently change
    if (m_spellInfo->EffectMiscValue[eff_idx] != 49152)
        sLog.outError("Spell::EffectTitanGrip: Spell %u has unexpected EffectMiscValue '%u'", m_spellInfo->Id, m_spellInfo->EffectMiscValue[eff_idx]);
    if (unitTarget && unitTarget->GetTypeId() == TYPEID_PLAYER)
    {
        Player *plr = (Player*)m_caster;
        plr->SetCanTitanGrip(true);
        if (plr->HasTwoHandWeaponInOneHand() && !plr->HasAura(49152))
            plr->CastSpell(plr, 49152, true);
    }
}

void Spell::EffectRenamePet(SpellEffectIndex /*eff_idx*/)
{
    if (!unitTarget || unitTarget->GetTypeId() != TYPEID_UNIT ||
        !((Creature*)unitTarget)->IsPet() || ((Pet*)unitTarget)->getPetType() != HUNTER_PET)
        return;

    unitTarget->SetByteFlag(UNIT_FIELD_BYTES_2, 2, UNIT_CAN_BE_RENAMED | UNIT_CAN_BE_ABANDONED);
}

void Spell::EffectPlayMusic(SpellEffectIndex eff_idx)
{
    if(!unitTarget || unitTarget->GetTypeId() != TYPEID_PLAYER)
        return;

    uint32 soundid = m_spellInfo->EffectMiscValue[eff_idx];

    if (!sSoundEntriesStore.LookupEntry(soundid))
    {
        sLog.outError("EffectPlayMusic: Sound (Id: %u) not exist in spell %u.",soundid,m_spellInfo->Id);
        return;
    }

    WorldPacket data(SMSG_PLAY_MUSIC, 4);
    data << uint32(soundid);
    ((Player*)unitTarget)->GetSession()->SendPacket(&data);
}

void Spell::EffectSpecCount(SpellEffectIndex /*eff_idx*/)
{
    if (!unitTarget || unitTarget->GetTypeId() != TYPEID_PLAYER)
        return;

    ((Player*)unitTarget)->UpdateSpecCount(damage);
}

void Spell::EffectActivateSpec(SpellEffectIndex /*eff_idx*/)
{
    if (!unitTarget || unitTarget->GetTypeId() != TYPEID_PLAYER)
        return;

    uint32 spec = damage-1;

    ((Player*)unitTarget)->ActivateSpec(spec);
}

void Spell::EffectBind(SpellEffectIndex eff_idx)
{
    if (!unitTarget || unitTarget->GetTypeId() != TYPEID_PLAYER)
        return;

    Player* player = (Player*)unitTarget;

    uint32 area_id;
    WorldLocation loc;
    if (m_spellInfo->EffectImplicitTargetA[eff_idx] == TARGET_TABLE_X_Y_Z_COORDINATES ||
        m_spellInfo->EffectImplicitTargetB[eff_idx] == TARGET_TABLE_X_Y_Z_COORDINATES)
    {
        SpellTargetPosition const* st = sSpellMgr.GetSpellTargetPosition(m_spellInfo->Id);
        if (!st)
        {
            sLog.outError( "Spell::EffectBind - unknown Teleport coordinates for spell ID %u", m_spellInfo->Id );
            return;
        }

        loc.mapid       = st->target_mapId;
        loc.coord_x     = st->target_X;
        loc.coord_y     = st->target_Y;
        loc.coord_z     = st->target_Z;
        loc.orientation = st->target_Orientation;
        area_id = sTerrainMgr.GetAreaId(loc.mapid, loc.coord_x, loc.coord_y, loc.coord_z);
    }
    else
    {
        player->GetPosition(loc);
        area_id = player->GetAreaId();
    }

    player->SetHomebindToLocation(loc,area_id);

    // binding
    WorldPacket data( SMSG_BINDPOINTUPDATE, (4+4+4+4+4) );
    data << float(loc.coord_x);
    data << float(loc.coord_y);
    data << float(loc.coord_z);
    data << uint32(loc.mapid);
    data << uint32(area_id);
    player->SendDirectMessage( &data );

    DEBUG_LOG("New Home Position X is %f", loc.coord_x);
    DEBUG_LOG("New Home Position Y is %f", loc.coord_y);
    DEBUG_LOG("New Home Position Z is %f", loc.coord_z);
    DEBUG_LOG("New Home MapId is %u", loc.mapid);
    DEBUG_LOG("New Home AreaId is %u", area_id);

    // zone update
    data.Initialize(SMSG_PLAYERBOUND, 8+4);
    data << player->GetObjectGuid();
    data << uint32(area_id);
    player->SendDirectMessage( &data );
}

void Spell::EffectRestoreItemCharges( SpellEffectIndex eff_idx )
{
    if (unitTarget->GetTypeId() != TYPEID_PLAYER)
        return;

    Player* player = (Player*)unitTarget;

    ItemPrototype const* itemProto = ObjectMgr::GetItemPrototype(m_spellInfo->EffectItemType[eff_idx]);
    if (!itemProto)
        return;

    // In case item from limited category recharge any from category, is this valid checked early in spell checks
    Item* item;
    if (itemProto->ItemLimitCategory)
        item = player->GetItemByLimitedCategory(itemProto->ItemLimitCategory);
    else
        item = player->GetItemByEntry(m_spellInfo->EffectItemType[eff_idx]);

    if (!item)
        return;

    item->RestoreCharges();
}

void Spell::EffectRedirectThreat(SpellEffectIndex eff_idx)
{
    if (!unitTarget)
        return;

    if (m_spellInfo->Id == 59665)                           // Vigilance
        if (Aura *glyph = unitTarget->GetDummyAura(63326))  // Glyph of Vigilance
            damage += glyph->GetModifier()->m_amount;

    m_caster->getHostileRefManager().SetThreatRedirection(unitTarget->GetObjectGuid(), uint32(damage));
}

void Spell::EffectTeachTaxiNode( SpellEffectIndex eff_idx )
{
    if (unitTarget->GetTypeId() != TYPEID_PLAYER)
        return;

    Player* player = (Player*)unitTarget;

    uint32 taxiNodeId = m_spellInfo->EffectMiscValue[eff_idx];
    if (!sTaxiNodesStore.LookupEntry(taxiNodeId))
        return;

    if (player->m_taxi.SetTaximaskNode(taxiNodeId))
    {
        WorldPacket data(SMSG_NEW_TAXI_PATH, 0);
        player->SendDirectMessage( &data );

        data.Initialize( SMSG_TAXINODE_STATUS, 9 );
        data << m_caster->GetObjectGuid();
        data << uint8( 1 );
        player->SendDirectMessage( &data );
    }
}

void Spell::EffectRemoveAura(SpellEffectIndex eff_idx)
{
    if (unitTarget)
        return;
    // there may be need of specifying casterguid of removed auras
    unitTarget->RemoveAurasDueToSpell(m_spellInfo->EffectTriggerSpell[eff_idx]);
}

void Spell::EffectQuestStart(SpellEffectIndex eff_idx)
{
    if (!unitTarget || unitTarget->GetTypeId() != TYPEID_PLAYER)
        return;

    Player * player = (Player*)unitTarget;

    if (Quest const* qInfo = sObjectMgr.GetQuestTemplate(m_spellInfo->EffectMiscValue[eff_idx]))
    {
        if (player->CanTakeQuest(qInfo, false) && player->CanAddQuest(qInfo, false))
            player->AddQuest(qInfo, NULL);
    }
}

void Spell::EffectWMODamage(SpellEffectIndex eff_idx)
{
    if (!gameObjTarget || gameObjTarget->GetGoType() != GAMEOBJECT_TYPE_DESTRUCTIBLE_BUILDING || !gameObjTarget->GetHealth())
    {
        DEBUG_LOG( "Spell::EffectWMODamage called, but no valid targets. Spell ID %u", m_spellInfo->Id );
        return;
    }

    Unit *caster = m_originalCaster;

    if (!caster)
        return;

    DEBUG_LOG( "Spell::EffectWMODamage,  spell ID %u, object %u, damage %u", m_spellInfo->Id,gameObjTarget->GetEntry(),uint32(damage));

    gameObjTarget->DamageTaken(caster, uint32(damage));

    WorldPacket data(SMSG_DESTRUCTIBLE_BUILDING_DAMAGE, 8+8+8+4+4);
    data << gameObjTarget->GetPackGUID();
    data << caster->GetPackGUID();

    if (Unit *who = caster->GetCharmerOrOwner()) //check for pet / vehicle
        data << who->GetPackGUID();
    else
        data << caster->GetPackGUID();

    data << uint32(damage);
    data << uint32(m_spellInfo->Id);

    gameObjTarget->SendMessageToSet(&data, false);
}

void Spell::EffectWMORepair(SpellEffectIndex eff_idx)
{
    if (gameObjTarget && gameObjTarget->GetGoType() == GAMEOBJECT_TYPE_DESTRUCTIBLE_BUILDING)
    {
        DEBUG_LOG( "Spell::EffectWMORepair,  spell ID %u, object %u", m_spellInfo->Id,gameObjTarget->GetEntry());
        gameObjTarget->Rebuild(m_caster);
    }
    else
        DEBUG_LOG( "Spell::EffectWMORepair called, but no valid targets. Spell ID %u", m_spellInfo->Id);

}

void Spell::EffectWMOChange(SpellEffectIndex eff_idx)
{
    if (gameObjTarget && gameObjTarget->GetGoType() == GAMEOBJECT_TYPE_DESTRUCTIBLE_BUILDING)
    {
        DEBUG_LOG( "Spell::EffectWMOChange,  spell ID %u, object %u, command %u", m_spellInfo->Id,gameObjTarget->GetEntry(), m_spellInfo->EffectMiscValue[eff_idx]);

        Unit* caster = m_originalCaster;

        if (!caster)
            return;

        switch (m_spellInfo->EffectMiscValue[eff_idx])
        {
            case 0: // intact
                if (gameObjTarget->HasFlag(GAMEOBJECT_FLAGS, GO_FLAG_DAMAGED))
                    gameObjTarget->RemoveFlag(GAMEOBJECT_FLAGS, GO_FLAG_DAMAGED);
                if (gameObjTarget->HasFlag(GAMEOBJECT_FLAGS, GO_FLAG_DESTROYED))
                    gameObjTarget->RemoveFlag(GAMEOBJECT_FLAGS, GO_FLAG_DESTROYED);
                break;
            case 1: // damaged
                gameObjTarget->SetFlag(GAMEOBJECT_FLAGS, GO_FLAG_DAMAGED);
                break;
            case 2: // destroyed
                gameObjTarget->SetFlag(GAMEOBJECT_FLAGS, GO_FLAG_DESTROYED);
                break;
            case 3: // rebuild
                gameObjTarget->Rebuild(caster);
                break;
            default:
                DEBUG_LOG( "Spell::EffectWMOChange,  spell ID %u with defined change value %u", m_spellInfo->Id,m_spellInfo->EffectMiscValue[eff_idx]);
                break;
        }
    }
    else
        DEBUG_LOG( "Spell::EffectWMORepair called, but no valid targets. Spell ID %u", m_spellInfo->Id);

}

void Spell::EffectFriendSummon( SpellEffectIndex eff_idx )
{
    if (m_caster->GetTypeId() != TYPEID_PLAYER)
        return;

    if (((Player*)m_caster)->GetSelectionGuid().IsEmpty() || !((Player*)m_caster)->GetSelectionGuid().IsPlayer())
    {
        DEBUG_LOG( "Spell::EffectFriendSummon is called, but no selection or selection is not player");
        return;
    }

    DEBUG_LOG( "Spell::EffectFriendSummon called for player %u", ((Player*)m_caster)->GetSelectionGuid().GetCounter());

    m_caster->CastSpell(m_caster, m_spellInfo->EffectTriggerSpell[eff_idx], true);
}<|MERGE_RESOLUTION|>--- conflicted
+++ resolved
@@ -2119,11 +2119,7 @@
                 {
                     // split between targets
                     int32 bp = damage / m_UniqueTargetInfo.size();
-<<<<<<< HEAD
-                    m_caster->CastCustomSpell(unitTarget, 54172, &damage, NULL, NULL, true);
-=======
                     m_caster->CastCustomSpell(unitTarget, 54172, &bp, NULL, NULL, true);
->>>>>>> d9dbbdb8
                     return;
                 }
                 case 52845:                                 // Brewfest Mount Transformation (Faction Swap)
