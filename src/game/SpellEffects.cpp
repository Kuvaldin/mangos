--- conflicted
+++ resolved
@@ -5215,17 +5215,10 @@
                 totalDamagePercentMod *= 1.2f;
             }
             // Rune strike
-<<<<<<< HEAD
-            if (m_spellInfo->SpellIconID == 3007)
-            {
-            int32 count = CalculateDamage(EFFECT_INDEX_2, unitTarget);
-            spell_bonus += int32(count*m_caster->GetTotalAttackPowerValue(BASE_ATTACK)/100.0f);
-=======
             if( m_spellInfo->SpellIconID == 3007)
             {
                 int32 count = CalculateDamage(EFFECT_INDEX_2, unitTarget);
                 spell_bonus += int32(count * m_caster->GetTotalAttackPowerValue(BASE_ATTACK) / 100.0f);
->>>>>>> 53701a01
             }
             break;
         }
