--- conflicted
+++ resolved
@@ -7139,13 +7139,8 @@
 
     Map *map = target->GetMap();
 
-<<<<<<< HEAD
-    if (!pGameObj->Create(map->GenerateLocalLowGuid(HIGHGUID_GAMEOBJECT), gameobject_id, map,
-        m_caster->GetPhaseMask(), x, y, z, target->GetOrientation(), 0.0f, 0.0f, 0.0f, 0.0f, GO_ANIMPROGRESS_DEFAULT, GO_STATE_READY))
-=======
     if(!pGameObj->Create(map->GenerateLocalLowGuid(HIGHGUID_GAMEOBJECT), gameobject_id, map,
         m_caster->GetPhaseMask(), x, y, z, target->GetOrientation()))
->>>>>>> fe8f84d0
     {
         delete pGameObj;
         return;
@@ -10252,13 +10247,8 @@
     }
 
     Map *map = m_caster->GetMap();
-<<<<<<< HEAD
-    if (!pGameObj->Create(map->GenerateLocalLowGuid(HIGHGUID_GAMEOBJECT), go_id, map,
-        m_caster->GetPhaseMask(), x, y, z, m_caster->GetOrientation(), 0.0f, 0.0f, 0.0f, 0.0f, GO_ANIMPROGRESS_DEFAULT, GO_STATE_READY))
-=======
     if(!pGameObj->Create(map->GenerateLocalLowGuid(HIGHGUID_GAMEOBJECT), go_id, map,
         m_caster->GetPhaseMask(), x, y, z, m_caster->GetOrientation()))
->>>>>>> fe8f84d0
     {
         delete pGameObj;
         return;
@@ -10917,13 +10907,8 @@
 
     GameObject* pGameObj = new GameObject;
 
-<<<<<<< HEAD
-    if (!pGameObj->Create(cMap->GenerateLocalLowGuid(HIGHGUID_GAMEOBJECT), name_id, cMap,
-        m_caster->GetPhaseMask(), fx, fy, fz, m_caster->GetOrientation(), 0.0f, 0.0f, 0.0f, 0.0f, GO_ANIMPROGRESS_DEFAULT, GO_STATE_READY))
-=======
     if(!pGameObj->Create(cMap->GenerateLocalLowGuid(HIGHGUID_GAMEOBJECT), name_id, cMap,
         m_caster->GetPhaseMask(), fx, fy, fz, m_caster->GetOrientation()))
->>>>>>> fe8f84d0
     {
         delete pGameObj;
         return;
