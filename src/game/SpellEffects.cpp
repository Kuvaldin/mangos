/*
 * Copyright (C) 2005-2011 MaNGOS <http://getmangos.com/>
 *
 * This program is free software; you can redistribute it and/or modify
 * it under the terms of the GNU General Public License as published by
 * the Free Software Foundation; either version 2 of the License, or
 * (at your option) any later version.
 *
 * This program is distributed in the hope that it will be useful,
 * but WITHOUT ANY WARRANTY; without even the implied warranty of
 * MERCHANTABILITY or FITNESS FOR A PARTICULAR PURPOSE.  See the
 * GNU General Public License for more details.
 *
 * You should have received a copy of the GNU General Public License
 * along with this program; if not, write to the Free Software
 * Foundation, Inc., 59 Temple Place, Suite 330, Boston, MA  02111-1307  USA
 */

#include "Common.h"
#include "Database/DatabaseEnv.h"
#include "WorldPacket.h"
#include "Opcodes.h"
#include "Log.h"
#include "UpdateMask.h"
#include "World.h"
#include "ObjectMgr.h"
#include "SpellMgr.h"
#include "Player.h"
#include "SkillExtraItems.h"
#include "Unit.h"
#include "Spell.h"
#include "DynamicObject.h"
#include "SpellAuras.h"
#include "Group.h"
#include "UpdateData.h"
#include "MapManager.h"
#include "ObjectAccessor.h"
#include "SharedDefines.h"
#include "Pet.h"
#include "GameObject.h"
#include "GossipDef.h"
#include "Creature.h"
#include "Totem.h"
#include "CreatureAI.h"
#include "BattleGroundMgr.h"
#include "BattleGround.h"
#include "BattleGroundEY.h"
#include "BattleGroundWS.h"
#include "BattleGroundSA.h"
#include "Language.h"
#include "SocialMgr.h"
#include "VMapFactory.h"
#include "Util.h"
#include "TemporarySummon.h"
#include "ScriptMgr.h"
#include "SkillDiscovery.h"
#include "Formulas.h"
#include "GridNotifiers.h"
#include "GridNotifiersImpl.h"
#include "CellImpl.h"

pEffect SpellEffects[TOTAL_SPELL_EFFECTS]=
{
    &Spell::EffectNULL,                                     //  0
    &Spell::EffectInstaKill,                                //  1 SPELL_EFFECT_INSTAKILL
    &Spell::EffectSchoolDMG,                                //  2 SPELL_EFFECT_SCHOOL_DAMAGE
    &Spell::EffectDummy,                                    //  3 SPELL_EFFECT_DUMMY
    &Spell::EffectUnused,                                   //  4 SPELL_EFFECT_PORTAL_TELEPORT          unused from pre-1.2.1
    &Spell::EffectTeleportUnits,                            //  5 SPELL_EFFECT_TELEPORT_UNITS
    &Spell::EffectApplyAura,                                //  6 SPELL_EFFECT_APPLY_AURA
    &Spell::EffectEnvironmentalDMG,                         //  7 SPELL_EFFECT_ENVIRONMENTAL_DAMAGE
    &Spell::EffectPowerDrain,                               //  8 SPELL_EFFECT_POWER_DRAIN
    &Spell::EffectHealthLeech,                              //  9 SPELL_EFFECT_HEALTH_LEECH
    &Spell::EffectHeal,                                     // 10 SPELL_EFFECT_HEAL
    &Spell::EffectBind,                                     // 11 SPELL_EFFECT_BIND
    &Spell::EffectUnused,                                   // 12 SPELL_EFFECT_PORTAL                   unused from pre-1.2.1, exist 2 spell, but not exist any data about its real usage
    &Spell::EffectUnused,                                   // 13 SPELL_EFFECT_RITUAL_BASE              unused from pre-1.2.1
    &Spell::EffectUnused,                                   // 14 SPELL_EFFECT_RITUAL_SPECIALIZE        unused from pre-1.2.1
    &Spell::EffectUnused,                                   // 15 SPELL_EFFECT_RITUAL_ACTIVATE_PORTAL   unused from pre-1.2.1
    &Spell::EffectQuestComplete,                            // 16 SPELL_EFFECT_QUEST_COMPLETE
    &Spell::EffectWeaponDmg,                                // 17 SPELL_EFFECT_WEAPON_DAMAGE_NOSCHOOL
    &Spell::EffectResurrect,                                // 18 SPELL_EFFECT_RESURRECT
    &Spell::EffectAddExtraAttacks,                          // 19 SPELL_EFFECT_ADD_EXTRA_ATTACKS
    &Spell::EffectEmpty,                                    // 20 SPELL_EFFECT_DODGE                    one spell: Dodge
    &Spell::EffectEmpty,                                    // 21 SPELL_EFFECT_EVADE                    one spell: Evade (DND)
    &Spell::EffectParry,                                    // 22 SPELL_EFFECT_PARRY
    &Spell::EffectBlock,                                    // 23 SPELL_EFFECT_BLOCK                    one spell: Block
    &Spell::EffectCreateItem,                               // 24 SPELL_EFFECT_CREATE_ITEM
    &Spell::EffectEmpty,                                    // 25 SPELL_EFFECT_WEAPON                   spell per weapon type, in ItemSubclassmask store mask that can be used for usability check at equip, but current way using skill also work.
    &Spell::EffectEmpty,                                    // 26 SPELL_EFFECT_DEFENSE                  one spell: Defense
    &Spell::EffectPersistentAA,                             // 27 SPELL_EFFECT_PERSISTENT_AREA_AURA
    &Spell::EffectSummonType,                               // 28 SPELL_EFFECT_SUMMON
    &Spell::EffectLeapForward,                              // 29 SPELL_EFFECT_LEAP
    &Spell::EffectEnergize,                                 // 30 SPELL_EFFECT_ENERGIZE
    &Spell::EffectWeaponDmg,                                // 31 SPELL_EFFECT_WEAPON_PERCENT_DAMAGE
    &Spell::EffectTriggerMissileSpell,                      // 32 SPELL_EFFECT_TRIGGER_MISSILE
    &Spell::EffectOpenLock,                                 // 33 SPELL_EFFECT_OPEN_LOCK
    &Spell::EffectSummonChangeItem,                         // 34 SPELL_EFFECT_SUMMON_CHANGE_ITEM
    &Spell::EffectApplyAreaAura,                            // 35 SPELL_EFFECT_APPLY_AREA_AURA_PARTY
    &Spell::EffectLearnSpell,                               // 36 SPELL_EFFECT_LEARN_SPELL
    &Spell::EffectEmpty,                                    // 37 SPELL_EFFECT_SPELL_DEFENSE            one spell: SPELLDEFENSE (DND)
    &Spell::EffectDispel,                                   // 38 SPELL_EFFECT_DISPEL
    &Spell::EffectEmpty,                                    // 39 SPELL_EFFECT_LANGUAGE                 misc store lang id
    &Spell::EffectDualWield,                                // 40 SPELL_EFFECT_DUAL_WIELD
    &Spell::EffectJump,                                     // 41 SPELL_EFFECT_JUMP
    &Spell::EffectJump,                                     // 42 SPELL_EFFECT_JUMP2
    &Spell::EffectTeleUnitsFaceCaster,                      // 43 SPELL_EFFECT_TELEPORT_UNITS_FACE_CASTER
    &Spell::EffectLearnSkill,                               // 44 SPELL_EFFECT_SKILL_STEP
    &Spell::EffectAddHonor,                                 // 45 SPELL_EFFECT_ADD_HONOR                honor/pvp related
    &Spell::EffectNULL,                                     // 46 SPELL_EFFECT_SPAWN                    spawn/login animation, expected by spawn unit cast, also base points store some dynflags
    &Spell::EffectTradeSkill,                               // 47 SPELL_EFFECT_TRADE_SKILL
    &Spell::EffectUnused,                                   // 48 SPELL_EFFECT_STEALTH                  one spell: Base Stealth
    &Spell::EffectUnused,                                   // 49 SPELL_EFFECT_DETECT                   one spell: Detect
    &Spell::EffectTransmitted,                              // 50 SPELL_EFFECT_TRANS_DOOR
    &Spell::EffectUnused,                                   // 51 SPELL_EFFECT_FORCE_CRITICAL_HIT       unused from pre-1.2.1
    &Spell::EffectUnused,                                   // 52 SPELL_EFFECT_GUARANTEE_HIT            unused from pre-1.2.1
    &Spell::EffectEnchantItemPerm,                          // 53 SPELL_EFFECT_ENCHANT_ITEM
    &Spell::EffectEnchantItemTmp,                           // 54 SPELL_EFFECT_ENCHANT_ITEM_TEMPORARY
    &Spell::EffectTameCreature,                             // 55 SPELL_EFFECT_TAMECREATURE
    &Spell::EffectSummonPet,                                // 56 SPELL_EFFECT_SUMMON_PET
    &Spell::EffectLearnPetSpell,                            // 57 SPELL_EFFECT_LEARN_PET_SPELL
    &Spell::EffectWeaponDmg,                                // 58 SPELL_EFFECT_WEAPON_DAMAGE
    &Spell::EffectCreateRandomItem,                         // 59 SPELL_EFFECT_CREATE_RANDOM_ITEM       create item base at spell specific loot
    &Spell::EffectProficiency,                              // 60 SPELL_EFFECT_PROFICIENCY
    &Spell::EffectSendEvent,                                // 61 SPELL_EFFECT_SEND_EVENT
    &Spell::EffectPowerBurn,                                // 62 SPELL_EFFECT_POWER_BURN
    &Spell::EffectThreat,                                   // 63 SPELL_EFFECT_THREAT
    &Spell::EffectTriggerSpell,                             // 64 SPELL_EFFECT_TRIGGER_SPELL
    &Spell::EffectApplyAreaAura,                            // 65 SPELL_EFFECT_APPLY_AREA_AURA_RAID
    &Spell::EffectRestoreItemCharges,                       // 66 SPELL_EFFECT_RESTORE_ITEM_CHARGES     itemtype - is affected item ID
    &Spell::EffectHealMaxHealth,                            // 67 SPELL_EFFECT_HEAL_MAX_HEALTH
    &Spell::EffectInterruptCast,                            // 68 SPELL_EFFECT_INTERRUPT_CAST
    &Spell::EffectDistract,                                 // 69 SPELL_EFFECT_DISTRACT
    &Spell::EffectPull,                                     // 70 SPELL_EFFECT_PULL                     one spell: Distract Move
    &Spell::EffectPickPocket,                               // 71 SPELL_EFFECT_PICKPOCKET
    &Spell::EffectAddFarsight,                              // 72 SPELL_EFFECT_ADD_FARSIGHT
    &Spell::EffectNULL,                                     // 73 SPELL_EFFECT_UNTRAIN_TALENTS          one spell: Trainer: Untrain Talents
    &Spell::EffectApplyGlyph,                               // 74 SPELL_EFFECT_APPLY_GLYPH
    &Spell::EffectHealMechanical,                           // 75 SPELL_EFFECT_HEAL_MECHANICAL          one spell: Mechanical Patch Kit
    &Spell::EffectSummonObjectWild,                         // 76 SPELL_EFFECT_SUMMON_OBJECT_WILD
    &Spell::EffectScriptEffect,                             // 77 SPELL_EFFECT_SCRIPT_EFFECT
    &Spell::EffectUnused,                                   // 78 SPELL_EFFECT_ATTACK
    &Spell::EffectSanctuary,                                // 79 SPELL_EFFECT_SANCTUARY
    &Spell::EffectAddComboPoints,                           // 80 SPELL_EFFECT_ADD_COMBO_POINTS
    &Spell::EffectUnused,                                   // 81 SPELL_EFFECT_CREATE_HOUSE             one spell: Create House (TEST)
    &Spell::EffectNULL,                                     // 82 SPELL_EFFECT_BIND_SIGHT
    &Spell::EffectDuel,                                     // 83 SPELL_EFFECT_DUEL
    &Spell::EffectStuck,                                    // 84 SPELL_EFFECT_STUCK
    &Spell::EffectSummonPlayer,                             // 85 SPELL_EFFECT_SUMMON_PLAYER
    &Spell::EffectActivateObject,                           // 86 SPELL_EFFECT_ACTIVATE_OBJECT
    &Spell::EffectWMODamage,                                // 87 SPELL_EFFECT_WMO_DAMAGE (57 spells in 3.3.2)
    &Spell::EffectWMORepair,                                // 88 SPELL_EFFECT_WMO_REPAIR (2 spells in 3.3.2)
    &Spell::EffectWMOChange,                                // 89 SPELL_EFFECT_WMO_CHANGE (7 spells in 3.3.2)
    &Spell::EffectKillCreditPersonal,                       // 90 SPELL_EFFECT_KILL_CREDIT_PERSONAL     Kill credit but only for single person
    &Spell::EffectUnused,                                   // 91 SPELL_EFFECT_THREAT_ALL               one spell: zzOLDBrainwash
    &Spell::EffectEnchantHeldItem,                          // 92 SPELL_EFFECT_ENCHANT_HELD_ITEM
    &Spell::EffectBreakPlayerTargeting,                     // 93 SPELL_EFFECT_BREAK_PLAYER_TARGETING
    &Spell::EffectSelfResurrect,                            // 94 SPELL_EFFECT_SELF_RESURRECT
    &Spell::EffectSkinning,                                 // 95 SPELL_EFFECT_SKINNING
    &Spell::EffectCharge,                                   // 96 SPELL_EFFECT_CHARGE
    &Spell::EffectSummonAllTotems,                          // 97 SPELL_EFFECT_SUMMON_ALL_TOTEMS
    &Spell::EffectKnockBack,                                // 98 SPELL_EFFECT_KNOCK_BACK
    &Spell::EffectDisEnchant,                               // 99 SPELL_EFFECT_DISENCHANT
    &Spell::EffectInebriate,                                //100 SPELL_EFFECT_INEBRIATE
    &Spell::EffectFeedPet,                                  //101 SPELL_EFFECT_FEED_PET
    &Spell::EffectDismissPet,                               //102 SPELL_EFFECT_DISMISS_PET
    &Spell::EffectReputation,                               //103 SPELL_EFFECT_REPUTATION
    &Spell::EffectSummonObject,                             //104 SPELL_EFFECT_SUMMON_OBJECT_SLOT1
    &Spell::EffectSummonObject,                             //105 SPELL_EFFECT_SUMMON_OBJECT_SLOT2
    &Spell::EffectSummonObject,                             //106 SPELL_EFFECT_SUMMON_OBJECT_SLOT3
    &Spell::EffectSummonObject,                             //107 SPELL_EFFECT_SUMMON_OBJECT_SLOT4
    &Spell::EffectDispelMechanic,                           //108 SPELL_EFFECT_DISPEL_MECHANIC
    &Spell::EffectSummonDeadPet,                            //109 SPELL_EFFECT_SUMMON_DEAD_PET
    &Spell::EffectDestroyAllTotems,                         //110 SPELL_EFFECT_DESTROY_ALL_TOTEMS
    &Spell::EffectDurabilityDamage,                         //111 SPELL_EFFECT_DURABILITY_DAMAGE
    &Spell::EffectUnused,                                   //112 SPELL_EFFECT_112 (old SPELL_EFFECT_SUMMON_DEMON)
    &Spell::EffectResurrectNew,                             //113 SPELL_EFFECT_RESURRECT_NEW
    &Spell::EffectTaunt,                                    //114 SPELL_EFFECT_ATTACK_ME
    &Spell::EffectDurabilityDamagePCT,                      //115 SPELL_EFFECT_DURABILITY_DAMAGE_PCT
    &Spell::EffectSkinPlayerCorpse,                         //116 SPELL_EFFECT_SKIN_PLAYER_CORPSE       one spell: Remove Insignia, bg usage, required special corpse flags...
    &Spell::EffectSpiritHeal,                               //117 SPELL_EFFECT_SPIRIT_HEAL              one spell: Spirit Heal
    &Spell::EffectSkill,                                    //118 SPELL_EFFECT_SKILL                    professions and more
    &Spell::EffectApplyAreaAura,                            //119 SPELL_EFFECT_APPLY_AREA_AURA_PET
    &Spell::EffectUnused,                                   //120 SPELL_EFFECT_TELEPORT_GRAVEYARD       one spell: Graveyard Teleport Test
    &Spell::EffectWeaponDmg,                                //121 SPELL_EFFECT_NORMALIZED_WEAPON_DMG
    &Spell::EffectServerSide,                               //122 SPELL_EFFECT_SERVER_SIDE              unused (used in R2 for server-side spells like 18350)
    &Spell::EffectSendTaxi,                                 //123 SPELL_EFFECT_SEND_TAXI                taxi/flight related (misc value is taxi path id)
    &Spell::EffectPlayerPull,                               //124 SPELL_EFFECT_PLAYER_PULL              opposite of knockback effect (pulls player twoard caster)
    &Spell::EffectModifyThreatPercent,                      //125 SPELL_EFFECT_MODIFY_THREAT_PERCENT
    &Spell::EffectStealBeneficialBuff,                      //126 SPELL_EFFECT_STEAL_BENEFICIAL_BUFF    spell steal effect?
    &Spell::EffectProspecting,                              //127 SPELL_EFFECT_PROSPECTING              Prospecting spell
    &Spell::EffectApplyAreaAura,                            //128 SPELL_EFFECT_APPLY_AREA_AURA_FRIEND
    &Spell::EffectApplyAreaAura,                            //129 SPELL_EFFECT_APPLY_AREA_AURA_ENEMY
    &Spell::EffectRedirectThreat,                           //130 SPELL_EFFECT_REDIRECT_THREAT
    &Spell::EffectUnused,                                   //131 SPELL_EFFECT_131                      used in some test spells
    &Spell::EffectPlayMusic,                                //132 SPELL_EFFECT_PLAY_MUSIC               sound id in misc value (SoundEntries.dbc)
    &Spell::EffectUnlearnSpecialization,                    //133 SPELL_EFFECT_UNLEARN_SPECIALIZATION   unlearn profession specialization
    &Spell::EffectKillCreditGroup,                          //134 SPELL_EFFECT_KILL_CREDIT_GROUP        misc value is creature entry
    &Spell::EffectNULL,                                     //135 SPELL_EFFECT_CALL_PET
    &Spell::EffectHealPct,                                  //136 SPELL_EFFECT_HEAL_PCT
    &Spell::EffectEnergisePct,                              //137 SPELL_EFFECT_ENERGIZE_PCT
    &Spell::EffectLeapBack,                                 //138 SPELL_EFFECT_LEAP_BACK                Leap back
    &Spell::EffectClearQuest,                               //139 SPELL_EFFECT_CLEAR_QUEST              (misc - is quest ID)
    &Spell::EffectForceCast,                                //140 SPELL_EFFECT_FORCE_CAST
    &Spell::EffectNULL,                                     //141 SPELL_EFFECT_141                      damage and reduce speed?
    &Spell::EffectTriggerSpellWithValue,                    //142 SPELL_EFFECT_TRIGGER_SPELL_WITH_VALUE
    &Spell::EffectApplyAreaAura,                            //143 SPELL_EFFECT_APPLY_AREA_AURA_OWNER
    &Spell::EffectNULL,                                     //144 SPELL_EFFECT_144                      Spectral Blast
    &Spell::EffectSuspendGravity,                           //145 SPELL_EFFECT_SUSPEND_GRAVITY          Black Hole Effect
    &Spell::EffectActivateRune,                             //146 SPELL_EFFECT_ACTIVATE_RUNE
    &Spell::EffectQuestFail,                                //147 SPELL_EFFECT_QUEST_FAIL               quest fail
    &Spell::EffectNULL,                                     //148 SPELL_EFFECT_148                      single spell: Inflicts Fire damage to an enemy.
    &Spell::EffectCharge2,                                  //149 SPELL_EFFECT_CHARGE2                  swoop
    &Spell::EffectQuestStart,                               //150 SPELL_EFFECT_QUEST_START
    &Spell::EffectTriggerRitualOfSummoning,                 //151 SPELL_EFFECT_TRIGGER_SPELL_2
    &Spell::EffectFriendSummon,                             //152 SPELL_EFFECT_FRIEND_SUMMON    summon Refer-a-Friend
    &Spell::EffectNULL,                                     //153 SPELL_EFFECT_CREATE_PET               misc value is creature entry
    &Spell::EffectTeachTaxiNode,                            //154 SPELL_EFFECT_TEACH_TAXI_NODE          single spell: Teach River's Heart Taxi Path
    &Spell::EffectTitanGrip,                                //155 SPELL_EFFECT_TITAN_GRIP Allows you to equip two-handed axes, maces and swords in one hand, but you attack $49152s1% slower than normal.
    &Spell::EffectEnchantItemPrismatic,                     //156 SPELL_EFFECT_ENCHANT_ITEM_PRISMATIC
    &Spell::EffectCreateItem2,                              //157 SPELL_EFFECT_CREATE_ITEM_2            create item or create item template and replace by some randon spell loot item
    &Spell::EffectMilling,                                  //158 SPELL_EFFECT_MILLING                  milling
    &Spell::EffectRenamePet,                                //159 SPELL_EFFECT_ALLOW_RENAME_PET         allow rename pet once again
    &Spell::EffectNULL,                                     //160 SPELL_EFFECT_160                      single spell: Nerub'ar Web Random Unit
    &Spell::EffectSpecCount,                                //161 SPELL_EFFECT_TALENT_SPEC_COUNT        second talent spec (learn/revert)
    &Spell::EffectActivateSpec,                             //162 SPELL_EFFECT_TALENT_SPEC_SELECT       activate primary/secondary spec
    &Spell::EffectUnused,                                   //163 unused in 3.3.5a
    &Spell::EffectCancelAura,                               //164 SPELL_EFFECT_CANCEL_AURA
};

void Spell::EffectEmpty(SpellEffectIndex /*eff_idx*/)
{
    // NOT NEED ANY IMPLEMENTATION CODE, EFFECT POSISBLE USED AS MARKER OR CLIENT INFORM
}

void Spell::EffectNULL(SpellEffectIndex /*eff_idx*/)
{
    DEBUG_LOG("WORLD: Spell Effect DUMMY");
}

void Spell::EffectUnused(SpellEffectIndex /*eff_idx*/)
{
    // NOT USED BY ANY SPELL OR USELESS OR IMPLEMENTED IN DIFFERENT WAY IN MANGOS
}

void Spell::EffectResurrectNew(SpellEffectIndex eff_idx)
{
    if (!unitTarget || unitTarget->isAlive())
        return;

    if (unitTarget->GetTypeId() != TYPEID_PLAYER)
        return;

    if (!unitTarget->IsInWorld())
        return;

    Player* pTarget = ((Player*)unitTarget);

    if (pTarget->isRessurectRequested())       // already have one active request
        return;

    uint32 health = damage;
    if ( m_caster->HasAura(54733, EFFECT_INDEX_0) ) // Glyph of Rebirth
        health = pTarget->GetMaxHealth();
    uint32 mana = m_spellInfo->EffectMiscValue[eff_idx];
    pTarget->setResurrectRequestData(m_caster->GetObjectGuid(), m_caster->GetMapId(), m_caster->GetPositionX(), m_caster->GetPositionY(), m_caster->GetPositionZ(), health, mana);
    SendResurrectRequest(pTarget);
}

void Spell::EffectInstaKill(SpellEffectIndex /*eff_idx*/)
{
    if (!unitTarget || !unitTarget->isAlive())
        return;

    if (m_caster == unitTarget)                              // prevent interrupt message
        finish();

    WorldObject* caster = GetCastingObject();               // we need the original casting object

    WorldPacket data(SMSG_SPELLINSTAKILLLOG, (8+8+4));
    data << (caster && caster->GetTypeId() != TYPEID_GAMEOBJECT ? m_caster->GetObjectGuid() : ObjectGuid()); // Caster GUID
    data << unitTarget->GetObjectGuid();                    // Victim GUID
    data << uint32(m_spellInfo->Id);
    m_caster->SendMessageToSet(&data, true);

    m_caster->DealDamage(unitTarget, unitTarget->GetHealth(), NULL, DIRECT_DAMAGE, SPELL_SCHOOL_MASK_NORMAL, NULL, false);
}

void Spell::EffectEnvironmentalDMG(SpellEffectIndex eff_idx)
{
    uint32 absorb = 0;
    uint32 resist = 0;

    // Note: this hack with damage replace required until GO casting not implemented
    // environment damage spells already have around enemies targeting but this not help in case nonexistent GO casting support
    // currently each enemy selected explicitly and self cast damage, we prevent apply self casted spell bonuses/etc
    damage = m_spellInfo->CalculateSimpleValue(eff_idx);

    m_caster->CalculateDamageAbsorbAndResist(m_caster, GetSpellSchoolMask(m_spellInfo), SPELL_DIRECT_DAMAGE, damage, &absorb, &resist);

    m_caster->SendSpellNonMeleeDamageLog(m_caster, m_spellInfo->Id, damage, GetSpellSchoolMask(m_spellInfo), absorb, resist, false, 0, false);
    if (m_caster->GetTypeId() == TYPEID_PLAYER)
        ((Player*)m_caster)->EnvironmentalDamage(DAMAGE_FIRE, damage);
}

void Spell::EffectSchoolDMG(SpellEffectIndex effect_idx)
{
    if (unitTarget && unitTarget->isAlive())
    {
        switch(m_spellInfo->SpellFamilyName)
        {
            case SPELLFAMILY_GENERIC:
            {
                switch(m_spellInfo->Id)                     // better way to check unknown
                {
                    // Meteor like spells (divided damage to targets)
                    case 24340: case 26558: case 28884:     // Meteor
                    case 36837: case 38903: case 41276:     // Meteor
                    case 57467:                             // Meteor
                    case 26789:                             // Shard of the Fallen Star
                    case 31436:                             // Malevolent Cleave
                    case 35181:                             // Dive Bomb
                    case 40810: case 43267: case 43268:     // Saber Lash
                    case 42384:                             // Brutal Swipe
                    case 45150:                             // Meteor Slash
                    case 64422: case 64688:                 // Sonic Screech
                    case 70492: case 72505:                 // Ooze Eruption
                    case 71904:                             // Chaos Bane
                    case 72624: case 72625:                 // Ooze Eruption
                    {
                        uint32 count = 0;
                        for(TargetList::const_iterator ihit = m_UniqueTargetInfo.begin(); ihit != m_UniqueTargetInfo.end(); ++ihit)
                            if (ihit->effectMask & (1<<effect_idx))
                                ++count;

                        damage /= count;                    // divide to all targets
                        break;
                    }
                    // AoE spells, which damage is reduced with distance from the initial hit point
                    case 62598: case 62937:                 // Detonate
                    case 65279:                             // Lightning Nova
                    case 62311: case 64596:                 // Cosmic Smash
                    case 52339:                             // Hurl Boulder
                    case 51673:                             // Rocket Blast
                    {
                        float distance = unitTarget->GetDistance2d(m_targets.m_destX, m_targets.m_destY);
                        damage *= exp(-distance/15.0f);
                        break;
                    }
                    // percent from health with min
                    case 25599:                             // Thundercrash
                    {
                        damage = unitTarget->GetHealth() / 2;
                        if (damage < 200)
                            damage = 200;
                        break;
                    }
                    case 20253:                             // Intercept (warrior spell trigger)
                    case 61491:
                    {
                        damage+= uint32(m_caster->GetTotalAttackPowerValue(BASE_ATTACK) * 0.12f);
                        break;
                    }
                    // Mana Detonation
                    case 27820:
                    {
                        if (unitTarget == m_caster)
                            damage = 0;
                        else
                            damage = m_caster->GetMaxPower(POWER_MANA);
                        break;
                    }
                    case 28375:     // Decimate (Gluth encounter)
                    {
                        // leave only 5% HP
                        if (unitTarget)
                        {
                            // damage of this spell is very odd so we're setting HP manually
                            damage = 0;
                            unitTarget->SetHealthPercent(5.0f);
                        }
                    }
                    // percent max target health
                    case 29142:                             // Eyesore Blaster
                    case 35139:                             // Throw Boom's Doom
                    case 49882:                             // Leviroth Self-Impale
                    case 55269:                             // Deathly Stare
                    {
                        damage = damage * unitTarget->GetMaxHealth() / 100;
                        break;
                    }
                    // Thaddius' charges, don't deal dmg to units with the same charge but give them the buff:
                    // Positive Charge
                    case 28062:
                    {
                        // remove pet from damage and buff list
                        if (unitTarget->GetTypeId() != TYPEID_PLAYER)
                        {
                              damage = 0;
                              break;
                        }
                        // If target is not (+) charged, then just deal dmg
                        if (!unitTarget->HasAura(28059))
                            break;

                        if (m_caster != unitTarget)
                            m_caster->CastSpell(m_caster, 29659, true);

                        damage = 0;
                        break;
                    }
                    // Negative Charge
                    case 28085:
                    {
                        // remove pet from damage and buff list
                        if (unitTarget->GetTypeId() != TYPEID_PLAYER)
                        {
                              damage = 0;
                              break;
                        }
                        // If target is not (-) charged, then just deal dmg
                        if (!unitTarget->HasAura(28084))
                            break;

                        if (m_caster != unitTarget)
                            m_caster->CastSpell(m_caster, 29660, true);

                        damage = 0;
                        break;
                    }
                    // Cataclysmic Bolt
                    case 38441:
                    {
                        damage = unitTarget->GetMaxHealth() / 2;
                        break;
                    }
                    // Ymiron Dark Slash
                    case 48292:
                    {
                        damage = unitTarget->GetHealth() / 2;
                        break;
                    }
                    case 51132: // Urom Clocking Bomb Damage
                    {
                        damage = m_caster->GetMaxHealth() - m_caster->GetHealth();
                        break;
                    }
                    // Explode
                    case 47496:
                    {
                        // Special Effect only for caster (ghoul in this case)
                        if (unitTarget->GetEntry() == 26125 && (unitTarget->GetObjectGuid() == m_caster->GetObjectGuid()))
                        {
                            // After explode the ghoul must be killed
                            unitTarget->DealDamage(unitTarget, unitTarget->GetMaxHealth(), NULL, DIRECT_DAMAGE, SPELL_SCHOOL_MASK_NORMAL, NULL, false);
                        }
                        break;
                    }
                    // Touch the Nightmare
                    case 50341:
                    {
                        if (effect_idx == EFFECT_INDEX_2)
                            damage = int32(unitTarget->GetMaxHealth() * 0.3f);
                        break;
                    }
                    // Shatter (Krystallus)
                    case 50811:
                    case 61547:
                    {
                        float dist = unitTarget->GetDistance(m_caster);
                        float radius = GetSpellRadius(sSpellRadiusStore.LookupEntry(m_spellInfo->EffectRadiusIndex[effect_idx]));

                        damage = damage / radius * (radius - dist);
                        break;
                    }
                    // Flame Tsunami (Sartharion encounter)
                    case 57491:
                    {
                        // knock back only once
                        if (unitTarget->HasAura(60241))
                            return;

                        unitTarget->SetOrientation(m_caster->GetOrientation()+M_PI_F);
                        unitTarget->CastSpell(unitTarget, 60241, true);
                        break;
                    }
                    // Biting Cold
                    case 62188:
                    {
                        if (!unitTarget)
                            return;

                        // 200 * 2 ^ stack_amount
                        if (SpellAuraHolder *holder = unitTarget->GetSpellAuraHolder(62039))
                        {
                            damage = 200 << holder->GetStackAmount();
                        }
                        break;
                    }
                    // Tympanic Tantrum
                    case 62775:
                    {
                        damage = unitTarget->GetMaxHealth() / 10;
                        break;
                    }
                    // Hand of Rekoning (name not have typos ;) )
                    case 67485:
                        damage += uint32(0.5f * m_caster->GetTotalAttackPowerValue(BASE_ATTACK));
                        break;
                    //Magic Bane normal (Forge of Souls - Bronjahm)
                    case 68793:
                    {
                        damage += uint32(unitTarget->GetMaxPower(POWER_MANA) / 2);
                        damage = std::min(damage, 10000);
                        break;
                    }
                    //Magic Bane heroic (Forge of Souls - Bronjahm)
                    case 69050:
                    {
                        damage += uint32(unitTarget->GetMaxPower(POWER_MANA) / 2);
                        damage = std::min(damage, 15000);
                        break;
                    }
                    // Defile damage depending from scale.
                    case 72754:
                    case 73708:
                    case 73709:
                    case 73710:
                        damage = damage * m_caster->GetObjectScale();
                        break;
                    // Growling ooze puddle
                    case 70346:
                    case 72456:
                    case 72868:
                    case 72869:
                    {
                        float distance = unitTarget->GetDistance2d(m_caster);
                        damage *= exp(-distance/(5.0f*m_caster->GetObjectScale()));
                        break;
                    }
                    // Bone Storm
                    case 69075:
                    case 70834:
                    case 70835:
                    case 70836:
                    {
                        float distance = unitTarget->GetDistance2d(m_caster);
                        damage *= exp(-distance/(27.5f));
                        break;
                    }
                    case 74607:
                    // SPELL_FIERY_COMBUSTION_EXPLODE - Ruby sanctum boss Halion,
                    // damage proportional number of mark (74567, dummy)
                    {
                        if (Aura* aura = m_caster->GetAura(74567, EFFECT_INDEX_0))
                        {
                            if (aura->GetStackAmount() > 0)
                                damage = 1000 * aura->GetStackAmount();
                            m_caster->RemoveAurasDueToSpell(74567);
                        }
                        else damage = 0;
                        break;
                    }
                    // Blade of Twilight
                    case 74769:
                    case 77844:
                    case 77845:
                    case 77846:
                    {
                        float distance = unitTarget->GetDistance2d(m_caster);
                        damage *= exp(-distance/(10.0f));
                        break;
                    }
                    case 74799:
                    // SPELL_SOUL_CONSUMPTION_EXPLODE - Ruby sanctum boss Halion,
                    // damage proportional number of mark (74795, dummy)
                    {
                        if (Aura* aura = m_caster->GetAura(74795, EFFECT_INDEX_0))
                        {
                            if (aura->GetStackAmount() > 0)
                                damage = 1000 * aura->GetStackAmount();
                            m_caster->RemoveAurasDueToSpell(74795);
                        }
                        else damage = 0;
                        break;
                    }
                    // Pact of the Darkfallen
                    case 71341:
                    {
                        if (m_caster->GetObjectGuid() != unitTarget->GetObjectGuid() && unitTarget->HasAura(71340))
                            damage = 0;
                        break;
                    }
                }
                break;
            }
            case SPELLFAMILY_WARRIOR:
            {
                // Bloodthirst
                if (m_spellInfo->SpellFamilyFlags.test<CF_WARRIOR_BLOODTHIRST>())
                {
                    damage = uint32(damage * (m_caster->GetTotalAttackPowerValue(BASE_ATTACK)) / 100);
                }
                // Shield Slam
                else if (m_spellInfo->SpellFamilyFlags.test<CF_WARRIOR_SHIELD_SLAM>() && m_spellInfo->Category==1209)
                {
                    // limited max cap of Block Value
                    int32 iCurrentBlockValue = m_caster->GetShieldBlockValue();
                    int32 iCurrentBlockValueCap = int32(34.5f * m_caster->getLevel()) * (m_caster->HasAura(2565) ? 2 : 1);
                    damage += (iCurrentBlockValue > iCurrentBlockValueCap ? iCurrentBlockValueCap : iCurrentBlockValue);
                }
                // Victory Rush
                else if (m_spellInfo->SpellFamilyFlags.test<CF_WARRIOR_VICTORY_RUSH>())
                {
                    damage = uint32(damage * m_caster->GetTotalAttackPowerValue(BASE_ATTACK) / 100);
                    m_caster->ModifyAuraState(AURA_STATE_WARRIOR_VICTORY_RUSH, false);
                }
                // Revenge ${$m1+$AP*0.310} to ${$M1+$AP*0.310}
                else if (m_spellInfo->SpellFamilyFlags.test<CF_WARRIOR_REVENGE>())
                    damage+= uint32(m_caster->GetTotalAttackPowerValue(BASE_ATTACK) * 0.310f);
                // Heroic Throw ${$m1+$AP*.50}
                else if (m_spellInfo->SpellFamilyFlags.test<CF_WARRIOR_HEROIC_THROW>())
                    damage+= uint32(m_caster->GetTotalAttackPowerValue(BASE_ATTACK) * 0.5f);
                // Shattering Throw ${$m1+$AP*.50}
                else if (m_spellInfo->SpellFamilyFlags.test<CF_WARRIOR_SHATTERING_THROW>())
                    damage+= uint32(m_caster->GetTotalAttackPowerValue(BASE_ATTACK) * 0.5f);
                // Shockwave ${$m3/100*$AP}
                else if (m_spellInfo->SpellFamilyFlags.test<CF_WARRIOR_SHOCKWAVE>())
                {
                    int32 pct = m_caster->CalculateSpellDamage(unitTarget, m_spellInfo, EFFECT_INDEX_2);
                    if (pct > 0)
                        damage+= int32(m_caster->GetTotalAttackPowerValue(BASE_ATTACK) * pct / 100);
                    break;
                }
                // Thunder Clap
                else if (m_spellInfo->SpellFamilyFlags.test<CF_WARRIOR_THUNDER_CLAP>())
                {
                    damage+=int32(m_caster->GetTotalAttackPowerValue(BASE_ATTACK) * 12 / 100);
                }
                break;
            }
            case SPELLFAMILY_WARLOCK:
            {
                // Incinerate Rank 1 & 2
                if (m_spellInfo->SpellFamilyFlags.test<CF_WARLOCK_INCINERATE>() && m_spellInfo->SpellIconID==2128)
                {
                    // Incinerate does more dmg (dmg*0.25) if the target have Immolate debuff.
                    // Check aura state for speed but aura state set not only for Immolate spell
                    if (unitTarget->HasAuraState(AURA_STATE_CONFLAGRATE))
                    {
                        Unit::AuraList const& RejorRegr = unitTarget->GetAurasByType(SPELL_AURA_PERIODIC_DAMAGE);
                        for(Unit::AuraList::const_iterator i = RejorRegr.begin(); i != RejorRegr.end(); ++i)
                        {
                            // Immolate
                            if((*i)->GetSpellProto()->SpellFamilyName == SPELLFAMILY_WARLOCK &&
                                (*i)->GetSpellProto()->SpellFamilyFlags.test<CF_WARLOCK_IMMOLATE>())
                            {
                                damage += damage/4;
                                break;
                            }
                        }
                    }
                }
                // Shadowflame
                else if (m_spellInfo->SpellFamilyFlags.test<CF_WARLOCK_SHADOWFLAME1>())
                {
                    // Apply DOT part
                    switch(m_spellInfo->Id)
                    {
                        case 47897: m_caster->CastSpell(unitTarget, 47960, true); break;
                        case 61290: m_caster->CastSpell(unitTarget, 61291, true); break;
                        default:
                            sLog.outError("Spell::EffectDummy: Unhandeled Shadowflame spell rank %u",m_spellInfo->Id);
                        break;
                    }
                }
                // Shadow Bite
                else if (m_spellInfo->SpellFamilyFlags.test<CF_WARLOCK_SHADOW_BITE>())
                {
                    Unit *owner = m_caster->GetOwner();
                    if (!owner)
                        break;

                    uint32 counter = 0;
                    Unit::AuraList const& dotAuras = unitTarget->GetAurasByType(SPELL_AURA_PERIODIC_DAMAGE);
                    for(Unit::AuraList::const_iterator itr = dotAuras.begin(); itr!=dotAuras.end(); ++itr)
                        if ((*itr)->GetCasterGuid() == owner->GetObjectGuid())
                            ++counter;

                    if (counter)
                        damage += (counter * owner->CalculateSpellDamage(unitTarget, m_spellInfo, EFFECT_INDEX_2) * damage) / 100.0f;
                }
                // Conflagrate - consumes Immolate or Shadowflame
                else if (m_spellInfo->TargetAuraState == AURA_STATE_CONFLAGRATE)
                {
                    Aura const* aura = NULL;                // found req. aura for damage calculation

                    Unit::AuraList const &mPeriodic = unitTarget->GetAurasByType(SPELL_AURA_PERIODIC_DAMAGE);
                    for(Unit::AuraList::const_iterator i = mPeriodic.begin(); i != mPeriodic.end(); ++i)
                    {
                        // for caster applied auras only
                        if ((*i)->GetSpellProto()->SpellFamilyName != SPELLFAMILY_WARLOCK ||
                            (*i)->GetCasterGuid() != m_caster->GetObjectGuid())
                            continue;

                        // Immolate
                        if ((*i)->GetSpellProto()->SpellFamilyFlags.test<CF_WARLOCK_IMMOLATE>())
                        {
                            aura = *i;                      // it selected always if exist
                            break;
                        }

                        // Shadowflame
                        if ((*i)->GetSpellProto()->SpellFamilyFlags.test<CF_WARLOCK_SHADOWFLAME2>())
                            aura = *i;                      // remember but wait possible Immolate as primary priority
                    }

                    // found Immolate or Shadowflame
                    if (aura)
                    {
                        int32 duration = GetSpellDuration(aura->GetSpellProto());
                        int32 per_time = aura->GetSpellProto()->EffectAmplitude[aura->GetEffIndex()];
                        int32 num_ticks = duration > 0 && per_time > 0 ? duration / per_time : 0;
                        int32 basepoints = num_ticks * aura->GetModifier()->m_amount;

                        // 60% of the dot aura damage is direct damage, value stored in basepoints of effect 1
                        damage += basepoints * m_currentBasePoints[EFFECT_INDEX_1] / 100;
                        // 40% of the dot aura damage is dot damage, value stored in basepoints of effect 2
                        m_currentBasePoints[EFFECT_INDEX_1] = basepoints * m_currentBasePoints[EFFECT_INDEX_2] / (100 * GetSpellAuraMaxTicks(m_spellInfo));

                        // Glyph of Conflagrate
                        if (!m_caster->HasAura(56235))
                            unitTarget->RemoveAurasByCasterSpell(aura->GetId(), m_caster->GetObjectGuid());
                        break;
                    }
                }
                break;
            }
            case SPELLFAMILY_PRIEST:
            {
                // Shadow Word: Death - deals damage equal to damage done to caster
                if (m_spellInfo->SpellFamilyFlags.test<CF_PRIEST_SHADOW_WORD_DEATH_TARGET>())
                {
                    // Glyph of Shadow Word: Death
                    if (Aura* pAura = m_caster->GetAura(55682, EFFECT_INDEX_1))
                        if (unitTarget->HasAuraState(AURA_STATE_HEALTHLESS_35_PERCENT))
                            damage += int32(damage / 100 * pAura->GetModifier()->m_amount);
                    m_caster->CastCustomSpell(m_caster, 32409, &damage, 0, 0, true);
                }
                // Improved Mind Blast (Mind Blast in shadow form bonus)
                else if (m_caster->GetShapeshiftForm() == FORM_SHADOW && m_spellInfo->SpellFamilyFlags.test<CF_PRIEST_MIND_BLAST>())
                {
                    Unit::AuraList const& ImprMindBlast = m_caster->GetAurasByType(SPELL_AURA_ADD_FLAT_MODIFIER);
                    for(Unit::AuraList::const_iterator i = ImprMindBlast.begin(); i != ImprMindBlast.end(); ++i)
                    {
                        if ((*i)->GetSpellProto()->SpellFamilyName == SPELLFAMILY_PRIEST &&
                            ((*i)->GetSpellProto()->SpellIconID == 95))
                        {
                            int chance = (*i)->GetSpellProto()->CalculateSimpleValue(EFFECT_INDEX_1);
                            if (roll_chance_i(chance))
                                // Mind Trauma
                                m_caster->CastSpell(unitTarget, 48301, true);
                            break;
                        }
                    }
                }
                // Improved Devouring Plague health leech
                else if (m_spellInfo->Id == 63675)
                {
                    int32 heal = damage * 15 / 100;
                    m_caster->CastCustomSpell(m_caster, 75999, &heal, NULL, NULL, true);
                }
                break;
            }
            case SPELLFAMILY_DRUID:
            {
                // Ferocious Bite
                if (m_caster->GetTypeId()==TYPEID_PLAYER && m_spellInfo->SpellFamilyFlags.test<CF_DRUID_RIP_BITE>() && m_spellInfo->SpellVisual[0]==6587)
                {
                    // converts up to 30 points of energy into ($f1+$AP/410) additional damage
                    float ap = m_caster->GetTotalAttackPowerValue(BASE_ATTACK);
                    float multiple = ap / 410 + m_spellInfo->DmgMultiplier[effect_idx];
                    damage += int32(m_caster->GetComboPoints() * ap * 7 / 100);
                    uint32 energy = m_caster->GetPower(POWER_ENERGY);
                    uint32 used_energy = energy > 30 ? 30 : energy;
                    damage += int32(used_energy * multiple);
                    m_caster->SetPower(POWER_ENERGY,energy-used_energy);
                }
                // Rake
                else if (m_spellInfo->SpellFamilyFlags.test<CF_DRUID_RAKE_CLAW>() && m_spellInfo->Effect[EFFECT_INDEX_2] == SPELL_EFFECT_ADD_COMBO_POINTS)
                {
                    // $AP*0.01 bonus
                    damage += int32(m_caster->GetTotalAttackPowerValue(BASE_ATTACK) / 100);
                }
                // Swipe
                else if (m_spellInfo->SpellFamilyFlags.test<CF_DRUID_SWIPE>())
                {
                    damage += int32(m_caster->GetTotalAttackPowerValue(BASE_ATTACK)*0.08f);
                }
                break;
            }
            case SPELLFAMILY_ROGUE:
            {
                // Envenom
                if (m_caster->GetTypeId()==TYPEID_PLAYER && m_spellInfo->SpellFamilyFlags.test<CF_ROGUE_ENVENOM>())
                {
                    // consume from stack dozes not more that have combo-points
                    if (uint32 combo = m_caster->GetComboPoints())
                    {
                        Aura *poison = 0;
                        // Lookup for Deadly poison (only attacker applied)
                        Unit::AuraList const& auras = unitTarget->GetAurasByType(SPELL_AURA_PERIODIC_DAMAGE);
                        for(Unit::AuraList::const_iterator itr = auras.begin(); itr!=auras.end(); ++itr)
                            if ((*itr)->GetSpellProto()->SpellFamilyName==SPELLFAMILY_ROGUE &&
                                (*itr)->GetSpellProto()->SpellFamilyFlags.test<CF_ROGUE_DEADLY_POISON>() &&
                                (*itr)->GetCasterGuid() == m_caster->GetObjectGuid())
                            {
                                poison = *itr;
                                break;
                            }
                        // count consumed deadly poison doses at target
                        if (poison)
                        {
                            bool needConsume = true;
                            uint32 spellId = poison->GetId();
                            uint32 doses = poison->GetStackAmount();
                            if (doses > combo)
                                doses = combo;

                            // Master Poisoner
                            Unit::AuraList const& auraList = ((Player*)m_caster)->GetAurasByType(SPELL_AURA_MOD_DURATION_OF_EFFECTS_BY_DISPEL);
                            for(Unit::AuraList::const_iterator iter = auraList.begin(); iter!=auraList.end(); ++iter)
                            {
                                if ((*iter)->GetSpellProto()->SpellFamilyName == SPELLFAMILY_ROGUE && (*iter)->GetSpellProto()->SpellIconID == 1960)
                                {
                                    if (int32 chance = (*iter)->GetSpellProto()->CalculateSimpleValue(EFFECT_INDEX_2))
                                        if (roll_chance_i(chance))
                                            needConsume = false;

                                    break;
                                }
                            }

                            if (needConsume)
                                unitTarget->RemoveAuraHolderFromStack(spellId, doses, m_caster->GetObjectGuid());

                            damage *= doses;
                            damage += int32(((Player*)m_caster)->GetTotalAttackPowerValue(BASE_ATTACK) * 0.09f * doses);
                        }
                        // Eviscerate and Envenom Bonus Damage (item set effect)
                        if (m_caster->GetDummyAura(37169))
                            damage += m_caster->GetComboPoints()*40;
                    }
                }
                // Eviscerate
                else if (m_spellInfo->SpellFamilyFlags.test<CF_ROGUE_EVISCERATE>() && m_caster->GetTypeId()==TYPEID_PLAYER)
                {
                    if (uint32 combo = m_caster->GetComboPoints())
                    {
                        float ap = m_caster->GetTotalAttackPowerValue(BASE_ATTACK);
                        damage += irand(int32(ap * combo * 0.03f), int32(ap * combo * 0.07f));

                        // Eviscerate and Envenom Bonus Damage (item set effect)
                        if (m_caster->GetDummyAura(37169))
                            damage += combo*40;

                        // Apply spell mods
                        if (Player* modOwner = m_caster->GetSpellModOwner())
                            modOwner->ApplySpellMod(m_spellInfo->Id, SPELLMOD_DAMAGE, damage);
                    }
                }
                // Thrash (Raise ally ghoul spell)
                else if (m_spellInfo->Id == 47480)
                {
                    if (Aura* aura = m_caster->GetAura(62218, EFFECT_INDEX_0))
                    {
                        if (aura->GetStackAmount() > 0)
                            damage += m_caster->GetTotalAttackPowerValue(BASE_ATTACK) *
                                     m_spellInfo->CalculateSimpleValue(EFFECT_INDEX_0)/100 +
                                     m_caster->GetTotalAttackPowerValue(BASE_ATTACK) /10 *
                                     aura->GetStackAmount();
                        m_caster->RemoveAurasDueToSpell(62218);

                        if (Unit* owner = m_caster->GetCharmerOrOwner())
                           owner->RemoveAurasDueToSpell(62218);
                    }
                    else
                        damage += m_caster->GetTotalAttackPowerValue(BASE_ATTACK) * m_spellInfo->CalculateSimpleValue(EFFECT_INDEX_0)/100;
                }
                break;
            }
            case SPELLFAMILY_HUNTER:
            {
                //Gore
                if (m_spellInfo->SpellIconID == 1578)
                {
                    if (m_caster->HasAura(57627))           // Charge 6 sec post-affect
                        damage *= 2;
                }
                // Steady Shot
                else if (m_spellInfo->SpellFamilyFlags.test<CF_HUNTER_STEADY_SHOT>())
                {
                    int32 base = irand((int32)m_caster->GetWeaponDamageRange(RANGED_ATTACK, MINDAMAGE),(int32)m_caster->GetWeaponDamageRange(RANGED_ATTACK, MAXDAMAGE));
                    float ap = m_caster->GetTotalAttackPowerValue(RANGED_ATTACK);
                    ap += unitTarget->GetTotalAuraModifier(SPELL_AURA_RANGED_ATTACK_POWER_ATTACKER_BONUS);
                    ap += m_caster->GetTotalAuraModifierByMiscMask(SPELL_AURA_MOD_RANGED_ATTACK_POWER_VERSUS, unitTarget->GetCreatureTypeMask());
                    if (m_caster->GetTypeId()==TYPEID_PLAYER)
                        base += ((Player*)m_caster)->GetAmmoDPS();
                    damage += int32(float(base)/m_caster->GetAttackTime(RANGED_ATTACK)*2800 + ap*0.1f);
                }
                break;
            }
            case SPELLFAMILY_PALADIN:
            {
                // Judgement of Righteousness - receive benefit from Spell Damage and Attack power
                if (m_spellInfo->Id == 20187)
                {
                    float ap = m_caster->GetTotalAttackPowerValue(BASE_ATTACK);
                    int32 holy = m_caster->SpellBaseDamageBonusDone(GetSpellSchoolMask(m_spellInfo));
                    if (holy < 0)
                        holy = 0;
                    damage += int32(ap * 0.2f) + int32(holy * 32 / 100);
                }
                // Judgement of Vengeance/Corruption ${1+0.22*$SPH+0.14*$AP} + 10% for each application of Holy Vengeance/Blood Corruption on the target
                else if ((m_spellInfo->SpellFamilyFlags.test<CF_PALADIN_JUDGEMENT_OF_CORRUPT_VENG>()) && m_spellInfo->SpellIconID==2292)
                {
                    uint32 debuf_id;
                    switch(m_spellInfo->Id)
                    {
                        case 53733: debuf_id = 53742; break;// Judgement of Corruption -> Blood Corruption
                        case 31804: debuf_id = 31803; break;// Judgement of Vengeance -> Holy Vengeance
                        default: return;
                    }

                    float ap = m_caster->GetTotalAttackPowerValue(BASE_ATTACK);
                    int32 holy = m_caster->SpellBaseDamageBonusDone(GetSpellSchoolMask(m_spellInfo));
                    if (holy < 0)
                        holy = 0;
                    damage+=int32(ap * 0.14f) + int32(holy * 22 / 100);
                    // Get stack of Holy Vengeance on the target added by caster
                    uint32 stacks = 0;
                    Unit::AuraList const& auras = unitTarget->GetAurasByType(SPELL_AURA_PERIODIC_DAMAGE);
                    for(Unit::AuraList::const_iterator itr = auras.begin(); itr!=auras.end(); ++itr)
                    {
                        if (((*itr)->GetId() == debuf_id) && (*itr)->GetCasterGuid()==m_caster->GetObjectGuid())
                        {
                            stacks = (*itr)->GetStackAmount();
                            break;
                        }
                    }
                    // + 10% for each application of Holy Vengeance on the target
                    if (stacks)
                        damage += damage * stacks * 10 /100;
                }
                // Avenger's Shield ($m1+0.07*$SPH+0.07*$AP) - ranged sdb for future
                else if (m_spellInfo->SpellFamilyFlags.test<CF_PALADIN_AVENGERS_SHIELD>())
                {
                    float ap = m_caster->GetTotalAttackPowerValue(BASE_ATTACK);
                    int32 holy = m_caster->SpellBaseDamageBonusDone(GetSpellSchoolMask(m_spellInfo));
                    if (holy < 0)
                        holy = 0;
                    damage += int32(ap * 0.07f) + int32(holy * 7 / 100);
                }
                // Hammer of Wrath ($m1+0.15*$SPH+0.15*$AP) - ranged type sdb future fix
                else if (m_spellInfo->SpellFamilyFlags.test<CF_PALADIN_HAMMER_OF_WRATH>())
                {
                    float ap = m_caster->GetTotalAttackPowerValue(BASE_ATTACK);
                    int32 holy = m_caster->SpellBaseDamageBonusDone(GetSpellSchoolMask(m_spellInfo));
                    if (holy < 0)
                        holy = 0;
                    damage += int32(ap * 0.15f) + int32(holy * 15 / 100);
                }
                // Hammer of the Righteous
                else if (m_spellInfo->SpellFamilyFlags.test<CF_PALADIN_HAMMER_OF_THE_RIGHTEOUS>())
                {
                    // Add main hand dps * effect[2] amount
                    float average = (m_caster->GetFloatValue(UNIT_FIELD_MINDAMAGE) + m_caster->GetFloatValue(UNIT_FIELD_MAXDAMAGE)) / 2;
                    int32 count = m_caster->CalculateSpellDamage(unitTarget, m_spellInfo, EFFECT_INDEX_2);
                    damage += count * int32(average * IN_MILLISECONDS) / m_caster->GetAttackTime(BASE_ATTACK);
                }
                // Shield of Righteousness
                else if (m_spellInfo->SpellFamilyFlags.test<CF_PALADIN_SHIELD_OF_RIGHTEOUSNESS>())
                {
                    // limited max cap of Block Value
                    int32 iCurrentBlockValue = m_caster->GetShieldBlockValue();
                    int32 iCurrentBlockValueCap = int32(34.5f * m_caster->getLevel());
                    damage += (iCurrentBlockValue > iCurrentBlockValueCap ? iCurrentBlockValueCap : iCurrentBlockValue);
                }
                // Judgement
                else if (m_spellInfo->Id == 54158)
                {
                    // [1 + 0.27 * SPH + 0.175 * AP]
                    float ap = m_caster->GetTotalAttackPowerValue(BASE_ATTACK);
                    int32 holy = m_caster->SpellBaseDamageBonusDone(GetSpellSchoolMask(m_spellInfo));
                    if (holy < 0)
                        holy = 0;
                    damage += int32(ap * 0.175f) + int32(holy * 27 / 100);
                }
                break;
            }
            case SPELLFAMILY_DEATHKNIGHT:
            {
                // Blood Boil - bonus for diseased targets
                if (m_spellInfo->SpellFamilyFlags.test<CF_DEATHKNIGHT_BLOOD_BOIL>() && unitTarget->GetAura<SPELL_AURA_PERIODIC_DAMAGE, SPELLFAMILY_DEATHKNIGHT, CF_DEATHKNIGHT_FF_BP_ACTIVE>(m_caster->GetObjectGuid()))
                {
                    damage += damage / 2;
                    damage += int32(m_caster->GetTotalAttackPowerValue(BASE_ATTACK)* 0.035f);
                }
                break;
            }
        }

        if (damage >= 0)
            m_damage += damage;
    }
}

void Spell::EffectDummy(SpellEffectIndex eff_idx)
{
    if (!unitTarget && !gameObjTarget && !itemTarget)
        return;

    // selection by spell family
    switch(m_spellInfo->SpellFamilyName)
    {
        case SPELLFAMILY_GENERIC:
        {
            switch(m_spellInfo->Id)
            {
                case 3360:                                  // Curse of the Eye
                {
                    if (!unitTarget)
                        return;

                    uint32 spell_id = (unitTarget->getGender() == GENDER_MALE) ? 10651: 10653;

                    m_caster->CastSpell(unitTarget, spell_id, true);
                    return;
                }
                case 7671:                                  // Transformation (human<->worgen)
                {
                    if (!unitTarget)
                        return;

                    // Transform Visual
                    unitTarget->CastSpell(unitTarget, 24085, true);
                    return;
                }
                case 8063:                                  // Deviate Fish
                {
                    if (m_caster->GetTypeId() != TYPEID_PLAYER)
                        return;

                    uint32 spell_id = 0;
                    switch(urand(1,5))
                    {
                        case 1: spell_id = 8064; break;     // Sleepy
                        case 2: spell_id = 8065; break;     // Invigorate
                        case 3: spell_id = 8066; break;     // Shrink
                        case 4: spell_id = 8067; break;     // Party Time!
                        case 5: spell_id = 8068; break;     // Healthy Spirit
                    }
                    m_caster->CastSpell(m_caster, spell_id, true, NULL);
                    return;
                }
                case 8213:                                  // Savory Deviate Delight
                {
                    if (m_caster->GetTypeId() != TYPEID_PLAYER)
                        return;

                    uint32 spell_id = 0;
                    switch(urand(1,2))
                    {
                        // Flip Out - ninja
                        case 1: spell_id = (m_caster->getGender() == GENDER_MALE ? 8219 : 8220); break;
                        // Yaaarrrr - pirate
                        case 2: spell_id = (m_caster->getGender() == GENDER_MALE ? 8221 : 8222); break;
                    }

                    m_caster->CastSpell(m_caster,spell_id,true,NULL);
                    return;
                }
                case 8593:                                  // Symbol of life (restore creature to life)
                case 31225:                                 // Shimmering Vessel (restore creature to life)
                {
                    if (!unitTarget || unitTarget->GetTypeId() != TYPEID_UNIT)
                        return;

                    ((Creature*)unitTarget)->SetDeathState(JUST_ALIVED);
                    return;
                }
                case 9976:                                  // Polly Eats the E.C.A.C.
                {
                    if (!unitTarget || unitTarget->GetTypeId() != TYPEID_UNIT)
                        return;

                    // Summon Polly Jr.
                    unitTarget->CastSpell(unitTarget, 9998, true);

                    ((Creature*)unitTarget)->ForcedDespawn(100);
                    return;
                }
                case 10254:                                 // Stone Dwarf Awaken Visual
                {
                    if (m_caster->GetTypeId() != TYPEID_UNIT)
                        return;

                    // see spell 10255 (aura dummy)
                    m_caster->clearUnitState(UNIT_STAT_ROOT);
                    m_caster->RemoveFlag(UNIT_FIELD_FLAGS, UNIT_FLAG_NOT_SELECTABLE);
                    return;
                }
                case 13120:                                 // net-o-matic
                {
                    if (!unitTarget)
                        return;

                    uint32 spell_id = 0;

                    uint32 roll = urand(0, 99);

                    if (roll < 2)                           // 2% for 30 sec self root (off-like chance unknown)
                        spell_id = 16566;
                    else if (roll < 4)                      // 2% for 20 sec root, charge to target (off-like chance unknown)
                        spell_id = 13119;
                    else                                    // normal root
                        spell_id = 13099;

                    m_caster->CastSpell(unitTarget,spell_id,true,NULL);
                    return;
                }
                case 13567:                                 // Dummy Trigger
                {
                    // can be used for different aura triggering, so select by aura
                    if (!m_triggeredByAuraSpell || !unitTarget)
                        return;

                    switch(m_triggeredByAuraSpell->Id)
                    {
                        case 26467:                         // Persistent Shield
                            m_caster->CastCustomSpell(unitTarget, 26470, &damage, NULL, NULL, true);
                            break;
                        default:
                            sLog.outError("EffectDummy: Non-handled case for spell 13567 for triggered aura %u",m_triggeredByAuraSpell->Id);
                            break;
                    }
                    return;
                }
                case 14537:                                 // Six Demon Bag
                {
                    if (!unitTarget)
                        return;

                    Unit* newTarget = unitTarget;
                    uint32 spell_id = 0;
                    uint32 roll = urand(0, 99);
                    if (roll < 25)                          // Fireball (25% chance)
                        spell_id = 15662;
                    else if (roll < 50)                     // Frostbolt (25% chance)
                        spell_id = 11538;
                    else if (roll < 70)                     // Chain Lighting (20% chance)
                        spell_id = 21179;
                    else if (roll < 77)                     // Polymorph (10% chance, 7% to target)
                        spell_id = 14621;
                    else if (roll < 80)                     // Polymorph (10% chance, 3% to self, backfire)
                    {
                        spell_id = 14621;
                        newTarget = m_caster;
                    }
                    else if (roll < 95)                     // Enveloping Winds (15% chance)
                        spell_id = 25189;
                    else                                    // Summon Felhund minion (5% chance)
                    {
                        spell_id = 14642;
                        newTarget = m_caster;
                    }

                    m_caster->CastSpell(newTarget, spell_id, true, m_CastItem);
                    return;
                }
                case 15998:                                 // Capture Worg Pup
                case 29435:                                 // Capture Female Kaliri Hatchling
                {
                    if (!unitTarget || unitTarget->GetTypeId() != TYPEID_UNIT)
                        return;

                    Creature* creatureTarget = (Creature*)unitTarget;

                    creatureTarget->ForcedDespawn();
                    return;
                }
                case 16589:                                 // Noggenfogger Elixir
                {
                    if (m_caster->GetTypeId() != TYPEID_PLAYER)
                        return;

                    uint32 spell_id = 0;
                    switch(urand(1, 3))
                    {
                        case 1: spell_id = 16595; break;
                        case 2: spell_id = 16593; break;
                        default:spell_id = 16591; break;
                    }

                    m_caster->CastSpell(m_caster, spell_id, true, NULL);
                    return;
                }
                case 17251:                                 // Spirit Healer Res
                {
                    if (!unitTarget)
                        return;

                    Unit* caster = GetAffectiveCaster();

                    if (caster && caster->GetTypeId() == TYPEID_PLAYER)
                    {
                        WorldPacket data(SMSG_SPIRIT_HEALER_CONFIRM, 8);
                        data << unitTarget->GetObjectGuid();
                        ((Player*)caster)->GetSession()->SendPacket( &data );
                    }
                    return;
                }
                case 17271:                                 // Test Fetid Skull
                {
                    if (!itemTarget && m_caster->GetTypeId()!=TYPEID_PLAYER)
                        return;

                    uint32 spell_id = roll_chance_i(50)
                        ? 17269                             // Create Resonating Skull
                        : 17270;                            // Create Bone Dust

                    m_caster->CastSpell(m_caster, spell_id, true, NULL);
                    return;
                }
                case 17770:                                 // Wolfshead Helm Energy
                {
                    m_caster->CastSpell(m_caster, 29940, true, NULL);
                    return;
                }
                case 17950:                                 // Shadow Portal
                {
                    if (!unitTarget)
                        return;

                    // Shadow Portal
                    const uint32 spell_list[6] = {17863, 17939, 17943, 17944, 17946, 17948};

                    m_caster->CastSpell(unitTarget, spell_list[urand(0, 5)], true);
                    return;
                }
                case 19411:                                 // Lava Bomb
                case 20474:                                 // Lava Bomb
                {
                    if (!unitTarget)
                        return;

                    // Hack alert!
                    // This dummy are expected to cast spell 20494 to summon GO entry 177704
                    // Spell does not exist client side, so we have to make a hack, creating the GO (SPELL_EFFECT_SUMMON_OBJECT_WILD)
                    // Spell should appear in both SMSG_SPELL_START/GO and SMSG_SPELLLOGEXECUTE

                    // For later, creating custom spell
                    // _START: packguid: target, cast flags: 0xB, TARGET_FLAG_SELF
                    // _GO: packGuid: target, cast flags: 0x4309, TARGET_FLAG_DEST_LOCATION
                    // LOG: spell: 20494, effect, pguid: goguid

                    GameObject* pGameObj = new GameObject;

                    Map *map = unitTarget->GetMap();

                    if (!pGameObj->Create(map->GenerateLocalLowGuid(HIGHGUID_GAMEOBJECT), 177704,
                        map, m_caster->GetPhaseMask(),
                        unitTarget->GetPositionX(), unitTarget->GetPositionY(), unitTarget->GetPositionZ(),
                        unitTarget->GetOrientation(), 0.0f, 0.0f, 0.0f, 0.0f, GO_ANIMPROGRESS_DEFAULT, GO_STATE_READY))
                    {
                        delete pGameObj;
                        return;
                    }

                    DEBUG_LOG("Gameobject, create custom in SpellEffects.cpp EffectDummy");

                    // Expect created without owner, but with level from _template
                    pGameObj->SetRespawnTime(MINUTE/2);
                    pGameObj->SetUInt32Value(GAMEOBJECT_LEVEL, pGameObj->GetGOInfo()->trap.level);
                    pGameObj->SetSpellId(m_spellInfo->Id);

                    map->Add(pGameObj);

                    return;
                }
                case 20577:                                 // Cannibalize
                {
                    if (unitTarget)
                        m_caster->CastSpell(m_caster, 20578, false, NULL);

                    return;
                }
                case 21147:                                 // Arcane Vacuum (Azuregos)
                case 58694:                                 // Arcane Vacuum (Cyanigosa)
                {
                    if (!unitTarget)
                        return;

                    // Spell used by Azuregos to teleport all the players to him
                    // This also resets the target threat
                    if (m_caster->getThreatManager().getThreat(unitTarget))
                        m_caster->getThreatManager().modifyThreatPercent(unitTarget, -100);

                    // cast summon player
                    m_caster->CastSpell(unitTarget, 21150, true);

                    return;
                }
                case 23019:                                 // Crystal Prison Dummy DND
                {
                    if (!unitTarget || !unitTarget->isAlive() || unitTarget->GetTypeId() != TYPEID_UNIT || ((Creature*)unitTarget)->IsPet())
                        return;

                    Creature* creatureTarget = (Creature*)unitTarget;
                    if (creatureTarget->IsPet())
                        return;

                    GameObject* pGameObj = new GameObject;

                    Map *map = creatureTarget->GetMap();

                    // create before death for get proper coordinates
                    if (!pGameObj->Create(map->GenerateLocalLowGuid(HIGHGUID_GAMEOBJECT), 179644, map, m_caster->GetPhaseMask(),
                        creatureTarget->GetPositionX(), creatureTarget->GetPositionY(), creatureTarget->GetPositionZ(),
                        creatureTarget->GetOrientation(), 0.0f, 0.0f, 0.0f, 0.0f, GO_ANIMPROGRESS_DEFAULT, GO_STATE_READY) )
                    {
                        delete pGameObj;
                        return;
                    }

                    pGameObj->SetRespawnTime(creatureTarget->GetRespawnTime()-time(NULL));
                    pGameObj->SetOwnerGuid(m_caster->GetObjectGuid() );
                    pGameObj->SetUInt32Value(GAMEOBJECT_LEVEL, m_caster->getLevel() );
                    pGameObj->SetSpellId(m_spellInfo->Id);

                    creatureTarget->ForcedDespawn();

                    DEBUG_LOG("AddObject at SpellEfects.cpp EffectDummy");
                    map->Add(pGameObj);

                    return;
                }
                case 23074:                                 // Arcanite Dragonling
                {
                    if (!m_CastItem)
                        return;

                    m_caster->CastSpell(m_caster, 19804, true, m_CastItem);
                    return;
                }
                case 23075:                                 // Mithril Mechanical Dragonling
                {
                    if (!m_CastItem)
                        return;

                    m_caster->CastSpell(m_caster, 12749, true, m_CastItem);
                    return;
                }
                case 23076:                                 // Mechanical Dragonling
                {
                    if (!m_CastItem)
                        return;

                    m_caster->CastSpell(m_caster, 4073, true, m_CastItem);
                    return;
                }
                case 23133:                                 // Gnomish Battle Chicken
                {
                    if (!m_CastItem)
                        return;

                    m_caster->CastSpell(m_caster, 13166, true, m_CastItem);
                    return;
                }
                case 23138:                                 // Gate of Shazzrah
                {
                    if (!unitTarget)
                        return;

                    // Effect probably include a threat change, but it is unclear if fully
                    // reset or just forced upon target for teleport (SMSG_HIGHEST_THREAT_UPDATE)

                    // Gate of Shazzrah
                    m_caster->CastSpell(unitTarget, 23139, true);
                    return;
                }
                case 23448:                                 // Transporter Arrival - Ultrasafe Transporter: Gadgetzan - backfires
                {
                    int32 r = irand(0, 119);
                    if (r < 20)                             // Transporter Malfunction - 1/6 polymorph
                        m_caster->CastSpell(m_caster, 23444, true);
                    else if (r < 100)                       // Evil Twin               - 4/6 evil twin
                        m_caster->CastSpell(m_caster, 23445, true);
                    else                                    // Transporter Malfunction - 1/6 miss the target
                        m_caster->CastSpell(m_caster, 36902, true);

                    return;
                }
                case 23453:                                 // Gnomish Transporter - Ultrasafe Transporter: Gadgetzan
                {
                    if (roll_chance_i(50))                  // Gadgetzan Transporter         - success
                        m_caster->CastSpell(m_caster, 23441, true);
                    else                                    // Gadgetzan Transporter Failure - failure
                        m_caster->CastSpell(m_caster, 23446, true);

                    return;
                }
                case 23645:                                 // Hourglass Sand
                    m_caster->RemoveAurasDueToSpell(23170); // Brood Affliction: Bronze
                    return;
                case 23725:                                 // Gift of Life (warrior bwl trinket)
                    m_caster->CastSpell(m_caster, 23782, true);
                    m_caster->CastSpell(m_caster, 23783, true);
                    return;
                case 24930:                                 // Hallow's End Treat
                {
                    uint32 spell_id = 0;

                    switch(urand(1,4))
                    {
                        case 1: spell_id = 24924; break;    // Larger and Orange
                        case 2: spell_id = 24925; break;    // Skeleton
                        case 3: spell_id = 24926; break;    // Pirate
                        case 4: spell_id = 24927; break;    // Ghost
                    }

                    m_caster->CastSpell(m_caster, spell_id, true);
                    return;
                }
                case 25860:                                 // Reindeer Transformation
                {
                    if (!m_caster->HasAuraType(SPELL_AURA_MOUNTED))
                        return;

                    float flyspeed = m_caster->GetSpeedRate(MOVE_FLIGHT);
                    float speed = m_caster->GetSpeedRate(MOVE_RUN);

                    m_caster->RemoveSpellsCausingAura(SPELL_AURA_MOUNTED);

                    //5 different spells used depending on mounted speed and if mount can fly or not
                    if (flyspeed >= 4.1f)
                        // Flying Reindeer
                        m_caster->CastSpell(m_caster, 44827, true); //310% flying Reindeer
                    else if (flyspeed >= 3.8f)
                        // Flying Reindeer
                        m_caster->CastSpell(m_caster, 44825, true); //280% flying Reindeer
                    else if (flyspeed >= 1.6f)
                        // Flying Reindeer
                        m_caster->CastSpell(m_caster, 44824, true); //60% flying Reindeer
                    else if (speed >= 2.0f)
                        // Reindeer
                        m_caster->CastSpell(m_caster, 25859, true); //100% ground Reindeer
                    else
                        // Reindeer
                        m_caster->CastSpell(m_caster, 25858, true); //60% ground Reindeer

                    return;
                }
                case 26074:                                 // Holiday Cheer
                    // implemented at client side
                    return;
                case 28006:                                 // Arcane Cloaking
                {
                    if (unitTarget && unitTarget->GetTypeId() == TYPEID_PLAYER )
                        // Naxxramas Entry Flag Effect DND
                        m_caster->CastSpell(unitTarget, 29294, true);

                    return;
                }
                case 28089:                                 // Polarity Shift (Thaddius - Naxxramas)
                {
                    if (!unitTarget)
                        return;

                    if (unitTarget->GetTypeId() != TYPEID_PLAYER)
                        return;

                    // neutralize the target
                    if (unitTarget->HasAura(28059)) unitTarget->RemoveAurasDueToSpell(28059);
                    if (unitTarget->HasAura(29659)) unitTarget->RemoveAurasDueToSpell(29659);
                    if (unitTarget->HasAura(28084)) unitTarget->RemoveAurasDueToSpell(28084);
                    if (unitTarget->HasAura(29660)) unitTarget->RemoveAurasDueToSpell(29660);

                    unitTarget->CastSpell(unitTarget, roll_chance_i(50) ? 28059 : 28084, true, 0, 0, m_caster->GetObjectGuid());
                    break;
                }
                case 29200:                                 // Purify Helboar Meat
                {
                    if (m_caster->GetTypeId() != TYPEID_PLAYER)
                        return;

                    uint32 spell_id = roll_chance_i(50)
                        ? 29277                             // Summon Purified Helboar Meat
                        : 29278;                            // Summon Toxic Helboar Meat

                    m_caster->CastSpell(m_caster,spell_id,true,NULL);
                    return;
                }
                case 29858:                                 // Soulshatter
                {
                    if (unitTarget && unitTarget->GetTypeId() == TYPEID_UNIT && unitTarget->IsHostileTo(m_caster))
                        m_caster->CastSpell(unitTarget,32835,true);

                    return;
                }
                case 30458:                                 // Nigh Invulnerability
                {
                    if (!m_CastItem)
                        return;

                    if (roll_chance_i(86))                  // Nigh-Invulnerability   - success
                        m_caster->CastSpell(m_caster, 30456, true, m_CastItem);
                    else                                    // Complete Vulnerability - backfire in 14% casts
                        m_caster->CastSpell(m_caster, 30457, true, m_CastItem);

                    return;
                }
                case 30507:                                 // Poultryizer
                {
                    if (!m_CastItem)
                        return;

                    if (roll_chance_i(80))                  // Poultryized! - success
                        m_caster->CastSpell(unitTarget, 30501, true, m_CastItem);
                    else                                    // Poultryized! - backfire 20%
                        m_caster->CastSpell(unitTarget, 30504, true, m_CastItem);

                    return;
                }
                case 32146:                                 // Liquid Fire
                {
                    if (!unitTarget || unitTarget->GetTypeId() != TYPEID_UNIT || m_caster->GetTypeId() != TYPEID_PLAYER)
                        return;

                    ((Player*)m_caster)->KilledMonsterCredit(unitTarget->GetEntry(), unitTarget->GetObjectGuid());
                    ((Creature*)unitTarget)->ForcedDespawn();
                    return;
                }
                case 33060:                                 // Make a Wish
                {
                    if (m_caster->GetTypeId()!=TYPEID_PLAYER)
                        return;

                    uint32 spell_id = 0;

                    switch(urand(1,5))
                    {
                        case 1: spell_id = 33053; break;    // Mr Pinchy's Blessing
                        case 2: spell_id = 33057; break;    // Summon Mighty Mr. Pinchy
                        case 3: spell_id = 33059; break;    // Summon Furious Mr. Pinchy
                        case 4: spell_id = 33062; break;    // Tiny Magical Crawdad
                        case 5: spell_id = 33064; break;    // Mr. Pinchy's Gift
                    }

                    m_caster->CastSpell(m_caster, spell_id, true, NULL);
                    return;
                }
                case 35745:                                 // Socrethar's Stone
                {
                    uint32 spell_id;
                    switch(m_caster->GetAreaId())
                    {
                        case 3900: spell_id = 35743; break; // Socrethar Portal
                        case 3742: spell_id = 35744; break; // Socrethar Portal
                        default: return;
                    }

                    m_caster->CastSpell(m_caster, spell_id, true);
                    return;
                }
                case 37674:                                 // Chaos Blast
                {
                    if (!unitTarget)
                        return;

                    int32 basepoints0 = 100;
                    m_caster->CastCustomSpell(unitTarget, 37675, &basepoints0, NULL, NULL, true);
                    return;
                }
                case 39189:                                 // Sha'tari Torch
                {
                    if (!unitTarget || unitTarget->GetTypeId() != TYPEID_UNIT || m_caster->GetTypeId() != TYPEID_PLAYER)
                        return;

                    // Flames
                    if (unitTarget->HasAura(39199))
                        return;

                    unitTarget->CastSpell(unitTarget, 39199, true);
                    ((Player*)m_caster)->KilledMonsterCredit(unitTarget->GetEntry(), unitTarget->GetObjectGuid());
                    ((Creature*)unitTarget)->ForcedDespawn(10000);
                    return;
                }
                case 39992:                                 // High Warlord Naj'entus: Needle Spine Targeting
                {
                    if (!unitTarget)
                        return;

                    // TODO - Cone Targeting; along wowwiki this spell should target "three random targets in a cone"
                    m_caster->CastSpell(unitTarget, 39835, true);
                    return;
                }
                case 40802:                                 // Mingo's Fortune Generator (Mingo's Fortune Giblets)
                {
                    // selecting one from Bloodstained Fortune item
                    uint32 newitemid;
                    switch(urand(1, 20))
                    {
                        case 1:  newitemid = 32688; break;
                        case 2:  newitemid = 32689; break;
                        case 3:  newitemid = 32690; break;
                        case 4:  newitemid = 32691; break;
                        case 5:  newitemid = 32692; break;
                        case 6:  newitemid = 32693; break;
                        case 7:  newitemid = 32700; break;
                        case 8:  newitemid = 32701; break;
                        case 9:  newitemid = 32702; break;
                        case 10: newitemid = 32703; break;
                        case 11: newitemid = 32704; break;
                        case 12: newitemid = 32705; break;
                        case 13: newitemid = 32706; break;
                        case 14: newitemid = 32707; break;
                        case 15: newitemid = 32708; break;
                        case 16: newitemid = 32709; break;
                        case 17: newitemid = 32710; break;
                        case 18: newitemid = 32711; break;
                        case 19: newitemid = 32712; break;
                        case 20: newitemid = 32713; break;
                        default:
                            return;
                    }

                    DoCreateItem(eff_idx, newitemid);
                    return;
                }
                case 40962:                                 // Blade's Edge Terrace Demon Boss Summon Branch
                {
                    if (!unitTarget || unitTarget->GetTypeId() != TYPEID_PLAYER)
                        return;

                    uint32 spell_id = 0;
                    switch (urand(1,4))
                    {
                        case 1: spell_id = 40957; break;    // Blade's Edge Terrace Demon Boss Summon 1
                        case 2: spell_id = 40959; break;    // Blade's Edge Terrace Demon Boss Summon 2
                        case 3: spell_id = 40960; break;    // Blade's Edge Terrace Demon Boss Summon 3
                        case 4: spell_id = 40961; break;    // Blade's Edge Terrace Demon Boss Summon 4
                    }
                    unitTarget->CastSpell(unitTarget, spell_id, true);
                    return;
                }
                case 42287:                                 // Salvage Wreckage
                {
                    if (m_caster->GetTypeId() != TYPEID_PLAYER)
                        return;

                    if (roll_chance_i(66))
                        m_caster->CastSpell(m_caster, 42289, true, m_CastItem);
                    else
                        m_caster->CastSpell(m_caster, 42288, true);
                    return;
                }
                case 42793:                                 // Burn Body
                {
                    if (!unitTarget || unitTarget->GetTypeId() != TYPEID_UNIT || m_caster->GetTypeId() != TYPEID_PLAYER)
                        return;

                    Creature* pCreature = (Creature*)unitTarget;

                    // Spell can be used in combat and may affect different target than the expected.
                    // If target is not the expected we need to prevent this effect.
                    if (pCreature->HasLootRecipient() || pCreature->isInCombat())
                        return;

                    // set loot recipient, prevent re-use same target
                    pCreature->SetLootRecipient(m_caster);

                    pCreature->ForcedDespawn(m_duration);

                    // EFFECT_INDEX_2 has 0 miscvalue for effect 134, doing the killcredit here instead (only one known case exist where 0)
                    ((Player*)m_caster)->KilledMonster(pCreature->GetCreatureInfo(), pCreature->GetObjectGuid());
                    return;
                }
                case 43014:                                  // Despawn Self
                {                                           // used by ACID event to run away and despawn
                    if (!unitTarget || unitTarget->GetTypeId() != TYPEID_UNIT)
                        return;

                    ((Creature*)unitTarget)->ForcedDespawn(2000);
                    float x, y, z;
                    unitTarget->GetClosePoint(x, y, z, unitTarget->GetObjectBoundingRadius(), 10.0f, unitTarget->GetOrientation());
                    unitTarget->MonsterMoveWithSpeed(x, y, z, 28);
                    return;
                }
                case 43036:                                 // Dismembering Corpse
                {
                    if (!unitTarget || m_caster->GetTypeId() != TYPEID_PLAYER)
                        return;

                    if (unitTarget->HasAura(43059, EFFECT_INDEX_0))
                        return;

                    unitTarget->CastSpell(m_caster, 43037, true);
                    unitTarget->CastSpell(unitTarget, 43059, true);
                    return;
                }
                case 43069:                                 // Towers of Certain Doom: Skorn Cannonfire
                {
                    // Towers of Certain Doom: Tower Caster Instakill
                    m_caster->CastSpell(m_caster, 43072, true);
                    return;
                }
                case 43209:                                 // Place Ram Meat
                {
                    if (!unitTarget)
                        return;

                    // Self Visual - Sleep Until Cancelled (DND)
                    unitTarget->RemoveAurasDueToSpell(6606);
                    return;
                }
                case 43572:                                 // Send Them Packing: On /Raise Emote Dummy to Player
                {
                    if (!unitTarget)
                        return;

                    // m_caster (creature) should start walking back to it's "home" here, no clear way how to do that

                    // Send Them Packing: On Successful Dummy Spell Kill Credit
                    m_caster->CastSpell(unitTarget, 42721, true);
                    return;
                }
                // Demon Broiled Surprise
                case 43723:
                {
                    if (m_caster->GetTypeId() != TYPEID_PLAYER)
                        return;

                    ((Player*)m_caster)->CastSpell(unitTarget, 43753, true, m_CastItem, NULL, m_originalCasterGUID, m_spellInfo);
                    return;
                }
                case 43882:                                 // Scourging Crystal Controller Dummy
                {
                    if (!unitTarget || unitTarget->GetTypeId() != TYPEID_UNIT)
                        return;

                    // see spell dummy 50133
                    unitTarget->RemoveAurasDueToSpell(43874);
                    return;
                }
                case 44454:                                 // Tasty Reef Fish
                {
                    if (!unitTarget || unitTarget->GetTypeId() != TYPEID_UNIT)
                        return;

                    m_caster->CastSpell(unitTarget, 44455, true, m_CastItem);
                    return;
                }
                case 44875:                                 // Complete Raptor Capture
                {
                    if (!unitTarget || unitTarget->GetTypeId() != TYPEID_UNIT)
                        return;

                    Creature* creatureTarget = (Creature*)unitTarget;

                    creatureTarget->ForcedDespawn();

                    //cast spell Raptor Capture Credit
                    m_caster->CastSpell(m_caster, 42337, true, NULL);
                    return;
                }
                case 44997:                                 // Converting Sentry
                {
                    //Converted Sentry Credit
                    m_caster->CastSpell(m_caster, 45009, true);
                    return;
                }
                case 45030:                                 // Impale Emissary
                {
                    // Emissary of Hate Credit
                    m_caster->CastSpell(m_caster, 45088, true);
                    return;
                }
                case 45449:                                // Arcane Prisoner Rescue
                {
                    uint32 spellId=0;
                    switch(rand() % 2)
                    {
                        case 0: spellId = 45446; break;    // Summon Arcane Prisoner - Male
                        case 1: spellId = 45448; break;    // Summon Arcane Prisoner - Female
                    }
                    //Spawn
                    m_caster->CastSpell(m_caster, spellId, true);
                    //Arcane Prisoner Kill Credit
                    unitTarget->CastSpell(m_caster, 45456, true);
                    break;
                }
                case 45583:                                 // Throw Gnomish Grenade
                {
                    if (!unitTarget || m_caster->GetTypeId() != TYPEID_PLAYER)
                        return;

                    ((Player*)m_caster)->KilledMonsterCredit(unitTarget->GetEntry(), unitTarget->GetObjectGuid());

                    // look for gameobject within max spell range of unitTarget, and respawn if found

                    // big fire
                    GameObject* pGo = NULL;

                    float fMaxDist = GetSpellMaxRange(sSpellRangeStore.LookupEntry(m_spellInfo->rangeIndex));

                    MaNGOS::NearestGameObjectEntryInPosRangeCheck go_check_big(*unitTarget, 187675, unitTarget->GetPositionX(), unitTarget->GetPositionY(), unitTarget->GetPositionZ(), fMaxDist);
                    MaNGOS::GameObjectSearcher<MaNGOS::NearestGameObjectEntryInPosRangeCheck> checker1(pGo, go_check_big);

                    Cell::VisitGridObjects(unitTarget, checker1, fMaxDist);

                    if (pGo && !pGo->isSpawned())
                    {
                        pGo->SetRespawnTime(MINUTE/2);
                        pGo->Refresh();
                    }

                    // small fire
                    std::list<GameObject*> lList;

                    MaNGOS::GameObjectEntryInPosRangeCheck go_check_small(*unitTarget, 187676, unitTarget->GetPositionX(), unitTarget->GetPositionY(), unitTarget->GetPositionZ(), fMaxDist);
                    MaNGOS::GameObjectListSearcher<MaNGOS::GameObjectEntryInPosRangeCheck> checker2(lList, go_check_small);

                    Cell::VisitGridObjects(unitTarget, checker2, fMaxDist);

                    for(std::list<GameObject*>::iterator iter = lList.begin(); iter != lList.end(); ++iter)
                    {
                        if (!(*iter)->isSpawned())
                        {
                            (*iter)->SetRespawnTime(MINUTE/2);
                            (*iter)->Refresh();
                        }
                    }

                    return;
                }
                case 45958:                                 // Signal Alliance
                {
                    m_caster->CastSpell(m_caster, m_spellInfo->CalculateSimpleValue(eff_idx), true);
                    return;
                }
                case 45980:                                 // Re-Cursive Transmatter Injection
                {
                    if (m_caster->GetTypeId() == TYPEID_PLAYER && unitTarget)
                    {
                        if (const SpellEntry *pSpell = sSpellStore.LookupEntry(46022))
                        {
                            m_caster->CastSpell(unitTarget, pSpell, true);
                            ((Player*)m_caster)->KilledMonsterCredit(pSpell->EffectMiscValue[EFFECT_INDEX_0]);
                        }

                        if (unitTarget->GetTypeId() == TYPEID_UNIT)
                            ((Creature*)unitTarget)->ForcedDespawn();
                    }
                    return;
                }
                case 45685:                                 // Magnataur On Death 2
                {
                    m_caster->RemoveAurasDueToSpell(45673);
                    m_caster->RemoveAurasDueToSpell(45672);
                    m_caster->RemoveAurasDueToSpell(45677);
                    m_caster->RemoveAurasDueToSpell(45681);
                    m_caster->RemoveAurasDueToSpell(45683);
                    return;
                }
                case 45990:                                 // Collect Oil
                {
                    if (!unitTarget || unitTarget->GetTypeId() != TYPEID_UNIT)
                        return;

                    if (const SpellEntry *pSpell = sSpellStore.LookupEntry(45991))
                    {
                        unitTarget->CastSpell(unitTarget, pSpell, true);
                        ((Creature*)unitTarget)->ForcedDespawn(m_duration);
                    }
                    return;
                }
                case 46167:                                 // Planning for the Future: Create Snowfall Glade Pup Cover
                case 50918:                                 // Gluttonous Lurkers: Create Basilisk Crystals Cover
                case 50926:                                 // Gluttonous Lurkers: Create Zul'Drak Rat Cover
                case 51026:                                 // Create Drakkari Medallion Cover
                case 51592:                                 // Pickup Primordial Hatchling
                case 51961:                                 // Captured Chicken Cover
                case 55364:                                 // Create Ghoul Drool Cover
                case 61832:                                 // Rifle the Bodies: Create Magehunter Personal Effects Cover
                case 74904:                                 // Pickup Sen'jin Frog
                {
                    if (!unitTarget || unitTarget->GetTypeId() != TYPEID_UNIT || m_caster->GetTypeId() != TYPEID_PLAYER)
                        return;

                    uint32 spellId = 0;

                    switch(m_spellInfo->Id)
                    {
                        case 46167: spellId = 46773; break;
                        case 50918: spellId = 50919; break;
                        case 50926: spellId = 50927; break;
                        case 51026: spellId = 50737; break;
                        case 51592: spellId = 51593; break;
                        case 51961: spellId = 51037; break;
                        case 55364: spellId = 55363; break;
                        case 61832: spellId = 47096; break;
                        case 74904: spellId = 74905; break;
                    }

                    if (const SpellEntry *pSpell = sSpellStore.LookupEntry(spellId))
                    {
                        unitTarget->CastSpell(m_caster, spellId, true);

                        Creature* creatureTarget = (Creature*)unitTarget;

                        if (const SpellCastTimesEntry *pCastTime = sSpellCastTimesStore.LookupEntry(pSpell->CastingTimeIndex))
                            creatureTarget->ForcedDespawn(pCastTime->CastTime + 1);
                    }
                    return;
                }
                case 46171:                                 // Scuttle Wrecked Flying Machine
                {
                    if (!unitTarget || m_caster->GetTypeId() != TYPEID_PLAYER)
                        return;

                    ((Player*)m_caster)->KilledMonsterCredit(unitTarget->GetEntry(), unitTarget->GetObjectGuid());

                    // look for gameobject within max spell range of unitTarget, and respawn if found
                    GameObject* pGo = NULL;

                    float fMaxDist = GetSpellMaxRange(sSpellRangeStore.LookupEntry(m_spellInfo->rangeIndex));

                    MaNGOS::NearestGameObjectEntryInPosRangeCheck go_check(*unitTarget, 187675, unitTarget->GetPositionX(), unitTarget->GetPositionY(), unitTarget->GetPositionZ(), fMaxDist);
                    MaNGOS::GameObjectSearcher<MaNGOS::NearestGameObjectEntryInPosRangeCheck> checker(pGo, go_check);

                    Cell::VisitGridObjects(unitTarget, checker, fMaxDist);

                    if (pGo && !pGo->isSpawned())
                    {
                        pGo->SetRespawnTime(MINUTE/2);
                        pGo->Refresh();
                    }
                    return;
                }
                case 46485:                                 // Greatmother's Soulcatcher
                {
                    if (!unitTarget || unitTarget->GetTypeId() != TYPEID_UNIT)
                        return;

                    if (const SpellEntry *pSpell = sSpellStore.LookupEntry(46486))
                    {
                        m_caster->CastSpell(unitTarget, pSpell, true);

                        if (const SpellEntry *pSpellCredit = sSpellStore.LookupEntry(pSpell->EffectTriggerSpell[EFFECT_INDEX_0]))
                            ((Player*)m_caster)->KilledMonsterCredit(pSpellCredit->EffectMiscValue[EFFECT_INDEX_0]);

                        ((Creature*)unitTarget)->ForcedDespawn();
                    }
                    return;
                }
                case 46606:                                 // Plague Canister Dummy
                {
                    if (!unitTarget || unitTarget->GetTypeId() != TYPEID_UNIT)
                        return;

                    unitTarget->CastSpell(m_caster, 43160, true);
                    unitTarget->SetDeathState(JUST_DIED);
                    unitTarget->SetHealth(0);
                    return;
                }
                case 46797:                                 // Quest - Borean Tundra - Set Explosives Cart
                {
                    if (!unitTarget || m_caster->GetTypeId() != TYPEID_PLAYER)
                        return;

                    ((Player*)m_caster)->KilledMonsterCredit(unitTarget->GetEntry(), unitTarget->GetObjectGuid());

                    // Quest - Borean Tundra - Summon Explosives Cart
                    unitTarget->CastSpell(unitTarget, 46798, true);
                    return;
                }
                case 47110:                                 // Summon Drakuru's Image
                {
                    uint32 spellId = 0;

                    // Spell 47117,47149,47316,47405,50439 exist, are these used to check area/meet requirement
                    // and to cast correct spell in correct area?

                    switch(m_caster->GetAreaId())
                    {
                        case 4255: spellId = 47381; break;  // Reagent Check (Frozen Mojo)
                        case 4209: spellId = 47386; break;  // Reagent Check (Zim'Bo's Mojo)
                        case 4270: spellId = 47389; break;  // Reagent Check (Desperate Mojo)
                        case 4216: spellId = 47408; break;  // Reagent Check (Sacred Mojo)
                        case 4196: spellId = 50441; break;  // Reagent Check (Survival Mojo)
                    }

                    // The additional castspell arguments are needed here to remove reagents for triggered spells
                    if (spellId)
                        m_caster->CastSpell(m_caster, spellId, true, m_CastItem, NULL, m_caster->GetObjectGuid(), m_spellInfo);

                    return;
                }
                case 47170:                                 // Impale Leviroth
                {
                    if (!unitTarget || unitTarget->GetTypeId() != TYPEID_UNIT)
                        return;

                    unitTarget->SetHealthPercent(8.0f);

                    // Cosmetic - Underwater Blood (no sound)
                    unitTarget->CastSpell(unitTarget, 47172, true);

                    ((Creature*)unitTarget)->AI()->AttackStart(m_caster);
                    return;
                }
                case 47176:                                 // Infect Ice Troll
                {
                    // Spell has wrong areaGroupid, so it can not be casted where expected.
                    // TODO: research if spells casted by NPC, having TARGET_SCRIPT, can have disabled area check
                    if (!unitTarget)
                        return;

                    // Plague Effect Self
                    unitTarget->CastSpell(unitTarget, 47178, true);
                    return;
                }
                case 47305:                                 // Potent Explosive Charge
                {
                    if (!unitTarget || unitTarget->GetTypeId() != TYPEID_UNIT)
                        return;

                    // only if below 80% hp
                    if (unitTarget->GetHealthPercent() > 80.0f)
                        return;

                    // Issues with explosion animation (remove insta kill spell resolves the issue)

                    // Quest - Jormungar Explosion Spell Spawner
                    unitTarget->CastSpell(unitTarget, 47311, true);

                    // Potent Explosive Charge
                    unitTarget->CastSpell(unitTarget, 47306, true);

                    return;
                }
                case 47381:                                 // Reagent Check (Frozen Mojo)
                case 47386:                                 // Reagent Check (Zim'Bo's Mojo)
                case 47389:                                 // Reagent Check (Desperate Mojo)
                case 47408:                                 // Reagent Check (Sacred Mojo)
                case 50441:                                 // Reagent Check (Survival Mojo)
                {
                    if (m_caster->GetTypeId() != TYPEID_PLAYER)
                        return;

                    switch(m_spellInfo->Id)
                    {
                        case 47381:
                            // Envision Drakuru
                            m_caster->CastSpell(m_caster, 47118, true);
                            break;
                        case 47386:
                            m_caster->CastSpell(m_caster, 47150, true);
                            break;
                        case 47389:
                            m_caster->CastSpell(m_caster, 47317, true);
                            break;
                        case 47408:
                            m_caster->CastSpell(m_caster, 47406, true);
                            break;
                        case 50441:
                            m_caster->CastSpell(m_caster, 50440, true);
                            break;
                    }

                    return;
                }
                case 48046:                                 // Use Camera
                {
                    if (!unitTarget)
                        return;

                    // No despawn expected, nor any change in dynamic flags/other flags.
                    // Need internal way to track if credit has been given for this object.

                    // Iron Dwarf Snapshot Credit
                    m_caster->CastSpell(m_caster, 48047, true, m_CastItem, NULL, unitTarget->GetObjectGuid());
                    return;
                }
                case 48386:                                 // Ymiron Summon Fountain
                {
                    m_caster->CastSpell(m_caster, 48385, true);
                    return;
                }
                case 48790:                                 // Neltharion's Flame
                {
                    if (!unitTarget)
                        return;

                    // Neltharion's Flame Fire Bunny: Periodic Fire Aura
                    unitTarget->CastSpell(unitTarget, 48786, false);
                    return;
                }
                case 49357:                                 // Brewfest Mount Transformation
                {
                    if (m_caster->GetTypeId() != TYPEID_PLAYER)
                        return;

                    if (!m_caster->HasAuraType(SPELL_AURA_MOUNTED))
                        return;

                    m_caster->RemoveSpellsCausingAura(SPELL_AURA_MOUNTED);

                    // Ram for Alliance, Kodo for Horde
                    if (((Player *)m_caster)->GetTeam() == ALLIANCE)
                    {
                        if (m_caster->GetSpeedRate(MOVE_RUN) >= 2.0f)
                            // 100% Ram
                            m_caster->CastSpell(m_caster, 43900, true);
                        else
                            // 60% Ram
                            m_caster->CastSpell(m_caster, 43899, true);
                    }
                    else
                    {
                        if (((Player *)m_caster)->GetSpeedRate(MOVE_RUN) >= 2.0f)
                            // 100% Kodo
                            m_caster->CastSpell(m_caster, 49379, true);
                        else
                            // 60% Kodo
                            m_caster->CastSpell(m_caster, 49378, true);
                    }
                    return;
                }
                case 49634:                                 // Sergeant's Flare
                {
                    if (!unitTarget || unitTarget->GetTypeId() != TYPEID_UNIT)
                        return;

                    // Towers of Certain Doom: Tower Bunny Smoke Flare Effect
                    // TODO: MaNGOS::DynamicObjectUpdater::VisitHelper prevent aura to be applied to dummy creature (see HandleAuraDummy for effect of aura)
                    m_caster->CastSpell(unitTarget, 56511, true);

                    static uint32 const spellCredit[4] =
                    {
                        43077,                              // E Kill Credit
                        43067,                              // NW Kill Credit
                        43087,                              // SE Kill Credit
                        43086,                              // SW Kill Credit
                    };

                    // for sizeof(spellCredit)
                    for (int i = 0; i < 4; ++i)
                    {
                        const SpellEntry *pSpell = sSpellStore.LookupEntry(spellCredit[i]);

                        if (pSpell->EffectMiscValue[EFFECT_INDEX_0] == unitTarget->GetEntry())
                        {
                            m_caster->CastSpell(m_caster, spellCredit[i], true);
                            break;
                        }
                    }

                    return;
                }
                case 49859:                                 // Rune of Command
                {
                    if (!unitTarget || unitTarget->GetTypeId() != TYPEID_UNIT)
                        return;

                    // Captive Stone Giant Kill Credit
                    unitTarget->CastSpell(m_caster, 43564, true);
                    // Is it supposed to despawn?
                    ((Creature*)unitTarget)->ForcedDespawn();
                    return;
                }
                case 50133:                                 // Scourging Crystal Controller
                {
                    if (!unitTarget || unitTarget->GetTypeId() != TYPEID_UNIT)
                        return;

                    // Scourge Mur'gul Camp: Force Shield Arcane Purple x3
                    if (unitTarget->HasAura(43874))
                    {
                        // someone else is already channeling target
                        if (unitTarget->HasAura(43878))
                            return;

                        // Scourging Crystal Controller
                        m_caster->CastSpell(unitTarget, 43878, true, m_CastItem);
                    }

                    return;
                }
                case 50243:                                 // Teach Language
                {
                    if (m_caster->GetTypeId() != TYPEID_PLAYER)
                        return;

                    // spell has a 1/3 chance to trigger one of the below
                    if (roll_chance_i(66))
                        return;

                    if (((Player*)m_caster)->GetTeam() == ALLIANCE)
                    {
                        // 1000001 - gnomish binary
                        m_caster->CastSpell(m_caster, 50242, true);
                    }
                    else
                    {
                        // 01001000 - goblin binary
                        m_caster->CastSpell(m_caster, 50246, true);
                    }

                    return;
                }
                case 50440:                                 // Envision Drakuru
                {
                    if (!unitTarget)
                        return;

                    // Script Cast Summon Image of Drakuru 05
                    unitTarget->CastSpell(unitTarget, 50439, true);
                    return;
                }
                case 50546:                                 // Ley Line Focus Control Ring Effect
                case 50547:                                 // Ley Line Focus Control Amulet Effect
                case 50548:                                 // Ley Line Focus Control Talisman Effect
                {
                    if (!m_originalCaster || !unitTarget || unitTarget->GetTypeId() != TYPEID_UNIT)
                        return;

                    switch(m_spellInfo->Id)
                    {
                        case 50546: unitTarget->CastSpell(m_originalCaster, 47390, true); break;
                        case 50547: unitTarget->CastSpell(m_originalCaster, 47472, true); break;
                        case 50548: unitTarget->CastSpell(m_originalCaster, 47635, true); break;
                    }

                    return;
                }
                case 51276:                                 // Incinerate Corpse
                {
                    if (!unitTarget || unitTarget->GetTypeId() != TYPEID_UNIT)
                        return;

                    unitTarget->CastSpell(unitTarget, 51278, true);
                    unitTarget->CastSpell(m_caster, 51279, true);

                    unitTarget->SetDeathState(JUST_DIED);
                    return;
                }
                case 51330:                                 // Shoot RJR
                {
                    if (!unitTarget)
                        return;

                    // guessed chances
                    if (roll_chance_i(75))
                        m_caster->CastSpell(unitTarget, roll_chance_i(50) ? 51332 : 51366, true, m_CastItem);
                    else
                        m_caster->CastSpell(unitTarget, 51331, true, m_CastItem);

                    return;
                }
                case 51333:                                 // Dig For Treasure
                {
                    if (!unitTarget)
                        return;

                    if (roll_chance_i(75))
                        m_caster->CastSpell(unitTarget, 51370, true, m_CastItem);
                    else
                        m_caster->CastSpell(m_caster, 51345, true);

                    return;
                }
                case 51336:                                 // Drakos Magic Pull
                {
                    if (!unitTarget)
                        return;

                    m_caster->CastSpell(unitTarget, 50770, true);
                    return;
                }
                case 51420:                                 // Digging for Treasure Ping
                {
                    if (!unitTarget || unitTarget->GetTypeId() != TYPEID_UNIT)
                        return;

                    // only spell related protector pets exist currently
                    Pet* pPet = m_caster->GetProtectorPet();
                    if (!pPet)
                        return;

                    pPet->SetFacingToObject(unitTarget);

                    // Digging for Treasure
                    pPet->CastSpell(unitTarget, 51405, true);

                    ((Creature*)unitTarget)->ForcedDespawn(1);
                    return;
                }
                case 51582:                                 // Rocket Boots Engaged (Rocket Boots Xtreme and Rocket Boots Xtreme Lite)
                {
                    if (m_caster->GetTypeId() != TYPEID_PLAYER)
                        return;

                    if (BattleGround* bg = ((Player*)m_caster)->GetBattleGround())
                        bg->EventPlayerDroppedFlag((Player*)m_caster);

                    m_caster->CastSpell(m_caster, 30452, true, NULL);
                    return;
                }
                case 51840:                                 // Despawn Fruit Tosser
                {
                    if (!unitTarget || unitTarget->GetTypeId() != TYPEID_UNIT)
                        return;

                    if (roll_chance_i(20))
                    {
                        // summon NPC, or...
                        unitTarget->CastSpell(m_caster, 52070, true);
                    }
                    else
                    {
                        // ...drop banana, orange or papaya
                        switch(urand(0,2))
                        {
                            case 0: unitTarget->CastSpell(m_caster, 51836, true); break;
                            case 1: unitTarget->CastSpell(m_caster, 51837, true); break;
                            case 2: unitTarget->CastSpell(m_caster, 51839, true); break;
                        }
                    }

                    ((Creature*)unitTarget)->ForcedDespawn(5000);
                    return;
                }
                case 51866:                                 // Kick Nass
                {
                    // It is possible that Nass Heartbeat (spell id 61438) is involved in this
                    // If so, unclear how it should work and using the below instead (even though it could be a bit hack-ish)

                    if (!unitTarget || unitTarget->GetTypeId() != TYPEID_UNIT)
                        return;

                    // Only own guardian pet
                    if (m_caster != unitTarget->GetOwner())
                        return;

                    // This means we already set state (see below) and need to wait.
                    if (unitTarget->hasUnitState(UNIT_STAT_ROOT))
                        return;

                    // Expecting pTargetDummy to be summoned by AI at death of target creatures.

                    Creature* pTargetDummy = NULL;
                    float fRange = GetSpellMaxRange(sSpellRangeStore.LookupEntry(m_spellInfo->rangeIndex));

                    MaNGOS::NearestCreatureEntryWithLiveStateInObjectRangeCheck u_check(*m_caster, 28523, true, fRange*2);
                    MaNGOS::CreatureLastSearcher<MaNGOS::NearestCreatureEntryWithLiveStateInObjectRangeCheck> searcher(pTargetDummy, u_check);

                    Cell::VisitGridObjects(m_caster, searcher, fRange*2);

                    if (pTargetDummy)
                    {
                        if (unitTarget->hasUnitState(UNIT_STAT_FOLLOW | UNIT_STAT_FOLLOW_MOVE))
                            unitTarget->GetMotionMaster()->MovementExpired();

                        unitTarget->MonsterMoveWithSpeed(pTargetDummy->GetPositionX(), pTargetDummy->GetPositionY(), pTargetDummy->GetPositionZ(), 24.f);

                        // Add state to temporarily prevent follow
                        unitTarget->addUnitState(UNIT_STAT_ROOT);

                        // Collect Hair Sample
                        unitTarget->CastSpell(pTargetDummy, 51870, true);
                    }

                    return;
                }
                case 51872:                                 // Hair Sample Collected
                {
                    if (!unitTarget || unitTarget->GetTypeId() != TYPEID_UNIT)
                        return;

                    // clear state to allow follow again
                    m_caster->clearUnitState(UNIT_STAT_ROOT);

                    // Nass Kill Credit
                    m_caster->CastSpell(m_caster, 51871, true);

                    // Despawn dummy creature
                    ((Creature*)unitTarget)->ForcedDespawn();

                    return;
                }
                case 51964:                                 // Tormentor's Incense
                {
                    if (!unitTarget || unitTarget->GetTypeId() != TYPEID_UNIT)
                        return;

                    // This might not be the best way, and effect may need some adjustment. Removal of any aura from surrounding dummy creatures?
                    if (((Creature*)unitTarget)->AI())
                        ((Creature*)unitTarget)->AI()->AttackStart(m_caster);

                    return;
                }
                case 52238:                                 // Volkhan Temper, Summon Golems
                {
                    if (!unitTarget)
                        return;

                    m_caster->CastSpell(unitTarget, 52405, true);   // Summon Golem
                    m_caster->CastSpell(m_caster, 52661, true);     // Summon Temper
                    m_caster->CastSpell(unitTarget, 52654, false);  // Temper 2 Vokhan Deal Two Strike

                    return;
                }
                case 52654:                                  // Volkhan Temper 2, Summon Golems
                {
                    if (!unitTarget)
                        return;

                    m_caster->CastSpell(unitTarget, 52405, true);   // Summon Golem
                    m_caster->CastSpell(m_caster, 52661, true);     // Summon Temper

                    return;
                }
                case 52429:                                 // Volkhan Golem Shattered
                case 59527:
                {
                    if (m_caster->GetTypeId() != TYPEID_UNIT)
                        return;

                    ((Creature*)m_caster)->ForcedDespawn(500);
                    return;
                }
                case 52308:                                 // Take Sputum Sample
                {
                    switch(eff_idx)
                    {
                        case EFFECT_INDEX_0:
                        {
                            uint32 spellID = m_spellInfo->CalculateSimpleValue(EFFECT_INDEX_0);
                            uint32 reqAuraID = m_spellInfo->CalculateSimpleValue(EFFECT_INDEX_1);

                            if (m_caster->HasAura(reqAuraID, EFFECT_INDEX_0))
                                m_caster->CastSpell(m_caster, spellID, true, NULL);
                            return;
                        }
                        case EFFECT_INDEX_1:                // additional data for dummy[0]
                        case EFFECT_INDEX_2:
                            return;
                    }
                    return;
                }
                case 52369:                                 // Detonate Explosives
                case 52371:                                 // Detonate Explosives
                {
                    if (!unitTarget)
                        return;

                    // Cosmetic - Explosion
                    unitTarget->CastSpell(unitTarget, 46419, true);

                    // look for gameobjects within max spell range of unitTarget, and respawn if found
                    std::list<GameObject*> lList;

                    float fMaxDist = GetSpellMaxRange(sSpellRangeStore.LookupEntry(m_spellInfo->rangeIndex));

                    MaNGOS::GameObjectEntryInPosRangeCheck go_check(*unitTarget, 182071, unitTarget->GetPositionX(), unitTarget->GetPositionY(), unitTarget->GetPositionZ(), fMaxDist);
                    MaNGOS::GameObjectListSearcher<MaNGOS::GameObjectEntryInPosRangeCheck> checker(lList, go_check);

                    Cell::VisitGridObjects(unitTarget, checker, fMaxDist);

                    for(std::list<GameObject*>::iterator iter = lList.begin(); iter != lList.end(); ++iter)
                    {
                        if (!(*iter)->isSpawned())
                        {
                            (*iter)->SetRespawnTime(MINUTE/2);
                            (*iter)->Refresh();
                        }
                    }

                    return;
                }
                case 52759:                                 // Ancestral Awakening
                {
                    if (!unitTarget)
                        return;

                    m_caster->CastCustomSpell(unitTarget, 52752, &damage, NULL, NULL, true);
                    return;
                }
                case 54171:                                 //Divine Storm
                {
                    // split between targets
                    int32 bp = damage / m_UniqueTargetInfo.size();
                    m_caster->CastCustomSpell(unitTarget, 54172, &bp, NULL, NULL, true);
                    return;
                }
                case 52845:                                 // Brewfest Mount Transformation (Faction Swap)
                {
                    if (m_caster->GetTypeId() != TYPEID_PLAYER)
                        return;

                    if (!m_caster->HasAuraType(SPELL_AURA_MOUNTED))
                        return;

                    m_caster->RemoveSpellsCausingAura(SPELL_AURA_MOUNTED);

                    // Ram for Horde, Kodo for Alliance
                    if (((Player *)m_caster)->GetTeam() == HORDE)
                    {
                        if (m_caster->GetSpeedRate(MOVE_RUN) >= 2.0f)
                            // Swift Brewfest Ram, 100% Ram
                            m_caster->CastSpell(m_caster, 43900, true);
                        else
                            // Brewfest Ram, 60% Ram
                            m_caster->CastSpell(m_caster, 43899, true);
                    }
                    else
                    {
                        if (((Player *)m_caster)->GetSpeedRate(MOVE_RUN) >= 2.0f)
                            // Great Brewfest Kodo, 100% Kodo
                            m_caster->CastSpell(m_caster, 49379, true);
                        else
                            // Brewfest Riding Kodo, 60% Kodo
                            m_caster->CastSpell(m_caster, 49378, true);
                    }
                    return;
                }
                case 53341:                                 // Rune of Cinderglacier
                case 53343:                                 // Rune of Razorice
                {
                    // Runeforging Credit
                    m_caster->CastSpell(m_caster, 54586, true);
                    return;
                }
                case 53475:                                 // Set Oracle Faction Friendly
                case 53487:                                 // Set Wolvar Faction Honored
                case 54015:                                 // Set Oracle Faction Honored
                {
                    if (m_caster->GetTypeId() != TYPEID_PLAYER)
                        return;

                    if (eff_idx == EFFECT_INDEX_0)
                    {
                        Player* pPlayer = (Player*)m_caster;

                        uint32 faction_id = m_currentBasePoints[eff_idx];
                        int32  rep_change = m_currentBasePoints[EFFECT_INDEX_1];

                        FactionEntry const* factionEntry = sFactionStore.LookupEntry(faction_id);

                        if (!factionEntry)
                            return;

                        // Set rep to baserep + basepoints (expecting spillover for oposite faction -> become hated)
                        // Not when player already has equal or higher rep with this faction
                        if (pPlayer->GetReputationMgr().GetBaseReputation(factionEntry) < rep_change)
                            pPlayer->GetReputationMgr().SetReputation(factionEntry, rep_change);

                        // EFFECT_INDEX_2 most likely update at war state, we already handle this in SetReputation
                    }

                    return;
                }
                case 53808:                                 // Pygmy Oil
                {
                    const uint32 spellShrink = 53805;
                    const uint32 spellTransf = 53806;

                    if (SpellAuraHolder* holder = m_caster->GetSpellAuraHolder(spellShrink))
                    {
                        // chance to become pygmified (5, 10, 15 etc)
                        if (roll_chance_i(holder->GetStackAmount() * 5))
                        {
                            m_caster->RemoveAurasDueToSpell(spellShrink);
                            m_caster->CastSpell(m_caster, spellTransf, true);
                            return;
                        }
                    }

                    if (m_caster->HasAura(spellTransf))
                        return;

                    m_caster->CastSpell(m_caster, spellShrink, true);
                    return;
                }
                case 54148:                                 // Svala - Ritual Of Sword
                {
                    unitTarget->CastSpell(unitTarget, 48267, true);    // Teleport Player
                    unitTarget->CastSpell(unitTarget, 48271, true);    // Target Summon Banshee
                    unitTarget->CastSpell(unitTarget, 48274, true);    // Target Summon Banshee
                    unitTarget->CastSpell(unitTarget, 48275, true);    // Target Summon Banshee
                    return;
                }
                case 54245:                                 // Enough - Drakuru Overlord, Kill Trolls
                {
                    if (!unitTarget)
                        return;

                    m_caster->DealDamage(unitTarget, unitTarget->GetMaxHealth(), NULL, DIRECT_DAMAGE, SPELL_SCHOOL_MASK_NORMAL, NULL, false);
                    return;
                }
                case 54250:                                 // Skull Missile - Drakuru Overlord
                {
                    if (!unitTarget)
                        return;

                    unitTarget->CastSpell(unitTarget, 54253, true);    // Summon Skull
                    return;
                }
                case 54209:                                 // Portal Missile - Drakuru Overlord
                {
                    if (!unitTarget)
                        return;

                    unitTarget->CastSpell(unitTarget, 51807, true);    // Cast Portal Visual
                    return;
                }

                case 54577:                                 // Throw U.D.E.D.
                {
                    if (!unitTarget || unitTarget->GetTypeId() != TYPEID_UNIT)
                        return;

                    // Sometimes issues with explosion animation. Unclear why
                    // but possibly caused by the order of spells.

                    // Permanent Feign Death
                    unitTarget->CastSpell(unitTarget, 29266, true);

                    // need to despawn later
                    ((Creature*)unitTarget)->ForcedDespawn(2000);

                    // Mammoth Explosion Spell Spawner
                    unitTarget->CastSpell(unitTarget, 54581, true, m_CastItem);
                    return;
                }
                case 54517:                                 // Magnetic Pull
                {
                    // Feugen casts on Stalagg
                    if (m_caster->GetTypeId() != TYPEID_UNIT || unitTarget->GetTypeId() != TYPEID_UNIT)
                        return;

                    if (m_caster->GetEntry() == 15930 && unitTarget->GetEntry() == 15929)
                    {
                        Unit *pFeugenVictim = m_caster->getVictim();
                        Unit *pStalaggVictim = unitTarget->getVictim();

                        if (pFeugenVictim && pStalaggVictim)
                        {
                            pStalaggVictim->CastSpell(m_caster, 54485, true);
                            pFeugenVictim->CastSpell(unitTarget, 54485, true);

                            // threat swap
                            m_caster->AddThreat(pStalaggVictim, m_caster->getThreatManager().getThreat(pFeugenVictim));
                            unitTarget->AddThreat(pFeugenVictim, m_caster->getThreatManager().getThreat(pStalaggVictim));
                            m_caster->getThreatManager().modifyThreatPercent(pFeugenVictim, -101);
                            unitTarget->getThreatManager().modifyThreatPercent(pStalaggVictim, -101);

                            // stop moving for a moment
                            m_caster->GetMotionMaster()->Clear();
                            m_caster->GetMotionMaster()->MoveIdle();
                            unitTarget->GetMotionMaster()->Clear();
                            unitTarget->GetMotionMaster()->MoveIdle();
                        }
                    }
                    return;
                }
                case 54092:                                 // Monster Slayer's Kit
                {
                    uint32 spell_id = 0;
                    switch(urand(0,3))
                    {
                        case 0: spell_id = 51853; break;
                        case 1: spell_id = 54063; break;
                        case 2: spell_id = 54071; break;
                        case 3: spell_id = 54086; break;
                        default: return;
                    }
                    m_caster->CastSpell(unitTarget,spell_id,true,NULL);
                    return;
                }
                case 54850:                                 // Drakkari Colossus, Summon Elemental
                {
                    if (!unitTarget)
                        return;

                    unitTarget->CastSpell(unitTarget, 54851, true); // Summon Elemental
                    unitTarget->CastSpell(unitTarget, 54852, true); // Stun
                    return;
                }
                case 55004:                                 // Nitro Boosts
                {
                    if (!m_CastItem)
                        return;

                    if (roll_chance_i(95))                  // Nitro Boosts - success
                        m_caster->CastSpell(m_caster, 54861, true, m_CastItem);
                    else                                    // Knocked Up   - backfire 5%
                        m_caster->CastSpell(m_caster, 46014, true, m_CastItem);

                    return;
                }
                case 55818:                                 // Hurl Boulder
                {
                    // unclear how many summon min/max random, best guess below
                    uint32 random = urand(3,5);

                    for(uint32 i = 0; i < random; ++i)
                        m_caster->CastSpell(m_caster, 55528, true);

                    return;
                }
                case 57496:                                 // Volazj - Insanity
                {
                    m_caster->CastSpell(m_caster, 57561, true);
                    return;
                }
                case 57908:                                 // Stain Cloth
                {
                    // nothing do more
                    finish();

                    m_caster->CastSpell(m_caster, 57915, false, m_CastItem);

                    // cast item deleted
                    ClearCastItem();
                    break;
                }
                case 57930:                                 // Arcane Lightning
                {
                    m_caster->CastSpell(m_caster, 57912, true);
                    return;
                }
                case 58418:                                 // Portal to Orgrimmar
                case 58420:                                 // Portal to Stormwind
                    return;                                 // implemented in EffectScript[0]
                case 58601:                                 // Remove Flight Auras
                {
                    m_caster->RemoveSpellsCausingAura(SPELL_AURA_FLY);
                    m_caster->RemoveSpellsCausingAura(SPELL_AURA_MOD_FLIGHT_SPEED_MOUNTED);
                    return;
                }
                case 58689:                                 // Rock Shards (Vault of Archavon, Archavon)
                {
                    m_caster->CastSpell(m_targets.m_destX, m_targets.m_destY, m_targets.m_destZ, m_caster->GetMap()->IsRegularDifficulty() ? 58696 : 60884, true);
                    return;
                }
                case 58692:                                 // Rock Shards (Vault of Archavon, Archavon)
                {
                    m_caster->CastSpell(m_targets.m_destX, m_targets.m_destY, m_targets.m_destZ, m_caster->GetMap()->IsRegularDifficulty() ? 58695 : 60883, true);
                    return;
                }
                case 59640:                                 // Underbelly Elixir
                {
                    if (m_caster->GetTypeId() != TYPEID_PLAYER)
                        return;

                    uint32 spell_id = 0;
                    switch(urand(1,3))
                    {
                        case 1: spell_id = 59645; break;
                        case 2: spell_id = 59831; break;
                        case 3: spell_id = 59843; break;
                    }

                    m_caster->CastSpell(m_caster,spell_id,true,NULL);
                    return;
                }
                case 60038:                                 // Arcane Lightning
                {
                    m_caster->CastSpell(m_caster, 58152, true);
                    return;
                }
                case 60932:                                 // Disengage (one from creature versions)
                {
                    if (!unitTarget)
                        return;

                    m_caster->CastSpell(unitTarget,60934,true,NULL);
                    return;
                }
                case 62105:                                 // To'kini's Blowgun
                {
                    if (!unitTarget || unitTarget->GetTypeId() != TYPEID_UNIT)
                        return;

                    // Sleeping Sleep
                    unitTarget->CastSpell(unitTarget, 62248, true);

                    // Although not really correct, it's needed to have access to m_caster later,
                    // to properly process spell 62110 (cast from gossip).
                    // Can possibly be replaced with a similar function that doesn't set any dynamic flags.
                    ((Creature*)unitTarget)->SetLootRecipient(m_caster);

                    unitTarget->setFaction(190);            // Ambient (neutral)
                    unitTarget->SetFlag(UNIT_FIELD_FLAGS, UNIT_FLAG_OOC_NOT_ATTACKABLE);
                    return;
                }
                case 63984:                                 // Hate to Zero (Ulduar - Yogg Saron)
                {
                    if (!unitTarget)
                        return;

                    Unit* caster = GetCaster();
                    if (!caster)
                        return;

                    unitTarget->getHostileRefManager().deleteReferences();
                    return;
                }
                case 64172:                                 // Titanic Storm (Ulduar - Yogg Saron)
                {
                    if (!unitTarget)
                        return;

                    if (unitTarget->HasAura(64162))
                        unitTarget->DealDamage(unitTarget, unitTarget->GetMaxHealth(), NULL, DIRECT_DAMAGE, SPELL_SCHOOL_MASK_NORMAL, NULL, false);
                    return;
                }
                case 64385:                                 // Spinning (from Unusual Compass)
                {
                    m_caster->SetFacingTo(frand(0, M_PI_F*2));
                    return;
                }
                case 64981:                                 // Summon Random Vanquished Tentacle
                {
                    uint32 spell_id = 0;

                    switch(urand(0, 2))
                    {
                        case 0: spell_id = 64982; break;    // Summon Vanquished Crusher Tentacle
                        case 1: spell_id = 64983; break;    // Summon Vanquished Constrictor Tentacle
                        case 2: spell_id = 64984; break;    // Summon Vanquished Corruptor Tentacle
                    }

                    m_caster->CastSpell(m_caster, spell_id, true);
                    return;
                }
                case 66390:                                 // Read Last Rites
                {
                    if (!unitTarget || unitTarget->GetTypeId() != TYPEID_UNIT || m_caster->GetTypeId() != TYPEID_PLAYER)
                        return;

                    // Summon Tualiq Proxy
                    // Not known what purpose this has
                    unitTarget->CastSpell(unitTarget, 66411, true);

                    // Summon Tualiq Spirit
                    // Offtopic note: the summoned has aura from spell 37119 and 66419. One of them should
                    // most likely make summoned "rise", hover up/sideways in the air (MOVEFLAG_LEVITATING + MOVEFLAG_HOVER)
                    unitTarget->CastSpell(unitTarget, 66412, true);

                    ((Player*)m_caster)->KilledMonsterCredit(unitTarget->GetEntry(), unitTarget->GetObjectGuid());

                    // Must have a delay for proper spell animation
                    ((Creature*)unitTarget)->ForcedDespawn(1000);
                    return;
                }
                case 62653:                                 // Tidal Wave
                {
                     if (!unitTarget)
                        return;

                     m_caster->CastSpell(unitTarget, 62654, true);
                     return;
                }
                case 62935:                                 // Tidal Wave (H)
                {
                   if (!unitTarget)
                      return;

                   m_caster->CastSpell(unitTarget, 62936, true);
                   return;
                }
                case 67019:                                 // Flask of the North
                {
                    if (m_caster->GetTypeId() != TYPEID_PLAYER)
                        return;

                    uint32 spell_id = 0;
                    switch(m_caster->getClass())
                    {
                        case CLASS_WARRIOR:
                        case CLASS_DEATH_KNIGHT:
                            spell_id = 67018;               // STR for Warriors, Death Knights
                            break;
                        case CLASS_ROGUE:
                        case CLASS_HUNTER:
                            spell_id = 67017;               // AP for Rogues, Hunters
                            break;
                        case CLASS_PRIEST:
                        case CLASS_MAGE:
                        case CLASS_WARLOCK:
                            spell_id = 67016;               // SPD for Priests, Mages, Warlocks
                            break;
                        case CLASS_SHAMAN:
                            // random (SPD, AP)
                            spell_id = roll_chance_i(50) ? 67016 : 67017;
                            break;
                        case CLASS_PALADIN:
                        case CLASS_DRUID:
                        default:
                            // random (SPD, STR)
                            spell_id = roll_chance_i(50) ? 67016 : 67018;
                            break;
                    }
                    m_caster->CastSpell(m_caster, spell_id, true);
                    return;
                }
                case 67366:                                 // C-14 Gauss Rifle
                {
                    if (!unitTarget)
                        return;

                    Unit* pZerg = unitTarget->GetMiniPet();
                    if (pZerg && pZerg->isAlive() && pZerg->GetEntry() == 11327)
                    {
                        pZerg->GetMotionMaster()->MovementExpired();
                        m_caster->DealDamage(pZerg, unitTarget->GetMaxHealth(), NULL, DIRECT_DAMAGE, SPELL_SCHOOL_MASK_NORMAL, NULL, false);
                        ((Creature*)pZerg)->ForcedDespawn(5000);
                    }
                    return;
                }
                case 67400:                                 // Zergling Attack (on Grunty companion)
                {
                    if (!unitTarget || unitTarget->GetTypeId() != TYPEID_UNIT || !((Creature*)unitTarget)->IsPet())
                        return;

                    m_caster->DealDamage(unitTarget, unitTarget->GetMaxHealth(), NULL, DIRECT_DAMAGE, SPELL_SCHOOL_MASK_NORMAL, NULL, false);
                    ((Pet*)unitTarget)->Unsummon(PET_SAVE_AS_DELETED);
                    m_caster->GetMotionMaster()->MovementExpired();
                    return;
                }
                case 69922:                                 // Temper Quel'Delar
                {
                    if (!unitTarget)
                        return;

                    // Return Tempered Quel'Delar
                    unitTarget->CastSpell(m_caster, 69956, true);
                    return;
                }
                case 70769:                                 // Divine Storm!
                {
                    ((Player*)m_caster)->RemoveSpellCooldown(53385, true);
                    return;
                }
                case 70961:                                 // Shattered Bones (Icecrown Citadel, trash mob The Damned)
                {
                    m_caster->CastSpell(m_caster, m_spellInfo->CalculateSimpleValue(eff_idx), true);
                    break;
                }
                case 70895:                                 // Dark Transformation (Icecrown Citadel, Lady Deathwhisper encounter)
                {
                    if (!unitTarget)
                        return;

                    unitTarget->CastSpell(unitTarget, 70900, true);
                    break;
                }
                case 70896:                                 // Dark Empowerment (Icecrown Citadel, Lady Deathwhisper encounter)
                {
                    if (!unitTarget)
                        return;

                    unitTarget->CastSpell(unitTarget, 70901, true);
                    break;
                }
                case 70897:                                 // Dark Martyrdom (Icecrown Citadel, Lady Deathwhisper encounter)
                {
                    if (!unitTarget || unitTarget->GetTypeId() != TYPEID_UNIT)
                        return;

                    switch (unitTarget->GetEntry())
                    {
                        case 37949:                         // Cult Adherent
                            unitTarget->CastSpell(unitTarget, 70903, false);
                            break;
                        case 37890:                         // Cult Fanatic
                            unitTarget->CastSpell(unitTarget, 71236, false);
                            break;
                    }
                    break;
                }
                case 71336:                                 // Pact of the Darkfallen
                {
                    if (!unitTarget)
                        return;

                    unitTarget->CastSpell(unitTarget, 71340, true);
                    break;
                }
                case 71341:                                 // Pact of the Darkfallen
                {
                    if (!unitTarget)
                        return;

                    bool needRemove = true;
                    for(TargetList::const_iterator ihit = m_UniqueTargetInfo.begin(); ihit != m_UniqueTargetInfo.end(); ++ihit)
                    {
                        Unit *unit = m_caster->GetObjectGuid() == ihit->targetGUID ? m_caster : ObjectAccessor::GetUnit(*unitTarget, ihit->targetGUID);
                        if (unit && unitTarget->GetDistance(unit) > 5.0f)
                        {
                            needRemove = false;
                            break;
                        }
                    }

                    if (needRemove)
                        unitTarget->RemoveAurasDueToSpell(71340);
                    break;
                }
                case 72202:                                 // Blade power
                {
                    if (!unitTarget)
                        return;

                    unitTarget->CastSpell(unitTarget, 72195, true);
                    break;
                }
                case 51858: // Siphon of Acherus
                {
                    if (!unitTarget || unitTarget->GetTypeId() != TYPEID_UNIT)
                    return;

                    static uint32 const spellCredit[4] =
                    {
                        51974,                              // Forge Credit
                        51980,                              // Scarlet Hold Credit
                        51977,                              // Town Hall Credit
                        51982,                              // Chapel Credit
                    };
                    for (int i = 0; i < 4; ++i)
                    {
                        const SpellEntry *pSpell = sSpellStore.LookupEntry(spellCredit[i]);
                        if (pSpell->EffectMiscValue[EFFECT_INDEX_0] == unitTarget->GetEntry())
                        {
                            m_caster->RemoveAurasDueToSpell(52006);   // Remove Stealth from Eye of Acherus upon cast
                            m_caster->CastSpell(unitTarget, spellCredit[i], true);
                            break;
                        }
                    }
                    return;
                }
                default:
                    break;
            }
            break;
        }
        case SPELLFAMILY_MAGE:
        {
            switch(m_spellInfo->Id)
            {
                case 11958:                                 // Cold Snap
                {
                    if (m_caster->GetTypeId()!=TYPEID_PLAYER)
                        return;

                    // immediately finishes the cooldown on Frost spells
                    const SpellCooldowns& cm = ((Player *)m_caster)->GetSpellCooldownMap();
                    for (SpellCooldowns::const_iterator itr = cm.begin(); itr != cm.end();)
                    {
                        SpellEntry const *spellInfo = sSpellStore.LookupEntry(itr->first);

                        if (spellInfo->SpellFamilyName == SPELLFAMILY_MAGE &&
                            (GetSpellSchoolMask(spellInfo) & SPELL_SCHOOL_MASK_FROST) &&
                            spellInfo->Id != 11958 && GetSpellRecoveryTime(spellInfo) > 0)
                        {
                            ((Player*)m_caster)->RemoveSpellCooldown((itr++)->first, true);
                        }
                        else
                            ++itr;
                    }
                    return;
                }
                case 31687:                                 // Summon Water Elemental
                {
                    if (m_caster->HasAura(70937))           // Glyph of Eternal Water (permanent limited by known spells version)
                        m_caster->CastSpell(m_caster, 70908, true);
                    else                                    // temporary version
                        m_caster->CastSpell(m_caster, 70907, true);

                    return;
                }
                case 32826:                                 // Polymorph Cast Visual
                {
                    if (unitTarget && unitTarget->GetTypeId() == TYPEID_UNIT)
                    {
                        //Polymorph Cast Visual Rank 1
                        const uint32 spell_list[6] =
                        {
                            32813,                          // Squirrel Form
                            32816,                          // Giraffe Form
                            32817,                          // Serpent Form
                            32818,                          // Dragonhawk Form
                            32819,                          // Worgen Form
                            32820                           // Sheep Form
                        };
                        unitTarget->CastSpell( unitTarget, spell_list[urand(0, 5)], true);
                    }
                    return;
                }
                case 38194:                                 // Blink
                {
                    // Blink
                    if (unitTarget)
                        m_caster->CastSpell(unitTarget, 38203, true);
                    return;
                }
            }

            // Conjure Mana Gem
            if (eff_idx == EFFECT_INDEX_1 && m_spellInfo->Effect[EFFECT_INDEX_0] == SPELL_EFFECT_CREATE_ITEM)
            {
                if (m_caster->GetTypeId()!=TYPEID_PLAYER)
                    return;

                // checked in create item check, avoid unexpected
                if (Item* item = ((Player*)m_caster)->GetItemByLimitedCategory(ITEM_LIMIT_CATEGORY_MANA_GEM))
                    if (item->HasMaxCharges())
                        return;

                unitTarget->CastSpell( unitTarget, m_spellInfo->CalculateSimpleValue(eff_idx), true, m_CastItem);
                return;
            }
            break;
        }
        case SPELLFAMILY_WARRIOR:
        {
            // Charge
            if (m_spellInfo->SpellFamilyFlags.test<CF_WARRIOR_CHARGE>() && m_spellInfo->SpellVisual[0] == 867)
            {
                int32 chargeBasePoints0 = damage;
                m_caster->CastCustomSpell(m_caster, 34846, &chargeBasePoints0, NULL, NULL, true);
                return;
            }
            // Execute
            if (m_spellInfo->SpellFamilyFlags.test<CF_WARRIOR_EXECUTE>())
            {
                if (!unitTarget)
                    return;

                uint32 rage = m_caster->GetPower(POWER_RAGE);

                // up to max 30 rage cost
                if (rage > 300)
                    rage = 300;

                // Glyph of Execution bonus
                uint32 rage_modified = rage;

                if (Aura *aura = m_caster->GetDummyAura(58367))
                    rage_modified +=  aura->GetModifier()->m_amount*10;

                int32 basePoints0 = damage+int32(rage_modified * m_spellInfo->DmgMultiplier[eff_idx] +
                                                 m_caster->GetTotalAttackPowerValue(BASE_ATTACK)*0.2f);

                m_caster->CastCustomSpell(unitTarget, 20647, &basePoints0, NULL, NULL, true, 0);

                // Sudden Death
                if (m_caster->HasAura(52437))
                {
                    Unit::AuraList const& auras = m_caster->GetAurasByType(SPELL_AURA_PROC_TRIGGER_SPELL);
                    for (Unit::AuraList::const_iterator itr = auras.begin(); itr != auras.end(); ++itr)
                    {
                        // Only Sudden Death have this SpellIconID with SPELL_AURA_PROC_TRIGGER_SPELL
                        if ((*itr)->GetSpellProto()->SpellIconID == 1989)
                        {
                            // saved rage top stored in next affect
                            uint32 lastrage = (*itr)->GetSpellProto()->CalculateSimpleValue(EFFECT_INDEX_1)*10;
                            if (lastrage < rage)
                                rage -= lastrage;
                            break;
                        }
                    }
                }

                m_caster->SetPower(POWER_RAGE,m_caster->GetPower(POWER_RAGE)-rage);
                return;
            }
            // Slam
            if (m_spellInfo->SpellFamilyFlags.test<CF_WARRIOR_SLAM>())
            {
                if (!unitTarget)
                    return;

                // dummy cast itself ignored by client in logs
                m_caster->CastCustomSpell(unitTarget,50782,&damage,NULL,NULL,true);
                return;
            }
            // Concussion Blow
            if (m_spellInfo->SpellFamilyFlags.test<CF_WARRIOR_CONCUSSION_BLOW>())
            {
                m_damage+= uint32(damage * m_caster->GetTotalAttackPowerValue(BASE_ATTACK) / 100);
                return;
            }

            switch(m_spellInfo->Id)
            {
                // Warrior's Wrath
                case 21977:
                {
                    if (!unitTarget)
                        return;

                    m_caster->CastSpell(unitTarget, 21887, true);
                    return;
                }
                // Last Stand
                case 12975:
                {
                    int32 healthModSpellBasePoints0 = int32(m_caster->GetMaxHealth()*0.3);
                    m_caster->CastCustomSpell(m_caster, 12976, &healthModSpellBasePoints0, NULL, NULL, true, NULL);
                    return;
                }
                // Bloodthirst
                case 23881:
                {
                    m_caster->CastCustomSpell(unitTarget, 23885, &damage, NULL, NULL, true, NULL);
                    return;
                }
            }
            break;
        }
        case SPELLFAMILY_WARLOCK:
        {
            // Life Tap
            if (m_spellInfo->SpellFamilyFlags.test<CF_WARLOCK_LIFE_TAP>())
            {
                if (unitTarget && (int32(unitTarget->GetHealth()) > damage))
                {
                    // Shouldn't Appear in Combat Log
                    unitTarget->ModifyHealth(-damage);

                    int32 spell_power = m_caster->SpellBaseDamageBonusDone(GetSpellSchoolMask(m_spellInfo));
                    int32 mana = damage + spell_power / 2;

                    // Improved Life Tap mod
                    Unit::AuraList const& auraDummy = m_caster->GetAurasByType(SPELL_AURA_DUMMY);
                    for(Unit::AuraList::const_iterator itr = auraDummy.begin(); itr != auraDummy.end(); ++itr)
                        if((*itr)->GetSpellProto()->SpellFamilyName==SPELLFAMILY_WARLOCK && (*itr)->GetSpellProto()->SpellIconID == 208)
                            mana = ((*itr)->GetModifier()->m_amount + 100)* mana / 100;

                    m_caster->CastCustomSpell(unitTarget, 31818, &mana, NULL, NULL, true);

                    // Mana Feed
                    int32 manaFeedVal = 0;
                    Unit::AuraList const& mod = m_caster->GetAurasByType(SPELL_AURA_ADD_FLAT_MODIFIER);
                    for(Unit::AuraList::const_iterator itr = mod.begin(); itr != mod.end(); ++itr)
                    {
                        if((*itr)->GetSpellProto()->SpellFamilyName==SPELLFAMILY_WARLOCK && (*itr)->GetSpellProto()->SpellIconID == 1982)
                            manaFeedVal+= (*itr)->GetModifier()->m_amount;
                    }
                    if (manaFeedVal > 0)
                    {
                        manaFeedVal = manaFeedVal * mana / 100;
                        m_caster->CastCustomSpell(m_caster, 32553, &manaFeedVal, NULL, NULL, true, NULL);
                    }
                }
                else
                    SendCastResult(SPELL_FAILED_FIZZLE);

                return;
            }
            break;
        }
        case SPELLFAMILY_PRIEST:
        {
            // Penance
            if (m_spellInfo->SpellFamilyFlags.test<CF_PRIEST_PENANCE_BASE>())
            {
                if (!unitTarget)
                    return;

                int hurt = 0;
                int heal = 0;
                switch(m_spellInfo->Id)
                {
                    case 47540: hurt = 47758; heal = 47757; break;
                    case 53005: hurt = 53001; heal = 52986; break;
                    case 53006: hurt = 53002; heal = 52987; break;
                    case 53007: hurt = 53003; heal = 52988; break;
                    default:
                        sLog.outError("Spell::EffectDummy: Spell %u Penance need set correct heal/damage spell", m_spellInfo->Id);
                        return;
                }

                // prevent interrupted message for main spell
                finish(true);

                // replace cast by selected spell, this also make it interruptible including target death case
                if (m_caster->IsFriendlyTo(unitTarget))
                    m_caster->CastSpell(unitTarget, heal, false);
                else
                    m_caster->CastSpell(unitTarget, hurt, false);

                return;
            }
            break;
        }
        case SPELLFAMILY_DRUID:
        {
            // Starfall
            if (m_spellInfo->SpellFamilyFlags.test<CF_DRUID_STARFALL2>())
            {
                //Shapeshifting into an animal form or mounting cancels the effect.
                if (m_caster->GetCreatureType() == CREATURE_TYPE_BEAST || m_caster->IsMounted())
                {
                    if (m_triggeredByAuraSpell)
                        m_caster->RemoveAurasDueToSpell(m_triggeredByAuraSpell->Id);
                    return;
                }

                //Any effect which causes you to lose control of your character will supress the starfall effect.
                if (m_caster->hasUnitState(UNIT_STAT_NO_FREE_MOVE))
                    return;

                switch(m_spellInfo->Id)
                {
                    case 50286: m_caster->CastSpell(unitTarget, 50288, true); return;
                    case 53196: m_caster->CastSpell(unitTarget, 53191, true); return;
                    case 53197: m_caster->CastSpell(unitTarget, 53194, true); return;
                    case 53198: m_caster->CastSpell(unitTarget, 53195, true); return;
                    default:
                        sLog.outError("Spell::EffectDummy: Unhandeled Starfall spell rank %u",m_spellInfo->Id);
                        return;
                }
            }
            break;
        }
        case SPELLFAMILY_ROGUE:
        {
            switch(m_spellInfo->Id)
            {
                case 5938:                                  // Shiv
                {
                    if (m_caster->GetTypeId() != TYPEID_PLAYER)
                        return;

                    Player *pCaster = ((Player*)m_caster);

                    Item *item = pCaster->GetWeaponForAttack(OFF_ATTACK);
                    if (!item)
                        return;

                    // all poison enchantments is temporary
                    uint32 enchant_id = item->GetEnchantmentId(TEMP_ENCHANTMENT_SLOT);
                    if (!enchant_id)
                        return;

                    SpellItemEnchantmentEntry const *pEnchant = sSpellItemEnchantmentStore.LookupEntry(enchant_id);
                    if (!pEnchant)
                        return;

                    for (int s = 0; s < 3; ++s)
                    {
                        if (pEnchant->type[s]!=ITEM_ENCHANTMENT_TYPE_COMBAT_SPELL)
                            continue;

                        SpellEntry const* combatEntry = sSpellStore.LookupEntry(pEnchant->spellid[s]);
                        if (!combatEntry || combatEntry->Dispel != DISPEL_POISON)
                            continue;

                        m_caster->CastSpell(unitTarget, combatEntry, true, item);
                    }

                    m_caster->CastSpell(unitTarget, 5940, true);
                    return;
                }
                case 14185:                                 // Preparation
                {
                    if (m_caster->GetTypeId()!=TYPEID_PLAYER)
                        return;

                    bool glyph = m_caster->HasAura(56819);
                    //immediately finishes the cooldown on certain Rogue abilities
                    const SpellCooldowns& cm = ((Player *)m_caster)->GetSpellCooldownMap();
                    for (SpellCooldowns::const_iterator itr = cm.begin(); itr != cm.end();)
                    {
                        SpellEntry const *spellInfo = sSpellStore.LookupEntry(itr->first);

                        if (spellInfo->SpellFamilyName == SPELLFAMILY_ROGUE && spellInfo->SpellFamilyFlags.test<CF_ROGUE_EVASION, CF_ROGUE_SPRINT, CF_ROGUE_VANISH, CF_ROGUE_COLD_BLOOD, CF_ROGUE_SHADOWSTEP>())
                            ((Player*)m_caster)->RemoveSpellCooldown((itr++)->first,true);
                        // Glyph of Preparation
                        else if (glyph && (spellInfo->SpellFamilyName == SPELLFAMILY_ROGUE && (spellInfo->SpellFamilyFlags.test<CF_ROGUE_KICK, CF_ROGUE_MISC>() || spellInfo->Id == 51722)))
                            ((Player*)m_caster)->RemoveSpellCooldown((itr++)->first,true);
                        else
                            ++itr;
                    }
                    return;
                }
                case 31231:                                 // Cheat Death
                {
                    // Cheating Death
                    m_caster->CastSpell(m_caster, 45182, true);
                    return;
                }
                case 51662:                                 // Hunger for Blood
                {
                    m_caster->CastSpell(m_caster, 63848, true);
                    return;
                }
                case 51690:                                 // Killing Spree
                {
                    m_caster->CastSpell(m_caster, 61851, true);
                    return;
                }
            }
            break;
        }
        case SPELLFAMILY_HUNTER:
        {
            // Steady Shot
            if (m_spellInfo->SpellFamilyFlags.test<CF_HUNTER_STEADY_SHOT>())
            {
                if (!unitTarget || !unitTarget->isAlive())
                    return;

                bool found = false;

                // check dazed affect
                Unit::AuraList const& decSpeedList = unitTarget->GetAurasByType(SPELL_AURA_MOD_DECREASE_SPEED);
                for(Unit::AuraList::const_iterator iter = decSpeedList.begin(); iter != decSpeedList.end(); ++iter)
                {
                    if ((*iter)->GetSpellProto()->SpellIconID==15 && (*iter)->GetSpellProto()->Dispel==0)
                    {
                        found = true;
                        break;
                    }
                }

                if (found)
                    m_damage+= damage;
                return;
            }

            // Disengage
            if (m_spellInfo->SpellFamilyFlags.test<CF_HUNTER_DISENGAGE>())
            {
                Unit* target = unitTarget;
                uint32 spellid;

                switch(m_spellInfo->Id)
                {
                    case 57635: spellid = 57636; break;     // one from creature cases
                    case 61507: spellid = 61508; break;     // one from creature cases
                    default:
                        sLog.outError("Spell %u not handled propertly in EffectDummy(Disengage)",m_spellInfo->Id);
                        return;
                }
                if (!target || !target->isAlive())
                    return;

                m_caster->CastSpell(target,spellid,true,NULL);
            }

            switch(m_spellInfo->Id)
            {
                case 23989:                                 // Readiness talent
                {
                    if (m_caster->GetTypeId()!=TYPEID_PLAYER)
                        return;

                    //immediately finishes the cooldown for hunter abilities
                    const SpellCooldowns& cm = ((Player*)m_caster)->GetSpellCooldownMap();
                    for (SpellCooldowns::const_iterator itr = cm.begin(); itr != cm.end();)
                    {
                        SpellEntry const *spellInfo = sSpellStore.LookupEntry(itr->first);

                        if (spellInfo->SpellFamilyName == SPELLFAMILY_HUNTER &&
                            spellInfo->Id != 23989 &&
                            spellInfo->SpellIconID != 1680 &&
                            GetSpellRecoveryTime(spellInfo) > 0 )
                            ((Player*)m_caster)->RemoveSpellCooldown((itr++)->first,true);
                        else
                            ++itr;
                    }
                    return;
                }
                case 37506:                                 // Scatter Shot
                {
                    if (m_caster->GetTypeId()!=TYPEID_PLAYER)
                        return;

                    // break Auto Shot and autohit
                    m_caster->InterruptSpell(CURRENT_AUTOREPEAT_SPELL);
                    m_caster->AttackStop();
                    ((Player*)m_caster)->SendAttackSwingCancelAttack();
                    return;
                }
                // Last Stand
                case 53478:
                {
                    if (!unitTarget)
                        return;
                    int32 healthModSpellBasePoints0 = int32(unitTarget->GetMaxHealth() * 0.3);
                    unitTarget->CastCustomSpell(unitTarget, 53479, &healthModSpellBasePoints0, NULL, NULL, true, NULL);
                    return;
                }
                // Master's Call
                case 53271:
                {
                    Pet* pet = m_caster->GetPet();
                    if (!pet || !unitTarget)
                        return;

                    pet->CastSpell(unitTarget, m_spellInfo->CalculateSimpleValue(eff_idx), true);
                    return;
                }
            }
            break;
        }
        case SPELLFAMILY_PALADIN:
        {
            switch(m_spellInfo->SpellIconID)
            {
                case 156:                                   // Holy Shock
                {
                    if (!unitTarget)
                        return;

                    int hurt = 0;
                    int heal = 0;

                    switch(m_spellInfo->Id)
                    {
                        case 20473: hurt = 25912; heal = 25914; break;
                        case 20929: hurt = 25911; heal = 25913; break;
                        case 20930: hurt = 25902; heal = 25903; break;
                        case 27174: hurt = 27176; heal = 27175; break;
                        case 33072: hurt = 33073; heal = 33074; break;
                        case 48824: hurt = 48822; heal = 48820; break;
                        case 48825: hurt = 48823; heal = 48821; break;
                        default:
                            sLog.outError("Spell::EffectDummy: Spell %u not handled in HS",m_spellInfo->Id);
                            return;
                    }

                    if (m_caster->IsFriendlyTo(unitTarget))
                        m_caster->CastSpell(unitTarget, heal, true);
                    else
                        m_caster->CastSpell(unitTarget, hurt, true);

                    return;
                }
                case 561:                                   // Judgement of command
                {
                    if (!unitTarget)
                        return;

                    uint32 spell_id = m_currentBasePoints[eff_idx];
                    SpellEntry const* spell_proto = sSpellStore.LookupEntry(spell_id);
                    if (!spell_proto)
                        return;

                    m_caster->CastSpell(unitTarget, spell_proto, true, NULL);
                    return;
                }
            }

            switch(m_spellInfo->Id)
            {
                case 31789:                                 // Righteous Defense (step 1)
                {
                    if (m_caster->GetTypeId() != TYPEID_PLAYER)
                    {
                        SendCastResult(SPELL_FAILED_TARGET_AFFECTING_COMBAT);
                        return;
                    }

                    // 31989 -> dummy effect (step 1) + dummy effect (step 2) -> 31709 (taunt like spell for each target)
                    Unit* friendTarget = !unitTarget || unitTarget->IsFriendlyTo(m_caster) ? unitTarget : unitTarget->getVictim();
                    if (friendTarget)
                    {
                        Player* player = friendTarget->GetCharmerOrOwnerPlayerOrPlayerItself();
                        if (!player || !player->IsInSameRaidWith((Player*)m_caster))
                            friendTarget = NULL;
                    }

                    // non-standard cast requirement check
                    if (!friendTarget || !friendTarget->IsInCombat())
                    {
                        ((Player*)m_caster)->RemoveSpellCooldown(m_spellInfo->Id,true);
                        SendCastResult(SPELL_FAILED_TARGET_AFFECTING_COMBAT);
                        return;
                    }

                    // Righteous Defense (step 2) (in old version 31980 dummy effect)
                    // Clear targets for eff 1
                    for(TargetList::iterator ihit = m_UniqueTargetInfo.begin(); ihit != m_UniqueTargetInfo.end(); ++ihit)
                        ihit->effectMask &= ~(1<<1);

                    // not empty (checked), copy
                    ObjectGuidSet attackers = friendTarget->GetMap()->GetAttackersFor(friendTarget->GetObjectGuid());
                    if (!attackers.empty())
                    {
                        // selected from list 3
                        for(uint32 i = 0; i < std::min(size_t(3), attackers.size()); ++i)
                        {
                            ObjectGuidSet::iterator aItr = attackers.begin();
                            std::advance(aItr, rand() % attackers.size());
                            if (Unit* nTarget = friendTarget->GetMap()->GetUnit(*aItr))
                                AddUnitTarget(nTarget, EFFECT_INDEX_1);
                            attackers.erase(aItr);
                        }
                    }

                    // now let next effect cast spell at each target.
                    return;
                }
                case 37877:                                 // Blessing of Faith
                {
                    if (!unitTarget)
                        return;

                    uint32 spell_id = 0;
                    switch(unitTarget->getClass())
                    {
                        case CLASS_DRUID:   spell_id = 37878; break;
                        case CLASS_PALADIN: spell_id = 37879; break;
                        case CLASS_PRIEST:  spell_id = 37880; break;
                        case CLASS_SHAMAN:  spell_id = 37881; break;
                        default: return;                    // ignore for not healing classes
                    }

                    m_caster->CastSpell(m_caster, spell_id, true);
                    return;
                }
            }
            break;
        }
        case SPELLFAMILY_SHAMAN:
        {
            // Cleansing Totem
            if (m_spellInfo->SpellFamilyFlags.test<CF_SHAMAN_MISC_TOTEM_EFFECTS>() && m_spellInfo->SpellIconID==1673)
            {
                if (unitTarget)
                    m_caster->CastSpell(unitTarget, 52025, true);
                return;
            }
            // Healing Stream Totem
            if (m_spellInfo->SpellFamilyFlags.test<CF_SHAMAN_HEALING_STREAM>())
            {
                if (unitTarget)
                {
                    if (Unit *owner = m_caster->GetOwner())
                    {
                        // spell have SPELL_DAMAGE_CLASS_NONE and not get bonuses from owner, use main spell for bonuses
                        if (m_triggeredBySpellInfo)
                        {
                            damage = int32(owner->SpellHealingBonusDone(unitTarget, m_triggeredBySpellInfo, damage, HEAL));
                            damage = int32(unitTarget->SpellHealingBonusTaken(owner, m_triggeredBySpellInfo, damage, HEAL));
                        }

                        // Restorative Totems
                        Unit::AuraList const& mDummyAuras = owner->GetAurasByType(SPELL_AURA_DUMMY);
                        for(Unit::AuraList::const_iterator i = mDummyAuras.begin(); i != mDummyAuras.end(); ++i)
                            // only its have dummy with specific icon
                            if ((*i)->GetSpellProto()->SpellFamilyName == SPELLFAMILY_SHAMAN && (*i)->GetSpellProto()->SpellIconID == 338)
                                damage += (*i)->GetModifier()->m_amount * damage / 100;

                        // Glyph of Healing Stream Totem
                        if (Aura *dummy = owner->GetDummyAura(55456))
                            damage += dummy->GetModifier()->m_amount * damage / 100;
                    }
                    m_caster->CastCustomSpell(unitTarget, 52042, &damage, NULL, NULL, true, 0, 0, m_originalCasterGUID);
                }
                return;
            }
            // Mana Spring Totem
            if (m_spellInfo->SpellFamilyFlags.test<CF_SHAMAN_MANA_SPRING>())
            {
                if (!unitTarget || unitTarget->getPowerType()!=POWER_MANA)
                    return;

                m_caster->CastCustomSpell(unitTarget, 52032, &damage, 0, 0, true, 0, 0, m_originalCasterGUID);
                return;
            }
            // Flametongue Weapon Proc, Ranks
            if (m_spellInfo->SpellFamilyFlags.test<CF_SHAMAN_FLAMETONGUE_WEAPON>())
            {
                if (!m_CastItem)
                {
                    sLog.outError("Spell::EffectDummy: spell %i requires cast Item", m_spellInfo->Id);
                    return;
                }
                // found spelldamage coefficients of 0.381% per 0.1 speed and 15.244 per 4.0 speed
                // but own calculation say 0.385 gives at most one point difference to published values
                int32 spellDamage = m_caster->SpellBaseDamageBonusDone(GetSpellSchoolMask(m_spellInfo));
                float weaponSpeed = (1.0f/IN_MILLISECONDS) * m_CastItem->GetProto()->Delay;
                int32 totalDamage = int32((damage + 3.85f * spellDamage) * 0.01 * weaponSpeed);

                m_caster->CastCustomSpell(unitTarget, 10444, &totalDamage, NULL, NULL, true, m_CastItem);
                return;
            }
            if (m_spellInfo->Id == 39610)                   // Mana Tide Totem effect
            {
                if (!unitTarget || unitTarget->getPowerType() != POWER_MANA)
                    return;

                // Glyph of Mana Tide
                if (Unit *owner = m_caster->GetOwner())
                    if (Aura *dummy = owner->GetDummyAura(55441))
                        damage+=dummy->GetModifier()->m_amount;
                // Regenerate 6% of Total Mana Every 3 secs
                int32 EffectBasePoints0 = unitTarget->GetMaxPower(POWER_MANA)  * damage / 100;
                m_caster->CastCustomSpell(unitTarget, 39609, &EffectBasePoints0, NULL, NULL, true, NULL, NULL, m_originalCasterGUID);
                return;
            }
            // Lava Lash
            if (m_spellInfo->SpellFamilyFlags.test<CF_SHAMAN_LAVA_LASH>())
            {
                if (m_caster->GetTypeId()!=TYPEID_PLAYER)
                    return;

                Item *item = ((Player*)m_caster)->GetItemByPos(INVENTORY_SLOT_BAG_0, EQUIPMENT_SLOT_OFFHAND);
                if (item)
                {
                    // Damage is increased if your off-hand weapon is enchanted with Flametongue.
                    Unit::AuraList const& auraDummy = m_caster->GetAurasByType(SPELL_AURA_DUMMY);
                    for(Unit::AuraList::const_iterator itr = auraDummy.begin(); itr != auraDummy.end(); ++itr)
                    {
                        if ((*itr)->GetSpellProto()->SpellFamilyName==SPELLFAMILY_SHAMAN &&
                            (*itr)->GetSpellProto()->SpellFamilyFlags.test<CF_SHAMAN_FLAMETONGUE_WEAPON>() &&
                            (*itr)->GetCastItemGuid() == item->GetObjectGuid())
                        {
                            m_damage += m_damage * damage / 100;
                            return;
                        }
                    }
                }
                return;
            }
            // Fire Nova
            if (m_spellInfo->SpellIconID == 33)
            {
                // fire totems slot
                Totem* totem = m_caster->GetTotem(TOTEM_SLOT_FIRE);
                if (!totem)
                    return;

                uint32 triggered_spell_id;
                switch(m_spellInfo->Id)
                {
                    case 1535:  triggered_spell_id = 8349;  break;
                    case 8498:  triggered_spell_id = 8502;  break;
                    case 8499:  triggered_spell_id = 8503;  break;
                    case 11314: triggered_spell_id = 11306; break;
                    case 11315: triggered_spell_id = 11307; break;
                    case 25546: triggered_spell_id = 25535; break;
                    case 25547: triggered_spell_id = 25537; break;
                    case 61649: triggered_spell_id = 61650; break;
                    case 61657: triggered_spell_id = 61654; break;
                    default: return;
                }

                totem->CastSpell(totem, triggered_spell_id, true, NULL, NULL, m_caster->GetObjectGuid());

                // Fire Nova Visual
                totem->CastSpell(totem, 19823, true, NULL, NULL, m_caster->GetObjectGuid());
                return;
            }
            break;
        }
        case SPELLFAMILY_DEATHKNIGHT:
        {
            // Corpse Explosion
            if (m_spellInfo->SpellIconID == 1737)
            {
                // Living ghoul as a target
                if (unitTarget->isAlive() && unitTarget->GetObjectGuid().IsPet() && unitTarget->GetEntry() == 26125)
                {
                    int32 bp = int32(unitTarget->GetMaxHealth()/4.0f);
                    unitTarget->CastCustomSpell(unitTarget,47496,&bp,NULL,NULL,true);
                    unitTarget->CastSpell(unitTarget, 53730, true, NULL, NULL, m_caster->GetObjectGuid());
                    unitTarget->CastSpell(unitTarget,43999,true);
                    ((Pet*)unitTarget)->Unsummon(PET_SAVE_AS_DELETED);
                }
                else if (!unitTarget->isAlive())
                {
                    m_caster->CastSpell(unitTarget, 50444, true, NULL, NULL, m_caster->GetObjectGuid());
                    m_caster->CastSpell(unitTarget, 53730, true, NULL, NULL, m_caster->GetObjectGuid());
                    if (unitTarget->GetTypeId() == TYPEID_UNIT && unitTarget->getDeathState() == CORPSE)
                        ((Creature*)unitTarget)->RemoveCorpse();
                }
                return;
            }
            // Death Coil
            if (m_spellInfo->SpellFamilyFlags.test<CF_DEATHKNIGHT_DEATH_COIL>())
            {
                if (m_caster->IsFriendlyTo(unitTarget))
                {
                    if (!unitTarget || unitTarget->GetCreatureType() != CREATURE_TYPE_UNDEAD)
                        return;

                    int32 bp = int32(damage * 1.5f);
                    m_caster->CastCustomSpell(unitTarget, 47633, &bp, NULL, NULL, true);
                }
                else
                {
                    int32 bp = damage;
                    m_caster->CastCustomSpell(unitTarget, 47632, &bp, NULL, NULL, true);
                }
                return;
            }
            // Hungering Cold
            else if (m_spellInfo->SpellFamilyFlags.test<CF_DEATHKNIGHT_HUNGERING_COLD>())
            {
                m_caster->CastSpell(m_caster, 51209, true);
                return;
            }
            // Death Strike
            else if (m_spellInfo->SpellFamilyFlags.test<CF_DEATHKNIGHT_DEATH_STRIKE>())
            {
                uint32 count = 0;
                Unit::SpellAuraHolderMap const& auras = unitTarget->GetSpellAuraHolderMap();
                for(Unit::SpellAuraHolderMap::const_iterator itr = auras.begin(); itr!=auras.end(); ++itr)
                {
                    if (itr->second->GetSpellProto()->Dispel == DISPEL_DISEASE &&
                        itr->second->GetCasterGuid() == m_caster->GetObjectGuid())
                    {
                        ++count;
                        // max. 15%
                        if (count == 3)
                            break;
                    }
                }

                int32 bp = int32(count * m_caster->GetMaxHealth() * m_spellInfo->DmgMultiplier[EFFECT_INDEX_0] / 100);

                // Improved Death Strike (percent stored in nonexistent EFFECT_INDEX_2 effect base points)
                Unit::AuraList const& auraMod = m_caster->GetAurasByType(SPELL_AURA_ADD_FLAT_MODIFIER);
                for(Unit::AuraList::const_iterator iter = auraMod.begin(); iter != auraMod.end(); ++iter)
                {
                    // only required spell have spellicon for SPELL_AURA_ADD_FLAT_MODIFIER
                    if ((*iter)->GetSpellProto()->SpellIconID == 2751 && (*iter)->GetSpellProto()->SpellFamilyName == SPELLFAMILY_DEATHKNIGHT)
                    {
                        bp += (*iter)->GetSpellProto()->CalculateSimpleValue(EFFECT_INDEX_2) * bp / 100;
                        break;
                    }
                }

                m_caster->CastCustomSpell(m_caster, 45470, &bp, NULL, NULL, true);
                return;
            }
            // Death Grip
            else if (m_spellInfo->Id == 49576)
            {
                if (!unitTarget)
                    return;

                m_caster->CastSpell(unitTarget, 49560, true);
                return;
            }
            else if (m_spellInfo->Id == 49560)
            {
                if (!unitTarget)
                    return;

                uint32 spellId = m_spellInfo->CalculateSimpleValue(EFFECT_INDEX_0);
                float dest_x, dest_y;
                m_caster->GetNearPoint2D(dest_x, dest_y, m_caster->GetObjectBoundingRadius() + unitTarget->GetObjectBoundingRadius(), m_caster->GetOrientation());
                unitTarget->CastSpell(dest_x, dest_y, m_caster->GetPositionZ()+0.5f, spellId, true,NULL,NULL,m_caster->GetObjectGuid(),m_spellInfo);
                return;
            }
            // Corpse Explosion. Execute for Effect1 only
            else if (m_spellInfo->SpellIconID == 1737 && eff_idx == EFFECT_INDEX_1)
            {
                if (!unitTarget)
                    return;

                // casting on a ghoul-pet makes it explode! :D
                // target validation is done in Spell:SetTargetMap
                if (unitTarget->GetEntry() == 26125 && unitTarget->isAlive() )
                {
                    int32 bp0 = int32(unitTarget->GetMaxHealth() * 0.25); // AoE dmg
                    int32 bp1 = int32(unitTarget->GetHealth() ); // self damage
                    unitTarget->InterruptNonMeleeSpells(false);
                    unitTarget->CastCustomSpell(unitTarget, 47496, &bp0, &bp1, 0, false);
                }
                else
                {
                    int32 damage = m_spellInfo->CalculateSimpleValue(SpellEffectIndex(EFFECT_INDEX_0));
                    uint32 spell = m_spellInfo->CalculateSimpleValue(EFFECT_INDEX_1);

                    m_caster->CastSpell(unitTarget, 51270, true); // change modelId (is this generic spell for this kind of spells?)
                    m_caster->CastCustomSpell(unitTarget, spell, &damage, NULL, NULL, true);
                }
                return;
            }
            // Obliterate
            else if (m_spellInfo->SpellFamilyFlags.test<CF_DEATHKNIGHT_OBLITERATE>())
            {
                // search for Annihilation
                Unit::AuraList const& dummyList = m_caster->GetAurasByType(SPELL_AURA_DUMMY);
                for (Unit::AuraList::const_iterator itr = dummyList.begin(); itr != dummyList.end(); ++itr)
                {
                    if ((*itr)->GetSpellProto()->SpellFamilyName == SPELLFAMILY_DEATHKNIGHT && (*itr)->GetSpellProto()->SpellIconID == 2710)
                    {
                        if (roll_chance_i((*itr)->GetModifier()->m_amount)) // don't consume if found
                            return;
                        else
                            break;
                    }
                }

                // consume diseases
                unitTarget->RemoveAurasWithDispelType(DISPEL_DISEASE, m_caster->GetObjectGuid());
            }
            break;
        }
    }

    // pet auras
    if (PetAura const* petSpell = sSpellMgr.GetPetAura(m_spellInfo->Id, eff_idx))
    {
        m_caster->AddPetAura(petSpell);
        return;
    }

    // Script based implementation. Must be used only for not good for implementation in core spell effects
    // So called only for not processed cases
    if (gameObjTarget)
        sScriptMgr.OnEffectDummy(m_caster, m_spellInfo->Id, eff_idx, gameObjTarget);
    else if (unitTarget && unitTarget->GetTypeId() == TYPEID_UNIT)
        sScriptMgr.OnEffectDummy(m_caster, m_spellInfo->Id, eff_idx, (Creature*)unitTarget);
    else if (itemTarget)
        sScriptMgr.OnEffectDummy(m_caster, m_spellInfo->Id, eff_idx, itemTarget);
}

void Spell::EffectTriggerSpellWithValue(SpellEffectIndex eff_idx)
{
    uint32 triggered_spell_id = m_spellInfo->EffectTriggerSpell[eff_idx];

    // normal case
    SpellEntry const *spellInfo = sSpellStore.LookupEntry( triggered_spell_id );

    if (!spellInfo)
    {
        sLog.outError("EffectTriggerSpellWithValue of spell %u: triggering unknown spell id %i", m_spellInfo->Id,triggered_spell_id);
        return;
    }

    int32 bp = damage;
    m_caster->CastCustomSpell(unitTarget,triggered_spell_id,&bp,&bp,&bp,true,NULL,NULL,m_originalCasterGUID);
}

void Spell::EffectTriggerRitualOfSummoning(SpellEffectIndex eff_idx)
{
    uint32 triggered_spell_id = m_spellInfo->EffectTriggerSpell[eff_idx];
    SpellEntry const *spellInfo = sSpellStore.LookupEntry( triggered_spell_id );

    if (!spellInfo)
    {
        sLog.outError("EffectTriggerRitualOfSummoning of spell %u: triggering unknown spell id %i", m_spellInfo->Id,triggered_spell_id);
        return;
    }

    finish();

    m_caster->CastSpell(unitTarget,spellInfo,false);
}

void Spell::EffectClearQuest(SpellEffectIndex eff_idx)
{
    if (m_caster->GetTypeId() != TYPEID_PLAYER)
        return;

    Player *player = (Player*)m_caster;

    uint32 quest_id = m_spellInfo->EffectMiscValue[eff_idx];

    if (!sObjectMgr.GetQuestTemplate(quest_id))
    {
        sLog.outError("Spell::EffectClearQuest spell entry %u attempt clear quest entry %u but this quest does not exist.", m_spellInfo->Id, quest_id);
        return;
    }

    // remove quest possibly in quest log (is that expected?)
    for(uint16 slot = 0; slot < MAX_QUEST_LOG_SIZE; ++slot)
    {
        uint32 quest = player->GetQuestSlotQuestId(slot);

        if (quest == quest_id)
        {
            player->SetQuestSlot(slot, 0);
            // ignore unequippable quest items in this case, it will still be equipped
            player->TakeQuestSourceItem(quest_id, false);
        }
    }

    player->SetQuestStatus(quest_id, QUEST_STATUS_NONE);
    player->getQuestStatusMap()[quest_id].m_rewarded = false;
}

void Spell::EffectForceCast(SpellEffectIndex eff_idx)
{
    if (!unitTarget)
        return;

    uint32 triggered_spell_id = m_spellInfo->EffectTriggerSpell[eff_idx];

    // normal case
    SpellEntry const *spellInfo = sSpellStore.LookupEntry(triggered_spell_id);

    if (!spellInfo)
    {
        sLog.outError("EffectForceCast of spell %u: triggering unknown spell id %i", m_spellInfo->Id, triggered_spell_id);
        return;
    }

    // if triggered spell has SPELL_AURA_CONTROL_VEHICLE, it must be casted on caster
    for (uint32 i = 0; i < MAX_EFFECT_INDEX; ++i)
    {
        if (spellInfo->EffectApplyAuraName[i] == SPELL_AURA_CONTROL_VEHICLE)
        {
            unitTarget->CastSpell(m_caster, spellInfo, true, NULL, NULL, NULL, m_spellInfo);
            return;
        }
    }

    unitTarget->CastSpell(unitTarget, spellInfo, true, NULL, NULL, m_originalCasterGUID, m_spellInfo);
}

void Spell::EffectTriggerSpell(SpellEffectIndex effIndex)
{
    // only unit case known
    if (!unitTarget)
    {
        if (gameObjTarget || itemTarget)
            sLog.outError("Spell::EffectTriggerSpell (Spell: %u): Unsupported non-unit case!",m_spellInfo->Id);
        return;
    }

    uint32 triggered_spell_id = m_spellInfo->EffectTriggerSpell[effIndex];

    // special cases
    switch(triggered_spell_id)
    {
        // Vanish (not exist)
        case 18461:
        {
            unitTarget->RemoveSpellsCausingAura(SPELL_AURA_MOD_ROOT);
            unitTarget->RemoveSpellsCausingAura(SPELL_AURA_MOD_DECREASE_SPEED);
            unitTarget->RemoveSpellsCausingAura(SPELL_AURA_MOD_STALKED);

            // if this spell is given to NPC it must handle rest by it's own AI
            if (unitTarget->GetTypeId() != TYPEID_PLAYER)
                return;

            uint32 spellId = 1784;
            // reset cooldown on it if needed
            if (((Player*)unitTarget)->HasSpellCooldown(spellId))
                ((Player*)unitTarget)->RemoveSpellCooldown(spellId);

            m_caster->CastSpell(unitTarget, spellId, true);
            return;
        }
        // just skip
        case 23770:                                         // Sayge's Dark Fortune of *
            // not exist, common cooldown can be implemented in scripts if need.
            return;
        // Brittle Armor - (need add max stack of 24575 Brittle Armor)
        case 29284:
            m_caster->CastSpell(unitTarget, 24575, true, m_CastItem, NULL, m_originalCasterGUID);
            return;
        // Mercurial Shield - (need add max stack of 26464 Mercurial Shield)
        case 29286:
            m_caster->CastSpell(unitTarget, 26464, true, m_CastItem, NULL, m_originalCasterGUID);
            return;
        // Righteous Defense
        case 31980:
        {
            m_caster->CastSpell(unitTarget, 31790, true, m_CastItem, NULL, m_originalCasterGUID);
            return;
        }
        // Cloak of Shadows
        case 35729:
        {
            Unit::SpellAuraHolderMap& Auras = unitTarget->GetSpellAuraHolderMap();
            for(Unit::SpellAuraHolderMap::iterator iter = Auras.begin(); iter != Auras.end(); ++iter)
            {
                // Remove all harmful spells on you except positive/passive/physical auras
                if (!iter->second->IsPositive() &&
                    !iter->second->IsPassive() &&
                    !iter->second->IsDeathPersistent() &&
                    (GetSpellSchoolMask(iter->second->GetSpellProto()) & SPELL_SCHOOL_MASK_NORMAL) == 0)
                {
                    m_caster->RemoveAurasDueToSpell(iter->second->GetSpellProto()->Id);
                    iter = Auras.begin();
                }
            }
            return;
        }
        // Priest Shadowfiend (34433) need apply mana gain trigger aura on pet
        case 41967:
        {
            if (Unit *pet = unitTarget->GetPet())
                pet->CastSpell(pet, 28305, true);
            return;
        }
        // Glyph of Mirror Image
        case 58832:
        {
            if (m_caster->HasAura(63093))
                m_caster->CastSpell(m_caster, 65047, true); // Mirror Image
            break;
        }
        // Empower Rune Weapon
        case 53258:
        {
            // remove cooldown of frost/death, undead/blood activated in main spell
            if (unitTarget->GetTypeId() == TYPEID_PLAYER)
            {
                bool res1 = ((Player*)unitTarget)->ActivateRunes(RUNE_FROST, 2);
                bool res2 = ((Player*)unitTarget)->ActivateRunes(RUNE_DEATH, 2);
                if (res1 || res2)
                    ((Player*)unitTarget)->ResyncRunes();
            }
            return;
        }
        // Coldflame (Lord Marrowgar - Icecrown Citadel) - have casting time 0.2s, must be casted with triggered=false
        case 69147:
        {
            m_caster->CastSpell(m_caster, triggered_spell_id, false);
            return;
        }

    }

    // normal case
    SpellEntry const *spellInfo = sSpellStore.LookupEntry( triggered_spell_id );
    if (!spellInfo)
    {
        sLog.outError("EffectTriggerSpell of spell %u: triggering unknown spell id %i", m_spellInfo->Id,triggered_spell_id);
        return;
    }

    // select formal caster for triggered spell
    Unit* caster = m_caster;

    // some triggered spells require specific equipment
    if (spellInfo->EquippedItemClass >=0 && m_caster->GetTypeId()==TYPEID_PLAYER)
    {
        // main hand weapon required
        if (spellInfo->AttributesEx3 & SPELL_ATTR_EX3_MAIN_HAND)
        {
            Item* item = ((Player*)m_caster)->GetWeaponForAttack(BASE_ATTACK, true, false);

            // skip spell if no weapon in slot or broken
            if (!item)
                return;

            // skip spell if weapon not fit to triggered spell
            if (!item->IsFitToSpellRequirements(spellInfo))
                return;
        }

        // offhand hand weapon required
        if (spellInfo->AttributesEx3 & SPELL_ATTR_EX3_REQ_OFFHAND)
        {
            Item* item = ((Player*)m_caster)->GetWeaponForAttack(OFF_ATTACK, true, false);

            // skip spell if no weapon in slot or broken
            if (!item)
                return;

            // skip spell if weapon not fit to triggered spell
            if (!item->IsFitToSpellRequirements(spellInfo))
                return;
        }
    }
    else
    {
        // Note: not exist spells with weapon req. and IsSpellHaveCasterSourceTargets == true
        // so this just for speedup places in else
        caster = IsSpellWithCasterSourceTargetsOnly(spellInfo) ? unitTarget : m_caster;
    }

    caster->CastSpell(unitTarget,spellInfo,true,NULL,NULL,m_originalCasterGUID);
}

void Spell::EffectTriggerMissileSpell(SpellEffectIndex effect_idx)
{
    uint32 triggered_spell_id = m_spellInfo->EffectTriggerSpell[effect_idx];

    // normal case
    SpellEntry const *spellInfo = sSpellStore.LookupEntry( triggered_spell_id );

    if (!spellInfo)
    {
        sLog.outError("EffectTriggerMissileSpell of spell %u (eff: %u): triggering unknown spell id %u",
            m_spellInfo->Id,effect_idx,triggered_spell_id);
        return;
    }

    if (m_CastItem)
        DEBUG_FILTER_LOG(LOG_FILTER_SPELL_CAST, "WORLD: cast Item spellId - %i", spellInfo->Id);

    if (m_caster->GetTypeId() == TYPEID_PLAYER)
        ((Player*)m_caster)->RemoveSpellCooldown(triggered_spell_id);

    // Init dest coordinates
    float x,y,z;
    x = m_targets.m_destX;
    y = m_targets.m_destY;
    z = m_targets.m_destZ;

    MaNGOS::NormalizeMapCoord(x);
    MaNGOS::NormalizeMapCoord(y);
    m_caster->UpdateGroundPositionZ(x,y,z);

    m_caster->CastSpell(x, y, z, spellInfo, true, m_CastItem, 0, m_originalCasterGUID);
}

void Spell::EffectJump(SpellEffectIndex eff_idx)
{
    if (m_caster->IsTaxiFlying())
        return;

    // Init dest coordinates
    float x,y,z,o;
    if (m_targets.m_targetMask & TARGET_FLAG_DEST_LOCATION)
    {
        x = m_targets.m_destX;
        y = m_targets.m_destY;
        z = m_targets.m_destZ;

        if (m_spellInfo->EffectImplicitTargetA[eff_idx] == TARGET_BEHIND_VICTIM)
        {
            // explicit cast data from client or server-side cast
            // some spell at client send caster
            Unit* pTarget = NULL;
            if (m_targets.getUnitTarget() && m_targets.getUnitTarget()!=m_caster)
                pTarget = m_targets.getUnitTarget();
            else if (unitTarget->getVictim())
                pTarget = m_caster->getVictim();
            else if (m_caster->GetTypeId() == TYPEID_PLAYER)
                pTarget = m_caster->GetMap()->GetUnit(((Player*)m_caster)->GetSelectionGuid());

            o = pTarget ? pTarget->GetOrientation() : m_caster->GetOrientation();
        }
        else
            o = m_caster->GetOrientation();
    }
    else if (unitTarget)
    {
        unitTarget->GetContactPoint(m_caster,x,y,z,CONTACT_DISTANCE);
        o = m_caster->GetOrientation();
    }
    else if (gameObjTarget)
    {
        gameObjTarget->GetContactPoint(m_caster,x,y,z,CONTACT_DISTANCE);
        o = m_caster->GetOrientation();
    }
    else
    {
        sLog.outError( "Spell::EffectJump - unsupported target mode for spell ID %u", m_spellInfo->Id );
        return;
    }

    int32 speed_z = m_spellInfo->EffectMiscValue[eff_idx];
    if (!speed_z)
        speed_z = 5;
    int32 speed_xy = m_spellInfo->EffectMiscValueB[eff_idx];
    if (!speed_xy)
        speed_xy = 150;

    m_caster->MonsterMoveJump(x, y, z, o, float(speed_xy) / 2, float(speed_z) / 10);
}

void Spell::EffectTeleportUnits(SpellEffectIndex eff_idx)
{
    if (!unitTarget || unitTarget->IsTaxiFlying())
        return;

    switch (m_spellInfo->EffectImplicitTargetB[eff_idx])
    {
        case TARGET_INNKEEPER_COORDINATES:
        {
            // Only players can teleport to innkeeper
            if (unitTarget->GetTypeId() != TYPEID_PLAYER)
                return;

            ((Player*)unitTarget)->TeleportToHomebind(unitTarget==m_caster ? TELE_TO_SPELL : 0);
            return;
        }
        case TARGET_AREAEFFECT_INSTANT:                     // in all cases first TARGET_TABLE_X_Y_Z_COORDINATES
        case TARGET_TABLE_X_Y_Z_COORDINATES:
        case TARGET_SELF2:
        {
            SpellTargetPosition const* st = sSpellMgr.GetSpellTargetPosition(m_spellInfo->Id);
            if (!st)
            {
                sLog.outError( "Spell::EffectTeleportUnits - unknown Teleport coordinates for spell ID %u", m_spellInfo->Id );
                return;
            }

            if (st->target_mapId==unitTarget->GetMapId())
                unitTarget->NearTeleportTo(st->target_X,st->target_Y,st->target_Z,st->target_Orientation,unitTarget==m_caster);
            else if (unitTarget->GetTypeId()==TYPEID_PLAYER)
                ((Player*)unitTarget)->TeleportTo(st->target_mapId,st->target_X,st->target_Y,st->target_Z,st->target_Orientation,unitTarget==m_caster ? TELE_TO_SPELL : 0);
            break;
        }
        case TARGET_EFFECT_SELECT:
        {
            // m_destN filled, but sometimes for wrong dest and does not have TARGET_FLAG_DEST_LOCATION

            float x = unitTarget->GetPositionX();
            float y = unitTarget->GetPositionY();
            float z = unitTarget->GetPositionZ();
            float orientation = m_caster->GetOrientation();

            m_caster->NearTeleportTo(x, y, z, orientation, unitTarget == m_caster);
            return;
        }
        case TARGET_BEHIND_VICTIM:
        {
            Unit *pTarget = NULL;

            // explicit cast data from client or server-side cast
            // some spell at client send caster
            if (m_targets.getUnitTarget() && m_targets.getUnitTarget()!=unitTarget)
                pTarget = m_targets.getUnitTarget();
            else if (unitTarget->getVictim())
                pTarget = unitTarget->getVictim();
            else if (unitTarget->GetTypeId() == TYPEID_PLAYER)
                pTarget = unitTarget->GetMap()->GetUnit(((Player*)unitTarget)->GetSelectionGuid());

            // Init dest coordinates
            float x = m_targets.m_destX;
            float y = m_targets.m_destY;
            float z = m_targets.m_destZ;
            float orientation = pTarget ? pTarget->GetOrientation() : unitTarget->GetOrientation();
            unitTarget->NearTeleportTo(x,y,z,orientation,unitTarget==m_caster);
            return;
        }
        default:
        {
            // If not exist data for dest location - return
            if (!(m_targets.m_targetMask & TARGET_FLAG_DEST_LOCATION))
            {
                sLog.outError( "Spell::EffectTeleportUnits - unknown EffectImplicitTargetB[%u] = %u for spell ID %u", eff_idx, m_spellInfo->EffectImplicitTargetB[eff_idx], m_spellInfo->Id );
                return;
            }
            // Init dest coordinates
            float x = m_targets.m_destX;
            float y = m_targets.m_destY;
            float z = m_targets.m_destZ;
            float orientation = unitTarget->GetOrientation();
            // Teleport
            unitTarget->NearTeleportTo(x,y,z,orientation,unitTarget==m_caster);
            return;
        }
    }

    // post effects for TARGET_TABLE_X_Y_Z_COORDINATES
    switch ( m_spellInfo->Id )
    {
        // Dimensional Ripper - Everlook
        case 23442:
        {
            int32 r = irand(0, 119);
            if ( r >= 70 )                                  // 7/12 success
            {
                if ( r < 100 )                              // 4/12 evil twin
                    m_caster->CastSpell(m_caster, 23445, true);
                else                                        // 1/12 fire
                    m_caster->CastSpell(m_caster, 23449, true);
            }
            return;
        }
        // Ultrasafe Transporter: Toshley's Station
        case 36941:
        {
            if ( roll_chance_i(50) )                        // 50% success
            {
                int32 rand_eff = urand(1, 7);
                switch ( rand_eff )
                {
                    case 1:
                        // soul split - evil
                        m_caster->CastSpell(m_caster, 36900, true);
                        break;
                    case 2:
                        // soul split - good
                        m_caster->CastSpell(m_caster, 36901, true);
                        break;
                    case 3:
                        // Increase the size
                        m_caster->CastSpell(m_caster, 36895, true);
                        break;
                    case 4:
                        // Decrease the size
                        m_caster->CastSpell(m_caster, 36893, true);
                        break;
                    case 5:
                    // Transform
                    {
                        if (((Player*)m_caster)->GetTeam() == ALLIANCE )
                            m_caster->CastSpell(m_caster, 36897, true);
                        else
                            m_caster->CastSpell(m_caster, 36899, true);
                        break;
                    }
                    case 6:
                        // chicken
                        m_caster->CastSpell(m_caster, 36940, true);
                        break;
                    case 7:
                        // evil twin
                        m_caster->CastSpell(m_caster, 23445, true);
                        break;
                }
            }
            return;
        }
        // Dimensional Ripper - Area 52
        case 36890:
        {
            if ( roll_chance_i(50) )                        // 50% success
            {
                int32 rand_eff = urand(1, 4);
                switch ( rand_eff )
                {
                    case 1:
                        // soul split - evil
                        m_caster->CastSpell(m_caster, 36900, true);
                        break;
                    case 2:
                        // soul split - good
                        m_caster->CastSpell(m_caster, 36901, true);
                        break;
                    case 3:
                        // Increase the size
                        m_caster->CastSpell(m_caster, 36895, true);
                        break;
                    case 4:
                    // Transform
                    {
                        if (((Player*)m_caster)->GetTeam() == ALLIANCE )
                            m_caster->CastSpell(m_caster, 36897, true);
                        else
                            m_caster->CastSpell(m_caster, 36899, true);
                        break;
                    }
                }
            }
            return;
        }
    }
}

void Spell::EffectApplyAura(SpellEffectIndex eff_idx)
{
    if (!unitTarget)
        return;

    // ghost spell check, allow apply any auras at player loading in ghost mode (will be cleanup after load)
    if ((!unitTarget->isAlive() && !(IsDeathOnlySpell(m_spellInfo) || IsDeathPersistentSpell(m_spellInfo))) &&
        (unitTarget->GetTypeId() != TYPEID_PLAYER || !((Player*)unitTarget)->GetSession()->PlayerLoading()))
        return;

    Unit* caster = GetAffectiveCaster();
    if (!caster)
    {
        // FIXME: currently we can't have auras applied explicitly by gameobjects
        // so for auras from wild gameobjects (no owner) target used
        if (m_originalCasterGUID.IsGameObject())
            caster = unitTarget;
        else
            return;
    }

    DEBUG_FILTER_LOG(LOG_FILTER_SPELL_CAST, "Spell: Aura is: %u", m_spellInfo->EffectApplyAuraName[eff_idx]);

    Aura* aur = CreateAura(m_spellInfo, eff_idx, &m_currentBasePoints[eff_idx], m_spellAuraHolder, unitTarget, caster, m_CastItem);

    // Now Reduce spell duration using data received at spell hit
    int32 duration = aur->GetAuraMaxDuration();

    // Mixology - increase effect and duration of alchemy spells which the caster has
    if (caster->GetTypeId() == TYPEID_PLAYER && aur->GetSpellProto()->SpellFamilyName == SPELLFAMILY_POTION
        && caster->HasAura(53042))
    {
        SpellSpecific spellSpec = GetSpellSpecific(aur->GetSpellProto()->Id);
        if (spellSpec == SPELL_BATTLE_ELIXIR || spellSpec == SPELL_GUARDIAN_ELIXIR || spellSpec == SPELL_FLASK_ELIXIR)
        {
            if (caster->HasSpell(aur->GetSpellProto()->EffectTriggerSpell[0]))
            {
               duration *= 2.0f;
               aur->GetModifier()->m_amount *= 1.3f;
            }
        }
    }

    if (duration != aur->GetAuraMaxDuration())
    {
        m_spellAuraHolder->SetAuraMaxDuration(duration);
        m_spellAuraHolder->SetAuraDuration(duration);
    }

    m_spellAuraHolder->AddAura(aur, eff_idx);
}

void Spell::EffectUnlearnSpecialization(SpellEffectIndex eff_idx)
{
    if (!unitTarget || unitTarget->GetTypeId() != TYPEID_PLAYER)
        return;

    Player *_player = (Player*)unitTarget;
    uint32 spellToUnlearn = m_spellInfo->EffectTriggerSpell[eff_idx];

    _player->removeSpell(spellToUnlearn);

    DEBUG_LOG( "Spell: Player %u has unlearned spell %u from NpcGUID: %u", _player->GetGUIDLow(), spellToUnlearn, m_caster->GetGUIDLow() );
}

void Spell::EffectPowerDrain(SpellEffectIndex eff_idx)
{
    if (m_spellInfo->EffectMiscValue[eff_idx] < 0 || m_spellInfo->EffectMiscValue[eff_idx] >= MAX_POWERS)
        return;

    Powers drain_power = Powers(m_spellInfo->EffectMiscValue[eff_idx]);

    if (!unitTarget)
        return;

    if (!unitTarget->isAlive())
        return;

    if (unitTarget->getPowerType() != drain_power)
        return;
    if (damage < 0)
        return;

    uint32 curPower = unitTarget->GetPower(drain_power);

    //add spell damage bonus
    damage = m_caster->SpellDamageBonusDone(unitTarget,m_spellInfo,uint32(damage),SPELL_DIRECT_DAMAGE);
    damage = unitTarget->SpellDamageBonusTaken(m_caster, m_spellInfo, uint32(damage),SPELL_DIRECT_DAMAGE);

    // resilience reduce mana draining effect at spell crit damage reduction (added in 2.4)
    uint32 power = damage;
    if (drain_power == POWER_MANA)
        power -= unitTarget->GetSpellCritDamageReduction(power);

    int32 new_damage;
    if (curPower < power)
        new_damage = curPower;
    else
        new_damage = power;

    unitTarget->ModifyPower(drain_power,-new_damage);

    // Don`t restore from self drain
    if (drain_power == POWER_MANA && m_caster != unitTarget)
    {
        float manaMultiplier = m_spellInfo->EffectMultipleValue[eff_idx];
        if (manaMultiplier==0)
            manaMultiplier = 1;

        if (Player *modOwner = m_caster->GetSpellModOwner())
            modOwner->ApplySpellMod(m_spellInfo->Id, SPELLMOD_MULTIPLE_VALUE, manaMultiplier);

        int32 gain = int32(new_damage * manaMultiplier);

        m_caster->EnergizeBySpell(m_caster, m_spellInfo->Id, gain, POWER_MANA);
    }
}

void Spell::EffectSendEvent(SpellEffectIndex effectIndex)
{
    /*
    we do not handle a flag dropping or clicking on flag in battleground by sendevent system
    */
    DEBUG_FILTER_LOG(LOG_FILTER_SPELL_CAST, "Spell ScriptStart %u for spellid %u in EffectSendEvent ", m_spellInfo->EffectMiscValue[effectIndex], m_spellInfo->Id);

    if (!sScriptMgr.OnProcessEvent(m_spellInfo->EffectMiscValue[effectIndex], m_caster, focusObject, true))
        m_caster->GetMap()->ScriptsStart(sEventScripts, m_spellInfo->EffectMiscValue[effectIndex], m_caster, focusObject);
}

void Spell::EffectPowerBurn(SpellEffectIndex eff_idx)
{
    if (m_spellInfo->EffectMiscValue[eff_idx] < 0 || m_spellInfo->EffectMiscValue[eff_idx] >= MAX_POWERS)
        return;

    Powers powertype = Powers(m_spellInfo->EffectMiscValue[eff_idx]);

    if (!unitTarget)
        return;
    if (!unitTarget->isAlive())
        return;
    if (unitTarget->getPowerType()!=powertype)
        return;
    if (damage < 0)
        return;

    // burn x% of target's mana, up to maximum of 2x% of caster's mana (Mana Burn)
    if (m_spellInfo->ManaCostPercentage)
    {
        int32 maxdamage = m_caster->GetMaxPower(powertype) * damage * 2 / 100;
        damage = unitTarget->GetMaxPower(powertype) * damage / 100;
        if (damage > maxdamage)
            damage = maxdamage;
    }

    int32 curPower = int32(unitTarget->GetPower(powertype));

    // resilience reduce mana draining effect at spell crit damage reduction (added in 2.4)
    int32 power = damage;
    if (powertype == POWER_MANA)
        power -= unitTarget->GetSpellCritDamageReduction(power);

    int32 new_damage = (curPower < power) ? curPower : power;

    unitTarget->ModifyPower(powertype, -new_damage);
    float multiplier = m_spellInfo->EffectMultipleValue[eff_idx];

    if (Player *modOwner = m_caster->GetSpellModOwner())
        modOwner->ApplySpellMod(m_spellInfo->Id, SPELLMOD_MULTIPLE_VALUE, multiplier);

    new_damage = int32(new_damage * multiplier);
    m_damage += new_damage;

    // "Mana Burn now causes Fear, Hex and Psychic Scream to break early when used."
    if (m_spellInfo->SpellFamilyName == SPELLFAMILY_PRIEST)
    {
        // Hex
        if (SpellAuraHolder *holder = unitTarget->GetSpellAuraHolder(51514))
            unitTarget->RemoveSpellAuraHolder(holder, AURA_REMOVE_BY_CANCEL);

        Unit::AuraList const& fearAuras = unitTarget->GetAurasByType(SPELL_AURA_MOD_FEAR);
        for (Unit::AuraList::const_iterator itr = fearAuras.begin(); itr != fearAuras.end();)
        {
            if (*itr)
            {
                SpellEntry const *spellInfo = (*itr)->GetSpellProto();
                if ((spellInfo->SpellFamilyName == SPELLFAMILY_WARLOCK && spellInfo->SpellIconID == 98) || // Fear
                    (spellInfo->SpellFamilyName == SPELLFAMILY_PRIEST &&                                   // Psychic Scream
                    spellInfo->SpellFamilyFlags.test<CF_PRIEST_PSYCHIC_SCREAM>()))
                {
                    ++itr;
                    unitTarget->RemoveAurasDueToSpell(spellInfo->Id, 0, AURA_REMOVE_BY_CANCEL);
                    continue;
                }
            }
            ++itr;
        }
    }
}

void Spell::EffectHeal(SpellEffectIndex eff_idx)
{
    if (unitTarget && unitTarget->isAlive() && damage >= 0)
    {
        // Try to get original caster
        Unit *caster = GetAffectiveCaster();
        if (!caster)
            return;

        int32 addhealth = damage;

        // Seal of Light proc
        if (m_spellInfo->Id == 20167)
        {
            float ap = caster->GetTotalAttackPowerValue(BASE_ATTACK);
            int32 holy = caster->SpellBaseHealingBonusDone(GetSpellSchoolMask(m_spellInfo));
            if (holy < 0)
                holy = 0;
            addhealth += int32(ap * 0.15) + int32(holy * 15 / 100);
        }
        // Vessel of the Naaru (Vial of the Sunwell trinket)
        else if (m_spellInfo->Id == 45064)
        {
            // Amount of heal - depends from stacked Holy Energy
            int damageAmount = 0;
            Unit::AuraList const& mDummyAuras = m_caster->GetAurasByType(SPELL_AURA_DUMMY);
            for(Unit::AuraList::const_iterator i = mDummyAuras.begin(); i != mDummyAuras.end(); ++i)
                if ((*i)->GetId() == 45062)
                    damageAmount+=(*i)->GetModifier()->m_amount;
            if (damageAmount)
                m_caster->RemoveAurasDueToSpell(45062);

            addhealth += damageAmount;
        }
        // Death Pact (percent heal)
        else if (m_spellInfo->Id==48743)
            addhealth = addhealth * unitTarget->GetMaxHealth() / 100;
        // Swiftmend - consumes Regrowth or Rejuvenation
        else if (m_spellInfo->TargetAuraState == AURA_STATE_SWIFTMEND && unitTarget->HasAuraState(AURA_STATE_SWIFTMEND))
        {
            Unit::AuraList const& RejorRegr = unitTarget->GetAurasByType(SPELL_AURA_PERIODIC_HEAL);
            // find most short by duration
            Aura *targetAura = NULL;
            for(Unit::AuraList::const_iterator i = RejorRegr.begin(); i != RejorRegr.end(); ++i)
            {
                if ((*i)->GetSpellProto()->SpellFamilyName == SPELLFAMILY_DRUID &&
                    // Regrowth or Rejuvenation 0x40 | 0x10
                    (*i)->GetSpellProto()->SpellFamilyFlags.test<CF_DRUID_REGROWTH, CF_DRUID_REJUVENATION>())
                {
                    if (!targetAura || (*i)->GetAuraDuration() < targetAura->GetAuraDuration())
                        targetAura = *i;
                }
            }

            if (!targetAura)
            {
                sLog.outError("Target (GUID: %u TypeId: %u) has aurastate AURA_STATE_SWIFTMEND but no matching aura.", unitTarget->GetGUIDLow(), unitTarget->GetTypeId());
                return;
            }
            int idx = 0;
            while(idx < 3)
            {
                if (targetAura->GetSpellProto()->EffectApplyAuraName[idx] == SPELL_AURA_PERIODIC_HEAL)
                    break;
                idx++;
            }

            int32 tickheal = targetAura->GetModifier()->m_amount;
            int32 tickcount = GetSpellDuration(targetAura->GetSpellProto()) / targetAura->GetSpellProto()->EffectAmplitude[idx] - 1;

            // Glyph of Swiftmend
            if (!caster->HasAura(54824))
                unitTarget->RemoveAurasDueToSpell(targetAura->GetId());

            addhealth += tickheal * tickcount;
        }
        // Runic Healing Injector & Healing Potion Injector effect increase for engineers
        else if ((m_spellInfo->Id == 67486 || m_spellInfo->Id == 67489) && unitTarget->GetTypeId() == TYPEID_PLAYER)
        {
            Player* player = (Player*)unitTarget;
            if (player->HasSkill(SKILL_ENGINEERING))
                addhealth += int32(addhealth * 0.25);
        }

        // Chain Healing
        if (m_spellInfo->SpellFamilyName == SPELLFAMILY_SHAMAN && m_spellInfo->SpellFamilyFlags.test<CF_SHAMAN_CHAIN_HEAL>())
        {
            if (unitTarget == m_targets.getUnitTarget())
            {
                // check for Riptide
                Aura* riptide = unitTarget->GetAura<SPELL_AURA_PERIODIC_HEAL, SPELLFAMILY_SHAMAN, CF_SHAMAN_RIPTIDE>(caster->GetObjectGuid());
                if (riptide)
                {
                    addhealth += addhealth/4;
                    unitTarget->RemoveAurasDueToSpell(riptide->GetId());
                }
            }
        }

        addhealth = caster->SpellHealingBonusDone(unitTarget, m_spellInfo, addhealth, HEAL);
        if (m_applyMultiplierMask & (1 << eff_idx))
            addhealth = int32(addhealth * m_damageMultipliers[eff_idx]);
        addhealth = unitTarget->SpellHealingBonusTaken(caster, m_spellInfo, addhealth, HEAL);

        m_healing += addhealth;
    }
}

void Spell::EffectHealPct(SpellEffectIndex eff_idx)
{
    if (unitTarget && unitTarget->isAlive() && damage >= 0)
    {
        // Try to get original caster
        Unit *caster = GetAffectiveCaster();
        if (!caster)
            return;

        uint32 addhealth = unitTarget->GetMaxHealth() * damage / 100;

        addhealth = caster->SpellHealingBonusDone(unitTarget, m_spellInfo, addhealth, HEAL);
        if (m_applyMultiplierMask & (1 << eff_idx))
            addhealth = int32(addhealth * m_damageMultipliers[eff_idx]);
        addhealth = unitTarget->SpellHealingBonusTaken(caster, m_spellInfo, addhealth, HEAL);

        uint32 absorb = 0;
        unitTarget->CalculateHealAbsorb(addhealth, &absorb);

        int32 gain = caster->DealHeal(unitTarget, addhealth - absorb, m_spellInfo, false, absorb);
        unitTarget->getHostileRefManager().threatAssist(caster, float(gain) * 0.5f * sSpellMgr.GetSpellThreatMultiplier(m_spellInfo), m_spellInfo);
    }
}

void Spell::EffectHealMechanical(SpellEffectIndex eff_idx)
{
    // Mechanic creature type should be correctly checked by targetCreatureType field
    if (unitTarget && unitTarget->isAlive() && damage >= 0)
    {
        // Try to get original caster
        Unit *caster = GetAffectiveCaster();
        if (!caster)
            return;

        uint32 addhealth = caster->SpellHealingBonusDone(unitTarget, m_spellInfo, damage, HEAL);
        if (m_applyMultiplierMask & (1 << eff_idx))
            addhealth = int32(addhealth * m_damageMultipliers[eff_idx]);
        addhealth = unitTarget->SpellHealingBonusTaken(caster, m_spellInfo, addhealth, HEAL);

        uint32 absorb = 0;
        unitTarget->CalculateHealAbsorb(addhealth, &absorb);

        caster->DealHeal(unitTarget, addhealth - absorb, m_spellInfo, false, absorb);
    }
}

void Spell::EffectHealthLeech(SpellEffectIndex eff_idx)
{
    if (!unitTarget)
        return;
    if (!unitTarget->isAlive())
        return;

    if (damage < 0)
        return;

    DEBUG_FILTER_LOG(LOG_FILTER_SPELL_CAST, "HealthLeech :%i", damage);

    uint32 curHealth = unitTarget->GetHealth();
    damage = m_caster->SpellNonMeleeDamageLog(unitTarget, m_spellInfo->Id, damage );
    if ((int32)curHealth < damage)
        damage = curHealth;

    float multiplier = m_spellInfo->EffectMultipleValue[eff_idx];

    if (Player *modOwner = m_caster->GetSpellModOwner())
        modOwner->ApplySpellMod(m_spellInfo->Id, SPELLMOD_MULTIPLE_VALUE, multiplier);

    int32 heal = int32(damage*multiplier);
    if (m_caster->isAlive())
    {
        heal = m_caster->SpellHealingBonusTaken(m_caster, m_spellInfo, heal, HEAL);

        uint32 absorb = 0;
        m_caster->CalculateHealAbsorb(heal, &absorb);

        m_caster->DealHeal(m_caster, heal - absorb, m_spellInfo, false, absorb);
    }
}

void Spell::DoCreateItem(SpellEffectIndex eff_idx, uint32 itemtype)
{
    if (!unitTarget || unitTarget->GetTypeId() != TYPEID_PLAYER)
        return;

    Player* player = (Player*)unitTarget;

    uint32 newitemid = itemtype;
    ItemPrototype const *pProto = ObjectMgr::GetItemPrototype( newitemid );
    if (!pProto)
    {
        player->SendEquipError( EQUIP_ERR_ITEM_NOT_FOUND, NULL, NULL );
        return;
    }

    // bg reward have some special in code work
    bool bg_mark = false;
    switch(m_spellInfo->Id)
    {
        case SPELL_WG_MARK_VICTORY:
        case SPELL_WG_MARK_DEFEAT:
            bg_mark = true;
            break;
        default:
            break;
    }

    uint32 num_to_add = damage;

    if (num_to_add < 1)
        num_to_add = 1;
    if (num_to_add > pProto->GetMaxStackSize())
        num_to_add = pProto->GetMaxStackSize();

    // init items_count to 1, since 1 item will be created regardless of specialization
    int items_count=1;
    // the chance to create additional items
    float additionalCreateChance=0.0f;
    // the maximum number of created additional items
    uint8 additionalMaxNum=0;
    // get the chance and maximum number for creating extra items
    if ( canCreateExtraItems(player, m_spellInfo->Id, additionalCreateChance, additionalMaxNum) )
    {
        // roll with this chance till we roll not to create or we create the max num
        while ( roll_chance_f(additionalCreateChance) && items_count<=additionalMaxNum )
            ++items_count;
    }

    // really will be created more items
    num_to_add *= items_count;

    // can the player store the new item?
    ItemPosCountVec dest;
    uint32 no_space = 0;
    InventoryResult msg = player->CanStoreNewItem( NULL_BAG, NULL_SLOT, dest, newitemid, num_to_add, &no_space );
    if ( msg != EQUIP_ERR_OK )
    {
        // convert to possible store amount
        if ( msg == EQUIP_ERR_INVENTORY_FULL || msg == EQUIP_ERR_CANT_CARRY_MORE_OF_THIS )
            num_to_add -= no_space;
        else
        {
            // ignore mana gem case (next effect will recharge existing example)
            if (eff_idx == EFFECT_INDEX_0 && m_spellInfo->Effect[EFFECT_INDEX_1] == SPELL_EFFECT_DUMMY )
                return;

            // if not created by another reason from full inventory or unique items amount limitation
            player->SendEquipError( msg, NULL, NULL, newitemid );
            return;
        }
    }

    if (num_to_add)
    {
        // create the new item and store it
        Item* pItem = player->StoreNewItem( dest, newitemid, true, Item::GenerateItemRandomPropertyId(newitemid));

        // was it successful? return error if not
        if (!pItem)
        {
            player->SendEquipError( EQUIP_ERR_ITEM_NOT_FOUND, NULL, NULL );
            return;
        }

        // set the "Crafted by ..." property of the item
        if (pItem->GetProto()->Class != ITEM_CLASS_CONSUMABLE && pItem->GetProto()->Class != ITEM_CLASS_QUEST)
            pItem->SetGuidValue(ITEM_FIELD_CREATOR, player->GetObjectGuid());

        // send info to the client
        if (pItem)
            player->SendNewItem(pItem, num_to_add, true, !bg_mark);

        // we succeeded in creating at least one item, so a levelup is possible
        if (!bg_mark)
            player->UpdateCraftSkill(m_spellInfo->Id);
    }
}

void Spell::EffectCreateItem(SpellEffectIndex eff_idx)
{
    DoCreateItem(eff_idx,m_spellInfo->EffectItemType[eff_idx]);
}

void Spell::EffectCreateItem2(SpellEffectIndex eff_idx)
{
    if (m_caster->GetTypeId()!=TYPEID_PLAYER)
        return;
    Player* player = (Player*)m_caster;

    // explicit item (possible fake)
    uint32 item_id = m_spellInfo->EffectItemType[eff_idx];

    if (item_id)
        DoCreateItem(eff_idx, item_id);

    // not explicit loot (with fake item drop if need)
    if (IsLootCraftingSpell(m_spellInfo))
    {
        if (item_id)
        {
            if (!player->HasItemCount(item_id, 1))
                return;

            // remove reagent
            uint32 count = 1;
            player->DestroyItemCount(item_id, count, true);
        }

        // create some random items
        player->AutoStoreLoot(m_spellInfo->Id, LootTemplates_Spell);
    }
}

void Spell::EffectCreateRandomItem(SpellEffectIndex /*eff_idx*/)
{
    if (m_caster->GetTypeId()!=TYPEID_PLAYER)
        return;
    Player* player = (Player*)m_caster;

    // create some random items
    player->AutoStoreLoot(m_spellInfo->Id, LootTemplates_Spell);
}

void Spell::EffectPersistentAA(SpellEffectIndex eff_idx)
{
    Unit* pCaster = GetAffectiveCaster();
    // FIXME: in case wild GO will used wrong affective caster (target in fact) as dynobject owner
    if (!pCaster)
        pCaster = m_caster;

    float radius = GetSpellRadius(sSpellRadiusStore.LookupEntry(m_spellInfo->EffectRadiusIndex[eff_idx]));

    if (Player* modOwner = pCaster->GetSpellModOwner())
        modOwner->ApplySpellMod(m_spellInfo->Id, SPELLMOD_RADIUS, radius);

    DynamicObject* dynObj = new DynamicObject;
    if (!dynObj->Create(pCaster->GetMap()->GenerateLocalLowGuid(HIGHGUID_DYNAMICOBJECT), pCaster, m_spellInfo->Id,
        eff_idx, m_targets.m_destX, m_targets.m_destY, m_targets.m_destZ, m_duration, radius, DYNAMIC_OBJECT_AREA_SPELL))
    {
        delete dynObj;
        return;
    }

    pCaster->AddDynObject(dynObj);
    pCaster->GetMap()->Add(dynObj);
}

void Spell::EffectEnergize(SpellEffectIndex eff_idx)
{
    if (!unitTarget)
        return;
    if (!unitTarget->isAlive())
        return;

    // don't energize isolated units (banished)
    if (unitTarget->hasUnitState(UNIT_STAT_ISOLATED))
        return;

    if (m_spellInfo->EffectMiscValue[eff_idx] < 0 || m_spellInfo->EffectMiscValue[eff_idx] >= MAX_POWERS)
        return;

    Powers power = Powers(m_spellInfo->EffectMiscValue[eff_idx]);

    // Some level depends spells
    int level_multiplier = 0;
    int level_diff = 0;
    switch (m_spellInfo->Id)
    {
        case 2687:                                          // Bloodrage
            if (m_caster->HasAura(70844))
                m_caster->CastSpell(m_caster,70845,true);
            break;
        case 9512:                                          // Restore Energy
            level_diff = m_caster->getLevel() - 40;
            level_multiplier = 2;
            break;
        case 24571:                                         // Blood Fury
            level_diff = m_caster->getLevel() - 60;
            level_multiplier = 10;
            break;
        case 24532:                                         // Burst of Energy
            level_diff = m_caster->getLevel() - 60;
            level_multiplier = 4;
            break;
        case 48542:                                         // Revitalize (mana restore case)
            damage = damage * unitTarget->GetMaxPower(POWER_MANA) / 100;
            break;
        case 31930:                                         // Judgements of the Wise
        case 63375:                                         // Improved Stormstrike
        case 67545:                                         // Empowered Fire
        case 68082:                                         // Glyph of Seal of Command
        case 71132:                                         // Glyph of Shadow Word: Pain
            damage = damage * unitTarget->GetCreateMana() / 100;
            break;
        case 67487:                                         // Mana Potion Injector
        case 67490:                                         // Runic Mana Injector
        {
            if (unitTarget->GetTypeId() == TYPEID_PLAYER)
            {
                Player* player = (Player*)unitTarget;
                if (player->HasSkill(SKILL_ENGINEERING))
                    damage += int32(damage * 0.25);
            }
            break;
        }
        default:
            break;
    }

    if (level_diff > 0)
        damage -= level_multiplier * level_diff;

    if (damage < 0)
        return;

    if (unitTarget->GetMaxPower(power) == 0)
        return;

    m_caster->EnergizeBySpell(unitTarget, m_spellInfo->Id, damage, power);

    // Mad Alchemist's Potion
    if (m_spellInfo->Id == 45051)
    {
        // find elixirs on target
        uint32 elixir_mask = 0;
        Unit::SpellAuraHolderMap& Auras = unitTarget->GetSpellAuraHolderMap();
        for(Unit::SpellAuraHolderMap::iterator itr = Auras.begin(); itr != Auras.end(); ++itr)
        {
            uint32 spell_id = itr->second->GetId();
            if (uint32 mask = sSpellMgr.GetSpellElixirMask(spell_id))
                elixir_mask |= mask;
        }

        // get available elixir mask any not active type from battle/guardian (and flask if no any)
        elixir_mask = (elixir_mask & ELIXIR_FLASK_MASK) ^ ELIXIR_FLASK_MASK;

        // get all available elixirs by mask and spell level
        std::vector<uint32> elixirs;
        SpellElixirMap const& m_spellElixirs = sSpellMgr.GetSpellElixirMap();
        for(SpellElixirMap::const_iterator itr = m_spellElixirs.begin(); itr != m_spellElixirs.end(); ++itr)
        {
            if (itr->second & elixir_mask)
            {
                if (itr->second & (ELIXIR_UNSTABLE_MASK | ELIXIR_SHATTRATH_MASK))
                    continue;

                SpellEntry const *spellInfo = sSpellStore.LookupEntry(itr->first);
                if (spellInfo && (spellInfo->spellLevel < m_spellInfo->spellLevel || spellInfo->spellLevel > unitTarget->getLevel()))
                    continue;

                elixirs.push_back(itr->first);
            }
        }

        if (!elixirs.empty())
        {
            // cast random elixir on target
            uint32 rand_spell = urand(0,elixirs.size()-1);
            m_caster->CastSpell(unitTarget,elixirs[rand_spell],true,m_CastItem);
        }
    }
}

void Spell::EffectEnergisePct(SpellEffectIndex eff_idx)
{
    if (!unitTarget)
        return;
    if (!unitTarget->isAlive())
        return;

    if (m_spellInfo->EffectMiscValue[eff_idx] < 0 || m_spellInfo->EffectMiscValue[eff_idx] >= MAX_POWERS)
        return;

    Powers power = Powers(m_spellInfo->EffectMiscValue[eff_idx]);

    uint32 maxPower = unitTarget->GetMaxPower(power);
    if (maxPower == 0)
        return;

    uint32 gain = damage * maxPower / 100;
    m_caster->EnergizeBySpell(unitTarget, m_spellInfo->Id, gain, power);
}

void Spell::SendLoot(ObjectGuid guid, LootType loottype, LockType lockType)
{
    if (gameObjTarget)
    {
        switch (gameObjTarget->GetGoType())
        {
            case GAMEOBJECT_TYPE_DOOR:
            case GAMEOBJECT_TYPE_BUTTON:
            case GAMEOBJECT_TYPE_QUESTGIVER:
            case GAMEOBJECT_TYPE_SPELL_FOCUS:
            case GAMEOBJECT_TYPE_GOOBER:
                gameObjTarget->Use(m_caster);
                return;

            case GAMEOBJECT_TYPE_CHEST:
                gameObjTarget->Use(m_caster);
                // Don't return, let loots been taken
                break;

            case GAMEOBJECT_TYPE_TRAP:
                if (lockType == LOCKTYPE_DISARM_TRAP)
                {
                    gameObjTarget->SetLootState(GO_JUST_DEACTIVATED);
                    return;
                }
                sLog.outError("Spell::SendLoot unhandled locktype %u for GameObject trap (entry %u) for spell %u.", lockType, gameObjTarget->GetEntry(), m_spellInfo->Id);
                return;
            default:
                sLog.outError("Spell::SendLoot unhandled GameObject type %u (entry %u) for spell %u.", gameObjTarget->GetGoType(), gameObjTarget->GetEntry(), m_spellInfo->Id);
                return;
        }
    }

    if (m_caster->GetTypeId() != TYPEID_PLAYER)
        return;

    // Send loot
    ((Player*)m_caster)->SendLoot(guid, loottype);
}

void Spell::EffectOpenLock(SpellEffectIndex eff_idx)
{
    if (!m_caster || m_caster->GetTypeId() != TYPEID_PLAYER)
    {
        DEBUG_LOG( "WORLD: Open Lock - No Player Caster!");
        return;
    }

    Player* player = (Player*)m_caster;

    uint32 lockId = 0;
    ObjectGuid guid;

    // Get lockId
    if (gameObjTarget)
    {
        GameObjectInfo const* goInfo = gameObjTarget->GetGOInfo();
        // Arathi Basin banner opening !
        if ((goInfo->type == GAMEOBJECT_TYPE_BUTTON && goInfo->button.noDamageImmune) ||
            (goInfo->type == GAMEOBJECT_TYPE_GOOBER && goInfo->goober.losOK))
        {
            //CanUseBattleGroundObject() already called in CheckCast()
            // in battleground check
            if (BattleGround *bg = player->GetBattleGround())
            {
                // check if it's correct bg
                if (bg->GetTypeID(true) == BATTLEGROUND_AB || bg->GetTypeID(true) == BATTLEGROUND_AV || bg->GetTypeID(true) == BATTLEGROUND_SA)
                    bg->EventPlayerClickedOnFlag(player, gameObjTarget);
                return;
            }
        }
        else if (goInfo->type == GAMEOBJECT_TYPE_FLAGSTAND)
        {
            //CanUseBattleGroundObject() already called in CheckCast()
            // in battleground check
            if (BattleGround *bg = player->GetBattleGround())
            {
                if (bg->GetTypeID(true) == BATTLEGROUND_EY)
                    bg->EventPlayerClickedOnFlag(player, gameObjTarget);
                return;
            }
        }
        lockId = goInfo->GetLockId();
        guid = gameObjTarget->GetObjectGuid();
    }
    else if (itemTarget)
    {
        lockId = itemTarget->GetProto()->LockID;
        guid = itemTarget->GetObjectGuid();
    }
    else
    {
        DEBUG_LOG( "WORLD: Open Lock - No GameObject/Item Target!");
        return;
    }

    SkillType skillId = SKILL_NONE;
    int32 reqSkillValue = 0;
    int32 skillValue;

    SpellCastResult res = CanOpenLock(eff_idx, lockId, skillId, reqSkillValue, skillValue);
    if (res != SPELL_CAST_OK)
    {
        SendCastResult(res);
        return;
    }

    // mark item as unlocked
    if (itemTarget)
        itemTarget->SetFlag(ITEM_FIELD_FLAGS, ITEM_DYNFLAG_UNLOCKED);

    SendLoot(guid, LOOT_SKINNING, LockType(m_spellInfo->EffectMiscValue[eff_idx]));

    // not allow use skill grow at item base open
    if (!m_CastItem && skillId != SKILL_NONE)
    {
        // update skill if really known
        if (uint32 pureSkillValue = player->GetPureSkillValue(skillId))
        {
            if (gameObjTarget)
            {
                // Allow one skill-up until respawned
                if (!gameObjTarget->IsInSkillupList(player) &&
                    player->UpdateGatherSkill(skillId, pureSkillValue, reqSkillValue))
                    gameObjTarget->AddToSkillupList(player);
            }
            else if (itemTarget)
            {
                // Do one skill-up
                player->UpdateGatherSkill(skillId, pureSkillValue, reqSkillValue);
            }
        }
    }
}

void Spell::EffectSummonChangeItem(SpellEffectIndex eff_idx)
{
    if (m_caster->GetTypeId() != TYPEID_PLAYER)
        return;

    Player *player = (Player*)m_caster;

    // applied only to using item
    if (!m_CastItem)
        return;

    // ... only to item in own inventory/bank/equip_slot
    if (m_CastItem->GetOwnerGuid() != player->GetObjectGuid())
        return;

    uint32 newitemid = m_spellInfo->EffectItemType[eff_idx];
    if (!newitemid)
        return;

    Item* oldItem = m_CastItem;

    // prevent crash at access and unexpected charges counting with item update queue corrupt
    ClearCastItem();

    player->ConvertItem(oldItem, newitemid);
}

void Spell::EffectProficiency(SpellEffectIndex /*eff_idx*/)
{
    if (!unitTarget || unitTarget->GetTypeId() != TYPEID_PLAYER)
        return;
    Player *p_target = (Player*)unitTarget;

    uint32 subClassMask = m_spellInfo->EquippedItemSubClassMask;
    if (m_spellInfo->EquippedItemClass == ITEM_CLASS_WEAPON && !(p_target->GetWeaponProficiency() & subClassMask))
    {
        p_target->AddWeaponProficiency(subClassMask);
        p_target->SendProficiency(ITEM_CLASS_WEAPON, p_target->GetWeaponProficiency());
    }
    if (m_spellInfo->EquippedItemClass == ITEM_CLASS_ARMOR && !(p_target->GetArmorProficiency() & subClassMask))
    {
        p_target->AddArmorProficiency(subClassMask);
        p_target->SendProficiency(ITEM_CLASS_ARMOR, p_target->GetArmorProficiency());
    }
}

void Spell::EffectApplyAreaAura(SpellEffectIndex eff_idx)
{
    if (!unitTarget)
        return;

    if (!unitTarget->isAlive())
        return;

    AreaAura* Aur = new AreaAura(m_spellInfo, eff_idx, &m_currentBasePoints[eff_idx], m_spellAuraHolder, unitTarget, m_caster, m_CastItem);
    m_spellAuraHolder->AddAura(Aur, eff_idx);
}

void Spell::EffectSummonType(SpellEffectIndex eff_idx)
{
    uint32 prop_id = m_spellInfo->EffectMiscValueB[eff_idx];
    SummonPropertiesEntry const *summon_prop = sSummonPropertiesStore.LookupEntry(prop_id);
    if (!summon_prop)
    {
        sLog.outError("EffectSummonType: Unhandled summon type %u", prop_id);
        return;
    }

    switch(summon_prop->Group)
    {
        // faction handled later on, or loaded from template
        case SUMMON_PROP_GROUP_WILD:
        case SUMMON_PROP_GROUP_FRIENDLY:
        {
            switch(summon_prop->Title)                      // better from known way sorting summons by AI types
            {
                case UNITNAME_SUMMON_TITLE_NONE:
                {
                    // those are classical totems - effectbasepoints is their hp and not summon ammount!
                    //121: 23035, battlestands
                    //647: 52893, Anti-Magic Zone (npc used)
                    if (prop_id == 121 || prop_id == 647)
                        DoSummonTotem(eff_idx);
                   // Snake trap exception
                    else if (m_spellInfo->EffectMiscValueB[eff_idx] == 2301)
                        DoSummonSnakes(eff_idx);
                    else if (prop_id == 1021)
                        DoSummonGuardian(eff_idx, summon_prop->FactionId);
                    else
                        DoSummonWild(eff_idx, summon_prop->FactionId);
                    break;
                }
                case UNITNAME_SUMMON_TITLE_PET:
                case UNITNAME_SUMMON_TITLE_MINION:
                case UNITNAME_SUMMON_TITLE_RUNEBLADE:
                    DoSummonGuardian(eff_idx, summon_prop->FactionId);
                    break;
                case UNITNAME_SUMMON_TITLE_GUARDIAN:
                {
                    if (prop_id == 61)                      // mixed guardians, totems, statues
                    {
                        // * Stone Statue, etc  -- fits much better totem AI
                        if (m_spellInfo->SpellIconID == 2056)
                            DoSummonTotem(eff_idx);
                        else
                        {
                            // possible sort totems/guardians only by summon creature type
                            CreatureInfo const* cInfo = ObjectMgr::GetCreatureTemplate(m_spellInfo->EffectMiscValue[eff_idx]);

                            if (!cInfo)
                                return;

                            // FIXME: not all totems and similar cases selected by this check...
                            if (cInfo->type == CREATURE_TYPE_TOTEM)
                                DoSummonTotem(eff_idx);
                            else
                                DoSummonGuardian(eff_idx, summon_prop->FactionId);
                        }
                    }
                    else
                        DoSummonGuardian(eff_idx, summon_prop->FactionId);
                    break;
                }
                case UNITNAME_SUMMON_TITLE_CONSTRUCT:
                {
                    if (prop_id == 2913)                    // Scrapbot
                        DoSummonWild(eff_idx, summon_prop->FactionId);
                    else
                        DoSummonGuardian(eff_idx, summon_prop->FactionId);
                    break;
                }
                case UNITNAME_SUMMON_TITLE_TOTEM:
                    DoSummonTotem(eff_idx, summon_prop->Slot);
                    break;
                case UNITNAME_SUMMON_TITLE_COMPANION:
                    // slot 6 set for critters that can help to player in fighting
                    if (summon_prop->Slot == 6)
                        DoSummonGuardian(eff_idx, summon_prop->FactionId);
                    else
                        DoSummonCritter(eff_idx, summon_prop->FactionId);
                    break;
                case UNITNAME_SUMMON_TITLE_OPPONENT:
                case UNITNAME_SUMMON_TITLE_LIGHTWELL:
                case UNITNAME_SUMMON_TITLE_BUTLER:
                case UNITNAME_SUMMON_TITLE_MOUNT:
                    DoSummonWild(eff_idx, summon_prop->FactionId);
                    break;
                case UNITNAME_SUMMON_TITLE_VEHICLE:
                    // TODO
                    // EffectSummonVehicle(i);
                    break;
                default:
                    sLog.outError("EffectSummonType: Unhandled summon title %u", summon_prop->Title);
                break;
            }
            break;
        }
        case SUMMON_PROP_GROUP_PETS:
        {
            //1562 - force of nature  - sid 33831
            //1161 - feral spirit - sid 51533
            //89 - Infernal - sid 1122
            DoSummonGroupPets(eff_idx);
            break;
        }
        case SUMMON_PROP_GROUP_CONTROLLABLE:
        {
            switch(prop_id)
            {
                case 65:
                case 428:
                    EffectSummonPossessed(eff_idx);
                    break;
                default:
                    DoSummonGuardian(eff_idx, summon_prop->FactionId);
                break;
            }
            break;
        }
        case SUMMON_PROP_GROUP_VEHICLE:
        case SUMMON_PROP_GROUP_UNCONTROLLABLE_VEHICLE:
        {
            // TODO
            // EffectSummonVehicle(i);
               DoSummonVehicle(eff_idx, summon_prop->FactionId);
//            sLog.outDebug("EffectSummonType: Unhandled summon group type SUMMON_PROP_GROUP_VEHICLE(%u)", summon_prop->Group);
//            Mangos developers thinking - this summon is not supported. But in this his worked fine :)
            break;
        }
        default:
            sLog.outError("EffectSummonType: Unhandled summon group type %u", summon_prop->Group);
            break;
    }
}

void Spell::DoSummonGroupPets(SpellEffectIndex eff_idx)
{
    if (m_caster->GetPetGuid())
        return;

    if (!unitTarget)
        return;

    uint32 pet_entry = m_spellInfo->EffectMiscValue[eff_idx];

    if (!pet_entry)
        return;

    CreatureInfo const* cInfo = sCreatureStorage.LookupEntry<CreatureInfo>(pet_entry);
    if (!cInfo)
    {
        sLog.outErrorDb("Spell::DoSummon: creature entry %u not found for spell %u.", pet_entry, m_spellInfo->Id);
        return;
    }

    //uint32 level = m_caster->getLevel();

    if (pet_entry == 37994)    // Mage: Water Elemental from Glyph
        m_duration = 86400000; // 24 hours

    if (m_duration > 0)
        if (Player* modOwner = m_caster->GetSpellModOwner())
            modOwner->ApplySpellMod(m_spellInfo->Id, SPELLMOD_DURATION, m_duration);

    uint32 amount = damage;

    uint32 originalSpellID = (m_IsTriggeredSpell && m_triggeredBySpellInfo) ? m_triggeredBySpellInfo->Id : m_spellInfo->Id;

    if (amount > 5)
        amount = 1;  // Don't find any cast, summons over 3 pet.

    CreatureCreatePos pos (m_caster->GetMap(), m_targets.m_destX, m_targets.m_destY, m_targets.m_destZ, -m_caster->GetOrientation(), m_caster->GetPhaseMask());

    if (!(m_targets.m_targetMask & TARGET_FLAG_DEST_LOCATION))
        pos = CreatureCreatePos(m_caster, -m_caster->GetOrientation());

    if (m_caster->GetTypeId()==TYPEID_PLAYER)
    {
        QueryResult* result = CharacterDatabase.PQuery("SELECT id FROM character_pet WHERE owner = '%u' AND entry = '%u'",
            m_caster->GetGUIDLow(), pet_entry);

        std::vector<uint32> petnumber;

        if (result)
        {
            do
            {
               Field* fields = result->Fetch();
               uint32 petnum = fields[0].GetUInt32();
               if (petnum) petnumber.push_back(petnum);
            }
            while (result->NextRow());

            delete result;
        }

        if (!petnumber.empty())
        {
            for(uint8 i = 0; i < petnumber.size() && amount > 0; ++i)
            {
                if (petnumber[i])
                {
                    Pet* pet = new Pet(SUMMON_PET);
                    // set timer for unsummon
                    pet->SetDuration(m_duration);
                    pet->SetCreateSpellID(originalSpellID);
                    pet->SetPetCounter(amount-1);
                    //bool _summoned = false;

                    if (pet->LoadPetFromDB((Player*)m_caster,pet_entry, petnumber[i], false, &pos))
                    {
                         --amount;
                        DEBUG_LOG("Pet (guidlow %d, entry %d) summoned (from database). Counter is %d ",
                                     pet->GetGUIDLow(), pet->GetEntry(), pet->GetPetCounter());
                    }
                    else
                    {
                        DEBUG_LOG("Pet (guidlow %d, entry %d) found in database, but not loaded. Counter is %d ",
                                     pet->GetGUIDLow(), pet->GetEntry(), pet->GetPetCounter());
                        delete pet;
                    }
                }
            }
        }
    }

    // Pet not found in database
    for (uint32 count = 0; count < amount; ++count)
    {
        Pet* pet = new Pet(SUMMON_PET);
        pet->SetPetCounter(amount - count - 1);
        pet->SetCreateSpellID(originalSpellID);
        pet->SetDuration(m_duration);

        if (!pet->Create(0, pos, cInfo, 0, m_caster))
        {
            sLog.outErrorDb("Spell::EffectSummonGroupPets: not possible create creature entry %u",m_spellInfo->EffectMiscValue[eff_idx]);
            delete pet;
            return;
        }

        pet->SetSummonPoint(pos);

        if (!pet->Summon())
        {
            sLog.outError("Pet (guidlow %d, entry %d) not summoned by undefined reason. ",
                pet->GetGUIDLow(), pet->GetEntry());
            delete pet;
            return;
        }
        DEBUG_LOG("New Pet (guidlow %d, entry %d) summoned (default). Counter is %d ", pet->GetGUIDLow(), pet->GetEntry(), pet->GetPetCounter());
    }

}

void Spell::EffectSummonPossessed(SpellEffectIndex eff_idx)
{
    if (!m_caster || m_caster->GetTypeId() != TYPEID_PLAYER)
        return;

    uint32 creature_entry = m_spellInfo->EffectMiscValue[eff_idx];
    if (!creature_entry)
        return;

    int32 duration = GetSpellDuration(m_spellInfo);

        float px, py, pz;
    // If dest location if present
    if (m_targets.m_targetMask & TARGET_FLAG_DEST_LOCATION)
    {
        // Summon 1 unit in dest location
        px = m_targets.m_destX;
        py = m_targets.m_destY;
        pz = m_targets.m_destZ;
    }
    // Summon if dest location not present near caster
    else
        m_caster->GetClosePoint(px,py,pz,1.0f);


    TempSummonType summonType = (duration == 0) ? TEMPSUMMON_DEAD_DESPAWN : TEMPSUMMON_TIMED_OR_DEAD_DESPAWN;
    Creature* summon = m_caster->SummonCreature(creature_entry,px,py,pz,m_caster->GetOrientation(),summonType,duration,true);

    if (summon)
    {
        summon->SetLevel(m_caster->getLevel());

        if (sScriptMgr.GetCreatureAI(summon))
        {
            // Prevent from ScriptedAI reinitialized
            summon->LockAI(true);
            m_caster->CastSpell(summon, 530, true);
            summon->LockAI(false);
        }
        else
            m_caster->CastSpell(summon, 530, true);

        DEBUG_LOG("New possessed creature (guidlow %d, entry %d) summoned. Owner is %d ", summon->GetGUIDLow(), summon->GetEntry(), m_caster->GetGUIDLow());
    }
    else
        sLog.outError("New possessed creature (entry %d) NOT summoned. Owner is %d ", summon->GetEntry(), m_caster->GetGUIDLow());

}

void Spell::EffectLearnSpell(SpellEffectIndex eff_idx)
{
    if (!unitTarget)
        return;

    if (unitTarget->GetTypeId() != TYPEID_PLAYER)
    {
        if (m_caster->GetTypeId() == TYPEID_PLAYER)
            EffectLearnPetSpell(eff_idx);

        return;
    }

    Player *player = (Player*)unitTarget;

    uint32 spellToLearn = ((m_spellInfo->Id==SPELL_ID_GENERIC_LEARN) || (m_spellInfo->Id==SPELL_ID_GENERIC_LEARN_PET)) ? damage : m_spellInfo->EffectTriggerSpell[eff_idx];
    player->learnSpell(spellToLearn, false);

    DEBUG_LOG( "Spell: Player %u has learned spell %u from NpcGUID=%u", player->GetGUIDLow(), spellToLearn, m_caster->GetGUIDLow() );
}

void Spell::EffectDispel(SpellEffectIndex eff_idx)
{
    if (!unitTarget)
        return;

    // Fill possible dispel list
    std::list <std::pair<SpellAuraHolder* ,uint32> > dispel_list;

    // Create dispel mask by dispel type
    uint32 dispel_type = m_spellInfo->EffectMiscValue[eff_idx];
    uint32 dispelMask  = GetDispellMask( DispelType(dispel_type) );
    Unit::SpellAuraHolderMap const& auras = unitTarget->GetSpellAuraHolderMap();
    for(Unit::SpellAuraHolderMap::const_iterator itr = auras.begin(); itr != auras.end(); ++itr)
    {
        SpellAuraHolder *holder = itr->second;
        if ((1<<holder->GetSpellProto()->Dispel) & dispelMask)
        {
            if (holder->GetSpellProto()->Dispel == DISPEL_MAGIC)
            {
                bool positive = true;
                if (!holder->IsPositive())
                    positive = false;
                else
                    positive = (holder->GetSpellProto()->AttributesEx & SPELL_ATTR_EX_NEGATIVE)==0;

                // do not remove positive auras if friendly target
                //               negative auras if non-friendly target
                if (positive == unitTarget->IsFriendlyTo(m_caster))
                    continue;
            }
            // Unholy Blight prevents dispel of diseases from target
            else if (holder->GetSpellProto()->Dispel == DISPEL_DISEASE)
                if (unitTarget->HasAura(50536))
                    continue;

            if (holder->GetSpellProto()->AttributesEx7 & SPELL_ATTR_EX7_DISPEL_CHARGES && holder->GetAuraCharges() > 0)
                dispel_list.push_back(std::pair<SpellAuraHolder* ,uint32>(holder, 1));
            else if (holder->GetAuraCharges() > 1)
                dispel_list.push_back(std::pair<SpellAuraHolder* ,uint32>(holder, holder->GetAuraCharges()));
            else
                dispel_list.push_back(std::pair<SpellAuraHolder* ,uint32>(holder, holder->GetStackAmount()));
        }
    }
    // Ok if exist some buffs for dispel try dispel it
    if (!dispel_list.empty())
    {
        std::list<std::pair<SpellAuraHolder* ,uint32> > success_list;// (spell_id,casterGuid)
        std::list < uint32 > fail_list;                     // spell_id

        // some spells have effect value = 0 and all from its by meaning expect 1
        if (!damage)
            damage = 1;

        // Dispel N = damage buffs (or while exist buffs for dispel)
        for (int32 count=0; count < damage && !dispel_list.empty(); ++count)
        {
            // Random select buff for dispel
            std::list<std::pair<SpellAuraHolder* ,uint32> >::iterator dispel_itr = dispel_list.begin();
            std::advance(dispel_itr,urand(0, dispel_list.size()-1));

            SpellAuraHolder *holder = dispel_itr->first;

            dispel_itr->second -= 1;

            // remove entry from dispel_list if nothing left in stack
            if (dispel_itr->second == 0)
                dispel_list.erase(dispel_itr);

            SpellEntry const* spellInfo = holder->GetSpellProto();
            // Base dispel chance
            // TODO: possible chance depend from spell level??
            int32 miss_chance = 0;
            // Apply dispel mod from aura caster
            if (Unit *caster = holder->GetCaster())
            {
                if (Player* modOwner = caster->GetSpellModOwner() )
                    modOwner->ApplySpellMod(spellInfo->Id, SPELLMOD_RESIST_DISPEL_CHANCE, miss_chance, this);
            }
            // Try dispel
            if (roll_chance_i(miss_chance))
                fail_list.push_back(spellInfo->Id);
            else
            {
                bool foundDispelled = false;
                for (std::list<std::pair<SpellAuraHolder* ,uint32> >::iterator success_iter = success_list.begin(); success_iter != success_list.end(); ++success_iter)
                {
                    if (success_iter->first->GetId() == holder->GetId() && success_iter->first->GetCasterGuid() == holder->GetCasterGuid())
                    {
                        success_iter->second += 1;
                        foundDispelled = true;
                        break;
                    }
                }
                if (!foundDispelled)
                    success_list.push_back(std::pair<SpellAuraHolder* ,uint32>(holder, 1));
            }
        }
        // Send success log and really remove auras
        if (!success_list.empty())
        {
            int32 count = success_list.size();
            WorldPacket data(SMSG_SPELLDISPELLOG, 8+8+4+1+4+count*5);
            data << unitTarget->GetPackGUID();              // Victim GUID
            data << m_caster->GetPackGUID();                // Caster GUID
            data << uint32(m_spellInfo->Id);                // Dispel spell id
            data << uint8(0);                               // not used
            data << uint32(count);                          // count
            for (std::list<std::pair<SpellAuraHolder* ,uint32> >::iterator j = success_list.begin(); j != success_list.end(); ++j)
            {
                SpellAuraHolder* dispelledHolder = j->first;
                data << uint32(dispelledHolder->GetId());   // Spell Id
                data << uint8(0);                           // 0 - dispelled !=0 cleansed
                unitTarget->RemoveAuraHolderDueToSpellByDispel(dispelledHolder->GetId(), j->second, dispelledHolder->GetCasterGuid(), m_caster);
            }
            m_caster->SendMessageToSet(&data, true);

            // On success dispel
            // Devour Magic
            if (m_spellInfo->SpellFamilyName == SPELLFAMILY_WARLOCK && m_spellInfo->Category == SPELLCATEGORY_DEVOUR_MAGIC)
            {
                int32 heal_amount = m_spellInfo->CalculateSimpleValue(EFFECT_INDEX_1);
                m_caster->CastCustomSpell(m_caster, 19658, &heal_amount, NULL, NULL, true);

                // Glyph of Felhunter
                if (Unit *owner = m_caster->GetOwner())
                    if (owner->HasAura(56249))
                        m_caster->CastCustomSpell(owner, 19658, &heal_amount, NULL, NULL, true);
            }
        }
        // Send fail log to client
        if (!fail_list.empty())
        {
            // Failed to dispel
            WorldPacket data(SMSG_DISPEL_FAILED, 8+8+4+4*fail_list.size());
            data << m_caster->GetObjectGuid();              // Caster GUID
            data << unitTarget->GetObjectGuid();            // Victim GUID
            data << uint32(m_spellInfo->Id);                // Dispel spell id
            for (std::list< uint32 >::iterator j = fail_list.begin(); j != fail_list.end(); ++j)
                data << uint32(*j);                         // Spell Id
            m_caster->SendMessageToSet(&data, true);
        }
    }
}

void Spell::EffectDualWield(SpellEffectIndex /*eff_idx*/)
{
    if (unitTarget && unitTarget->GetTypeId() == TYPEID_PLAYER)
        ((Player*)unitTarget)->SetCanDualWield(true);
}

void Spell::EffectPull(SpellEffectIndex /*eff_idx*/)
{
    // TODO: create a proper pull towards distract spell center for distract
    DEBUG_LOG("WORLD: Spell Effect DUMMY");
}

void Spell::EffectDistract(SpellEffectIndex /*eff_idx*/)
{
    // Check for possible target
    if (!unitTarget || unitTarget->isInCombat())
        return;

    // target must be OK to do this
    if (unitTarget->hasUnitState(UNIT_STAT_CAN_NOT_REACT))
        return;

    unitTarget->SetFacingTo(unitTarget->GetAngle(m_targets.m_destX, m_targets.m_destY));
    unitTarget->clearUnitState(UNIT_STAT_MOVING);

    if (unitTarget->GetTypeId() == TYPEID_UNIT)
        unitTarget->GetMotionMaster()->MoveDistract(damage * IN_MILLISECONDS);
}

void Spell::EffectPickPocket(SpellEffectIndex /*eff_idx*/)
{
    if (m_caster->GetTypeId() != TYPEID_PLAYER)
        return;

    // victim must be creature and attackable
    if (!unitTarget || unitTarget->GetTypeId() != TYPEID_UNIT || m_caster->IsFriendlyTo(unitTarget))
        return;

    // victim have to be alive and humanoid or undead
    if (unitTarget->isAlive() && (unitTarget->GetCreatureTypeMask() & CREATURE_TYPEMASK_HUMANOID_OR_UNDEAD) != 0)
    {
        int32 chance = 10 + int32(m_caster->getLevel()) - int32(unitTarget->getLevel());

        if (chance > irand(0, 19))
        {
            // Stealing successful
            //DEBUG_LOG("Sending loot from pickpocket");
            ((Player*)m_caster)->SendLoot(unitTarget->GetObjectGuid(),LOOT_PICKPOCKETING);
        }
        else
        {
            // Reveal action + get attack
            m_caster->RemoveSpellsCausingAura(SPELL_AURA_MOD_STEALTH);
            unitTarget->AttackedBy(m_caster);
        }
    }
}

void Spell::EffectAddFarsight(SpellEffectIndex eff_idx)
{
    if (m_caster->GetTypeId() != TYPEID_PLAYER)
        return;

    DynamicObject* dynObj = new DynamicObject;

    // set radius to 0: spell not expected to work as persistent aura
<<<<<<< HEAD
    if (!dynObj->Create(m_caster->GetMap()->GenerateLocalLowGuid(HIGHGUID_DYNAMICOBJECT), m_caster,
        m_spellInfo->Id, eff_idx, m_targets.m_destX, m_targets.m_destY, m_targets.m_destZ, duration, 0, DYNAMIC_OBJECT_FARSIGHT_FOCUS))
=======
    if(!dynObj->Create(m_caster->GetMap()->GenerateLocalLowGuid(HIGHGUID_DYNAMICOBJECT), m_caster,
        m_spellInfo->Id, eff_idx, m_targets.m_destX, m_targets.m_destY, m_targets.m_destZ, m_duration, 0, DYNAMIC_OBJECT_FARSIGHT_FOCUS))
>>>>>>> 9243e5bb
    {
        delete dynObj;
        return;
    }

    m_caster->AddDynObject(dynObj);
    m_caster->GetMap()->Add(dynObj);

    ((Player*)m_caster)->GetCamera().SetView(dynObj);
}

void Spell::DoSummonWild(SpellEffectIndex eff_idx, uint32 forceFaction)
{
    uint32 creature_entry = m_spellInfo->EffectMiscValue[eff_idx];
    if (!creature_entry)
        return;

    uint32 level = m_caster->getLevel();

    // level of creature summoned using engineering item based at engineering skill level
    if (m_caster->GetTypeId()==TYPEID_PLAYER && m_CastItem)
    {
        ItemPrototype const *proto = m_CastItem->GetProto();
        if (proto && proto->RequiredSkill == SKILL_ENGINEERING)
        {
            uint16 skill202 = ((Player*)m_caster)->GetSkillValue(SKILL_ENGINEERING);
            if (skill202)
                level = skill202/5;
        }
    }

    // select center of summon position
    float center_x = m_targets.m_destX;
    float center_y = m_targets.m_destY;
    float center_z = m_targets.m_destZ;

    float radius = GetSpellRadius(sSpellRadiusStore.LookupEntry(m_spellInfo->EffectRadiusIndex[eff_idx]));
    TempSummonType summonType = (m_duration == 0) ? TEMPSUMMON_DEAD_DESPAWN : TEMPSUMMON_TIMED_OR_DEAD_DESPAWN;

    int32 amount = damage > 0 ? damage : 1;

    for(int32 count = 0; count < amount; ++count)
    {
        float px, py, pz;
        // If dest location if present
        if (m_targets.m_targetMask & TARGET_FLAG_DEST_LOCATION)
        {
            // Summon 1 unit in dest location
            if (count == 0)
            {
                px = m_targets.m_destX;
                py = m_targets.m_destY;
                pz = m_targets.m_destZ;
            }
            // Summon in random point all other units if location present
            else
                m_caster->GetRandomPoint(center_x, center_y, center_z, radius, px, py, pz);
        }
        // Summon if dest location not present near caster
        else
        {
            if (radius > 0.0f)
            {
                // not using bounding radius of caster here
                m_caster->GetClosePoint(px, py, pz, 0.0f, radius);
            }
            else
            {
                // EffectRadiusIndex 0 or 36
                px = m_caster->GetPositionX();
                py = m_caster->GetPositionY();
                pz = m_caster->GetPositionZ();
            }
        }

<<<<<<< HEAD
        if (Creature *summon = m_caster->SummonCreature(creature_entry, px, py, pz, m_caster->GetOrientation(), summonType, duration))
=======
        if (Creature *summon = m_caster->SummonCreature(creature_entry, px, py, pz, m_caster->GetOrientation(), summonType, m_duration))
>>>>>>> 9243e5bb
        {
            summon->SetUInt32Value(UNIT_CREATED_BY_SPELL, m_spellInfo->Id);

            // UNIT_FIELD_CREATEDBY are not set for these kind of spells.
            // Does exceptions exist? If so, what are they?
            summon->SetCreatorGuid(m_caster->GetObjectGuid());

            if (forceFaction)
                summon->setFaction(forceFaction);
        }
    }
}

void Spell::DoSummonGuardian(SpellEffectIndex eff_idx, uint32 forceFaction)
{
    uint32 pet_entry = m_spellInfo->EffectMiscValue[eff_idx];
    if (!pet_entry)
        return;

    SummonPropertiesEntry const* propEntry = sSummonPropertiesStore.LookupEntry(m_spellInfo->EffectMiscValueB[eff_idx]);
    if (!propEntry)
        return;

    CreatureInfo const* cInfo = sCreatureStorage.LookupEntry<CreatureInfo>(pet_entry);
    if (!cInfo)
    {
        sLog.outErrorDb("Spell::DoSummonGuardian: creature entry %u not found for spell %u.", pet_entry, m_spellInfo->Id);
        return;
    }

    PetType petType = propEntry->Title == UNITNAME_SUMMON_TITLE_COMPANION ? PROTECTOR_PET : GUARDIAN_PET;

    // second cast unsummon guardian(s) (guardians without like functionality have cooldown > spawn time)
    if (!m_IsTriggeredSpell && m_caster->GetTypeId() == TYPEID_PLAYER && m_CastItem)
    {
        bool found = false;
        // including protector
        while (Pet* old_summon = m_caster->FindGuardianWithEntry(pet_entry))
        {
            old_summon->Unsummon(PET_SAVE_AS_DELETED, m_caster);
            found = true;
        }

        if (found)
            return;
    }

    // protectors allowed only in single amount
    if (petType == PROTECTOR_PET && m_CastItem)
        if (Pet* old_protector = m_caster->GetProtectorPet())
            old_protector->Unsummon(PET_SAVE_AS_DELETED, m_caster);

    // in another case summon new
    uint32 level = m_caster->getLevel();

    // level of pet summoned using engineering item based at engineering skill level
    if (m_caster->GetTypeId() == TYPEID_PLAYER && m_CastItem)
    {
        ItemPrototype const *proto = m_CastItem->GetProto();
        if (proto && proto->RequiredSkill == SKILL_ENGINEERING)
        {
            uint16 skill202 = ((Player*)m_caster)->GetSkillValue(SKILL_ENGINEERING);
            if (skill202)
            {
                level = skill202 / 5;
            }
        }
    }

    // select center of summon position
    float center_x = m_targets.m_destX;
    float center_y = m_targets.m_destY;
    float center_z = m_targets.m_destZ;

    float radius = GetSpellRadius(sSpellRadiusStore.LookupEntry(m_spellInfo->EffectRadiusIndex[eff_idx]));

    uint32 originalSpellID = (m_IsTriggeredSpell && m_triggeredBySpellInfo) ? m_triggeredBySpellInfo->Id : m_spellInfo->Id;

    // cannot find any guardian group over 5. need correct?
    int32 amount = (damage > 0 && damage < 6) ? damage : 1;

    for (int32 count = 0; count < amount; ++count)
    {
        Pet* spawnCreature = new Pet(petType);

        spawnCreature->SetCreateSpellID(originalSpellID);
        spawnCreature->SetDuration(m_duration);
        spawnCreature->SetPetCounter(amount - count - 1);

        // If dest location if present
        // Summon 1 unit in dest location
        CreatureCreatePos pos(m_caster->GetMap(), m_targets.m_destX, m_targets.m_destY, m_targets.m_destZ, -m_caster->GetOrientation(), m_caster->GetPhaseMask());

        if (m_targets.m_targetMask & TARGET_FLAG_DEST_LOCATION)
        {
            // Summon in random point all other units if location present
            if (count > 0)
            {
                float x, y, z;
                m_caster->GetRandomPoint(center_x, center_y, center_z, radius, x, y, z);
                pos = CreatureCreatePos(m_caster->GetMap(), x, y, z, m_caster->GetOrientation(), m_caster->GetPhaseMask());
            }
        }
        // Summon if dest location not present near caster
        else
            pos = CreatureCreatePos(m_caster, m_caster->GetOrientation());

        if (!spawnCreature->Create(0, pos, cInfo, 0, m_caster))
        {
            sLog.outError("Spell::DoSummonGuardian: can't create creature entry %u for spell %u.", pet_entry, m_spellInfo->Id);
            delete spawnCreature;
            return;
        }
        spawnCreature->setFaction(forceFaction ? forceFaction : m_caster->getFaction());
        spawnCreature->SetLevel(level);

        if (!spawnCreature->Summon())
        {
            sLog.outError("Guardian pet (guidlow %d, entry %d) not summoned by undefined reason. ",
                spawnCreature->GetGUIDLow(), spawnCreature->GetEntry());
            delete spawnCreature;
            return;
        }

        spawnCreature->SetSummonPoint(pos);

        // Notify Summoner
        if (m_caster->GetTypeId() == TYPEID_UNIT && ((Creature*)m_caster)->AI())
            ((Creature*)m_caster)->AI()->JustSummoned(spawnCreature);

        DEBUG_LOG("Guardian pet (guidlow %d, entry %d) summoned (default). Counter is %d ", spawnCreature->GetGUIDLow(), spawnCreature->GetEntry(), spawnCreature->GetPetCounter());
    }
}

void Spell::DoSummonVehicle(SpellEffectIndex eff_idx, uint32 forceFaction)
{
    if (!m_caster)
        return;

    if (m_caster->hasUnitState(UNIT_STAT_ON_VEHICLE))
    {
        if (m_spellInfo->Attributes & SPELL_ATTR_UNK7)
            m_caster->RemoveSpellsCausingAura(SPELL_AURA_CONTROL_VEHICLE);
        else
            return;
    }
    uint32 vehicle_entry = m_spellInfo->EffectMiscValue[eff_idx];

    if (!vehicle_entry)
        return;

    SpellEntry const* m_mountspell = sSpellStore.LookupEntry(m_spellInfo->EffectBasePoints[eff_idx] != 0 ? m_spellInfo->CalculateSimpleValue(eff_idx) : 46598);

    if (!m_mountspell)
        m_mountspell = sSpellStore.LookupEntry(46598);
    // Used BasePoint mount spell, if not present - hardcoded (by Blzz).

    float px, py, pz;
    // If dest location present
    if (m_targets.m_targetMask & TARGET_FLAG_DEST_LOCATION)
    {
        px = m_targets.m_destX;
        py = m_targets.m_destY;
        pz = m_targets.m_destZ;
    }
    // Summon if dest location not present near caster
    else
        m_caster->GetClosePoint(px, py, pz,m_caster->GetObjectBoundingRadius());

    TempSummonType summonType = (GetSpellDuration(m_spellInfo) == 0) ? TEMPSUMMON_DEAD_DESPAWN : TEMPSUMMON_TIMED_OR_DEAD_DESPAWN;

    Creature* vehicle = m_caster->SummonCreature(vehicle_entry,px,py,pz,m_caster->GetOrientation(),summonType,GetSpellDuration(m_spellInfo),true);

    if (vehicle && !vehicle->GetObjectGuid().IsVehicle())
    {
        sLog.outError("DoSommonVehicle: Creature (guidlow %d, entry %d) summoned, but this is not vehicle. Correct VehicleId in creature_template.", vehicle->GetGUIDLow(), vehicle->GetEntry());
        vehicle->ForcedDespawn();
        return;
    }

    if (vehicle)
    {
        vehicle->setFaction(forceFaction ? forceFaction : m_caster->getFaction());
        vehicle->SetUInt32Value(UNIT_CREATED_BY_SPELL,m_spellInfo->Id);
        m_caster->CastSpell(vehicle, m_mountspell, true);
        DEBUG_LOG("Caster (guidlow %d) summon vehicle (guidlow %d, entry %d) and mounted with spell %d ", m_caster->GetGUIDLow(), vehicle->GetGUIDLow(), vehicle->GetEntry(), m_mountspell->Id);

        // Notify Summoner
        if (m_caster->GetTypeId() == TYPEID_UNIT && ((Creature*)m_caster)->AI())
            ((Creature*)m_caster)->AI()->JustSummoned(vehicle);
    }
    else
        sLog.outError("Vehicle (guidlow %d, entry %d) NOT summoned by undefined reason. ", vehicle->GetGUIDLow(), vehicle->GetEntry());
}

void Spell::EffectTeleUnitsFaceCaster(SpellEffectIndex eff_idx)
{
    if (!unitTarget)
        return;

    if (unitTarget->IsTaxiFlying())
        return;

    float dis = GetSpellRadius(sSpellRadiusStore.LookupEntry(m_spellInfo->EffectRadiusIndex[eff_idx]));

    float fx, fy, fz;
    m_caster->GetClosePoint(fx, fy, fz, unitTarget->GetObjectBoundingRadius(), dis);

    unitTarget->NearTeleportTo(fx, fy, fz, -m_caster->GetOrientation(), unitTarget==m_caster);
}

void Spell::EffectLearnSkill(SpellEffectIndex eff_idx)
{
    if (unitTarget->GetTypeId() != TYPEID_PLAYER)
        return;

    if (damage < 0)
        return;

    uint32 skillid =  m_spellInfo->EffectMiscValue[eff_idx];
    uint16 skillval = ((Player*)unitTarget)->GetPureSkillValue(skillid);
    ((Player*)unitTarget)->SetSkill(skillid, skillval ? skillval : 1, damage * 75, damage);
}

void Spell::EffectAddHonor(SpellEffectIndex /*eff_idx*/)
{
    if (unitTarget->GetTypeId() != TYPEID_PLAYER)
        return;

    // not scale value for item based reward (/10 value expected)
    if (m_CastItem)
    {
        ((Player*)unitTarget)->RewardHonor(NULL, 1, float(damage / 10));
        DEBUG_FILTER_LOG(LOG_FILTER_SPELL_CAST, "SpellEffect::AddHonor (spell_id %u) rewards %d honor points (item %u) for player: %u", m_spellInfo->Id, damage/10, m_CastItem->GetEntry(),((Player*)unitTarget)->GetGUIDLow());
        return;
    }

    // do not allow to add too many honor for player (50 * 21) = 1040 at level 70, or (50 * 31) = 1550 at level 80
    if (damage <= 50)
    {
        float honor_reward = MaNGOS::Honor::hk_honor_at_level(unitTarget->getLevel(), damage);
        ((Player*)unitTarget)->RewardHonor(NULL, 1, honor_reward);
        DEBUG_FILTER_LOG(LOG_FILTER_SPELL_CAST, "SpellEffect::AddHonor (spell_id %u) rewards %f honor points (scale) to player: %u", m_spellInfo->Id, honor_reward, ((Player*)unitTarget)->GetGUIDLow());
    }
    else
    {
        //maybe we have correct honor_gain in damage already
        ((Player*)unitTarget)->RewardHonor(NULL, 1, (float)damage);
        sLog.outError("SpellEffect::AddHonor (spell_id %u) rewards %u honor points (non scale) for player: %u", m_spellInfo->Id, damage, ((Player*)unitTarget)->GetGUIDLow());
    }
}

void Spell::EffectTradeSkill(SpellEffectIndex /*eff_idx*/)
{
    if (unitTarget->GetTypeId() != TYPEID_PLAYER)
        return;
    // uint32 skillid =  m_spellInfo->EffectMiscValue[i];
    // uint16 skillmax = ((Player*)unitTarget)->(skillid);
    // ((Player*)unitTarget)->SetSkill(skillid,skillval?skillval:1,skillmax+75);
}

void Spell::EffectEnchantItemPerm(SpellEffectIndex eff_idx)
{
    if (m_caster->GetTypeId() != TYPEID_PLAYER)
        return;
    if (!itemTarget)
        return;

    uint32 enchant_id = m_spellInfo->EffectMiscValue[eff_idx];
    if (!enchant_id)
        return;

    SpellItemEnchantmentEntry const *pEnchant = sSpellItemEnchantmentStore.LookupEntry(enchant_id);
    if (!pEnchant)
        return;

    // item can be in trade slot and have owner diff. from caster
    Player* item_owner = itemTarget->GetOwner();
    if (!item_owner)
        return;

    Player* p_caster = (Player*)m_caster;

    // Enchanting a vellum requires special handling, as it creates a new item
    // instead of modifying an existing one.
    ItemPrototype const* targetProto = itemTarget->GetProto();
    if (targetProto->IsVellum() && m_spellInfo->EffectItemType[eff_idx])
    {
        unitTarget = m_caster;
        DoCreateItem(eff_idx,m_spellInfo->EffectItemType[eff_idx]);
        // Vellum target case: Target becomes additional reagent, new scroll item created instead in Spell::EffectEnchantItemPerm()
        // cannot already delete in TakeReagents() unfortunately
        p_caster->DestroyItemCount(targetProto->ItemId, 1, true);
        return;
    }

    // Using enchant stored on scroll does not increase enchanting skill! (Already granted on scroll creation)
    if (!(m_CastItem && m_CastItem->GetProto()->Flags & ITEM_FLAG_ENCHANT_SCROLL))
        p_caster->UpdateCraftSkill(m_spellInfo->Id);

    if (item_owner!=p_caster && p_caster->GetSession()->GetSecurity() > SEC_PLAYER && sWorld.getConfig(CONFIG_BOOL_GM_LOG_TRADE) )
    {
        sLog.outCommand(p_caster->GetSession()->GetAccountId(),"GM %s (Account: %u) enchanting(perm): %s (Entry: %d) for player: %s (Account: %u)",
            p_caster->GetName(),p_caster->GetSession()->GetAccountId(),
            itemTarget->GetProto()->Name1,itemTarget->GetEntry(),
            item_owner->GetName(),item_owner->GetSession()->GetAccountId());
    }

    // remove old enchanting before applying new if equipped
    item_owner->ApplyEnchantment(itemTarget,PERM_ENCHANTMENT_SLOT,false);

    itemTarget->SetEnchantment(PERM_ENCHANTMENT_SLOT, enchant_id, 0, 0);

    // add new enchanting if equipped
    item_owner->ApplyEnchantment(itemTarget,PERM_ENCHANTMENT_SLOT,true);

    itemTarget->SetSoulboundTradeable(NULL, item_owner, false);
}

void Spell::EffectEnchantItemPrismatic(SpellEffectIndex eff_idx)
{
    if (m_caster->GetTypeId() != TYPEID_PLAYER)
        return;
    if (!itemTarget)
        return;

    Player* p_caster = (Player*)m_caster;

    uint32 enchant_id = m_spellInfo->EffectMiscValue[eff_idx];
    if (!enchant_id)
        return;

    SpellItemEnchantmentEntry const *pEnchant = sSpellItemEnchantmentStore.LookupEntry(enchant_id);
    if (!pEnchant)
        return;

    // support only enchantings with add socket in this slot
    {
        bool add_socket = false;
        for(int i = 0; i < 3; ++i)
        {
            if (pEnchant->type[i]==ITEM_ENCHANTMENT_TYPE_PRISMATIC_SOCKET)
            {
                add_socket = true;
                break;
            }
        }
        if (!add_socket)
        {
            sLog.outError("Spell::EffectEnchantItemPrismatic: attempt apply enchant spell %u with SPELL_EFFECT_ENCHANT_ITEM_PRISMATIC (%u) but without ITEM_ENCHANTMENT_TYPE_PRISMATIC_SOCKET (%u), not suppoted yet.",
                m_spellInfo->Id,SPELL_EFFECT_ENCHANT_ITEM_PRISMATIC,ITEM_ENCHANTMENT_TYPE_PRISMATIC_SOCKET);
            return;
        }
    }

    // item can be in trade slot and have owner diff. from caster
    Player* item_owner = itemTarget->GetOwner();
    if (!item_owner)
        return;

    if (item_owner!=p_caster && p_caster->GetSession()->GetSecurity() > SEC_PLAYER && sWorld.getConfig(CONFIG_BOOL_GM_LOG_TRADE) )
    {
        sLog.outCommand(p_caster->GetSession()->GetAccountId(),"GM %s (Account: %u) enchanting(perm): %s (Entry: %d) for player: %s (Account: %u)",
            p_caster->GetName(),p_caster->GetSession()->GetAccountId(),
            itemTarget->GetProto()->Name1,itemTarget->GetEntry(),
            item_owner->GetName(),item_owner->GetSession()->GetAccountId());
    }

    // remove old enchanting before applying new if equipped
    item_owner->ApplyEnchantment(itemTarget,PRISMATIC_ENCHANTMENT_SLOT,false);

    itemTarget->SetEnchantment(PRISMATIC_ENCHANTMENT_SLOT, enchant_id, 0, 0);

    // add new enchanting if equipped
    item_owner->ApplyEnchantment(itemTarget,PRISMATIC_ENCHANTMENT_SLOT,true);

    itemTarget->SetSoulboundTradeable(NULL, item_owner, false);
}

void Spell::EffectEnchantItemTmp(SpellEffectIndex eff_idx)
{
    if (m_caster->GetTypeId() != TYPEID_PLAYER)
        return;

    Player* p_caster = (Player*)m_caster;

    // Rockbiter Weapon
    if (m_spellInfo->SpellFamilyName == SPELLFAMILY_SHAMAN && m_spellInfo->SpellFamilyFlags.test<CF_SHAMAN_ROCKBITER_WEAPON>())
    {
        uint32 spell_id = 0;

        // enchanting spell selected by calculated damage-per-sec stored in Effect[1] base value
        // Note: damage calculated (correctly) with rounding int32(float(v)) but
        // RW enchantments applied damage int32(float(v)+0.5), this create  0..1 difference sometime
        switch(damage)
        {
            // Rank 1
            case  2: spell_id = 36744; break;               //  0% [ 7% ==  2, 14% == 2, 20% == 2]
            // Rank 2
            case  4: spell_id = 36753; break;               //  0% [ 7% ==  4, 14% == 4]
            case  5: spell_id = 36751; break;               // 20%
            // Rank 3
            case  6: spell_id = 36754; break;               //  0% [ 7% ==  6, 14% == 6]
            case  7: spell_id = 36755; break;               // 20%
            // Rank 4
            case  9: spell_id = 36761; break;               //  0% [ 7% ==  6]
            case 10: spell_id = 36758; break;               // 14%
            case 11: spell_id = 36760; break;               // 20%
            default:
                sLog.outError("Spell::EffectEnchantItemTmp: Damage %u not handled in S'RW",damage);
                return;
        }

        SpellEntry const *spellInfo = sSpellStore.LookupEntry(spell_id);
        if (!spellInfo)
        {
            sLog.outError("Spell::EffectEnchantItemTmp: unknown spell id %i", spell_id);
            return;
        }

        Spell *spell = new Spell(m_caster, spellInfo, true);
        SpellCastTargets targets;
        targets.setItemTarget( itemTarget );
        spell->prepare(&targets);
        return;
    }

    if (!itemTarget)
        return;

    uint32 enchant_id = m_spellInfo->EffectMiscValue[eff_idx];

    if (!enchant_id)
    {
        sLog.outError("Spell %u Effect %u (SPELL_EFFECT_ENCHANT_ITEM_TEMPORARY) have 0 as enchanting id",m_spellInfo->Id,eff_idx);
        return;
    }

    SpellItemEnchantmentEntry const *pEnchant = sSpellItemEnchantmentStore.LookupEntry(enchant_id);
    if (!pEnchant)
    {
        sLog.outError("Spell %u Effect %u (SPELL_EFFECT_ENCHANT_ITEM_TEMPORARY) have nonexistent enchanting id %u ",m_spellInfo->Id,eff_idx,enchant_id);
        return;
    }

    // select enchantment duration
    uint32 duration;

    // rogue family enchantments exception by duration
    if (m_spellInfo->Id == 38615)
        duration = 1800;                                    // 30 mins
    // other rogue family enchantments always 1 hour (some have spell damage=0, but some have wrong data in EffBasePoints)
    else if (m_spellInfo->SpellFamilyName == SPELLFAMILY_ROGUE)
        duration = 3600;                                    // 1 hour
    // shaman family enchantments
    else if (m_spellInfo->SpellFamilyName == SPELLFAMILY_SHAMAN)
        duration = 1800;                                    // 30 mins
    // other cases with this SpellVisual already selected
    else if (m_spellInfo->SpellVisual[0] == 215)
        duration = 1800;                                    // 30 mins
    // some fishing pole bonuses
    else if (m_spellInfo->SpellVisual[0] == 563 && m_spellInfo->Id != 64401)
        duration = 600;                                     // 10 mins
    // shaman rockbiter enchantments
    else if (m_spellInfo->SpellVisual[0] == 0)
        duration = 1800;                                    // 30 mins
    else if (m_spellInfo->Id == 29702)
        duration = 300;                                     // 5 mins
    else if (m_spellInfo->Id == 37360)
        duration = 300;                                     // 5 mins
    // default case
    else
        duration = 3600;                                    // 1 hour

    // item can be in trade slot and have owner diff. from caster
    Player* item_owner = itemTarget->GetOwner();
    if (!item_owner)
        return;

    if (item_owner!=p_caster && p_caster->GetSession()->GetSecurity() > SEC_PLAYER && sWorld.getConfig(CONFIG_BOOL_GM_LOG_TRADE) )
    {
        sLog.outCommand(p_caster->GetSession()->GetAccountId(),"GM %s (Account: %u) enchanting(temp): %s (Entry: %d) for player: %s (Account: %u)",
            p_caster->GetName(), p_caster->GetSession()->GetAccountId(),
            itemTarget->GetProto()->Name1, itemTarget->GetEntry(),
            item_owner->GetName(), item_owner->GetSession()->GetAccountId());
    }

    // remove old enchanting before applying new if equipped
    item_owner->ApplyEnchantment(itemTarget,TEMP_ENCHANTMENT_SLOT, false);

    itemTarget->SetEnchantment(TEMP_ENCHANTMENT_SLOT, enchant_id, duration * 1000, 0);

    // add new enchanting if equipped
    item_owner->ApplyEnchantment(itemTarget, TEMP_ENCHANTMENT_SLOT, true);
}

void Spell::EffectTameCreature(SpellEffectIndex /*eff_idx*/)
{
    // Caster must be player, checked in Spell::CheckCast
    // Spell can be triggered, we need to check original caster prior to caster
    Player* plr = (Player*)GetAffectiveCaster();

    Creature* creatureTarget = (Creature*)unitTarget;

    // cast finish successfully
    //SendChannelUpdate(0);
    finish();

    Pet* pet = new Pet(HUNTER_PET);

    pet->SetCreateSpellID(m_spellInfo->Id);

    if (!pet->CreateBaseAtCreature(creatureTarget, (Unit*)plr))
    {
        delete pet;
        return;
    }

    // level of hunter pet can't be less owner level at 5 levels
    uint32 level = creatureTarget->getLevel() + 5 < plr->getLevel() ? (plr->getLevel() - 5) : creatureTarget->getLevel();

    // prepare visual effect for levelup
    pet->SetLevel(level - 1);

    // add to world
    if (!pet->Summon())
    {
        sLog.outError("Pet (guidlow %d, entry %d) not summoned from tame effect by undefined reason. ",
            pet->GetGUIDLow(), pet->GetEntry());
        delete pet;
        return;
    }

    // "kill" original creature
    creatureTarget->ForcedDespawn();

    // visual effect for levelup
    pet->SetLevel(level);
}

void Spell::EffectSummonPet(SpellEffectIndex eff_idx)
{
    uint32 petentry = m_spellInfo->EffectMiscValue[eff_idx];

    Pet* OldSummon = m_caster->GetPet();

    // if pet requested type already exist
    if (OldSummon)
    {
        // Preview summon is loading or deleting
        if (!OldSummon->IsInWorld())
            return;

        if (m_caster->GetTypeId() == TYPEID_PLAYER && petentry == 0 || OldSummon->GetEntry() == petentry)
        {
            // pet in corpse state can't be summoned
            if (OldSummon->isDead())
                return;

            ((Player*)m_caster)->UnsummonPetTemporaryIfAny(false);

            ((Player*)m_caster)->ResummonPetTemporaryUnSummonedIfAny();

            return;
        }

        if (m_caster->GetTypeId() == TYPEID_PLAYER)
            OldSummon->Unsummon(OldSummon->getPetType() == HUNTER_PET ? PET_SAVE_AS_DELETED : PET_SAVE_NOT_IN_SLOT, m_caster);
        else
            return;
    }

    CreatureInfo const* cInfo = petentry ? sCreatureStorage.LookupEntry<CreatureInfo>(petentry) : NULL;

    // == 0 in case call current pet, check only real summon case
    if (petentry && !cInfo)
    {
        sLog.outErrorDb("EffectSummonPet: creature entry %u not found for spell %u.", petentry, m_spellInfo->Id);
        return;
    }

    Pet* NewSummon = new Pet;

    uint32 originalSpellID = (m_IsTriggeredSpell && m_triggeredBySpellInfo) ? m_triggeredBySpellInfo->Id : m_spellInfo->Id;
    NewSummon->SetCreateSpellID(originalSpellID);
    NewSummon->SetPetCounter(0);

    CreatureCreatePos pos(m_caster, m_caster->GetOrientation());

    if (m_targets.m_targetMask & TARGET_FLAG_DEST_LOCATION)
        pos = CreatureCreatePos(m_caster->GetMap(), m_targets.m_destX, m_targets.m_destY, m_targets.m_destZ, -m_caster->GetOrientation(), m_caster->GetPhaseMask());

    // petentry==0 for hunter "call pet" (current pet summoned if any)
    if (m_caster->GetTypeId() == TYPEID_PLAYER && NewSummon->LoadPetFromDB((Player*)m_caster, petentry, 0, false, &pos))
        return;

    // not error in case fail hunter call pet
    if (!petentry)
    {
        delete NewSummon;
        return;
    }

    NewSummon->setPetType(SUMMON_PET);

    if (!NewSummon->Create(0, pos, cInfo, 0, m_caster))
    {
        delete NewSummon;
        return;
    }

    if (!NewSummon->Summon())
    {
        sLog.outError("Pet (guidlow %d, entry %d) not summoned by undefined reason. ",
            NewSummon->GetGUIDLow(), NewSummon->GetEntry());
        delete NewSummon;
        return;
    }

    if (NewSummon->getPetType() == SUMMON_PET)
    {
        // Remove Demonic Sacrifice auras (new pet)
        Unit::AuraList const& auraClassScripts = m_caster->GetAurasByType(SPELL_AURA_OVERRIDE_CLASS_SCRIPTS);
        for(Unit::AuraList::const_iterator itr = auraClassScripts.begin(); itr != auraClassScripts.end();)
        {
            if((*itr)->GetModifier()->m_miscvalue == 2228)
            {
                m_caster->RemoveAurasDueToSpell((*itr)->GetId());
                itr = auraClassScripts.begin();
            }
            else
                ++itr;
        }
    }

    DEBUG_LOG("New Pet has guid %u", NewSummon->GetGUIDLow());
}

void Spell::EffectLearnPetSpell(SpellEffectIndex eff_idx)
{
    if (m_caster->GetTypeId() != TYPEID_PLAYER)
        return;

    Player *_player = (Player*)m_caster;

    Pet *pet = _player->GetPet();
    if (!pet)
        return;

    if (!pet->isAlive())
        return;

    SpellEntry const *learn_spellproto = sSpellStore.LookupEntry(m_spellInfo->EffectTriggerSpell[eff_idx]);
    if (!learn_spellproto)
        return;

    pet->learnSpell(learn_spellproto->Id);

    pet->SavePetToDB(PET_SAVE_AS_CURRENT);
    _player->PetSpellInitialize();
}

void Spell::EffectTaunt(SpellEffectIndex /*eff_idx*/)
{
    if (!unitTarget)
        return;

    // this effect use before aura Taunt apply for prevent taunt already attacking target
    // for spell as marked "non effective at already attacking target"
    if (unitTarget->GetTypeId() != TYPEID_PLAYER)
    {
        if (unitTarget->getVictim()==m_caster)
        {
            SendCastResult(SPELL_FAILED_DONT_REPORT);
            return;
        }
    }

    // if target immune to taunt don't change threat
    if (unitTarget->GetDiminishing(DIMINISHING_TAUNT) == DIMINISHING_LEVEL_IMMUNE)
        return;

    // Also use this effect to set the taunter's threat to the taunted creature's highest value
    if (unitTarget->CanHaveThreatList() && unitTarget->getThreatManager().getCurrentVictim())
        unitTarget->getThreatManager().addThreat(m_caster,unitTarget->getThreatManager().getCurrentVictim()->getThreat());
}

void Spell::EffectWeaponDmg(SpellEffectIndex eff_idx)
{
    if (!unitTarget)
        return;

    if (!unitTarget->isAlive())
        return;

    // multiple weapon dmg effect workaround
    // execute only the last weapon damage
    // and handle all effects at once
    for (int j = 0; j < MAX_EFFECT_INDEX; ++j)
    {
        switch(m_spellInfo->Effect[j])
        {
            case SPELL_EFFECT_WEAPON_DAMAGE:
            case SPELL_EFFECT_WEAPON_DAMAGE_NOSCHOOL:
            case SPELL_EFFECT_NORMALIZED_WEAPON_DMG:
            case SPELL_EFFECT_WEAPON_PERCENT_DAMAGE:
                if (j < int(eff_idx))                             // we must calculate only at last weapon effect
                    return;
            break;
        }
    }

    // some spell specific modifiers
    bool spellBonusNeedWeaponDamagePercentMod = false;      // if set applied weapon damage percent mode to spell bonus

    float weaponDamagePercentMod = 1.0f;                    // applied to weapon damage and to fixed effect damage bonus
    float totalDamagePercentMod  = 1.0f;                    // applied to final bonus+weapon damage
    bool normalized = false;

    int32 spell_bonus = 0;                                  // bonus specific for spell

    switch(m_spellInfo->SpellFamilyName)
    {
        case SPELLFAMILY_GENERIC:
        {
            switch(m_spellInfo->Id)
            {
                // for spells with divided damage to targets
                case 66765: case 66809: case 67331:         // Meteor Fists
                case 67333:                                 // Meteor Fists
                case 69055:                                 // Bone Slice (Icecrown Citadel, Lord Marrowgar, normal)
                case 70814:                                 // Bone Slice (Icecrown Citadel, Lord Marrowgar, heroic)
                case 71021:                                 // Saber Lash
                {
                    uint32 count = 0;
                    for(TargetList::const_iterator ihit = m_UniqueTargetInfo.begin(); ihit != m_UniqueTargetInfo.end(); ++ihit)
                        if (ihit->effectMask & (1<<eff_idx))
                            ++count;

                    totalDamagePercentMod /= float(count);  // divide to all targets
                    break;
                }
            }
            break;
        }
        case SPELLFAMILY_DRUID:
        {
            // Rend and Tear ( on Maul / Shred )
            if (m_spellInfo->SpellFamilyFlags.test<CF_DRUID_MAUL, CF_DRUID_SHRED>())
            {
                if (unitTarget && unitTarget->HasAuraState(AURA_STATE_BLEEDING))
                {
                    Unit::AuraList const& aura = m_caster->GetAurasByType(SPELL_AURA_DUMMY);
                    for(Unit::AuraList::const_iterator itr = aura.begin(); itr != aura.end(); ++itr)
                    {
                        if ((*itr)->GetSpellProto()->SpellIconID == 2859 && (*itr)->GetEffIndex() == 0)
                        {
                            totalDamagePercentMod += (totalDamagePercentMod * (*itr)->GetModifier()->m_amount) / 100;
                            break;
                        }
                    }
                }
            }
            break;
        }
        case SPELLFAMILY_WARRIOR:
        {
            // Devastate
            if (m_spellInfo->SpellVisual[0] == 12295 && m_spellInfo->SpellIconID == 1508)
            {
                // Sunder Armor
                Aura* sunder = unitTarget->GetAura<SPELL_AURA_MOD_RESISTANCE_PCT, SPELLFAMILY_WARRIOR, CF_WARRIOR_SUNDER_ARMOR>(m_caster->GetObjectGuid());

                // Devastate bonus and sunder armor refresh
                if (sunder)
                {
                    sunder->GetHolder()->RefreshHolder();
                    spell_bonus += sunder->GetStackAmount() * CalculateDamage(EFFECT_INDEX_2, unitTarget);
                }

                // Devastate causing Sunder Armor Effect
                // and no need to cast over max stack amount
                if (!sunder || sunder->GetStackAmount() < sunder->GetSpellProto()->StackAmount)
                    m_caster->CastSpell(unitTarget, 58567, true);
                    if (m_caster->GetDummyAura(58388))
                        m_caster->CastSpell (unitTarget, 58567, true);
            }
            break;
        }
        case SPELLFAMILY_ROGUE:
        {
            // Mutilate (for each hand)
            if (m_spellInfo->SpellFamilyFlags.test<CF_ROGUE_MUTILATE_MH, CF_ROGUE_MUTILATE_OH>())
            {
                bool found = false;
                // fast check
                if (unitTarget->HasAuraState(AURA_STATE_DEADLY_POISON))
                    found = true;
                // full aura scan
                else
                {
                    Unit::SpellAuraHolderMap const& auras = unitTarget->GetSpellAuraHolderMap();
                    for(Unit::SpellAuraHolderMap::const_iterator itr = auras.begin(); itr!=auras.end(); ++itr)
                    {
                        if (itr->second->GetSpellProto()->Dispel == DISPEL_POISON)
                        {
                            found = true;
                            break;
                        }
                    }
                }

                if (found)
                    totalDamagePercentMod *= 1.2f;          // 120% if poisoned
            }
            // Fan of Knives
            else if (m_caster->GetTypeId()==TYPEID_PLAYER && m_spellInfo->SpellFamilyFlags.test<CF_ROGUE_FAN_OF_KNIVES>())
            {
                Item* weapon = ((Player*)m_caster)->GetWeaponForAttack(m_attackType,true,true);
                if (weapon && weapon->GetProto()->SubClass == ITEM_SUBCLASS_WEAPON_DAGGER)
                    totalDamagePercentMod *= 1.5f;          // 150% to daggers
            }
            // Ghostly Strike
            else if (m_caster->GetTypeId() == TYPEID_PLAYER && m_spellInfo->Id == 14278)
            {
                Item* weapon = ((Player*)m_caster)->GetWeaponForAttack(m_attackType,true,true);
                if (weapon && weapon->GetProto()->SubClass == ITEM_SUBCLASS_WEAPON_DAGGER)
                    totalDamagePercentMod *= 1.44f;         // 144% to daggers
            }
            // Hemorrhage
            else if (m_caster->GetTypeId() == TYPEID_PLAYER && m_spellInfo->SpellFamilyFlags.test<CF_ROGUE_HEMORRHAGE>())
            {
                Item* weapon = ((Player*)m_caster)->GetWeaponForAttack(m_attackType,true,true);
                if (weapon && weapon->GetProto()->SubClass == ITEM_SUBCLASS_WEAPON_DAGGER)
                    totalDamagePercentMod *= 1.45f;         // 145% to daggers
            }
            break;
        }
        case SPELLFAMILY_PALADIN:
        {
            // Judgement of Command - receive benefit from Spell Damage and Attack Power
            if (m_spellInfo->SpellFamilyFlags.test<CF_PALADIN_JUDGEMENT_OF_COMMAND>())
            {
                float ap = m_caster->GetTotalAttackPowerValue(BASE_ATTACK);
                int32 holy = m_caster->SpellBaseDamageBonusDone(GetSpellSchoolMask(m_spellInfo));
                if (holy < 0)
                    holy = 0;
                spell_bonus += int32(ap * 0.08f) + int32(holy * 13 / 100);
            }
            break;
        }
        case SPELLFAMILY_HUNTER:
        {
            // Kill Shot
            if (m_spellInfo->SpellFamilyFlags.test<CF_HUNTER_KILL_SHOT>())
            {
                // 0.4*RAP added to damage (that is 0.2 if we apply PercentMod (200%) to spell_bonus, too)
                spellBonusNeedWeaponDamagePercentMod = true;
                spell_bonus += int32( 0.2f * m_caster->GetTotalAttackPowerValue(RANGED_ATTACK) );
            }
            break;
        }
        case SPELLFAMILY_SHAMAN:
        {
            // Skyshatter Harness item set bonus
            // Stormstrike
            if (m_spellInfo->SpellFamilyFlags.test<CF_SHAMAN_STORMSTRIKE1>())
            {
                Unit::AuraList const& m_OverrideClassScript = m_caster->GetAurasByType(SPELL_AURA_OVERRIDE_CLASS_SCRIPTS);
                for(Unit::AuraList::const_iterator citr = m_OverrideClassScript.begin(); citr != m_OverrideClassScript.end(); ++citr)
                {
                    // Stormstrike AP Buff
                    if ( (*citr)->GetModifier()->m_miscvalue == 5634 )
                    {
                        m_caster->CastSpell(m_caster, 38430, true, NULL, *citr);
                        break;
                    }
                }
            }
            break;
        }
        case SPELLFAMILY_DEATHKNIGHT:
        {
            // Blood Strike, Heart Strike, Obliterate
            // Blood-Caked Strike
            if (m_spellInfo->SpellFamilyFlags.test<CF_DEATHKNIGHT_BLOOD_STRIKE, CF_DEATHKNIGHT_HEART_STRIKE, CF_DEATHKNIGHT_OBLITERATE>() ||
                m_spellInfo->SpellIconID == 1736)
            {
                uint32 count = 0;
                Unit::SpellAuraHolderMap const& auras = unitTarget->GetSpellAuraHolderMap();
                for(Unit::SpellAuraHolderMap::const_iterator itr = auras.begin(); itr!=auras.end(); ++itr)
                {
                    if (itr->second->GetSpellProto()->Dispel == DISPEL_DISEASE &&
                        itr->second->GetCasterGuid() == m_caster->GetObjectGuid())
                        ++count;
                }

                if (count)
                {
                    // Effect 1(for Blood-Caked Strike)/3(other) damage is bonus
                    float bonus = count * CalculateDamage(m_spellInfo->SpellIconID == 1736 ? EFFECT_INDEX_0 : EFFECT_INDEX_2, unitTarget) / 100.0f;
                    // Blood Strike, Blood-Caked Strike and Obliterate store bonus*2
                    if (m_spellInfo->SpellFamilyFlags.test<CF_DEATHKNIGHT_BLOOD_STRIKE, CF_DEATHKNIGHT_OBLITERATE>() ||
                        m_spellInfo->SpellIconID == 1736)
                        bonus /= 2.0f;

                    totalDamagePercentMod *= 1.0f + bonus;
                }

                // Heart Strike secondary target
                if (m_spellInfo->SpellIconID == 3145)
                    if (m_targets.getUnitTarget() != unitTarget)
                        weaponDamagePercentMod /= 2.0f;
            }
            // Glyph of Blood Strike
            if (m_spellInfo->SpellFamilyFlags.test<CF_DEATHKNIGHT_BLOOD_STRIKE>() &&
                m_caster->HasAura(59332) &&
                unitTarget->HasAuraType(SPELL_AURA_MOD_DECREASE_SPEED))
            {
                totalDamagePercentMod *= 1.2f;              // 120% if snared
            }
            // Glyph of Death Strike
            if (m_spellInfo->SpellFamilyFlags.test<CF_DEATHKNIGHT_DEATH_STRIKE>() &&
                m_caster->HasAura(59336))
            {
                int32 rp = m_caster->GetPower(POWER_RUNIC_POWER) / 10;
                if (rp > 25)
                    rp = 25;
                totalDamagePercentMod *= 1.0f + rp / 100.0f;
            }
            // Glyph of Plague Strike
            if (m_spellInfo->SpellFamilyFlags.test<CF_DEATHKNIGHT_PLAGUE_STRIKE>() &&
                m_caster->HasAura(58657) )
            {
                totalDamagePercentMod *= 1.2f;
            }
            // Rune strike
            if ( m_spellInfo->SpellIconID == 3007)
            {
                int32 count = CalculateDamage(EFFECT_INDEX_2, unitTarget);
                spell_bonus += int32(count * m_caster->GetTotalAttackPowerValue(BASE_ATTACK) / 100.0f);
            }
            break;
        }
    }

    int32 fixed_bonus = 0;
    for (int j = 0; j < MAX_EFFECT_INDEX; ++j)
    {
        switch(m_spellInfo->Effect[j])
        {
            case SPELL_EFFECT_WEAPON_DAMAGE:
            case SPELL_EFFECT_WEAPON_DAMAGE_NOSCHOOL:
                fixed_bonus += CalculateDamage(SpellEffectIndex(j), unitTarget);
                break;
            case SPELL_EFFECT_NORMALIZED_WEAPON_DMG:
                fixed_bonus += CalculateDamage(SpellEffectIndex(j), unitTarget);
                normalized = true;
                break;
            case SPELL_EFFECT_WEAPON_PERCENT_DAMAGE:
                weaponDamagePercentMod *= float(CalculateDamage(SpellEffectIndex(j), unitTarget)) / 100.0f;

                // applied only to prev.effects fixed damage
                fixed_bonus = int32(fixed_bonus*weaponDamagePercentMod);
                break;
            default:
                break;                                      // not weapon damage effect, just skip
        }
    }

    // apply weaponDamagePercentMod to spell bonus also
    if (spellBonusNeedWeaponDamagePercentMod)
        spell_bonus = int32(spell_bonus*weaponDamagePercentMod);

    // non-weapon damage
    int32 bonus = spell_bonus + fixed_bonus;

    // apply to non-weapon bonus weapon total pct effect, weapon total flat effect included in weapon damage
    if (bonus)
    {
        UnitMods unitMod;
        switch(m_attackType)
        {
            default:
            case BASE_ATTACK:   unitMod = UNIT_MOD_DAMAGE_MAINHAND; break;
            case OFF_ATTACK:    unitMod = UNIT_MOD_DAMAGE_OFFHAND;  break;
            case RANGED_ATTACK: unitMod = UNIT_MOD_DAMAGE_RANGED;   break;
        }

        float weapon_total_pct  = m_caster->GetModifierValue(unitMod, TOTAL_PCT);
        bonus = int32(bonus*weapon_total_pct);
    }

    // + weapon damage with applied weapon% dmg to base weapon damage in call
    bonus += int32(m_caster->CalculateDamage(m_attackType, normalized)*weaponDamagePercentMod);

    // total damage
    bonus = int32(bonus*totalDamagePercentMod);

    // prevent negative damage
    m_damage+= uint32(bonus > 0 ? bonus : 0);

    // Hemorrhage
    if (m_spellInfo->IsFitToFamily<SPELLFAMILY_ROGUE, CF_ROGUE_HEMORRHAGE>())
    {
        if (m_caster->GetTypeId()==TYPEID_PLAYER)
            m_caster->AddComboPoints(unitTarget, 1);
    }
    // Mangle (Cat): CP
    else if (m_spellInfo->IsFitToFamily<SPELLFAMILY_DRUID, CF_DRUID_MANGLE_CAT>())
    {
        if (m_caster->GetTypeId()==TYPEID_PLAYER)
            m_caster->AddComboPoints(unitTarget, 1);
    }

    // take ammo
    if (m_attackType == RANGED_ATTACK && m_caster->GetTypeId() == TYPEID_PLAYER)
    {
        Item *pItem = ((Player*)m_caster)->GetWeaponForAttack(RANGED_ATTACK, true, false);

        // wands don't have ammo
        if (!pItem || pItem->GetProto()->SubClass == ITEM_SUBCLASS_WEAPON_WAND)
            return;

        if (pItem->GetProto()->InventoryType == INVTYPE_THROWN)
        {
            if (pItem->GetMaxStackCount()==1)
            {
                // decrease durability for non-stackable throw weapon
                ((Player*)m_caster)->DurabilityPointLossForEquipSlot(EQUIPMENT_SLOT_RANGED);
            }
            else
            {
                // decrease items amount for stackable throw weapon
                uint32 count = 1;
                ((Player*)m_caster)->DestroyItemCount( pItem, count, true);
            }
        }
        else if (uint32 ammo = ((Player*)m_caster)->GetUInt32Value(PLAYER_AMMO_ID))
            ((Player*)m_caster)->DestroyItemCount(ammo, 1, true);
    }
}

void Spell::EffectThreat(SpellEffectIndex /*eff_idx*/)
{
    if (!unitTarget || !unitTarget->isAlive() || !m_caster->isAlive())
        return;

    if (!unitTarget->CanHaveThreatList())
        return;

    int32 bonus=0;
    if (m_caster->GetTypeId()==TYPEID_PLAYER)
        if (m_spellInfo->SpellFamilyName==SPELLFAMILY_WARRIOR && m_spellInfo->SpellFamilyFlags.test<CF_WARRIOR_SUNDER_ARMOR>())
            bonus+=m_caster->GetTotalAttackPowerValue(BASE_ATTACK)/20; //Sunder Armor bonus threat

   unitTarget->AddThreat(m_caster, float(damage+bonus), false, GetSpellSchoolMask(m_spellInfo), m_spellInfo);
}

void Spell::EffectHealMaxHealth(SpellEffectIndex /*eff_idx*/)
{
    if (!unitTarget)
        return;

    if (!unitTarget->isAlive())
        return;

    uint32 heal = m_caster->GetMaxHealth();

    m_healing += heal;
}

void Spell::EffectInterruptCast(SpellEffectIndex eff_idx)
{
    if (!unitTarget)
        return;

    if (!unitTarget->isAlive())
        return;

    // TODO: not all spells that used this effect apply cooldown at school spells
    // also exist case: apply cooldown to interrupted cast only and to all spells
    for (uint32 i = CURRENT_FIRST_NON_MELEE_SPELL; i < CURRENT_MAX_SPELL; ++i)
    {
        if (Spell* spell = unitTarget->GetCurrentSpell(CurrentSpellTypes(i)))
        {
            SpellEntry const* curSpellInfo = spell->m_spellInfo;
            // check if we can interrupt spell
            if ((curSpellInfo->InterruptFlags & SPELL_INTERRUPT_FLAG_INTERRUPT) && curSpellInfo->PreventionType == SPELL_PREVENTION_TYPE_SILENCE )
            {
                unitTarget->ProhibitSpellSchool(GetSpellSchoolMask(curSpellInfo), unitTarget->CalculateAuraDuration(m_spellInfo, (1 << eff_idx), GetSpellDuration(m_spellInfo), m_caster));
                unitTarget->InterruptSpell(CurrentSpellTypes(i),false);
            }
        }
    }
}

void Spell::EffectSummonObjectWild(SpellEffectIndex eff_idx)
{
    uint32 gameobject_id = m_spellInfo->EffectMiscValue[eff_idx];

    GameObject* pGameObj = new GameObject;

    WorldObject* target = focusObject;
    if (!target)
        target = m_caster;

    float x, y, z;
    if (m_targets.m_targetMask & TARGET_FLAG_DEST_LOCATION)
    {
        x = m_targets.m_destX;
        y = m_targets.m_destY;
        z = m_targets.m_destZ;
    }
    else
        m_caster->GetClosePoint(x, y, z, DEFAULT_WORLD_OBJECT_SIZE);

    Map *map = target->GetMap();

    if (!pGameObj->Create(map->GenerateLocalLowGuid(HIGHGUID_GAMEOBJECT), gameobject_id, map,
        m_caster->GetPhaseMask(), x, y, z, target->GetOrientation(), 0.0f, 0.0f, 0.0f, 0.0f, GO_ANIMPROGRESS_DEFAULT, GO_STATE_READY))
    {
        delete pGameObj;
        return;
    }

    pGameObj->SetRespawnTime(m_duration > 0 ? m_duration/IN_MILLISECONDS : 0);
    pGameObj->SetSpellId(m_spellInfo->Id);

    // Wild object not have owner and check clickable by players
    map->Add(pGameObj);

    // Store the GO to the caster
    m_caster->AddWildGameObject(pGameObj);

    if (pGameObj->GetGoType() == GAMEOBJECT_TYPE_FLAGDROP && m_caster->GetTypeId() == TYPEID_PLAYER)
    {
        Player *pl = (Player*)m_caster;
        BattleGround* bg = ((Player *)m_caster)->GetBattleGround();

        switch(pGameObj->GetMapId())
        {
            case 489:                                       //WS
            {
                if (bg && bg->GetTypeID(true)==BATTLEGROUND_WS && bg->GetStatus() == STATUS_IN_PROGRESS)
                {
                    Team team = pl->GetTeam() == ALLIANCE ? HORDE : ALLIANCE;

                    ((BattleGroundWS*)bg)->SetDroppedFlagGuid(pGameObj->GetObjectGuid(), team);
                }
                break;
            }
            case 566:                                       //EY
            {
                if (bg && bg->GetTypeID(true)==BATTLEGROUND_EY && bg->GetStatus() == STATUS_IN_PROGRESS)
                {
                    ((BattleGroundEY*)bg)->SetDroppedFlagGuid(pGameObj->GetObjectGuid());
                }
                break;
            }
        }
    }

    pGameObj->SummonLinkedTrapIfAny();

    if (m_caster->GetTypeId() == TYPEID_UNIT && ((Creature*)m_caster)->AI())
        ((Creature*)m_caster)->AI()->JustSummoned(pGameObj);
}

void Spell::EffectScriptEffect(SpellEffectIndex eff_idx)
{
    // TODO: we must implement hunter pet summon at login there (spell 6962)

    switch(m_spellInfo->SpellFamilyName)
    {
        case SPELLFAMILY_GENERIC:
        {
            switch(m_spellInfo->Id)
            {
                case 6962:                                  // Called pet
                {
                    if (m_caster->GetTypeId() != TYPEID_PLAYER)
                        return;

                    if (((Player*)m_caster)->GetTemporaryUnsummonedPetCount())
                        ((Player*)m_caster)->ResummonPetTemporaryUnSummonedIfAny();
                    else
                        ((Player*)m_caster)->LoadPet();
                    return;
                }
                case 8856:                                  // Bending Shinbone
                {
                    if (!itemTarget && m_caster->GetTypeId()!=TYPEID_PLAYER)
                        return;

                    uint32 spell_id = 0;
                    switch(urand(1, 5))
                    {
                        case 1:  spell_id = 8854; break;
                        default: spell_id = 8855; break;
                    }

                    m_caster->CastSpell(m_caster,spell_id,true,NULL);
                    return;
                }
                case 17512:                                 // Piccolo of the Flaming Fire
                {
                    if (!unitTarget || unitTarget->GetTypeId() != TYPEID_PLAYER)
                        return;

                    unitTarget->HandleEmoteCommand(EMOTE_STATE_DANCE);
                    return;
                }
                case 20589:                                 // Escape artist
                {
                    if (!unitTarget)
                        return;

                    unitTarget->RemoveSpellsCausingAura(SPELL_AURA_MOD_ROOT);
                    unitTarget->RemoveSpellsCausingAura(SPELL_AURA_MOD_DECREASE_SPEED);
                    return;
                }
                case 22539:                                 // Shadow Flame (All script effects, not just end ones to
                case 22972:                                 // prevent player from dodging the last triggered spell)
                case 22975:
                case 22976:
                case 22977:
                case 22978:
                case 22979:
                case 22980:
                case 22981:
                case 22982:
                case 22983:
                case 22984:
                case 22985:
                {
                    if (!unitTarget || !unitTarget->isAlive())
                        return;

                    // Onyxia Scale Cloak
                    if (unitTarget->GetDummyAura(22683))
                        return;

                    // Shadow Flame
                    m_caster->CastSpell(unitTarget, 22682, true);
                    return;
                }
                case 24194:                                 // Uther's Tribute
                case 24195:                                 // Grom's Tribute
                {
                    if (m_caster->GetTypeId() != TYPEID_PLAYER)
                        return;

                    uint8 race = m_caster->getRace();
                    uint32 spellId = 0;

                    switch(m_spellInfo->Id)
                    {
                        case 24194:
                            switch(race)
                            {
                                case RACE_HUMAN:            spellId = 24105; break;
                                case RACE_DWARF:            spellId = 24107; break;
                                case RACE_NIGHTELF:         spellId = 24108; break;
                                case RACE_GNOME:            spellId = 24106; break;
                                case RACE_DRAENEI:          spellId = 69533; break;
                            }
                            break;
                        case 24195:
                            switch(race)
                            {
                                case RACE_ORC:              spellId = 24104; break;
                                case RACE_UNDEAD:           spellId = 24103; break;
                                case RACE_TAUREN:           spellId = 24102; break;
                                case RACE_TROLL:            spellId = 24101; break;
                                case RACE_BLOODELF:         spellId = 69530; break;
                            }
                            break;
                    }

                    if (spellId)
                        m_caster->CastSpell(m_caster, spellId, true);

                    return;
                }
                case 24320:                                 // Poisonous Blood
                {
                    unitTarget->CastSpell(unitTarget, 24321, true, NULL, NULL, m_caster->GetObjectGuid());
                    return;
                }
                case 24590:                                 // Brittle Armor - need remove one 24575 Brittle Armor aura
                    unitTarget->RemoveAuraHolderFromStack(24575);
                    return;
                case 24714:                                 // Trick
                {
                    if (m_caster->GetTypeId() != TYPEID_PLAYER)
                        return;

                    if (roll_chance_i(14))                  // Trick (can be different critter models). 14% since below can have 1 of 6
                        m_caster->CastSpell(m_caster, 24753, true);
                    else                                    // Random Costume, 6 different (plus add. for gender)
                        m_caster->CastSpell(m_caster, 24720, true);

                    return;
                }
                case 24717:                                 // Pirate Costume
                {
                    if (!unitTarget || unitTarget->GetTypeId() != TYPEID_PLAYER)
                        return;

                    // Pirate Costume (male or female)
                    m_caster->CastSpell(unitTarget, unitTarget->getGender() == GENDER_MALE ? 24708 : 24709, true);
                    return;
                }
                case 24718:                                 // Ninja Costume
                {
                    if (!unitTarget || unitTarget->GetTypeId() != TYPEID_PLAYER)
                        return;

                    // Ninja Costume (male or female)
                    m_caster->CastSpell(unitTarget, unitTarget->getGender() == GENDER_MALE ? 24711 : 24710, true);
                    return;
                }
                case 24719:                                 // Leper Gnome Costume
                {
                    if (!unitTarget || unitTarget->GetTypeId() != TYPEID_PLAYER)
                        return;

                    // Leper Gnome Costume (male or female)
                    m_caster->CastSpell(unitTarget, unitTarget->getGender() == GENDER_MALE ? 24712 : 24713, true);
                    return;
                }
                case 24720:                                 // Random Costume
                {
                    if (!unitTarget || unitTarget->GetTypeId() != TYPEID_PLAYER)
                        return;

                    uint32 spellId = 0;

                    switch(urand(0, 6))
                    {
                        case 0:
                            spellId = unitTarget->getGender() == GENDER_MALE ? 24708 : 24709;
                            break;
                        case 1:
                            spellId = unitTarget->getGender() == GENDER_MALE ? 24711 : 24710;
                            break;
                        case 2:
                            spellId = unitTarget->getGender() == GENDER_MALE ? 24712 : 24713;
                            break;
                        case 3:
                            spellId = 24723;
                            break;
                        case 4:
                            spellId = 24732;
                            break;
                        case 5:
                            spellId = unitTarget->getGender() == GENDER_MALE ? 24735 : 24736;
                            break;
                        case 6:
                            spellId = 24740;
                            break;
                    }

                    m_caster->CastSpell(unitTarget, spellId, true);
                    return;
                }
                case 24737:                                 // Ghost Costume
                {
                    if (!unitTarget || unitTarget->GetTypeId() != TYPEID_PLAYER)
                        return;

                    // Ghost Costume (male or female)
                    m_caster->CastSpell(unitTarget, unitTarget->getGender() == GENDER_MALE ? 24735 : 24736, true);
                    return;
                }
                case 24751:                                 // Trick or Treat
                {
                    if (!unitTarget || unitTarget->GetTypeId() != TYPEID_PLAYER)
                        return;

                    // Tricked or Treated
                    unitTarget->CastSpell(unitTarget, 24755, true);

                    // Treat / Trick
                    unitTarget->CastSpell(unitTarget, roll_chance_i(50) ? 24714 : 24715, true);
                    return;
                }
                case 25140:                                 // Orb teleport spells
                case 25143:
                case 25650:
                case 25652:
                case 29128:
                case 29129:
                case 35376:
                case 35727:
                {
                    if (!unitTarget)
                        return;

                    uint32 spellid;
                    switch(m_spellInfo->Id)
                    {
                        case 25140: spellid =  32571; break;
                        case 25143: spellid =  32572; break;
                        case 25650: spellid =  30140; break;
                        case 25652: spellid =  30141; break;
                        case 29128: spellid =  32568; break;
                        case 29129: spellid =  32569; break;
                        case 35376: spellid =  25649; break;
                        case 35727: spellid =  35730; break;
                        default:
                            return;
                    }

                    unitTarget->CastSpell(unitTarget,spellid,false);
                    return;
                }
                case 26004:                                 // Mistletoe
                {
                    if (!unitTarget)
                        return;

                    unitTarget->HandleEmote(EMOTE_ONESHOT_CHEER);
                    return;
                }
                case 26218:                                 // Mistletoe
                {
                    if (!unitTarget || unitTarget->GetTypeId() != TYPEID_PLAYER)
                        return;

                    uint32 spells[3] = {26206, 26207, 45036};

                    m_caster->CastSpell(unitTarget, spells[urand(0, 2)], true);
                    return;
                }
                case 26275:                                 // PX-238 Winter Wondervolt TRAP
                {
                    uint32 spells[4] = {26272, 26157, 26273, 26274};

                    // check presence
                    for(int j = 0; j < 4; ++j)
                        if (unitTarget->HasAura(spells[j], EFFECT_INDEX_0))
                            return;

                    // cast
                    unitTarget->CastSpell(unitTarget, spells[urand(0,3)], true);
                    return;
                }
                case 26465:                                 // Mercurial Shield - need remove one 26464 Mercurial Shield aura
                    unitTarget->RemoveAuraHolderFromStack(26464);
                    return;
                case 26656:                                 // Summon Black Qiraji Battle Tank
                {
                    if (!unitTarget)
                        return;

                    // Prevent stacking of mounts
                    unitTarget->RemoveSpellsCausingAura(SPELL_AURA_MOUNTED);

                    // Two separate mounts depending on area id (allows use both in and out of specific instance)
                    if (unitTarget->GetAreaId() == 3428)
                        unitTarget->CastSpell(unitTarget, 25863, false);
                    else
                        unitTarget->CastSpell(unitTarget, 26655, false);

                    return;
                }
                case 26678:                                 //Heart Candy
                {
                    uint32 item=0;
                    switch ( urand(0, 7) )
                    {
                        case 0:
                            item = 21816; break;
                        case 1:
                            item = 21817; break;
                        case 2:
                            item = 21818; break;
                        case 3:
                            item = 21819; break;
                        case 4:
                            item = 21820; break;
                        case 5:
                            item = 21821; break;
                        case 6:
                            item = 21822; break;
                        case 7:
                            item = 21823; break;
                    }
                    if (item)
                        DoCreateItem(eff_idx,item);
                    return;
                }
                case 28374:                                 // Decimate (Gluth encounter)
                {
                    if (unitTarget && unitTarget != m_caster)
                    {
                        if (unitTarget->GetHealthPercent() > 5.0f)
                            m_caster->CastSpell(unitTarget, 28375, true);
                    }
                    break;
                }
                case 28560:                                 // Summon Blizzard
                {
                    if (!unitTarget)
                        return;

                    m_caster->SummonCreature(16474, unitTarget->GetPositionX(), unitTarget->GetPositionY(), unitTarget->GetPositionZ(), 0.0f, TEMPSUMMON_TIMED_DESPAWN, 30000);
                    return;
                }
                case 29126:                                 // Cleansing Flames Darnassus
                {
                    if (!unitTarget)
                        return;
                    unitTarget->CastSpell(unitTarget, 29099, true); // Create Flame of Darnassus
                    break;
                }
                case 29135:                                 // Cleansing Flames Ironforge
                {
                    if (!unitTarget)
                        return;
                    unitTarget->CastSpell(unitTarget, 29102, true); // Create Flame of Ironforge
                    break;
                }
                case 29136:                                 // Cleansing Flames Orgrimmar
                {
                    if (!unitTarget)
                        return;
                    unitTarget->CastSpell(unitTarget, 29130, true); // Create Flame of Orgrimmar
                    break;
                }
                case 29137:                                 // Cleansing Flames Stormwind
                {
                    if (!unitTarget)
                        return;
                    unitTarget->CastSpell(unitTarget, 29101, true); // Create Flame of Stormwind
                    break;
                }
                case 29138:                                 // Cleansing Flames Thunder Bluff
                {
                    if (!unitTarget)
                        return;
                    unitTarget->CastSpell(unitTarget, 29132, true); // Create Flame of Thunder Bluff
                    break;
                }
                case 29139:                                 // Cleansing Flames Undercity
                {
                    if (!unitTarget)
                        return;
                    unitTarget->CastSpell(unitTarget, 29133, true); // Create Flame of The Undercity
                    break;
                }
                case 29830:                                 // Mirren's Drinking Hat
                {
                    uint32 item = 0;
                    switch ( urand(1, 6) )
                    {
                        case 1:
                        case 2:
                        case 3:
                            item = 23584; break;            // Loch Modan Lager
                        case 4:
                        case 5:
                            item = 23585; break;            // Stouthammer Lite
                        case 6:
                            item = 23586; break;            // Aerie Peak Pale Ale
                    }

                    if (item)
                        DoCreateItem(eff_idx,item);

                    break;
                }
                case 30918:                                 // Improved Sprint
                {
                    if (!unitTarget)
                        return;

                    // Removes snares and roots.
                    unitTarget->RemoveAurasAtMechanicImmunity(IMMUNE_TO_ROOT_AND_SNARE_MASK,30918,true);
                    break;
                }
                case 38358:                                 // Tidal Surge
                {
                    if (!unitTarget)
                        return;

                    unitTarget->CastSpell(unitTarget, 38353, true, NULL, NULL, m_caster->GetObjectGuid());
                    return;
                }
                case 39681:                                 // Summon Goblin Tonk
                {
                    if (!unitTarget || unitTarget->GetTypeId() != TYPEID_PLAYER)
                        return;

                    unitTarget->CastSpell(unitTarget, 39682, true);
                    break;
                }
                case 39684:                                 // Summon Gnomish Tonk
                {
                    if (!unitTarget || unitTarget->GetTypeId() != TYPEID_PLAYER)
                        return;

                    unitTarget->CastSpell(unitTarget, 39683, true);
                    break;
                }
                case 39835:                                 // Needle Spine (Warlord Najentus)
                {
                    if (!unitTarget)
                        return;

                    // TODO likely that this spell should have m_caster as Original caster, but conflicts atm with TARGET_ALL_FRIENDLY_UNITS_AROUND_CASTER
                    unitTarget->CastSpell(unitTarget, 39968, true);
                }
                case 41055:                                 // Copy Weapon
                {
                    if (m_caster->GetTypeId() != TYPEID_UNIT || !unitTarget || unitTarget->GetTypeId() != TYPEID_PLAYER)
                        return;

                    if (Item* pItem = ((Player*)unitTarget)->GetItemByPos(INVENTORY_SLOT_BAG_0, EQUIPMENT_SLOT_MAINHAND))
                    {
                        ((Creature*)m_caster)->SetVirtualItem(VIRTUAL_ITEM_SLOT_0, pItem->GetEntry());

                        // Unclear what this spell should do
                        unitTarget->CastSpell(m_caster, m_spellInfo->CalculateSimpleValue(eff_idx), true);
                    }

                    return;
                }
                case 41126:                                 // Flame Crash
                {
                    if (!unitTarget)
                        return;

                    unitTarget->CastSpell(unitTarget, 41131, true);
                    break;
                }
                case 42281:                                 // Sprout (Headless Horsemann spell)
                {
                    if (!unitTarget)
                        return;

                    unitTarget->CastSpell(unitTarget, 42285, true);
                    return;
                }
                case 43365:                                 // The Cleansing: Shrine Cast
                {
                    if (m_caster->GetTypeId() != TYPEID_PLAYER)
                        return;

                    // Script Effect Player Cast Mirror Image
                    m_caster->CastSpell(m_caster, 50217, true);
                    return;
                }
                case 44364:                                 // Rock Falcon Primer
                {
                    if (!unitTarget || unitTarget->GetTypeId() != TYPEID_PLAYER)
                        return;

                    // Are there anything special with this, a random chance or condition?
                    // Feeding Rock Falcon
                    unitTarget->CastSpell(unitTarget, m_spellInfo->CalculateSimpleValue(eff_idx), true, NULL, NULL, unitTarget->GetObjectGuid(), m_spellInfo);
                    return;
                }
                case 43375:
                case 43972:                                // Mixing Blood for Quest 11306
                {
                    switch(urand(0, 3))
                    {
                        case 0 : m_caster->CastSpell(m_caster, 43378, true); break;
                        case 1 : m_caster->CastSpell(m_caster, 43376, true); break;
                        case 2 : m_caster->CastSpell(m_caster, 43377, true); break;
                        case 3 : m_caster->CastSpell(m_caster, 43970, true); break;
                    }
                    break;
                }
                case 44455:                                 // Character Script Effect Reverse Cast
                {
                    if (!unitTarget || unitTarget->GetTypeId() != TYPEID_UNIT)
                        return;

                    Creature* pTarget = (Creature*)unitTarget;

                    if (const SpellEntry *pSpell = sSpellStore.LookupEntry(m_spellInfo->CalculateSimpleValue(eff_idx)))
                    {
                        // if we used item at least once...
                        if (pTarget->IsTemporarySummon() && int32(pTarget->GetEntry()) == pSpell->EffectMiscValue[eff_idx])
                        {
                            TemporarySummon* pSummon = (TemporarySummon*)pTarget;

                            // can only affect "own" summoned
                            if (pSummon->GetSummonerGuid() == m_caster->GetObjectGuid())
                            {
                                if (pTarget->hasUnitState(UNIT_STAT_ROAMING | UNIT_STAT_ROAMING_MOVE))
                                    pTarget->GetMotionMaster()->MovementExpired();

                                // trigger cast of quest complete script (see code for this spell below)
                                pTarget->CastSpell(pTarget, 44462, true);

                                pTarget->GetMotionMaster()->MovePoint(0, m_caster->GetPositionX(), m_caster->GetPositionY(), m_caster->GetPositionZ());
                            }

                            return;
                        }

                        // or if it is first time used item, cast summon and despawn the target
                        m_caster->CastSpell(pTarget, pSpell, true);
                        pTarget->ForcedDespawn();

                        // TODO: here we should get pointer to the just summoned and make it move.
                        // without, it will be one extra use of quest item
                    }

                    return;
                }
                case 44462:                                 // Cast Quest Complete on Master
                {
                    if (m_caster->GetTypeId() != TYPEID_UNIT)
                        return;

                    Creature* pQuestCow = NULL;

                    float range = 20.0f;

                    // search for a reef cow nearby
                    MaNGOS::NearestCreatureEntryWithLiveStateInObjectRangeCheck u_check(*m_caster, 24797, true, range);
                    MaNGOS::CreatureLastSearcher<MaNGOS::NearestCreatureEntryWithLiveStateInObjectRangeCheck> searcher(pQuestCow, u_check);

                    Cell::VisitGridObjects(m_caster, searcher, range);

                    // no cows found, so return
                    if (!pQuestCow)
                        return;

                    if (!((Creature*)m_caster)->IsTemporarySummon())
                        return;

                    if (const SpellEntry *pSpell = sSpellStore.LookupEntry(m_spellInfo->CalculateSimpleValue(eff_idx)))
                    {
                        TemporarySummon* pSummon = (TemporarySummon*)m_caster;

                        // all ok, so make summoner cast the quest complete
                        if (Unit* pSummoner = pSummon->GetSummoner())
                            pSummoner->CastSpell(pSummoner, pSpell, true);
                    }

                    return;
                }
                case 44876:                                 // Force Cast - Portal Effect: Sunwell Isle
                {
                    if (!unitTarget)
                        return;

                    unitTarget->CastSpell(unitTarget, 44870, true);
                    break;
                }
                case 45204: // Clone Me!
                    unitTarget->CastSpell(m_caster, damage, true);
                    break;
                case 45206:                                 // Copy Off-hand Weapon
                {
                    if (m_caster->GetTypeId() != TYPEID_UNIT || !unitTarget || unitTarget->GetTypeId() != TYPEID_PLAYER)
                        return;

                    if (Item* pItem = ((Player*)unitTarget)->GetItemByPos(INVENTORY_SLOT_BAG_0, EQUIPMENT_SLOT_OFFHAND))
                    {
                        ((Creature*)m_caster)->SetVirtualItem(VIRTUAL_ITEM_SLOT_1, pItem->GetEntry());

                        // Unclear what this spell should do
                        unitTarget->CastSpell(m_caster, m_spellInfo->CalculateSimpleValue(eff_idx), true);
                    }

                    return;
                }
                case 45668:                                 // Ultra-Advanced Proto-Typical Shortening Blaster
                {
                    if (!unitTarget || unitTarget->GetTypeId() != TYPEID_UNIT)
                        return;

                    if (roll_chance_i(25))                  // chance unknown, using 25
                        return;

                    static uint32 const spellPlayer[5] =
                    {
                        45674,                              // Bigger!
                        45675,                              // Shrunk
                        45678,                              // Yellow
                        45682,                              // Ghost
                        45684                               // Polymorph
                    };

                    static uint32 const spellTarget[5] =
                    {
                        45673,                              // Bigger!
                        45672,                              // Shrunk
                        45677,                              // Yellow
                        45681,                              // Ghost
                        45683                               // Polymorph
                    };

                    m_caster->CastSpell(m_caster, spellPlayer[urand(0,4)], true);
                    unitTarget->CastSpell(unitTarget, spellTarget[urand(0,4)], true);

                    return;
                }
                case 45691:                                 // Magnataur On Death 1
                {
                    // assuming caster is creature, if not, then return
                    if (m_caster->GetTypeId() != TYPEID_UNIT)
                        return;

                    Player* pPlayer = ((Creature*)m_caster)->GetOriginalLootRecipient();

                    if (!pPlayer)
                        return;

                    if (pPlayer->HasAura(45674) || pPlayer->HasAura(45675) || pPlayer->HasAura(45678) || pPlayer->HasAura(45682) || pPlayer->HasAura(45684))
                        pPlayer->CastSpell(pPlayer, 45686, true);

                    m_caster->CastSpell(m_caster, 45685, true);

                    return;
                }
                case 45713:                                 // Naked Caravan Guard - Master Transform
                {
                    if (m_caster->GetTypeId() != TYPEID_UNIT)
                        return;

                    const CreatureInfo* cTemplate = NULL;

                    switch(m_caster->GetEntry())
                    {
                        case 25342: cTemplate = ObjectMgr::GetCreatureTemplate(25340); break;
                        case 25343: cTemplate = ObjectMgr::GetCreatureTemplate(25341); break;
                    }

                    if (!cTemplate)
                        return;

                    uint32 display_id = 0;

                    // Spell is designed to be used in creature addon.
                    // This makes it possible to set proper model before adding to map.
                    // For later, spell is used in gossip (with following despawn,
                    // so addon can reload the default model and data again).

                    // It should be noted that additional spell id's have been seen in relation to this spell, but
                    // those does not exist in client (45701 (regular spell), 45705-45712 (auras), 45459-45460 (auras)).
                    // We can assume 45705-45712 are transform auras, used instead of hard coded models in the below code.

                    // not in map yet OR no npc flags yet (restored after LoadCreatureAddon for respawn cases)
                    if (!m_caster->IsInMap(m_caster) || m_caster->GetUInt32Value(UNIT_NPC_FLAGS) == UNIT_NPC_FLAG_NONE)
                    {
                        display_id = Creature::ChooseDisplayId(cTemplate);
                        ((Creature*)m_caster)->LoadEquipment(((Creature*)m_caster)->GetEquipmentId());
                    }
                    else
                    {
                        m_caster->SetUInt32Value(UNIT_NPC_FLAGS, cTemplate->npcflag);
                        ((Creature*)m_caster)->SetVirtualItem(VIRTUAL_ITEM_SLOT_0, 0);
                        ((Creature*)m_caster)->SetVirtualItem(VIRTUAL_ITEM_SLOT_1, 0);

                        switch(m_caster->GetDisplayId())
                        {
                            case 23246: display_id = 23245; break;
                            case 23247: display_id = 23250; break;
                            case 23248: display_id = 23251; break;
                            case 23249: display_id = 23252; break;
                            case 23124: display_id = 23253; break;
                            case 23125: display_id = 23254; break;
                            case 23126: display_id = 23255; break;
                            case 23127: display_id = 23256; break;
                        }
                    }

                    m_caster->SetDisplayId(display_id);
                    return;
                }
                case 45958:                                 // Signal Alliance
                {
                    // "escort" aura not present, so let nothing happen
                    if (!m_caster->HasAura(m_spellInfo->CalculateSimpleValue(eff_idx)))
                        return;
                    // "escort" aura is present so break; and let DB table spell_scripts be used and process further.
                    else
                        break;
                }

                case 46203:                                 // Goblin Weather Machine
                {
                    if (!unitTarget)
                        return;

                    uint32 spellId = 0;
                    switch(rand() % 4)
                    {
                        case 0: spellId = 46740; break;
                        case 1: spellId = 46739; break;
                        case 2: spellId = 46738; break;
                        case 3: spellId = 46736; break;
                    }
                    unitTarget->CastSpell(unitTarget, spellId, true);
                    break;
                }
                case 46642:                                 //5,000 Gold
                {
                    if (!unitTarget || unitTarget->GetTypeId() != TYPEID_PLAYER)
                        return;

                    ((Player*)unitTarget)->ModifyMoney(50000000);
                    break;
                }
                case 45625:                                 // Arcane Chains: Character Force Cast
                {
                    if (!unitTarget)
                        return;

                    unitTarget->CastSpell(m_caster, 45626, true);
                    break;
                }
                case 46671:                                 // Cleansing Flames Exodar
                {
                    if (!unitTarget)
                        return;

                    unitTarget->CastSpell(unitTarget, 46690, true); // Create Flame of the Exodar
                    break;
                }
                case 46672:                                 // Cleansing Flames Silvermoon
                {
                    if (!unitTarget)
                        return;

                    unitTarget->CastSpell(unitTarget, 46689, true); // Create Flame of The Silvermoon
                    break;
                }
                case 47097:                                 // Surge Needle Teleporter
                {
                    if (!unitTarget || unitTarget->GetTypeId() != TYPEID_PLAYER)
                        return;

                    if (unitTarget->GetAreaId() == 4157)
                        unitTarget->CastSpell(unitTarget, 47324, true);
                    else if (unitTarget->GetAreaId() == 4156)
                        unitTarget->CastSpell(unitTarget, 47325, true);

                    break;
                }
                case 47311:                                 // Quest - Jormungar Explosion Spell Spawner
                {
                    // Summons npc's. They are expected to summon GO from 47315
                    // but there is no way to get the summoned, to trigger a spell
                    // cast (workaround can be done with ai script).

                    // Quest - Jormungar Explosion Summon Object
                    for(int i = 0; i < 2; ++i)
                        m_caster->CastSpell(m_caster, 47309, true);

                    for(int i = 0; i < 2; ++i)
                        m_caster->CastSpell(m_caster, 47924, true);

                    for(int i = 0; i < 2; ++i)
                        m_caster->CastSpell(m_caster, 47925, true);

                    return;
                }
                case 47393:                                 // The Focus on the Beach: Quest Completion Script
                {
                    if (!unitTarget)
                        return;

                    // Ley Line Information
                    unitTarget->RemoveAurasDueToSpell(47391);
                    return;
                }
                case 47615:                                 // Atop the Woodlands: Quest Completion Script
                {
                    if (!unitTarget)
                        return;

                    // Ley Line Information
                    unitTarget->RemoveAurasDueToSpell(47473);
                    return;
                }
                case 47638:                                 // The End of the Line: Quest Completion Script
                {
                    if (!unitTarget)
                        return;

                    // Ley Line Information
                    unitTarget->RemoveAurasDueToSpell(47636);
                    return;
                }
                case 48679:                                 // Banshee's Magic Mirror
                {
                    if (!unitTarget || m_caster->GetTypeId() != TYPEID_PLAYER)
                        return;

                    unitTarget->CastSpell(m_caster, 48648, true);
                    return;
                }
                case 47958:                                 // Crystal Spikes
                {
                    // Summon Crystal Spike
                    m_caster->CastSpell(m_caster, 47954, true);
                    m_caster->CastSpell(m_caster, 47955, true);
                    m_caster->CastSpell(m_caster, 47956, true);
                    m_caster->CastSpell(m_caster, 47957, true);
                    return;
                }
                case 48603:                                 // High Executor's Branding Iron
                    // Torture the Torturer: High Executor's Branding Iron Impact
                    unitTarget->CastSpell(unitTarget, 48614, true);
                    return;
                case 48724:                                 // The Denouncement: Commander Jordan On Death
                case 48726:                                 // The Denouncement: Lead Cannoneer Zierhut On Death
                case 48728:                                 // The Denouncement: Blacksmith Goodman On Death
                case 48730:                                 // The Denouncement: Stable Master Mercer On Death
                {
                    // Compelled
                    if (!unitTarget || !m_caster->HasAura(48714))
                        return;

                    unitTarget->CastSpell(unitTarget, m_spellInfo->CalculateSimpleValue(eff_idx), true);
                    return;
                }
                // Gender spells
                case 48762:                                 // A Fall from Grace: Scarlet Raven Priest Image - Master
                case 45759:                                 // Warsong Orc Disguise
                case 69672:                                 // Sunreaver Disguise
                case 69673:                                 // Silver Covenant Disguise
                {
                    if (!unitTarget)
                        return;

                    uint8 gender = unitTarget->getGender();
                    uint32 spellId;
                    switch (m_spellInfo->Id)
                    {
                        case 48762: spellId = (gender == GENDER_MALE ? 48763 : 48761); break;
                        case 45759: spellId = (gender == GENDER_MALE ? 45760 : 45762); break;
                        case 69672: spellId = (gender == GENDER_MALE ? 70974 : 70973); break;
                        case 69673: spellId = (gender == GENDER_MALE ? 70972 : 70971); break;
                        default: return;
                    }
                    unitTarget->CastSpell(unitTarget, spellId, true);
                    return;
                }
                case 48810:                                 // Death's Door
                {
                    if (m_caster->GetTypeId() != TYPEID_PLAYER)
                        return;

                    // Spell effect order will summon creature first and then apply invisibility to caster.
                    // This result in that summoner/summoned can not see each other and that is not expected.
                    // Aura from 48814 can be used as a hack from creature_addon, but we can not get the
                    // summoned to cast this from this spell effect since we have no way to get pointer to creature.
                    // Most proper would be to summon to same visibility mask as summoner, and not use spell at all.

                    // Binding Life
                    m_caster->CastSpell(m_caster, 48809, true);

                    // After (after: meaning creature does not have auras at creation)
                    // creature is summoned and visible for player in map, it is expected to
                    // gain two auras. First from 29266(aura slot0) and then from 48808(aura slot1).
                    // We have no pointer to summoned, so only 48808 is possible from this spell effect.

                    // Binding Death
                    m_caster->CastSpell(m_caster, 48808, true);
                    return;
                }
                case 48811:                                 // Despawn Forgotten Soul
                {
                    if (!unitTarget || unitTarget->GetTypeId() != TYPEID_UNIT)
                        return;

                    if (!((Creature*)unitTarget)->IsTemporarySummon())
                        return;

                    TemporarySummon* pSummon = (TemporarySummon*)unitTarget;

                    Unit::AuraList const& images = unitTarget->GetAurasByType(SPELL_AURA_MIRROR_IMAGE);

                    if (images.empty())
                        return;

                    Unit* pCaster = images.front()->GetCaster();
                    Unit* pSummoner = unitTarget->GetMap()->GetUnit(pSummon->GetSummonerGuid());

                    if (pSummoner && pSummoner == pCaster)
                        pSummon->UnSummon();

                    return;
                }
                case 48917:                                 // Who Are They: Cast from Questgiver
                {
                    if (!unitTarget || unitTarget->GetTypeId() != TYPEID_PLAYER)
                        return;

                    // Male Shadowy Disguise / Female Shadowy Disguise
                    unitTarget->CastSpell(unitTarget, unitTarget->getGender() == GENDER_MALE ? 38080 : 38081, true);
                    // Shadowy Disguise
                    unitTarget->CastSpell(unitTarget, 32756, true);
                    return;
                }
                case 49380:                                 // Consume: Spell of Trollgore nonhero
                {
                    m_caster->CastSpell(m_caster,49381,true);
                    return;
                }
                case 49405:                                 // Taunt Invider Trigger (Trollgore - Drak'Tharon Keep)
                {
                    if (!unitTarget)
                        return;

                    //cast back Trollgore -> Taunt Invider
                    unitTarget->CastSpell(m_caster, 49406, true);
                    return;
                }
                case 48590:                                 // Avenging Spirits (summon Avenging Spirit Summoners)
                {
                    if (!unitTarget)
                        return;

                    unitTarget->CastSpell(unitTarget, 48586, true);
                    unitTarget->CastSpell(unitTarget, 48587, true);
                    unitTarget->CastSpell(unitTarget, 48588, true);
                    unitTarget->CastSpell(unitTarget, 48589, true);
                    return;
                }
                case 50217:                                 // The Cleansing: Script Effect Player Cast Mirror Image
                {
                    // Summon Your Inner Turmoil
                    m_caster->CastSpell(m_caster, 50167, true);

                    // Spell 50218 has TARGET_SCRIPT, but other wild summons near may exist, and then target can become wrong
                    // Only way to make this safe is to get the actual summoned by m_caster

                    // Your Inner Turmoil's Mirror Image Aura
                    m_caster->CastSpell(m_caster, 50218, true);

                    return;
                }
                case 50218:                                 // The Cleansing: Your Inner Turmoil's Mirror Image Aura
                {
                    if (!m_originalCaster || m_originalCaster->GetTypeId() != TYPEID_PLAYER || !unitTarget)
                        return;

                    // determine if and what weapons can be copied
                    switch(eff_idx)
                    {
                        case EFFECT_INDEX_1:
                            if (((Player*)m_originalCaster)->GetItemByPos(INVENTORY_SLOT_BAG_0, EQUIPMENT_SLOT_MAINHAND))
                                unitTarget->CastSpell(m_originalCaster, m_spellInfo->CalculateSimpleValue(eff_idx), true);

                            return;
                        case EFFECT_INDEX_2:
                            if (((Player*)m_originalCaster)->GetItemByPos(INVENTORY_SLOT_BAG_0, EQUIPMENT_SLOT_OFFHAND))
                                unitTarget->CastSpell(m_originalCaster, m_spellInfo->CalculateSimpleValue(eff_idx), true);

                            return;
                        default:
                            return;
                    }
                    return;
                }
                case 50238:                                 // The Cleansing: Your Inner Turmoil's On Death Cast on Master
                {
                    if (m_caster->GetTypeId() != TYPEID_UNIT)
                        return;

                    if (((Creature*)m_caster)->IsTemporarySummon())
                    {
                        TemporarySummon* pSummon = (TemporarySummon*)m_caster;

                        if (pSummon->GetSummonerGuid().IsPlayer())
                        {
                            if (Player* pSummoner = sObjectMgr.GetPlayer(pSummon->GetSummonerGuid()))
                                pSummoner->CastSpell(pSummoner, m_spellInfo->CalculateSimpleValue(eff_idx), true);
                        }
                    }

                    return;
                }
                case 50255:                                  // Skadi Poison Spear (N/H)
                case 59331:
                {
                    if (!unitTarget)
                        return;

                    unitTarget->CastSpell(unitTarget, m_spellInfo->CalculateSimpleValue(eff_idx), true);
                    return;
                }
                case 50439:                                 // Script Cast Summon Image of Drakuru 05
                {
                    // TODO: check if summon already exist, if it does in this instance, return.

                    // Summon Drakuru
                    m_caster->CastSpell(m_caster, 50446, true);
                    return;
                }
                case 50725:                                 // Vigilance - remove cooldown on Taunt
                {
                    Unit* caster = GetAffectiveCaster();
                    if (!caster || caster->GetTypeId() != TYPEID_PLAYER)
                        return;

                    ((Player*)caster)->RemoveSpellCategoryCooldown(82, true);
                    return;
                }
                case 50810:                                 // Shatter (Krystallus)
                case 61546:                                 // Shatter (h) (Krystallus)
                {
                    if (!unitTarget)
                        return;

                    unitTarget->CastSpell(unitTarget, m_spellInfo->Id + 1, true, NULL, NULL, m_caster->GetObjectGuid());
                    return;
                }
                case 50894:                                 // Zul'Drak Rat
                {
                    if (!unitTarget || unitTarget->GetTypeId() != TYPEID_UNIT)
                        return;

                    if (SpellAuraHolder* pHolder = unitTarget->GetSpellAuraHolder(m_spellInfo->Id))
                    {
                        if (pHolder->GetStackAmount() + 1 >= m_spellInfo->StackAmount)
                        {
                            // Gluttonous Lurkers: Summon Gorged Lurking Basilisk
                            unitTarget->CastSpell(m_caster, 50928, true);
                            ((Creature*)unitTarget)->ForcedDespawn(1);
                        }
                    }

                    return;
                }
                case 51770:                                 // Emblazon Runeblade
                {
                    Unit* caster = GetAffectiveCaster();
                    if (!caster)
                        return;

                    caster->CastSpell(caster, damage, false);
                    break;
                }
                case 51864:                                 // Player Summon Nass
                {
                    if (m_caster->GetTypeId() != TYPEID_PLAYER)
                        return;

                    // Summon Nass
                    if (const SpellEntry* pSpell = sSpellStore.LookupEntry(51865))
                    {
                        // Only if he is not already there
                        if (!m_caster->FindGuardianWithEntry(pSpell->EffectMiscValue[EFFECT_INDEX_0]))
                        {
                            m_caster->CastSpell(m_caster, pSpell, true);

                            if (Pet* pPet = m_caster->FindGuardianWithEntry(pSpell->EffectMiscValue[EFFECT_INDEX_0]))
                            {
                                // Nass Periodic Say aura
                                pPet->CastSpell(pPet, 51868, true);
                            }
                        }
                    }
                    return;
                }
                case 51889:                                 // Quest Accept Summon Nass
                {
                    // This is clearly for quest accept, is spell 51864 then for gossip and does pretty much the same thing?
                    // Just "jumping" to what may be the "gossip-spell" for now, doing the same thing
                    m_caster->CastSpell(m_caster, 51864, true);
                    return;
                }
                case 51910:                                 // Kickin' Nass: Quest Completion
                {
                    if (m_caster->GetTypeId() != TYPEID_PLAYER)
                        return;

                    if (const SpellEntry* pSpell = sSpellStore.LookupEntry(51865))
                    {
                        // Is this all to be done at completion?
                        if (Pet* pPet = m_caster->FindGuardianWithEntry(pSpell->EffectMiscValue[EFFECT_INDEX_0]))
                            pPet->Unsummon(PET_SAVE_AS_DELETED, m_caster);
                    }
                    return;
                }
                case 51904:                                 // Summon Ghouls Of Scarlet Crusade
                {
                    if (!unitTarget)
                        return;

                    unitTarget->CastSpell(unitTarget, 54522, true);
                    break;
                }
                case 52357:                                 // Into the realm of shadows
                {
                    if (!unitTarget)
                        return;

                    unitTarget->CastSpell(unitTarget, m_spellInfo->CalculateSimpleValue(eff_idx), true);
                    break;
                }
                case 52479:                                 // The Gift That Keeps On Giving
                {
                    if (!m_caster || !unitTarget)
                        return;

                    m_caster->CastSpell(m_caster, roll_chance_i(75) ? 52505 : m_spellInfo->CalculateSimpleValue(eff_idx), true);
                    ((Creature*)unitTarget)->ForcedDespawn();
                    break;
                }
                case 52124:                                 // Sky Darkener Assault
                {
                    if (unitTarget && unitTarget != m_caster)
                        m_caster->CastSpell(unitTarget, 52125, false);
                    break;
                }
                case 52694:                                 // Recall Eye of Acherus
                {
                    if (!m_caster || m_caster->GetTypeId() != TYPEID_UNIT)
                        return;
                    m_caster->RemoveAurasDueToSpell(530);
                    return;
                }
                case 52751:                                 // Death Gate
                {
                    if (!unitTarget || unitTarget->getClass() != CLASS_DEATH_KNIGHT)
                        return;

                    // triggered spell is stored in m_spellInfo->EffectBasePoints[0]
                    unitTarget->CastSpell(unitTarget, damage, false);
                    break;
                }
                case 52941:                                 // Song of Cleansing
                {
                    uint32 spellId = 0;

                    switch(m_caster->GetAreaId())
                    {
                        case 4385: spellId = 52954; break;  // Bittertide Lake
                        case 4290: spellId = 52958; break;  // River's Heart
                        case 4388: spellId = 52959; break;  // Wintergrasp River
                    }

                    if (spellId)
                        m_caster->CastSpell(m_caster, spellId, true);
                    break;
                }
                case 53110:                                 // Devour Humanoid
                {
                    unitTarget->CastSpell(m_caster, m_spellInfo->CalculateSimpleValue(eff_idx),true, NULL, NULL, m_caster->GetObjectGuid());
                    return;
                }
                case 53242:                                 // Clear Gift of Tharonja
                {
                    if (!unitTarget || !unitTarget->HasAura(52509))
                        return;

                    unitTarget->RemoveAurasDueToSpell(52509);
                    return;
                }
                case 54182:                                 // An End to the Suffering: Quest Completion Script
                {
                    if (!unitTarget)
                        return;

                    // Remove aura (Mojo of Rhunok) given at quest accept / gossip
                    unitTarget->RemoveAurasDueToSpell(51967);
                    return;
                }
                case 54248:                                 // Drakuru Overlord Death
                {
                    if (!unitTarget)
                        return;

                    unitTarget->CastSpell(unitTarget, 52578, true); // Meat
                    unitTarget->CastSpell(unitTarget, 52580, true); // Bones
                    unitTarget->CastSpell(unitTarget, 52575, true); // Bones II
                    unitTarget->CastSpell(unitTarget, 52578, true); // Meat
                    unitTarget->CastSpell(unitTarget, 52580, true); // Bones
                    unitTarget->CastSpell(unitTarget, 52575, true); // Bones II
                    unitTarget->CastSpell(unitTarget, 54250, true); // Skull Missile
                    return;
                }
                case 54581:                                 // Mammoth Explosion Spell Spawner
                {
                    if (m_caster->GetTypeId() != TYPEID_UNIT)
                        return;

                    // Summons misc npc's. They are expected to summon GO from 54625
                    // but there is no way to get the summoned, to trigger a spell
                    // cast (workaround can be done with ai script).

                    // Quest - Mammoth Explosion Summon Object
                    for(int i = 0; i < 2; ++i)
                        m_caster->CastSpell(m_caster, 54623, true);

                    for(int i = 0; i < 2; ++i)
                        m_caster->CastSpell(m_caster, 54627, true);

                    for(int i = 0; i < 2; ++i)
                        m_caster->CastSpell(m_caster, 54628, true);

                    // Summon Main Mammoth Meat
                    m_caster->CastSpell(m_caster, 57444, true);
                    return;
                }
                case 54269:                                 // Drakkari Colossus, Elemental Despawn
                {
                    if (!unitTarget || m_caster->GetTypeId() != TYPEID_UNIT)
                        return;

                    ((Creature*)m_caster)->ForcedDespawn(3000);
                    m_caster->CastSpell(unitTarget, 54878, true); // Set Scale 0.1 And Stun
                    return;
                }
                case 54436:                                 // Demonic Empowerment (succubus Vanish effect)
                {
                    if (!unitTarget)
                        return;

                    unitTarget->RemoveSpellsCausingAura(SPELL_AURA_MOD_ROOT);
                    unitTarget->RemoveSpellsCausingAura(SPELL_AURA_MOD_DECREASE_SPEED);
                    unitTarget->RemoveSpellsCausingAura(SPELL_AURA_MOD_STALKED);
                    unitTarget->RemoveSpellsCausingAura(SPELL_AURA_MOD_STUN);
                    return;
                }
                // Glyph of Starfire
                case 54846:
                {
                    if (Aura* aura = unitTarget->GetAura<SPELL_AURA_PERIODIC_DAMAGE, SPELLFAMILY_DRUID, CF_DRUID_MOONFIRE>(m_caster->GetObjectGuid()))
                    {
                        uint32 countMin = aura->GetAuraMaxDuration();
                        uint32 countMax = GetSpellMaxDuration(aura->GetSpellProto());
                        countMax += 9000;
                        countMax += m_caster->HasAura(38414) ? 3000 : 0;
                        countMax += m_caster->HasAura(57865) ? 3000 : 0;

                        if (countMin < countMax)
                        {
                            aura->GetHolder()->SetAuraDuration(aura->GetAuraDuration() + 3000);
                            aura->GetHolder()->SetAuraMaxDuration(countMin + 3000);
                            aura->GetHolder()->SendAuraUpdate(false);
                        }
                    }
                    return;
                }
                case 55328:                                    // Stoneclaw Totem I
                case 55329:                                    // Stoneclaw Totem II
                case 55330:                                    // Stoneclaw Totem III
                case 55332:                                    // Stoneclaw Totem IV
                case 55333:                                    // Stoneclaw Totem V
                case 55335:                                    // Stoneclaw Totem VI
                case 55278:                                    // Stoneclaw Totem VII
                case 58589:                                    // Stoneclaw Totem VIII
                case 58590:                                    // Stoneclaw Totem IX
                case 58591:                                    // Stoneclaw Totem X
                {
                    if (!unitTarget)    // Stoneclaw Totem owner
                        return;

                    // Absorb shield for totems
                    for(int itr = 0; itr < MAX_TOTEM_SLOT; ++itr)
                        if (Totem* totem = unitTarget->GetTotem(TotemSlot(itr)))
                            m_caster->CastCustomSpell(totem, 55277, &damage, NULL, NULL, true);
                    // Glyph of Stoneclaw Totem
                    if (Aura* auraGlyph = unitTarget->GetAura(63298, EFFECT_INDEX_0))
                    {
                        int32 playerAbsorb = damage * auraGlyph->GetModifier()->m_amount;
                        m_caster->CastCustomSpell(unitTarget, 55277, &playerAbsorb, NULL, NULL, true);
                    }
                    return;
                }
                case 55299:                                 // Galdarah Transform to Troll!
                {
                    m_caster->RemoveAurasDueToSpell(55297);
                    return;
                }
                case 55693:                                 // Remove Collapsing Cave Aura
                {
                    if (!unitTarget)
                        return;

                    unitTarget->RemoveAurasDueToSpell(m_spellInfo->CalculateSimpleValue(eff_idx));
                    break;
                }
                case 57337:                                 // Great Feast
                {
                    if (!unitTarget)
                        return;

                    unitTarget->CastSpell(unitTarget, 58067, true);
                    break;
                }
                case 57397:                                 // Fish Feast
                {
                    if (!unitTarget)
                        return;

                    unitTarget->CastSpell(unitTarget, 57292, true);
                    break;
                }
                case 58466:                                 // Gigantic Feast
                case 58475:                                 // Small Feast
                {
                    if (!unitTarget)
                        return;

                    unitTarget->CastSpell(unitTarget, 57085, true);
                    break;
                }
                case 58418:                                 // Portal to Orgrimmar
                case 58420:                                 // Portal to Stormwind
                {
                    if (!unitTarget || unitTarget->GetTypeId() != TYPEID_PLAYER || eff_idx != EFFECT_INDEX_0)
                        return;

                    uint32 spellID = m_spellInfo->CalculateSimpleValue(EFFECT_INDEX_0);
                    uint32 questID = m_spellInfo->CalculateSimpleValue(EFFECT_INDEX_1);

                    if (((Player*)unitTarget)->GetQuestStatus(questID) == QUEST_STATUS_COMPLETE && !((Player*)unitTarget)->GetQuestRewardStatus (questID))
                        unitTarget->CastSpell(unitTarget, spellID, true);
                    return;
                }
                case 58941:                                 // Rock Shards (Vault of Archavon, Archavon)
                {
                    if (Unit* pTarget = m_caster->GetMap()->GetUnit(m_caster->GetChannelObjectGuid()))
                    {
                        for (uint8 i = 0; i < 3; ++i)   // Trigger three spikes from each hand
                        {
                            m_caster->CastSpell(pTarget, 58689, true);
                            m_caster->CastSpell(pTarget, 58692, true);
                        }
                    }
                    return;
                }
                case 59317:                                 // Teleporting
                {
                    if (!unitTarget || unitTarget->GetTypeId() != TYPEID_PLAYER)
                        return;

                    // return from top
                    if (((Player*)unitTarget)->GetAreaId() == 4637)
                        unitTarget->CastSpell(unitTarget, 59316, true);
                    // teleport atop
                    else
                        unitTarget->CastSpell(unitTarget, 59314, true);
                    return;
                }
                case 58916:                                 // Gift of the Lich King
                {
                    if (!unitTarget || unitTarget->isAlive())
                        return;

                    m_caster->CastSpell(unitTarget, 58915, true);
                    if (unitTarget->GetTypeId() == TYPEID_UNIT)
                        ((Creature*)unitTarget)->RemoveCorpse();

                    if (Unit* master = m_caster->GetCharmerOrOwner())
                        master->CastSpell(master, 58987, true);
                    return;
                }
                case 58917:                                 // Consume minions
                {
                    if (!unitTarget || unitTarget->GetTypeId() != TYPEID_UNIT)
                        return;

                    m_caster->CastSpell(unitTarget, 58919, true);
                    return;
                }
                case 59803:                                 // Consume: Spell of Trollgore hero
                {
                    m_caster->CastSpell(m_caster,59805,true);
                    return;
                }
                case 62428:                                 // Load into Catapult
                {
                    if (VehicleKit *seat = m_caster->GetVehicleKit())
                    {
                        if (Unit *passenger = seat->GetPassenger(0))
                        {
                            if (Unit *demolisher = m_caster->GetVehicle()->GetBase())
                            {
                                passenger->EnterVehicle(demolisher->GetVehicleKit(), 3);
                                demolisher->CastSpell(demolisher, 62340, true);
                            }
                        }
                    }
                    return;
                }
                case 62524:                                 // Attuned to Nature 2 Dose Reduction
                case 62525:                                 // Attuned to Nature 10 Dose Reduction
                case 62521:                                 // Attuned to Nature 25 Dose Reduction
                {
                    if (!unitTarget)
                        return;

                    uint32 numStacks = 0;

                    switch(m_spellInfo->Id)
                    {
                        case 62524: numStacks = 2;  break;
                        case 62525: numStacks = 10; break;
                        case 62521: numStacks = 25; break;
                    };

                    uint32 spellId = m_spellInfo->CalculateSimpleValue(eff_idx);
                    unitTarget->RemoveAuraHolderFromStack(spellId, numStacks);
                    return;
                }
                case 62678:                                 // Summon Allies of Nature
                {
                    const uint32 randSpells[] =
                    {
                        62685,  // Summon Wave - 1 Mob
                        62686,  // Summon Wave - 3 Mob
                        62688,  // Summon Wave - 10 Mob
                    };

                    m_caster->CastSpell(m_caster, randSpells[urand(0, countof(randSpells)-1)], true);
                    return;
                }
                case 62688:                                 // Summon Wave - 10 Mob
                {
                    uint32 spellId = m_spellInfo->CalculateSimpleValue(eff_idx);

                    for (uint32 i = 0; i < 10; ++i)
                        m_caster->CastSpell(m_caster, spellId, true);
                    return;
                }
                case 63845:                                 // Create lance
                {
                    if (!unitTarget || unitTarget->GetTypeId() != TYPEID_PLAYER)
                        return;

                    uint32 spellid;

                    if (((Player*)unitTarget)->GetTeam() == HORDE)
                       spellid = 63919;
                    else
                       spellid = 63914;

                    unitTarget->CastSpell(unitTarget, spellid, true);
                    return;
                }
                                                            // random spell learn instead placeholder
                case 60893:                                 // Northrend Alchemy Research
                case 61177:                                 // Northrend Inscription Research
                case 61288:                                 // Minor Inscription Research
                case 61756:                                 // Northrend Inscription Research (FAST QA VERSION)
                case 64323:                                 // Book of Glyph Mastery
                {
                    if (m_caster->GetTypeId() != TYPEID_PLAYER)
                        return;

                    // learn random explicit discovery recipe (if any)
                    if (uint32 discoveredSpell = GetExplicitDiscoverySpell(m_spellInfo->Id, (Player*)m_caster))
                        ((Player*)m_caster)->learnSpell(discoveredSpell, false);
                    return;
                }
                case 69200:                                 // Raging Spirit
                {
                    if (!unitTarget)
                        return;

                    unitTarget->CastSpell(unitTarget, 69201, true);
                    return;
                }
                case 60123: // Lightwell
                {
                   if (m_caster->GetTypeId() != TYPEID_UNIT)
                       return;

                    uint32 spellID;
                    uint32 entry  = m_caster->GetEntry();

                    switch(entry)
                    {
                        case 31897: spellID = 7001; break;   // Lightwell Renew Rank 1
                        case 31896: spellID = 27873; break;  // Lightwell Renew Rank 2
                        case 31895: spellID = 27874; break;  // Lightwell Renew Rank 3
                        case 31894: spellID = 28276; break;  // Lightwell Renew Rank 4
                        case 31893: spellID = 48084; break;  // Lightwell Renew Rank 5
                        case 31883: spellID = 48085; break;  // Lightwell Renew Rank 6
                        default:
                            sLog.outError("Unknown Lightwell spell caster %u", m_caster->GetEntry());
                            return;
                    }
                    Aura* chargesaura = m_caster->GetAura(59907, EFFECT_INDEX_0);
                    if (chargesaura && chargesaura->GetHolder() && chargesaura->GetHolder()->GetAuraCharges() >= 1)
                    {
                        chargesaura->GetHolder()->SetAuraCharges(chargesaura->GetHolder()->GetAuraCharges() - 1);
                        m_caster->CastSpell(unitTarget, spellID, false, NULL, NULL);
                    }
                    else
                        ((TemporarySummon*)m_caster)->UnSummon();

                    return;
                }
                case 62217:                                 // Unstable Energy (Ulduar: Freya's elder)
                {
                    uint32 spellId = m_spellInfo->CalculateSimpleValue(eff_idx);
                    if (unitTarget && unitTarget->HasAura(spellId))
                        unitTarget->RemoveAurasDueToSpell(spellId);
                    return;
                }
                case 62262:                                 // Brightleaf Flux (Ulduar: Freya's elder)
                {
                    uint32 buffId = roll_chance_i(50) ? 62251 : 62252;

                    m_caster->CastSpell(m_caster, buffId, true);
                    if (buffId == 62252)
                    {
                        if (SpellAuraHolder *holder = m_caster->GetSpellAuraHolder(62239))
                            if (holder->ModStackAmount(-1))
                                m_caster->RemoveSpellAuraHolder(holder);
                    }
                    else
                        m_caster->CastSpell(m_caster, 62239, true);
                    return;
                }
                case 62536:                                 // Frog Kiss (quest Blade fit for a champion)
                {
                    if (!unitTarget)
                        return;
                                                            // remove Warts!
                    unitTarget->RemoveAurasDueToSpell(62581);
                    if (!unitTarget->HasAura(62574))        // if not protected by potion cast Warts!
                        m_caster->CastSpell(unitTarget, 62581, true);
                                                            // remove protective aura
                    unitTarget->RemoveAurasDueToSpell(62574);

                    m_caster->GetMotionMaster()->MoveFollow(unitTarget, PET_FOLLOW_DIST, unitTarget->GetAngle(m_caster));
                    break;
                }
                case 62707:                                 // Grab (Ulduar: Ignis)
                case 63535:                                 // Grab heroic
                {
                    if (!unitTarget || !m_caster)
                        return;

                    unitTarget->CastSpell(m_caster, 62708, true); // Control Vehicle aura
                    m_caster->CastSpell(unitTarget, (m_spellInfo->Id == 62707) ? 62717 : 63477, true); // DoT/Immunity
                    break;
                }
                case 63795:                                 // Psychosis normal (Ulduar - Yogg Saron)
                case 65301:                                 // Psychosis heroic (Ulduar - Yogg Saron)
                case 64164:                                 // Lunatic Gaze spell from Yogg Saron
                case 64168:                                 // Lunatic Gaze spell from Laughing Skull
                case 64059:                                 // Induce Madness
                case 63830:                                 // Malady of the Mind
                case 63881:
                case 63803:                                 // Brain Link
                {
                    if (!unitTarget)
                        return;

                    if (SpellAuraHolder* holder = unitTarget->GetSpellAuraHolder(63050))
                    {
                        int32 stacks = 0;
                        switch (m_spellInfo->Id)
                        {
                            case 63795: stacks = -9;
                                break;                      // Psychosis; remove!?, more script Effect basepoints 63988
                            case 65301: stacks = -12;
                                break;                      // Psychosis; remove!?, more script Effect basepoints 63988
                            case 64164: stacks = -4;
                                break;                      // Lunatic Gaze
                            case 64168:
                            case 63803: stacks = -2;
                                break;                      // Brain Link
                            case 63830:                     // Induce Madness; 65201 (Crush) as basepoints !?
                            case 63881: stacks = -3;
                                break;
                            case 64059:                     // remove!?, more script Effect basepoints 63988
                            {
                                if (unitTarget->GetPositionZ() > 245.0f)
                                    return;
                                stacks = -100; break;
                            }
                        }
                        int32 stackAmount = holder->GetStackAmount() + stacks;

                        if (stackAmount > 100)
                            stackAmount = 100;

                        else if (stackAmount <=0)           // Last aura from stack removed
                        {
                            stackAmount = 0;
                        }
                        holder->SetStackAmount(stackAmount);
                    }
                    return;
                }
                case 63122:                                 // Clear Insane (Ulduar - Yogg Saron)
                {
                    if (!unitTarget)
                        return;

                    unitTarget->RemoveAurasDueToSpell(63050);
                    unitTarget->RemoveAurasDueToSpell(63120);
                    return;
                }
                case 64123:                                 // Lunge (Ulduar - Yogg Saron)
                {
                    if (!unitTarget)
                        return;

                    uint32 spellid = 0;
                    unitTarget->GetMap()->IsRegularDifficulty() ? spellid = 64125 : spellid = 64126;
                    unitTarget->CastSpell(unitTarget, spellid, true);
                    break;
                }
                case 64466:                                 // Empowering Shadows (Ulduar - Yogg Saron)
                {
                    if (!unitTarget)
                        return;

                    // effect back to caster (Immortal Guardian)
                    unitTarget->CastSpell(m_caster, 64467, true);
                    break;
                }
                case 64467:                                 // Empowering Shadows (Ulduar - Yogg Saron)
                {
                    if (!unitTarget)
                        return;

                    uint32 spellid = 0;
                    unitTarget->GetMap()->IsRegularDifficulty() ? spellid = 64468 : spellid = 64469;
                    unitTarget->CastSpell(unitTarget, spellid, true);
                    break;
                }
                case 65238:                                 // Shattered Illusion (Ulduar - Yogg Saron)
                {
                    if (!unitTarget)
                        return;

                    unitTarget->RemoveAurasDueToSpell(m_spellInfo->EffectBasePoints[eff_idx]);
                    return;
                }
                case 65044:                                 // Flames Ulduar
                {
                    if (!unitTarget)
                        return;

                    if (unitTarget->HasAura(62297))
                        unitTarget->RemoveAurasDueToSpell(62297);   // Remove Hodir's Fury
                    break;
                }
                case 65917:                                 // Magic Rooster
                {
                    if (!unitTarget || unitTarget->GetTypeId() != TYPEID_PLAYER)
                        return;

                    // Prevent stacking of mounts
                    unitTarget->RemoveSpellsCausingAura(SPELL_AURA_MOUNTED);

                    uint32 spellId = 66122; // common case

                    if (((Player*)unitTarget)->getGender() == GENDER_MALE)
                    {
                        switch (((Player*)unitTarget)->getRace())
                        {
                            case RACE_TAUREN: spellId = 66124; break;
                            case RACE_DRAENEI: spellId = 66123; break;
                        }
                    }

                    unitTarget->CastSpell(unitTarget, spellId, true);
                    return;
                }
                case 64104:                                 // Quest Credit - Trigger - Dummy - 01
                case 64107:                                 // Quest Credit - Trigger - Dummy - 02
                {
                    if (!unitTarget)
                        return;

                    if (Unit* charmer = unitTarget->GetCharmer())
                        charmer->CastSpell(charmer, damage, true);
                    return;
                }
                case 66477:                                 // Bountiful Feast
                {
                    if (!unitTarget)
                        return;

                    unitTarget->CastSpell(unitTarget, 65422, true);
                    unitTarget->CastSpell(unitTarget, 66622, true);
                    break;
                }
                case 66741:                                 // Chum the Water
                {
                    // maybe this check should be done sooner?
                    if (!m_caster->IsInWater())
                        return;

                    uint32 spellId = 0;

                    // too low/high?
                    if (roll_chance_i(33))
                        spellId = 66737;                    // angry
                    else
                    {
                        switch(rand() % 3)
                        {
                            case 0: spellId = 66740; break; // blue
                            case 1: spellId = 66739; break; // tresher
                            case 2: spellId = 66738; break; // mako
                        }
                    }

                    if (spellId)
                        m_caster->CastSpell(m_caster, spellId, true);

                    return;
                }
                case 66744:                                 // Make Player Destroy Totems
                {
                    if (!unitTarget || unitTarget->GetTypeId() != TYPEID_PLAYER)
                        return;

                    // Totem of the Earthen Ring does not really require or take reagents.
                    // Expecting RewardQuest() to already destroy them or we need additional code here to destroy.
                    unitTarget->CastSpell(unitTarget, 66747, true);
                    return;
                }
                case 67398:                                 // Zergling Periodic Effect (Called by Zergling Passive)
                {
                    if (!unitTarget || !unitTarget->isAlive())
                        return;
                                                            // Only usable on Grunty companion
                    Unit* pGrunty = unitTarget->GetMiniPet();
                    if (pGrunty && pGrunty->GetEntry() == 34694)
                    {
                        if (m_caster->IsWithinDist(pGrunty, 2.0f))
                            m_caster->CastSpell(pGrunty, 67400, true); //zerg attack
                        else
                        {
                            m_caster->CastSpell(pGrunty, 67397, true); // zerg rush dummy aura
                            m_caster->GetMotionMaster()->MoveFollow(pGrunty,0,0);
                        }
                    }
                    return;
                }
                case 67369:                                 // Grunty Periodic usable only on Zergling companion
                {
                    if (!unitTarget)
                        return;

                    Unit* pZerg = unitTarget->GetMiniPet(); // Only usable on Grunty companion
                    if (pZerg && pZerg->isAlive() && pZerg->GetEntry() == 11327)
                    {
                        m_caster->CastSpell(unitTarget, m_spellInfo->CalculateSimpleValue(eff_idx), true);
                        m_caster->SetUInt32Value(UNIT_NPC_EMOTESTATE, EMOTE_STATE_ATTACK_UNARMED);
                        return;
                    }
                    return;
                }
                case 68861:                                 // Consume Soul (ICC FoS: Bronjahm)
                {
                    if (unitTarget)
                        unitTarget->CastSpell(unitTarget, m_spellInfo->CalculateSimpleValue(eff_idx), true);
                    return;
                }
                case 69377:                                 // Fortitude
                {
                    if (!unitTarget)
                        return;

                    m_caster->CastSpell(unitTarget, 72590, true);
                    return;
                }
                case 69378:                                 // Blessing of Forgotten Kings
                {
                    if (!unitTarget)
                        return;

                    m_caster->CastSpell(unitTarget, 72586, true);
                    return;
                }
                case 69381:                                 // Gift of the Wild
                {
                    if (!unitTarget)
                        return;

                    m_caster->CastSpell(unitTarget, 72588, true);
                    return;
                }
                //Glyph of Scourge Strike
                case 69961:
                {
                    Unit::SpellAuraHolderMap const& auras = unitTarget->GetSpellAuraHolderMap();
                    for(Unit::SpellAuraHolderMap::const_iterator itr = auras.begin(); itr!=auras.end(); ++itr)
                    {
                        if (itr->second->GetSpellProto()->Dispel == DISPEL_DISEASE &&
                            itr->second->GetCasterGuid() == m_caster->GetObjectGuid())
                        if (Aura* aura =itr->second->GetAuraByEffectIndex(EFFECT_INDEX_0))
                        {
                            uint32 countMin = aura->GetAuraMaxDuration();
                            uint32 countMax = GetSpellMaxDuration(aura->GetSpellProto());
                            countMax += 9000;
                            countMax += m_caster->HasAura(49036) ? 3000 : 0; //Epidemic (Rank 1)
                            countMax += m_caster->HasAura(49562) ? 6000 : 0; //Epidemic (Rank 2)

                            if (countMin < countMax)
                            {
                                aura->GetHolder()->SetAuraDuration(aura->GetAuraDuration() + 3000);
                                aura->GetHolder()->SetAuraMaxDuration(countMin + 3000);
                                aura->GetHolder()->SendAuraUpdate(false);
                            }
                        }
                    }
                return;
                }
                case 66336:                                 // Mistress' Kiss (Trial of the Crusader, ->
                case 67076:                                 // -> Lord Jaraxxus encounter, all difficulties)
                case 67077:                                 // ----- // -----
                case 67078:                                 // ----- // -----
                {
                    if (unitTarget)
                        unitTarget->CastSpell(unitTarget, 66334, true);
                    return;
                }
                case 69057:                                 // Bone Spike Graveyard (Icecrown Citadel, ->
                case 70826:                                 // -> Lord Marrowgar encounter, all difficulties)
                case 72088:                                 // ----- // -----
                case 72089:                                 // ----- // -----
                case 73142:                                 // Bone Spike Graveyard (during Bone Storm) ->
                case 73143:                                 // (Icecrown Citadel, -> Lord Marrowgar encounter, ->
                case 73144:                                 // all difficulties)
                case 73145:                                 // ----- // -----
                {
                    if (unitTarget)
                        unitTarget->CastSpell(unitTarget, 69062, true);
                    return;
                }
                case 69140:                                 // Coldflame (Lord Marrowgar - Icecrown Citadel)
                {
                    if (unitTarget)
                        unitTarget->CastSpell(m_caster, m_spellInfo->CalculateSimpleValue(eff_idx), true);
                    return;
                }
                case 69147:                                 // Coldflame (circle, Lord Marrowgar - Icecrown Citadel)
                {
                    m_caster->CastSpell(m_caster, m_spellInfo->CalculateSimpleValue(eff_idx), true);
                    return;
                }
                case 70117:                                 // Ice grip (Sindragosa pull effect)
                {
                    if (!unitTarget)
                        return;
                    float fPosX, fPosY, fPosZ;
                    m_caster->GetPosition(fPosX, fPosY, fPosZ);
                    m_caster->GetRandomPoint(fPosX, fPosY, fPosZ, m_caster->GetObjectBoundingRadius(), fPosX, fPosY, fPosZ);
                    unitTarget->NearTeleportTo(fPosX, fPosY, fPosZ+1.0f, -unitTarget->GetOrientation(), false);
                    return;
                }
                case 71446:                                 // Twilight Bloodbolt 10N
                {
                    if (!unitTarget)
                        return;

                    unitTarget->CastSpell(unitTarget, 71447, true);
                    return;
                }
                case 71478:                                 // Twilight Bloodbolt 25N
                {
                    if (!unitTarget)
                        return;

                    unitTarget->CastSpell(unitTarget, 71481, true);
                    return;
                }
                case 71479:                                 // Twilight Bloodbolt 10H
                {
                    if (!unitTarget)
                        return;

                    unitTarget->CastSpell(unitTarget, 71482, true);
                    return;
                }
                case 71480:                                 // Twilight Bloodbolt 25H
                {
                    if (!unitTarget)
                        return;

                    unitTarget->CastSpell(unitTarget, 71483, true);
                    return;
                }
                case 71899:                                 // Bloodbolt Whirl 10N
                {
                    if (!unitTarget)
                        return;

                    m_caster->CastSpell(unitTarget, 71446, true);
                    return;
                }
                case 71900:                                 // Bloodbolt Whirl 25N
                {
                    if (!unitTarget)
                        return;

                    m_caster->CastSpell(unitTarget, 71478, true);
                    return;
                }
                case 71901:                                 // Bloodbolt Whirl 10H
                {
                    if (!unitTarget)
                        return;

                    m_caster->CastSpell(unitTarget, 71479, true);
                    return;
                }
                case 71902:                                 // Bloodbolt Whirl 25H
                {
                    if (!unitTarget)
                        return;

                    m_caster->CastSpell(unitTarget, 71480, true);
                    return;
                }
                case 72034:                                 // Whiteout
                case 72096:                                 // Whiteout (heroic)
                {
                    // cast Whiteout visual
                    m_caster->CastSpell(unitTarget, 72036, true);
                    return;
                }
                case 72195:                                 // Blood link
                {
                    if (!unitTarget)
                        return;
                    if (unitTarget->HasAura(72371))
                    {
                        unitTarget->RemoveAurasDueToSpell(72371);
                        int32 power = unitTarget->GetPower(unitTarget->getPowerType());
                        unitTarget->CastCustomSpell(unitTarget, 72371, &power, &power, NULL, true);
                    }
                    return;
                }
                case 72219:
                case 72551:
                case 72552:
                case 72553:
                {
                    if (!unitTarget)
                        return;

                    if (SpellAuraHolder* pHolder = unitTarget->GetSpellAuraHolder(m_spellInfo->Id))
                    {
                        if (pHolder->GetStackAmount() + 1 >= m_spellInfo->StackAmount)
                        {
                            switch (m_spellInfo->Id)
                            {
                                case 72219:
                                    unitTarget->CastSpell(unitTarget, 72227, true);
                                    break;
                                case 72551:
                                    unitTarget->CastSpell(unitTarget, 72228, true);
                                    break;
                                case 72552:
                                    unitTarget->CastSpell(unitTarget, 72229, true);
                                    break;
                                case 72553:
                                    unitTarget->CastSpell(unitTarget, 72230, true);
                                    break;
                                default:
                                    break;

                                unitTarget->RemoveAurasDueToSpell(m_spellInfo->Id);
                                unitTarget->RemoveAurasDueToSpell(72231);
                                return;
                            }
                        }
                    }

                    unitTarget->CastSpell(unitTarget, 72231, true);

                    break;
                }
                case 72705:                                 // Coldflame (in bone storm, Lord Marrowgar - Icecrown Citadel)
                {
                    m_caster->CastSpell(m_caster, 72701, true);
                    m_caster->CastSpell(m_caster, 72702, true);
                    m_caster->CastSpell(m_caster, 72703, true);
                    m_caster->CastSpell(m_caster, 72704, true);
                    return;
                }
                case 72864:                                 // Death plague
                {
                    if (!unitTarget)
                        return;

                    if (unitTarget->GetObjectGuid() == m_caster->GetObjectGuid())
                    {
                        if ((int)m_UniqueTargetInfo.size() < 2)
                            m_caster->CastSpell(m_caster, 72867, true, NULL, NULL, m_originalCasterGUID);
                        else
                            m_caster->CastSpell(m_caster, 72884, true);
                    }
                    else
                        unitTarget->CastSpell(unitTarget, 72865, true, NULL, NULL, m_originalCasterGUID);
                    return;
                }
            }
            break;
        }
        case SPELLFAMILY_WARLOCK:
        {
            switch(m_spellInfo->Id)
            {
                case  6201:                                 // Healthstone creating spells
                case  6202:
                case  5699:
                case 11729:
                case 11730:
                case 27230:
                case 47871:
                case 47878:
                {
                    if (!unitTarget)
                        return;

                    uint32 itemtype;
                    uint32 rank = 0;
                    Unit::AuraList const& mDummyAuras = unitTarget->GetAurasByType(SPELL_AURA_DUMMY);
                    for(Unit::AuraList::const_iterator i = mDummyAuras.begin();i != mDummyAuras.end(); ++i)
                    {
                        if ((*i)->GetId() == 18692)
                        {
                            rank = 1;
                            break;
                        }
                        else if ((*i)->GetId() == 18693)
                        {
                            rank = 2;
                            break;
                        }
                    }

                    static uint32 const itypes[8][3] =
                    {
                        { 5512, 19004, 19005},              // Minor Healthstone
                        { 5511, 19006, 19007},              // Lesser Healthstone
                        { 5509, 19008, 19009},              // Healthstone
                        { 5510, 19010, 19011},              // Greater Healthstone
                        { 9421, 19012, 19013},              // Major Healthstone
                        {22103, 22104, 22105},              // Master Healthstone
                        {36889, 36890, 36891},              // Demonic Healthstone
                        {36892, 36893, 36894}               // Fel Healthstone
                    };

                    switch(m_spellInfo->Id)
                    {
                        case  6201:
                            itemtype=itypes[0][rank];break; // Minor Healthstone
                        case  6202:
                            itemtype=itypes[1][rank];break; // Lesser Healthstone
                        case  5699:
                            itemtype=itypes[2][rank];break; // Healthstone
                        case 11729:
                            itemtype=itypes[3][rank];break; // Greater Healthstone
                        case 11730:
                            itemtype=itypes[4][rank];break; // Major Healthstone
                        case 27230:
                            itemtype=itypes[5][rank];break; // Master Healthstone
                        case 47871:
                            itemtype=itypes[6][rank];break; // Demonic Healthstone
                        case 47878:
                            itemtype=itypes[7][rank];break; // Fel Healthstone
                        default:
                            return;
                    }
                    DoCreateItem( eff_idx, itemtype );
                    return;
                }
                case 47193:                                 // Demonic Empowerment
                {
                    if (!unitTarget)
                        return;

                    uint32 entry = unitTarget->GetEntry();
                    uint32 spellID;
                    switch(entry)
                    {
                        case   416: spellID = 54444; break; // imp
                        case   417: spellID = 54509; break; // fellhunter
                        case  1860: spellID = 54443; break; // void
                        case  1863: spellID = 54435; break; // succubus
                        case 17252: spellID = 54508; break; // fellguard
                        default:
                            return;
                    }
                    unitTarget->CastSpell(unitTarget, spellID, true);
                    return;
                }
                case 47422:                                 // Everlasting Affliction
                {
                    // Need refresh caster corruption auras on target
                    Unit::SpellAuraHolderMap& suAuras = unitTarget->GetSpellAuraHolderMap();
                    for(Unit::SpellAuraHolderMap::iterator itr = suAuras.begin(); itr != suAuras.end(); ++itr)
                    {
                        SpellEntry const *spellInfo = (*itr).second->GetSpellProto();
                        if (spellInfo->SpellFamilyName == SPELLFAMILY_WARLOCK &&
                           spellInfo->SpellFamilyFlags.test<CF_WARLOCK_CORRUPTION>() &&
                           (*itr).second->GetCasterGuid() == m_caster->GetObjectGuid())
                           (*itr).second->RefreshHolder();
                    }
                    return;
                }
                case 63521:                                 // Guarded by The Light (Paladin spell with SPELLFAMILY_WARLOCK)
                {
                    // Divine Plea, refresh on target (3 aura slots)
                    if (SpellAuraHolder* holder = unitTarget->GetSpellAuraHolder(54428))
                        holder->RefreshHolder();

                    return;
                }
            }
            break;
        }
        case SPELLFAMILY_PRIEST:
        {
            switch(m_spellInfo->Id)
            {
                case 47948:                                 // Pain and Suffering
                {
                    if (!unitTarget)
                        return;

                    // Refresh Shadow Word: Pain on target
                    Unit::SpellAuraHolderMap& auras = unitTarget->GetSpellAuraHolderMap();
                    for(Unit::SpellAuraHolderMap::iterator itr = auras.begin(); itr != auras.end(); ++itr)
                    {
                        SpellEntry const *spellInfo = (*itr).second->GetSpellProto();
                        if (spellInfo->SpellFamilyName == SPELLFAMILY_PRIEST &&
                            spellInfo->SpellFamilyFlags.test<CF_PRIEST_SHADOW_WORD_PAIN>() &&
                            (*itr).second->GetCasterGuid() == m_caster->GetObjectGuid())
                        {
                            (*itr).second->RefreshHolder();
                            return;
                        }
                    }
                    return;
                }
                default:
                    break;
            }
            break;
        }
        case SPELLFAMILY_HUNTER:
        {
            switch(m_spellInfo->Id)
            {
                case 53209:                                 // Chimera Shot
                {
                    if (!unitTarget)
                        return;

                    uint32 spellId = 0;
                    int32 basePoint = 0;
                    Unit* target = unitTarget;
                    Unit::SpellAuraHolderMap& Auras = unitTarget->GetSpellAuraHolderMap();
                    for(Unit::SpellAuraHolderMap::iterator i = Auras.begin(); i != Auras.end(); ++i)
                    {
                        SpellAuraHolder *holder = i->second;
                        if (holder->GetCasterGuid() != m_caster->GetObjectGuid())
                            continue;

                        // Search only Serpent Sting, Viper Sting, Scorpid Sting auras
                        ClassFamilyMask const& familyFlag = holder->GetSpellProto()->SpellFamilyFlags;
                        if (!familyFlag.test<CF_HUNTER_SERPENT_STING, CF_HUNTER_SCORPID_STING, CF_HUNTER_VIPER_STING>())
                            continue;

                        // Refresh aura duration
                        holder->RefreshHolder();

                        Aura *aura = holder->GetAuraByEffectIndex(EFFECT_INDEX_0);

                        if (!aura)
                            continue;

                        // Serpent Sting - Instantly deals 40% of the damage done by your Serpent Sting.
                        if (familyFlag.test<CF_HUNTER_SERPENT_STING>())
                        {
                            // m_amount already include RAP bonus
                            basePoint = aura->GetModifier()->m_amount * aura->GetAuraMaxTicks() * 40 / 100;
                            spellId = 53353;                // Chimera Shot - Serpent
                        }

                        // Viper Sting - Instantly restores mana to you equal to 60% of the total amount drained by your Viper Sting.
                        else if (familyFlag.test<CF_HUNTER_VIPER_STING>())
                        {
                            uint32 target_max_mana = unitTarget->GetMaxPower(POWER_MANA);
                            if (!target_max_mana)
                                continue;

                            // ignore non positive values (can be result apply spellmods to aura damage
                            uint32 pdamage = aura->GetModifier()->m_amount > 0 ? aura->GetModifier()->m_amount : 0;

                            // Special case: draining x% of mana (up to a maximum of 2*x% of the caster's maximum mana)
                            uint32 maxmana = m_caster->GetMaxPower(POWER_MANA)  * pdamage * 2 / 100;

                            pdamage = target_max_mana * pdamage / 100;
                            if (pdamage > maxmana)
                                pdamage = maxmana;

                            pdamage *= 4;                   // total aura damage
                            basePoint = pdamage * 60 / 100;
                            spellId = 53358;                // Chimera Shot - Viper
                            target = m_caster;
                        }

                        // Scorpid Sting - Attempts to Disarm the target for 10 sec. This effect cannot occur more than once per 1 minute.
                        else if (familyFlag.test<CF_HUNTER_SCORPID_STING>())
                            spellId = 53359;                // Chimera Shot - Scorpid
                        // ?? nothing say in spell desc (possibly need addition check)
                        //if (familyFlag.test<CF_HUNTER_WYVERN_STING1>() || // dot
                        //    familyFlag.test<CF_HUNTER_WYVERN_STING2>()   // stun
                        //{
                        //    spellId = 53366; // 53366 Chimera Shot - Wyvern
                        //}
                    }

                    if (spellId && m_caster->GetTypeId() == TYPEID_PLAYER && !((Player*)m_caster)->HasSpellCooldown(spellId))
                    {
                        m_caster->CastCustomSpell(target, spellId, &basePoint, 0, 0, true);

                        if (spellId == 53359) // Disarm from Chimera Shot should have 1 min cooldown
                            ((Player*)m_caster)->AddSpellCooldown(spellId, 0, uint32(time(NULL) + MINUTE));
                    }

                    return;
                }
                case 53412:                                 // Invigoration (pet triggered script, master targeted)
                {
                    if (!unitTarget)
                        return;

                    Unit::AuraList const& auras = unitTarget->GetAurasByType(SPELL_AURA_DUMMY);
                    for(Unit::AuraList::const_iterator i = auras.begin();i != auras.end(); ++i)
                    {
                        // Invigoration (master talent)
                        if ((*i)->GetModifier()->m_miscvalue == 8 && (*i)->GetSpellProto()->SpellIconID == 3487)
                        {
                            if (roll_chance_i((*i)->GetModifier()->m_amount))
                            {
                                unitTarget->CastSpell(unitTarget, 53398, true, NULL, (*i), m_caster->GetObjectGuid());
                                break;
                            }
                        }
                    }
                    return;
                }
                case 53271:                                 // Master's Call
                {
                    if (!unitTarget)
                        return;

                    // script effect have in value, but this outdated removed part
                    unitTarget->CastSpell(unitTarget, 62305, true);
                    return;
                }
                case 55709:                                 // Heart of the phoenix
                {
                    if (!unitTarget || !unitTarget->GetObjectGuid().IsPet())
                        return;

                    if (!unitTarget->HasAura(55711))
                    {
                        ((Pet*)unitTarget)->GetOwner()->CastSpell(unitTarget, 54114, true);
                        unitTarget->CastSpell(unitTarget, 55711, true);
                    }
                    else
                        SendCastResult(SPELL_FAILED_CASTER_AURASTATE);
                    return;
                }
                default:
                    break;
            }
            break;
        }
        case SPELLFAMILY_PALADIN:
        {
            // Judgement (seal trigger)
            if (m_spellInfo->Category == SPELLCATEGORY_JUDGEMENT)
            {
                if (!unitTarget || !unitTarget->isAlive())
                    return;

                uint32 spellId1 = 0;
                uint32 spellId2 = 0;

                // Judgement self add switch
                switch (m_spellInfo->Id)
                {
                    case 53407: spellId1 = 20184; break;    // Judgement of Justice
                    case 20271:                             // Judgement of Light
                    case 57774: spellId1 = 20185; break;    // Judgement of Light
                    case 53408: spellId1 = 20186; break;    // Judgement of Wisdom
                    default:
                        sLog.outError("Unsupported Judgement (seal trigger) spell (Id: %u) in Spell::EffectScriptEffect",m_spellInfo->Id);
                        return;
                }

                // offensive seals have aura dummy in 2 effect
                Unit::AuraList const& m_dummyAuras = m_caster->GetAurasByType(SPELL_AURA_DUMMY);
                for(Unit::AuraList::const_iterator itr = m_dummyAuras.begin(); itr != m_dummyAuras.end(); ++itr)
                {
                    // search seal (offensive seals have judgement's aura dummy spell id in 2 effect
                    if ((*itr)->GetEffIndex() != EFFECT_INDEX_2 || !IsSealSpell((*itr)->GetSpellProto()))
                        continue;
                    spellId2 = (*itr)->GetModifier()->m_amount;
                    SpellEntry const *judge = sSpellStore.LookupEntry(spellId2);
                    if (!judge)
                        continue;
                    break;
                }

                // if there were no offensive seals than there is seal with proc trigger aura
                if (!spellId2)
                {
                    Unit::AuraList const& procTriggerAuras = m_caster->GetAurasByType(SPELL_AURA_PROC_TRIGGER_SPELL);
                    for(Unit::AuraList::const_iterator itr = procTriggerAuras.begin(); itr != procTriggerAuras.end(); ++itr)
                    {
                        if ((*itr)->GetEffIndex() != EFFECT_INDEX_0 || !IsSealSpell((*itr)->GetSpellProto()))
                            continue;
                        spellId2 = 54158;
                        break;
                    }
                }

                if (spellId1)
                    m_caster->CastSpell(unitTarget, spellId1, true);

                if (spellId2)
                    m_caster->CastSpell(unitTarget, spellId2, true);

                return;
            }
        }
        case SPELLFAMILY_POTION:
        {
            switch(m_spellInfo->Id)
            {
                case 28698:                                 // Dreaming Glory
                {
                    if (!unitTarget)
                        return;

                    unitTarget->CastSpell(unitTarget, 28694, true);
                    break;
                }
                case 28702:                                 // Netherbloom
                {
                    if (!unitTarget)
                        return;

                    // 25% chance of casting a random buff
                    if (roll_chance_i(75))
                        return;

                    // triggered spells are 28703 to 28707
                    // Note: some sources say, that there was the possibility of
                    //       receiving a debuff. However, this seems to be removed by a patch.
                    const uint32 spellid = 28703;

                    // don't overwrite an existing aura
                    for(uint8 i = 0; i < 5; ++i)
                        if (unitTarget->HasAura(spellid + i, EFFECT_INDEX_0))
                            return;

                    unitTarget->CastSpell(unitTarget, spellid+urand(0, 4), true);
                    break;
                }
                case 28720:                                 // Nightmare Vine
                {
                    if (!unitTarget)
                        return;

                    // 25% chance of casting Nightmare Pollen
                    if (roll_chance_i(75))
                        return;

                    unitTarget->CastSpell(unitTarget, 28721, true);
                    break;
                }
            }
            break;
        }
        case SPELLFAMILY_DEATHKNIGHT:
        {
            switch(m_spellInfo->Id)
            {
                case 50842:                                 // Pestilence
                {
                    if (!unitTarget)
                        return;

                    Unit* mainTarget = m_targets.getUnitTarget();
                    if (!mainTarget)
                        return;

                    // do only refresh diseases on main target if caster has Glyph of Disease
                    if (mainTarget == unitTarget && !m_caster->HasAura(63334))
                        return;

                    // Blood Plague
                    if (mainTarget->HasAura(55078))
                        m_caster->CastSpell(unitTarget, 55078, true);

                    // Frost Fever
                    if (mainTarget->HasAura(55095))
                        m_caster->CastSpell(unitTarget, 55095, true);

                    break;
                }
                // Raise dead script effect
                case 46584:
                {
                    if (!unitTarget || m_caster->GetTypeId() != TYPEID_PLAYER)
                        return;

                    // If have 52143 spell - summoned pet from dummy effect
                    // Another case summoned guardian from script effect
                    uint32 triggered_spell_id = m_spellInfo->CalculateSimpleValue(SpellEffectIndex(m_caster->HasSpell(52143) ? EFFECT_INDEX_2 : EFFECT_INDEX_1));

                    float x,y,z;

                    m_caster->GetClosePoint(x, y, z, m_caster->GetObjectBoundingRadius(), PET_FOLLOW_DIST);

                    if (unitTarget != (Unit*)m_caster)
                    {
                        m_caster->CastSpell(unitTarget->GetPositionX(),unitTarget->GetPositionY(),unitTarget->GetPositionZ(),triggered_spell_id, true, NULL, NULL, m_caster->GetObjectGuid(), m_spellInfo);
                        if (unitTarget->GetTypeId() == TYPEID_UNIT)
                            ((Creature*)unitTarget)->RemoveCorpse();
                    }
                    else if (m_caster->HasAura(60200))
                    {
                        m_caster->CastSpell(x,y,z,triggered_spell_id, true, NULL, NULL, m_caster->GetObjectGuid(), m_spellInfo);
                    }
                    else  if (((Player*)m_caster)->HasItemCount(37201,1))
                    {
                        m_caster->CastSpell(m_caster,48289,true);
                        m_caster->CastSpell(x,y,z,triggered_spell_id, true, NULL, NULL, m_caster->GetObjectGuid(), m_spellInfo);
                    }
                    else
                    {
                        SendCastResult(SPELL_FAILED_REAGENTS);
                        finish(true);
                        CancelGlobalCooldown();
                        return;
                    }
                    finish(true);
                    ((Player*)m_caster)->RemoveSpellCooldown(m_spellInfo->CalculateSimpleValue(EFFECT_INDEX_2),true);
                    ((Player*)m_caster)->RemoveSpellCooldown(m_spellInfo->CalculateSimpleValue(EFFECT_INDEX_1),true);
                    CancelGlobalCooldown();
                    return;
                }

                // Raise ally
                case 61999:
                {
                    if (m_caster->GetTypeId() != TYPEID_PLAYER)
                        return;

                    if (!unitTarget || unitTarget->GetTypeId() != TYPEID_PLAYER || unitTarget->isAlive())
                    {
                        SendCastResult(SPELL_FAILED_TARGET_NOT_DEAD);
                        finish(true);
                        CancelGlobalCooldown();
                        return;
                    }

                    // hack remove death
                    unitTarget->CastSpell(unitTarget, m_spellInfo->CalculateSimpleValue(EFFECT_INDEX_0), true);
                    CancelGlobalCooldown();
                    return;
                }
                default:
                    break;
            }
            break;
        }
        case SPELLFAMILY_WARRIOR:
        {
            switch(m_spellInfo->Id)
            {
                case 47962:                                 // Resque  inquired soldier
                {
                    if (!unitTarget)
                        return;

                    unitTarget->CastSpell(m_caster, m_spellInfo->CalculateSimpleValue(eff_idx), true);
                    m_caster->CastSpell(m_caster, 47967, true);
                    return;
                }
                case 64380:                                 // Shattering Throw
                {
                    if (!unitTarget || !unitTarget->isAlive())
                        return;
                    // remove immunity effects
                    m_caster->CastSpell(unitTarget, 39897, true);
                    break;
                }
            }
            break;
        }
    }


    // normal DB scripted effect
    if (!unitTarget)
        return;

    DEBUG_FILTER_LOG(LOG_FILTER_SPELL_CAST, "Spell ScriptStart spellid %u in EffectScriptEffect ", m_spellInfo->Id);
    if (m_caster->IsInWorld())
        m_caster->GetMap()->ScriptsStart(sSpellScripts, m_spellInfo->Id, m_caster, unitTarget);
}

void Spell::EffectSanctuary(SpellEffectIndex /*eff_idx*/)
{
    if (!unitTarget)
        return;
    //unitTarget->CombatStop();

    unitTarget->CombatStop();
    unitTarget->getHostileRefManager().deleteReferences();  // stop all fighting

    // Vanish allows to remove all threat and cast regular stealth so other spells can be used
    if (m_spellInfo->IsFitToFamily<SPELLFAMILY_ROGUE, CF_ROGUE_VANISH>())
        ((Player *)m_caster)->RemoveSpellsCausingAura(SPELL_AURA_MOD_ROOT);
}

void Spell::EffectAddComboPoints(SpellEffectIndex /*eff_idx*/)
{
    if (!unitTarget)
        return;

    if (damage <= 0)
        return;

    m_caster->AddComboPoints(unitTarget, damage);
}

void Spell::EffectDuel(SpellEffectIndex eff_idx)
{
    if (!m_caster || !unitTarget || m_caster->GetTypeId() != TYPEID_PLAYER || unitTarget->GetTypeId() != TYPEID_PLAYER)
        return;

    Player *caster = (Player*)m_caster;
    Player *target = (Player*)unitTarget;

    // caster or target already have requested duel
    if (caster->duel || target->duel || !target->GetSocial() || target->GetSocial()->HasIgnore(caster->GetObjectGuid()))
        return;

    // Players can only fight a duel with each other outside (=not inside dungeons and not in capital cities)
    AreaTableEntry const* casterAreaEntry = GetAreaEntryByAreaID(caster->GetAreaId());
    if (casterAreaEntry && !(casterAreaEntry->flags & AREA_FLAG_DUEL))
    {
        SendCastResult(SPELL_FAILED_NO_DUELING);            // Dueling isn't allowed here
        return;
    }

    AreaTableEntry const* targetAreaEntry = GetAreaEntryByAreaID(target->GetAreaId());
    if (targetAreaEntry && !(targetAreaEntry->flags & AREA_FLAG_DUEL))
    {
        SendCastResult(SPELL_FAILED_NO_DUELING);            // Dueling isn't allowed here
        return;
    }

    //CREATE DUEL FLAG OBJECT
    GameObject* pGameObj = new GameObject;

    uint32 gameobject_id = m_spellInfo->EffectMiscValue[eff_idx];

    Map *map = m_caster->GetMap();
    if (!pGameObj->Create(map->GenerateLocalLowGuid(HIGHGUID_GAMEOBJECT), gameobject_id,
        map, m_caster->GetPhaseMask(),
        m_caster->GetPositionX()+(unitTarget->GetPositionX()-m_caster->GetPositionX())/2 ,
        m_caster->GetPositionY()+(unitTarget->GetPositionY()-m_caster->GetPositionY())/2 ,
        m_caster->GetPositionZ(),
        m_caster->GetOrientation(), 0.0f, 0.0f, 0.0f, 0.0f, GO_ANIMPROGRESS_DEFAULT, GO_STATE_READY))
    {
        delete pGameObj;
        return;
    }

    pGameObj->SetUInt32Value(GAMEOBJECT_FACTION, m_caster->getFaction() );
    pGameObj->SetUInt32Value(GAMEOBJECT_LEVEL, m_caster->getLevel()+1 );

    pGameObj->SetRespawnTime(m_duration > 0 ? m_duration/IN_MILLISECONDS : 0);
    pGameObj->SetSpellId(m_spellInfo->Id);

    m_caster->AddGameObject(pGameObj);
    map->Add(pGameObj);
    //END

    // Send request
    WorldPacket data(SMSG_DUEL_REQUESTED, 8 + 8);
    data << pGameObj->GetObjectGuid();
    data << caster->GetObjectGuid();
    caster->GetSession()->SendPacket(&data);
    target->GetSession()->SendPacket(&data);

    // create duel-info
    DuelInfo *duel   = new DuelInfo;
    duel->initiator  = caster;
    duel->opponent   = target;
    duel->startTime  = 0;
    duel->startTimer = 0;
    caster->duel     = duel;

    DuelInfo *duel2   = new DuelInfo;
    duel2->initiator  = caster;
    duel2->opponent   = caster;
    duel2->startTime  = 0;
    duel2->startTimer = 0;
    target->duel      = duel2;

    caster->SetGuidValue(PLAYER_DUEL_ARBITER, pGameObj->GetObjectGuid());
    target->SetGuidValue(PLAYER_DUEL_ARBITER, pGameObj->GetObjectGuid());
}

void Spell::EffectStuck(SpellEffectIndex /*eff_idx*/)
{
    if (!unitTarget || unitTarget->GetTypeId() != TYPEID_PLAYER)
        return;

    if (!sWorld.getConfig(CONFIG_BOOL_CAST_UNSTUCK))
        return;

    Player* pTarget = (Player*)unitTarget;

    DEBUG_LOG("Spell Effect: Stuck");
    DETAIL_LOG("Player %s (guid %u) used auto-unstuck future at map %u (%f, %f, %f)", pTarget->GetName(), pTarget->GetGUIDLow(), m_caster->GetMapId(), m_caster->GetPositionX(), pTarget->GetPositionY(), pTarget->GetPositionZ());

    if (pTarget->IsTaxiFlying() || pTarget->InBattleGround())
        return;

    pTarget->RepopAtGraveyard();

    // Stuck spell trigger Hearthstone cooldown
    SpellEntry const *spellInfo = sSpellStore.LookupEntry(8690);
    if (!spellInfo)
        return;

    Spell spell(pTarget, spellInfo, true);
    spell.SendSpellCooldown();
}

void Spell::EffectSummonPlayer(SpellEffectIndex /*eff_idx*/)
{
    if (!unitTarget || unitTarget->GetTypeId() != TYPEID_PLAYER)
        return;

    // Evil Twin (ignore player summon, but hide this for summoner)
    if (unitTarget->GetDummyAura(23445))
        return;

    float x, y, z;
    m_caster->GetClosePoint(x, y, z, unitTarget->GetObjectBoundingRadius());

    ((Player*)unitTarget)->SetSummonPoint(m_caster->GetMapId(),x,y,z);

    WorldPacket data(SMSG_SUMMON_REQUEST, 8+4+4);
    data << m_caster->GetObjectGuid();                      // summoner guid
    data << uint32(m_caster->GetZoneId());                  // summoner zone
    data << uint32(MAX_PLAYER_SUMMON_DELAY*IN_MILLISECONDS); // auto decline after msecs
    ((Player*)unitTarget)->GetSession()->SendPacket(&data);
}

static ScriptInfo generateActivateCommand()
{
    ScriptInfo si;
    si.command = SCRIPT_COMMAND_ACTIVATE_OBJECT;
    return si;
}

void Spell::EffectActivateObject(SpellEffectIndex eff_idx)
{
    if (!gameObjTarget)
        return;

    static ScriptInfo activateCommand = generateActivateCommand();

    int32 delay_secs = m_spellInfo->CalculateSimpleValue(eff_idx);

    gameObjTarget->GetMap()->ScriptCommandStart(activateCommand, delay_secs, m_caster, gameObjTarget);
}

void Spell::EffectApplyGlyph(SpellEffectIndex eff_idx)
{
    if (m_caster->GetTypeId() != TYPEID_PLAYER)
        return;

    Player *player = (Player*)m_caster;

    // apply new one
    if (uint32 glyph = m_spellInfo->EffectMiscValue[eff_idx])
    {
        if (GlyphPropertiesEntry const *gp = sGlyphPropertiesStore.LookupEntry(glyph))
        {
            if (GlyphSlotEntry const *gs = sGlyphSlotStore.LookupEntry(player->GetGlyphSlot(m_glyphIndex)))
            {
                if (gp->TypeFlags != gs->TypeFlags)
                {
                    SendCastResult(SPELL_FAILED_INVALID_GLYPH);
                    return;                                 // glyph slot mismatch
                }
            }

            // remove old glyph
            player->ApplyGlyph(m_glyphIndex, false);
            player->SetGlyph(m_glyphIndex, glyph);
            player->ApplyGlyph(m_glyphIndex, true);
            player->SendTalentsInfoData(false);
        }
    }
}

void Spell::DoSummonTotem(SpellEffectIndex eff_idx, uint8 slot_dbc)
{
    // DBC store slots starting from 1, with no slot 0 value)
    int slot = slot_dbc ? slot_dbc - 1 : TOTEM_SLOT_NONE;

    // unsummon old totem
    if (slot < MAX_TOTEM_SLOT)
        if (Totem *OldTotem = m_caster->GetTotem(TotemSlot(slot)))
            OldTotem->UnSummon();

    // FIXME: Setup near to finish point because GetObjectBoundingRadius set in Create but some Create calls can be dependent from proper position
    // if totem have creature_template_addon.auras with persistent point for example or script call
    float angle = slot < MAX_TOTEM_SLOT ? M_PI_F/MAX_TOTEM_SLOT - (slot*2*M_PI_F/MAX_TOTEM_SLOT) : 0;

    CreatureCreatePos pos(m_caster, m_caster->GetOrientation(), 2.0f, angle);

    CreatureInfo const *cinfo = ObjectMgr::GetCreatureTemplate(m_spellInfo->EffectMiscValue[eff_idx]);
    if (!cinfo)
    {
        sLog.outErrorDb("Creature entry %u does not exist but used in spell %u totem summon.", m_spellInfo->Id, m_spellInfo->EffectMiscValue[eff_idx]);
        return;
    }

    Totem* pTotem = new Totem;

    if (!pTotem->Create(m_caster->GetMap()->GenerateLocalLowGuid(HIGHGUID_UNIT), pos, cinfo, m_caster))
    {
        delete pTotem;
        return;
    }

    pTotem->SetSummonPoint(pos);

    if (slot < MAX_TOTEM_SLOT)
        m_caster->_AddTotem(TotemSlot(slot),pTotem);

    //pTotem->SetName("");                                  // generated by client
    pTotem->SetOwner(m_caster);
    pTotem->SetTypeBySummonSpell(m_spellInfo);              // must be after Create call where m_spells initialized

    pTotem->SetDuration(m_duration);

    if (m_spellInfo->Id == 16190)
        damage = m_caster->GetMaxHealth() * m_spellInfo->CalculateSimpleValue(EFFECT_INDEX_1) / 100;

    if (damage)                                             // if not spell info, DB values used
    {
        pTotem->SetMaxHealth(damage);
        pTotem->SetHealth(damage);
    }

    pTotem->SetUInt32Value(UNIT_CREATED_BY_SPELL, m_spellInfo->Id);

    if (m_caster->GetTypeId() == TYPEID_PLAYER)
        pTotem->SetFlag(UNIT_FIELD_FLAGS, UNIT_FLAG_PVP_ATTACKABLE);

    if (m_caster->IsPvP())
        pTotem->SetPvP(true);

    if (m_caster->IsFFAPvP())
        pTotem->SetFFAPvP(true);

    // sending SMSG_TOTEM_CREATED before add to map (done in Summon)
    if (slot < MAX_TOTEM_SLOT && m_caster->GetTypeId() == TYPEID_PLAYER)
    {
        WorldPacket data(SMSG_TOTEM_CREATED, 1 + 8 + 4 + 4);
        data << uint8(slot);
        data << pTotem->GetObjectGuid();
        data << uint32(m_duration);
        data << uint32(m_spellInfo->Id);
        ((Player*)m_caster)->SendDirectMessage(&data);
    }

    pTotem->Summon(m_caster);
}

void Spell::EffectEnchantHeldItem(SpellEffectIndex eff_idx)
{
    // this is only item spell effect applied to main-hand weapon of target player (players in area)
    if (!unitTarget || unitTarget->GetTypeId() != TYPEID_PLAYER)
        return;

    Player* item_owner = (Player*)unitTarget;
    Item* item = item_owner->GetItemByPos(INVENTORY_SLOT_BAG_0, EQUIPMENT_SLOT_MAINHAND);

    if (!item )
        return;

    // must be equipped
    if (!item ->IsEquipped())
        return;

    if (m_spellInfo->EffectMiscValue[eff_idx])
    {
        uint32 enchant_id = m_spellInfo->EffectMiscValue[eff_idx];
<<<<<<< HEAD
        int32 duration = GetSpellDuration(m_spellInfo);     // Try duration index first...
        if (!duration)
=======
        int32 duration = m_duration;                        // Try duration index first...
        if(!duration)
>>>>>>> 9243e5bb
            duration = m_currentBasePoints[eff_idx];        // Base points after...
        if (!duration)
            duration = 10;                                  // 10 seconds for enchants which don't have listed duration

        SpellItemEnchantmentEntry const *pEnchant = sSpellItemEnchantmentStore.LookupEntry(enchant_id);

        if (!pEnchant)
            return;

        // Always go to temp enchantment slot
        EnchantmentSlot slot = TEMP_ENCHANTMENT_SLOT;

        // Enchantment will not be applied if a different one already exists
        if (item->GetEnchantmentId(slot) && item->GetEnchantmentId(slot) != enchant_id)
            return;

        // Apply the temporary enchantment
        item->SetEnchantment(slot, enchant_id, duration*IN_MILLISECONDS, 0);
        item_owner->ApplyEnchantment(item, slot, true);
    }
}

void Spell::EffectDisEnchant(SpellEffectIndex /*eff_idx*/)
{
    if (m_caster->GetTypeId() != TYPEID_PLAYER)
        return;

    Player* p_caster = (Player*)m_caster;
    if (!itemTarget || !itemTarget->GetProto()->DisenchantID)
        return;

    p_caster->UpdateCraftSkill(m_spellInfo->Id);

    ((Player*)m_caster)->SendLoot(itemTarget->GetObjectGuid(),LOOT_DISENCHANTING);

    // item will be removed at disenchanting end
}

void Spell::EffectInebriate(SpellEffectIndex /*eff_idx*/)
{
    if (!unitTarget || unitTarget->GetTypeId() != TYPEID_PLAYER)
        return;

    Player *player = (Player*)unitTarget;
    uint16 currentDrunk = player->GetDrunkValue();
    uint16 drunkMod = damage * 256;
    if (currentDrunk + drunkMod > 0xFFFF)
        currentDrunk = 0xFFFF;
    else
        currentDrunk += drunkMod;
    player->SetDrunkValue(currentDrunk, m_CastItem ? m_CastItem->GetEntry() : 0);
}

void Spell::EffectFeedPet(SpellEffectIndex eff_idx)
{
    if (m_caster->GetTypeId() != TYPEID_PLAYER)
        return;

    Player *_player = (Player*)m_caster;

    Item* foodItem = m_targets.getItemTarget();
    if (!foodItem)
        return;

    Pet *pet = _player->GetPet();
    if (!pet)
        return;

    if (!pet->isAlive())
        return;

    int32 benefit = pet->GetCurrentFoodBenefitLevel(foodItem->GetProto()->ItemLevel);
    if (benefit <= 0)
        return;

    uint32 count = 1;
    _player->DestroyItemCount(foodItem,count,true);
    // TODO: fix crash when a spell has two effects, both pointed at the same item target

    m_caster->CastCustomSpell(pet, m_spellInfo->EffectTriggerSpell[eff_idx], &benefit, NULL, NULL, true);
}

void Spell::EffectDismissPet(SpellEffectIndex /*eff_idx*/)
{
    if (m_caster->GetTypeId() != TYPEID_PLAYER)
        return;

    Pet* pet = m_caster->GetPet();

    // not let dismiss dead pet
    if (!pet||!pet->isAlive())
        return;

    pet->Unsummon(PET_SAVE_NOT_IN_SLOT, m_caster);
}

void Spell::EffectSummonObject(SpellEffectIndex eff_idx)
{
    uint32 go_id = m_spellInfo->EffectMiscValue[eff_idx];

    uint8 slot = 0;
    switch (m_spellInfo->Effect[eff_idx])
    {
        case SPELL_EFFECT_SUMMON_OBJECT_SLOT1: slot = 0; break;
        case SPELL_EFFECT_SUMMON_OBJECT_SLOT2: slot = 1; break;
        case SPELL_EFFECT_SUMMON_OBJECT_SLOT3: slot = 2; break;
        case SPELL_EFFECT_SUMMON_OBJECT_SLOT4: slot = 3; break;
        default: return;
    }

    if (ObjectGuid guid = m_caster->m_ObjectSlotGuid[slot])
    {
        if (GameObject* obj = m_caster ? m_caster->GetMap()->GetGameObject(guid) : NULL)
            obj->SetLootState(GO_JUST_DEACTIVATED);
        m_caster->m_ObjectSlotGuid[slot].Clear();
    }

    GameObject* pGameObj = new GameObject;

    float x, y, z;
    // If dest location if present
    if (m_targets.m_targetMask & TARGET_FLAG_DEST_LOCATION)
    {
        x = m_targets.m_destX;
        y = m_targets.m_destY;
        z = m_targets.m_destZ;
    }
    // Summon in random point all other units if location present
    else
    {
        if (m_spellInfo->Id == 48018)
        {
            x = m_caster->GetPositionX();
            y = m_caster->GetPositionY();
            z = m_caster->GetPositionZ();
        }
        else
            m_caster->GetClosePoint(x, y, z, DEFAULT_WORLD_OBJECT_SIZE);
    }

    Map *map = m_caster->GetMap();
    if (!pGameObj->Create(map->GenerateLocalLowGuid(HIGHGUID_GAMEOBJECT), go_id, map,
        m_caster->GetPhaseMask(), x, y, z, m_caster->GetOrientation(), 0.0f, 0.0f, 0.0f, 0.0f, GO_ANIMPROGRESS_DEFAULT, GO_STATE_READY))
    {
        delete pGameObj;
        return;
    }

    pGameObj->SetUInt32Value(GAMEOBJECT_LEVEL, m_caster->getLevel());
    pGameObj->SetRespawnTime(m_duration > 0 ? m_duration/IN_MILLISECONDS : 0);
    pGameObj->SetSpellId(m_spellInfo->Id);
    m_caster->AddGameObject(pGameObj);

    map->Add(pGameObj);

    m_caster->m_ObjectSlotGuid[slot] = pGameObj->GetObjectGuid();

    pGameObj->SummonLinkedTrapIfAny();

    if (m_caster->GetTypeId() == TYPEID_UNIT && ((Creature*)m_caster)->AI())
        ((Creature*)m_caster)->AI()->JustSummoned(pGameObj);
}

void Spell::EffectResurrect(SpellEffectIndex /*eff_idx*/)
{
    if (!unitTarget)
        return;

    if (unitTarget->GetTypeId() != TYPEID_PLAYER)
        return;

    if (unitTarget->isAlive())
        return;

    if (!unitTarget->IsInWorld())
        return;

    switch (m_spellInfo->Id)
    {
        // Defibrillate (Goblin Jumper Cables) have 33% chance on success
        case 8342:
            if (roll_chance_i(67))
            {
                m_caster->CastSpell(m_caster, 8338, true, m_CastItem);
                return;
            }
            break;
        // Defibrillate (Goblin Jumper Cables XL) have 50% chance on success
        case 22999:
            if (roll_chance_i(50))
            {
                m_caster->CastSpell(m_caster, 23055, true, m_CastItem);
                return;
            }
            break;
        // Defibrillate (Gnomish Army Knife) has 67% chance of success
        case 54732:
            if (roll_chance_i(33))
                return;
            break;
        default:
            break;
    }

    Player* pTarget = ((Player*)unitTarget);

    if (pTarget->isRessurectRequested())       // already have one active request
        return;

    uint32 health = pTarget->GetMaxHealth() * damage / 100;
    uint32 mana   = pTarget->GetMaxPower(POWER_MANA) * damage / 100;

    pTarget->setResurrectRequestData(m_caster->GetObjectGuid(), m_caster->GetMapId(), m_caster->GetPositionX(), m_caster->GetPositionY(), m_caster->GetPositionZ(), health, mana);
    SendResurrectRequest(pTarget);
}

void Spell::EffectAddExtraAttacks(SpellEffectIndex /*eff_idx*/)
{
    if (!unitTarget || !unitTarget->isAlive())
        return;

    if (unitTarget->m_extraAttacks)
        return;

    unitTarget->m_extraAttacks = damage;
}

void Spell::EffectParry(SpellEffectIndex /*eff_idx*/)
{
    if (unitTarget && unitTarget->GetTypeId() == TYPEID_PLAYER)
        ((Player*)unitTarget)->SetCanParry(true);
}

void Spell::EffectBlock(SpellEffectIndex /*eff_idx*/)
{
    if (unitTarget && unitTarget->GetTypeId() == TYPEID_PLAYER)
        ((Player*)unitTarget)->SetCanBlock(true);
}

void Spell::EffectLeapForward(SpellEffectIndex eff_idx)
{
    if (unitTarget->IsTaxiFlying())
        return;

    if (m_spellInfo->rangeIndex == 1)                       //self range
    {
        TerrainInfo const* terrain = unitTarget->GetTerrain();
        if (!terrain)
            return;

        float distance = GetSpellRadius(sSpellRadiusStore.LookupEntry(m_spellInfo->EffectRadiusIndex[eff_idx]));

        //Glyph of blink
        if (m_caster->GetTypeId() == TYPEID_PLAYER)
            ((Player*)m_caster)->ApplySpellMod(m_spellInfo->Id, SPELLMOD_RADIUS, distance, this);

        float ox, oy, oz;
        unitTarget->GetPosition(ox, oy, oz);
        float fx, fy, fz;
        fz = oz+2.0;
        fx = unitTarget->GetPositionX() + distance * cos(unitTarget->GetOrientation());
        fy = unitTarget->GetPositionY() + distance * sin(unitTarget->GetOrientation());

        MaNGOS::NormalizeMapCoord(fx);
        MaNGOS::NormalizeMapCoord(fy);

        if (terrain->CheckPathAccurate(ox,oy,oz,fx,fy,fz, sWorld.getConfig(CONFIG_BOOL_CHECK_GO_IN_PATH) ? unitTarget : NULL ))
            DEBUG_LOG("Spell::EffectLeapForward unit %u forwarded on %f",unitTarget->GetObjectGuid().GetCounter(), unitTarget->GetDistance(fx,fy,fz));
        else
            DEBUG_LOG("Spell::EffectLeapForward unit %u NOT forwarded on %f, real distance is %f",unitTarget->GetObjectGuid().GetCounter(), distance, unitTarget->GetDistance(fx,fy,fz));

        //Prevent Falling during swap building/outerspace
        unitTarget->UpdateAllowedPositionZ(fx, fy, fz);

        unitTarget->NearTeleportTo(fx, fy, fz, unitTarget->GetOrientation(), unitTarget == m_caster);
    }
}

void Spell::EffectLeapBack(SpellEffectIndex eff_idx)
{
    if (unitTarget->IsTaxiFlying())
        return;

    m_caster->KnockBackFrom(unitTarget,float(m_spellInfo->EffectMiscValue[eff_idx])/10,float(damage)/10);
}

void Spell::EffectReputation(SpellEffectIndex eff_idx)
{
    if (!unitTarget || unitTarget->GetTypeId() != TYPEID_PLAYER)
        return;

    Player *_player = (Player*)unitTarget;

    int32  rep_change = m_currentBasePoints[eff_idx];
    uint32 faction_id = m_spellInfo->EffectMiscValue[eff_idx];

    FactionEntry const* factionEntry = sFactionStore.LookupEntry(faction_id);

    if (!factionEntry)
        return;

    rep_change = _player->CalculateReputationGain(REPUTATION_SOURCE_SPELL, rep_change, faction_id);

    _player->GetReputationMgr().ModifyReputation(factionEntry, rep_change);
}

void Spell::EffectQuestComplete(SpellEffectIndex eff_idx)
{
    if (!unitTarget || unitTarget->GetTypeId() != TYPEID_PLAYER)
        return;

    // A few spells has additional value from basepoints, check condition here.
    switch(m_spellInfo->Id)
    {
        case 43458:                                         // Secrets of Nifflevar
        {
            if (!unitTarget->HasAura(m_spellInfo->CalculateSimpleValue(eff_idx)))
                return;

            break;
        }
        // TODO: implement these!
        // "this spell awards credit for the entire raid (all spell targets as this is area target) if just ONE member has both auras (yes, both effect's basepoints)"
        //case 72155:                                         // Harvest Blight Specimen
        //case 72162:                                         // Harvest Blight Specimen
            //break;
        default:
            break;
    }

    uint32 quest_id = m_spellInfo->EffectMiscValue[eff_idx];
    ((Player*)unitTarget)->AreaExploredOrEventHappens(quest_id);
}

void Spell::EffectSelfResurrect(SpellEffectIndex eff_idx)
{
    if (!unitTarget || unitTarget->isAlive())
        return;

    if (unitTarget->GetTypeId() != TYPEID_PLAYER)
        return;

    if (!unitTarget->IsInWorld())
        return;

    uint32 health = 0;
    uint32 mana = 0;

    // flat case
    if (damage < 0)
    {
        health = uint32(-damage);
        mana = m_spellInfo->EffectMiscValue[eff_idx];
    }
    // percent case
    else
    {
        health = uint32(damage/100.0f*unitTarget->GetMaxHealth());
        if (unitTarget->GetMaxPower(POWER_MANA) > 0)
            mana = uint32(damage/100.0f*unitTarget->GetMaxPower(POWER_MANA));
    }

    Player *plr = ((Player*)unitTarget);
    plr->ResurrectPlayer(0.0f);

    plr->SetHealth( health );
    plr->SetPower(POWER_MANA, mana );
    plr->SetPower(POWER_RAGE, 0 );
    plr->SetPower(POWER_ENERGY, plr->GetMaxPower(POWER_ENERGY) );

    plr->SpawnCorpseBones();
}

void Spell::EffectSkinning(SpellEffectIndex /*eff_idx*/)
{
    if (unitTarget->GetTypeId() != TYPEID_UNIT )
        return;

    if (!m_caster || m_caster->GetTypeId() != TYPEID_PLAYER)
        return;

    Creature* creature = (Creature*) unitTarget;
    int32 targetLevel = creature->getLevel();

    uint32 skill = creature->GetCreatureInfo()->GetRequiredLootSkill();

    ((Player*)m_caster)->SendLoot(creature->GetObjectGuid(),LOOT_SKINNING);
    creature->RemoveFlag(UNIT_FIELD_FLAGS, UNIT_FLAG_SKINNABLE);

    int32 reqValue = targetLevel < 10 ? 0 : targetLevel < 20 ? (targetLevel-10)*10 : targetLevel*5;

    int32 skillValue = ((Player*)m_caster)->GetPureSkillValue(skill);

    // Double chances for elites
    ((Player*)m_caster)->UpdateGatherSkill(skill, skillValue, reqValue, creature->IsElite() ? 2 : 1 );
}

void Spell::EffectCharge(SpellEffectIndex /*eff_idx*/)
{
    if (!unitTarget)
        return;

    //TODO: research more ContactPoint/attack distance.
    //3.666666 instead of ATTACK_DISTANCE(5.0f) in below seem to give more accurate result.
    float x, y, z;
    unitTarget->GetContactPoint(m_caster, x, y, z, 3.666666f);

    // Try to normalize Z coord cuz GetContactPoint do nothing with Z axis
    unitTarget->UpdateGroundPositionZ(x, y, z);

    if (unitTarget->GetTypeId() != TYPEID_PLAYER)
        ((Creature *)unitTarget)->StopMoving();

    // Only send MOVEMENTFLAG_WALK_MODE, client has strange issues with other move flags
    m_caster->MonsterMoveWithSpeed(x, y, z, 24.f);

    // not all charge effects used in negative spells
    if (unitTarget != m_caster && !IsPositiveSpell(m_spellInfo->Id))
        m_caster->Attack(unitTarget, true);

   //Warbringer - remove movement imparing effects for Intervene
    if (m_spellInfo->Id == 3411 && m_caster->HasAura(57499) )
        m_caster->RemoveAurasAtMechanicImmunity(IMMUNE_TO_ROOT_AND_SNARE_MASK,57499,true);
}

void Spell::EffectCharge2(SpellEffectIndex /*eff_idx*/)
{
    float x, y, z;
    if (m_targets.m_targetMask & TARGET_FLAG_DEST_LOCATION)
    {
        x = m_targets.m_destX;
        y = m_targets.m_destY;
        z = m_targets.m_destZ;

        if (unitTarget->GetTypeId() != TYPEID_PLAYER)
            ((Creature *)unitTarget)->StopMoving();
    }
    else if (unitTarget && unitTarget != m_caster)
        unitTarget->GetContactPoint(m_caster, x, y, z, 3.666666f);
    else
        return;

    // Try to normalize Z coord cuz GetContactPoint do nothing with Z axis
    unitTarget->UpdateGroundPositionZ(x, y, z);

    // Only send MOVEMENTFLAG_WALK_MODE, client has strange issues with other move flags
    m_caster->MonsterMoveWithSpeed(x, y, z, 24.f);

    // not all charge effects used in negative spells
    if (unitTarget && unitTarget != m_caster && !IsPositiveSpell(m_spellInfo->Id))
        m_caster->Attack(unitTarget, true);
}

void Spell::DoSummonCritter(SpellEffectIndex eff_idx, uint32 forceFaction)
{
    uint32 pet_entry = m_spellInfo->EffectMiscValue[eff_idx];
    if (!pet_entry)
        return;

    CreatureInfo const* cInfo = sCreatureStorage.LookupEntry<CreatureInfo>(pet_entry);
    if (!cInfo)
    {
        sLog.outErrorDb("Spell::DoSummonCritter: creature entry %u not found for spell %u.", pet_entry, m_spellInfo->Id);
        return;
    }

    Pet* old_critter = m_caster->GetMiniPet();

    // for same pet just despawn (player unsummon command)
    if (m_caster->GetTypeId() == TYPEID_PLAYER && old_critter && old_critter->GetEntry() == pet_entry)
    {
        m_caster->RemoveMiniPet();
        return;
    }

    // despawn old pet before summon new
    if (old_critter)
        m_caster->RemoveMiniPet();

    // summon new pet
    Pet* critter = new Pet(MINI_PET);

    CreatureCreatePos pos(m_caster->GetMap(), m_targets.m_destX, m_targets.m_destY, m_targets.m_destZ, m_caster->GetOrientation(), m_caster->GetPhaseMask());
    if (!(m_targets.m_targetMask & TARGET_FLAG_DEST_LOCATION))
        pos = CreatureCreatePos(m_caster, m_caster->GetOrientation());

    uint32 originalSpellID = (m_IsTriggeredSpell && m_triggeredBySpellInfo) ? m_triggeredBySpellInfo->Id : m_spellInfo->Id;

    critter->SetCreateSpellID(originalSpellID);
    critter->SetDuration(GetSpellDuration(m_spellInfo));

    if (!critter->Create(0, pos, cInfo, 0, m_caster))
    {
        sLog.outError("Mini pet (guidlow %d, entry %d) not summoned",
            critter->GetGUIDLow(), critter->GetEntry());
        delete critter;
        return;
    }

    critter->setFaction(forceFaction ? forceFaction : m_caster->getFaction());
<<<<<<< HEAD
=======
    critter->AIM_Initialize();
    critter->InitPetCreateSpells();                         // e.g. disgusting oozeling has a create spell as critter...
    //critter->InitLevelupSpellsForLevel();                 // none?
    critter->SelectLevel(critter->GetCreatureInfo());       // some summoned creaters have different from 1 DB data for level/hp
    critter->SetUInt32Value(UNIT_NPC_FLAGS, critter->GetCreatureInfo()->npcflag);
                                                            // some mini-pets have quests

    // set timer for unsummon
    if(m_duration > 0)
        critter->SetDuration(m_duration);
>>>>>>> 9243e5bb

    if (!critter->Summon())
    {
        sLog.outError("Mini pet (guidlow %d, entry %d) not summoned by undefined reason. ",
            critter->GetGUIDLow(), critter->GetEntry());
        delete critter;
        return;
    }

    critter->SetSummonPoint(pos);

    // Notify Summoner
    if (m_caster->GetTypeId() == TYPEID_UNIT && ((Creature*)m_caster)->AI())
        ((Creature*)m_caster)->AI()->JustSummoned(critter);

    DEBUG_LOG("New mini pet has guid %u", critter->GetGUIDLow());

}

void Spell::EffectKnockBack(SpellEffectIndex eff_idx)
{
    if (!unitTarget)
        return;

    // Can't knockback unit underwater
    if (unitTarget->IsInWater())
        return;

    // Can't knockback rooted target
    if (unitTarget->hasUnitState(UNIT_STAT_ROOT))
        return;

    // Typhoon
    if (m_spellInfo->SpellFamilyName == SPELLFAMILY_DRUID && m_spellInfo->SpellFamilyFlags.test<CF_DRUID_TYPHOON>())
        if (m_caster->HasAura(62135)) // Glyph of Typhoon
            return;

    // Thunderstorm
    if (m_spellInfo->SpellFamilyName == SPELLFAMILY_SHAMAN && m_spellInfo->SpellFamilyFlags.test<CF_SHAMAN_THUNDERSTORM>())
        if (m_caster->HasAura(62132)) // Glyph of Thunderstorm
            return;

    // Blast Wave
    if (m_spellInfo->SpellFamilyName == SPELLFAMILY_MAGE && m_spellInfo->SpellFamilyFlags.test<CF_MAGE_BLAST_WAVE2, CF_MAGE_BLAST_WAVE1>())
        if (m_caster->HasAura(62126)) // Glyph of Blast Wave
            return;

    unitTarget->KnockBackFrom(m_caster,float(m_spellInfo->EffectMiscValue[eff_idx])/10,float(damage)/10);
}

void Spell::EffectSendTaxi(SpellEffectIndex eff_idx)
{
    if (!unitTarget || unitTarget->GetTypeId() != TYPEID_PLAYER)
        return;

    ((Player*)unitTarget)->ActivateTaxiPathTo(m_spellInfo->EffectMiscValue[eff_idx],m_spellInfo->Id);
}

void Spell::EffectPlayerPull(SpellEffectIndex eff_idx)
{
    if (!unitTarget)
        return;

    float dist = unitTarget->GetDistance2d(m_caster);
    if (damage && dist > damage)
        dist = float(damage);

    unitTarget->KnockBackFrom(m_caster,-dist,float(m_spellInfo->EffectMiscValue[eff_idx])/30);
}

void Spell::EffectDispelMechanic(SpellEffectIndex eff_idx)
{
    if (!unitTarget)
        return;

    uint32 mechanic = m_spellInfo->EffectMiscValue[eff_idx];

    Unit::SpellAuraHolderMap& Auras = unitTarget->GetSpellAuraHolderMap();
    for(Unit::SpellAuraHolderMap::iterator iter = Auras.begin(), next; iter != Auras.end(); iter = next)
    {
        next = iter;
        ++next;
        SpellEntry const *spell = iter->second->GetSpellProto();
        if (iter->second->HasMechanic(mechanic))
        {
            unitTarget->RemoveAurasDueToSpell(spell->Id);
            if (Auras.empty())
                break;
            else
                next = Auras.begin();
        }
    }
}

void Spell::EffectSummonDeadPet(SpellEffectIndex /*eff_idx*/)
{
    if (m_caster->GetTypeId() != TYPEID_PLAYER)
        return;

    Player *_player = (Player*)m_caster;
    Pet *pet = _player->GetPet();

    if (!pet)
        return;

    if (pet->isAlive())
        return;

    if (damage < 0)
        return;

    pet->SetUInt32Value(UNIT_DYNAMIC_FLAGS, UNIT_DYNFLAG_NONE);
    pet->RemoveFlag(UNIT_FIELD_FLAGS, UNIT_FLAG_SKINNABLE);
    pet->SetDeathState( ALIVE );
    pet->clearUnitState(UNIT_STAT_ALL_STATE);
    pet->SetHealth( uint32(pet->GetMaxHealth()*(float(damage)/100)));

    pet->AIM_Initialize();

    // _player->PetSpellInitialize(); -- action bar not removed at death and not required send at revive
    pet->SavePetToDB(PET_SAVE_AS_CURRENT);
}

void Spell::EffectSummonAllTotems(SpellEffectIndex eff_idx)
{
    if (m_caster->GetTypeId() != TYPEID_PLAYER)
        return;

    int32 start_button = ACTION_BUTTON_SHAMAN_TOTEMS_BAR + m_spellInfo->EffectMiscValue[eff_idx];
    int32 amount_buttons = m_spellInfo->EffectMiscValueB[eff_idx];

    for(int32 slot = 0; slot < amount_buttons; ++slot)
        if (ActionButton const* actionButton = ((Player*)m_caster)->GetActionButton(start_button+slot))
            if (actionButton->GetType()==ACTION_BUTTON_SPELL)
                if (uint32 spell_id = actionButton->GetAction())
                  if (!((Player*)m_caster)->HasSpellCooldown(spell_id))
                    m_caster->CastSpell(unitTarget,spell_id,true);
}

void Spell::EffectDestroyAllTotems(SpellEffectIndex /*eff_idx*/)
{
    int32 mana = 0;
    for(int slot = 0;  slot < MAX_TOTEM_SLOT; ++slot)
    {
        if (Totem* totem = m_caster->GetTotem(TotemSlot(slot)))
        {
            if (damage)
            {
                uint32 spell_id = totem->GetUInt32Value(UNIT_CREATED_BY_SPELL);
                if (SpellEntry const* spellInfo = sSpellStore.LookupEntry(spell_id))
                {
                    uint32 manacost = spellInfo->manaCost + m_caster->GetCreateMana() * spellInfo->ManaCostPercentage / 100;
                    mana += manacost * damage / 100;
                }
            }
            totem->UnSummon();
        }
    }

    if (mana)
        m_caster->CastCustomSpell(m_caster, 39104, &mana, NULL, NULL, true);
}

void Spell::EffectBreakPlayerTargeting (SpellEffectIndex /* eff_idx */)
{
    if (!unitTarget)
        return;

    WorldPacket data(SMSG_CLEAR_TARGET, 8);
    data << unitTarget->GetObjectGuid();
    unitTarget->SendMessageToSet(&data, false);
}

void Spell::EffectDurabilityDamage(SpellEffectIndex eff_idx)
{
    if (!unitTarget || unitTarget->GetTypeId() != TYPEID_PLAYER)
        return;

    int32 slot = m_spellInfo->EffectMiscValue[eff_idx];

    // FIXME: some spells effects have value -1/-2
    // Possibly its mean -1 all player equipped items and -2 all items
    if (slot < 0)
    {
        ((Player*)unitTarget)->DurabilityPointsLossAll(damage, (slot < -1));
        return;
    }

    // invalid slot value
    if (slot >= INVENTORY_SLOT_BAG_END)
        return;

    if (Item* item = ((Player*)unitTarget)->GetItemByPos(INVENTORY_SLOT_BAG_0, slot))
        ((Player*)unitTarget)->DurabilityPointsLoss(item, damage);
}

void Spell::EffectDurabilityDamagePCT(SpellEffectIndex eff_idx)
{
    if (!unitTarget || unitTarget->GetTypeId() != TYPEID_PLAYER)
        return;

    int32 slot = m_spellInfo->EffectMiscValue[eff_idx];

    // FIXME: some spells effects have value -1/-2
    // Possibly its mean -1 all player equipped items and -2 all items
    if (slot < 0)
    {
        ((Player*)unitTarget)->DurabilityLossAll(double(damage)/100.0f, (slot < -1));
        return;
    }

    // invalid slot value
    if (slot >= INVENTORY_SLOT_BAG_END)
        return;

    if (damage <= 0)
        return;

    if (Item* item = ((Player*)unitTarget)->GetItemByPos(INVENTORY_SLOT_BAG_0, slot))
        ((Player*)unitTarget)->DurabilityLoss(item, double(damage)/100.0f);
}

void Spell::EffectModifyThreatPercent(SpellEffectIndex /*eff_idx*/)
{
    if (!unitTarget)
        return;

    unitTarget->getThreatManager().modifyThreatPercent(m_caster, damage);
}

void Spell::EffectTransmitted(SpellEffectIndex eff_idx)
{
    uint32 name_id = m_spellInfo->EffectMiscValue[eff_idx];

    GameObjectInfo const* goinfo = ObjectMgr::GetGameObjectInfo(name_id);

    if (!goinfo)
    {
        sLog.outErrorDb("Gameobject (Entry: %u) not exist and not created at spell (ID: %u) cast",name_id, m_spellInfo->Id);
        return;
    }

    float fx, fy, fz;

    if (m_targets.m_targetMask & TARGET_FLAG_DEST_LOCATION)
    {
        fx = m_targets.m_destX;
        fy = m_targets.m_destY;
        fz = m_targets.m_destZ;
    }
    //FIXME: this can be better check for most objects but still hack
    else if (m_spellInfo->EffectRadiusIndex[eff_idx] && m_spellInfo->speed==0)
    {
        float dis = GetSpellRadius(sSpellRadiusStore.LookupEntry(m_spellInfo->EffectRadiusIndex[eff_idx]));
        m_caster->GetClosePoint(fx, fy, fz, DEFAULT_WORLD_OBJECT_SIZE, dis);
    }
    else
    {
        float min_dis = GetSpellMinRange(sSpellRangeStore.LookupEntry(m_spellInfo->rangeIndex));
        float max_dis = GetSpellMaxRange(sSpellRangeStore.LookupEntry(m_spellInfo->rangeIndex));
        float dis = rand_norm_f() * (max_dis - min_dis) + min_dis;

        // special code for fishing bobber (TARGET_SELF_FISHING), should not try to avoid objects
        // nor try to find ground level, but randomly vary in angle
        if (goinfo->type == GAMEOBJECT_TYPE_FISHINGNODE)
        {
            // calculate angle variation for roughly equal dimensions of target area
            float max_angle = (max_dis - min_dis)/(max_dis + m_caster->GetObjectBoundingRadius());
            float angle_offset = max_angle * (rand_norm_f() - 0.5f);
            m_caster->GetNearPoint2D(fx, fy, dis, m_caster->GetOrientation() + angle_offset);
            float waterZ = m_caster->GetTerrain()->GetWaterOrGroundLevel(fx, fy, m_caster->GetPositionZ());
            GridMapLiquidData liqData;
            if (!m_caster->GetTerrain()->IsInWater(fx, fy, waterZ, &liqData))
            {
                SendCastResult(SPELL_FAILED_NOT_FISHABLE);
                SendChannelUpdate(0);
                return;
            }

            fz = liqData.level;
            // finally, check LoS
            if (!m_caster->IsWithinLOS(fx, fy, fz))
            {
                SendCastResult(SPELL_FAILED_LINE_OF_SIGHT);
                SendChannelUpdate(0);
                return;
            }
        }
        else
            m_caster->GetClosePoint(fx, fy, fz, DEFAULT_WORLD_OBJECT_SIZE, dis);
    }

    Map *cMap = m_caster->GetMap();

    if (goinfo->type == GAMEOBJECT_TYPE_SUMMONING_RITUAL)
    {
        m_caster->GetPosition(fx, fy, fz);
    }

    GameObject* pGameObj = new GameObject;

    if (!pGameObj->Create(cMap->GenerateLocalLowGuid(HIGHGUID_GAMEOBJECT), name_id, cMap,
        m_caster->GetPhaseMask(), fx, fy, fz, m_caster->GetOrientation(), 0.0f, 0.0f, 0.0f, 0.0f, GO_ANIMPROGRESS_DEFAULT, GO_STATE_READY))
    {
        delete pGameObj;
        return;
    }

    int32 duration = m_duration;

    switch(goinfo->type)
    {
        case GAMEOBJECT_TYPE_FISHINGNODE:
        {
            m_caster->SetChannelObjectGuid(pGameObj->GetObjectGuid());
            m_caster->AddGameObject(pGameObj);              // will removed at spell cancel

            // end time of range when possible catch fish (FISHING_BOBBER_READY_TIME..GetDuration(m_spellInfo))
            // start time == fish-FISHING_BOBBER_READY_TIME (0..GetDuration(m_spellInfo)-FISHING_BOBBER_READY_TIME)
            int32 lastSec = 0;
            switch(urand(0, 3))
            {
                case 0: lastSec =  3; break;
                case 1: lastSec =  7; break;
                case 2: lastSec = 13; break;
                case 3: lastSec = 17; break;
            }

            duration = duration - lastSec*IN_MILLISECONDS + FISHING_BOBBER_READY_TIME*IN_MILLISECONDS;
            break;
        }
        case GAMEOBJECT_TYPE_SUMMONING_RITUAL:
        {
            if (m_caster->GetTypeId() == TYPEID_PLAYER)
            {
                pGameObj->AddUniqueUse((Player*)m_caster);
                m_caster->AddGameObject(pGameObj);          // will removed at spell cancel
            }
            break;
        }
        case GAMEOBJECT_TYPE_FISHINGHOLE:
        case GAMEOBJECT_TYPE_CHEST:
        default:
            break;
    }

    pGameObj->SetRespawnTime(duration > 0 ? duration/IN_MILLISECONDS : 0);

    pGameObj->SetOwnerGuid(m_caster->GetObjectGuid());

    pGameObj->SetUInt32Value(GAMEOBJECT_LEVEL, m_caster->getLevel());
    pGameObj->SetSpellId(m_spellInfo->Id);

    DEBUG_LOG("AddObject at SpellEfects.cpp EffectTransmitted");
    //m_caster->AddGameObject(pGameObj);
    //m_ObjToDel.push_back(pGameObj);

    cMap->Add(pGameObj);

    pGameObj->SummonLinkedTrapIfAny();

    if (m_caster->GetTypeId() == TYPEID_UNIT && ((Creature*)m_caster)->AI())
        ((Creature*)m_caster)->AI()->JustSummoned(pGameObj);
}

void Spell::EffectProspecting(SpellEffectIndex /*eff_idx*/)
{
    if (m_caster->GetTypeId() != TYPEID_PLAYER || !itemTarget)
        return;

    Player* p_caster = (Player*)m_caster;

    if (sWorld.getConfig(CONFIG_BOOL_SKILL_PROSPECTING))
    {
        uint32 SkillValue = p_caster->GetPureSkillValue(SKILL_JEWELCRAFTING);
        uint32 reqSkillValue = itemTarget->GetProto()->RequiredSkillRank;
        p_caster->UpdateGatherSkill(SKILL_JEWELCRAFTING, SkillValue, reqSkillValue);
    }

    ((Player*)m_caster)->SendLoot(itemTarget->GetObjectGuid(), LOOT_PROSPECTING);
}

void Spell::EffectMilling(SpellEffectIndex /*eff_idx*/)
{
    if (m_caster->GetTypeId() != TYPEID_PLAYER || !itemTarget)
        return;

    Player* p_caster = (Player*)m_caster;

    if ( sWorld.getConfig(CONFIG_BOOL_SKILL_MILLING))
    {
        uint32 SkillValue = p_caster->GetPureSkillValue(SKILL_INSCRIPTION);
        uint32 reqSkillValue = itemTarget->GetProto()->RequiredSkillRank;
        p_caster->UpdateGatherSkill(SKILL_INSCRIPTION, SkillValue, reqSkillValue);
    }

    ((Player*)m_caster)->SendLoot(itemTarget->GetObjectGuid(), LOOT_MILLING);
}

void Spell::EffectSkill(SpellEffectIndex /*eff_idx*/)
{
    DEBUG_LOG("WORLD: SkillEFFECT");
}

void Spell::EffectSpiritHeal(SpellEffectIndex /*eff_idx*/)
{
    // TODO player can't see the heal-animation - he should respawn some ticks later
    if (!unitTarget || unitTarget->isAlive())
        return;

    if (unitTarget->GetTypeId() != TYPEID_PLAYER)
        return;

    if (!unitTarget->IsInWorld())
        return;

    if (m_spellInfo->Id == 22012 && !unitTarget->HasAura(2584))
        return;

    ((Player*)unitTarget)->ResurrectPlayer(1.0f);
    ((Player*)unitTarget)->SpawnCorpseBones();

    ((Player*)unitTarget)->CastSpell(unitTarget, 6962, true);
}

// remove insignia spell effect
void Spell::EffectSkinPlayerCorpse(SpellEffectIndex /*eff_idx*/)
{
    DEBUG_LOG("Effect: SkinPlayerCorpse");
    if ((m_caster->GetTypeId() != TYPEID_PLAYER) || (unitTarget->GetTypeId() != TYPEID_PLAYER) || (unitTarget->isAlive()))
        return;

    ((Player*)unitTarget)->RemovedInsignia( (Player*)m_caster );
}

void Spell::EffectStealBeneficialBuff(SpellEffectIndex eff_idx)
{
    DEBUG_LOG("Effect: StealBeneficialBuff");

    if (!unitTarget || unitTarget==m_caster)                 // can't steal from self
        return;

    typedef std::vector<SpellAuraHolder*> StealList;
    StealList steal_list;
    // Create dispel mask by dispel type
    uint32 dispelMask  = GetDispellMask( DispelType(m_spellInfo->EffectMiscValue[eff_idx]) );
    Unit::SpellAuraHolderMap const& auras = unitTarget->GetSpellAuraHolderMap();
    for(Unit::SpellAuraHolderMap::const_iterator itr = auras.begin(); itr != auras.end(); ++itr)
    {
        SpellAuraHolder *holder = itr->second;
        if (holder && (1<<holder->GetSpellProto()->Dispel) & dispelMask)
        {
            // Need check for passive? this
            if (holder->IsPositive() && !holder->IsPassive() && !(holder->GetSpellProto()->AttributesEx4 & SPELL_ATTR_EX4_NOT_STEALABLE))
                steal_list.push_back(holder);
        }
    }
    // Ok if exist some buffs for dispel try dispel it
    if (!steal_list.empty())
    {
        typedef std::list < std::pair<uint32, ObjectGuid> > SuccessList;
        SuccessList success_list;
        int32 list_size = steal_list.size();
        // Dispell N = damage buffs (or while exist buffs for dispel)
        for (int32 count=0; count < damage && list_size > 0; ++count)
        {
            // Random select buff for dispel
            SpellAuraHolder *holder = steal_list[urand(0, list_size-1)];
            // Not use chance for steal
            // TODO possible need do it
            success_list.push_back(SuccessList::value_type(holder->GetId(),holder->GetCasterGuid()));

            // Remove buff from list for prevent doubles
            for (StealList::iterator j = steal_list.begin(); j != steal_list.end(); )
            {
                SpellAuraHolder *stealed = *j;
                if (stealed->GetId() == holder->GetId() && stealed->GetCasterGuid() == holder->GetCasterGuid())
                {
                    j = steal_list.erase(j);
                    --list_size;
                }
                else
                    ++j;
            }
        }
        // Really try steal and send log
        if (!success_list.empty())
        {
            int32 count = success_list.size();
            WorldPacket data(SMSG_SPELLSTEALLOG, 8+8+4+1+4+count*5);
            data << unitTarget->GetPackGUID();       // Victim GUID
            data << m_caster->GetPackGUID();         // Caster GUID
            data << uint32(m_spellInfo->Id);         // Dispell spell id
            data << uint8(0);                        // not used
            data << uint32(count);                   // count
            for (SuccessList::iterator j = success_list.begin(); j != success_list.end(); ++j)
            {
                SpellEntry const* spellInfo = sSpellStore.LookupEntry(j->first);
                data << uint32(spellInfo->Id);       // Spell Id
                data << uint8(0);                    // 0 - steals !=0 transfers
                unitTarget->RemoveAurasDueToSpellBySteal(spellInfo->Id, j->second, m_caster);
            }
            m_caster->SendMessageToSet(&data, true);
        }
    }
}

void Spell::EffectKillCreditPersonal(SpellEffectIndex eff_idx)
{
    if (!unitTarget || unitTarget->GetTypeId() != TYPEID_PLAYER)
        return;

    ((Player*)unitTarget)->KilledMonsterCredit(m_spellInfo->EffectMiscValue[eff_idx]);
}

void Spell::EffectKillCreditGroup(SpellEffectIndex eff_idx)
{
    if (!unitTarget || unitTarget->GetTypeId() != TYPEID_PLAYER)
        return;

    ((Player*)unitTarget)->RewardPlayerAndGroupAtEvent(m_spellInfo->EffectMiscValue[eff_idx], unitTarget);
}

void Spell::EffectQuestFail(SpellEffectIndex eff_idx)
{
    if (!unitTarget || unitTarget->GetTypeId() != TYPEID_PLAYER)
        return;

    ((Player*)unitTarget)->FailQuest(m_spellInfo->EffectMiscValue[eff_idx]);
}

void Spell::EffectActivateRune(SpellEffectIndex eff_idx)
{
    if (m_caster->GetTypeId() != TYPEID_PLAYER)
        return;

    Player *plr = (Player*)m_caster;

    if (plr->getClass() != CLASS_DEATH_KNIGHT)
        return;

    int32 count = damage;                                   // max amount of reset runes
    if (plr->ActivateRunes(RuneType(m_spellInfo->EffectMiscValue[eff_idx]), count))
        plr->ResyncRunes();
}

void Spell::EffectTitanGrip(SpellEffectIndex eff_idx)
{
    // Make sure "Titan's Grip" (49152) penalty spell does not silently change
    if (m_spellInfo->EffectMiscValue[eff_idx] != 49152)
        sLog.outError("Spell::EffectTitanGrip: Spell %u has unexpected EffectMiscValue '%u'", m_spellInfo->Id, m_spellInfo->EffectMiscValue[eff_idx]);
    if (unitTarget && unitTarget->GetTypeId() == TYPEID_PLAYER)
    {
        Player *plr = (Player*)m_caster;
        plr->SetCanTitanGrip(true);
        if (plr->HasTwoHandWeaponInOneHand() && !plr->HasAura(49152))
            plr->CastSpell(plr, 49152, true);
    }
}

void Spell::EffectRenamePet(SpellEffectIndex /*eff_idx*/)
{
    if (!unitTarget || unitTarget->GetTypeId() != TYPEID_UNIT ||
        !((Creature*)unitTarget)->IsPet() || ((Pet*)unitTarget)->getPetType() != HUNTER_PET)
        return;

    unitTarget->SetByteFlag(UNIT_FIELD_BYTES_2, 2, UNIT_CAN_BE_RENAMED | UNIT_CAN_BE_ABANDONED);
}

void Spell::EffectPlayMusic(SpellEffectIndex eff_idx)
{
    if (!unitTarget || unitTarget->GetTypeId() != TYPEID_PLAYER)
        return;

    uint32 soundid = m_spellInfo->EffectMiscValue[eff_idx];

    if (!sSoundEntriesStore.LookupEntry(soundid))
    {
        sLog.outError("EffectPlayMusic: Sound (Id: %u) not exist in spell %u.",soundid,m_spellInfo->Id);
        return;
    }

    WorldPacket data(SMSG_PLAY_MUSIC, 4);
    data << uint32(soundid);
    ((Player*)unitTarget)->GetSession()->SendPacket(&data);
}

void Spell::EffectSpecCount(SpellEffectIndex /*eff_idx*/)
{
    if (!unitTarget || unitTarget->GetTypeId() != TYPEID_PLAYER)
        return;

    ((Player*)unitTarget)->UpdateSpecCount(damage);
}

void Spell::EffectActivateSpec(SpellEffectIndex /*eff_idx*/)
{
    if (!unitTarget || unitTarget->GetTypeId() != TYPEID_PLAYER)
        return;

    uint32 spec = damage-1;

    ((Player*)unitTarget)->ActivateSpec(spec);
}

void Spell::EffectBind(SpellEffectIndex eff_idx)
{
    if (!unitTarget || unitTarget->GetTypeId() != TYPEID_PLAYER)
        return;

    Player* player = (Player*)unitTarget;

    uint32 area_id;
    WorldLocation loc;
    if (m_spellInfo->EffectImplicitTargetA[eff_idx] == TARGET_TABLE_X_Y_Z_COORDINATES ||
        m_spellInfo->EffectImplicitTargetB[eff_idx] == TARGET_TABLE_X_Y_Z_COORDINATES)
    {
        SpellTargetPosition const* st = sSpellMgr.GetSpellTargetPosition(m_spellInfo->Id);
        if (!st)
        {
            sLog.outError( "Spell::EffectBind - unknown Teleport coordinates for spell ID %u", m_spellInfo->Id );
            return;
        }

        loc.mapid       = st->target_mapId;
        loc.coord_x     = st->target_X;
        loc.coord_y     = st->target_Y;
        loc.coord_z     = st->target_Z;
        loc.orientation = st->target_Orientation;
        area_id = sTerrainMgr.GetAreaId(loc.mapid, loc.coord_x, loc.coord_y, loc.coord_z);
    }
    else
    {
        player->GetPosition(loc);
        area_id = player->GetAreaId();
    }

    player->SetHomebindToLocation(loc,area_id);

    // binding
    WorldPacket data( SMSG_BINDPOINTUPDATE, (4+4+4+4+4) );
    data << float(loc.coord_x);
    data << float(loc.coord_y);
    data << float(loc.coord_z);
    data << uint32(loc.mapid);
    data << uint32(area_id);
    player->SendDirectMessage( &data );

    DEBUG_LOG("New Home Position X is %f", loc.coord_x);
    DEBUG_LOG("New Home Position Y is %f", loc.coord_y);
    DEBUG_LOG("New Home Position Z is %f", loc.coord_z);
    DEBUG_LOG("New Home MapId is %u", loc.mapid);
    DEBUG_LOG("New Home AreaId is %u", area_id);

    // zone update
    data.Initialize(SMSG_PLAYERBOUND, 8+4);
    data << player->GetObjectGuid();
    data << uint32(area_id);
    player->SendDirectMessage( &data );
}

void Spell::EffectRestoreItemCharges( SpellEffectIndex eff_idx )
{
    if (unitTarget->GetTypeId() != TYPEID_PLAYER)
        return;

    Player* player = (Player*)unitTarget;

    ItemPrototype const* itemProto = ObjectMgr::GetItemPrototype(m_spellInfo->EffectItemType[eff_idx]);
    if (!itemProto)
        return;

    // In case item from limited category recharge any from category, is this valid checked early in spell checks
    Item* item;
    if (itemProto->ItemLimitCategory)
        item = player->GetItemByLimitedCategory(itemProto->ItemLimitCategory);
    else
        item = player->GetItemByEntry(m_spellInfo->EffectItemType[eff_idx]);

    if (!item)
        return;

    item->RestoreCharges();
}

void Spell::EffectRedirectThreat(SpellEffectIndex eff_idx)
{
    if (!unitTarget)
        return;

    if (m_spellInfo->Id == 59665)                           // Vigilance
        if (Aura *glyph = unitTarget->GetDummyAura(63326))  // Glyph of Vigilance
            damage += glyph->GetModifier()->m_amount;

    m_caster->getHostileRefManager().SetThreatRedirection(unitTarget->GetObjectGuid(), uint32(damage));
}

void Spell::EffectTeachTaxiNode( SpellEffectIndex eff_idx )
{
    if (unitTarget->GetTypeId() != TYPEID_PLAYER)
        return;

    Player* player = (Player*)unitTarget;

    uint32 taxiNodeId = m_spellInfo->EffectMiscValue[eff_idx];
    if (!sTaxiNodesStore.LookupEntry(taxiNodeId))
        return;

    if (player->m_taxi.SetTaximaskNode(taxiNodeId))
    {
        WorldPacket data(SMSG_NEW_TAXI_PATH, 0);
        player->SendDirectMessage( &data );

        data.Initialize( SMSG_TAXINODE_STATUS, 9 );
        data << m_caster->GetObjectGuid();
        data << uint8( 1 );
        player->SendDirectMessage( &data );
    }
}

void Spell::EffectQuestStart(SpellEffectIndex eff_idx)
{
    if (!unitTarget || unitTarget->GetTypeId() != TYPEID_PLAYER)
        return;

    Player * player = (Player*)unitTarget;

    if (Quest const* qInfo = sObjectMgr.GetQuestTemplate(m_spellInfo->EffectMiscValue[eff_idx]))
    {
        if (player->CanTakeQuest(qInfo, false) && player->CanAddQuest(qInfo, false))
            player->AddQuest(qInfo, NULL);
    }
}

void Spell::EffectWMODamage(SpellEffectIndex eff_idx)
{
    if (!gameObjTarget || gameObjTarget->GetGoType() != GAMEOBJECT_TYPE_DESTRUCTIBLE_BUILDING || !gameObjTarget->GetHealth())
    {
        DEBUG_LOG( "Spell::EffectWMODamage called, but no valid targets. Spell ID %u", m_spellInfo->Id );
        return;
    }

    Unit *caster = m_originalCaster;

    if (!caster)
        return;

    DEBUG_LOG( "Spell::EffectWMODamage,  spell ID %u, object %u, damage %u", m_spellInfo->Id,gameObjTarget->GetEntry(),uint32(damage));

    gameObjTarget->DamageTaken(caster, uint32(damage));

    WorldPacket data(SMSG_DESTRUCTIBLE_BUILDING_DAMAGE, 8+8+8+4+4);
    data << gameObjTarget->GetPackGUID();
    data << caster->GetPackGUID();

    if (Unit *who = caster->GetCharmerOrOwner()) //check for pet / vehicle
        data << who->GetPackGUID();
    else
        data << caster->GetPackGUID();

    data << uint32(damage);
    data << uint32(m_spellInfo->Id);

    gameObjTarget->SendMessageToSet(&data, false);
}

void Spell::EffectWMORepair(SpellEffectIndex eff_idx)
{
    if (gameObjTarget && gameObjTarget->GetGoType() == GAMEOBJECT_TYPE_DESTRUCTIBLE_BUILDING)
    {
        DEBUG_LOG( "Spell::EffectWMORepair,  spell ID %u, object %u", m_spellInfo->Id,gameObjTarget->GetEntry());
        gameObjTarget->Rebuild(m_caster);
    }
    else
        DEBUG_LOG( "Spell::EffectWMORepair called, but no valid targets. Spell ID %u", m_spellInfo->Id);

}

void Spell::EffectWMOChange(SpellEffectIndex eff_idx)
{
    if (gameObjTarget && gameObjTarget->GetGoType() == GAMEOBJECT_TYPE_DESTRUCTIBLE_BUILDING)
    {
        DEBUG_LOG( "Spell::EffectWMOChange,  spell ID %u, object %u, command %u", m_spellInfo->Id,gameObjTarget->GetEntry(), m_spellInfo->EffectMiscValue[eff_idx]);

        Unit* caster = m_originalCaster;

        if (!caster)
            return;

        switch (m_spellInfo->EffectMiscValue[eff_idx])
        {
            case 0: // intact
                if (gameObjTarget->HasFlag(GAMEOBJECT_FLAGS, GO_FLAG_DAMAGED))
                    gameObjTarget->RemoveFlag(GAMEOBJECT_FLAGS, GO_FLAG_DAMAGED);
                if (gameObjTarget->HasFlag(GAMEOBJECT_FLAGS, GO_FLAG_DESTROYED))
                    gameObjTarget->RemoveFlag(GAMEOBJECT_FLAGS, GO_FLAG_DESTROYED);
                break;
            case 1: // damaged
                gameObjTarget->SetFlag(GAMEOBJECT_FLAGS, GO_FLAG_DAMAGED);
                break;
            case 2: // destroyed
                gameObjTarget->SetFlag(GAMEOBJECT_FLAGS, GO_FLAG_DESTROYED);
                break;
            case 3: // rebuild
                gameObjTarget->Rebuild(caster);
                break;
            default:
                DEBUG_LOG( "Spell::EffectWMOChange,  spell ID %u with defined change value %u", m_spellInfo->Id,m_spellInfo->EffectMiscValue[eff_idx]);
                break;
        }
    }
    else
        DEBUG_LOG( "Spell::EffectWMORepair called, but no valid targets. Spell ID %u", m_spellInfo->Id);

}

void Spell::EffectFriendSummon( SpellEffectIndex eff_idx )
{
    if (m_caster->GetTypeId() != TYPEID_PLAYER)
        return;

    if (((Player*)m_caster)->GetSelectionGuid().IsEmpty() || !((Player*)m_caster)->GetSelectionGuid().IsPlayer())
    {
        DEBUG_LOG( "Spell::EffectFriendSummon is called, but no selection or selection is not player");
        return;
    }

    DEBUG_LOG( "Spell::EffectFriendSummon called for player %u", ((Player*)m_caster)->GetSelectionGuid().GetCounter());

    m_caster->CastSpell(m_caster, m_spellInfo->EffectTriggerSpell[eff_idx], true);
}

void Spell::EffectCancelAura(SpellEffectIndex eff_idx)
{
    if (!unitTarget)
        return;

    uint32 spellId = m_spellInfo->EffectTriggerSpell[eff_idx];

    if (!sSpellStore.LookupEntry(spellId))
    {
        sLog.outError("Spell::EffectCancelAura: spell %u doesn't exist", spellId);
        return;
    }

    unitTarget->RemoveAurasDueToSpell(spellId);
}

void Spell::EffectServerSide(SpellEffectIndex eff_idx)
{

    if (!unitTarget)
        return;

    if (!m_triggeredBySpellInfo && !m_triggeredByAuraSpell)
    {
        sLog.outError("Spell::EffectServerSide: spell %u if triggered, but not have trigger info!", m_spellInfo->Id);
        return;
    }

    uint32 triggerID = (m_triggeredBySpellInfo ? m_triggeredBySpellInfo->Id : m_triggeredByAuraSpell->Id);

    DEBUG_LOG("Spell::EffectServerSide: spell %u if triggered by %u", m_spellInfo->Id, triggerID);

    SpellEntry const* triggerSpell = sSpellStore.LookupEntry(triggerID);

    switch(m_spellInfo->Id)
    {
        case 18350:
        {

            switch (triggerID)
            {
                case 67712:
                case 67758:
                {
                    if (SpellAuraHolder* holder = unitTarget->GetSpellAuraHolder((triggerID == 67712 ? 67713 : 67759)))
                    {
                        if ( holder->GetStackAmount() + 1 > uint32(triggerSpell->EffectBasePoints[EFFECT_INDEX_0] ))
                        {
                            unitTarget->RemoveAurasDueToSpell(triggerID == 67712 ? 67713 : 67759);
                            if (unitTarget->getVictim())
                                unitTarget->CastSpell(unitTarget->getVictim(), (triggerID == 67712 ? 67714 : 67760), true);
                            return;
                        }
                    }
                    unitTarget->CastSpell(unitTarget,triggerID == 67712 ? 67713 : 67759, true);
                    return;
                }
                default:
                    break;
            }
            break;
        }
        case 8320:
        case 16630:
        case 19229:
        case 22904:
        case 23209:
        case 24606:
        case 31770:
        case 32184:
        case 32186:
        case 33801:
        case 33897:
        case 35256:
        case 37492:
        case 37503:
        case 40200:
        case 40426:
        case 41910:
        case 42686:
        case 42778:
        case 43537:
        case 47067:
        case 47531:
        case 47805:
        case 54437:
        case 62431:
        case 62474:
        case 64884:
        case 65095:
        case 65142:
        case 66319:
        case 69357:
        case 71382:
            break;
        default:
            break;
    }
}

void Spell::EffectSuspendGravity(SpellEffectIndex eff_idx)
{
    if (!unitTarget)
        return;

    float fTargetX, fTargetY, fTargetZ;
    unitTarget->GetPosition(fTargetX, fTargetY, fTargetZ);
    float mapZ = unitTarget->GetTerrain()->GetHeight(fTargetX, fTargetY, fTargetZ);
    float radius = m_spellInfo->EffectMiscValue[eff_idx]/10;
    if (fTargetZ < mapZ + 0.5)
        unitTarget->KnockBackFrom(m_caster, -radius, radius);
}<|MERGE_RESOLUTION|>--- conflicted
+++ resolved
@@ -5882,13 +5882,8 @@
     DynamicObject* dynObj = new DynamicObject;
 
     // set radius to 0: spell not expected to work as persistent aura
-<<<<<<< HEAD
-    if (!dynObj->Create(m_caster->GetMap()->GenerateLocalLowGuid(HIGHGUID_DYNAMICOBJECT), m_caster,
-        m_spellInfo->Id, eff_idx, m_targets.m_destX, m_targets.m_destY, m_targets.m_destZ, duration, 0, DYNAMIC_OBJECT_FARSIGHT_FOCUS))
-=======
     if(!dynObj->Create(m_caster->GetMap()->GenerateLocalLowGuid(HIGHGUID_DYNAMICOBJECT), m_caster,
         m_spellInfo->Id, eff_idx, m_targets.m_destX, m_targets.m_destY, m_targets.m_destZ, m_duration, 0, DYNAMIC_OBJECT_FARSIGHT_FOCUS))
->>>>>>> 9243e5bb
     {
         delete dynObj;
         return;
@@ -5964,11 +5959,7 @@
             }
         }
 
-<<<<<<< HEAD
-        if (Creature *summon = m_caster->SummonCreature(creature_entry, px, py, pz, m_caster->GetOrientation(), summonType, duration))
-=======
         if (Creature *summon = m_caster->SummonCreature(creature_entry, px, py, pz, m_caster->GetOrientation(), summonType, m_duration))
->>>>>>> 9243e5bb
         {
             summon->SetUInt32Value(UNIT_CREATED_BY_SPELL, m_spellInfo->Id);
 
@@ -9988,13 +9979,8 @@
     if (m_spellInfo->EffectMiscValue[eff_idx])
     {
         uint32 enchant_id = m_spellInfo->EffectMiscValue[eff_idx];
-<<<<<<< HEAD
-        int32 duration = GetSpellDuration(m_spellInfo);     // Try duration index first...
-        if (!duration)
-=======
         int32 duration = m_duration;                        // Try duration index first...
         if(!duration)
->>>>>>> 9243e5bb
             duration = m_currentBasePoints[eff_idx];        // Base points after...
         if (!duration)
             duration = 10;                                  // 10 seconds for enchants which don't have listed duration
@@ -10484,7 +10470,7 @@
     uint32 originalSpellID = (m_IsTriggeredSpell && m_triggeredBySpellInfo) ? m_triggeredBySpellInfo->Id : m_spellInfo->Id;
 
     critter->SetCreateSpellID(originalSpellID);
-    critter->SetDuration(GetSpellDuration(m_spellInfo));
+    critter->SetDuration(m_duration);
 
     if (!critter->Create(0, pos, cInfo, 0, m_caster))
     {
@@ -10495,19 +10481,6 @@
     }
 
     critter->setFaction(forceFaction ? forceFaction : m_caster->getFaction());
-<<<<<<< HEAD
-=======
-    critter->AIM_Initialize();
-    critter->InitPetCreateSpells();                         // e.g. disgusting oozeling has a create spell as critter...
-    //critter->InitLevelupSpellsForLevel();                 // none?
-    critter->SelectLevel(critter->GetCreatureInfo());       // some summoned creaters have different from 1 DB data for level/hp
-    critter->SetUInt32Value(UNIT_NPC_FLAGS, critter->GetCreatureInfo()->npcflag);
-                                                            // some mini-pets have quests
-
-    // set timer for unsummon
-    if(m_duration > 0)
-        critter->SetDuration(m_duration);
->>>>>>> 9243e5bb
 
     if (!critter->Summon())
     {
