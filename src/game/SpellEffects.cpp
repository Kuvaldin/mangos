--- conflicted
+++ resolved
@@ -8366,7 +8366,6 @@
 
     critter->setFaction(forceFaction ? forceFaction : m_caster->getFaction());
 
-<<<<<<< HEAD
     if (!critter->Summon())
     {
         sLog.outError("Mini pet (guidlow %d, entry %d) not summoned by undefined reason. ",
@@ -8374,9 +8373,6 @@
         delete critter;
         return;
     }
-=======
-    player->_SetMiniPet(critter);
->>>>>>> 4e3c50a9
 
     DEBUG_LOG("New mini pet has guid %u", critter->GetGUIDLow());
 }
