/*
 * Copyright (C) 2005-2010 MaNGOS <http://getmangos.com/>
 *
 * This program is free software; you can redistribute it and/or modify
 * it under the terms of the GNU General Public License as published by
 * the Free Software Foundation; either version 2 of the License, or
 * (at your option) any later version.
 *
 * This program is distributed in the hope that it will be useful,
 * but WITHOUT ANY WARRANTY; without even the implied warranty of
 * MERCHANTABILITY or FITNESS FOR A PARTICULAR PURPOSE.  See the
 * GNU General Public License for more details.
 *
 * You should have received a copy of the GNU General Public License
 * along with this program; if not, write to the Free Software
 * Foundation, Inc., 59 Temple Place, Suite 330, Boston, MA  02111-1307  USA
 */

#include "Common.h"
#include "Database/DatabaseEnv.h"
#include "WorldPacket.h"
#include "Opcodes.h"
#include "Log.h"
#include "UpdateMask.h"
#include "World.h"
#include "ObjectMgr.h"
#include "SpellMgr.h"
#include "Player.h"
#include "SkillExtraItems.h"
#include "Unit.h"
#include "Spell.h"
#include "DynamicObject.h"
#include "SpellAuras.h"
#include "Group.h"
#include "UpdateData.h"
#include "MapManager.h"
#include "ObjectAccessor.h"
#include "SharedDefines.h"
#include "Pet.h"
#include "GameObject.h"
#include "GossipDef.h"
#include "Creature.h"
#include "Totem.h"
#include "CreatureAI.h"
#include "BattleGroundMgr.h"
#include "BattleGround.h"
#include "BattleGroundEY.h"
#include "BattleGroundWS.h"
#include "VMapFactory.h"
#include "Language.h"
#include "SocialMgr.h"
#include "Util.h"
#include "TemporarySummon.h"
#include "ScriptCalls.h"
#include "SkillDiscovery.h"
#include "Formulas.h"
#include "GridNotifiers.h"
#include "GridNotifiersImpl.h"
#include "CellImpl.h"

pEffect SpellEffects[TOTAL_SPELL_EFFECTS]=
{
    &Spell::EffectNULL,                                     //  0
    &Spell::EffectInstaKill,                                //  1 SPELL_EFFECT_INSTAKILL
    &Spell::EffectSchoolDMG,                                //  2 SPELL_EFFECT_SCHOOL_DAMAGE
    &Spell::EffectDummy,                                    //  3 SPELL_EFFECT_DUMMY
    &Spell::EffectUnused,                                   //  4 SPELL_EFFECT_PORTAL_TELEPORT          unused from pre-1.2.1
    &Spell::EffectTeleportUnits,                            //  5 SPELL_EFFECT_TELEPORT_UNITS
    &Spell::EffectApplyAura,                                //  6 SPELL_EFFECT_APPLY_AURA
    &Spell::EffectEnvironmentalDMG,                         //  7 SPELL_EFFECT_ENVIRONMENTAL_DAMAGE
    &Spell::EffectPowerDrain,                               //  8 SPELL_EFFECT_POWER_DRAIN
    &Spell::EffectHealthLeech,                              //  9 SPELL_EFFECT_HEALTH_LEECH
    &Spell::EffectHeal,                                     // 10 SPELL_EFFECT_HEAL
    &Spell::EffectBind,                                     // 11 SPELL_EFFECT_BIND
    &Spell::EffectUnused,                                   // 12 SPELL_EFFECT_PORTAL                   unused from pre-1.2.1, exist 2 spell, but not exist any data about its real usage
    &Spell::EffectUnused,                                   // 13 SPELL_EFFECT_RITUAL_BASE              unused from pre-1.2.1
    &Spell::EffectUnused,                                   // 14 SPELL_EFFECT_RITUAL_SPECIALIZE        unused from pre-1.2.1
    &Spell::EffectUnused,                                   // 15 SPELL_EFFECT_RITUAL_ACTIVATE_PORTAL   unused from pre-1.2.1
    &Spell::EffectQuestComplete,                            // 16 SPELL_EFFECT_QUEST_COMPLETE
    &Spell::EffectWeaponDmg,                                // 17 SPELL_EFFECT_WEAPON_DAMAGE_NOSCHOOL
    &Spell::EffectResurrect,                                // 18 SPELL_EFFECT_RESURRECT
    &Spell::EffectAddExtraAttacks,                          // 19 SPELL_EFFECT_ADD_EXTRA_ATTACKS
    &Spell::EffectEmpty,                                    // 20 SPELL_EFFECT_DODGE                    one spell: Dodge
    &Spell::EffectEmpty,                                    // 21 SPELL_EFFECT_EVADE                    one spell: Evade (DND)
    &Spell::EffectParry,                                    // 22 SPELL_EFFECT_PARRY
    &Spell::EffectBlock,                                    // 23 SPELL_EFFECT_BLOCK                    one spell: Block
    &Spell::EffectCreateItem,                               // 24 SPELL_EFFECT_CREATE_ITEM
    &Spell::EffectEmpty,                                    // 25 SPELL_EFFECT_WEAPON                   spell per weapon type, in ItemSubclassmask store mask that can be used for usability check at equip, but current way using skill also work.
    &Spell::EffectEmpty,                                    // 26 SPELL_EFFECT_DEFENSE                  one spell: Defense
    &Spell::EffectPersistentAA,                             // 27 SPELL_EFFECT_PERSISTENT_AREA_AURA
    &Spell::EffectSummonType,                               // 28 SPELL_EFFECT_SUMMON
    &Spell::EffectLeapForward,                              // 29 SPELL_EFFECT_LEAP
    &Spell::EffectEnergize,                                 // 30 SPELL_EFFECT_ENERGIZE
    &Spell::EffectWeaponDmg,                                // 31 SPELL_EFFECT_WEAPON_PERCENT_DAMAGE
    &Spell::EffectTriggerMissileSpell,                      // 32 SPELL_EFFECT_TRIGGER_MISSILE
    &Spell::EffectOpenLock,                                 // 33 SPELL_EFFECT_OPEN_LOCK
    &Spell::EffectSummonChangeItem,                         // 34 SPELL_EFFECT_SUMMON_CHANGE_ITEM
    &Spell::EffectApplyAreaAura,                            // 35 SPELL_EFFECT_APPLY_AREA_AURA_PARTY
    &Spell::EffectLearnSpell,                               // 36 SPELL_EFFECT_LEARN_SPELL
    &Spell::EffectEmpty,                                    // 37 SPELL_EFFECT_SPELL_DEFENSE            one spell: SPELLDEFENSE (DND)
    &Spell::EffectDispel,                                   // 38 SPELL_EFFECT_DISPEL
    &Spell::EffectEmpty,                                    // 39 SPELL_EFFECT_LANGUAGE                 misc store lang id
    &Spell::EffectDualWield,                                // 40 SPELL_EFFECT_DUAL_WIELD
    &Spell::EffectJump,                                     // 41 SPELL_EFFECT_JUMP
    &Spell::EffectJump,                                     // 42 SPELL_EFFECT_JUMP2
    &Spell::EffectTeleUnitsFaceCaster,                      // 43 SPELL_EFFECT_TELEPORT_UNITS_FACE_CASTER
    &Spell::EffectLearnSkill,                               // 44 SPELL_EFFECT_SKILL_STEP
    &Spell::EffectAddHonor,                                 // 45 SPELL_EFFECT_ADD_HONOR                honor/pvp related
    &Spell::EffectNULL,                                     // 46 SPELL_EFFECT_SPAWN                    spawn/login animation, expected by spawn unit cast, also base points store some dynflags
    &Spell::EffectTradeSkill,                               // 47 SPELL_EFFECT_TRADE_SKILL
    &Spell::EffectUnused,                                   // 48 SPELL_EFFECT_STEALTH                  one spell: Base Stealth
    &Spell::EffectUnused,                                   // 49 SPELL_EFFECT_DETECT                   one spell: Detect
    &Spell::EffectTransmitted,                              // 50 SPELL_EFFECT_TRANS_DOOR
    &Spell::EffectUnused,                                   // 51 SPELL_EFFECT_FORCE_CRITICAL_HIT       unused from pre-1.2.1
    &Spell::EffectUnused,                                   // 52 SPELL_EFFECT_GUARANTEE_HIT            unused from pre-1.2.1
    &Spell::EffectEnchantItemPerm,                          // 53 SPELL_EFFECT_ENCHANT_ITEM
    &Spell::EffectEnchantItemTmp,                           // 54 SPELL_EFFECT_ENCHANT_ITEM_TEMPORARY
    &Spell::EffectTameCreature,                             // 55 SPELL_EFFECT_TAMECREATURE
    &Spell::EffectSummonPet,                                // 56 SPELL_EFFECT_SUMMON_PET
    &Spell::EffectLearnPetSpell,                            // 57 SPELL_EFFECT_LEARN_PET_SPELL
    &Spell::EffectWeaponDmg,                                // 58 SPELL_EFFECT_WEAPON_DAMAGE
    &Spell::EffectCreateRandomItem,                         // 59 SPELL_EFFECT_CREATE_RANDOM_ITEM       create item base at spell specific loot
    &Spell::EffectProficiency,                              // 60 SPELL_EFFECT_PROFICIENCY
    &Spell::EffectSendEvent,                                // 61 SPELL_EFFECT_SEND_EVENT
    &Spell::EffectPowerBurn,                                // 62 SPELL_EFFECT_POWER_BURN
    &Spell::EffectThreat,                                   // 63 SPELL_EFFECT_THREAT
    &Spell::EffectTriggerSpell,                             // 64 SPELL_EFFECT_TRIGGER_SPELL
    &Spell::EffectApplyAreaAura,                            // 65 SPELL_EFFECT_APPLY_AREA_AURA_RAID
    &Spell::EffectRestoreItemCharges,                       // 66 SPELL_EFFECT_RESTORE_ITEM_CHARGES     itemtype - is affected item ID
    &Spell::EffectHealMaxHealth,                            // 67 SPELL_EFFECT_HEAL_MAX_HEALTH
    &Spell::EffectInterruptCast,                            // 68 SPELL_EFFECT_INTERRUPT_CAST
    &Spell::EffectDistract,                                 // 69 SPELL_EFFECT_DISTRACT
    &Spell::EffectPull,                                     // 70 SPELL_EFFECT_PULL                     one spell: Distract Move
    &Spell::EffectPickPocket,                               // 71 SPELL_EFFECT_PICKPOCKET
    &Spell::EffectAddFarsight,                              // 72 SPELL_EFFECT_ADD_FARSIGHT
    &Spell::EffectNULL,                                     // 73 SPELL_EFFECT_UNTRAIN_TALENTS          one spell: Trainer: Untrain Talents
    &Spell::EffectApplyGlyph,                               // 74 SPELL_EFFECT_APPLY_GLYPH
    &Spell::EffectHealMechanical,                           // 75 SPELL_EFFECT_HEAL_MECHANICAL          one spell: Mechanical Patch Kit
    &Spell::EffectSummonObjectWild,                         // 76 SPELL_EFFECT_SUMMON_OBJECT_WILD
    &Spell::EffectScriptEffect,                             // 77 SPELL_EFFECT_SCRIPT_EFFECT
    &Spell::EffectUnused,                                   // 78 SPELL_EFFECT_ATTACK
    &Spell::EffectSanctuary,                                // 79 SPELL_EFFECT_SANCTUARY
    &Spell::EffectAddComboPoints,                           // 80 SPELL_EFFECT_ADD_COMBO_POINTS
    &Spell::EffectUnused,                                   // 81 SPELL_EFFECT_CREATE_HOUSE             one spell: Create House (TEST)
    &Spell::EffectNULL,                                     // 82 SPELL_EFFECT_BIND_SIGHT
    &Spell::EffectDuel,                                     // 83 SPELL_EFFECT_DUEL
    &Spell::EffectStuck,                                    // 84 SPELL_EFFECT_STUCK
    &Spell::EffectSummonPlayer,                             // 85 SPELL_EFFECT_SUMMON_PLAYER
    &Spell::EffectActivateObject,                           // 86 SPELL_EFFECT_ACTIVATE_OBJECT
    &Spell::EffectNULL,                                     // 87 SPELL_EFFECT_WMO_DAMAGE (57 spells in 3.3.2)
    &Spell::EffectNULL,                                     // 88 SPELL_EFFECT_WMO_REPAIR (2 spells in 3.3.2)
    &Spell::EffectNULL,                                     // 89 SPELL_EFFECT_WMO_CHANGE (7 spells in 3.3.2)
    &Spell::EffectKillCreditPersonal,                       // 90 SPELL_EFFECT_KILL_CREDIT              Kill credit but only for single person
    &Spell::EffectUnused,                                   // 91 SPELL_EFFECT_THREAT_ALL               one spell: zzOLDBrainwash
    &Spell::EffectEnchantHeldItem,                          // 92 SPELL_EFFECT_ENCHANT_HELD_ITEM
    &Spell::EffectBreakPlayerTargeting,                     // 93 SPELL_EFFECT_BREAK_PLAYER_TARGETING
    &Spell::EffectSelfResurrect,                            // 94 SPELL_EFFECT_SELF_RESURRECT
    &Spell::EffectSkinning,                                 // 95 SPELL_EFFECT_SKINNING
    &Spell::EffectCharge,                                   // 96 SPELL_EFFECT_CHARGE
    &Spell::EffectSummonAllTotems,                          // 97 SPELL_EFFECT_SUMMON_ALL_TOTEMS
    &Spell::EffectKnockBack,                                // 98 SPELL_EFFECT_KNOCK_BACK
    &Spell::EffectDisEnchant,                               // 99 SPELL_EFFECT_DISENCHANT
    &Spell::EffectInebriate,                                //100 SPELL_EFFECT_INEBRIATE
    &Spell::EffectFeedPet,                                  //101 SPELL_EFFECT_FEED_PET
    &Spell::EffectDismissPet,                               //102 SPELL_EFFECT_DISMISS_PET
    &Spell::EffectReputation,                               //103 SPELL_EFFECT_REPUTATION
    &Spell::EffectSummonObject,                             //104 SPELL_EFFECT_SUMMON_OBJECT_SLOT1
    &Spell::EffectSummonObject,                             //105 SPELL_EFFECT_SUMMON_OBJECT_SLOT2
    &Spell::EffectSummonObject,                             //106 SPELL_EFFECT_SUMMON_OBJECT_SLOT3
    &Spell::EffectSummonObject,                             //107 SPELL_EFFECT_SUMMON_OBJECT_SLOT4
    &Spell::EffectDispelMechanic,                           //108 SPELL_EFFECT_DISPEL_MECHANIC
    &Spell::EffectSummonDeadPet,                            //109 SPELL_EFFECT_SUMMON_DEAD_PET
    &Spell::EffectDestroyAllTotems,                         //110 SPELL_EFFECT_DESTROY_ALL_TOTEMS
    &Spell::EffectDurabilityDamage,                         //111 SPELL_EFFECT_DURABILITY_DAMAGE
    &Spell::EffectUnused,                                   //112 SPELL_EFFECT_112 (old SPELL_EFFECT_SUMMON_DEMON)
    &Spell::EffectResurrectNew,                             //113 SPELL_EFFECT_RESURRECT_NEW
    &Spell::EffectTaunt,                                    //114 SPELL_EFFECT_ATTACK_ME
    &Spell::EffectDurabilityDamagePCT,                      //115 SPELL_EFFECT_DURABILITY_DAMAGE_PCT
    &Spell::EffectSkinPlayerCorpse,                         //116 SPELL_EFFECT_SKIN_PLAYER_CORPSE       one spell: Remove Insignia, bg usage, required special corpse flags...
    &Spell::EffectSpiritHeal,                               //117 SPELL_EFFECT_SPIRIT_HEAL              one spell: Spirit Heal
    &Spell::EffectSkill,                                    //118 SPELL_EFFECT_SKILL                    professions and more
    &Spell::EffectApplyAreaAura,                            //119 SPELL_EFFECT_APPLY_AREA_AURA_PET
    &Spell::EffectUnused,                                   //120 SPELL_EFFECT_TELEPORT_GRAVEYARD       one spell: Graveyard Teleport Test
    &Spell::EffectWeaponDmg,                                //121 SPELL_EFFECT_NORMALIZED_WEAPON_DMG
    &Spell::EffectUnused,                                   //122 SPELL_EFFECT_122                      unused
    &Spell::EffectSendTaxi,                                 //123 SPELL_EFFECT_SEND_TAXI                taxi/flight related (misc value is taxi path id)
    &Spell::EffectPlayerPull,                               //124 SPELL_EFFECT_PLAYER_PULL              opposite of knockback effect (pulls player twoard caster)
    &Spell::EffectModifyThreatPercent,                      //125 SPELL_EFFECT_MODIFY_THREAT_PERCENT
    &Spell::EffectStealBeneficialBuff,                      //126 SPELL_EFFECT_STEAL_BENEFICIAL_BUFF    spell steal effect?
    &Spell::EffectProspecting,                              //127 SPELL_EFFECT_PROSPECTING              Prospecting spell
    &Spell::EffectApplyAreaAura,                            //128 SPELL_EFFECT_APPLY_AREA_AURA_FRIEND
    &Spell::EffectApplyAreaAura,                            //129 SPELL_EFFECT_APPLY_AREA_AURA_ENEMY
    &Spell::EffectNULL,                                     //130 SPELL_EFFECT_REDIRECT_THREAT
    &Spell::EffectUnused,                                   //131 SPELL_EFFECT_131                      used in some test spells
    &Spell::EffectPlayMusic,                                //132 SPELL_EFFECT_PLAY_MUSIC               sound id in misc value (SoundEntries.dbc)
    &Spell::EffectUnlearnSpecialization,                    //133 SPELL_EFFECT_UNLEARN_SPECIALIZATION   unlearn profession specialization
    &Spell::EffectKillCredit,                               //134 SPELL_EFFECT_KILL_CREDIT              misc value is creature entry
    &Spell::EffectNULL,                                     //135 SPELL_EFFECT_CALL_PET
    &Spell::EffectHealPct,                                  //136 SPELL_EFFECT_HEAL_PCT
    &Spell::EffectEnergisePct,                              //137 SPELL_EFFECT_ENERGIZE_PCT
    &Spell::EffectLeapBack,                                 //138 SPELL_EFFECT_LEAP_BACK                Leap back
    &Spell::EffectNULL,                                     //139 SPELL_EFFECT_CLEAR_QUEST              (misc - is quest ID)
    &Spell::EffectForceCast,                                //140 SPELL_EFFECT_FORCE_CAST
    &Spell::EffectNULL,                                     //141 SPELL_EFFECT_141                      damage and reduce speed?
    &Spell::EffectTriggerSpellWithValue,                    //142 SPELL_EFFECT_TRIGGER_SPELL_WITH_VALUE
    &Spell::EffectApplyAreaAura,                            //143 SPELL_EFFECT_APPLY_AREA_AURA_OWNER
    &Spell::EffectNULL,                                     //144 SPELL_EFFECT_144                      Spectral Blast
    &Spell::EffectNULL,                                     //145 SPELL_EFFECT_145                      Black Hole Effect
    &Spell::EffectActivateRune,                             //146 SPELL_EFFECT_ACTIVATE_RUNE
    &Spell::EffectQuestFail,                                //147 SPELL_EFFECT_QUEST_FAIL               quest fail
    &Spell::EffectNULL,                                     //148 SPELL_EFFECT_148                      single spell: Inflicts Fire damage to an enemy.
    &Spell::EffectCharge2,                                  //149 SPELL_EFFECT_CHARGE2                  swoop
    &Spell::EffectNULL,                                     //150 SPELL_EFFECT_150                      2 spells in 3.3.2
    &Spell::EffectTriggerRitualOfSummoning,                 //151 SPELL_EFFECT_TRIGGER_SPELL_2
    &Spell::EffectNULL,                                     //152 SPELL_EFFECT_152                      summon Refer-a-Friend
    &Spell::EffectNULL,                                     //153 SPELL_EFFECT_CREATE_PET               misc value is creature entry
    &Spell::EffectTeachTaxiNode,                            //154 SPELL_EFFECT_TEACH_TAXI_NODE          single spell: Teach River's Heart Taxi Path
    &Spell::EffectTitanGrip,                                //155 SPELL_EFFECT_TITAN_GRIP Allows you to equip two-handed axes, maces and swords in one hand, but you attack $49152s1% slower than normal.
    &Spell::EffectEnchantItemPrismatic,                     //156 SPELL_EFFECT_ENCHANT_ITEM_PRISMATIC
    &Spell::EffectCreateItem2,                              //157 SPELL_EFFECT_CREATE_ITEM_2            create item or create item template and replace by some randon spell loot item
    &Spell::EffectMilling,                                  //158 SPELL_EFFECT_MILLING                  milling
    &Spell::EffectRenamePet,                                //159 SPELL_EFFECT_ALLOW_RENAME_PET         allow rename pet once again
    &Spell::EffectNULL,                                     //160 SPELL_EFFECT_160                      single spell: Nerub'ar Web Random Unit
    &Spell::EffectSpecCount,                                //161 SPELL_EFFECT_TALENT_SPEC_COUNT        second talent spec (learn/revert)
    &Spell::EffectActivateSpec,                             //162 SPELL_EFFECT_TALENT_SPEC_SELECT       activate primary/secondary spec
    &Spell::EffectNULL,                                     //163
    &Spell::EffectNULL,                                     //164 cancel's some aura...
};

void Spell::EffectEmpty(SpellEffectIndex /*eff_idx*/)
{
    // NOT NEED ANY IMPLEMENTATION CODE, EFFECT POSISBLE USED AS MARKER OR CLIENT INFORM
}

void Spell::EffectNULL(SpellEffectIndex /*eff_idx*/)
{
    DEBUG_LOG("WORLD: Spell Effect DUMMY");
}

void Spell::EffectUnused(SpellEffectIndex /*eff_idx*/)
{
    // NOT USED BY ANY SPELL OR USELESS OR IMPLEMENTED IN DIFFERENT WAY IN MANGOS
}

void Spell::EffectResurrectNew(SpellEffectIndex eff_idx)
{
    if(!unitTarget || unitTarget->isAlive())
        return;

    if(unitTarget->GetTypeId() != TYPEID_PLAYER)
        return;

    if(!unitTarget->IsInWorld())
        return;

    Player* pTarget = ((Player*)unitTarget);

    if(pTarget->isRessurectRequested())       // already have one active request
        return;

    uint32 health = damage;
    uint32 mana = m_spellInfo->EffectMiscValue[eff_idx];
    pTarget->setResurrectRequestData(m_caster->GetGUID(), m_caster->GetMapId(), m_caster->GetPositionX(), m_caster->GetPositionY(), m_caster->GetPositionZ(), health, mana);
    SendResurrectRequest(pTarget);
}

void Spell::EffectInstaKill(SpellEffectIndex /*eff_idx*/)
{
    if( !unitTarget || !unitTarget->isAlive() )
        return;

    if(m_caster == unitTarget)                              // prevent interrupt message
        finish();

    m_caster->DealDamage(unitTarget, unitTarget->GetHealth(), NULL, DIRECT_DAMAGE, SPELL_SCHOOL_MASK_NORMAL, NULL, false);
}

void Spell::EffectEnvironmentalDMG(SpellEffectIndex eff_idx)
{
    uint32 absorb = 0;
    uint32 resist = 0;

    // Note: this hack with damage replace required until GO casting not implemented
    // environment damage spells already have around enemies targeting but this not help in case not existed GO casting support
    // currently each enemy selected explicitly and self cast damage, we prevent apply self casted spell bonuses/etc
    damage = m_spellInfo->CalculateSimpleValue(eff_idx);

    m_caster->CalculateAbsorbAndResist(m_caster, GetSpellSchoolMask(m_spellInfo), SPELL_DIRECT_DAMAGE, damage, &absorb, &resist);

    m_caster->SendSpellNonMeleeDamageLog(m_caster, m_spellInfo->Id, damage, GetSpellSchoolMask(m_spellInfo), absorb, resist, false, 0, false);
    if(m_caster->GetTypeId() == TYPEID_PLAYER)
        ((Player*)m_caster)->EnvironmentalDamage(DAMAGE_FIRE, damage);
}

void Spell::EffectSchoolDMG(SpellEffectIndex effect_idx)
{
    if( unitTarget && unitTarget->isAlive())
    {
        switch(m_spellInfo->SpellFamilyName)
        {
            case SPELLFAMILY_GENERIC:
            {
                switch(m_spellInfo->Id)                     // better way to check unknown
                {
                    // Meteor like spells (divided damage to targets)
                    case 24340: case 26558: case 28884:     // Meteor
                    case 36837: case 38903: case 41276:     // Meteor
                    case 57467:                             // Meteor
                    case 26789:                             // Shard of the Fallen Star
                    case 31436:                             // Malevolent Cleave
                    case 35181:                             // Dive Bomb
                    case 40810: case 43267: case 43268:     // Saber Lash
                    case 42384:                             // Brutal Swipe
                    case 45150:                             // Meteor Slash
                    case 64422: case 64688:                 // Sonic Screech
                    case 70492: case 72505:                 // Ooze Eruption
                    case 71904:                             // Chaos Bane
                    case 72624: case 72625:                 // Ooze Eruption
                    {
                        uint32 count = 0;
                        for(std::list<TargetInfo>::iterator ihit= m_UniqueTargetInfo.begin();ihit != m_UniqueTargetInfo.end();++ihit)
                            if(ihit->effectMask & (1<<effect_idx))
                                ++count;

                        damage /= count;                    // divide to all targets
                        break;
                    }
                    // AoE spells, which damage is reduced with distance from the initial hit point 
                    case 62598: case 62937:     // Detonate 
                    case 65279:                 // Lightning Nova 
                    case 62311: case 64596:     // Cosmic Smash 
                    { 
                        float distance = unitTarget->GetDistance2d(m_targets.m_destX, m_targets.m_destY); 
                        damage *= exp(-distance/15.0f); 
                        break; 
                    }
                    // percent from health with min
                    case 25599:                             // Thundercrash
                    {
                        damage = unitTarget->GetHealth() / 2;
                        if(damage < 200)
                            damage = 200;
                        break;
                    }
                    // Intercept (warrior spell trigger)
                    case 20253:
                    case 61491:
                    {
                        damage+= uint32(m_caster->GetTotalAttackPowerValue(BASE_ATTACK) * 0.12f);
                        break;
                    }
                    // percent max target health
                    case 29142:                             // Eyesore Blaster
                    case 35139:                             // Throw Boom's Doom
                    case 49882:                             // Leviroth Self-Impale
                    {
                        damage = damage * unitTarget->GetMaxHealth() / 100;
                        break;
                    }
                    // Cataclysmic Bolt
                    case 38441:
                    {
                        damage = unitTarget->GetMaxHealth() / 2;
                        break;
                    }
                    // Explode
                    case 47496:
                    {
                            // Special Effect only for caster (ghoul in this case)
                        if (unitTarget->GetEntry() == 26125 && (unitTarget->GetGUID() == m_caster->GetGUID()))
                        {
                            // After explode the ghoul must be killed
                            unitTarget->DealDamage(unitTarget, unitTarget->GetMaxHealth(), NULL, DIRECT_DAMAGE, SPELL_SCHOOL_MASK_NORMAL, NULL, false);
                        }
                        break;
                    }
                    // Tympanic Tantrum
                    case 62775:
                    {
                        damage = unitTarget->GetMaxHealth() / 10;
                        break;
                    }
                    // Hand of Rekoning (name not have typos ;) )
                    case 67485:
                        damage += uint32(0.5f * m_caster->GetTotalAttackPowerValue(BASE_ATTACK));
                        break;
                }
                break;
            }
            case SPELLFAMILY_MAGE:
                // remove Arcane Blast buffs at any non-Arcane Blast arcane damage spell.
                // NOTE: it removed at hit instead cast because currently spell done-damage calculated at hit instead cast
                if ((m_spellInfo->SchoolMask & SPELL_SCHOOL_MASK_ARCANE) && !(m_spellInfo->SpellFamilyFlags & UI64LIT(0x20000000)))
                    m_caster->RemoveAurasDueToSpell(36032); // Arcane Blast buff
                break;
            case SPELLFAMILY_WARRIOR:
            {
                // Bloodthirst
                if (m_spellInfo->SpellFamilyFlags & UI64LIT(0x40000000000))
                {
                    damage = uint32(damage * (m_caster->GetTotalAttackPowerValue(BASE_ATTACK)) / 100);
                }
                // Shield Slam
                else if ((m_spellInfo->SpellFamilyFlags & UI64LIT(0x0000020000000000)) && m_spellInfo->Category==1209)
                    damage += int32(m_caster->GetShieldBlockValue());
                // Victory Rush
                else if (m_spellInfo->SpellFamilyFlags & UI64LIT(0x10000000000))
                {
                    damage = uint32(damage * m_caster->GetTotalAttackPowerValue(BASE_ATTACK) / 100);
                    m_caster->ModifyAuraState(AURA_STATE_WARRIOR_VICTORY_RUSH, false);
                }
                // Revenge ${$m1+$AP*0.310} to ${$M1+$AP*0.310}
                else if (m_spellInfo->SpellFamilyFlags & UI64LIT(0x0000000000000400))
                    damage+= uint32(m_caster->GetTotalAttackPowerValue(BASE_ATTACK) * 0.310f);
                // Heroic Throw ${$m1+$AP*.50}
                else if (m_spellInfo->SpellFamilyFlags & UI64LIT(0x0000000100000000))
                    damage+= uint32(m_caster->GetTotalAttackPowerValue(BASE_ATTACK) * 0.5f);
                // Shattering Throw ${$m1+$AP*.50}
                else if (m_spellInfo->SpellFamilyFlags & UI64LIT(0x0040000000000000))
                    damage+= uint32(m_caster->GetTotalAttackPowerValue(BASE_ATTACK) * 0.5f);
                // Shockwave ${$m3/100*$AP}
                else if (m_spellInfo->SpellFamilyFlags & UI64LIT(0x0000800000000000))
                {
                    int32 pct = m_caster->CalculateSpellDamage(unitTarget, m_spellInfo, EFFECT_INDEX_2);
                    if (pct > 0)
                        damage+= int32(m_caster->GetTotalAttackPowerValue(BASE_ATTACK) * pct / 100);
                    break;
                }
                // Thunder Clap
                else if (m_spellInfo->SpellFamilyFlags & UI64LIT(0x0000000000000080))
                {
                    damage+=int32(m_caster->GetTotalAttackPowerValue(BASE_ATTACK) * 12 / 100);
                }
                break;
            }
            case SPELLFAMILY_WARLOCK:
            {
                // Incinerate Rank 1 & 2
                if ((m_spellInfo->SpellFamilyFlags & UI64LIT(0x00004000000000)) && m_spellInfo->SpellIconID==2128)
                {
                    // Incinerate does more dmg (dmg*0.25) if the target have Immolate debuff.
                    // Check aura state for speed but aura state set not only for Immolate spell
                    if(unitTarget->HasAuraState(AURA_STATE_CONFLAGRATE))
                    {
                        Unit::AuraList const& RejorRegr = unitTarget->GetAurasByType(SPELL_AURA_PERIODIC_DAMAGE);
                        for(Unit::AuraList::const_iterator i = RejorRegr.begin(); i != RejorRegr.end(); ++i)
                        {
                            // Immolate
                            if((*i)->GetSpellProto()->SpellFamilyName == SPELLFAMILY_WARLOCK &&
                                ((*i)->GetSpellProto()->SpellFamilyFlags & UI64LIT(0x00000000000004)))
                            {
                                damage += damage/4;
                                break;
                            }
                        }
                    }
                }
                // Shadowflame
                else if (m_spellInfo->SpellFamilyFlags & UI64LIT(0x0001000000000000))
                {
                    // Apply DOT part
                    switch(m_spellInfo->Id)
                    {
                        case 47897: m_caster->CastSpell(unitTarget, 47960, true); break;
                        case 61290: m_caster->CastSpell(unitTarget, 61291, true); break;
                        default:
                            sLog.outError("Spell::EffectDummy: Unhandeled Shadowflame spell rank %u",m_spellInfo->Id);
                        break;
                    }
                }
                // Shadow Bite
                else if (m_spellInfo->SpellFamilyFlags & UI64LIT(0x0040000000000000))
                {
                    Unit *owner = m_caster->GetOwner();
                    if (!owner)
                        break;

                    uint32 counter = 0;
                    Unit::AuraList const& dotAuras = unitTarget->GetAurasByType(SPELL_AURA_PERIODIC_DAMAGE);
                    for(Unit::AuraList::const_iterator itr = dotAuras.begin(); itr!=dotAuras.end(); ++itr)
                        if ((*itr)->GetCasterGUID() == owner->GetGUID())
                            ++counter;

                    if (counter)
                        damage += (counter * owner->CalculateSpellDamage(unitTarget, m_spellInfo, EFFECT_INDEX_2) * damage) / 100.0f;
                }
                // Conflagrate - consumes Immolate or Shadowflame
                else if (m_spellInfo->TargetAuraState == AURA_STATE_CONFLAGRATE)
                {
                    Aura const* aura = NULL;                // found req. aura for damage calculation

                    Unit::AuraList const &mPeriodic = unitTarget->GetAurasByType(SPELL_AURA_PERIODIC_DAMAGE);
                    for(Unit::AuraList::const_iterator i = mPeriodic.begin(); i != mPeriodic.end(); ++i)
                    {
                        // for caster applied auras only
                        if ((*i)->GetSpellProto()->SpellFamilyName != SPELLFAMILY_WARLOCK ||
                            (*i)->GetCasterGUID()!=m_caster->GetGUID())
                            continue;

                        // Immolate
                        if ((*i)->GetSpellProto()->SpellFamilyFlags & UI64LIT(0x0000000000000004))
                        {
                            aura = *i;                      // it selected always if exist
                            break;
                        }

                        // Shadowflame
                        if ((*i)->GetSpellProto()->SpellFamilyFlags2 & 0x00000002)
                            aura = *i;                      // remember but wait possible Immolate as primary priority
                    }

                    // found Immolate or Shadowflame
                    if (aura)
                    {
                        int32 damagetick = aura->GetModifier()->m_amount;
                        // Save value of further damage
                        m_currentBasePoints[1] = damagetick * 2 / 3;
                        damage += damagetick * 3;

                        // Glyph of Conflagrate
                        if (!m_caster->HasAura(56235))
                            unitTarget->RemoveAurasByCasterSpell(aura->GetId(), m_caster->GetGUID());
                        break;
                    }
                }
                break;
            }
            case SPELLFAMILY_PRIEST:
            {
                // Shadow Word: Death - deals damage equal to damage done to caster
                if (m_spellInfo->SpellFamilyFlags & UI64LIT(0x0000000200000000))
                    m_caster->CastCustomSpell(m_caster, 32409, &damage, 0, 0, true);
                // Improved Mind Blast (Mind Blast in shadow form bonus)
                else if (m_caster->m_form == FORM_SHADOW && (m_spellInfo->SpellFamilyFlags & UI64LIT(0x00002000)))
                {
                    Unit::AuraList const& ImprMindBlast = m_caster->GetAurasByType(SPELL_AURA_ADD_FLAT_MODIFIER);
                    for(Unit::AuraList::const_iterator i = ImprMindBlast.begin(); i != ImprMindBlast.end(); ++i)
                    {
                        if ((*i)->GetSpellProto()->SpellFamilyName == SPELLFAMILY_PRIEST &&
                            ((*i)->GetSpellProto()->SpellIconID == 95))
                        {
                            int chance = (*i)->GetSpellProto()->CalculateSimpleValue(EFFECT_INDEX_1);
                            if (roll_chance_i(chance))
                                // Mind Trauma
                                m_caster->CastSpell(unitTarget, 48301, true);
                            break;
                        }
                    }
                }
                break;
            }
            case SPELLFAMILY_DRUID:
            {
                // Ferocious Bite
                if (m_caster->GetTypeId()==TYPEID_PLAYER && (m_spellInfo->SpellFamilyFlags & UI64LIT(0x000800000)) && m_spellInfo->SpellVisual[0]==6587)
                {
                    // converts up to 30 points of energy into ($f1+$AP/410) additional damage
                    float ap = m_caster->GetTotalAttackPowerValue(BASE_ATTACK);
                    float multiple = ap / 410 + m_spellInfo->DmgMultiplier[effect_idx];
                    damage += int32(((Player*)m_caster)->GetComboPoints() * ap * 7 / 100);
                    uint32 energy = m_caster->GetPower(POWER_ENERGY);
                    uint32 used_energy = energy > 30 ? 30 : energy;
                    damage += int32(used_energy * multiple);
                    m_caster->SetPower(POWER_ENERGY,energy-used_energy);
                }
                // Rake
                else if (m_spellInfo->SpellFamilyFlags & UI64LIT(0x0000000000001000) && m_spellInfo->Effect[EFFECT_INDEX_2] == SPELL_EFFECT_ADD_COMBO_POINTS)
                {
                    // $AP*0.01 bonus
                    damage += int32(m_caster->GetTotalAttackPowerValue(BASE_ATTACK) / 100);
                }
                // Swipe
                else if (m_spellInfo->SpellFamilyFlags & UI64LIT(0x0010000000000000))
                {
                    damage += int32(m_caster->GetTotalAttackPowerValue(BASE_ATTACK)*0.08f);
                }
                break;
            }
            case SPELLFAMILY_ROGUE:
            {
                // Envenom
                if (m_caster->GetTypeId()==TYPEID_PLAYER && (m_spellInfo->SpellFamilyFlags & UI64LIT(0x800000000)))
                {
                    // consume from stack dozes not more that have combo-points
                    if(uint32 combo = ((Player*)m_caster)->GetComboPoints())
                    {
                        Aura *poison = 0;
                        // Lookup for Deadly poison (only attacker applied)
                        Unit::AuraList const& auras = unitTarget->GetAurasByType(SPELL_AURA_PERIODIC_DAMAGE);
                        for(Unit::AuraList::const_iterator itr = auras.begin(); itr!=auras.end(); ++itr)
                            if( (*itr)->GetSpellProto()->SpellFamilyName==SPELLFAMILY_ROGUE &&
                                ((*itr)->GetSpellProto()->SpellFamilyFlags & UI64LIT(0x10000)) &&
                                (*itr)->GetCasterGUID()==m_caster->GetGUID() )
                            {
                                poison = *itr;
                                break;
                            }
                        // count consumed deadly poison doses at target
                        if (poison)
                        {
                            bool needConsume = true;
                            uint32 spellId = poison->GetId();
                            uint32 doses = poison->GetStackAmount();
                            if (doses > combo)
                                doses = combo;

                            // Master Poisoner
                            Unit::AuraList const& auraList = ((Player*)m_caster)->GetAurasByType(SPELL_AURA_MOD_DURATION_OF_EFFECTS_BY_DISPEL);
                            for(Unit::AuraList::const_iterator iter = auraList.begin(); iter!=auraList.end(); ++iter)
                            {
                                if ((*iter)->GetSpellProto()->SpellFamilyName == SPELLFAMILY_ROGUE && (*iter)->GetSpellProto()->SpellIconID == 1960)
                                {
                                    if (int32 chance = (*iter)->GetSpellProto()->CalculateSimpleValue(EFFECT_INDEX_2))
                                        if (roll_chance_i(chance))
                                            needConsume = false;

                                    break;
                                }
                            }

                            if(needConsume)
                                for (uint32 i = 0; i < doses; ++i)
                                    unitTarget->RemoveSingleSpellAurasByCasterSpell(spellId, m_caster->GetGUID());

                            damage *= doses;
                            damage += int32(((Player*)m_caster)->GetTotalAttackPowerValue(BASE_ATTACK) * 0.09f * doses);
                        }
                        // Eviscerate and Envenom Bonus Damage (item set effect)
                        if(m_caster->GetDummyAura(37169))
                            damage += ((Player*)m_caster)->GetComboPoints()*40;
                    }
                }
                // Eviscerate
                else if ((m_spellInfo->SpellFamilyFlags & UI64LIT(0x00020000)) && m_caster->GetTypeId()==TYPEID_PLAYER)
                {
                    if(uint32 combo = ((Player*)m_caster)->GetComboPoints())
                    {
                        float ap = m_caster->GetTotalAttackPowerValue(BASE_ATTACK);
                        damage += irand(int32(ap * combo * 0.03f), int32(ap * combo * 0.07f));

                        // Eviscerate and Envenom Bonus Damage (item set effect)
                        if(m_caster->GetDummyAura(37169))
                            damage += combo*40;
                    }
                }
                // Gouge
                else if (m_spellInfo->SpellFamilyFlags & UI64LIT(0x0000000000000008))
                {
                    damage += int32(m_caster->GetTotalAttackPowerValue(BASE_ATTACK)*0.21f);
                }
                // Instant Poison
                else if (m_spellInfo->SpellFamilyFlags & UI64LIT(0x0000000000002000))
                {
                    damage += int32(m_caster->GetTotalAttackPowerValue(BASE_ATTACK)*0.10f);
                }
                // Wound Poison
                else if (m_spellInfo->SpellFamilyFlags & UI64LIT(0x0000000010000000))
                {
                    damage += int32(m_caster->GetTotalAttackPowerValue(BASE_ATTACK)*0.04f);
                }
                break;
            }
            case SPELLFAMILY_HUNTER:
            {
                //Gore
                if (m_spellInfo->SpellIconID == 1578)
                {
                    if (m_caster->HasAura(57627))           // Charge 6 sec post-affect
                        damage *= 2;
                }
                // Mongoose Bite
                else if ((m_spellInfo->SpellFamilyFlags & UI64LIT(0x000000002)) && m_spellInfo->SpellVisual[0]==342)
                {
                    damage += int32(m_caster->GetTotalAttackPowerValue(BASE_ATTACK)*0.2f);
                }
                // Counterattack
                else if (m_spellInfo->SpellFamilyFlags & UI64LIT(0x0008000000000000))
                {
                    damage += int32(m_caster->GetTotalAttackPowerValue(BASE_ATTACK)*0.2f);
                }
                // Arcane Shot
                else if ((m_spellInfo->SpellFamilyFlags & UI64LIT(0x00000800)) && m_spellInfo->maxLevel > 0)
                {
                    damage += int32(m_caster->GetTotalAttackPowerValue(RANGED_ATTACK)*0.15f);
                }
                // Steady Shot
                else if (m_spellInfo->SpellFamilyFlags & UI64LIT(0x100000000))
                {
                    int32 base = irand((int32)m_caster->GetWeaponDamageRange(RANGED_ATTACK, MINDAMAGE),(int32)m_caster->GetWeaponDamageRange(RANGED_ATTACK, MAXDAMAGE));
                    damage += int32(float(base)/m_caster->GetAttackTime(RANGED_ATTACK)*2800 + m_caster->GetTotalAttackPowerValue(RANGED_ATTACK)*0.1f);
                }
                // Explosive Trap Effect
                else if (m_spellInfo->SpellFamilyFlags & UI64LIT(0x00000004))
                {
                    damage += int32(m_caster->GetTotalAttackPowerValue(RANGED_ATTACK)*0.1f);
                }
                // Volley
                else if (m_spellInfo->SpellFamilyFlags & UI64LIT(0x00002000))
                {
                    damage += int32(m_caster->GetTotalAttackPowerValue(RANGED_ATTACK)*0.084f);
                }
                break;
            }
            case SPELLFAMILY_PALADIN:
            {
                // Judgement of Righteousness - receive benefit from Spell Damage and Attack power
                if (m_spellInfo->Id == 20187)
                {
                    float ap = m_caster->GetTotalAttackPowerValue(BASE_ATTACK);
                    int32 holy = m_caster->SpellBaseDamageBonusDone(GetSpellSchoolMask(m_spellInfo));
                    if (holy < 0)
                        holy = 0;
                    damage += int32(ap * 0.2f) + int32(holy * 32 / 100);
                }
                // Judgement of Vengeance/Corruption ${1+0.22*$SPH+0.14*$AP} + 10% for each application of Holy Vengeance/Blood Corruption on the target
                else if ((m_spellInfo->SpellFamilyFlags & UI64LIT(0x800000000)) && m_spellInfo->SpellIconID==2292)
                {
                    uint32 debuf_id;
                    switch(m_spellInfo->Id)
                    {
                        case 53733: debuf_id = 53742; break;// Judgement of Corruption -> Blood Corruption
                        case 31804: debuf_id = 31803; break;// Judgement of Vengeance -> Holy Vengeance
                        default: return;
                    }

                    float ap = m_caster->GetTotalAttackPowerValue(BASE_ATTACK);
                    int32 holy = m_caster->SpellBaseDamageBonusDone(GetSpellSchoolMask(m_spellInfo));
                    if (holy < 0)
                        holy = 0;
                    damage+=int32(ap * 0.14f) + int32(holy * 22 / 100);
                    // Get stack of Holy Vengeance on the target added by caster
                    uint32 stacks = 0;
                    Unit::AuraList const& auras = unitTarget->GetAurasByType(SPELL_AURA_PERIODIC_DAMAGE);
                    for(Unit::AuraList::const_iterator itr = auras.begin(); itr!=auras.end(); ++itr)
                    {
                        if( ((*itr)->GetId() == debuf_id) && (*itr)->GetCasterGUID()==m_caster->GetGUID())
                        {
                            stacks = (*itr)->GetStackAmount();
                            break;
                        }
                    }
                    // + 10% for each application of Holy Vengeance on the target
                    if(stacks)
                        damage += damage * stacks * 10 /100;
                }
                // Avenger's Shield ($m1+0.07*$SPH+0.07*$AP) - ranged sdb for future
                else if (m_spellInfo->SpellFamilyFlags & UI64LIT(0x0000000000004000))
                {
                    float ap = m_caster->GetTotalAttackPowerValue(BASE_ATTACK);
                    int32 holy = m_caster->SpellBaseDamageBonusDone(GetSpellSchoolMask(m_spellInfo));
                    if (holy < 0)
                        holy = 0;
                    damage += int32(ap * 0.07f) + int32(holy * 7 / 100);
                }
                // Hammer of Wrath ($m1+0.15*$SPH+0.15*$AP) - ranged type sdb future fix
                else if (m_spellInfo->SpellFamilyFlags & UI64LIT(0x0000008000000000))
                {
                    float ap = m_caster->GetTotalAttackPowerValue(BASE_ATTACK);
                    int32 holy = m_caster->SpellBaseDamageBonusDone(GetSpellSchoolMask(m_spellInfo));
                    if (holy < 0)
                        holy = 0;
                    damage += int32(ap * 0.15f) + int32(holy * 15 / 100);
                }
                // Hammer of the Righteous
                else if (m_spellInfo->SpellFamilyFlags & UI64LIT(0x0004000000000000))
                {
                    // Add main hand dps * effect[2] amount
                    float average = (m_caster->GetFloatValue(UNIT_FIELD_MINDAMAGE) + m_caster->GetFloatValue(UNIT_FIELD_MAXDAMAGE)) / 2;
                    int32 count = m_caster->CalculateSpellDamage(unitTarget, m_spellInfo, EFFECT_INDEX_2);
                    damage += count * int32(average * IN_MILLISECONDS) / m_caster->GetAttackTime(BASE_ATTACK);
                }
                // Shield of Righteousness
                else if (m_spellInfo->SpellFamilyFlags & UI64LIT(0x0010000000000000))
                {
                    damage+=int32(m_caster->GetShieldBlockValue());
                }
                // Judgement
                else if (m_spellInfo->Id == 54158)
                {
                    // [1 + 0.25 * SPH + 0.16 * AP]
                    float ap = m_caster->GetTotalAttackPowerValue(BASE_ATTACK);
<<<<<<< HEAD
                    int32 holy = m_caster->SpellBaseDamageBonusDone(GetSpellSchoolMask(m_spellInfo)) +
                                 unitTarget->SpellBaseDamageBonusTaken(GetSpellSchoolMask(m_spellInfo));
=======
                    int32 holy = m_caster->SpellBaseDamageBonusDone(GetSpellSchoolMask(m_spellInfo));
                    if (holy < 0)
                        holy = 0;
>>>>>>> a36ff5e8
                    damage += int32(ap * 0.16f) + int32(holy * 25 / 100);
                }
                break;
            }
        }

        if(damage >= 0)
            m_damage += damage;
    }
}

void Spell::EffectDummy(SpellEffectIndex eff_idx)
{
    if (!unitTarget && !gameObjTarget && !itemTarget)
        return;

    // selection by spell family
    switch(m_spellInfo->SpellFamilyName)
    {
        case SPELLFAMILY_GENERIC:
        {
            switch(m_spellInfo->Id)
            {
                case 8063:                                  // Deviate Fish
                {
                    if (m_caster->GetTypeId() != TYPEID_PLAYER)
                        return;

                    uint32 spell_id = 0;
                    switch(urand(1,5))
                    {
                        case 1: spell_id = 8064; break;     // Sleepy
                        case 2: spell_id = 8065; break;     // Invigorate
                        case 3: spell_id = 8066; break;     // Shrink
                        case 4: spell_id = 8067; break;     // Party Time!
                        case 5: spell_id = 8068; break;     // Healthy Spirit
                    }
                    m_caster->CastSpell(m_caster, spell_id, true, NULL);
                    return;
                }
                case 8213:                                  // Savory Deviate Delight
                {
                    if (m_caster->GetTypeId() != TYPEID_PLAYER)
                        return;

                    uint32 spell_id = 0;
                    switch(urand(1,2))
                    {
                        // Flip Out - ninja
                        case 1: spell_id = (m_caster->getGender() == GENDER_MALE ? 8219 : 8220); break;
                        // Yaaarrrr - pirate
                        case 2: spell_id = (m_caster->getGender() == GENDER_MALE ? 8221 : 8222); break;
                    }

                    m_caster->CastSpell(m_caster,spell_id,true,NULL);
                    return;
                }
                case 8593:                                  // Symbol of life (restore creature to life)
                case 31225:                                 // Shimmering Vessel (restore creature to life)
                {
                    if (!unitTarget || unitTarget->GetTypeId() != TYPEID_UNIT)
                        return;

                    ((Creature*)unitTarget)->setDeathState(JUST_ALIVED);
                    return;
                }
                case 13120:                                 // net-o-matic
                {
                    if (!unitTarget)
                        return;

                    uint32 spell_id = 0;

                    uint32 roll = urand(0, 99);

                    if (roll < 2)                           // 2% for 30 sec self root (off-like chance unknown)
                        spell_id = 16566;
                    else if (roll < 4)                      // 2% for 20 sec root, charge to target (off-like chance unknown)
                        spell_id = 13119;
                    else                                    // normal root
                        spell_id = 13099;

                    m_caster->CastSpell(unitTarget,spell_id,true,NULL);
                    return;
                }
                case 13567:                                 // Dummy Trigger
                {
                    // can be used for different aura triggering, so select by aura
                    if (!m_triggeredByAuraSpell || !unitTarget)
                        return;

                    switch(m_triggeredByAuraSpell->Id)
                    {
                        case 26467:                         // Persistent Shield
                            m_caster->CastCustomSpell(unitTarget, 26470, &damage, NULL, NULL, true);
                            break;
                        default:
                            sLog.outError("EffectDummy: Non-handled case for spell 13567 for triggered aura %u",m_triggeredByAuraSpell->Id);
                            break;
                    }
                    return;
                }
                case 15998:                                 // Capture Worg Pup
                case 29435:                                 // Capture Female Kaliri Hatchling
                {
                    if (!unitTarget || unitTarget->GetTypeId() != TYPEID_UNIT)
                        return;

                    Creature* creatureTarget = (Creature*)unitTarget;

                    creatureTarget->ForcedDespawn();
                    return;
                }
                case 16589:                                 // Noggenfogger Elixir
                {
                    if (m_caster->GetTypeId() != TYPEID_PLAYER)
                        return;

                    uint32 spell_id = 0;
                    switch(urand(1, 3))
                    {
                        case 1: spell_id = 16595; break;
                        case 2: spell_id = 16593; break;
                        default:spell_id = 16591; break;
                    }

                    m_caster->CastSpell(m_caster, spell_id, true, NULL);
                    return;
                }
                case 17251:                                 // Spirit Healer Res
                {
                    if (!unitTarget)
                        return;

                    Unit* caster = GetAffectiveCaster();

                    if (caster && caster->GetTypeId() == TYPEID_PLAYER)
                    {
                        WorldPacket data(SMSG_SPIRIT_HEALER_CONFIRM, 8);
                        data << uint64(unitTarget->GetGUID());
                        ((Player*)caster)->GetSession()->SendPacket( &data );
                    }
                    return;
                }
                case 17271:                                 // Test Fetid Skull
                {
                    if (!itemTarget && m_caster->GetTypeId()!=TYPEID_PLAYER)
                        return;

                    uint32 spell_id = roll_chance_i(50)
                        ? 17269                             // Create Resonating Skull
                        : 17270;                            // Create Bone Dust

                    m_caster->CastSpell(m_caster, spell_id, true, NULL);
                    return;
                }
                case 20577:                                 // Cannibalize
                {
                    if (unitTarget)
                        m_caster->CastSpell(m_caster, 20578, false, NULL);

                    return;
                }
                case 23019:                                 // Crystal Prison Dummy DND
                {
                    if (!unitTarget || !unitTarget->isAlive() || unitTarget->GetTypeId() != TYPEID_UNIT || ((Creature*)unitTarget)->isPet())
                        return;

                    Creature* creatureTarget = (Creature*)unitTarget;
                    if (creatureTarget->isPet())
                        return;

                    GameObject* pGameObj = new GameObject;

                    Map *map = creatureTarget->GetMap();

                    // create before death for get proper coordinates
                    if (!pGameObj->Create(sObjectMgr.GenerateLowGuid(HIGHGUID_GAMEOBJECT), 179644, map, m_caster->GetPhaseMask(),
                        creatureTarget->GetPositionX(), creatureTarget->GetPositionY(), creatureTarget->GetPositionZ(),
                        creatureTarget->GetOrientation(), 0.0f, 0.0f, 0.0f, 0.0f, 100, GO_STATE_READY) )
                    {
                        delete pGameObj;
                        return;
                    }

                    pGameObj->SetRespawnTime(creatureTarget->GetRespawnTime()-time(NULL));
                    pGameObj->SetOwnerGUID(m_caster->GetGUID() );
                    pGameObj->SetUInt32Value(GAMEOBJECT_LEVEL, m_caster->getLevel() );
                    pGameObj->SetSpellId(m_spellInfo->Id);

                    creatureTarget->ForcedDespawn();

                    DEBUG_LOG("AddObject at SpellEfects.cpp EffectDummy");
                    map->Add(pGameObj);

                    return;
                }
                case 23074:                                 // Arcanite Dragonling
                {
                    if (!m_CastItem)
                        return;

                    m_caster->CastSpell(m_caster, 19804, true, m_CastItem);
                    return;
                }
                case 23075:                                 // Mithril Mechanical Dragonling
                {
                    if (!m_CastItem)
                        return;

                    m_caster->CastSpell(m_caster, 12749, true, m_CastItem);
                    return;
                }
                case 23076:                                 // Mechanical Dragonling
                {
                    if (!m_CastItem)
                        return;

                    m_caster->CastSpell(m_caster, 4073, true, m_CastItem);
                    return;
                }
                case 23133:                                 // Gnomish Battle Chicken
                {
                    if (!m_CastItem)
                        return;

                    m_caster->CastSpell(m_caster, 13166, true, m_CastItem);
                    return;
                }
                case 23448:                                 // Transporter Arrival - Ultrasafe Transporter: Gadgetzan - backfires
                {
                    int32 r = irand(0, 119);
                    if (r < 20)                             // Transporter Malfunction - 1/6 polymorph
                        m_caster->CastSpell(m_caster, 23444, true);
                    else if (r < 100)                       // Evil Twin               - 4/6 evil twin
                        m_caster->CastSpell(m_caster, 23445, true);
                    else                                    // Transporter Malfunction - 1/6 miss the target
                        m_caster->CastSpell(m_caster, 36902, true);

                    return;
                }
                case 23453:                                 // Gnomish Transporter - Ultrasafe Transporter: Gadgetzan
                {
                    if (roll_chance_i(50))                  // Gadgetzan Transporter         - success
                        m_caster->CastSpell(m_caster, 23441, true);
                    else                                    // Gadgetzan Transporter Failure - failure
                        m_caster->CastSpell(m_caster, 23446, true);

                    return;
                }
                case 23645:                                 // Hourglass Sand
                    m_caster->RemoveAurasDueToSpell(23170); // Brood Affliction: Bronze
                    return;
                case 23725:                                 // Gift of Life (warrior bwl trinket)
                    m_caster->CastSpell(m_caster, 23782, true);
                    m_caster->CastSpell(m_caster, 23783, true);
                    return;
                case 25860:                                 // Reindeer Transformation
                {
                    if (!m_caster->HasAuraType(SPELL_AURA_MOUNTED))
                        return;

                    float flyspeed = m_caster->GetSpeedRate(MOVE_FLIGHT);
                    float speed = m_caster->GetSpeedRate(MOVE_RUN);

                    m_caster->RemoveSpellsCausingAura(SPELL_AURA_MOUNTED);

                    //5 different spells used depending on mounted speed and if mount can fly or not
                    if (flyspeed >= 4.1f)
                        // Flying Reindeer
                        m_caster->CastSpell(m_caster, 44827, true); //310% flying Reindeer
                    else if (flyspeed >= 3.8f)
                        // Flying Reindeer
                        m_caster->CastSpell(m_caster, 44825, true); //280% flying Reindeer
                    else if (flyspeed >= 1.6f)
                        // Flying Reindeer
                        m_caster->CastSpell(m_caster, 44824, true); //60% flying Reindeer
                    else if (speed >= 2.0f)
                        // Reindeer
                        m_caster->CastSpell(m_caster, 25859, true); //100% ground Reindeer
                    else
                        // Reindeer
                        m_caster->CastSpell(m_caster, 25858, true); //60% ground Reindeer

                    return;
                }
                case 26074:                                 // Holiday Cheer
                    // implemented at client side
                    return;
                case 28006:                                 // Arcane Cloaking
                {
                    if (unitTarget && unitTarget->GetTypeId() == TYPEID_PLAYER )
                        // Naxxramas Entry Flag Effect DND
                        m_caster->CastSpell(unitTarget, 29294, true);

                    return;
                }
                case 29200:                                 // Purify Helboar Meat
                {
                    if (m_caster->GetTypeId() != TYPEID_PLAYER)
                        return;

                    uint32 spell_id = roll_chance_i(50)
                        ? 29277                             // Summon Purified Helboar Meat
                        : 29278;                            // Summon Toxic Helboar Meat

                    m_caster->CastSpell(m_caster,spell_id,true,NULL);
                    return;
                }
                case 29858:                                 // Soulshatter
                {
                    if (unitTarget && unitTarget->GetTypeId() == TYPEID_UNIT && unitTarget->IsHostileTo(m_caster))
                        m_caster->CastSpell(unitTarget,32835,true);

                    return;
                }
                case 30458:                                 // Nigh Invulnerability
                {
                    if (!m_CastItem)
                        return;

                    if (roll_chance_i(86))                  // Nigh-Invulnerability   - success
                        m_caster->CastSpell(m_caster, 30456, true, m_CastItem);
                    else                                    // Complete Vulnerability - backfire in 14% casts
                        m_caster->CastSpell(m_caster, 30457, true, m_CastItem);

                    return;
                }
                case 30507:                                 // Poultryizer
                {
                    if (!m_CastItem)
                        return;

                    if (roll_chance_i(80))                  // Poultryized! - success
                        m_caster->CastSpell(unitTarget, 30501, true, m_CastItem);
                    else                                    // Poultryized! - backfire 20%
                        m_caster->CastSpell(unitTarget, 30504, true, m_CastItem);

                    return;
                }
                case 33060:                                 // Make a Wish
                {
                    if (m_caster->GetTypeId()!=TYPEID_PLAYER)
                        return;

                    uint32 spell_id = 0;

                    switch(urand(1,5))
                    {
                        case 1: spell_id = 33053; break;    // Mr Pinchy's Blessing
                        case 2: spell_id = 33057; break;    // Summon Mighty Mr. Pinchy
                        case 3: spell_id = 33059; break;    // Summon Furious Mr. Pinchy
                        case 4: spell_id = 33062; break;    // Tiny Magical Crawdad
                        case 5: spell_id = 33064; break;    // Mr. Pinchy's Gift
                    }

                    m_caster->CastSpell(m_caster, spell_id, true, NULL);
                    return;
                }
                case 35745:                                 // Socrethar's Stone
                {
                    uint32 spell_id;
                    switch(m_caster->GetAreaId())
                    {
                        case 3900: spell_id = 35743; break; // Socrethar Portal
                        case 3742: spell_id = 35744; break; // Socrethar Portal
                        default: return;
                    }

                    m_caster->CastSpell(m_caster, spell_id, true);
                    return;
                }
                case 37674:                                 // Chaos Blast
                {
                    if (!unitTarget)
                        return;

                    int32 basepoints0 = 100;
                    m_caster->CastCustomSpell(unitTarget, 37675, &basepoints0, NULL, NULL, true);
                    return;
                }
                case 40802:                                 // Mingo's Fortune Generator (Mingo's Fortune Giblets)
                {
                    // selecting one from Bloodstained Fortune item
                    uint32 newitemid;
                    switch(urand(1, 20))
                    {
                        case 1:  newitemid = 32688; break;
                        case 2:  newitemid = 32689; break;
                        case 3:  newitemid = 32690; break;
                        case 4:  newitemid = 32691; break;
                        case 5:  newitemid = 32692; break;
                        case 6:  newitemid = 32693; break;
                        case 7:  newitemid = 32700; break;
                        case 8:  newitemid = 32701; break;
                        case 9:  newitemid = 32702; break;
                        case 10: newitemid = 32703; break;
                        case 11: newitemid = 32704; break;
                        case 12: newitemid = 32705; break;
                        case 13: newitemid = 32706; break;
                        case 14: newitemid = 32707; break;
                        case 15: newitemid = 32708; break;
                        case 16: newitemid = 32709; break;
                        case 17: newitemid = 32710; break;
                        case 18: newitemid = 32711; break;
                        case 19: newitemid = 32712; break;
                        case 20: newitemid = 32713; break;
                        default:
                            return;
                    }

                    DoCreateItem(eff_idx, newitemid);
                    return;
                }
                case 42287:                                 // Salvage Wreckage
                {
                    if (m_caster->GetTypeId() != TYPEID_PLAYER)
                        return;

                    if (roll_chance_i(66))
                        m_caster->CastSpell(m_caster, 42289, true, m_CastItem);
                    else
                        m_caster->CastSpell(m_caster, 42288, true);

                    return;
                }
                case 43036:                                 // Dismembering Corpse
                {
                    if (!unitTarget || m_caster->GetTypeId() != TYPEID_PLAYER)
                        return;

                    if (unitTarget->HasAura(43059, EFFECT_INDEX_0))
                        return;

                    unitTarget->CastSpell(m_caster, 43037, true);
                    unitTarget->CastSpell(unitTarget, 43059, true);
                    return;
                }
                // Demon Broiled Surprise
                /* FIX ME: Required for correct work implementing implicit target 7 (in pair (22,7))
                case 43723:
                {
                    if (m_caster->GetTypeId() != TYPEID_PLAYER)
                        return;

                    ((Player*)m_caster)->CastSpell(unitTarget, 43753, true);
                    return;
                }
                */
                case 43882:                                 // Scourging Crystal Controller Dummy
                {
                    if (!unitTarget || unitTarget->GetTypeId() != TYPEID_UNIT)
                        return;

                    // see spell dummy 50133
                    unitTarget->RemoveAurasDueToSpell(43874);
                    return;
                }
                case 44454:                                 // Tasty Reef Fish
                {
                    if (!unitTarget || unitTarget->GetTypeId() != TYPEID_UNIT)
                        return;

                    m_caster->CastSpell(unitTarget, 44455, true, m_CastItem);
                    return;
                }
                case 44875:                                 // Complete Raptor Capture
                {
                    if (!unitTarget || unitTarget->GetTypeId() != TYPEID_UNIT)
                        return;

                    Creature* creatureTarget = (Creature*)unitTarget;

                    creatureTarget->ForcedDespawn();

                    //cast spell Raptor Capture Credit
                    m_caster->CastSpell(m_caster, 42337, true, NULL);
                    return;
                }
                case 44997:                                 // Converting Sentry
                {
                    //Converted Sentry Credit
                    m_caster->CastSpell(m_caster, 45009, true);
                    return;
                }
                case 45030:                                 // Impale Emissary
                {
                    // Emissary of Hate Credit
                    m_caster->CastSpell(m_caster, 45088, true);
                    return;
                }
                case 45980:                                 // Re-Cursive Transmatter Injection
                {
                    if (m_caster->GetTypeId() == TYPEID_PLAYER && unitTarget)
                    {
                        if (const SpellEntry *pSpell = sSpellStore.LookupEntry(46022))
                        {
                            m_caster->CastSpell(unitTarget, pSpell, true);
                            ((Player*)m_caster)->KilledMonsterCredit(pSpell->EffectMiscValue[EFFECT_INDEX_0], 0);
                        }

                        if (unitTarget->GetTypeId() == TYPEID_UNIT)
                            ((Creature*)unitTarget)->ForcedDespawn();
                    }

                    return;
                }
                case 45685:                                 // Magnataur On Death 2
                {
                    m_caster->RemoveAurasDueToSpell(45673);
                    m_caster->RemoveAurasDueToSpell(45672);
                    m_caster->RemoveAurasDueToSpell(45677);
                    m_caster->RemoveAurasDueToSpell(45681);
                    m_caster->RemoveAurasDueToSpell(45683);
                    return;
                }
                case 45990:                                 // Collect Oil
                {
                    if (!unitTarget || unitTarget->GetTypeId() != TYPEID_UNIT)
                        return;

                    if (const SpellEntry *pSpell = sSpellStore.LookupEntry(45991))
                    {
                        unitTarget->CastSpell(unitTarget, pSpell, true);
                        ((Creature*)unitTarget)->ForcedDespawn(GetSpellDuration(pSpell) + 1);
                    }

                    return;
                }
                case 46167:                                 // Planning for the Future: Create Snowfall Glade Pup Cover
                case 50926:                                 // Gluttonous Lurkers: Create Zul'Drak Rat Cover
                case 51026:                                 // Create Drakkari Medallion Cover
                case 51592:                                 // Pickup Primordial Hatchling
                case 51961:                                 // Captured Chicken Cover
                case 55364:                                 // Create Ghoul Drool Cover
                case 61832:                                 // Rifle the Bodies: Create Magehunter Personal Effects Cover
                {
                    if (!unitTarget || unitTarget->GetTypeId() != TYPEID_UNIT || m_caster->GetTypeId() != TYPEID_PLAYER)
                        return;

                    uint32 spellId = 0;

                    switch(m_spellInfo->Id)
                    {
                        case 46167: spellId = 46773; break;
                        case 50926: spellId = 50927; break;
                        case 51026: spellId = 50737; break;
                        case 51592: spellId = 51593; break;
                        case 51961: spellId = 51037; break;
                        case 55364: spellId = 55363; break;
                        case 61832: spellId = 47096; break;
                    }

                    if (const SpellEntry *pSpell = sSpellStore.LookupEntry(spellId))
                    {
                        unitTarget->CastSpell(m_caster, spellId, true);

                        Creature* creatureTarget = (Creature*)unitTarget;

                        if (const SpellCastTimesEntry *pCastTime = sSpellCastTimesStore.LookupEntry(pSpell->CastingTimeIndex))
                            creatureTarget->ForcedDespawn(pCastTime->CastTime + 1);
                    }
                    return;
                }
                case 46485:                                 // Greatmother's Soulcatcher
                {
                    if (!unitTarget || unitTarget->GetTypeId() != TYPEID_UNIT)
                        return;

                    if (const SpellEntry *pSpell = sSpellStore.LookupEntry(46486))
                    {
                        m_caster->CastSpell(unitTarget, pSpell, true);

                        if (const SpellEntry *pSpellCredit = sSpellStore.LookupEntry(pSpell->EffectMiscValue[EFFECT_INDEX_0]))
                            ((Player*)m_caster)->KilledMonsterCredit(pSpellCredit->EffectMiscValue[EFFECT_INDEX_0], 0);

                        ((Creature*)unitTarget)->ForcedDespawn();
                    }

                    return;
                }
                case 46606:                                 // Plague Canister Dummy
                {
                    if (!unitTarget || unitTarget->GetTypeId() != TYPEID_UNIT)
                        return;

                    unitTarget->CastSpell(m_caster, 43160, true);
                    unitTarget->setDeathState(JUST_DIED);
                    unitTarget->SetHealth(0);
                    return;
                }
                case 46797:                                 // Quest - Borean Tundra - Set Explosives Cart
                {
                    if (!unitTarget)
                        return;

                    // Quest - Borean Tundra - Summon Explosives Cart
                    unitTarget->CastSpell(unitTarget,46798,true,m_CastItem,NULL,m_originalCasterGUID);
                    break;
                }
                case 49357:                                 // Brewfest Mount Transformation
                {
                    if (m_caster->GetTypeId() != TYPEID_PLAYER)
                        return;

                    if (!m_caster->HasAuraType(SPELL_AURA_MOUNTED))
                        return;

                    m_caster->RemoveSpellsCausingAura(SPELL_AURA_MOUNTED);

                    // Ram for Alliance, Kodo for Horde
                    if (((Player *)m_caster)->GetTeam() == ALLIANCE)
                    {
                        if (m_caster->GetSpeedRate(MOVE_RUN) >= 2.0f)
                            // 100% Ram
                            m_caster->CastSpell(m_caster, 43900, true);
                        else
                            // 60% Ram
                            m_caster->CastSpell(m_caster, 43899, true);
                    }
                    else
                    {
                        if (((Player *)m_caster)->GetSpeedRate(MOVE_RUN) >= 2.0f)
                            // 100% Kodo
                            m_caster->CastSpell(m_caster, 49379, true);
                        else
                            // 60% Kodo
                            m_caster->CastSpell(m_caster, 49378, true);
                    }
                    return;
                }
                case 50133:                                 // Scourging Crystal Controller
                {
                    if (!unitTarget || unitTarget->GetTypeId() != TYPEID_UNIT)
                        return;

                    if (unitTarget->HasAura(43874))
                    {
                        // someone else is already channeling target
                        if (unitTarget->HasAura(43878))
                            return;

                        m_caster->CastSpell(unitTarget, 43878, true, m_CastItem);
                    }

                    return;
                }
                case 50243:                                 // Teach Language
                {
                    if (m_caster->GetTypeId() != TYPEID_PLAYER)
                        return;

                    // spell has a 1/3 chance to trigger one of the below
                    if (roll_chance_i(66))
                        return;

                    if (((Player*)m_caster)->GetTeam() == ALLIANCE)
                    {
                        // 1000001 - gnomish binary
                        m_caster->CastSpell(m_caster, 50242, true);
                    }
                    else
                    {
                        // 01001000 - goblin binary
                        m_caster->CastSpell(m_caster, 50246, true);
                    }

                    return;
                }
                case 50546:                                 // Ley Line Focus Control Ring Effect
                case 50547:                                 // Ley Line Focus Control Amulet Effect
                case 50548:                                 // Ley Line Focus Control Talisman Effect
                {
                    if (!m_originalCaster || !unitTarget || unitTarget->GetTypeId() != TYPEID_UNIT)
                        return;

                    switch(m_spellInfo->Id)
                    {
                        case 50546: unitTarget->CastSpell(m_originalCaster, 47390, true); break;
                        case 50547: unitTarget->CastSpell(m_originalCaster, 47472, true); break;
                        case 50548: unitTarget->CastSpell(m_originalCaster, 47635, true); break;
                    }

                    return;
                }
                case 51276:                                 // Incinerate Corpse
                {
                    if (!unitTarget || unitTarget->GetTypeId() != TYPEID_UNIT)
                        return;

                    unitTarget->CastSpell(unitTarget, 51278, true);
                    unitTarget->CastSpell(m_caster, 51279, true);

                    unitTarget->setDeathState(JUST_DIED);
                    return;
                }
                case 51330:                                 // Shoot RJR
                {
                    if (!unitTarget)
                        return;

                    // guessed chances
                    if (roll_chance_i(75))
                        m_caster->CastSpell(unitTarget, roll_chance_i(50) ? 51332 : 51366, true, m_CastItem);
                    else
                        m_caster->CastSpell(unitTarget, 51331, true, m_CastItem);

                    return;
                }
                case 51333:                                 // Dig For Treasure
                {
                    if (!unitTarget)
                        return;

                    if (roll_chance_i(75))
                        m_caster->CastSpell(unitTarget, 51370, true, m_CastItem);
                    else
                        m_caster->CastSpell(m_caster, 51345, true);

                    return;
                }
                case 51582:                                 // Rocket Boots Engaged (Rocket Boots Xtreme and Rocket Boots Xtreme Lite)
                {
                    if (m_caster->GetTypeId() != TYPEID_PLAYER)
                        return;

                    if (BattleGround* bg = ((Player*)m_caster)->GetBattleGround())
                        bg->EventPlayerDroppedFlag((Player*)m_caster);

                    m_caster->CastSpell(m_caster, 30452, true, NULL);
                    return;
                }
                case 51840:                                 // Despawn Fruit Tosser
                {
                    if (!unitTarget || unitTarget->GetTypeId() != TYPEID_UNIT)
                        return;

                    if (roll_chance_i(20))
                    {
                        // summon NPC, or...
                        unitTarget->CastSpell(m_caster, 52070, true);
                    }
                    else
                    {
                        // ...drop banana, orange or papaya
                        switch(urand(0,2))
                        {
                            case 0: unitTarget->CastSpell(m_caster, 51836, true); break;
                            case 1: unitTarget->CastSpell(m_caster, 51837, true); break;
                            case 2: unitTarget->CastSpell(m_caster, 51839, true); break;
                        }
                    }

                    ((Creature*)unitTarget)->ForcedDespawn(5000);
                    return;
                }
                case 51866:                                 // Kick Nass
                {
                    // It is possible that Nass Heartbeat (spell id 61438) is involved in this
                    // If so, unclear how it should work and using the below instead (even though it could be a bit hack-ish)

                    if (!unitTarget || unitTarget->GetTypeId() != TYPEID_UNIT)
                        return;

                    // Only own guardian pet
                    if (m_caster != unitTarget->GetOwner())
                        return;

                    // This means we already set state (see below) and need to wait.
                    if (unitTarget->hasUnitState(UNIT_STAT_ROOT))
                        return;

                    // Expecting pTargetDummy to be summoned by AI at death of target creatures.

                    Creature* pTargetDummy = NULL;
                    float fRange = GetSpellMaxRange(sSpellRangeStore.LookupEntry(m_spellInfo->rangeIndex));

                    MaNGOS::NearestCreatureEntryWithLiveStateInObjectRangeCheck u_check(*m_caster, 28523, true, fRange*2);
                    MaNGOS::CreatureLastSearcher<MaNGOS::NearestCreatureEntryWithLiveStateInObjectRangeCheck> searcher(m_caster, pTargetDummy, u_check);

                    Cell::VisitGridObjects(m_caster, searcher, fRange*2);

                    if (pTargetDummy)
                    {
                        if (unitTarget->hasUnitState(UNIT_STAT_FOLLOW | UNIT_STAT_FOLLOW_MOVE))
                            unitTarget->GetMotionMaster()->MovementExpired();

                        unitTarget->MonsterMove(pTargetDummy->GetPositionX(), pTargetDummy->GetPositionY(), pTargetDummy->GetPositionZ(), IN_MILLISECONDS);

                        // Add state to temporarily prevent follow
                        unitTarget->addUnitState(UNIT_STAT_ROOT);

                        // Collect Hair Sample
                        unitTarget->CastSpell(pTargetDummy, 51870, true);
                    }

                    return;
                }
                case 51872:                                 // Hair Sample Collected
                {
                    if (!unitTarget || unitTarget->GetTypeId() != TYPEID_UNIT)
                        return;

                    // clear state to allow follow again
                    m_caster->clearUnitState(UNIT_STAT_ROOT);

                    // Nass Kill Credit
                    m_caster->CastSpell(m_caster, 51871, true);

                    // Despawn dummy creature
                    ((Creature*)unitTarget)->ForcedDespawn();

                    return;
                }
                case 51964:                                 // Tormentor's Incense
                {
                    if (!unitTarget || unitTarget->GetTypeId() != TYPEID_UNIT)
                        return;

                    // This might not be the best way, and effect may need some adjustment. Removal of any aura from surrounding dummy creatures?
                    if (((Creature*)unitTarget)->AI())
                        ((Creature*)unitTarget)->AI()->AttackStart(m_caster);

                    return;
                }
                case 52308:                                 // Take Sputum Sample
                {
                    switch(eff_idx)
                    {
                        case EFFECT_INDEX_0:
                        {
                            uint32 spellID = m_spellInfo->CalculateSimpleValue(EFFECT_INDEX_0);
                            uint32 reqAuraID = m_spellInfo->CalculateSimpleValue(EFFECT_INDEX_1);

                            if (m_caster->HasAura(reqAuraID, EFFECT_INDEX_0))
                                m_caster->CastSpell(m_caster, spellID, true, NULL);
                            return;
                        }
                        case EFFECT_INDEX_1:
                            return;                         // additional data for dummy[0]
                    }
                    return;
                }
                case 52759:                                 // Ancestral Awakening
                {
                    if (!unitTarget)
                        return;

                    m_caster->CastCustomSpell(unitTarget, 52752, &damage, NULL, NULL, true);
                    return;
                }
                case 52845:                                 // Brewfest Mount Transformation (Faction Swap)
                {
                    if (m_caster->GetTypeId() != TYPEID_PLAYER)
                        return;

                    if (!m_caster->HasAuraType(SPELL_AURA_MOUNTED))
                        return;

                    m_caster->RemoveSpellsCausingAura(SPELL_AURA_MOUNTED);

                    // Ram for Horde, Kodo for Alliance
                    if (((Player *)m_caster)->GetTeam() == HORDE)
                    {
                        if (m_caster->GetSpeedRate(MOVE_RUN) >= 2.0f)
                            // Swift Brewfest Ram, 100% Ram
                            m_caster->CastSpell(m_caster, 43900, true);
                        else
                            // Brewfest Ram, 60% Ram
                            m_caster->CastSpell(m_caster, 43899, true);
                    }
                    else
                    {
                        if (((Player *)m_caster)->GetSpeedRate(MOVE_RUN) >= 2.0f)
                            // Great Brewfest Kodo, 100% Kodo
                            m_caster->CastSpell(m_caster, 49379, true);
                        else
                            // Brewfest Riding Kodo, 60% Kodo
                            m_caster->CastSpell(m_caster, 49378, true);
                    }
                    return;
                }
                case 53341:                                 // Rune of Cinderglacier
                case 53343:                                 // Rune of Razorice
                {
                    // Runeforging Credit
                    m_caster->CastSpell(m_caster, 54586, true);
                    return;
                }
                case 53808:                                 // Pygmy Oil
                {
                    const uint32 spellShrink = 53805;
                    const uint32 spellTransf = 53806;

                    if (Aura* pAura = m_caster->GetAura(spellShrink, EFFECT_INDEX_0))
                    {
                        uint8 stackNum = pAura->GetStackAmount();

                        // chance to become pygmified (5, 10, 15 etc)
                        if (roll_chance_i(stackNum*5))
                        {
                            m_caster->RemoveAurasDueToSpell(spellShrink);
                            m_caster->CastSpell(m_caster, spellTransf, true);
                            return;
                        }
                    }

                    if (m_caster->HasAura(spellTransf, EFFECT_INDEX_0))
                        return;

                    m_caster->CastSpell(m_caster, spellShrink, true);
                    return;
                }
                case 55004:                                 // Nitro Boosts
                {
                    if (!m_CastItem)
                        return;

                    if (roll_chance_i(95))                  // Nitro Boosts - success
                        m_caster->CastSpell(m_caster, 54861, true, m_CastItem);
                    else                                    // Knocked Up   - backfire 5%
                        m_caster->CastSpell(m_caster, 46014, true, m_CastItem);

                    return;
                }
                case 55818:                                 // Hurl Boulder
                {
                    // unclear how many summon min/max random, best guess below
                    uint32 random = urand(3,5);

                    for(uint32 i = 0; i < random; ++i)
                        m_caster->CastSpell(m_caster, 55528, true);

                    return;
                }
                case 57908:                                 // Stain Cloth
                {
                    // nothing do more
                    finish();

                    m_caster->CastSpell(m_caster, 57915, false, m_CastItem);

                    // cast item deleted
                    ClearCastItem();
                    break;
                }
                case 58418:                                 // Portal to Orgrimmar
                case 58420:                                 // Portal to Stormwind
                    return;                                 // implemented in EffectScript[0]
                case 58601:                                 // Remove Flight Auras
                {
                    m_caster->RemoveSpellsCausingAura(SPELL_AURA_FLY);
                    m_caster->RemoveSpellsCausingAura(SPELL_AURA_MOD_FLIGHT_SPEED_MOUNTED);
                    return;
                }
                case 59640:                                 // Underbelly Elixir
                {
                    if (m_caster->GetTypeId() != TYPEID_PLAYER)
                        return;

                    uint32 spell_id = 0;
                    switch(urand(1,3))
                    {
                        case 1: spell_id = 59645; break;
                        case 2: spell_id = 59831; break;
                        case 3: spell_id = 59843; break;
                    }

                    m_caster->CastSpell(m_caster,spell_id,true,NULL);
                    return;
                }
                case 60932:                                 // Disengage (one from creature versions)
                {
                    if (!unitTarget)
                        return;

                    m_caster->CastSpell(unitTarget,60934,true,NULL);
                    return;
                }
                case 67019:                                 // Flask of the North
                {
                    if (m_caster->GetTypeId() != TYPEID_PLAYER)
                        return;

                    uint32 spell_id = 0;
                    switch(m_caster->getClass())
                    {
                        case CLASS_WARRIOR:
                        case CLASS_DEATH_KNIGHT:
                            spell_id = 67018;               // STR for Warriors, Death Knights
                            break;
                        case CLASS_ROGUE:
                        case CLASS_HUNTER:
                            spell_id = 67017;               // AP for Rogues, Hunters
                            break;
                        case CLASS_PRIEST:
                        case CLASS_MAGE:
                        case CLASS_WARLOCK:
                            spell_id = 67016;               // SPD for Priests, Mages, Warlocks
                            break;
                        case CLASS_SHAMAN:
                            // random (SPD, AP)
                            spell_id = roll_chance_i(50) ? 67016 : 67017;
                            break;
                        case CLASS_PALADIN:
                        case CLASS_DRUID:
                        default:
                            // random (SPD, STR)
                            spell_id = roll_chance_i(50) ? 67016 : 67018;
                            break;
                    }
                    m_caster->CastSpell(m_caster, spell_id, true);
                    return;
                }
            }
            break;
        }
        case SPELLFAMILY_MAGE:
        {
            switch(m_spellInfo->Id)
            {
                case 11958:                                 // Cold Snap
                {
                    if (m_caster->GetTypeId()!=TYPEID_PLAYER)
                        return;

                    // immediately finishes the cooldown on Frost spells
                    const SpellCooldowns& cm = ((Player *)m_caster)->GetSpellCooldownMap();
                    for (SpellCooldowns::const_iterator itr = cm.begin(); itr != cm.end();)
                    {
                        SpellEntry const *spellInfo = sSpellStore.LookupEntry(itr->first);

                        if (spellInfo->SpellFamilyName == SPELLFAMILY_MAGE &&
                            (GetSpellSchoolMask(spellInfo) & SPELL_SCHOOL_MASK_FROST) &&
                            spellInfo->Id != 11958 && GetSpellRecoveryTime(spellInfo) > 0)
                        {
                            ((Player*)m_caster)->RemoveSpellCooldown((itr++)->first, true);
                        }
                        else
                            ++itr;
                    }
                    return;
                }
                case 31687:                                 // Summon Water Elemental
                {
                    if (m_caster->HasAura(70937))           // Glyph of Eternal Water (permanent limited by known spells version)
                        m_caster->CastSpell(m_caster, 70908, true);
                    else                                    // temporary version
                        m_caster->CastSpell(m_caster, 70907, true);

                    return;
                }
                case 32826:                                 // Polymorph Cast Visual
                {
                    if (unitTarget && unitTarget->GetTypeId() == TYPEID_UNIT)
                    {
                        //Polymorph Cast Visual Rank 1
                        const uint32 spell_list[6] =
                        {
                            32813,                          // Squirrel Form
                            32816,                          // Giraffe Form
                            32817,                          // Serpent Form
                            32818,                          // Dragonhawk Form
                            32819,                          // Worgen Form
                            32820                           // Sheep Form
                        };
                        unitTarget->CastSpell( unitTarget, spell_list[urand(0, 5)], true);
                    }
                    return;
                }
            }

            // Conjure Mana Gem
            if (eff_idx == EFFECT_INDEX_1 && m_spellInfo->Effect[EFFECT_INDEX_0] == SPELL_EFFECT_CREATE_ITEM)
            {
                if (m_caster->GetTypeId()!=TYPEID_PLAYER)
                    return;

                // checked in create item check, avoid unexpected
                if (Item* item = ((Player*)m_caster)->GetItemByLimitedCategory(ITEM_LIMIT_CATEGORY_MANA_GEM))
                    if (item->HasMaxCharges())
                        return;

                unitTarget->CastSpell( unitTarget, m_spellInfo->CalculateSimpleValue(eff_idx), true, m_CastItem);
                return;
            }
            break;
        }
        case SPELLFAMILY_WARRIOR:
        {
            // Charge
            if ((m_spellInfo->SpellFamilyFlags & UI64LIT(0x1)) && m_spellInfo->SpellVisual[0] == 867)
            {
                int32 chargeBasePoints0 = damage;
                m_caster->CastCustomSpell(m_caster, 34846, &chargeBasePoints0, NULL, NULL, true);
                return;
            }
            // Execute
            if (m_spellInfo->SpellFamilyFlags & UI64LIT(0x20000000))
            {
                if (!unitTarget)
                    return;

                uint32 rage = m_caster->GetPower(POWER_RAGE);

                if (!rage)
                    m_caster->SetPower(POWER_RAGE, 1);

                uint32 rage_addition = rage;

                // up to max 30 total rage cost
                if (rage_addition + GetPowerCost() > 300)
                    rage_addition = 300 - GetPowerCost();

                uint32 rage_modified = rage_addition;

                // Glyph of Execution bonus
                if (Aura *aura = m_caster->GetDummyAura(58367))
                    rage_modified +=  aura->GetModifier()->m_amount*10;

                int32 basePoints0 = damage+int32(rage_modified * m_spellInfo->DmgMultiplier[eff_idx] +
                                                 m_caster->GetTotalAttackPowerValue(BASE_ATTACK)*0.2f);

                m_caster->CastCustomSpell(unitTarget, 20647, &basePoints0, NULL, NULL, true, 0);

                uint32 new_rage = rage - rage_addition;

                // Sudden Death
                Unit::AuraList const& auras = m_caster->GetAurasByType(SPELL_AURA_PROC_TRIGGER_SPELL);
                for (Unit::AuraList::const_iterator itr = auras.begin(); itr != auras.end(); ++itr)
                {
                    // Only Sudden Death have this SpellIconID with SPELL_AURA_PROC_TRIGGER_SPELL
                    if ((*itr)->GetSpellProto()->SpellIconID == 1989)
                    {
                        // saved rage top stored in next affect
                        uint32 save_rage = (*itr)->GetSpellProto()->CalculateSimpleValue(EFFECT_INDEX_1)*10;

                        if (new_rage < save_rage)
                            new_rage = save_rage;

                        break;
                    }
                }

                m_caster->SetPower(POWER_RAGE, new_rage);
                return;
            }
            // Slam
            if (m_spellInfo->SpellFamilyFlags & UI64LIT(0x0000000000200000))
            {
                if(!unitTarget)
                    return;

                // dummy cast itself ignored by client in logs
                m_caster->CastCustomSpell(unitTarget,50782,&damage,NULL,NULL,true);
                return;
            }
            // Concussion Blow
            if (m_spellInfo->SpellFamilyFlags & UI64LIT(0x0000000004000000))
            {
                m_damage+= uint32(damage * m_caster->GetTotalAttackPowerValue(BASE_ATTACK) / 100);
                return;
            }

            switch(m_spellInfo->Id)
            {
                // Warrior's Wrath
                case 21977:
                {
                    if (!unitTarget)
                        return;
                    m_caster->CastSpell(unitTarget, 21887, true);// spell mod
                    return;
                }
                // Last Stand
                case 12975:
                {
                    int32 healthModSpellBasePoints0 = int32(m_caster->GetMaxHealth()*0.3);
                    m_caster->CastCustomSpell(m_caster, 12976, &healthModSpellBasePoints0, NULL, NULL, true, NULL);
                    return;
                }
                // Bloodthirst
                case 23881:
                {
                    m_caster->CastCustomSpell(unitTarget, 23885, &damage, NULL, NULL, true, NULL);
                    return;
                }
            }
            break;
        }
        case SPELLFAMILY_WARLOCK:
        {
            // Life Tap
            if (m_spellInfo->SpellFamilyFlags & UI64LIT(0x0000000000040000))
            {
                if (unitTarget && (int32(unitTarget->GetHealth()) > damage))
                {
                    // Shouldn't Appear in Combat Log
                    unitTarget->ModifyHealth(-damage);

                    int32 spell_power = m_caster->SpellBaseDamageBonusDone(GetSpellSchoolMask(m_spellInfo));
                    int32 mana = damage + spell_power / 2;

                    // Improved Life Tap mod
                    Unit::AuraList const& auraDummy = m_caster->GetAurasByType(SPELL_AURA_DUMMY);
                    for(Unit::AuraList::const_iterator itr = auraDummy.begin(); itr != auraDummy.end(); ++itr)
                        if((*itr)->GetSpellProto()->SpellFamilyName==SPELLFAMILY_WARLOCK && (*itr)->GetSpellProto()->SpellIconID == 208)
                            mana = ((*itr)->GetModifier()->m_amount + 100)* mana / 100;

                    m_caster->CastCustomSpell(unitTarget, 31818, &mana, NULL, NULL, true);

                    // Mana Feed
                    int32 manaFeedVal = 0;
                    Unit::AuraList const& mod = m_caster->GetAurasByType(SPELL_AURA_ADD_FLAT_MODIFIER);
                    for(Unit::AuraList::const_iterator itr = mod.begin(); itr != mod.end(); ++itr)
                    {
                        if((*itr)->GetSpellProto()->SpellFamilyName==SPELLFAMILY_WARLOCK && (*itr)->GetSpellProto()->SpellIconID == 1982)
                            manaFeedVal+= (*itr)->GetModifier()->m_amount;
                    }
                    if (manaFeedVal > 0)
                    {
                        manaFeedVal = manaFeedVal * mana / 100;
                        m_caster->CastCustomSpell(m_caster, 32553, &manaFeedVal, NULL, NULL, true, NULL);
                    }
                }
                else
                    SendCastResult(SPELL_FAILED_FIZZLE);

                return;
            }
            break;
        }
        case SPELLFAMILY_PRIEST:
        {
            // Penance
            if (m_spellInfo->SpellFamilyFlags & UI64LIT(0x0080000000000000))
            {
                if (!unitTarget)
                    return;

                int hurt = 0;
                int heal = 0;
                switch(m_spellInfo->Id)
                {
                    case 47540: hurt = 47758; heal = 47757; break;
                    case 53005: hurt = 53001; heal = 52986; break;
                    case 53006: hurt = 53002; heal = 52987; break;
                    case 53007: hurt = 53003; heal = 52988; break;
                    default:
                        sLog.outError("Spell::EffectDummy: Spell %u Penance need set correct heal/damage spell", m_spellInfo->Id);
                        return;
                }

                // prevent interrupted message for main spell
                finish(true);

                // replace cast by selected spell, this also make it interruptible including target death case
                if (m_caster->IsFriendlyTo(unitTarget))
                    m_caster->CastSpell(unitTarget, heal, false);
                else
                    m_caster->CastSpell(unitTarget, hurt, false);

                return;
            }
            break;
        }
        case SPELLFAMILY_DRUID:
        {
            // Starfall
            if (m_spellInfo->SpellFamilyFlags2 & 0x00000100)
            {
                //Shapeshifting into an animal form or mounting cancels the effect.
                if(m_caster->GetCreatureType() == CREATURE_TYPE_BEAST || m_caster->IsMounted())
                {
                    if(m_triggeredByAuraSpell)
                        m_caster->RemoveAurasDueToSpell(m_triggeredByAuraSpell->Id);
                    return;
                }

                //Any effect which causes you to lose control of your character will supress the starfall effect.
                if (m_caster->hasUnitState(UNIT_STAT_NO_FREE_MOVE))
                    return;

                switch(m_spellInfo->Id)
                {
                    case 50286: m_caster->CastSpell(unitTarget, 50288, true); return;
                    case 53196: m_caster->CastSpell(unitTarget, 53191, true); return;
                    case 53197: m_caster->CastSpell(unitTarget, 53194, true); return;
                    case 53198: m_caster->CastSpell(unitTarget, 53195, true); return;
                    default:
                        sLog.outError("Spell::EffectDummy: Unhandeled Starfall spell rank %u",m_spellInfo->Id);
                        return;
                }
            }
            break;
        }
        case SPELLFAMILY_ROGUE:
        {
            switch(m_spellInfo->Id)
            {
                case 5938:                                  // Shiv
                {
                    if (m_caster->GetTypeId() != TYPEID_PLAYER)
                        return;

                    Player *pCaster = ((Player*)m_caster);

                    Item *item = pCaster->GetWeaponForAttack(OFF_ATTACK);
                    if (!item)
                        return;

                    // all poison enchantments is temporary
                    uint32 enchant_id = item->GetEnchantmentId(TEMP_ENCHANTMENT_SLOT);
                    if (!enchant_id)
                        return;

                    SpellItemEnchantmentEntry const *pEnchant = sSpellItemEnchantmentStore.LookupEntry(enchant_id);
                    if (!pEnchant)
                        return;

                    for (int s = 0; s < 3; ++s)
                    {
                        if (pEnchant->type[s]!=ITEM_ENCHANTMENT_TYPE_COMBAT_SPELL)
                            continue;

                        SpellEntry const* combatEntry = sSpellStore.LookupEntry(pEnchant->spellid[s]);
                        if (!combatEntry || combatEntry->Dispel != DISPEL_POISON)
                            continue;

                        m_caster->CastSpell(unitTarget, combatEntry, true, item);
                    }

                    m_caster->CastSpell(unitTarget, 5940, true);
                    return;
                }
                case 14185:                                 // Preparation
                {
                    if (m_caster->GetTypeId()!=TYPEID_PLAYER)
                        return;

                    //immediately finishes the cooldown on certain Rogue abilities
                    const SpellCooldowns& cm = ((Player *)m_caster)->GetSpellCooldownMap();
                    for (SpellCooldowns::const_iterator itr = cm.begin(); itr != cm.end();)
                    {
                        SpellEntry const *spellInfo = sSpellStore.LookupEntry(itr->first);

                        if (spellInfo->SpellFamilyName == SPELLFAMILY_ROGUE && (spellInfo->SpellFamilyFlags & UI64LIT(0x0000024000000860)))
                            ((Player*)m_caster)->RemoveSpellCooldown((itr++)->first,true);
                        // Glyph of Preparation
                        else if (m_caster->HasAura(56819) && (spellInfo->SpellFamilyName == SPELLFAMILY_ROGUE && (spellInfo->SpellFamilyFlags & 0x40000010 || spellInfo->Id == 51722)))
                            ((Player*)m_caster)->RemoveSpellCooldown((itr++)->first,true);
                        else
                            ++itr;
                    }
                    return;
                }
                case 31231:                                 // Cheat Death
                {
                    m_caster->CastSpell(m_caster, 45182, true);
                    return;
                }
                case 51662:                                 // Hunger for Blood
                {
                    m_caster->CastSpell(m_caster, 63848, true);
                    return;
                }
                case 51690:                                 // Killing Spree
                {
                    m_caster->CastSpell(m_caster, 61851, true);
                    return;
                }
            }
            break;
        }
        case SPELLFAMILY_HUNTER:
        {
            // Steady Shot
            if (m_spellInfo->SpellFamilyFlags & UI64LIT(0x100000000))
            {
                if (!unitTarget || !unitTarget->isAlive())
                    return;

                bool found = false;

                // check dazed affect
                Unit::AuraList const& decSpeedList = unitTarget->GetAurasByType(SPELL_AURA_MOD_DECREASE_SPEED);
                for(Unit::AuraList::const_iterator iter = decSpeedList.begin(); iter != decSpeedList.end(); ++iter)
                {
                    if ((*iter)->GetSpellProto()->SpellIconID==15 && (*iter)->GetSpellProto()->Dispel==0)
                    {
                        found = true;
                        break;
                    }
                }

                if (found)
                    m_damage+= damage;
                return;
            }

            // Disengage
            if (m_spellInfo->SpellFamilyFlags & UI64LIT(0x0000400000000000))
            {
                Unit* target = unitTarget;
                uint32 spellid;
                switch(m_spellInfo->Id)
                {
                    case 57635: spellid = 57636; break;     // one from creature cases
                    case 61507: spellid = 61508; break;     // one from creature cases
                    default:
                        sLog.outError("Spell %u not handled propertly in EffectDummy(Disengage)",m_spellInfo->Id);
                        return;
                }
                if (!target || !target->isAlive())
                    return;
                m_caster->CastSpell(target,spellid,true,NULL);
            }

            switch(m_spellInfo->Id)
            {
                case 23989:                                 // Readiness talent
                {
                    if (m_caster->GetTypeId()!=TYPEID_PLAYER)
                        return;

                    //immediately finishes the cooldown for hunter abilities
                    const SpellCooldowns& cm = ((Player*)m_caster)->GetSpellCooldownMap();
                    for (SpellCooldowns::const_iterator itr = cm.begin(); itr != cm.end();)
                    {
                        SpellEntry const *spellInfo = sSpellStore.LookupEntry(itr->first);

                        if (spellInfo->SpellFamilyName == SPELLFAMILY_HUNTER && spellInfo->Id != 23989 && GetSpellRecoveryTime(spellInfo) > 0 )
                            ((Player*)m_caster)->RemoveSpellCooldown((itr++)->first,true);
                        else
                            ++itr;
                    }
                    return;
                }
                case 37506:                                 // Scatter Shot
                {
                    if (m_caster->GetTypeId()!=TYPEID_PLAYER)
                        return;

                    // break Auto Shot and autohit
                    m_caster->InterruptSpell(CURRENT_AUTOREPEAT_SPELL);
                    m_caster->AttackStop();
                    ((Player*)m_caster)->SendAttackSwingCancelAttack();
                    return;
                }
                // Last Stand
                case 53478:
                {
                    if (!unitTarget)
                        return;
                    int32 healthModSpellBasePoints0 = int32(unitTarget->GetMaxHealth() * 0.3);
                    unitTarget->CastCustomSpell(unitTarget, 53479, &healthModSpellBasePoints0, NULL, NULL, true, NULL);
                    return;
                }
                // Master's Call
                case 53271:
                {
                    Pet* pet = m_caster->GetPet();
                    if (!pet || !unitTarget)
                        return;

                    pet->CastSpell(unitTarget, m_spellInfo->CalculateSimpleValue(eff_idx), true);
                    return;
                }
            }
            break;
        }
        case SPELLFAMILY_PALADIN:
        {
            switch(m_spellInfo->SpellIconID)
            {
                case 156:                                   // Holy Shock
                {
                    if (!unitTarget)
                        return;

                    int hurt = 0;
                    int heal = 0;

                    switch(m_spellInfo->Id)
                    {
                        case 20473: hurt = 25912; heal = 25914; break;
                        case 20929: hurt = 25911; heal = 25913; break;
                        case 20930: hurt = 25902; heal = 25903; break;
                        case 27174: hurt = 27176; heal = 27175; break;
                        case 33072: hurt = 33073; heal = 33074; break;
                        case 48824: hurt = 48822; heal = 48820; break;
                        case 48825: hurt = 48823; heal = 48821; break;
                        default:
                            sLog.outError("Spell::EffectDummy: Spell %u not handled in HS",m_spellInfo->Id);
                            return;
                    }

                    if (m_caster->IsFriendlyTo(unitTarget))
                        m_caster->CastSpell(unitTarget, heal, true);
                    else
                        m_caster->CastSpell(unitTarget, hurt, true);

                    return;
                }
                case 561:                                   // Judgement of command
                {
                    if (!unitTarget)
                        return;

                    uint32 spell_id = m_currentBasePoints[eff_idx];
                    SpellEntry const* spell_proto = sSpellStore.LookupEntry(spell_id);
                    if (!spell_proto)
                        return;

                    m_caster->CastSpell(unitTarget, spell_proto, true, NULL);
                    return;
                }
            }

            switch(m_spellInfo->Id)
            {
                case 31789:                                 // Righteous Defense (step 1)
                {
                    if (m_caster->GetTypeId() != TYPEID_PLAYER)
                    {
                        SendCastResult(SPELL_FAILED_TARGET_AFFECTING_COMBAT);
                        return;
                    }

                    // 31989 -> dummy effect (step 1) + dummy effect (step 2) -> 31709 (taunt like spell for each target)
                    Unit* friendTarget = !unitTarget || unitTarget->IsFriendlyTo(m_caster) ? unitTarget : unitTarget->getVictim();
                    if (friendTarget)
                    {
                        Player* player = friendTarget->GetCharmerOrOwnerPlayerOrPlayerItself();
                        if (!player || !player->IsInSameRaidWith((Player*)m_caster))
                            friendTarget = NULL;
                    }

                    // non-standard cast requirement check
                    if (!friendTarget || friendTarget->getAttackers().empty())
                    {
                        ((Player*)m_caster)->RemoveSpellCooldown(m_spellInfo->Id,true);
                        SendCastResult(SPELL_FAILED_TARGET_AFFECTING_COMBAT);
                        return;
                    }

                    // Righteous Defense (step 2) (in old version 31980 dummy effect)
                    // Clear targets for eff 1
                    for(std::list<TargetInfo>::iterator ihit= m_UniqueTargetInfo.begin();ihit != m_UniqueTargetInfo.end();++ihit)
                        ihit->effectMask &= ~(1<<1);

                    // not empty (checked), copy
                    Unit::AttackerSet attackers = friendTarget->getAttackers();

                    // selected from list 3
                    for(uint32 i = 0; i < std::min(size_t(3),attackers.size()); ++i)
                    {
                        Unit::AttackerSet::iterator aItr = attackers.begin();
                        std::advance(aItr, rand() % attackers.size());
                        AddUnitTarget((*aItr), EFFECT_INDEX_1);
                        attackers.erase(aItr);
                    }

                    // now let next effect cast spell at each target.
                    return;
                }
                case 37877:                                 // Blessing of Faith
                {
                    if (!unitTarget)
                        return;

                    uint32 spell_id = 0;
                    switch(unitTarget->getClass())
                    {
                        case CLASS_DRUID:   spell_id = 37878; break;
                        case CLASS_PALADIN: spell_id = 37879; break;
                        case CLASS_PRIEST:  spell_id = 37880; break;
                        case CLASS_SHAMAN:  spell_id = 37881; break;
                        default: return;                    // ignore for not healing classes
                    }

                    m_caster->CastSpell(m_caster, spell_id, true);
                    return;
                }
            }
            break;
        }
        case SPELLFAMILY_SHAMAN:
        {
            // Cleansing Totem
            if ((m_spellInfo->SpellFamilyFlags & UI64LIT(0x0000000004000000)) && m_spellInfo->SpellIconID==1673)
            {
                if (unitTarget)
                    m_caster->CastSpell(unitTarget, 52025, true);
                return;
            }
            // Healing Stream Totem
            if (m_spellInfo->SpellFamilyFlags & UI64LIT(0x0000000000002000))
            {
                if (unitTarget)
                {
                    if (Unit *owner = m_caster->GetOwner())
                    {
                        damage += int32(m_caster->GetOwner()->SpellDamageBonusDone(unitTarget, m_spellInfo, 0, HEAL) * 0.45f);

                        // Restorative Totems
                        Unit::AuraList const& mDummyAuras = owner->GetAurasByType(SPELL_AURA_DUMMY);
                        for(Unit::AuraList::const_iterator i = mDummyAuras.begin(); i != mDummyAuras.end(); ++i)
                            // only its have dummy with specific icon
                            if ((*i)->GetSpellProto()->SpellFamilyName == SPELLFAMILY_SHAMAN && (*i)->GetSpellProto()->SpellIconID == 338)
                                damage += (*i)->GetModifier()->m_amount * damage / 100;

                        // Glyph of Healing Stream Totem
                        if (Aura *dummy = owner->GetDummyAura(55456))
                            damage += dummy->GetModifier()->m_amount * damage / 100;
                    }
                    m_caster->CastCustomSpell(unitTarget, 52042, &damage, NULL, NULL, true, 0, 0, m_originalCasterGUID);
                }
                return;
            }
            // Mana Spring Totem
            if (m_spellInfo->SpellFamilyFlags & UI64LIT(0x0000000000004000))
            {
                if (!unitTarget || unitTarget->getPowerType()!=POWER_MANA)
                    return;
                m_caster->CastCustomSpell(unitTarget, 52032, &damage, 0, 0, true, 0, 0, m_originalCasterGUID);
                return;
            }
            if (m_spellInfo->Id == 39610)                   // Mana Tide Totem effect
            {
                if (!unitTarget || unitTarget->getPowerType() != POWER_MANA)
                    return;
                // Glyph of Mana Tide
                if (Unit *owner = m_caster->GetOwner())
                    if (Aura *dummy = owner->GetDummyAura(55441))
                        damage+=dummy->GetModifier()->m_amount;
                // Regenerate 6% of Total Mana Every 3 secs
                int32 EffectBasePoints0 = unitTarget->GetMaxPower(POWER_MANA)  * damage / 100;
                m_caster->CastCustomSpell(unitTarget, 39609, &EffectBasePoints0, NULL, NULL, true, NULL, NULL, m_originalCasterGUID);
                return;
            }
            // Lava Lash
            if (m_spellInfo->SpellFamilyFlags2 & 0x00000004)
            {
                if (m_caster->GetTypeId()!=TYPEID_PLAYER)
                    return;
                Item *item = ((Player*)m_caster)->GetItemByPos(INVENTORY_SLOT_BAG_0, EQUIPMENT_SLOT_OFFHAND);
                if (item)
                {
                    // Damage is increased if your off-hand weapon is enchanted with Flametongue.
                    Unit::AuraList const& auraDummy = m_caster->GetAurasByType(SPELL_AURA_DUMMY);
                    for(Unit::AuraList::const_iterator itr = auraDummy.begin(); itr != auraDummy.end(); ++itr)
                    {
                        if ((*itr)->GetSpellProto()->SpellFamilyName==SPELLFAMILY_SHAMAN &&
                            ((*itr)->GetSpellProto()->SpellFamilyFlags & UI64LIT(0x0000000000200000)) &&
                            (*itr)->GetCastItemGUID() == item->GetGUID())
                        {
                            m_damage += m_damage * damage / 100;
                            return;
                        }
                    }
                }
                return;
            }
            // Fire Nova
            if (m_spellInfo->SpellIconID == 33)
            {
                // fire totems slot
                Totem* totem = m_caster->GetTotem(TOTEM_SLOT_FIRE);
                if (!totem)
                    return;

                uint32 triggered_spell_id;
                switch(m_spellInfo->Id)
                {
                    case 1535:  triggered_spell_id = 8349;  break;
                    case 8498:  triggered_spell_id = 8502;  break;
                    case 8499:  triggered_spell_id = 8503;  break;
                    case 11314: triggered_spell_id = 11306; break;
                    case 11315: triggered_spell_id = 11307; break;
                    case 25546: triggered_spell_id = 25535; break;
                    case 25547: triggered_spell_id = 25537; break;
                    case 61649: triggered_spell_id = 61650; break;
                    case 61657: triggered_spell_id = 61654; break;
                    default: return;
                }

                totem->CastSpell(totem, triggered_spell_id, true, NULL, NULL, m_caster->GetGUID());

                // Fire Nova Visual
                totem->CastSpell(totem, 19823, true, NULL, NULL, m_caster->GetGUID());
                return;
            }
            break;
        }
        case SPELLFAMILY_DEATHKNIGHT:
        {
            // Corpse Explosion
            if(m_spellInfo->SpellIconID == 1737)
            {
            // Living ghoul as a target
                if (unitTarget->GetEntry() == 26125 && unitTarget->isAlive())
                {
                    int32 bp = unitTarget->GetMaxHealth()*0.25f;
                    unitTarget->CastCustomSpell(unitTarget,47496,&bp,NULL,NULL,true);
                }
            else
                return;
            }
            // Death Coil
            if (m_spellInfo->SpellFamilyFlags & UI64LIT(0x002000))
            {
                if (m_caster->IsFriendlyTo(unitTarget))
                {
                    if (!unitTarget || unitTarget->GetCreatureType() != CREATURE_TYPE_UNDEAD)
                        return;

                    int32 bp = int32(damage * 1.5f);
                    m_caster->CastCustomSpell(unitTarget, 47633, &bp, NULL, NULL, true);
                }
                else
                {
                    int32 bp = damage;
                    m_caster->CastCustomSpell(unitTarget, 47632, &bp, NULL, NULL, true);
                }
                return;
            }
            // Hungering Cold
            else if (m_spellInfo->SpellFamilyFlags & UI64LIT(0x0000100000000000))
            {
                m_caster->CastSpell(m_caster, 51209, true);
                return;
            }
            // Death Strike
            else if (m_spellInfo->SpellFamilyFlags & UI64LIT(0x0000000000000010))
            {
                uint32 count = 0;
                Unit::AuraMap const& auras = unitTarget->GetAuras();
                for(Unit::AuraMap::const_iterator itr = auras.begin(); itr!=auras.end(); ++itr)
                {
                    if (itr->second->GetSpellProto()->Dispel == DISPEL_DISEASE &&
                        itr->second->GetCasterGUID() == m_caster->GetGUID() &&
                        IsSpellLastAuraEffect(itr->second->GetSpellProto(), itr->second->GetEffIndex()))
                    {
                        ++count;
                        // max. 15%
                        if (count == 3)
                            break;
                    }
                }

                int32 bp = int32(count * m_caster->GetMaxHealth() * m_spellInfo->DmgMultiplier[EFFECT_INDEX_0] / 100);

                // Improved Death Strike (percent stored in not existed EFFECT_INDEX_2 effect base points)
                Unit::AuraList const& auraMod = m_caster->GetAurasByType(SPELL_AURA_ADD_FLAT_MODIFIER);
                for(Unit::AuraList::const_iterator iter = auraMod.begin(); iter != auraMod.end(); ++iter)
                {
                    // only required spell have spellicon for SPELL_AURA_ADD_FLAT_MODIFIER
                    if ((*iter)->GetSpellProto()->SpellIconID == 2751 && (*iter)->GetSpellProto()->SpellFamilyName == SPELLFAMILY_DEATHKNIGHT)
                    {
                        bp += (*iter)->GetSpellProto()->CalculateSimpleValue(EFFECT_INDEX_2) * bp / 100;
                        break;
                    }
                }

                m_caster->CastCustomSpell(m_caster, 45470, &bp, NULL, NULL, true);
                return;
            }
<<<<<<< HEAD
            // Raise dead effect
            else if(m_spellInfo->Id == 46584) 
            {
                if (m_caster->GetTypeId() != TYPEID_PLAYER)
                    return;
                // We can have a summoned pet/guardian only in 2 cases:
                // 1. It was summoned from corpse in EffectScriptEffect.
                if (getState() == SPELL_STATE_FINISHED)
                    return;
                // 2. Cooldown of Raise Dead is finished and we want to repeat the cast with active pet.
                if (((Player*)m_caster)->GetPet())
                {
                    ((Player*)m_caster)->RemoveSpellCooldown(m_spellInfo->Id,true);
                    SendCastResult(SPELL_FAILED_ALREADY_HAVE_SUMMON);
                    return;
                }
                // We will get here ONLY if we have no corpse.
                bool allow_cast = false;
                // We do not need any reagent if we have Glyph of Raise Dead.
                if (m_caster->HasAura(60200))
                    allow_cast = true;
                else
                    // We need Corpse Dust to cast a spell.
                    if (((Player*)m_caster)->HasItemCount(37201,1))
                    {
                        ((Player*)m_caster)->DestroyItemCount(37201,1,true);
                        allow_cast = true;
                    }
                if (allow_cast)
                {
                    if (m_caster->HasSpell(52143))
                        m_caster->CastSpell(m_caster,52150,true);
                    else
                        m_caster->CastSpell(m_caster,46585,true);
                }
                else
                {
                    ((Player*)m_caster)->RemoveSpellCooldown(m_spellInfo->Id,true);
                    SendCastResult(SPELL_FAILED_CANT_DO_THAT_RIGHT_NOW);
                }
                return;
            }
=======
>>>>>>> a36ff5e8
            // Death Grip
            else if (m_spellInfo->Id == 49576)
            {
                if (!unitTarget)
                    return;

                m_caster->CastSpell(unitTarget, 49560, true);
                return;
            }
            else if (m_spellInfo->Id == 49560)
            {
                if (!unitTarget)
                    return;

                uint32 spellId = m_spellInfo->CalculateSimpleValue(EFFECT_INDEX_0);
                unitTarget->CastSpell(m_caster->GetPositionX(), m_caster->GetPositionY(), m_caster->GetPositionZ(), spellId, true);
                return;
            }
            break;
        }
    }

    // pet auras
    if (PetAura const* petSpell = sSpellMgr.GetPetAura(m_spellInfo->Id, eff_idx))
    {
        m_caster->AddPetAura(petSpell);
        return;
    }

    // Script based implementation. Must be used only for not good for implementation in core spell effects
    // So called only for not processed cases
    if (gameObjTarget)
        Script->EffectDummyGameObj(m_caster, m_spellInfo->Id, eff_idx, gameObjTarget);
    else if (unitTarget && unitTarget->GetTypeId()==TYPEID_UNIT)
        Script->EffectDummyCreature(m_caster, m_spellInfo->Id, eff_idx, (Creature*)unitTarget);
    else if (itemTarget)
        Script->EffectDummyItem(m_caster, m_spellInfo->Id, eff_idx, itemTarget);
}

void Spell::EffectTriggerSpellWithValue(SpellEffectIndex eff_idx)
{
    uint32 triggered_spell_id = m_spellInfo->EffectTriggerSpell[eff_idx];

    // normal case
    SpellEntry const *spellInfo = sSpellStore.LookupEntry( triggered_spell_id );

    if(!spellInfo)
    {
        sLog.outError("EffectTriggerSpellWithValue of spell %u: triggering unknown spell id %i", m_spellInfo->Id,triggered_spell_id);
        return;
    }

    int32 bp = damage;
    m_caster->CastCustomSpell(unitTarget,triggered_spell_id,&bp,&bp,&bp,true,NULL,NULL,m_originalCasterGUID);
}

void Spell::EffectTriggerRitualOfSummoning(SpellEffectIndex eff_idx)
{
    uint32 triggered_spell_id = m_spellInfo->EffectTriggerSpell[eff_idx];
    SpellEntry const *spellInfo = sSpellStore.LookupEntry( triggered_spell_id );

    if(!spellInfo)
    {
        sLog.outError("EffectTriggerRitualOfSummoning of spell %u: triggering unknown spell id %i", m_spellInfo->Id,triggered_spell_id);
        return;
    }

    finish();

    m_caster->CastSpell(unitTarget,spellInfo,false);
}

void Spell::EffectForceCast(SpellEffectIndex eff_idx)
{
    if( !unitTarget )
        return;

    uint32 triggered_spell_id = m_spellInfo->EffectTriggerSpell[eff_idx];

    // normal case
    SpellEntry const *spellInfo = sSpellStore.LookupEntry( triggered_spell_id );

    if(!spellInfo)
    {
        sLog.outError("EffectForceCast of spell %u: triggering unknown spell id %i", m_spellInfo->Id,triggered_spell_id);
        return;
    }

    unitTarget->CastSpell(unitTarget, spellInfo, true, NULL, NULL, m_originalCasterGUID);
}

void Spell::EffectTriggerSpell(SpellEffectIndex effIndex)
{
    // only unit case known
    if (!unitTarget)
    {
        if(gameObjTarget || itemTarget)
            sLog.outError("Spell::EffectTriggerSpell (Spell: %u): Unsupported non-unit case!",m_spellInfo->Id);
        return;
    }

    uint32 triggered_spell_id = m_spellInfo->EffectTriggerSpell[effIndex];

    // special cases
    switch(triggered_spell_id)
    {
        // Vanish (not exist)
        case 18461:
        {
            unitTarget->RemoveSpellsCausingAura(SPELL_AURA_MOD_ROOT);
            unitTarget->RemoveSpellsCausingAura(SPELL_AURA_MOD_DECREASE_SPEED);
            unitTarget->RemoveSpellsCausingAura(SPELL_AURA_MOD_STALKED);

            // if this spell is given to NPC it must handle rest by it's own AI
            if (unitTarget->GetTypeId() != TYPEID_PLAYER)
                return;

            uint32 spellId = 1784;
            // reset cooldown on it if needed
            if (((Player*)unitTarget)->HasSpellCooldown(spellId))
                ((Player*)unitTarget)->RemoveSpellCooldown(spellId);

            m_caster->CastSpell(unitTarget, spellId, true);
            return;
        }
        // just skip
        case 23770:                                         // Sayge's Dark Fortune of *
            // not exist, common cooldown can be implemented in scripts if need.
            return;
        // Brittle Armor - (need add max stack of 24575 Brittle Armor)
        case 29284:
        {
            // Brittle Armor
            SpellEntry const* spell = sSpellStore.LookupEntry(24575);
            if (!spell)
                return;

            for (uint32 j=0; j < spell->StackAmount; ++j)
                m_caster->CastSpell(unitTarget, spell->Id, true, m_CastItem, NULL, m_originalCasterGUID);
            return;
        }
        // Mercurial Shield - (need add max stack of 26464 Mercurial Shield)
        case 29286:
        {
            // Mercurial Shield
            SpellEntry const* spell = sSpellStore.LookupEntry(26464);
            if (!spell)
                return;

            for (uint32 j=0; j < spell->StackAmount; ++j)
                m_caster->CastSpell(unitTarget, spell->Id, true, m_CastItem, NULL, m_originalCasterGUID);
            return;
        }
        // Righteous Defense
        case 31980:
        {
            m_caster->CastSpell(unitTarget, 31790, true, m_CastItem, NULL, m_originalCasterGUID);
            return;
        }
        // Cloak of Shadows
        case 35729:
        {
            Unit::AuraMap& Auras = unitTarget->GetAuras();
            for(Unit::AuraMap::iterator iter = Auras.begin(); iter != Auras.end(); ++iter)
            {
                // Remove all harmful spells on you except positive/passive/physical auras
                if (!iter->second->IsPositive() &&
                    !iter->second->IsPassive() &&
                    !iter->second->IsDeathPersistent() &&
                    (GetSpellSchoolMask(iter->second->GetSpellProto()) & SPELL_SCHOOL_MASK_NORMAL) == 0)
                {
                    m_caster->RemoveAurasDueToSpell(iter->second->GetSpellProto()->Id);
                    iter = Auras.begin();
                }
            }
            return;
        }
        // Priest Shadowfiend (34433) need apply mana gain trigger aura on pet
        case 41967:
        {
            if (Unit *pet = unitTarget->GetPet())
                pet->CastSpell(pet, 28305, true);
            return;
        }
    }

    // normal case
    SpellEntry const *spellInfo = sSpellStore.LookupEntry( triggered_spell_id );
    if (!spellInfo)
    {
        sLog.outError("EffectTriggerSpell of spell %u: triggering unknown spell id %i", m_spellInfo->Id,triggered_spell_id);
        return;
    }

    // select formal caster for triggered spell
    Unit* caster = m_caster;

    // some triggered spells require specific equipment
    if (spellInfo->EquippedItemClass >=0 && m_caster->GetTypeId()==TYPEID_PLAYER)
    {
        // main hand weapon required
        if (spellInfo->AttributesEx3 & SPELL_ATTR_EX3_MAIN_HAND)
        {
            Item* item = ((Player*)m_caster)->GetWeaponForAttack(BASE_ATTACK, true, false);

            // skip spell if no weapon in slot or broken
            if (!item)
                return;

            // skip spell if weapon not fit to triggered spell
            if (!item->IsFitToSpellRequirements(spellInfo))
                return;
        }

        // offhand hand weapon required
        if (spellInfo->AttributesEx3 & SPELL_ATTR_EX3_REQ_OFFHAND)
        {
            Item* item = ((Player*)m_caster)->GetWeaponForAttack(OFF_ATTACK, true, false);

            // skip spell if no weapon in slot or broken
            if (!item)
                return;

            // skip spell if weapon not fit to triggered spell
            if (!item->IsFitToSpellRequirements(spellInfo))
                return;
        }
    }
    else
    {
        // Note: not exist spells with weapon req. and IsSpellHaveCasterSourceTargets == true
        // so this just for speedup places in else
        caster = IsSpellWithCasterSourceTargetsOnly(spellInfo) ? unitTarget : m_caster;
    }

    caster->CastSpell(unitTarget,spellInfo,true,NULL,NULL,m_originalCasterGUID);
}

void Spell::EffectTriggerMissileSpell(SpellEffectIndex effect_idx)
{
    uint32 triggered_spell_id = m_spellInfo->EffectTriggerSpell[effect_idx];

    // normal case
    SpellEntry const *spellInfo = sSpellStore.LookupEntry( triggered_spell_id );

    if(!spellInfo)
    {
        sLog.outError("EffectTriggerMissileSpell of spell %u (eff: %u): triggering unknown spell id %u",
            m_spellInfo->Id,effect_idx,triggered_spell_id);
        return;
    }

    if (m_CastItem)
        DEBUG_FILTER_LOG(LOG_FILTER_SPELL_CAST, "WORLD: cast Item spellId - %i", spellInfo->Id);

    m_caster->CastSpell(m_targets.m_destX, m_targets.m_destY, m_targets.m_destZ, spellInfo, true, m_CastItem, 0, m_originalCasterGUID);
}

void Spell::EffectJump(SpellEffectIndex eff_idx)
{
    if(m_caster->isInFlight())
        return;

    // Init dest coordinates
    float x,y,z,o;
    if(m_targets.m_targetMask & TARGET_FLAG_DEST_LOCATION)
    {
        x = m_targets.m_destX;
        y = m_targets.m_destY;
        z = m_targets.m_destZ;

        if(m_spellInfo->EffectImplicitTargetA[eff_idx] == TARGET_BEHIND_VICTIM)
        {
            // explicit cast data from client or server-side cast
            // some spell at client send caster
            Unit* pTarget = NULL;
            if(m_targets.getUnitTarget() && m_targets.getUnitTarget()!=m_caster)
                pTarget = m_targets.getUnitTarget();
            else if(unitTarget->getVictim())
                pTarget = m_caster->getVictim();
            else if(m_caster->GetTypeId() == TYPEID_PLAYER)
                pTarget = ObjectAccessor::GetUnit(*m_caster, ((Player*)m_caster)->GetSelection());

            o = pTarget ? pTarget->GetOrientation() : m_caster->GetOrientation();
        }
        else
            o = m_caster->GetOrientation();
    }
    else if(unitTarget)
    {
        unitTarget->GetContactPoint(m_caster,x,y,z,CONTACT_DISTANCE);
        o = m_caster->GetOrientation();
    }
    else if(gameObjTarget)
    {
        gameObjTarget->GetContactPoint(m_caster,x,y,z,CONTACT_DISTANCE);
        o = m_caster->GetOrientation();
    }
    else
    {
        sLog.outError( "Spell::EffectJump - unsupported target mode for spell ID %u", m_spellInfo->Id );
        return;
    }

    m_caster->NearTeleportTo(x, y, z, o, true);
}

void Spell::EffectTeleportUnits(SpellEffectIndex eff_idx)
{
    if(!unitTarget || unitTarget->isInFlight())
        return;

    switch (m_spellInfo->EffectImplicitTargetB[eff_idx])
    {
        case TARGET_INNKEEPER_COORDINATES:
        {
            // Only players can teleport to innkeeper
            if (unitTarget->GetTypeId() != TYPEID_PLAYER)
                return;

            ((Player*)unitTarget)->TeleportToHomebind(unitTarget==m_caster ? TELE_TO_SPELL : 0);
            return;
        }
        case TARGET_AREAEFFECT_INSTANT:                     // in all cases first TARGET_TABLE_X_Y_Z_COORDINATES
        case TARGET_TABLE_X_Y_Z_COORDINATES:
        {
            SpellTargetPosition const* st = sSpellMgr.GetSpellTargetPosition(m_spellInfo->Id);
            if(!st)
            {
                sLog.outError( "Spell::EffectTeleportUnits - unknown Teleport coordinates for spell ID %u", m_spellInfo->Id );
                return;
            }

            if(st->target_mapId==unitTarget->GetMapId())
                unitTarget->NearTeleportTo(st->target_X,st->target_Y,st->target_Z,st->target_Orientation,unitTarget==m_caster);
            else if(unitTarget->GetTypeId()==TYPEID_PLAYER)
                ((Player*)unitTarget)->TeleportTo(st->target_mapId,st->target_X,st->target_Y,st->target_Z,st->target_Orientation,unitTarget==m_caster ? TELE_TO_SPELL : 0);
            break;
        }
        case TARGET_BEHIND_VICTIM:
        {
            Unit *pTarget = NULL;

            // explicit cast data from client or server-side cast
            // some spell at client send caster
            if(m_targets.getUnitTarget() && m_targets.getUnitTarget()!=unitTarget)
                pTarget = m_targets.getUnitTarget();
            else if(unitTarget->getVictim())
                pTarget = unitTarget->getVictim();
            else if(unitTarget->GetTypeId() == TYPEID_PLAYER)
                pTarget = ObjectAccessor::GetUnit(*unitTarget, ((Player*)unitTarget)->GetSelection());

            // Init dest coordinates
            float x = m_targets.m_destX;
            float y = m_targets.m_destY;
            float z = m_targets.m_destZ;
            float orientation = pTarget ? pTarget->GetOrientation() : unitTarget->GetOrientation();
            unitTarget->NearTeleportTo(x,y,z,orientation,unitTarget==m_caster);
            return;
        }
        default:
        {
            // If not exist data for dest location - return
            if(!(m_targets.m_targetMask & TARGET_FLAG_DEST_LOCATION))
            {
                sLog.outError( "Spell::EffectTeleportUnits - unknown EffectImplicitTargetB[%u] = %u for spell ID %u", eff_idx, m_spellInfo->EffectImplicitTargetB[eff_idx], m_spellInfo->Id );
                return;
            }
            // Init dest coordinates
            float x = m_targets.m_destX;
            float y = m_targets.m_destY;
            float z = m_targets.m_destZ;
            float orientation = unitTarget->GetOrientation();
            // Teleport
            unitTarget->NearTeleportTo(x,y,z,orientation,unitTarget==m_caster);
            return;
        }
    }

    // post effects for TARGET_TABLE_X_Y_Z_COORDINATES
    switch ( m_spellInfo->Id )
    {
        // Dimensional Ripper - Everlook
        case 23442:
        {
            int32 r = irand(0, 119);
            if ( r >= 70 )                                  // 7/12 success
            {
                if ( r < 100 )                              // 4/12 evil twin
                    m_caster->CastSpell(m_caster, 23445, true);
                else                                        // 1/12 fire
                    m_caster->CastSpell(m_caster, 23449, true);
            }
            return;
        }
        // Ultrasafe Transporter: Toshley's Station
        case 36941:
        {
            if ( roll_chance_i(50) )                        // 50% success
            {
                int32 rand_eff = urand(1, 7);
                switch ( rand_eff )
                {
                    case 1:
                        // soul split - evil
                        m_caster->CastSpell(m_caster, 36900, true);
                        break;
                    case 2:
                        // soul split - good
                        m_caster->CastSpell(m_caster, 36901, true);
                        break;
                    case 3:
                        // Increase the size
                        m_caster->CastSpell(m_caster, 36895, true);
                        break;
                    case 4:
                        // Decrease the size
                        m_caster->CastSpell(m_caster, 36893, true);
                        break;
                    case 5:
                    // Transform
                    {
                        if (((Player*)m_caster)->GetTeam() == ALLIANCE )
                            m_caster->CastSpell(m_caster, 36897, true);
                        else
                            m_caster->CastSpell(m_caster, 36899, true);
                        break;
                    }
                    case 6:
                        // chicken
                        m_caster->CastSpell(m_caster, 36940, true);
                        break;
                    case 7:
                        // evil twin
                        m_caster->CastSpell(m_caster, 23445, true);
                        break;
                }
            }
            return;
        }
        // Dimensional Ripper - Area 52
        case 36890:
        {
            if ( roll_chance_i(50) )                        // 50% success
            {
                int32 rand_eff = urand(1, 4);
                switch ( rand_eff )
                {
                    case 1:
                        // soul split - evil
                        m_caster->CastSpell(m_caster, 36900, true);
                        break;
                    case 2:
                        // soul split - good
                        m_caster->CastSpell(m_caster, 36901, true);
                        break;
                    case 3:
                        // Increase the size
                        m_caster->CastSpell(m_caster, 36895, true);
                        break;
                    case 4:
                    // Transform
                    {
                        if (((Player*)m_caster)->GetTeam() == ALLIANCE )
                            m_caster->CastSpell(m_caster, 36897, true);
                        else
                            m_caster->CastSpell(m_caster, 36899, true);
                        break;
                    }
                }
            }
            return;
        }
    }
}

void Spell::EffectApplyAura(SpellEffectIndex eff_idx)
{
    if(!unitTarget)
        return;

    // ghost spell check, allow apply any auras at player loading in ghost mode (will be cleanup after load)
    if ( (!unitTarget->isAlive() && !(IsDeathOnlySpell(m_spellInfo) || IsDeathPersistentSpell(m_spellInfo))) &&
        (unitTarget->GetTypeId() != TYPEID_PLAYER || !((Player*)unitTarget)->GetSession()->PlayerLoading()) )
        return;

    Unit* caster = GetAffectiveCaster();
    if(!caster)
    {
        // FIXME: currently we can't have auras applied explIcitly by gameobjects
        // so for auras from wild gameobjects (no owner) target used
        if (m_originalCasterGUID.IsGameobject())
            caster = unitTarget;
        else
            return;
    }

    DEBUG_FILTER_LOG(LOG_FILTER_SPELL_CAST, "Spell: Aura is: %u", m_spellInfo->EffectApplyAuraName[eff_idx]);

    Aura* Aur = CreateAura(m_spellInfo, eff_idx, &m_currentBasePoints[eff_idx], unitTarget, caster, m_CastItem);

    // Now Reduce spell duration using data received at spell hit
    int32 duration = Aur->GetAuraMaxDuration();
    int32 limitduration = GetDiminishingReturnsLimitDuration(m_diminishGroup,m_spellInfo);
    unitTarget->ApplyDiminishingToDuration(m_diminishGroup, duration, m_caster, m_diminishLevel,limitduration);
    Aur->setDiminishGroup(m_diminishGroup);

    // if Aura removed and deleted, do not continue.
    if(duration== 0 && !(Aur->IsPermanent()))
    {
        delete Aur;
        return;
    }

    if(duration != Aur->GetAuraMaxDuration())
    {
        Aur->SetAuraMaxDuration(duration);
        Aur->SetAuraDuration(duration);
    }

    unitTarget->AddAura(Aur);
}

void Spell::EffectUnlearnSpecialization(SpellEffectIndex eff_idx)
{
    if(!unitTarget || unitTarget->GetTypeId() != TYPEID_PLAYER)
        return;

    Player *_player = (Player*)unitTarget;
    uint32 spellToUnlearn = m_spellInfo->EffectTriggerSpell[eff_idx];

    _player->removeSpell(spellToUnlearn);

    DEBUG_LOG( "Spell: Player %u has unlearned spell %u from NpcGUID: %u", _player->GetGUIDLow(), spellToUnlearn, m_caster->GetGUIDLow() );
}

void Spell::EffectPowerDrain(SpellEffectIndex eff_idx)
{
    if(m_spellInfo->EffectMiscValue[eff_idx] < 0 || m_spellInfo->EffectMiscValue[eff_idx] >= MAX_POWERS)
        return;

    Powers drain_power = Powers(m_spellInfo->EffectMiscValue[eff_idx]);

    if(!unitTarget)
        return;
    if(!unitTarget->isAlive())
        return;
    if(unitTarget->getPowerType() != drain_power)
        return;
    if(damage < 0)
        return;

    uint32 curPower = unitTarget->GetPower(drain_power);

    //add spell damage bonus
    damage = m_caster->SpellDamageBonusDone(unitTarget,m_spellInfo,uint32(damage),SPELL_DIRECT_DAMAGE);
    damage = unitTarget->SpellDamageBonusTaken(m_caster, m_spellInfo, uint32(damage),SPELL_DIRECT_DAMAGE);

    // resilience reduce mana draining effect at spell crit damage reduction (added in 2.4)
    uint32 power = damage;
    if (drain_power == POWER_MANA)
        power -= unitTarget->GetSpellCritDamageReduction(power);

    int32 new_damage;
    if(curPower < power)
        new_damage = curPower;
    else
        new_damage = power;

    unitTarget->ModifyPower(drain_power,-new_damage);

    // Don`t restore from self drain
    if(drain_power == POWER_MANA && m_caster != unitTarget)
    {
        float manaMultiplier = m_spellInfo->EffectMultipleValue[eff_idx];
        if(manaMultiplier==0)
            manaMultiplier = 1;

        if(Player *modOwner = m_caster->GetSpellModOwner())
            modOwner->ApplySpellMod(m_spellInfo->Id, SPELLMOD_MULTIPLE_VALUE, manaMultiplier);

        int32 gain = int32(new_damage * manaMultiplier);

        m_caster->EnergizeBySpell(m_caster, m_spellInfo->Id, gain, POWER_MANA);
    }
}

void Spell::EffectSendEvent(SpellEffectIndex effectIndex)
{
    /*
    we do not handle a flag dropping or clicking on flag in battleground by sendevent system
    */
    DEBUG_FILTER_LOG(LOG_FILTER_SPELL_CAST, "Spell ScriptStart %u for spellid %u in EffectSendEvent ", m_spellInfo->EffectMiscValue[effectIndex], m_spellInfo->Id);
    m_caster->GetMap()->ScriptsStart(sEventScripts, m_spellInfo->EffectMiscValue[effectIndex], m_caster, focusObject);
}

void Spell::EffectPowerBurn(SpellEffectIndex eff_idx)
{
    if (m_spellInfo->EffectMiscValue[eff_idx] < 0 || m_spellInfo->EffectMiscValue[eff_idx] >= MAX_POWERS)
        return;

    Powers powertype = Powers(m_spellInfo->EffectMiscValue[eff_idx]);

    if (!unitTarget)
        return;
    if (!unitTarget->isAlive())
        return;
    if (unitTarget->getPowerType()!=powertype)
        return;
    if (damage < 0)
        return;

    // burn x% of target's mana, up to maximum of 2x% of caster's mana (Mana Burn)
    if (m_spellInfo->ManaCostPercentage)
    {
        int32 maxdamage = m_caster->GetMaxPower(powertype) * damage * 2 / 100;
        damage = unitTarget->GetMaxPower(powertype) * damage / 100;
        if(damage > maxdamage)
            damage = maxdamage;
    }

    int32 curPower = int32(unitTarget->GetPower(powertype));

    // resilience reduce mana draining effect at spell crit damage reduction (added in 2.4)
    int32 power = damage;
    if (powertype == POWER_MANA)
        power -= unitTarget->GetSpellCritDamageReduction(power);

    int32 new_damage = (curPower < power) ? curPower : power;

    unitTarget->ModifyPower(powertype, -new_damage);
    float multiplier = m_spellInfo->EffectMultipleValue[eff_idx];

    if (Player *modOwner = m_caster->GetSpellModOwner())
        modOwner->ApplySpellMod(m_spellInfo->Id, SPELLMOD_MULTIPLE_VALUE, multiplier);

    new_damage = int32(new_damage * multiplier);
    m_damage += new_damage;
}

void Spell::EffectHeal(SpellEffectIndex /*eff_idx*/)
{
    if (unitTarget && unitTarget->isAlive() && damage >= 0)
    {
        // Try to get original caster
        Unit *caster = GetAffectiveCaster();
        if (!caster)
            return;

        int32 addhealth = damage;

        // Seal of Light proc
        if (m_spellInfo->Id == 20167)
        {
            float ap = caster->GetTotalAttackPowerValue(BASE_ATTACK);
            int32 holy = caster->SpellBaseHealingBonusDone(GetSpellSchoolMask(m_spellInfo));
            if (holy < 0)
                holy = 0;
            addhealth += int32(ap * 0.15) + int32(holy * 15 / 100);
        }
        // Vessel of the Naaru (Vial of the Sunwell trinket)
        else if (m_spellInfo->Id == 45064)
        {
            // Amount of heal - depends from stacked Holy Energy
            int damageAmount = 0;
            Unit::AuraList const& mDummyAuras = m_caster->GetAurasByType(SPELL_AURA_DUMMY);
            for(Unit::AuraList::const_iterator i = mDummyAuras.begin(); i != mDummyAuras.end(); ++i)
                if ((*i)->GetId() == 45062)
                    damageAmount+=(*i)->GetModifier()->m_amount;
            if (damageAmount)
                m_caster->RemoveAurasDueToSpell(45062);

            addhealth += damageAmount;
        }
        // Death Pact (percent heal)
        else if (m_spellInfo->Id==48743)
            addhealth = addhealth * unitTarget->GetMaxHealth() / 100;
        // Swiftmend - consumes Regrowth or Rejuvenation
        else if (m_spellInfo->TargetAuraState == AURA_STATE_SWIFTMEND && unitTarget->HasAuraState(AURA_STATE_SWIFTMEND))
        {
            Unit::AuraList const& RejorRegr = unitTarget->GetAurasByType(SPELL_AURA_PERIODIC_HEAL);
            // find most short by duration
            Aura *targetAura = NULL;
            for(Unit::AuraList::const_iterator i = RejorRegr.begin(); i != RejorRegr.end(); ++i)
            {
                if ((*i)->GetSpellProto()->SpellFamilyName == SPELLFAMILY_DRUID &&
                    // Regrowth or Rejuvenation 0x40 | 0x10
                    ((*i)->GetSpellProto()->SpellFamilyFlags & UI64LIT(0x0000000000000050)))
                {
                    if (!targetAura || (*i)->GetAuraDuration() < targetAura->GetAuraDuration())
                        targetAura = *i;
                }
            }

            if (!targetAura)
            {
                sLog.outError("Target (GUID: %u TypeId: %u) has aurastate AURA_STATE_SWIFTMEND but no matching aura.", unitTarget->GetGUIDLow(), unitTarget->GetTypeId());
                return;
            }
            int idx = 0;
            while(idx < 3)
            {
                if(targetAura->GetSpellProto()->EffectApplyAuraName[idx] == SPELL_AURA_PERIODIC_HEAL)
                    break;
                idx++;
            }

            int32 tickheal = targetAura->GetModifier()->m_amount;
            int32 tickcount = GetSpellDuration(targetAura->GetSpellProto()) / targetAura->GetSpellProto()->EffectAmplitude[idx] - 1;

            // Glyph of Swiftmend
            if (!caster->HasAura(54824))
                unitTarget->RemoveAurasDueToSpell(targetAura->GetId());

            addhealth += tickheal * tickcount;
        }
        
        // Chain Healing
        if (m_spellInfo->SpellFamilyName == SPELLFAMILY_SHAMAN && m_spellInfo->SpellFamilyFlags & UI64LIT(0x0000000000000100))
        {
            if (unitTarget == m_targets.getUnitTarget())
            {
                // check for Riptide
                Aura* riptide = unitTarget->GetAura(SPELL_AURA_PERIODIC_HEAL, SPELLFAMILY_SHAMAN, 0, 0x00000010, caster->GetGUID());
                if (riptide)
                {
                    addhealth += addhealth/4;
                    unitTarget->RemoveAura(riptide);
                }
            }
        }

        addhealth = caster->SpellHealingBonusDone(unitTarget, m_spellInfo, addhealth, HEAL);
        addhealth = unitTarget->SpellHealingBonusTaken(caster, m_spellInfo, addhealth, HEAL);

        m_healing += addhealth;
    }
}

void Spell::EffectHealPct(SpellEffectIndex /*eff_idx*/)
{
    if (unitTarget && unitTarget->isAlive() && damage >= 0)
    {
        // Try to get original caster
        Unit *caster = GetAffectiveCaster();
        if (!caster)
            return;

        uint32 addhealth = unitTarget->GetMaxHealth() * damage / 100;
        
        addhealth = caster->SpellHealingBonusDone(unitTarget, m_spellInfo, addhealth, HEAL);
        addhealth = unitTarget->SpellHealingBonusTaken(caster, m_spellInfo, addhealth, HEAL);

        int32 gain = caster->DealHeal(unitTarget, addhealth, m_spellInfo);
        unitTarget->getHostileRefManager().threatAssist(m_caster, float(gain) * 0.5f, m_spellInfo);
    }
}

void Spell::EffectHealMechanical(SpellEffectIndex /*eff_idx*/)
{
    // Mechanic creature type should be correctly checked by targetCreatureType field
    if (unitTarget && unitTarget->isAlive() && damage >= 0)
    {
        // Try to get original caster
        Unit *caster = GetAffectiveCaster();
        if (!caster)
            return;

        uint32 addhealth = caster->SpellHealingBonusDone(unitTarget, m_spellInfo, damage, HEAL);
        addhealth = unitTarget->SpellHealingBonusTaken(caster, m_spellInfo, addhealth, HEAL);

        caster->DealHeal(unitTarget, addhealth, m_spellInfo);
    }
}

void Spell::EffectHealthLeech(SpellEffectIndex eff_idx)
{
    if (!unitTarget)
        return;
    if (!unitTarget->isAlive())
        return;

    if (damage < 0)
        return;

    DEBUG_FILTER_LOG(LOG_FILTER_SPELL_CAST, "HealthLeech :%i", damage);

    uint32 curHealth = unitTarget->GetHealth();
    damage = m_caster->SpellNonMeleeDamageLog(unitTarget, m_spellInfo->Id, damage );
    if ((int32)curHealth < damage)
        damage = curHealth;

    float multiplier = m_spellInfo->EffectMultipleValue[eff_idx];

    if (Player *modOwner = m_caster->GetSpellModOwner())
        modOwner->ApplySpellMod(m_spellInfo->Id, SPELLMOD_MULTIPLE_VALUE, multiplier);

    int32 heal = int32(damage*multiplier);
    if (m_caster->isAlive())
    {
        heal = m_caster->SpellHealingBonusTaken(m_caster, m_spellInfo, heal, HEAL);

        m_caster->DealHeal(m_caster, heal, m_spellInfo);
    }
}

void Spell::DoCreateItem(SpellEffectIndex eff_idx, uint32 itemtype)
{
    if (!unitTarget || unitTarget->GetTypeId() != TYPEID_PLAYER)
        return;

    Player* player = (Player*)unitTarget;

    uint32 newitemid = itemtype;
    ItemPrototype const *pProto = ObjectMgr::GetItemPrototype( newitemid );
    if(!pProto)
    {
        player->SendEquipError( EQUIP_ERR_ITEM_NOT_FOUND, NULL, NULL );
        return;
    }

    // bg reward have some special in code work
    bool bg_mark = false;
    switch(m_spellInfo->Id)
    {
        case SPELL_WG_MARK_VICTORY:
        case SPELL_WG_MARK_DEFEAT:
            bg_mark = true;
            break;
        default:
            break;
    }

    uint32 num_to_add = damage;

    if (num_to_add < 1)
        num_to_add = 1;
    if (num_to_add > pProto->GetMaxStackSize())
        num_to_add = pProto->GetMaxStackSize();

    // init items_count to 1, since 1 item will be created regardless of specialization
    int items_count=1;
    // the chance to create additional items
    float additionalCreateChance=0.0f;
    // the maximum number of created additional items
    uint8 additionalMaxNum=0;
    // get the chance and maximum number for creating extra items
    if ( canCreateExtraItems(player, m_spellInfo->Id, additionalCreateChance, additionalMaxNum) )
    {
        // roll with this chance till we roll not to create or we create the max num
        while ( roll_chance_f(additionalCreateChance) && items_count<=additionalMaxNum )
            ++items_count;
    }

    // really will be created more items
    num_to_add *= items_count;

    // can the player store the new item?
    ItemPosCountVec dest;
    uint32 no_space = 0;
    uint8 msg = player->CanStoreNewItem( NULL_BAG, NULL_SLOT, dest, newitemid, num_to_add, &no_space );
    if( msg != EQUIP_ERR_OK )
    {
        // convert to possible store amount
        if( msg == EQUIP_ERR_INVENTORY_FULL || msg == EQUIP_ERR_CANT_CARRY_MORE_OF_THIS )
            num_to_add -= no_space;
        else
        {
            // ignore mana gem case (next effect will recharge existed example)
            if (eff_idx == EFFECT_INDEX_0 && m_spellInfo->Effect[EFFECT_INDEX_1] == SPELL_EFFECT_DUMMY )
                return;

            // if not created by another reason from full inventory or unique items amount limitation
            player->SendEquipError( msg, NULL, NULL, newitemid );
            return;
        }
    }

    if(num_to_add)
    {
        // create the new item and store it
        Item* pItem = player->StoreNewItem( dest, newitemid, true, Item::GenerateItemRandomPropertyId(newitemid));

        // was it successful? return error if not
        if(!pItem)
        {
            player->SendEquipError( EQUIP_ERR_ITEM_NOT_FOUND, NULL, NULL );
            return;
        }

        // set the "Crafted by ..." property of the item
        if( pItem->GetProto()->Class != ITEM_CLASS_CONSUMABLE && pItem->GetProto()->Class != ITEM_CLASS_QUEST)
            pItem->SetUInt32Value(ITEM_FIELD_CREATOR, player->GetGUIDLow());

        // send info to the client
        if(pItem)
            player->SendNewItem(pItem, num_to_add, true, !bg_mark);

        // we succeeded in creating at least one item, so a levelup is possible
        if(!bg_mark)
            player->UpdateCraftSkill(m_spellInfo->Id);
    }

    // for battleground marks send by mail if not add all expected
    // FIXME: single existed bg marks for outfield bg and we not have it..
    /*
    if(no_space > 0 && bg_mark)
    {
        if(BattleGround* bg = sBattleGroundMgr.GetBattleGroundTemplate(BattleGroundTypeId(bgType)))
            bg->SendRewardMarkByMail(player, newitemid, no_space);
    }
    */
}

void Spell::EffectCreateItem(SpellEffectIndex eff_idx)
{
    DoCreateItem(eff_idx,m_spellInfo->EffectItemType[eff_idx]);
}

void Spell::EffectCreateItem2(SpellEffectIndex eff_idx)
{
    if (m_caster->GetTypeId()!=TYPEID_PLAYER)
        return;
    Player* player = (Player*)m_caster;

    // explicit item (possible fake)
    uint32 item_id = m_spellInfo->EffectItemType[eff_idx];

    if (item_id)
        DoCreateItem(eff_idx, item_id);

    // not explicit loot (with fake item drop if need)
    if (IsLootCraftingSpell(m_spellInfo))
    {
        if(item_id)
        {
            if (!player->HasItemCount(item_id, 1))
                return;

            // remove reagent
            uint32 count = 1;
            player->DestroyItemCount(item_id, count, true);
        }

        // create some random items
        player->AutoStoreLoot(m_spellInfo->Id, LootTemplates_Spell);
    }
}

void Spell::EffectCreateRandomItem(SpellEffectIndex /*eff_idx*/)
{
    if (m_caster->GetTypeId()!=TYPEID_PLAYER)
        return;
    Player* player = (Player*)m_caster;

    // create some random items
    player->AutoStoreLoot(m_spellInfo->Id, LootTemplates_Spell);
}

void Spell::EffectPersistentAA(SpellEffectIndex eff_idx)
{
    float radius = GetSpellRadius(sSpellRadiusStore.LookupEntry(m_spellInfo->EffectRadiusIndex[eff_idx]));

    if (Player* modOwner = m_caster->GetSpellModOwner())
        modOwner->ApplySpellMod(m_spellInfo->Id, SPELLMOD_RADIUS, radius);

    int32 duration = GetSpellDuration(m_spellInfo);
    DynamicObject* dynObj = new DynamicObject;
    if (!dynObj->Create(m_caster->GetMap()->GenerateLocalLowGuid(HIGHGUID_DYNAMICOBJECT), m_caster, m_spellInfo->Id, eff_idx, m_targets.m_destX, m_targets.m_destY, m_targets.m_destZ, duration, radius))
    {
        delete dynObj;
        return;
    }
    dynObj->SetUInt32Value(OBJECT_FIELD_TYPE, 65);
    dynObj->SetUInt32Value(GAMEOBJECT_DISPLAYID, 368003);
    dynObj->SetUInt32Value(DYNAMICOBJECT_BYTES, 0x01eeeeee);
    m_caster->AddDynObject(dynObj);
    m_caster->GetMap()->Add(dynObj);
}

void Spell::EffectEnergize(SpellEffectIndex eff_idx)
{
    if(!unitTarget)
        return;
    if(!unitTarget->isAlive())
        return;

    if(m_spellInfo->EffectMiscValue[eff_idx] < 0 || m_spellInfo->EffectMiscValue[eff_idx] >= MAX_POWERS)
        return;

    Powers power = Powers(m_spellInfo->EffectMiscValue[eff_idx]);

    // Some level depends spells
    int level_multiplier = 0;
    int level_diff = 0;
    switch (m_spellInfo->Id)
    {
        case 9512:                                          // Restore Energy
            level_diff = m_caster->getLevel() - 40;
            level_multiplier = 2;
            break;
        case 24571:                                         // Blood Fury
            level_diff = m_caster->getLevel() - 60;
            level_multiplier = 10;
            break;
        case 24532:                                         // Burst of Energy
            level_diff = m_caster->getLevel() - 60;
            level_multiplier = 4;
            break;
        case 31930:                                         // Judgements of the Wise
        case 48542:                                         // Revitalize (mana restore case)
        case 63375:                                         // Improved Stormstrike
        case 68082:                                         // Glyph of Seal of Command
        case 71132:                                         // Glyph of Shadow Word: Pain
            damage = damage * unitTarget->GetCreateMana() / 100;
            break;
        default:
            break;
    }

    if (level_diff > 0)
        damage -= level_multiplier * level_diff;

    if(damage < 0)
        return;

    if(unitTarget->GetMaxPower(power) == 0)
        return;

    m_caster->EnergizeBySpell(unitTarget, m_spellInfo->Id, damage, power);

    // Mad Alchemist's Potion
    if (m_spellInfo->Id == 45051)
    {
        // find elixirs on target
        uint32 elixir_mask = 0;
        Unit::AuraMap& Auras = unitTarget->GetAuras();
        for(Unit::AuraMap::iterator itr = Auras.begin(); itr != Auras.end(); ++itr)
        {
            uint32 spell_id = itr->second->GetId();
            if(uint32 mask = sSpellMgr.GetSpellElixirMask(spell_id))
                elixir_mask |= mask;
        }

        // get available elixir mask any not active type from battle/guardian (and flask if no any)
        elixir_mask = (elixir_mask & ELIXIR_FLASK_MASK) ^ ELIXIR_FLASK_MASK;

        // get all available elixirs by mask and spell level
        std::vector<uint32> elixirs;
        SpellElixirMap const& m_spellElixirs = sSpellMgr.GetSpellElixirMap();
        for(SpellElixirMap::const_iterator itr = m_spellElixirs.begin(); itr != m_spellElixirs.end(); ++itr)
        {
            if (itr->second & elixir_mask)
            {
                if (itr->second & (ELIXIR_UNSTABLE_MASK | ELIXIR_SHATTRATH_MASK))
                    continue;

                SpellEntry const *spellInfo = sSpellStore.LookupEntry(itr->first);
                if (spellInfo && (spellInfo->spellLevel < m_spellInfo->spellLevel || spellInfo->spellLevel > unitTarget->getLevel()))
                    continue;

                elixirs.push_back(itr->first);
            }
        }

        if (!elixirs.empty())
        {
            // cast random elixir on target
            uint32 rand_spell = urand(0,elixirs.size()-1);
            m_caster->CastSpell(unitTarget,elixirs[rand_spell],true,m_CastItem);
        }
    }
}

void Spell::EffectEnergisePct(SpellEffectIndex eff_idx)
{
    if (!unitTarget)
        return;
    if (!unitTarget->isAlive())
        return;

    if (m_spellInfo->EffectMiscValue[eff_idx] < 0 || m_spellInfo->EffectMiscValue[eff_idx] >= MAX_POWERS)
        return;

    Powers power = Powers(m_spellInfo->EffectMiscValue[eff_idx]);

    uint32 maxPower = unitTarget->GetMaxPower(power);
    if (maxPower == 0)
        return;

    uint32 gain = damage * maxPower / 100;
    m_caster->EnergizeBySpell(unitTarget, m_spellInfo->Id, gain, power);
}

void Spell::SendLoot(uint64 guid, LootType loottype)
{
    if (gameObjTarget)
    {
        switch (gameObjTarget->GetGoType())
        {
            case GAMEOBJECT_TYPE_DOOR:
            case GAMEOBJECT_TYPE_BUTTON:
            case GAMEOBJECT_TYPE_QUESTGIVER:
            case GAMEOBJECT_TYPE_SPELL_FOCUS:
            case GAMEOBJECT_TYPE_GOOBER:
                gameObjTarget->Use(m_caster);
                return;

            case GAMEOBJECT_TYPE_CHEST:
                gameObjTarget->Use(m_caster);
                // Don't return, let loots been taken
                break;

            default:
                sLog.outError("Spell::SendLoot unhandled GameObject type %u (entry %u).", gameObjTarget->GetGoType(), gameObjTarget->GetEntry());
                return;
        }
    }

    if (m_caster->GetTypeId() != TYPEID_PLAYER)
        return;

    // Send loot
    ((Player*)m_caster)->SendLoot(guid, loottype);
}

void Spell::EffectOpenLock(SpellEffectIndex eff_idx)
{
    if (!m_caster || m_caster->GetTypeId() != TYPEID_PLAYER)
    {
        DEBUG_LOG( "WORLD: Open Lock - No Player Caster!");
        return;
    }

    Player* player = (Player*)m_caster;

    uint32 lockId = 0;
    uint64 guid = 0;

    // Get lockId
    if (gameObjTarget)
    {
        GameObjectInfo const* goInfo = gameObjTarget->GetGOInfo();
        // Arathi Basin banner opening !
        if (goInfo->type == GAMEOBJECT_TYPE_BUTTON && goInfo->button.noDamageImmune ||
            goInfo->type == GAMEOBJECT_TYPE_GOOBER && goInfo->goober.losOK)
        {
            //CanUseBattleGroundObject() already called in CheckCast()
            // in battleground check
            if (BattleGround *bg = player->GetBattleGround())
            {
                // check if it's correct bg
                if (bg->GetTypeID(true) == BATTLEGROUND_AB || bg->GetTypeID(true) == BATTLEGROUND_AV)
                    bg->EventPlayerClickedOnFlag(player, gameObjTarget);
                return;
            }
        }
        else if (goInfo->type == GAMEOBJECT_TYPE_FLAGSTAND)
        {
            //CanUseBattleGroundObject() already called in CheckCast()
            // in battleground check
            if (BattleGround *bg = player->GetBattleGround())
            {
                if (bg->GetTypeID(true) == BATTLEGROUND_EY)
                    bg->EventPlayerClickedOnFlag(player, gameObjTarget);
                return;
            }
        }
        lockId = goInfo->GetLockId();
        guid = gameObjTarget->GetGUID();
    }
    else if (itemTarget)
    {
        lockId = itemTarget->GetProto()->LockID;
        guid = itemTarget->GetGUID();
    }
    else
    {
        DEBUG_LOG( "WORLD: Open Lock - No GameObject/Item Target!");
        return;
    }

    SkillType skillId = SKILL_NONE;
    int32 reqSkillValue = 0;
    int32 skillValue;

    SpellCastResult res = CanOpenLock(eff_idx, lockId, skillId, reqSkillValue, skillValue);
    if (res != SPELL_CAST_OK)
    {
        SendCastResult(res);
        return;
    }

    SendLoot(guid, LOOT_SKINNING);

    // not allow use skill grow at item base open
    if (!m_CastItem && skillId != SKILL_NONE)
    {
        // update skill if really known
        if (uint32 pureSkillValue = player->GetPureSkillValue(skillId))
        {
            if (gameObjTarget)
            {
                // Allow one skill-up until respawned
                if (!gameObjTarget->IsInSkillupList(player->GetGUIDLow()) &&
                    player->UpdateGatherSkill(skillId, pureSkillValue, reqSkillValue))
                    gameObjTarget->AddToSkillupList(player->GetGUIDLow());
            }
            else if (itemTarget)
            {
                // Do one skill-up
                player->UpdateGatherSkill(skillId, pureSkillValue, reqSkillValue);
            }
        }
    }
}

void Spell::EffectSummonChangeItem(SpellEffectIndex eff_idx)
{
    if (m_caster->GetTypeId() != TYPEID_PLAYER)
        return;

    Player *player = (Player*)m_caster;

    // applied only to using item
    if (!m_CastItem)
        return;

    // ... only to item in own inventory/bank/equip_slot
    if (m_CastItem->GetOwnerGUID()!=player->GetGUID())
        return;

    uint32 newitemid = m_spellInfo->EffectItemType[eff_idx];
    if (!newitemid)
        return;

    uint16 pos = m_CastItem->GetPos();

    Item *pNewItem = Item::CreateItem( newitemid, 1, player);
    if (!pNewItem)
        return;

    for(uint8 j= PERM_ENCHANTMENT_SLOT; j<=TEMP_ENCHANTMENT_SLOT; ++j)
    {
        if (m_CastItem->GetEnchantmentId(EnchantmentSlot(j)))
            pNewItem->SetEnchantment(EnchantmentSlot(j), m_CastItem->GetEnchantmentId(EnchantmentSlot(j)), m_CastItem->GetEnchantmentDuration(EnchantmentSlot(j)), m_CastItem->GetEnchantmentCharges(EnchantmentSlot(j)));
    }

    if (m_CastItem->GetUInt32Value(ITEM_FIELD_DURABILITY) < m_CastItem->GetUInt32Value(ITEM_FIELD_MAXDURABILITY))
    {
        double loosePercent = 1 - m_CastItem->GetUInt32Value(ITEM_FIELD_DURABILITY) / double(m_CastItem->GetUInt32Value(ITEM_FIELD_MAXDURABILITY));
        player->DurabilityLoss(pNewItem, loosePercent);
    }

    if (player->IsInventoryPos(pos))
    {
        ItemPosCountVec dest;
        uint8 msg = player->CanStoreItem( m_CastItem->GetBagSlot(), m_CastItem->GetSlot(), dest, pNewItem, true );
        if (msg == EQUIP_ERR_OK)
        {
            player->DestroyItem(m_CastItem->GetBagSlot(), m_CastItem->GetSlot(), true);

            // prevent crash at access and unexpected charges counting with item update queue corrupt
            ClearCastItem();

            player->StoreItem( dest, pNewItem, true);
            return;
        }
    }
    else if (player->IsBankPos (pos))
    {
        ItemPosCountVec dest;
        uint8 msg = player->CanBankItem( m_CastItem->GetBagSlot(), m_CastItem->GetSlot(), dest, pNewItem, true );
        if (msg == EQUIP_ERR_OK)
        {
            player->DestroyItem(m_CastItem->GetBagSlot(), m_CastItem->GetSlot(), true);

            // prevent crash at access and unexpected charges counting with item update queue corrupt
            ClearCastItem();

            player->BankItem( dest, pNewItem, true);
            return;
        }
    }
    else if (player->IsEquipmentPos (pos))
    {
        uint16 dest;
        uint8 msg = player->CanEquipItem( m_CastItem->GetSlot(), dest, pNewItem, true );
        if (msg == EQUIP_ERR_OK)
        {
            player->DestroyItem(m_CastItem->GetBagSlot(), m_CastItem->GetSlot(), true);

            // prevent crash at access and unexpected charges counting with item update queue corrupt
            ClearCastItem();

            player->EquipItem( dest, pNewItem, true);
            player->AutoUnequipOffhandIfNeed();
            return;
        }
    }

    // fail
    delete pNewItem;
}

void Spell::EffectProficiency(SpellEffectIndex /*eff_idx*/)
{
    if (!unitTarget || unitTarget->GetTypeId() != TYPEID_PLAYER)
        return;
    Player *p_target = (Player*)unitTarget;

    uint32 subClassMask = m_spellInfo->EquippedItemSubClassMask;
    if (m_spellInfo->EquippedItemClass == ITEM_CLASS_WEAPON && !(p_target->GetWeaponProficiency() & subClassMask))
    {
        p_target->AddWeaponProficiency(subClassMask);
        p_target->SendProficiency(ITEM_CLASS_WEAPON, p_target->GetWeaponProficiency());
    }
    if (m_spellInfo->EquippedItemClass == ITEM_CLASS_ARMOR && !(p_target->GetArmorProficiency() & subClassMask))
    {
        p_target->AddArmorProficiency(subClassMask);
        p_target->SendProficiency(ITEM_CLASS_ARMOR, p_target->GetArmorProficiency());
    }
}

void Spell::EffectApplyAreaAura(SpellEffectIndex eff_idx)
{
    if (!unitTarget)
        return;
    if (!unitTarget->isAlive())
        return;

    AreaAura* Aur = new AreaAura(m_spellInfo, eff_idx, &m_currentBasePoints[eff_idx], unitTarget, m_caster, m_CastItem);
    unitTarget->AddAura(Aur);
}

void Spell::EffectSummonType(SpellEffectIndex eff_idx)
{
    uint32 prop_id = m_spellInfo->EffectMiscValueB[eff_idx];
    SummonPropertiesEntry const *summon_prop = sSummonPropertiesStore.LookupEntry(prop_id);
    if(!summon_prop)
    {
        sLog.outError("EffectSummonType: Unhandled summon type %u", prop_id);
        return;
    }

    switch(summon_prop->Group)
    {
        // faction handled later on, or loaded from template
        case SUMMON_PROP_GROUP_WILD:
        case SUMMON_PROP_GROUP_FRIENDLY:
        {
            switch(summon_prop->Type)
            {
                case SUMMON_PROP_TYPE_OTHER:
                {
                    // those are classical totems - effectbasepoints is their hp and not summon ammount!
                    //SUMMON_TYPE_TOTEM = 121: 23035, battlestands
                    //SUMMON_TYPE_TOTEM2 = 647: 52893, Anti-Magic Zone (npc used)
                    if(prop_id == 121 || prop_id == 647)
                        DoSummonTotem(eff_idx);
                    else
                        DoSummonWild(eff_idx, summon_prop->FactionId);
                    break;
                }
                case SUMMON_PROP_TYPE_SUMMON:
                case SUMMON_PROP_TYPE_GUARDIAN:
                case SUMMON_PROP_TYPE_ARMY:
                case SUMMON_PROP_TYPE_DK:
                case SUMMON_PROP_TYPE_CONSTRUCT:
                {
                    // JC golems - 32804, etc  -- fits much better totem AI
                    if(m_spellInfo->SpellIconID == 2056)
                        DoSummonTotem(eff_idx);
                    if(prop_id == 832) // scrapbot
                        DoSummonWild(eff_idx, summon_prop->FactionId);
                    else
                        DoSummonGuardian(eff_idx, summon_prop->FactionId);
                    break;
                }
                case SUMMON_PROP_TYPE_TOTEM:
                    DoSummonTotem(eff_idx, summon_prop->Slot);
                    break;
                case SUMMON_PROP_TYPE_CRITTER:
                    DoSummonCritter(eff_idx, summon_prop->FactionId);
                    break;
                case SUMMON_PROP_TYPE_PHASING:
                case SUMMON_PROP_TYPE_LIGHTWELL:
                case SUMMON_PROP_TYPE_REPAIR_BOT:
                    DoSummonWild(eff_idx, summon_prop->FactionId);
                    break;
                case SUMMON_PROP_TYPE_SIEGE_VEH:
                case SUMMON_PROP_TYPE_DRAKE_VEH:
                    // TODO
                    // EffectSummonVehicle(i);
                    break;
                default:
                    sLog.outError("EffectSummonType: Unhandled summon type %u", summon_prop->Type);
                break;
            }
            break;
        }
        case SUMMON_PROP_GROUP_PETS:
        {
            // FIXME : multiple summons -  not yet supported as pet
            //1562 - force of nature  - sid 33831
            //1161 - feral spirit - sid 51533
            if(prop_id == 1562) // 3 uncontrolable instead of one controllable :/
                DoSummonGuardian(eff_idx, summon_prop->FactionId);
            else
                DoSummon(eff_idx);
            break;
        }
        case SUMMON_PROP_GROUP_CONTROLLABLE:
        {
            // no type here
            // maybe wrong - but thats the handler currently used for those
            DoSummonGuardian(eff_idx, summon_prop->FactionId);
            break;
        }
        case SUMMON_PROP_GROUP_VEHICLE:
        {
            // TODO
            // EffectSummonVehicle(i);
            break;
        }
        default:
            sLog.outError("EffectSummonType: Unhandled summon group type %u", summon_prop->Group);
            break;
    }
}

void Spell::DoSummon(SpellEffectIndex eff_idx)
{
    if (m_caster->GetPetGUID())
        return;

    if (!unitTarget)
        return;
    uint32 pet_entry = m_spellInfo->EffectMiscValue[eff_idx];
    if (!pet_entry)
        return;
    uint32 level = m_caster->getLevel();
    Pet* spawnCreature = new Pet(SUMMON_PET);

    int32 duration = GetSpellDuration(m_spellInfo);
    if(Player* modOwner = m_caster->GetSpellModOwner())
        modOwner->ApplySpellMod(m_spellInfo->Id, SPELLMOD_DURATION, duration);

    if (m_caster->GetTypeId()==TYPEID_PLAYER && spawnCreature->LoadPetFromDB((Player*)m_caster,pet_entry))
    {
        // Summon in dest location
        float x, y, z;
        if (m_targets.m_targetMask & TARGET_FLAG_DEST_LOCATION)
        {
            x = m_targets.m_destX;
            y = m_targets.m_destY;
            z = m_targets.m_destZ;
            spawnCreature->Relocate(m_targets.m_destX, m_targets.m_destY, m_targets.m_destZ, -m_caster->GetOrientation());
        }

        // set timer for unsummon
        if (duration > 0)
            spawnCreature->SetDuration(duration);

        return;
    }

    Map *map = m_caster->GetMap();
    uint32 pet_number = sObjectMgr.GeneratePetNumber();
    if (!spawnCreature->Create(map->GenerateLocalLowGuid(HIGHGUID_PET), map, m_caster->GetPhaseMask(),
        m_spellInfo->EffectMiscValue[eff_idx], pet_number))
    {
        sLog.outErrorDb("Spell::EffectSummon: no such creature entry %u",m_spellInfo->EffectMiscValue[eff_idx]);
        delete spawnCreature;
        return;
    }

    // Summon in dest location
    float x, y, z;
    if (m_targets.m_targetMask & TARGET_FLAG_DEST_LOCATION)
    {
        x = m_targets.m_destX;
        y = m_targets.m_destY;
        z = m_targets.m_destZ;
    }
    else
        m_caster->GetClosePoint(x, y, z, spawnCreature->GetObjectSize());

    spawnCreature->Relocate(x, y, z, -m_caster->GetOrientation());
    spawnCreature->SetSummonPoint(x, y, z, -m_caster->GetOrientation());

    if (!spawnCreature->IsPositionValid())
    {
        sLog.outError("Pet (guidlow %d, entry %d) not summoned. Suggested coordinates isn't valid (X: %f Y: %f)",
            spawnCreature->GetGUIDLow(), spawnCreature->GetEntry(), spawnCreature->GetPositionX(), spawnCreature->GetPositionY());
        delete spawnCreature;
        return;
    }

    // set timer for unsummon
    if (duration > 0)
        spawnCreature->SetDuration(duration);

    spawnCreature->SetOwnerGUID(m_caster->GetGUID());
    spawnCreature->SetUInt32Value(UNIT_NPC_FLAGS, UNIT_NPC_FLAG_NONE);
    spawnCreature->setPowerType(POWER_MANA);
    spawnCreature->setFaction(m_caster->getFaction());
    spawnCreature->SetUInt32Value(UNIT_FIELD_FLAGS, 0);
    spawnCreature->SetUInt32Value(UNIT_FIELD_BYTES_0, 2048);
    spawnCreature->SetUInt32Value(UNIT_FIELD_BYTES_1, 0);
    spawnCreature->SetUInt32Value(UNIT_FIELD_PET_NAME_TIMESTAMP, 0);
    spawnCreature->SetUInt32Value(UNIT_FIELD_PETEXPERIENCE, 0);
    spawnCreature->SetUInt32Value(UNIT_FIELD_PETNEXTLEVELEXP, 1000);
    spawnCreature->SetCreatorGUID(m_caster->GetGUID());
    spawnCreature->SetUInt32Value(UNIT_CREATED_BY_SPELL, m_spellInfo->Id);

    spawnCreature->InitStatsForLevel(level, m_caster);

    spawnCreature->GetCharmInfo()->SetPetNumber(pet_number, false);

    spawnCreature->UpdateWalkMode(m_caster);

    spawnCreature->AIM_Initialize();
    spawnCreature->InitPetCreateSpells();
    spawnCreature->InitLevelupSpellsForLevel();
    spawnCreature->SetHealth(spawnCreature->GetMaxHealth());
    spawnCreature->SetPower(POWER_MANA, spawnCreature->GetMaxPower(POWER_MANA));

    std::string name = m_caster->GetName();
    name.append(petTypeSuffix[spawnCreature->getPetType()]);
    spawnCreature->SetName( name );

    map->Add((Creature*)spawnCreature);

    m_caster->SetPet(spawnCreature);

    if (m_caster->GetTypeId() == TYPEID_PLAYER)
    {
        spawnCreature->GetCharmInfo()->SetReactState( REACT_DEFENSIVE );
        spawnCreature->SavePetToDB(PET_SAVE_AS_CURRENT);
        ((Player*)m_caster)->PetSpellInitialize();
    }

    if (m_caster->GetTypeId() == TYPEID_UNIT && ((Creature*)m_caster)->AI())
        ((Creature*)m_caster)->AI()->JustSummoned((Creature*)spawnCreature);
}

void Spell::EffectLearnSpell(SpellEffectIndex eff_idx)
{
    if (!unitTarget)
        return;

    if (unitTarget->GetTypeId() != TYPEID_PLAYER)
    {
        if (m_caster->GetTypeId() == TYPEID_PLAYER)
            EffectLearnPetSpell(eff_idx);

        return;
    }

    Player *player = (Player*)unitTarget;

    uint32 spellToLearn = ((m_spellInfo->Id==SPELL_ID_GENERIC_LEARN) || (m_spellInfo->Id==SPELL_ID_GENERIC_LEARN_PET)) ? damage : m_spellInfo->EffectTriggerSpell[eff_idx];
    player->learnSpell(spellToLearn, false);

    DEBUG_LOG( "Spell: Player %u has learned spell %u from NpcGUID=%u", player->GetGUIDLow(), spellToLearn, m_caster->GetGUIDLow() );
}

void Spell::EffectDispel(SpellEffectIndex eff_idx)
{
    if (!unitTarget)
        return;

    // Fill possible dispell list
    std::vector <Aura *> dispel_list;

    // Create dispel mask by dispel type
    uint32 dispel_type = m_spellInfo->EffectMiscValue[eff_idx];
    uint32 dispelMask  = GetDispellMask( DispelType(dispel_type) );
    Unit::AuraMap const& auras = unitTarget->GetAuras();
    for(Unit::AuraMap::const_iterator itr = auras.begin(); itr != auras.end(); ++itr)
    {
        Aura *aur = (*itr).second;
        if (aur && (1<<aur->GetSpellProto()->Dispel) & dispelMask)
        {
            if(aur->GetSpellProto()->Dispel == DISPEL_MAGIC)
            {
                bool positive = true;
                if (!aur->IsPositive())
                    positive = false;
                else
                    positive = (aur->GetSpellProto()->AttributesEx & SPELL_ATTR_EX_NEGATIVE)==0;

                // do not remove positive auras if friendly target
                //               negative auras if non-friendly target
                if (positive == unitTarget->IsFriendlyTo(m_caster))
                    continue;
            }
            // Add aura to dispel list (all stack cases)
            for(int k = 0; k < aur->GetStackAmount(); ++k)
                dispel_list.push_back(aur);
        }
    }
    // Ok if exist some buffs for dispel try dispel it
    if (!dispel_list.empty())
    {
        std::list < std::pair<uint32,uint64> > success_list;// (spell_id,casterGuid)
        std::list < uint32 > fail_list;                     // spell_id

        // some spells have effect value = 0 and all from its by meaning expect 1
        if(!damage)
            damage = 1;

        // Dispell N = damage buffs (or while exist buffs for dispel)
        for (int32 count=0; count < damage && !dispel_list.empty(); ++count)
        {
            // Random select buff for dispel
            std::vector<Aura*>::iterator dispel_itr = dispel_list.begin();
            std::advance(dispel_itr,urand(0, dispel_list.size()-1));

            Aura *aur = *dispel_itr;

            // remove entry from dispel_list
            dispel_list.erase(dispel_itr);

            SpellEntry const* spellInfo = aur->GetSpellProto();
            // Base dispel chance
            // TODO: possible chance depend from spell level??
            int32 miss_chance = 0;
            // Apply dispel mod from aura caster
            if (Unit *caster = aur->GetCaster())
            {
                if ( Player* modOwner = caster->GetSpellModOwner() )
                    modOwner->ApplySpellMod(spellInfo->Id, SPELLMOD_RESIST_DISPEL_CHANCE, miss_chance, this);
            }
            // Try dispel
            if (roll_chance_i(miss_chance))
                fail_list.push_back(spellInfo->Id);
            else
                success_list.push_back(std::pair<uint32,uint64>(aur->GetId(),aur->GetCasterGUID()));
        }
        // Send success log and really remove auras
        if (!success_list.empty())
        {
            int32 count = success_list.size();
            WorldPacket data(SMSG_SPELLDISPELLOG, 8+8+4+1+4+count*5);
            data << unitTarget->GetPackGUID();              // Victim GUID
            data << m_caster->GetPackGUID();                // Caster GUID
            data << uint32(m_spellInfo->Id);                // Dispel spell id
            data << uint8(0);                               // not used
            data << uint32(count);                          // count
            for (std::list<std::pair<uint32,uint64> >::iterator j = success_list.begin(); j != success_list.end(); ++j)
            {
                SpellEntry const* spellInfo = sSpellStore.LookupEntry(j->first);
                data << uint32(spellInfo->Id);              // Spell Id
                data << uint8(0);                           // 0 - dispeled !=0 cleansed
                unitTarget->RemoveSingleAuraDueToSpellByDispel(spellInfo->Id, j->second, m_caster);
            }
            m_caster->SendMessageToSet(&data, true);

            // On success dispel
            // Devour Magic
            if (m_spellInfo->SpellFamilyName == SPELLFAMILY_WARLOCK && m_spellInfo->Category == SPELLCATEGORY_DEVOUR_MAGIC)
            {
                int32 heal_amount = m_spellInfo->CalculateSimpleValue(EFFECT_INDEX_1);
                m_caster->CastCustomSpell(m_caster, 19658, &heal_amount, NULL, NULL, true);

                // Glyph of Felhunter
                if (Unit *owner = m_caster->GetOwner())
                    if (owner->HasAura(56249))
                        m_caster->CastCustomSpell(owner, 19658, &heal_amount, NULL, NULL, true);
            }
        }
        // Send fail log to client
        if (!fail_list.empty())
        {
            // Failed to dispell
            WorldPacket data(SMSG_DISPEL_FAILED, 8+8+4+4*fail_list.size());
            data << uint64(m_caster->GetGUID());            // Caster GUID
            data << uint64(unitTarget->GetGUID());          // Victim GUID
            data << uint32(m_spellInfo->Id);                // Dispell spell id
            for (std::list< uint32 >::iterator j = fail_list.begin(); j != fail_list.end(); ++j)
                data << uint32(*j);                         // Spell Id
            m_caster->SendMessageToSet(&data, true);
        }
    }
}

void Spell::EffectDualWield(SpellEffectIndex /*eff_idx*/)
{
    if (unitTarget && unitTarget->GetTypeId() == TYPEID_PLAYER)
        ((Player*)unitTarget)->SetCanDualWield(true);
}

void Spell::EffectPull(SpellEffectIndex /*eff_idx*/)
{
    // TODO: create a proper pull towards distract spell center for distract
    DEBUG_LOG("WORLD: Spell Effect DUMMY");
}

void Spell::EffectDistract(SpellEffectIndex /*eff_idx*/)
{
    // Check for possible target
    if (!unitTarget || unitTarget->isInCombat())
        return;

    // target must be OK to do this
    if( unitTarget->hasUnitState(UNIT_STAT_CAN_NOT_REACT) )
        return;

    float angle = unitTarget->GetAngle(m_targets.m_destX, m_targets.m_destY);

    if ( unitTarget->GetTypeId() == TYPEID_PLAYER )
    {
        // For players just turn them
        WorldPacket data;
        ((Player*)unitTarget)->BuildTeleportAckMsg(&data, unitTarget->GetPositionX(), unitTarget->GetPositionY(), unitTarget->GetPositionZ(), angle);
        ((Player*)unitTarget)->GetSession()->SendPacket( &data );
        ((Player*)unitTarget)->SetPosition(unitTarget->GetPositionX(), unitTarget->GetPositionY(), unitTarget->GetPositionZ(), angle, false);
    }
    else
    {
        // Set creature Distracted, Stop it, And turn it
        unitTarget->SetOrientation(angle);
        unitTarget->StopMoving();
        unitTarget->GetMotionMaster()->MoveDistract(damage * IN_MILLISECONDS);
    }
}

void Spell::EffectPickPocket(SpellEffectIndex /*eff_idx*/)
{
    if (m_caster->GetTypeId() != TYPEID_PLAYER)
        return;

    // victim must be creature and attackable
    if (!unitTarget || unitTarget->GetTypeId() != TYPEID_UNIT || m_caster->IsFriendlyTo(unitTarget))
        return;

    // victim have to be alive and humanoid or undead
    if (unitTarget->isAlive() && (unitTarget->GetCreatureTypeMask() & CREATURE_TYPEMASK_HUMANOID_OR_UNDEAD) != 0)
    {
        int32 chance = 10 + int32(m_caster->getLevel()) - int32(unitTarget->getLevel());

        if (chance > irand(0, 19))
        {
            // Stealing successful
            //DEBUG_LOG("Sending loot from pickpocket");
            ((Player*)m_caster)->SendLoot(unitTarget->GetGUID(),LOOT_PICKPOCKETING);
        }
        else
        {
            // Reveal action + get attack
            m_caster->RemoveSpellsCausingAura(SPELL_AURA_MOD_STEALTH);
            if (((Creature*)unitTarget)->AI())
                ((Creature*)unitTarget)->AI()->AttackedBy(m_caster);
        }
    }
}

void Spell::EffectAddFarsight(SpellEffectIndex eff_idx)
{
    if(m_caster->GetTypeId() != TYPEID_PLAYER)
        return;

    int32 duration = GetSpellDuration(m_spellInfo);
    DynamicObject* dynObj = new DynamicObject;

    // set radius to 0: spell not expected to work as persistent aura
    if(!dynObj->Create(m_caster->GetMap()->GenerateLocalLowGuid(HIGHGUID_DYNAMICOBJECT), m_caster, m_spellInfo->Id, eff_idx, m_targets.m_destX, m_targets.m_destY, m_targets.m_destZ, duration, 0))
    {
        delete dynObj;
        return;
    }
    dynObj->SetUInt32Value(OBJECT_FIELD_TYPE, 65);
    dynObj->SetUInt32Value(DYNAMICOBJECT_BYTES, 0x80000002);
    m_caster->AddDynObject(dynObj);
    m_caster->GetMap()->Add(dynObj);
    ((Player*)m_caster)->SetFarSightGUID(dynObj->GetGUID());
}

void Spell::DoSummonWild(SpellEffectIndex eff_idx, uint32 forceFaction)
{
    uint32 creature_entry = m_spellInfo->EffectMiscValue[eff_idx];
    if (!creature_entry)
        return;

    uint32 level = m_caster->getLevel();

    // level of creature summoned using engineering item based at engineering skill level
    if (m_caster->GetTypeId()==TYPEID_PLAYER && m_CastItem)
    {
        ItemPrototype const *proto = m_CastItem->GetProto();
        if (proto && proto->RequiredSkill == SKILL_ENGINERING)
        {
            uint16 skill202 = ((Player*)m_caster)->GetSkillValue(SKILL_ENGINERING);
            if (skill202)
                level = skill202/5;
        }
    }

    // select center of summon position
    float center_x = m_targets.m_destX;
    float center_y = m_targets.m_destY;
    float center_z = m_targets.m_destZ;

    float radius = GetSpellRadius(sSpellRadiusStore.LookupEntry(m_spellInfo->EffectRadiusIndex[eff_idx]));
    int32 duration = GetSpellDuration(m_spellInfo);
    TempSummonType summonType = (duration == 0) ? TEMPSUMMON_DEAD_DESPAWN : TEMPSUMMON_TIMED_OR_DEAD_DESPAWN;

    int32 amount = damage > 0 ? damage : 1;

    for(int32 count = 0; count < amount; ++count)
    {
        float px, py, pz;
        // If dest location if present
        if (m_targets.m_targetMask & TARGET_FLAG_DEST_LOCATION)
        {
            // Summon 1 unit in dest location
            if (count == 0)
            {
                px = m_targets.m_destX;
                py = m_targets.m_destY;
                pz = m_targets.m_destZ;
            }
            // Summon in random point all other units if location present
            else
                m_caster->GetRandomPoint(center_x, center_y, center_z, radius, px, py, pz);
        }
        // Summon if dest location not present near caster
        else
            m_caster->GetClosePoint(px, py, pz, 3.0f);

        if(Creature *summon = m_caster->SummonCreature(creature_entry, px, py, pz, m_caster->GetOrientation(), summonType, duration))
        {
            summon->SetUInt32Value(UNIT_CREATED_BY_SPELL, m_spellInfo->Id);
            summon->SetCreatorGUID(m_caster->GetGUID());

            if(forceFaction)
                summon->setFaction(forceFaction);
        }
    }
}

void Spell::DoSummonGuardian(SpellEffectIndex eff_idx, uint32 forceFaction)
{
    uint32 pet_entry = m_spellInfo->EffectMiscValue[eff_idx];
    if (!pet_entry)
        return;

    // in another case summon new
    uint32 level = m_caster->getLevel();

    // level of pet summoned using engineering item based at engineering skill level
    if (m_caster->GetTypeId() == TYPEID_PLAYER && m_CastItem)
    {
        ItemPrototype const *proto = m_CastItem->GetProto();
        if (proto && proto->RequiredSkill == SKILL_ENGINERING)
        {
            uint16 skill202 = ((Player*)m_caster)->GetSkillValue(SKILL_ENGINERING);
            if (skill202)
            {
                level = skill202 / 5;
            }
        }
    }

    // select center of summon position
    float center_x = m_targets.m_destX;
    float center_y = m_targets.m_destY;
    float center_z = m_targets.m_destZ;

    float radius = GetSpellRadius(sSpellRadiusStore.LookupEntry(m_spellInfo->EffectRadiusIndex[eff_idx]));
    int32 duration = GetSpellDuration(m_spellInfo);
    if(Player* modOwner = m_caster->GetSpellModOwner())
        modOwner->ApplySpellMod(m_spellInfo->Id, SPELLMOD_DURATION, duration);

    int32 amount = damage > 0 ? damage : 1;

    for(int32 count = 0; count < amount; ++count)
    {
        Pet* spawnCreature = new Pet(GUARDIAN_PET);

        Map *map = m_caster->GetMap();
        uint32 pet_number = sObjectMgr.GeneratePetNumber();
        if (!spawnCreature->Create(map->GenerateLocalLowGuid(HIGHGUID_PET), map,m_caster->GetPhaseMask(),
            m_spellInfo->EffectMiscValue[eff_idx], pet_number))
        {
            sLog.outError("no such creature entry %u", m_spellInfo->EffectMiscValue[eff_idx]);
            delete spawnCreature;
            return;
        }

        float px, py, pz;
        // If dest location if present
        if (m_targets.m_targetMask & TARGET_FLAG_DEST_LOCATION)
        {
            // Summon 1 unit in dest location
            if (count == 0)
            {
                px = m_targets.m_destX;
                py = m_targets.m_destY;
                pz = m_targets.m_destZ;
            }
            // Summon in random point all other units if location present
            else
                m_caster->GetRandomPoint(center_x, center_y, center_z, radius, px, py, pz);
        }
        // Summon if dest location not present near caster
        else
            m_caster->GetClosePoint(px, py, pz,spawnCreature->GetObjectSize());

        spawnCreature->Relocate(px, py, pz, m_caster->GetOrientation());
        spawnCreature->SetSummonPoint(px, py, pz, m_caster->GetOrientation());

        if (!spawnCreature->IsPositionValid())
        {
            sLog.outError("Pet (guidlow %d, entry %d) not created base at creature. Suggested coordinates isn't valid (X: %f Y: %f)",
                spawnCreature->GetGUIDLow(), spawnCreature->GetEntry(), spawnCreature->GetPositionX(), spawnCreature->GetPositionY());
            delete spawnCreature;
            return;
        }

        if (duration > 0)
            spawnCreature->SetDuration(duration);

        spawnCreature->SetOwnerGUID(m_caster->GetGUID());
        spawnCreature->setPowerType(POWER_MANA);
        spawnCreature->SetUInt32Value(UNIT_NPC_FLAGS, spawnCreature->GetCreatureInfo()->npcflag);
        spawnCreature->setFaction(forceFaction ? forceFaction : m_caster->getFaction());
        spawnCreature->SetUInt32Value(UNIT_FIELD_FLAGS, 0);
        spawnCreature->SetUInt32Value(UNIT_FIELD_BYTES_1, 0);
        spawnCreature->SetUInt32Value(UNIT_FIELD_PET_NAME_TIMESTAMP, 0);
        spawnCreature->SetCreatorGUID(m_caster->GetGUID());
        spawnCreature->SetUInt32Value(UNIT_CREATED_BY_SPELL, m_spellInfo->Id);

        spawnCreature->InitStatsForLevel(level, m_caster);
        spawnCreature->GetCharmInfo()->SetPetNumber(pet_number, false);

        spawnCreature->AIM_Initialize();

        m_caster->AddGuardian(spawnCreature);

        map->Add((Creature*)spawnCreature);
    }
}

void Spell::EffectTeleUnitsFaceCaster(SpellEffectIndex eff_idx)
{
    if (!unitTarget)
        return;

    if (unitTarget->isInFlight())
        return;

    float dis = GetSpellRadius(sSpellRadiusStore.LookupEntry(m_spellInfo->EffectRadiusIndex[eff_idx]));

    float fx, fy, fz;
    m_caster->GetClosePoint(fx, fy, fz, unitTarget->GetObjectSize(), dis);

    unitTarget->NearTeleportTo(fx, fy, fz, -m_caster->GetOrientation(), unitTarget==m_caster);
}

void Spell::EffectLearnSkill(SpellEffectIndex eff_idx)
{
    if (unitTarget->GetTypeId() != TYPEID_PLAYER)
        return;

    if (damage < 0)
        return;

    uint32 skillid =  m_spellInfo->EffectMiscValue[eff_idx];
    uint16 skillval = ((Player*)unitTarget)->GetPureSkillValue(skillid);
    ((Player*)unitTarget)->SetSkill(skillid, skillval ? skillval : 1, damage * 75, damage);
}

void Spell::EffectAddHonor(SpellEffectIndex /*eff_idx*/)
{
    if (unitTarget->GetTypeId() != TYPEID_PLAYER)
        return;

    // not scale value for item based reward (/10 value expected)
    if (m_CastItem)
    {
        ((Player*)unitTarget)->RewardHonor(NULL, 1, float(damage / 10));
        DEBUG_FILTER_LOG(LOG_FILTER_SPELL_CAST, "SpellEffect::AddHonor (spell_id %u) rewards %d honor points (item %u) for player: %u", m_spellInfo->Id, damage/10, m_CastItem->GetEntry(),((Player*)unitTarget)->GetGUIDLow());
        return;
    }

    // do not allow to add too many honor for player (50 * 21) = 1040 at level 70, or (50 * 31) = 1550 at level 80
    if (damage <= 50)
    {
        float honor_reward = MaNGOS::Honor::hk_honor_at_level(unitTarget->getLevel(), damage);
        ((Player*)unitTarget)->RewardHonor(NULL, 1, honor_reward);
        DEBUG_FILTER_LOG(LOG_FILTER_SPELL_CAST, "SpellEffect::AddHonor (spell_id %u) rewards %f honor points (scale) to player: %u", m_spellInfo->Id, honor_reward, ((Player*)unitTarget)->GetGUIDLow());
    }
    else
    {
        //maybe we have correct honor_gain in damage already
        ((Player*)unitTarget)->RewardHonor(NULL, 1, (float)damage);
        sLog.outError("SpellEffect::AddHonor (spell_id %u) rewards %u honor points (non scale) for player: %u", m_spellInfo->Id, damage, ((Player*)unitTarget)->GetGUIDLow());
    }
}

void Spell::EffectTradeSkill(SpellEffectIndex /*eff_idx*/)
{
    if (unitTarget->GetTypeId() != TYPEID_PLAYER)
        return;
    // uint32 skillid =  m_spellInfo->EffectMiscValue[i];
    // uint16 skillmax = ((Player*)unitTarget)->(skillid);
    // ((Player*)unitTarget)->SetSkill(skillid,skillval?skillval:1,skillmax+75);
}

void Spell::EffectEnchantItemPerm(SpellEffectIndex eff_idx)
{
    if (m_caster->GetTypeId() != TYPEID_PLAYER)
        return;
    if (!itemTarget)
        return;

    Player* p_caster = (Player*)m_caster;

    // not grow at item use at item case
    p_caster->UpdateCraftSkill(m_spellInfo->Id);

    uint32 enchant_id = m_spellInfo->EffectMiscValue[eff_idx];
    if (!enchant_id)
        return;

    SpellItemEnchantmentEntry const *pEnchant = sSpellItemEnchantmentStore.LookupEntry(enchant_id);
    if (!pEnchant)
        return;

    // item can be in trade slot and have owner diff. from caster
    Player* item_owner = itemTarget->GetOwner();
    if (!item_owner)
        return;

    if (item_owner!=p_caster && p_caster->GetSession()->GetSecurity() > SEC_PLAYER && sWorld.getConfig(CONFIG_BOOL_GM_LOG_TRADE) )
    {
        sLog.outCommand(p_caster->GetSession()->GetAccountId(),"GM %s (Account: %u) enchanting(perm): %s (Entry: %d) for player: %s (Account: %u)",
            p_caster->GetName(),p_caster->GetSession()->GetAccountId(),
            itemTarget->GetProto()->Name1,itemTarget->GetEntry(),
            item_owner->GetName(),item_owner->GetSession()->GetAccountId());
    }

    // remove old enchanting before applying new if equipped
    item_owner->ApplyEnchantment(itemTarget,PERM_ENCHANTMENT_SLOT,false);

    itemTarget->SetEnchantment(PERM_ENCHANTMENT_SLOT, enchant_id, 0, 0);

    // add new enchanting if equipped
    item_owner->ApplyEnchantment(itemTarget,PERM_ENCHANTMENT_SLOT,true);

    // update trade window for show enchantment for caster in trade window
    if (m_targets.m_targetMask & TARGET_FLAG_TRADE_ITEM)
        p_caster->GetSession()->SendUpdateTrade();
}

void Spell::EffectEnchantItemPrismatic(SpellEffectIndex eff_idx)
{
    if (m_caster->GetTypeId() != TYPEID_PLAYER)
        return;
    if (!itemTarget)
        return;

    Player* p_caster = (Player*)m_caster;

    uint32 enchant_id = m_spellInfo->EffectMiscValue[eff_idx];
    if (!enchant_id)
        return;

    SpellItemEnchantmentEntry const *pEnchant = sSpellItemEnchantmentStore.LookupEntry(enchant_id);
    if (!pEnchant)
        return;

    // support only enchantings with add socket in this slot
    {
        bool add_socket = false;
        for(int i = 0; i < 3; ++i)
        {
            if (pEnchant->type[i]==ITEM_ENCHANTMENT_TYPE_PRISMATIC_SOCKET)
            {
                add_socket = true;
                break;
            }
        }
        if (!add_socket)
        {
            sLog.outError("Spell::EffectEnchantItemPrismatic: attempt apply enchant spell %u with SPELL_EFFECT_ENCHANT_ITEM_PRISMATIC (%u) but without ITEM_ENCHANTMENT_TYPE_PRISMATIC_SOCKET (%u), not suppoted yet.",
                m_spellInfo->Id,SPELL_EFFECT_ENCHANT_ITEM_PRISMATIC,ITEM_ENCHANTMENT_TYPE_PRISMATIC_SOCKET);
            return;
        }
    }

    // item can be in trade slot and have owner diff. from caster
    Player* item_owner = itemTarget->GetOwner();
    if (!item_owner)
        return;

    if (item_owner!=p_caster && p_caster->GetSession()->GetSecurity() > SEC_PLAYER && sWorld.getConfig(CONFIG_BOOL_GM_LOG_TRADE) )
    {
        sLog.outCommand(p_caster->GetSession()->GetAccountId(),"GM %s (Account: %u) enchanting(perm): %s (Entry: %d) for player: %s (Account: %u)",
            p_caster->GetName(),p_caster->GetSession()->GetAccountId(),
            itemTarget->GetProto()->Name1,itemTarget->GetEntry(),
            item_owner->GetName(),item_owner->GetSession()->GetAccountId());
    }

    // remove old enchanting before applying new if equipped
    item_owner->ApplyEnchantment(itemTarget,PRISMATIC_ENCHANTMENT_SLOT,false);

    itemTarget->SetEnchantment(PRISMATIC_ENCHANTMENT_SLOT, enchant_id, 0, 0);

    // add new enchanting if equipped
    item_owner->ApplyEnchantment(itemTarget,PRISMATIC_ENCHANTMENT_SLOT,true);

    // update trade window for show enchantment for caster in trade window
    if (m_targets.m_targetMask & TARGET_FLAG_TRADE_ITEM)
        p_caster->GetSession()->SendUpdateTrade();
}

void Spell::EffectEnchantItemTmp(SpellEffectIndex eff_idx)
{
    if (m_caster->GetTypeId() != TYPEID_PLAYER)
        return;

    Player* p_caster = (Player*)m_caster;

    // Rockbiter Weapon apply to both weapon
    if (m_spellInfo->SpellFamilyName == SPELLFAMILY_SHAMAN && m_spellInfo->SpellFamilyFlags & UI64LIT(0x0000000000400000))
    {
        uint32 spell_id = 0;

        // enchanting spell selected by calculated damage-per-sec stored in Effect[1] base value
        // Note: damage calculated (correctly) with rounding int32(float(v)) but
        // RW enchantments applied damage int32(float(v)+0.5), this create  0..1 difference sometime
        switch(damage)
        {
            // Rank 1
            case  2: spell_id = 36744; break;               //  0% [ 7% ==  2, 14% == 2, 20% == 2]
            // Rank 2
            case  4: spell_id = 36753; break;               //  0% [ 7% ==  4, 14% == 4]
            case  5: spell_id = 36751; break;               // 20%
            // Rank 3
            case  6: spell_id = 36754; break;               //  0% [ 7% ==  6, 14% == 6]
            case  7: spell_id = 36755; break;               // 20%
            // Rank 4
            case  9: spell_id = 36761; break;               //  0% [ 7% ==  6]
            case 10: spell_id = 36758; break;               // 14%
            case 11: spell_id = 36760; break;               // 20%
            default:
                sLog.outError("Spell::EffectEnchantItemTmp: Damage %u not handled in S'RW",damage);
                return;
        }


        SpellEntry const *spellInfo = sSpellStore.LookupEntry(spell_id);
        if (!spellInfo)
        {
            sLog.outError("Spell::EffectEnchantItemTmp: unknown spell id %i", spell_id);
            return;
        }

        for(int j = BASE_ATTACK; j <= OFF_ATTACK; ++j)
        {
            if (Item* item = p_caster->GetWeaponForAttack(WeaponAttackType(j)))
            {
                if (item->IsFitToSpellRequirements(m_spellInfo))
                {
                    Spell *spell = new Spell(m_caster, spellInfo, true);
                    SpellCastTargets targets;
                    targets.setItemTarget( item );
                    spell->prepare(&targets);
                }
            }
        }
        return;
    }

    if (!itemTarget)
        return;

    uint32 enchant_id = m_spellInfo->EffectMiscValue[eff_idx];

    if (!enchant_id)
    {
        sLog.outError("Spell %u Effect %u (SPELL_EFFECT_ENCHANT_ITEM_TEMPORARY) have 0 as enchanting id",m_spellInfo->Id,eff_idx);
        return;
    }

    SpellItemEnchantmentEntry const *pEnchant = sSpellItemEnchantmentStore.LookupEntry(enchant_id);
    if(!pEnchant)
    {
        sLog.outError("Spell %u Effect %u (SPELL_EFFECT_ENCHANT_ITEM_TEMPORARY) have not existed enchanting id %u ",m_spellInfo->Id,eff_idx,enchant_id);
        return;
    }

    // select enchantment duration
    uint32 duration;

    // rogue family enchantments exception by duration
    if(m_spellInfo->Id == 38615)
        duration = 1800;                                    // 30 mins
    // other rogue family enchantments always 1 hour (some have spell damage=0, but some have wrong data in EffBasePoints)
    else if(m_spellInfo->SpellFamilyName == SPELLFAMILY_ROGUE)
        duration = 3600;                                    // 1 hour
    // shaman family enchantments
    else if(m_spellInfo->SpellFamilyName == SPELLFAMILY_SHAMAN)
        duration = 1800;                                    // 30 mins
    // other cases with this SpellVisual already selected
    else if(m_spellInfo->SpellVisual[0] == 215)
        duration = 1800;                                    // 30 mins
    // some fishing pole bonuses
    else if(m_spellInfo->SpellVisual[0] == 563)
        duration = 600;                                     // 10 mins
    // shaman rockbiter enchantments
    else if(m_spellInfo->SpellVisual[0] == 0)
        duration = 1800;                                    // 30 mins
    else if(m_spellInfo->Id == 29702)
        duration = 300;                                     // 5 mins
    else if(m_spellInfo->Id == 37360)
        duration = 300;                                     // 5 mins
    // default case
    else
        duration = 3600;                                    // 1 hour

    // item can be in trade slot and have owner diff. from caster
    Player* item_owner = itemTarget->GetOwner();
    if(!item_owner)
        return;

    if(item_owner!=p_caster && p_caster->GetSession()->GetSecurity() > SEC_PLAYER && sWorld.getConfig(CONFIG_BOOL_GM_LOG_TRADE) )
    {
        sLog.outCommand(p_caster->GetSession()->GetAccountId(),"GM %s (Account: %u) enchanting(temp): %s (Entry: %d) for player: %s (Account: %u)",
            p_caster->GetName(), p_caster->GetSession()->GetAccountId(),
            itemTarget->GetProto()->Name1, itemTarget->GetEntry(),
            item_owner->GetName(), item_owner->GetSession()->GetAccountId());
    }

    // remove old enchanting before applying new if equipped
    item_owner->ApplyEnchantment(itemTarget,TEMP_ENCHANTMENT_SLOT, false);

    itemTarget->SetEnchantment(TEMP_ENCHANTMENT_SLOT, enchant_id, duration * 1000, 0);

    // add new enchanting if equipped
    item_owner->ApplyEnchantment(itemTarget, TEMP_ENCHANTMENT_SLOT, true);

    // update trade window for show enchantment for caster in trade window
    if (m_targets.m_targetMask & TARGET_FLAG_TRADE_ITEM)
        p_caster->GetSession()->SendUpdateTrade();
}

void Spell::EffectTameCreature(SpellEffectIndex /*eff_idx*/)
{
    // Caster must be player, checked in Spell::CheckCast
    // Spell can be triggered, we need to check original caster prior to caster
    Player* plr = (Player*)GetAffectiveCaster();

    Creature* creatureTarget = (Creature*)unitTarget;

    // cast finish successfully
    //SendChannelUpdate(0);
    finish();

    Pet* pet = plr->CreateTamedPetFrom(creatureTarget, m_spellInfo->Id);
    if(!pet)                                                // in versy specific state like near world end/etc.
        return;

    // "kill" original creature
    creatureTarget->ForcedDespawn();

    uint32 level = (creatureTarget->getLevel() < (plr->getLevel() - 5)) ? (plr->getLevel() - 5) : creatureTarget->getLevel();

    // prepare visual effect for levelup
    pet->SetUInt32Value(UNIT_FIELD_LEVEL, level - 1);

    // add to world
    pet->GetMap()->Add((Creature*)pet);

    // visual effect for levelup
    pet->SetUInt32Value(UNIT_FIELD_LEVEL, level);

    // caster have pet now
    plr->SetPet(pet);

    pet->SavePetToDB(PET_SAVE_AS_CURRENT);
    plr->PetSpellInitialize();
}

void Spell::EffectSummonPet(SpellEffectIndex eff_idx)
{
    uint32 petentry = m_spellInfo->EffectMiscValue[eff_idx];

    Pet *OldSummon = m_caster->GetPet();

    // if pet requested type already exist
    if( OldSummon )
    {
        if(petentry == 0 || OldSummon->GetEntry() == petentry)
        {
            // pet in corpse state can't be summoned
            if( OldSummon->isDead() )
                return;

            OldSummon->GetMap()->Remove((Creature*)OldSummon,false);

            float px, py, pz;
            m_caster->GetClosePoint(px, py, pz, OldSummon->GetObjectSize());

            OldSummon->Relocate(px, py, pz, OldSummon->GetOrientation());
            m_caster->GetMap()->Add((Creature*)OldSummon);

            if(m_caster->GetTypeId() == TYPEID_PLAYER && OldSummon->isControlled() )
            {
                ((Player*)m_caster)->PetSpellInitialize();
            }
            return;
        }

        if(m_caster->GetTypeId() == TYPEID_PLAYER)
            ((Player*)m_caster)->RemovePet(OldSummon,(OldSummon->getPetType()==HUNTER_PET ? PET_SAVE_AS_DELETED : PET_SAVE_NOT_IN_SLOT),false);
        else
            return;
    }

    Pet* NewSummon = new Pet;

    // petentry==0 for hunter "call pet" (current pet summoned if any)
    if(m_caster->GetTypeId() == TYPEID_PLAYER && NewSummon->LoadPetFromDB((Player*)m_caster, petentry))
        return;

    // not error in case fail hunter call pet
    if(!petentry)
    {
        delete NewSummon;
        return;
    }

    CreatureInfo const* cInfo = sCreatureStorage.LookupEntry<CreatureInfo>(petentry);

    if(!cInfo)
    {
        sLog.outError("EffectSummonPet: creature entry %u not found.", petentry);
        delete NewSummon;
        return;
    }

    Map *map = m_caster->GetMap();
    uint32 pet_number = sObjectMgr.GeneratePetNumber();
    if(!NewSummon->Create(map->GenerateLocalLowGuid(HIGHGUID_PET), map, m_caster->GetPhaseMask(),
        petentry, pet_number))
    {
        delete NewSummon;
        return;
    }

    float px, py, pz;
    m_caster->GetClosePoint(px, py, pz, NewSummon->GetObjectSize());

    NewSummon->Relocate(px, py, pz, m_caster->GetOrientation());

    if(!NewSummon->IsPositionValid())
    {
        sLog.outError("Pet (guidlow %d, entry %d) not summoned. Suggested coordinates isn't valid (X: %f Y: %f)",
            NewSummon->GetGUIDLow(), NewSummon->GetEntry(), NewSummon->GetPositionX(), NewSummon->GetPositionY());
        delete NewSummon;
        return;
    }

    uint32 petlevel = m_caster->getLevel();
    NewSummon->setPetType(SUMMON_PET);

    uint32 faction = m_caster->getFaction();
    if(m_caster->GetTypeId() == TYPEID_UNIT)
    {
        if ( ((Creature*)m_caster)->isTotem() )
            NewSummon->GetCharmInfo()->SetReactState(REACT_AGGRESSIVE);
        else
            NewSummon->GetCharmInfo()->SetReactState(REACT_DEFENSIVE);
    }

    NewSummon->SetOwnerGUID(m_caster->GetGUID());
    NewSummon->SetCreatorGUID(m_caster->GetGUID());
    NewSummon->SetUInt32Value(UNIT_NPC_FLAGS, UNIT_NPC_FLAG_NONE);
    NewSummon->setFaction(faction);
    NewSummon->SetUInt32Value(UNIT_FIELD_BYTES_0, 2048);
    NewSummon->SetUInt32Value(UNIT_FIELD_BYTES_1, 0);
    NewSummon->SetUInt32Value(UNIT_FIELD_PET_NAME_TIMESTAMP, uint32(time(NULL)));
    NewSummon->SetUInt32Value(UNIT_FIELD_PETEXPERIENCE, 0);
    NewSummon->SetUInt32Value(UNIT_FIELD_PETNEXTLEVELEXP, 1000);
    NewSummon->SetUInt32Value(UNIT_CREATED_BY_SPELL, m_spellInfo->Id);

    NewSummon->UpdateWalkMode(m_caster);

    NewSummon->GetCharmInfo()->SetPetNumber(pet_number, true);
    // this enables pet details window (Shift+P)

    // this enables popup window (pet dismiss, cancel), hunter pet additional flags set later
    if(m_caster->GetTypeId() == TYPEID_PLAYER)
        NewSummon->SetUInt32Value(UNIT_FIELD_FLAGS, UNIT_FLAG_PVP_ATTACKABLE);

    if(m_caster->IsPvP())
        NewSummon->SetPvP(true);

    if(m_caster->IsFFAPvP())
        NewSummon->SetFFAPvP(true);

    NewSummon->InitStatsForLevel(petlevel, m_caster);
    NewSummon->InitPetCreateSpells();
    NewSummon->InitLevelupSpellsForLevel();
    NewSummon->InitTalentForLevel();

    if(NewSummon->getPetType() == SUMMON_PET)
    {
        // Remove Demonic Sacrifice auras (new pet)
            Unit::AuraList const& auraClassScripts = m_caster->GetAurasByType(SPELL_AURA_OVERRIDE_CLASS_SCRIPTS);
            for(Unit::AuraList::const_iterator itr = auraClassScripts.begin(); itr != auraClassScripts.end();)
            {
                if((*itr)->GetModifier()->m_miscvalue == 2228)
                {
                    m_caster->RemoveAurasDueToSpell((*itr)->GetId());
                    itr = auraClassScripts.begin();
                }
                else
                    ++itr;
            }

        // Summoned creature is ghoul.
            if (NewSummon->GetEntry() == 26125)
        // He must have energy bar instead of mana
                NewSummon->setPowerType(POWER_ENERGY);

        // generate new name for summon pet
        std::string new_name = sObjectMgr.GeneratePetName(petentry);
        if(!new_name.empty())
            NewSummon->SetName(new_name);
    }
    else if(NewSummon->getPetType() == HUNTER_PET)
    {
        NewSummon->RemoveByteFlag(UNIT_FIELD_BYTES_2, 2, UNIT_CAN_BE_RENAMED);
        NewSummon->SetByteFlag(UNIT_FIELD_BYTES_2, 2, UNIT_CAN_BE_ABANDONED);
    }

    NewSummon->AIM_Initialize();
    NewSummon->SetHealth(NewSummon->GetMaxHealth());
    NewSummon->SetPower(POWER_MANA, NewSummon->GetMaxPower(POWER_MANA));

    map->Add((Creature*)NewSummon);

    m_caster->SetPet(NewSummon);
    DEBUG_LOG("New Pet has guid %u", NewSummon->GetGUIDLow());

    if(m_caster->GetTypeId() == TYPEID_PLAYER)
    {
        NewSummon->SavePetToDB(PET_SAVE_AS_CURRENT);
        ((Player*)m_caster)->PetSpellInitialize();
    }
}

void Spell::EffectLearnPetSpell(SpellEffectIndex eff_idx)
{
    if(m_caster->GetTypeId() != TYPEID_PLAYER)
        return;

    Player *_player = (Player*)m_caster;

    Pet *pet = _player->GetPet();
    if(!pet)
        return;
    if(!pet->isAlive())
        return;

    SpellEntry const *learn_spellproto = sSpellStore.LookupEntry(m_spellInfo->EffectTriggerSpell[eff_idx]);
    if(!learn_spellproto)
        return;

    pet->learnSpell(learn_spellproto->Id);

    pet->SavePetToDB(PET_SAVE_AS_CURRENT);
    _player->PetSpellInitialize();
}

void Spell::EffectTaunt(SpellEffectIndex /*eff_idx*/)
{
    if (!unitTarget)
        return;

    // this effect use before aura Taunt apply for prevent taunt already attacking target
    // for spell as marked "non effective at already attacking target"
    if (unitTarget->GetTypeId() != TYPEID_PLAYER)
    {
        if (unitTarget->getVictim()==m_caster)
        {
            SendCastResult(SPELL_FAILED_DONT_REPORT);
            return;
        }
    }

    // Also use this effect to set the taunter's threat to the taunted creature's highest value
    if (unitTarget->CanHaveThreatList() && unitTarget->getThreatManager().getCurrentVictim())
        unitTarget->getThreatManager().addThreat(m_caster,unitTarget->getThreatManager().getCurrentVictim()->getThreat());
}

void Spell::EffectWeaponDmg(SpellEffectIndex eff_idx)
{
    if(!unitTarget)
        return;
    if(!unitTarget->isAlive())
        return;

    // multiple weapon dmg effect workaround
    // execute only the last weapon damage
    // and handle all effects at once
    for (int j = 0; j < MAX_EFFECT_INDEX; ++j)
    {
        switch(m_spellInfo->Effect[j])
        {
            case SPELL_EFFECT_WEAPON_DAMAGE:
            case SPELL_EFFECT_WEAPON_DAMAGE_NOSCHOOL:
            case SPELL_EFFECT_NORMALIZED_WEAPON_DMG:
            case SPELL_EFFECT_WEAPON_PERCENT_DAMAGE:
                if (j < int(eff_idx))                             // we must calculate only at last weapon effect
                    return;
            break;
        }
    }

    // some spell specific modifiers
    bool spellBonusNeedWeaponDamagePercentMod = false;      // if set applied weapon damage percent mode to spell bonus

    float weaponDamagePercentMod = 1.0f;                    // applied to weapon damage and to fixed effect damage bonus
    float totalDamagePercentMod  = 1.0f;                    // applied to final bonus+weapon damage
    bool normalized = false;

    int32 spell_bonus = 0;                                  // bonus specific for spell
    switch(m_spellInfo->SpellFamilyName)
    {
        case SPELLFAMILY_GENERIC:
        {
            switch(m_spellInfo->Id)
            {
                // for spells with divided damage to targets
                case 66765: case 66809: case 67331:         // Meteor Fists
                case 67333:                                 // Meteor Fists
                case 69055:                                 // Bone Slice
                case 71021:                                 // Saber Lash
                {
                    uint32 count = 0;
                    for(std::list<TargetInfo>::iterator ihit = m_UniqueTargetInfo.begin(); ihit != m_UniqueTargetInfo.end(); ++ihit)
                        if(ihit->effectMask & (1<<eff_idx))
                            ++count;

                    totalDamagePercentMod /= float(count);  // divide to all targets
                    break;
                }
            }
            break;
        }
        case SPELLFAMILY_DRUID:
        {
            // Rend and Tear ( on Maul / Shred )
            if (m_spellInfo->SpellFamilyFlags & UI64LIT(0x0000000000008800))
            {
                if(unitTarget && unitTarget->HasAuraState(AURA_STATE_MECHANIC_BLEED))
                {
                    Unit::AuraList const& aura = m_caster->GetAurasByType(SPELL_AURA_DUMMY);
                    for(Unit::AuraList::const_iterator itr = aura.begin(); itr != aura.end(); ++itr)
                    {
                        if ((*itr)->GetSpellProto()->SpellIconID == 2859 && (*itr)->GetEffIndex() == 0)
                        {
                            totalDamagePercentMod += (totalDamagePercentMod * (*itr)->GetModifier()->m_amount) / 100;
                            break;
                        }
                    }
                }
            }

            break;
        }
        case SPELLFAMILY_WARRIOR:
        {
            // Devastate bonus and sunder armor refresh
            if(m_spellInfo->SpellVisual[0] == 12295 && m_spellInfo->SpellIconID == 1508)
            {
                uint32 stack = 0;
                // Need refresh all Sunder Armor auras from this caster
                Unit::AuraMap& suAuras = unitTarget->GetAuras();
                SpellEntry const *spellInfo;
                for(Unit::AuraMap::iterator itr = suAuras.begin(); itr != suAuras.end(); ++itr)
                {
                    spellInfo = (*itr).second->GetSpellProto();
                    if( spellInfo->SpellFamilyName == SPELLFAMILY_WARRIOR &&
                        (spellInfo->SpellFamilyFlags & UI64LIT(0x0000000000004000)) &&
                        (*itr).second->GetCasterGUID() == m_caster->GetGUID())
                    {
                        (*itr).second->RefreshAura();
                        stack = (*itr).second->GetStackAmount();
                        break;
                    }
                }
                if (stack)
                    spell_bonus += stack * CalculateDamage(EFFECT_INDEX_2, unitTarget);
                if (!stack || stack < spellInfo->StackAmount)
                    // Devastate causing Sunder Armor Effect
                    // and no need to cast over max stack amount
                    m_caster->CastSpell(unitTarget, 58567, true);
            }
            break;
        }
        case SPELLFAMILY_ROGUE:
        {
            // Mutilate (for each hand)
            if(m_spellInfo->SpellFamilyFlags & UI64LIT(0x600000000))
            {
                bool found = false;
                // fast check
                if(unitTarget->HasAuraState(AURA_STATE_DEADLY_POISON))
                    found = true;
                // full aura scan
                else
                {
                    Unit::AuraMap const& auras = unitTarget->GetAuras();
                    for(Unit::AuraMap::const_iterator itr = auras.begin(); itr!=auras.end(); ++itr)
                    {
                        if(itr->second->GetSpellProto()->Dispel == DISPEL_POISON)
                        {
                            found = true;
                            break;
                        }
                    }
                }

                if(found)
                    totalDamagePercentMod *= 1.2f;          // 120% if poisoned
            }
            // Fan of Knives
            else if (m_caster->GetTypeId()==TYPEID_PLAYER && (m_spellInfo->SpellFamilyFlags & UI64LIT(0x0004000000000000)))
            {
                Item* weapon = ((Player*)m_caster)->GetWeaponForAttack(m_attackType,true,true);
                if (weapon && weapon->GetProto()->SubClass == ITEM_SUBCLASS_WEAPON_DAGGER)
                    totalDamagePercentMod *= 1.5f;          // 150% to daggers
            }
            // Ghostly Strike
            else if (m_caster->GetTypeId() == TYPEID_PLAYER && m_spellInfo->Id == 14278)
            {
                Item* weapon = ((Player*)m_caster)->GetWeaponForAttack(m_attackType,true,true);
                if (weapon && weapon->GetProto()->SubClass == ITEM_SUBCLASS_WEAPON_DAGGER)
                    totalDamagePercentMod *= 1.45f;        // 145% to daggers
            }
            // Hemorrhage
            else if (m_caster->GetTypeId() == TYPEID_PLAYER && (m_spellInfo->SpellFamilyFlags & UI64LIT(0x2000000)))
            {
                Item* weapon = ((Player*)m_caster)->GetWeaponForAttack(m_attackType,true,true);
                if (weapon && weapon->GetProto()->SubClass == ITEM_SUBCLASS_WEAPON_DAGGER)
                    totalDamagePercentMod *= 1.44f;        // 144% to daggers
            }
            break;
        }
        case SPELLFAMILY_PALADIN:
        {
            // Judgement of Command - receive benefit from Spell Damage and Attack Power
            if(m_spellInfo->SpellFamilyFlags & UI64LIT(0x00020000000000))
            {
                float ap = m_caster->GetTotalAttackPowerValue(BASE_ATTACK);
                int32 holy = m_caster->SpellBaseDamageBonusDone(GetSpellSchoolMask(m_spellInfo));
                if (holy < 0)
                    holy = 0;
                spell_bonus += int32(ap * 0.08f) + int32(holy * 13 / 100);
            }
            break;
        }
        case SPELLFAMILY_HUNTER:
        {
            // Kill Shot
            if (m_spellInfo->SpellFamilyFlags & UI64LIT(0x80000000000000))
            {
                // 0.4*RAP added to damage (that is 0.2 if we apply PercentMod (200%) to spell_bonus, too)
                spellBonusNeedWeaponDamagePercentMod = true;
                spell_bonus += int32( 0.2f * m_caster->GetTotalAttackPowerValue(RANGED_ATTACK) );
            }
            break;
        }
        case SPELLFAMILY_SHAMAN:
        {
            // Skyshatter Harness item set bonus
            // Stormstrike
            if(m_spellInfo->SpellFamilyFlags & UI64LIT(0x001000000000))
            {
                Unit::AuraList const& m_OverrideClassScript = m_caster->GetAurasByType(SPELL_AURA_OVERRIDE_CLASS_SCRIPTS);
                for(Unit::AuraList::const_iterator citr = m_OverrideClassScript.begin(); citr != m_OverrideClassScript.end(); ++citr)
                {
                    // Stormstrike AP Buff
                    if ( (*citr)->GetModifier()->m_miscvalue == 5634 )
                    {
                        m_caster->CastSpell(m_caster, 38430, true, NULL, *citr);
                        break;
                    }
                }
            }
            break;
        }
        case SPELLFAMILY_DEATHKNIGHT:
        {
            // Blood Strike, Heart Strike, Obliterate
            // Blood-Caked Strike
            if (m_spellInfo->SpellFamilyFlags & UI64LIT(0x0002000001400000) ||
                m_spellInfo->SpellIconID == 1736)
            {
                uint32 count = 0;
                Unit::AuraMap const& auras = unitTarget->GetAuras();
                for(Unit::AuraMap::const_iterator itr = auras.begin(); itr!=auras.end(); ++itr)
                {
                    if(itr->second->GetSpellProto()->Dispel == DISPEL_DISEASE &&
                        itr->second->GetCasterGUID() == m_caster->GetGUID() &&
                        IsSpellLastAuraEffect(itr->second->GetSpellProto(), itr->second->GetEffIndex()))
                        ++count;
                }

                if (count)
                {
                    // Effect 1(for Blood-Caked Strike)/3(other) damage is bonus
                    float bonus = count * CalculateDamage(m_spellInfo->SpellIconID == 1736 ? EFFECT_INDEX_0 : EFFECT_INDEX_2, unitTarget) / 100.0f;
                    // Blood Strike, Blood-Caked Strike and Obliterate store bonus*2
                    if (m_spellInfo->SpellFamilyFlags & UI64LIT(0x0002000000400000) ||
                        m_spellInfo->SpellIconID == 1736)
                        bonus /= 2.0f;

                    totalDamagePercentMod *= 1.0f + bonus;
                }

                // Heart Strike secondary target
                if (m_spellInfo->SpellIconID == 3145)
                    if (m_targets.getUnitTarget() != unitTarget)
                        weaponDamagePercentMod /= 2.0f;
            }
            // Glyph of Blood Strike
            if( m_spellInfo->SpellFamilyFlags & UI64LIT(0x0000000000400000) &&
                m_caster->HasAura(59332) &&
                unitTarget->HasAuraType(SPELL_AURA_MOD_DECREASE_SPEED))
            {
                totalDamagePercentMod *= 1.2f;              // 120% if snared
            }
            // Glyph of Death Strike
            if( m_spellInfo->SpellFamilyFlags & UI64LIT(0x0000000000000010) &&
                m_caster->HasAura(59336))
            {
                int32 rp = m_caster->GetPower(POWER_RUNIC_POWER) / 10;
                if(rp > 25)
                    rp = 25;
                totalDamagePercentMod *= 1.0f + rp / 100.0f;
            }
            // Glyph of Plague Strike
            if( m_spellInfo->SpellFamilyFlags & UI64LIT(0x0000000000000001) &&
                m_caster->HasAura(58657) )
            {
                totalDamagePercentMod *= 1.2f;
            }
            // Rune strike
            if( m_spellInfo->SpellIconID == 3007)
            {
                int32 count = CalculateDamage(EFFECT_INDEX_2, unitTarget);
                spell_bonus += int32(count * m_caster->GetTotalAttackPowerValue(BASE_ATTACK) / 100.0f);
            }
            break;
        }
    }

    int32 fixed_bonus = 0;
    for (int j = 0; j < MAX_EFFECT_INDEX; ++j)
    {
        switch(m_spellInfo->Effect[j])
        {
            case SPELL_EFFECT_WEAPON_DAMAGE:
            case SPELL_EFFECT_WEAPON_DAMAGE_NOSCHOOL:
                fixed_bonus += CalculateDamage(SpellEffectIndex(j), unitTarget);
                break;
            case SPELL_EFFECT_NORMALIZED_WEAPON_DMG:
                fixed_bonus += CalculateDamage(SpellEffectIndex(j), unitTarget);
                normalized = true;
                break;
            case SPELL_EFFECT_WEAPON_PERCENT_DAMAGE:
                weaponDamagePercentMod *= float(CalculateDamage(SpellEffectIndex(j), unitTarget)) / 100.0f;

                // applied only to prev.effects fixed damage
                fixed_bonus = int32(fixed_bonus*weaponDamagePercentMod);
                break;
            default:
                break;                                      // not weapon damage effect, just skip
        }
    }

    // apply weaponDamagePercentMod to spell bonus also
    if(spellBonusNeedWeaponDamagePercentMod)
        spell_bonus = int32(spell_bonus*weaponDamagePercentMod);

    // non-weapon damage
    int32 bonus = spell_bonus + fixed_bonus;

    // apply to non-weapon bonus weapon total pct effect, weapon total flat effect included in weapon damage
    if(bonus)
    {
        UnitMods unitMod;
        switch(m_attackType)
        {
            default:
            case BASE_ATTACK:   unitMod = UNIT_MOD_DAMAGE_MAINHAND; break;
            case OFF_ATTACK:    unitMod = UNIT_MOD_DAMAGE_OFFHAND;  break;
            case RANGED_ATTACK: unitMod = UNIT_MOD_DAMAGE_RANGED;   break;
        }

        float weapon_total_pct  = m_caster->GetModifierValue(unitMod, TOTAL_PCT);
        bonus = int32(bonus*weapon_total_pct);
    }

    // + weapon damage with applied weapon% dmg to base weapon damage in call
    bonus += int32(m_caster->CalculateDamage(m_attackType, normalized)*weaponDamagePercentMod);

    // total damage
    bonus = int32(bonus*totalDamagePercentMod);

    // prevent negative damage
    m_damage+= uint32(bonus > 0 ? bonus : 0);

    // Hemorrhage
    if (m_spellInfo->SpellFamilyName==SPELLFAMILY_ROGUE && (m_spellInfo->SpellFamilyFlags & UI64LIT(0x2000000)))
    {
        if(m_caster->GetTypeId()==TYPEID_PLAYER)
            ((Player*)m_caster)->AddComboPoints(unitTarget, 1);
    }
    // Mangle (Cat): CP
    else if (m_spellInfo->SpellFamilyName==SPELLFAMILY_DRUID && (m_spellInfo->SpellFamilyFlags==UI64LIT(0x0000040000000000)))
    {
        if(m_caster->GetTypeId()==TYPEID_PLAYER)
            ((Player*)m_caster)->AddComboPoints(unitTarget, 1);
    }

    // take ammo
    if(m_attackType == RANGED_ATTACK && m_caster->GetTypeId() == TYPEID_PLAYER)
    {
        Item *pItem = ((Player*)m_caster)->GetWeaponForAttack(RANGED_ATTACK, true, false);

        // wands don't have ammo
        if (!pItem || pItem->GetProto()->SubClass == ITEM_SUBCLASS_WEAPON_WAND)
            return;

        if (pItem->GetProto()->InventoryType == INVTYPE_THROWN)
        {
            if(pItem->GetMaxStackCount()==1)
            {
                // decrease durability for non-stackable throw weapon
                ((Player*)m_caster)->DurabilityPointLossForEquipSlot(EQUIPMENT_SLOT_RANGED);
            }
            else
            {
                // decrease items amount for stackable throw weapon
                uint32 count = 1;
                ((Player*)m_caster)->DestroyItemCount( pItem, count, true);
            }
        }
        else if(uint32 ammo = ((Player*)m_caster)->GetUInt32Value(PLAYER_AMMO_ID))
            ((Player*)m_caster)->DestroyItemCount(ammo, 1, true);
    }
}

void Spell::EffectThreat(SpellEffectIndex /*eff_idx*/)
{
    if(!unitTarget || !unitTarget->isAlive() || !m_caster->isAlive())
        return;

    if(!unitTarget->CanHaveThreatList())
        return;

    unitTarget->AddThreat(m_caster, float(damage), false, GetSpellSchoolMask(m_spellInfo), m_spellInfo);
}

void Spell::EffectHealMaxHealth(SpellEffectIndex /*eff_idx*/)
{
    if(!unitTarget)
        return;
    if(!unitTarget->isAlive())
        return;

    uint32 heal = m_caster->GetMaxHealth();

    m_healing += heal;
}

void Spell::EffectInterruptCast(SpellEffectIndex eff_idx)
{
    if(!unitTarget)
        return;
    if(!unitTarget->isAlive())
        return;

    // TODO: not all spells that used this effect apply cooldown at school spells
    // also exist case: apply cooldown to interrupted cast only and to all spells
    for (uint32 i = CURRENT_FIRST_NON_MELEE_SPELL; i < CURRENT_MAX_SPELL; ++i)
    {
        if (Spell* spell = unitTarget->GetCurrentSpell(CurrentSpellTypes(i)))
        {
            SpellEntry const* curSpellInfo = spell->m_spellInfo;
            // check if we can interrupt spell
            if ((curSpellInfo->InterruptFlags & SPELL_INTERRUPT_FLAG_INTERRUPT) && curSpellInfo->PreventionType == SPELL_PREVENTION_TYPE_SILENCE )
            {
                unitTarget->ProhibitSpellSchool(GetSpellSchoolMask(curSpellInfo), unitTarget->CalculateSpellDuration(m_spellInfo, eff_idx, unitTarget));
                unitTarget->InterruptSpell(CurrentSpellTypes(i),false);
            }
        }
    }
}

void Spell::EffectSummonObjectWild(SpellEffectIndex eff_idx)
{
    uint32 gameobject_id = m_spellInfo->EffectMiscValue[eff_idx];

    GameObject* pGameObj = new GameObject;

    WorldObject* target = focusObject;
    if( !target )
        target = m_caster;

    float x, y, z;
    if(m_targets.m_targetMask & TARGET_FLAG_DEST_LOCATION)
    {
        x = m_targets.m_destX;
        y = m_targets.m_destY;
        z = m_targets.m_destZ;
    }
    else
        m_caster->GetClosePoint(x, y, z, DEFAULT_WORLD_OBJECT_SIZE);

    Map *map = target->GetMap();

    if(!pGameObj->Create(sObjectMgr.GenerateLowGuid(HIGHGUID_GAMEOBJECT), gameobject_id, map,
        m_caster->GetPhaseMask(), x, y, z, target->GetOrientation(), 0.0f, 0.0f, 0.0f, 0.0f, 100, GO_STATE_READY))
    {
        delete pGameObj;
        return;
    }

    int32 duration = GetSpellDuration(m_spellInfo);

    pGameObj->SetRespawnTime(duration > 0 ? duration/IN_MILLISECONDS : 0);
    pGameObj->SetSpellId(m_spellInfo->Id);

    // Wild object not have owner and check clickable by players
    map->Add(pGameObj);

    if(pGameObj->GetGoType() == GAMEOBJECT_TYPE_FLAGDROP && m_caster->GetTypeId() == TYPEID_PLAYER)
    {
        Player *pl = (Player*)m_caster;
        BattleGround* bg = ((Player *)m_caster)->GetBattleGround();

        switch(pGameObj->GetMapId())
        {
            case 489:                                       //WS
            {
                if(bg && bg->GetTypeID(true)==BATTLEGROUND_WS && bg->GetStatus() == STATUS_IN_PROGRESS)
                {
                    uint32 team = ALLIANCE;

                    if(pl->GetTeam() == team)
                        team = HORDE;

                    ((BattleGroundWS*)bg)->SetDroppedFlagGUID(pGameObj->GetGUID(),team);
                }
                break;
            }
            case 566:                                       //EY
            {
                if(bg && bg->GetTypeID(true)==BATTLEGROUND_EY && bg->GetStatus() == STATUS_IN_PROGRESS)
                {
                    ((BattleGroundEY*)bg)->SetDroppedFlagGUID(pGameObj->GetGUID());
                }
                break;
            }
        }
    }

    pGameObj->SummonLinkedTrapIfAny();
}

void Spell::EffectScriptEffect(SpellEffectIndex eff_idx)
{
    // TODO: we must implement hunter pet summon at login there (spell 6962)

    switch(m_spellInfo->SpellFamilyName)
    {
        case SPELLFAMILY_GENERIC:
        {
            switch(m_spellInfo->Id)
            {
                case 6962:                                  // Pet Summoned
                {
                    if(m_caster->GetTypeId() != TYPEID_PLAYER)
                        return;

                    Player* plr = ((Player*)m_caster);
                    if(plr && plr->GetLastPetNumber())
                    {
                        PetType NewPetType = (plr->getClass()==CLASS_HUNTER) ? HUNTER_PET : SUMMON_PET;
                        if (Pet* NewPet = new Pet(NewPetType))
                        {
                            if(NewPet->LoadPetFromDB(plr, 0, plr->GetLastPetNumber(), true))
                            {
                                NewPet->SetHealth(NewPet->GetMaxHealth());
                                NewPet->SetPower(NewPet->getPowerType(),NewPet->GetMaxPower(NewPet->getPowerType()));

                                switch (NewPet->GetEntry())
                                {
                                    case 11859:
                                    case    89:
                                        NewPet->SetEntry(416);
                                        break;
                                    default:
                                        break;
                                }
                            }
                            else
                                delete NewPet;
                        }
                    }
                    return;
                }
                case 8856:                                  // Bending Shinbone
                {
                    if (!itemTarget && m_caster->GetTypeId()!=TYPEID_PLAYER)
                        return;

                    uint32 spell_id = 0;
                    switch(urand(1, 5))
                    {
                        case 1:  spell_id = 8854; break;
                        default: spell_id = 8855; break;
                    }

                    m_caster->CastSpell(m_caster,spell_id,true,NULL);
                    return;
                }
                case 17512:                                 // Piccolo of the Flaming Fire
                {
                    if (!unitTarget || unitTarget->GetTypeId() != TYPEID_PLAYER)
                        return;

                    unitTarget->HandleEmoteCommand(EMOTE_STATE_DANCE);
                    return;
                }
                case 20589:                                 // Escape artist
                {
                    if (!unitTarget)
                        return;

                    unitTarget->RemoveSpellsCausingAura(SPELL_AURA_MOD_ROOT);
                    unitTarget->RemoveSpellsCausingAura(SPELL_AURA_MOD_DECREASE_SPEED);
                    return;
                }
                case 24590:                                 // Brittle Armor - need remove one 24575 Brittle Armor aura
                    unitTarget->RemoveSingleSpellAurasFromStack(24575);
                    return;
                case 26275:                                 // PX-238 Winter Wondervolt TRAP
                {
                    uint32 spells[4] = { 26272, 26157, 26273, 26274 };

                    // check presence
                    for(int j = 0; j < 4; ++j)
                        if (unitTarget->HasAura(spells[j], EFFECT_INDEX_0))
                            return;

                    // select spell
                    uint32 iTmpSpellId = spells[urand(0,3)];

                    // cast
                    unitTarget->CastSpell(unitTarget, iTmpSpellId, true);
                    return;
                }
                case 26465:                                 // Mercurial Shield - need remove one 26464 Mercurial Shield aura
                    unitTarget->RemoveSingleSpellAurasFromStack(26464);
                    return;
                case 25140:                                 // Orb teleport spells
                case 25143:
                case 25650:
                case 25652:
                case 29128:
                case 29129:
                case 35376:
                case 35727:
                {
                    if (!unitTarget)
                        return;

                    uint32 spellid;
                    switch(m_spellInfo->Id)
                    {
                        case 25140: spellid =  32571; break;
                        case 25143: spellid =  32572; break;
                        case 25650: spellid =  30140; break;
                        case 25652: spellid =  30141; break;
                        case 29128: spellid =  32568; break;
                        case 29129: spellid =  32569; break;
                        case 35376: spellid =  25649; break;
                        case 35727: spellid =  35730; break;
                        default:
                            return;
                    }

                    unitTarget->CastSpell(unitTarget,spellid,false);
                    return;
                }
                case 22539:                                 // Shadow Flame (All script effects, not just end ones to
                case 22972:                                 // prevent player from dodging the last triggered spell)
                case 22975:
                case 22976:
                case 22977:
                case 22978:
                case 22979:
                case 22980:
                case 22981:
                case 22982:
                case 22983:
                case 22984:
                case 22985:
                {
                    if (!unitTarget || !unitTarget->isAlive())
                        return;

                    // Onyxia Scale Cloak
                    if (unitTarget->GetDummyAura(22683))
                        return;

                    // Shadow Flame
                    m_caster->CastSpell(unitTarget, 22682, true);
                    return;
                }
                case 26656:                                 // Summon Black Qiraji Battle Tank
                {
                    if (!unitTarget)
                        return;

                    // Prevent stacking of mounts
                    unitTarget->RemoveSpellsCausingAura(SPELL_AURA_MOUNTED);

                    // Two separate mounts depending on area id (allows use both in and out of specific instance)
                    if (unitTarget->GetAreaId() == 3428)
                        unitTarget->CastSpell(unitTarget, 25863, false);
                    else
                        unitTarget->CastSpell(unitTarget, 26655, false);

                    return;
                }
                case 29830:                                 // Mirren's Drinking Hat
                {
                    uint32 item = 0;
                    switch ( urand(1, 6) )
                    {
                        case 1:
                        case 2:
                        case 3:
                            item = 23584; break;            // Loch Modan Lager
                        case 4:
                        case 5:
                            item = 23585; break;            // Stouthammer Lite
                        case 6:
                            item = 23586; break;            // Aerie Peak Pale Ale
                    }

                    if (item)
                        DoCreateItem(eff_idx,item);

                    break;
                }
                case 30918:                                 // Improved Sprint
                {
                    if (!unitTarget)
                        return;

                    // Removes snares and roots.
                    unitTarget->RemoveAurasAtMechanicImmunity(IMMUNE_TO_ROOT_AND_SNARE_MASK,30918,true);
                    break;
                }
                case 41055:                                 // Copy Weapon
                {
                    if (m_caster->GetTypeId() != TYPEID_UNIT || !unitTarget || unitTarget->GetTypeId() != TYPEID_PLAYER)
                        return;

                    if (Item* pItem = ((Player*)unitTarget)->GetWeaponForAttack(BASE_ATTACK))
                    {
                        if (const ItemEntry *dbcitem = sItemStore.LookupEntry(pItem->GetProto()->ItemId))
                        {
                            m_caster->SetUInt32Value(UNIT_VIRTUAL_ITEM_SLOT_ID + 0, dbcitem->ID);

                            // Unclear what this spell should do
                            unitTarget->CastSpell(m_caster, m_spellInfo->CalculateSimpleValue(eff_idx), true);
                        }
                    }

                    return;
                }
                case 41126:                                 // Flame Crash
                {
                    if (!unitTarget)
                        return;

                    unitTarget->CastSpell(unitTarget, 41131, true);
                    break;
                }
                case 43365:                                 // The Cleansing: Shrine Cast
                {
                    if (m_caster->GetTypeId() != TYPEID_PLAYER)
                        return;

                    // Script Effect Player Cast Mirror Image
                    m_caster->CastSpell(m_caster, 50217, true);
                    return;
                }
                case 44455:                                 // Character Script Effect Reverse Cast
                {
                    if (!unitTarget || unitTarget->GetTypeId() != TYPEID_UNIT)
                        return;

                    Creature* pTarget = (Creature*)unitTarget;

                    if (const SpellEntry *pSpell = sSpellStore.LookupEntry(m_spellInfo->CalculateSimpleValue(eff_idx)))
                    {
                        // if we used item at least once...
                        if (pTarget->isTemporarySummon() && pTarget->GetEntry() == pSpell->EffectMiscValue[eff_idx])
                        {
                            TemporarySummon* pSummon = (TemporarySummon*)pTarget;

                            // can only affect "own" summoned
                            if (pSummon->GetSummonerGuid() == m_caster->GetObjectGuid())
                            {
                                if (pTarget->hasUnitState(UNIT_STAT_ROAMING | UNIT_STAT_ROAMING_MOVE))
                                    pTarget->GetMotionMaster()->MovementExpired();

                                // trigger cast of quest complete script (see code for this spell below)
                                pTarget->CastSpell(pTarget, 44462, true);

                                pTarget->GetMotionMaster()->MovePoint(0, m_caster->GetPositionX(), m_caster->GetPositionY(), m_caster->GetPositionZ());
                            }

                            return;
                        }

                        // or if it is first time used item, cast summon and despawn the target
                        m_caster->CastSpell(pTarget, pSpell, true);
                        pTarget->ForcedDespawn();

                        // TODO: here we should get pointer to the just summoned and make it move.
                        // without, it will be one extra use of quest item
                    }

                    return;
                }
                case 44462:                                 // Cast Quest Complete on Master
                {
                    if (m_caster->GetTypeId() != TYPEID_UNIT)
                        return;

                    Creature* pQuestCow = NULL;

                    float range = 20.0f;

                    // search for a reef cow nearby
                    MaNGOS::NearestCreatureEntryWithLiveStateInObjectRangeCheck u_check(*m_caster, 24797, true, range);
                    MaNGOS::CreatureLastSearcher<MaNGOS::NearestCreatureEntryWithLiveStateInObjectRangeCheck> searcher(m_caster, pQuestCow, u_check);

                    Cell::VisitGridObjects(m_caster, searcher, range);

                    // no cows found, so return
                    if (!pQuestCow)
                        return;

                    if (!((Creature*)m_caster)->isTemporarySummon())
                        return;

                    if (const SpellEntry *pSpell = sSpellStore.LookupEntry(m_spellInfo->CalculateSimpleValue(eff_idx)))
                    {
                        TemporarySummon* pSummon = (TemporarySummon*)m_caster;

                        // all ok, so make summoner cast the quest complete
                        if (Unit* pSummoner = pSummon->GetSummoner())
                            pSummoner->CastSpell(pSummoner, pSpell, true);
                    }

                    return;
                }
                case 44876:                                 // Force Cast - Portal Effect: Sunwell Isle
                {
                    if (!unitTarget)
                        return;

                    unitTarget->CastSpell(unitTarget, 44870, true);
                    break;
                }
                case 45206:                                 // Copy Off-hand Weapon
                {
                    if (m_caster->GetTypeId() != TYPEID_UNIT || !unitTarget || unitTarget->GetTypeId() != TYPEID_PLAYER)
                        return;

                    if (Item* pItem = ((Player*)unitTarget)->GetWeaponForAttack(OFF_ATTACK))
                    {
                        if (const ItemEntry *dbcitem = sItemStore.LookupEntry(pItem->GetProto()->ItemId))
                        {
                            m_caster->SetUInt32Value(UNIT_VIRTUAL_ITEM_SLOT_ID + 1, dbcitem->ID);

                            // Unclear what this spell should do
                            unitTarget->CastSpell(m_caster, m_spellInfo->CalculateSimpleValue(eff_idx), true);
                        }
                    }

                    return;
                }
                case 45668:                                 // Ultra-Advanced Proto-Typical Shortening Blaster
                {
                    if (!unitTarget || unitTarget->GetTypeId() != TYPEID_UNIT)
                        return;

                    if (roll_chance_i(25))                  // chance unknown, using 25
                        return;

                    static uint32 const spellPlayer[5] =
                    {
                        45674,                              // Bigger!
                        45675,                              // Shrunk
                        45678,                              // Yellow
                        45682,                              // Ghost
                        45684                               // Polymorph
                    };

                    static uint32 const spellTarget[5] =
                    {
                        45673,                              // Bigger!
                        45672,                              // Shrunk
                        45677,                              // Yellow
                        45681,                              // Ghost
                        45683                               // Polymorph
                    };

                    m_caster->CastSpell(m_caster, spellPlayer[urand(0,4)], true);
                    unitTarget->CastSpell(unitTarget, spellTarget[urand(0,4)], true);

                    return;
                }
                case 45691:                                 // Magnataur On Death 1
                {
                    // assuming caster is creature, if not, then return
                    if (m_caster->GetTypeId() != TYPEID_UNIT)
                        return;

                    Player* pPlayer = ((Creature*)m_caster)->GetOriginalLootRecipient();

                    if (!pPlayer)
                        return;

                    if (pPlayer->HasAura(45674) || pPlayer->HasAura(45675) || pPlayer->HasAura(45678) || pPlayer->HasAura(45682) || pPlayer->HasAura(45684))
                        pPlayer->CastSpell(pPlayer, 45686, true);

                    m_caster->CastSpell(m_caster, 45685, true);

                    return;
                }
                case 46203:                                 // Goblin Weather Machine
                {
                    if (!unitTarget)
                        return;

                    uint32 spellId = 0;
                    switch(rand() % 4)
                    {
                        case 0: spellId = 46740; break;
                        case 1: spellId = 46739; break;
                        case 2: spellId = 46738; break;
                        case 3: spellId = 46736; break;
                    }
                    unitTarget->CastSpell(unitTarget, spellId, true);
                    break;
                }
                case 46642:                                 //5,000 Gold
                {
                    if (!unitTarget || unitTarget->GetTypeId() != TYPEID_PLAYER)
                        return;

                    ((Player*)unitTarget)->ModifyMoney(50000000);
                    break;
                }
                case 47097:                                 // Surge Needle Teleporter
                {
                    if (!unitTarget || unitTarget->GetTypeId() != TYPEID_PLAYER)
                        return;

                    if (unitTarget->GetAreaId() == 4156)
                        unitTarget->CastSpell(unitTarget, 47324, true);
                    else if (unitTarget->GetAreaId() == 4157)
                        unitTarget->CastSpell(unitTarget, 47325, true);

                    break;
                }
                case 47393:                                 // The Focus on the Beach: Quest Completion Script
                {
                    if (!unitTarget)
                        return;

                    // Ley Line Information
                    unitTarget->RemoveAurasDueToSpell(47391);
                    return;
                }
                case 47615:                                 // Atop the Woodlands: Quest Completion Script
                {
                    if (!unitTarget)
                        return;

                    // Ley Line Information
                    unitTarget->RemoveAurasDueToSpell(47473);
                    return;
                }
                case 47638:                                 // The End of the Line: Quest Completion Script
                {
                    if (!unitTarget)
                        return;

                    // Ley Line Information
                    unitTarget->RemoveAurasDueToSpell(47636);
                    return;
                }
                case 48603:                                 // High Executor's Branding Iron
                    // Torture the Torturer: High Executor's Branding Iron Impact
                    unitTarget->CastSpell(unitTarget, 48614, true);
                    return;
                case 50217:                                 // The Cleansing: Script Effect Player Cast Mirror Image
                {
                    // Summon Your Inner Turmoil
                    m_caster->CastSpell(m_caster, 50167, true);

                    // Spell 50218 has TARGET_SCRIPT, but other wild summons near may exist, and then target can become wrong
                    // Only way to make this safe is to get the actual summoned by m_caster

                    // Your Inner Turmoil's Mirror Image Aura
                    m_caster->CastSpell(m_caster, 50218, true);

                    return;
                }
                case 50218:                                 // The Cleansing: Your Inner Turmoil's Mirror Image Aura
                {
                    if (!m_originalCaster || m_originalCaster->GetTypeId() != TYPEID_PLAYER || !unitTarget)
                        return;

                    // determine if and what weapons can be copied
                    switch(eff_idx)
                    {
                        case EFFECT_INDEX_1:
                            if (((Player*)m_originalCaster)->GetWeaponForAttack(BASE_ATTACK))
                                unitTarget->CastSpell(m_originalCaster, m_spellInfo->CalculateSimpleValue(eff_idx), true);

                            return;
                        case EFFECT_INDEX_2:
                            if (((Player*)m_originalCaster)->GetWeaponForAttack(OFF_ATTACK))
                                unitTarget->CastSpell(m_originalCaster, m_spellInfo->CalculateSimpleValue(eff_idx), true);

                            return;
                        default:
                            return;
                    }
                    return;
                }
                case 50238:                                 // The Cleansing: Your Inner Turmoil's On Death Cast on Master
                {
                    if (m_caster->GetTypeId() != TYPEID_UNIT)
                        return;

                    if (((Creature*)m_caster)->isTemporarySummon())
                    {
                        TemporarySummon* pSummon = (TemporarySummon*)m_caster;

                        if (pSummon->GetSummonerGuid().IsPlayer())
                        {
                            if (Player* pSummoner = sObjectMgr.GetPlayer(pSummon->GetSummonerGuid()))
                                pSummoner->CastSpell(pSummoner, m_spellInfo->CalculateSimpleValue(eff_idx), true);
                        }
                    }

                    return;
                }
                case 51770:                                 // Emblazon Runeblade
                {
                    Unit* caster = GetAffectiveCaster();
                    if (!caster)
                        return;

                    caster->CastSpell(caster, damage, false);
                    break;
                }
                case 51864:                                 // Player Summon Nass
                {
                    if (m_caster->GetTypeId() != TYPEID_PLAYER)
                        return;

                    // Summon Nass
                    if (const SpellEntry* pSpell = sSpellStore.LookupEntry(51865))
                    {
                        // Only if he is not already there
                        if (!m_caster->FindGuardianWithEntry(pSpell->EffectMiscValue[EFFECT_INDEX_0]))
                        {
                            m_caster->CastSpell(m_caster, pSpell, true);

                            if (Pet* pPet = m_caster->FindGuardianWithEntry(pSpell->EffectMiscValue[EFFECT_INDEX_0]))
                            {
                                // Nass Periodic Say aura
                                pPet->CastSpell(pPet, 51868, true);
                            }
                        }
                    }
                    return;
                }
                case 51889:                                 // Quest Accept Summon Nass
                {
                    // This is clearly for quest accept, is spell 51864 then for gossip and does pretty much the same thing?
                    // Just "jumping" to what may be the "gossip-spell" for now, doing the same thing
                    m_caster->CastSpell(m_caster, 51864, true);
                    return;
                }
                case 51910:                                 // Kickin' Nass: Quest Completion
                {
                    if (m_caster->GetTypeId() != TYPEID_PLAYER)
                        return;

                    if (const SpellEntry* pSpell = sSpellStore.LookupEntry(51865))
                    {
                        // Is this all to be done at completion?
                        if (Pet* pPet = m_caster->FindGuardianWithEntry(pSpell->EffectMiscValue[EFFECT_INDEX_0]))
                            ((Player*)m_caster)->RemovePet(pPet, PET_SAVE_NOT_IN_SLOT);
                    }
                    return;
                }
                case 52751:                                 // Death Gate
                {
                    if (!unitTarget || unitTarget->getClass() != CLASS_DEATH_KNIGHT)
                        return;

                    // triggered spell is stored in m_spellInfo->EffectBasePoints[0]
                    unitTarget->CastSpell(unitTarget, damage, false);
                    break;
                }
                case 52941:                                 // Song of Cleansing
                {
                    uint32 spellId = 0;

                    switch(m_caster->GetAreaId())
                    {
                        case 4385: spellId = 52954; break;  // Bittertide Lake
                        case 4290: spellId = 52958; break;  // River's Heart
                        case 4388: spellId = 52959; break;  // Wintergrasp River
                    }

                    if (spellId)
                        m_caster->CastSpell(m_caster, spellId, true);

                    break;
                }
                case 54182:                                 // An End to the Suffering: Quest Completion Script
                {
                    if (!unitTarget)
                        return;

                    // Remove aura (Mojo of Rhunok) given at quest accept / gossip
                    unitTarget->RemoveAurasDueToSpell(51967);
                    return;
                }
                case 54729:                                 // Winged Steed of the Ebon Blade
                {
                    if (!unitTarget || unitTarget->GetTypeId() != TYPEID_PLAYER)
                        return;

                    // Prevent stacking of mounts
                    unitTarget->RemoveSpellsCausingAura(SPELL_AURA_MOUNTED);

                    // Triggered spell id dependent of riding skill
                    if (uint16 skillval = ((Player*)unitTarget)->GetSkillValue(SKILL_RIDING))
                    {
                        if (skillval >= 300)
                            unitTarget->CastSpell(unitTarget, 54727, true);
                        else
                            unitTarget->CastSpell(unitTarget, 54726, true);
                    }
                    return;
                }
                case 54436:                                 // Demonic Empowerment (succubus Vanish effect)
                {
                    if (!unitTarget)
                        return;

                    unitTarget->RemoveSpellsCausingAura(SPELL_AURA_MOD_ROOT);
                    unitTarget->RemoveSpellsCausingAura(SPELL_AURA_MOD_DECREASE_SPEED);
                    unitTarget->RemoveSpellsCausingAura(SPELL_AURA_MOD_STALKED);
                    unitTarget->RemoveSpellsCausingAura(SPELL_AURA_MOD_STUN);
                    return;
                }
                case 55328:                                    // Stoneclaw Totem I
                case 55329:                                    // Stoneclaw Totem II
                case 55330:                                    // Stoneclaw Totem III
                case 55332:                                    // Stoneclaw Totem IV
                case 55333:                                    // Stoneclaw Totem V
                case 55335:                                    // Stoneclaw Totem VI
                case 55278:                                    // Stoneclaw Totem VII
                case 58589:                                    // Stoneclaw Totem VIII
                case 58590:                                    // Stoneclaw Totem IX
                case 58591:                                    // Stoneclaw Totem X
                {
                    if (!unitTarget)    // Stoneclaw Totem owner
                        return;
                    // Absorb shield for totems
                    for(int itr = 0; itr < MAX_TOTEM_SLOT; ++itr)
                        if (Totem* totem = unitTarget->GetTotem(TotemSlot(itr)))
                            m_caster->CastCustomSpell(totem, 55277, &damage, NULL, NULL, true);
                    // Glyph of Stoneclaw Totem
                    if(Aura* auraGlyph = unitTarget->GetAura(63298, EFFECT_INDEX_0))
                    {
                        int32 playerAbsorb = damage * auraGlyph->GetModifier()->m_amount;
                        m_caster->CastCustomSpell(unitTarget, 55277, &playerAbsorb, NULL, NULL, true);
                    }
                    return;
                }
                case 55693:                                 // Remove Collapsing Cave Aura
                {
                    if (!unitTarget)
                        return;

                    unitTarget->RemoveAurasDueToSpell(m_spellInfo->CalculateSimpleValue(eff_idx));
                    break;
                }
                case 57337:                                 // Great Feast
                {
                    if (!unitTarget)
                        return;

                    unitTarget->CastSpell(unitTarget, 58067, true);
                    break;
                }
                case 57397:                                 // Fish Feast
                {
                    if (!unitTarget)
                        return;

                    unitTarget->CastSpell(unitTarget, 57292, true);
                    break;
                }
                case 58466:                                 // Gigantic Feast
                case 58475:                                 // Small Feast
                {
                    if (!unitTarget)
                        return;

                    unitTarget->CastSpell(unitTarget, 57085, true);
                    break;
                }
                case 58418:                                 // Portal to Orgrimmar
                case 58420:                                 // Portal to Stormwind
                {
                    if (!unitTarget || unitTarget->GetTypeId() != TYPEID_PLAYER || eff_idx != EFFECT_INDEX_0)
                        return;

                    uint32 spellID = m_spellInfo->CalculateSimpleValue(EFFECT_INDEX_0);
                    uint32 questID = m_spellInfo->CalculateSimpleValue(EFFECT_INDEX_1);

                    if (((Player*)unitTarget)->GetQuestStatus(questID) == QUEST_STATUS_COMPLETE && !((Player*)unitTarget)->GetQuestRewardStatus (questID))
                        unitTarget->CastSpell(unitTarget, spellID, true);

                    return;
                }
                case 59317:                                 // Teleporting
                {
                    if (!unitTarget || unitTarget->GetTypeId() != TYPEID_PLAYER)
                        return;

                    // return from top
                    if (((Player*)unitTarget)->GetAreaId() == 4637)
                        unitTarget->CastSpell(unitTarget, 59316, true);
                    // teleport atop
                    else
                        unitTarget->CastSpell(unitTarget, 59314, true);

                    return;
                }                                           // random spell learn instead placeholder
                case 60893:                                 // Northrend Alchemy Research
                case 61177:                                 // Northrend Inscription Research
                case 61288:                                 // Minor Inscription Research
                case 61756:                                 // Northrend Inscription Research (FAST QA VERSION)
                case 64323:                                 // Book of Glyph Mastery
                {
                    if (m_caster->GetTypeId() != TYPEID_PLAYER)
                        return;

                    // learn random explicit discovery recipe (if any)
                    if (uint32 discoveredSpell = GetExplicitDiscoverySpell(m_spellInfo->Id, (Player*)m_caster))
                        ((Player*)m_caster)->learnSpell(discoveredSpell, false);

                    return;
                }
                case 66477:                                 // Bountiful Feast
                {
                    if (!unitTarget)
                        return;

                    unitTarget->CastSpell(unitTarget, 65422, true);
                    unitTarget->CastSpell(unitTarget, 66622, true);
                    break;
                }
                case 69377:                                 // Fortitude
                {
                    if (!unitTarget)
                        return;

                    m_caster->CastSpell(unitTarget, 72590, true);
                    return;
                }
                case 69378:                                 // Blessing of Forgotten Kings
                {
                    if (!unitTarget)
                        return;

                    m_caster->CastSpell(unitTarget, 72586, true);
                    return;
                }
                case 69381:                                 // Gift of the Wild
                {
                    if (!unitTarget)
                        return;

                    m_caster->CastSpell(unitTarget, 72588, true);
                    return;
                }
            }
            break;
        }
        case SPELLFAMILY_WARLOCK:
        {
            switch(m_spellInfo->Id)
            {
                case  6201:                                 // Healthstone creating spells
                case  6202:
                case  5699:
                case 11729:
                case 11730:
                case 27230:
                case 47871:
                case 47878:
                {
                    if (!unitTarget)
                        return;

                    uint32 itemtype;
                    uint32 rank = 0;
                    Unit::AuraList const& mDummyAuras = unitTarget->GetAurasByType(SPELL_AURA_DUMMY);
                    for(Unit::AuraList::const_iterator i = mDummyAuras.begin();i != mDummyAuras.end(); ++i)
                    {
                        if ((*i)->GetId() == 18692)
                        {
                            rank = 1;
                            break;
                        }
                        else if ((*i)->GetId() == 18693)
                        {
                            rank = 2;
                            break;
                        }
                    }

                    static uint32 const itypes[8][3] =
                    {
                        { 5512, 19004, 19005},              // Minor Healthstone
                        { 5511, 19006, 19007},              // Lesser Healthstone
                        { 5509, 19008, 19009},              // Healthstone
                        { 5510, 19010, 19011},              // Greater Healthstone
                        { 9421, 19012, 19013},              // Major Healthstone
                        {22103, 22104, 22105},              // Master Healthstone
                        {36889, 36890, 36891},              // Demonic Healthstone
                        {36892, 36893, 36894}               // Fel Healthstone
                    };

                    switch(m_spellInfo->Id)
                    {
                        case  6201:
                            itemtype=itypes[0][rank];break; // Minor Healthstone
                        case  6202:
                            itemtype=itypes[1][rank];break; // Lesser Healthstone
                        case  5699:
                            itemtype=itypes[2][rank];break; // Healthstone
                        case 11729:
                            itemtype=itypes[3][rank];break; // Greater Healthstone
                        case 11730:
                            itemtype=itypes[4][rank];break; // Major Healthstone
                        case 27230:
                            itemtype=itypes[5][rank];break; // Master Healthstone
                        case 47871:
                            itemtype=itypes[6][rank];break; // Demonic Healthstone
                        case 47878:
                            itemtype=itypes[7][rank];break; // Fel Healthstone
                        default:
                            return;
                    }
                    DoCreateItem( eff_idx, itemtype );
                    return;
                }
                case 47193:                                 // Demonic Empowerment
                {
                    if (!unitTarget)
                        return;

                    uint32 entry = unitTarget->GetEntry();
                    uint32 spellID;
                    switch(entry)
                    {
                        case   416: spellID = 54444; break; // imp
                        case   417: spellID = 54509; break; // fellhunter
                        case  1860: spellID = 54443; break; // void
                        case  1863: spellID = 54435; break; // succubus
                        case 17252: spellID = 54508; break; // fellguard
                        default:
                            return;
                    }
                    unitTarget->CastSpell(unitTarget, spellID, true);
                    return;
                }
                case 47422:                                 // Everlasting Affliction
                {
                    // Need refresh caster corruption auras on target
                    Unit::AuraMap& suAuras = unitTarget->GetAuras();
                    for(Unit::AuraMap::iterator itr = suAuras.begin(); itr != suAuras.end(); ++itr)
                    {
                        SpellEntry const *spellInfo = (*itr).second->GetSpellProto();
                        if(spellInfo->SpellFamilyName == SPELLFAMILY_WARLOCK &&
                           (spellInfo->SpellFamilyFlags & UI64LIT(0x0000000000000002)) &&
                           (*itr).second->GetCasterGUID() == m_caster->GetGUID())
                           (*itr).second->RefreshAura();
                    }
                    return;
                }
                case 63521:                                 // Guarded by The Light (Paladin spell with SPELLFAMILY_WARLOCK)
                {
                    // Divine Plea, refresh on target (3 aura slots)
                    if (Aura* aura = unitTarget->GetAura(54428, EFFECT_INDEX_0))
                        aura->RefreshAura();

                    return;
                }
            }
            break;
        }
        case SPELLFAMILY_PRIEST:
        {
            switch(m_spellInfo->Id)
            {
                case 47948:                                 // Pain and Suffering
                {
                    if (!unitTarget)
                        return;

                    // Refresh Shadow Word: Pain on target
                    Unit::AuraMap& auras = unitTarget->GetAuras();
                    for(Unit::AuraMap::iterator itr = auras.begin(); itr != auras.end(); ++itr)
                    {
                        SpellEntry const *spellInfo = (*itr).second->GetSpellProto();
                        if (spellInfo->SpellFamilyName == SPELLFAMILY_PRIEST &&
                            (spellInfo->SpellFamilyFlags & UI64LIT(0x0000000000008000)) &&
                            (*itr).second->GetCasterGUID() == m_caster->GetGUID())
                        {
                            (*itr).second->RefreshAura();
                            return;
                        }
                    }
                    return;
                }
                default:
                    break;
            }
            break;
        }
        case SPELLFAMILY_HUNTER:
        {
            switch(m_spellInfo->Id)
            {
                case 53209:                                 // Chimera Shot
                {
                    if (!unitTarget)
                        return;

                    uint32 spellId = 0;
                    int32 basePoint = 0;
                    Unit* target = unitTarget;
                    Unit::AuraMap& Auras = unitTarget->GetAuras();
                    for(Unit::AuraMap::iterator i = Auras.begin(); i != Auras.end(); ++i)
                    {
                        Aura *aura = (*i).second;
                        if (aura->GetCasterGUID() != m_caster->GetGUID())
                            continue;

                        // Search only Serpent Sting, Viper Sting, Scorpid Sting auras
                        uint64 familyFlag = aura->GetSpellProto()->SpellFamilyFlags;
                        if (!(familyFlag & UI64LIT(0x000000800000C000)))
                            continue;

                        // Refresh aura duration
                        aura->RefreshAura();

                        // Serpent Sting - Instantly deals 40% of the damage done by your Serpent Sting.
                        if ((familyFlag & UI64LIT(0x0000000000004000)) && aura->GetEffIndex() == EFFECT_INDEX_0)
                        {
                            // m_amount already include RAP bonus
                            basePoint = aura->GetModifier()->m_amount * aura->GetAuraMaxTicks() * 40 / 100;
                            spellId = 53353;                // Chimera Shot - Serpent
                        }

                        // Viper Sting - Instantly restores mana to you equal to 60% of the total amount drained by your Viper Sting.
                        if ((familyFlag & UI64LIT(0x0000008000000000)) && aura->GetEffIndex() == EFFECT_INDEX_0)
                        {
                            uint32 target_max_mana = unitTarget->GetMaxPower(POWER_MANA);
                            if (!target_max_mana)
                                continue;

                            // ignore non positive values (can be result apply spellmods to aura damage
                            uint32 pdamage = aura->GetModifier()->m_amount > 0 ? aura->GetModifier()->m_amount : 0;

                            // Special case: draining x% of mana (up to a maximum of 2*x% of the caster's maximum mana)
                            uint32 maxmana = m_caster->GetMaxPower(POWER_MANA)  * pdamage * 2 / 100;

                            pdamage = target_max_mana * pdamage / 100;
                            if (pdamage > maxmana)
                                pdamage = maxmana;

                            pdamage *= 4;                   // total aura damage
                            basePoint = pdamage * 60 / 100;
                            spellId = 53358;                // Chimera Shot - Viper
                            target = m_caster;
                        }

                        // Scorpid Sting - Attempts to Disarm the target for 10 sec. This effect cannot occur more than once per 1 minute.
                        if (familyFlag & UI64LIT(0x0000000000008000))
                            spellId = 53359;                // Chimera Shot - Scorpid
                        // ?? nothing say in spell desc (possibly need addition check)
                        //if ((familyFlag & UI64LIT(0x0000010000000000)) || // dot
                        //    (familyFlag & UI64LIT(0x0000100000000000)))   // stun
                        //{
                        //    spellId = 53366; // 53366 Chimera Shot - Wyvern
                        //}
                    }

                    if (spellId)
                        m_caster->CastCustomSpell(target, spellId, &basePoint, 0, 0, true);

                    return;
                }
                case 53412:                                 // Invigoration (pet triggered script, master targeted)
                {
                    if (!unitTarget)
                        return;

                    Unit::AuraList const& auras = unitTarget->GetAurasByType(SPELL_AURA_DUMMY);
                    for(Unit::AuraList::const_iterator i = auras.begin();i != auras.end(); ++i)
                    {
                        // Invigoration (master talent)
                        if ((*i)->GetModifier()->m_miscvalue == 8 && (*i)->GetSpellProto()->SpellIconID == 3487)
                        {
                            if (roll_chance_i((*i)->GetModifier()->m_amount))
                            {
                                unitTarget->CastSpell(unitTarget, 53398, true, NULL, (*i), m_caster->GetGUID());
                                break;
                            }
                        }
                    }
                    return;
                }
                case 53271:                                 // Master's Call
                {
                    if (!unitTarget)
                        return;

                    // script effect have in value, but this outdated removed part
                    unitTarget->CastSpell(unitTarget, 62305, true);
                    return;
                }
                default:
                    break;
            }
            break;
        }
        case SPELLFAMILY_PALADIN:
        {
            // Judgement (seal trigger)
            if (m_spellInfo->Category == SPELLCATEGORY_JUDGEMENT)
            {
                if (!unitTarget || !unitTarget->isAlive())
                    return;

                uint32 spellId1 = 0;
                uint32 spellId2 = 0;

                // Judgement self add switch
                switch (m_spellInfo->Id)
                {
                    case 53407: spellId1 = 20184; break;    // Judgement of Justice
                    case 20271:                             // Judgement of Light
                    case 57774: spellId1 = 20185; break;    // Judgement of Light
                    case 53408: spellId1 = 20186; break;    // Judgement of Wisdom
                    default:
                        sLog.outError("Unsupported Judgement (seal trigger) spell (Id: %u) in Spell::EffectScriptEffect",m_spellInfo->Id);
                        return;
                }

                // offensive seals have aura dummy in 2 effect
                Unit::AuraList const& m_dummyAuras = m_caster->GetAurasByType(SPELL_AURA_DUMMY);
                for(Unit::AuraList::const_iterator itr = m_dummyAuras.begin(); itr != m_dummyAuras.end(); ++itr)
                {
                    // search seal (offensive seals have judgement's aura dummy spell id in 2 effect
                    if ((*itr)->GetEffIndex() != EFFECT_INDEX_2 || !IsSealSpell((*itr)->GetSpellProto()))
                        continue;
                    spellId2 = (*itr)->GetModifier()->m_amount;
                    SpellEntry const *judge = sSpellStore.LookupEntry(spellId2);
                    if (!judge)
                        continue;
                    break;
                }

                // if there were no offensive seals than there is seal with proc trigger aura
                if (!spellId2)
                {
                    Unit::AuraList const& procTriggerAuras = m_caster->GetAurasByType(SPELL_AURA_PROC_TRIGGER_SPELL);
                    for(Unit::AuraList::const_iterator itr = procTriggerAuras.begin(); itr != procTriggerAuras.end(); ++itr)
                    {
                        if ((*itr)->GetEffIndex() != EFFECT_INDEX_0 || !IsSealSpell((*itr)->GetSpellProto()))
                            continue;
                        spellId2 = 54158;
                        break;
                    }
                }

                if (spellId1)
                    m_caster->CastSpell(unitTarget, spellId1, true);

                if (spellId2)
                    m_caster->CastSpell(unitTarget, spellId2, true);

                return;
            }
        }
        case SPELLFAMILY_POTION:
        {
            switch(m_spellInfo->Id)
            {
                case 28698:                                 // Dreaming Glory
                {
                    if (!unitTarget)
                        return;

                    unitTarget->CastSpell(unitTarget, 28694, true);
                    break;
                }
                case 28702:                                 // Netherbloom
                {
                    if (!unitTarget)
                        return;

                    // 25% chance of casting a random buff
                    if (roll_chance_i(75))
                        return;

                    // triggered spells are 28703 to 28707
                    // Note: some sources say, that there was the possibility of
                    //       receiving a debuff. However, this seems to be removed by a patch.
                    const uint32 spellid = 28703;

                    // don't overwrite an existing aura
                    for(uint8 i = 0; i < 5; ++i)
                        if (unitTarget->HasAura(spellid + i, EFFECT_INDEX_0))
                            return;

                    unitTarget->CastSpell(unitTarget, spellid+urand(0, 4), true);
                    break;
                }
                case 28720:                                 // Nightmare Vine
                {
                    if (!unitTarget)
                        return;

                    // 25% chance of casting Nightmare Pollen
                    if (roll_chance_i(75))
                        return;

                    unitTarget->CastSpell(unitTarget, 28721, true);
                    break;
                }
            }
            break;
        }
        case SPELLFAMILY_DEATHKNIGHT:
        {
            switch(m_spellInfo->Id)
            {
                case 50842:                                 // Pestilence
                {
                    if (!unitTarget)
                        return;

                    Unit* mainTarget = m_targets.getUnitTarget();
                    if (!mainTarget)
                        return;

                    // do only refresh diseases on main target if caster has Glyph of Disease
                    if (mainTarget == unitTarget && !m_caster->HasAura(63334))
                        return;

                    // Blood Plague
                    if (mainTarget->HasAura(55078))
                        m_caster->CastSpell(unitTarget, 55078, true);

                    // Frost Fever
                    if (mainTarget->HasAura(55095))
                        m_caster->CastSpell(unitTarget, 55095, true);

                    break;
                }
                case 46584:                // Raise dead
                {
                    // We will get here ONLY when we have a corpse of humanoid that gives honor or XP.
                    // If we have active pet, then we should not cast the spell again.
                    if(m_caster->GetPet())
                    {
                        if (m_caster->GetTypeId()==TYPEID_PLAYER)
                            ((Player*)m_caster)->RemoveSpellCooldown(m_spellInfo->Id,true);
                        SendCastResult(SPELL_FAILED_ALREADY_HAVE_SUMMON);
                        return;
                    }
                    // Do we have talent Master of Ghouls?
                    if(m_caster->HasSpell(52143))
                        // Summon ghoul as a pet
                        m_caster->CastSpell(unitTarget->GetPositionX(),unitTarget->GetPositionY(),unitTarget->GetPositionZ(),52150,true);
                    else
                        // Summon ghoul as a guardian
                     m_caster->CastSpell(unitTarget->GetPositionX(),unitTarget->GetPositionY(),unitTarget->GetPositionZ(),46585,true);
                                        ((Creature*)unitTarget)->setDeathState(ALIVE);
                    // Used to prevent further EffectDummy execution
                    finish();
                    return;//break;
                }

            }
            break;
        }
        case SPELLFAMILY_WARRIOR:
        {
            switch(m_spellInfo->Id)
            {
                case 64380:                                 // Shattering Throw
                {
                    if (!unitTarget || !unitTarget->isAlive())
                        return;

                    // remove immunity effects
                    unitTarget->RemoveAurasDueToSpell(642); // Divine Shield
                    unitTarget->RemoveAurasDueToSpell(1022); // Hand of Protection rank 1
                    unitTarget->RemoveAurasDueToSpell(5599); // Hand of Protection rank 2
                    unitTarget->RemoveAurasDueToSpell(10278); // Hand of Protection rank 3
                    unitTarget->RemoveAurasDueToSpell(19753); // Divine Intervention
                    unitTarget->RemoveAurasDueToSpell(45438); // Ice Block
                    break;
                }
            }
            break;
        }
        case SPELLFAMILY_WARRIOR:
        {
            switch(m_spellInfo->Id)
            {
                case 64380:                                 // Shattering Throw
                {
                    if (!unitTarget || !unitTarget->isAlive())
                        return;

                    // remove immunity effects
                    unitTarget->RemoveAurasDueToSpell(642); // Divine Shield
                    unitTarget->RemoveAurasDueToSpell(1022); // Hand of Protection rank 1
                    unitTarget->RemoveAurasDueToSpell(5599); // Hand of Protection rank 2
                    unitTarget->RemoveAurasDueToSpell(10278); // Hand of Protection rank 3
                    unitTarget->RemoveAurasDueToSpell(19753); // Divine Intervention
                    unitTarget->RemoveAurasDueToSpell(45438); // Ice Block
                    break;
                }
            }
            break;
        }
    }

    // normal DB scripted effect
    if (!unitTarget)
        return;

    DEBUG_FILTER_LOG(LOG_FILTER_SPELL_CAST, "Spell ScriptStart spellid %u in EffectScriptEffect ", m_spellInfo->Id);
    m_caster->GetMap()->ScriptsStart(sSpellScripts, m_spellInfo->Id, m_caster, unitTarget);
}

void Spell::EffectSanctuary(SpellEffectIndex /*eff_idx*/)
{
    if(!unitTarget)
        return;
    //unitTarget->CombatStop();

    unitTarget->CombatStop();
    unitTarget->getHostileRefManager().deleteReferences();  // stop all fighting
    // Vanish allows to remove all threat and cast regular stealth so other spells can be used
    if(m_spellInfo->SpellFamilyName == SPELLFAMILY_ROGUE && (m_spellInfo->SpellFamilyFlags & SPELLFAMILYFLAG_ROGUE_VANISH))
    {
        ((Player *)m_caster)->RemoveSpellsCausingAura(SPELL_AURA_MOD_ROOT);
    }
}

void Spell::EffectAddComboPoints(SpellEffectIndex /*eff_idx*/)
{
    if(!unitTarget)
        return;

    if(m_caster->GetTypeId() != TYPEID_PLAYER)
        return;

    if(damage <= 0)
        return;

    ((Player*)m_caster)->AddComboPoints(unitTarget, damage);
}

void Spell::EffectDuel(SpellEffectIndex eff_idx)
{
    if(!m_caster || !unitTarget || m_caster->GetTypeId() != TYPEID_PLAYER || unitTarget->GetTypeId() != TYPEID_PLAYER)
        return;

    Player *caster = (Player*)m_caster;
    Player *target = (Player*)unitTarget;

    // caster or target already have requested duel
    if( caster->duel || target->duel || !target->GetSocial() || target->GetSocial()->HasIgnore(caster->GetGUIDLow()) )
        return;

    // Players can only fight a duel with each other outside (=not inside dungeons and not in capital cities)
    // Don't have to check the target's map since you cannot challenge someone across maps
    uint32 mapid = caster->GetMapId();
    if( mapid != 0 && mapid != 1 && mapid != 530 && mapid != 571 && mapid != 609)
    {
        SendCastResult(SPELL_FAILED_NO_DUELING);            // Dueling isn't allowed here
        return;
    }

    AreaTableEntry const* casterAreaEntry = GetAreaEntryByAreaID(caster->GetZoneId());
    if(casterAreaEntry && (casterAreaEntry->flags & AREA_FLAG_CAPITAL) )
    {
        SendCastResult(SPELL_FAILED_NO_DUELING);            // Dueling isn't allowed here
        return;
    }

    AreaTableEntry const* targetAreaEntry = GetAreaEntryByAreaID(target->GetZoneId());
    if(targetAreaEntry && (targetAreaEntry->flags & AREA_FLAG_CAPITAL) )
    {
        SendCastResult(SPELL_FAILED_NO_DUELING);            // Dueling isn't allowed here
        return;
    }

    //CREATE DUEL FLAG OBJECT
    GameObject* pGameObj = new GameObject;

    uint32 gameobject_id = m_spellInfo->EffectMiscValue[eff_idx];

    Map *map = m_caster->GetMap();
    if(!pGameObj->Create(sObjectMgr.GenerateLowGuid(HIGHGUID_GAMEOBJECT), gameobject_id,
        map, m_caster->GetPhaseMask(),
        m_caster->GetPositionX()+(unitTarget->GetPositionX()-m_caster->GetPositionX())/2 ,
        m_caster->GetPositionY()+(unitTarget->GetPositionY()-m_caster->GetPositionY())/2 ,
        m_caster->GetPositionZ(),
        m_caster->GetOrientation(), 0.0f, 0.0f, 0.0f, 0.0f, 0, GO_STATE_READY))
    {
        delete pGameObj;
        return;
    }

    pGameObj->SetUInt32Value(GAMEOBJECT_FACTION, m_caster->getFaction() );
    pGameObj->SetUInt32Value(GAMEOBJECT_LEVEL, m_caster->getLevel()+1 );
    int32 duration = GetSpellDuration(m_spellInfo);
    pGameObj->SetRespawnTime(duration > 0 ? duration/IN_MILLISECONDS : 0);
    pGameObj->SetSpellId(m_spellInfo->Id);

    m_caster->AddGameObject(pGameObj);
    map->Add(pGameObj);
    //END

    // Send request
    WorldPacket data(SMSG_DUEL_REQUESTED, 8 + 8);
    data << uint64(pGameObj->GetGUID());
    data << uint64(caster->GetGUID());
    caster->GetSession()->SendPacket(&data);
    target->GetSession()->SendPacket(&data);

    // create duel-info
    DuelInfo *duel   = new DuelInfo;
    duel->initiator  = caster;
    duel->opponent   = target;
    duel->startTime  = 0;
    duel->startTimer = 0;
    caster->duel     = duel;

    DuelInfo *duel2   = new DuelInfo;
    duel2->initiator  = caster;
    duel2->opponent   = caster;
    duel2->startTime  = 0;
    duel2->startTimer = 0;
    target->duel      = duel2;

    caster->SetUInt64Value(PLAYER_DUEL_ARBITER, pGameObj->GetGUID());
    target->SetUInt64Value(PLAYER_DUEL_ARBITER, pGameObj->GetGUID());
}

void Spell::EffectStuck(SpellEffectIndex /*eff_idx*/)
{
    if(!unitTarget || unitTarget->GetTypeId() != TYPEID_PLAYER)
        return;

    if(!sWorld.getConfig(CONFIG_BOOL_CAST_UNSTUCK))
        return;

    Player* pTarget = (Player*)unitTarget;

    DEBUG_LOG("Spell Effect: Stuck");
    DETAIL_LOG("Player %s (guid %u) used auto-unstuck future at map %u (%f, %f, %f)", pTarget->GetName(), pTarget->GetGUIDLow(), m_caster->GetMapId(), m_caster->GetPositionX(), pTarget->GetPositionY(), pTarget->GetPositionZ());

    if(pTarget->isInFlight())
        return;

    pTarget->RepopAtGraveyard();

    // Stuck spell trigger Hearthstone cooldown
    SpellEntry const *spellInfo = sSpellStore.LookupEntry(8690);
    if(!spellInfo)
        return;
    Spell spell(pTarget, spellInfo, true, 0);
    spell.SendSpellCooldown();
}

void Spell::EffectSummonPlayer(SpellEffectIndex /*eff_idx*/)
{
    if(!unitTarget || unitTarget->GetTypeId() != TYPEID_PLAYER)
        return;

    // Evil Twin (ignore player summon, but hide this for summoner)
    if(unitTarget->GetDummyAura(23445))
        return;

    float x, y, z;
    m_caster->GetClosePoint(x, y, z, unitTarget->GetObjectSize());

    ((Player*)unitTarget)->SetSummonPoint(m_caster->GetMapId(),x,y,z);

    WorldPacket data(SMSG_SUMMON_REQUEST, 8+4+4);
    data << uint64(m_caster->GetGUID());                    // summoner guid
    data << uint32(m_caster->GetZoneId());                  // summoner zone
    data << uint32(MAX_PLAYER_SUMMON_DELAY*IN_MILLISECONDS); // auto decline after msecs
    ((Player*)unitTarget)->GetSession()->SendPacket(&data);
}

static ScriptInfo generateActivateCommand()
{
    ScriptInfo si;
    si.command = SCRIPT_COMMAND_ACTIVATE_OBJECT;
    return si;
}

void Spell::EffectActivateObject(SpellEffectIndex eff_idx)
{
    if(!gameObjTarget)
        return;

    static ScriptInfo activateCommand = generateActivateCommand();

    int32 delay_secs = m_spellInfo->CalculateSimpleValue(eff_idx);

    gameObjTarget->GetMap()->ScriptCommandStart(activateCommand, delay_secs, m_caster, gameObjTarget);
}

void Spell::EffectApplyGlyph(SpellEffectIndex eff_idx)
{
    if(m_caster->GetTypeId() != TYPEID_PLAYER)
        return;

    Player *player = (Player*)m_caster;

    // apply new one
    if(uint32 glyph = m_spellInfo->EffectMiscValue[eff_idx])
    {
        if(GlyphPropertiesEntry const *gp = sGlyphPropertiesStore.LookupEntry(glyph))
        {
            if(GlyphSlotEntry const *gs = sGlyphSlotStore.LookupEntry(player->GetGlyphSlot(m_glyphIndex)))
            {
                if(gp->TypeFlags != gs->TypeFlags)
                {
                    SendCastResult(SPELL_FAILED_INVALID_GLYPH);
                    return;                                 // glyph slot mismatch
                }
            }

            // remove old glyph
            player->ApplyGlyph(m_glyphIndex, false);
            player->SetGlyph(m_glyphIndex, glyph);
            player->ApplyGlyph(m_glyphIndex, true);
            player->SendTalentsInfoData(false);
        }
    }
}

void Spell::DoSummonTotem(SpellEffectIndex eff_idx, uint8 slot_dbc)
{
    // DBC store slots starting from 1, with no slot 0 value)
    int slot = slot_dbc ? slot_dbc - 1 : TOTEM_SLOT_NONE;

    // unsummon old totem
    if(slot < MAX_TOTEM_SLOT)
        if (Totem *OldTotem = m_caster->GetTotem(TotemSlot(slot)))
            OldTotem->UnSummon();

    uint32 team = 0;
    if (m_caster->GetTypeId()==TYPEID_PLAYER)
        team = ((Player*)m_caster)->GetTeam();

    Totem* pTotem = new Totem;

    if(!pTotem->Create(sObjectMgr.GenerateLowGuid(HIGHGUID_UNIT), m_caster->GetMap(), m_caster->GetPhaseMask(),
        m_spellInfo->EffectMiscValue[eff_idx], team ))
    {
        delete pTotem;
        return;
    }

    float angle = slot < MAX_TOTEM_SLOT ? M_PI_F/MAX_TOTEM_SLOT - (slot*2*M_PI_F/MAX_TOTEM_SLOT) : 0;

    float x, y, z;
    m_caster->GetClosePoint(x, y, z, pTotem->GetObjectSize(), 2.0f, angle);

    // totem must be at same Z in case swimming caster and etc.
    if( fabs( z - m_caster->GetPositionZ() ) > 5 )
        z = m_caster->GetPositionZ();

    pTotem->Relocate(x, y, z, m_caster->GetOrientation());
    pTotem->SetSummonPoint(x, y, z, m_caster->GetOrientation());

    if (slot < MAX_TOTEM_SLOT)
        m_caster->_AddTotem(TotemSlot(slot),pTotem);

    pTotem->SetOwner(m_caster->GetGUID());
    pTotem->SetTypeBySummonSpell(m_spellInfo);              // must be after Create call where m_spells initialized

    int32 duration=GetSpellDuration(m_spellInfo);
    if (Player* modOwner = m_caster->GetSpellModOwner())
        modOwner->ApplySpellMod(m_spellInfo->Id, SPELLMOD_DURATION, duration);
    pTotem->SetDuration(duration);

    if (m_spellInfo->Id == 16190)
        damage = m_caster->GetMaxHealth() * m_spellInfo->CalculateSimpleValue(EFFECT_INDEX_1) / 100;

    if (damage)                                             // if not spell info, DB values used
    {
        pTotem->SetMaxHealth(damage);
        pTotem->SetHealth(damage);
    }

    pTotem->SetUInt32Value(UNIT_CREATED_BY_SPELL, m_spellInfo->Id);

    if(m_caster->GetTypeId() == TYPEID_PLAYER)
        pTotem->SetFlag(UNIT_FIELD_FLAGS, UNIT_FLAG_PVP_ATTACKABLE);

    if(m_caster->IsPvP())
        pTotem->SetPvP(true);

    if(m_caster->IsFFAPvP())
        pTotem->SetFFAPvP(true);

    pTotem->Summon(m_caster);

    if (slot < MAX_TOTEM_SLOT && m_caster->GetTypeId() == TYPEID_PLAYER)
    {
        WorldPacket data(SMSG_TOTEM_CREATED, 1 + 8 + 4 + 4);
        data << uint8(slot);
        data << uint64(pTotem->GetGUID());
        data << uint32(duration);
        data << uint32(m_spellInfo->Id);
        ((Player*)m_caster)->SendDirectMessage(&data);
    }
}

void Spell::EffectEnchantHeldItem(SpellEffectIndex eff_idx)
{
    // this is only item spell effect applied to main-hand weapon of target player (players in area)
    if(!unitTarget || unitTarget->GetTypeId() != TYPEID_PLAYER)
        return;

    Player* item_owner = (Player*)unitTarget;
    Item* item = item_owner->GetItemByPos(INVENTORY_SLOT_BAG_0, EQUIPMENT_SLOT_MAINHAND);

    if(!item )
        return;

    // must be equipped
    if(!item ->IsEquipped())
        return;

    if (m_spellInfo->EffectMiscValue[eff_idx])
    {
        uint32 enchant_id = m_spellInfo->EffectMiscValue[eff_idx];
        int32 duration = GetSpellDuration(m_spellInfo);     // Try duration index first...
        if(!duration)
            duration = m_currentBasePoints[eff_idx];        // Base points after...
        if(!duration)
            duration = 10;                                  // 10 seconds for enchants which don't have listed duration

        SpellItemEnchantmentEntry const *pEnchant = sSpellItemEnchantmentStore.LookupEntry(enchant_id);
        if(!pEnchant)
            return;

        // Always go to temp enchantment slot
        EnchantmentSlot slot = TEMP_ENCHANTMENT_SLOT;

        // Enchantment will not be applied if a different one already exists
        if(item->GetEnchantmentId(slot) && item->GetEnchantmentId(slot) != enchant_id)
            return;

        // Apply the temporary enchantment
        item->SetEnchantment(slot, enchant_id, duration*IN_MILLISECONDS, 0);
        item_owner->ApplyEnchantment(item, slot, true);
    }
}

void Spell::EffectDisEnchant(SpellEffectIndex /*eff_idx*/)
{
    if(m_caster->GetTypeId() != TYPEID_PLAYER)
        return;

    Player* p_caster = (Player*)m_caster;
    if(!itemTarget || !itemTarget->GetProto()->DisenchantID)
        return;

    p_caster->UpdateCraftSkill(m_spellInfo->Id);

    ((Player*)m_caster)->SendLoot(itemTarget->GetGUID(),LOOT_DISENCHANTING);

    // item will be removed at disenchanting end
}

void Spell::EffectInebriate(SpellEffectIndex /*eff_idx*/)
{
    if(!unitTarget || unitTarget->GetTypeId() != TYPEID_PLAYER)
        return;

    Player *player = (Player*)unitTarget;
    uint16 currentDrunk = player->GetDrunkValue();
    uint16 drunkMod = damage * 256;
    if (currentDrunk + drunkMod > 0xFFFF)
        currentDrunk = 0xFFFF;
    else
        currentDrunk += drunkMod;
    player->SetDrunkValue(currentDrunk, m_CastItem ? m_CastItem->GetEntry() : 0);
}

void Spell::EffectFeedPet(SpellEffectIndex eff_idx)
{
    if(m_caster->GetTypeId() != TYPEID_PLAYER)
        return;

    Player *_player = (Player*)m_caster;

    Item* foodItem = m_targets.getItemTarget();
    if(!foodItem)
        return;

    Pet *pet = _player->GetPet();
    if(!pet)
        return;

    if(!pet->isAlive())
        return;

    int32 benefit = pet->GetCurrentFoodBenefitLevel(foodItem->GetProto()->ItemLevel);
    if(benefit <= 0)
        return;

    uint32 count = 1;
    _player->DestroyItemCount(foodItem,count,true);
    // TODO: fix crash when a spell has two effects, both pointed at the same item target

    m_caster->CastCustomSpell(pet, m_spellInfo->EffectTriggerSpell[eff_idx], &benefit, NULL, NULL, true);
}

void Spell::EffectDismissPet(SpellEffectIndex /*eff_idx*/)
{
    if(m_caster->GetTypeId() != TYPEID_PLAYER)
        return;

    Pet* pet = m_caster->GetPet();

    // not let dismiss dead pet
    if(!pet||!pet->isAlive())
        return;

    ((Player*)m_caster)->RemovePet(pet, PET_SAVE_NOT_IN_SLOT);
}

void Spell::EffectSummonObject(SpellEffectIndex eff_idx)
{
    uint32 go_id = m_spellInfo->EffectMiscValue[eff_idx];

    uint8 slot = 0;
    switch(m_spellInfo->Effect[eff_idx])
    {
        case SPELL_EFFECT_SUMMON_OBJECT_SLOT1: slot = 0; break;
        case SPELL_EFFECT_SUMMON_OBJECT_SLOT2: slot = 1; break;
        case SPELL_EFFECT_SUMMON_OBJECT_SLOT3: slot = 2; break;
        case SPELL_EFFECT_SUMMON_OBJECT_SLOT4: slot = 3; break;
        default: return;
    }

    if(uint64 guid = m_caster->m_ObjectSlot[slot])
    {
        if(GameObject* obj = m_caster ? m_caster->GetMap()->GetGameObject(guid) : NULL)
            obj->SetLootState(GO_JUST_DEACTIVATED);
        m_caster->m_ObjectSlot[slot] = 0;
    }

    GameObject* pGameObj = new GameObject;

    float x, y, z;
    // If dest location if present
    if (m_targets.m_targetMask & TARGET_FLAG_DEST_LOCATION)
    {
        x = m_targets.m_destX;
        y = m_targets.m_destY;
        z = m_targets.m_destZ;
    }
    // Summon in random point all other units if location present
    else
    {
        if(m_spellInfo->Id == 48018)
        {
            x = m_caster->GetPositionX();
            y = m_caster->GetPositionY();
            z = m_caster->GetPositionZ();
        }
        else
            m_caster->GetClosePoint(x, y, z, DEFAULT_WORLD_OBJECT_SIZE);
    }

    Map *map = m_caster->GetMap();
    if(!pGameObj->Create(sObjectMgr.GenerateLowGuid(HIGHGUID_GAMEOBJECT), go_id, map,
        m_caster->GetPhaseMask(), x, y, z, m_caster->GetOrientation(), 0.0f, 0.0f, 0.0f, 0.0f, 0, GO_STATE_READY))
    {
        delete pGameObj;
        return;
    }

    pGameObj->SetUInt32Value(GAMEOBJECT_LEVEL,m_caster->getLevel());
    int32 duration = GetSpellDuration(m_spellInfo);
    pGameObj->SetRespawnTime(duration > 0 ? duration/IN_MILLISECONDS : 0);
    pGameObj->SetSpellId(m_spellInfo->Id);
    m_caster->AddGameObject(pGameObj);

    map->Add(pGameObj);

    m_caster->m_ObjectSlot[slot] = pGameObj->GetGUID();

    pGameObj->SummonLinkedTrapIfAny();
}

void Spell::EffectResurrect(SpellEffectIndex /*eff_idx*/)
{
    if(!unitTarget)
        return;
    if(unitTarget->GetTypeId() != TYPEID_PLAYER)
        return;

    if(unitTarget->isAlive())
        return;
    if(!unitTarget->IsInWorld())
        return;

    switch (m_spellInfo->Id)
    {
        // Defibrillate (Goblin Jumper Cables) have 33% chance on success
        case 8342:
            if (roll_chance_i(67))
            {
                m_caster->CastSpell(m_caster, 8338, true, m_CastItem);
                return;
            }
            break;
        // Defibrillate (Goblin Jumper Cables XL) have 50% chance on success
        case 22999:
            if (roll_chance_i(50))
            {
                m_caster->CastSpell(m_caster, 23055, true, m_CastItem);
                return;
            }
            break;
        default:
            break;
    }

    Player* pTarget = ((Player*)unitTarget);

    if(pTarget->isRessurectRequested())       // already have one active request
        return;

    uint32 health = pTarget->GetMaxHealth() * damage / 100;
    uint32 mana   = pTarget->GetMaxPower(POWER_MANA) * damage / 100;

    pTarget->setResurrectRequestData(m_caster->GetGUID(), m_caster->GetMapId(), m_caster->GetPositionX(), m_caster->GetPositionY(), m_caster->GetPositionZ(), health, mana);
    SendResurrectRequest(pTarget);
}

void Spell::EffectAddExtraAttacks(SpellEffectIndex /*eff_idx*/)
{
    if(!unitTarget || !unitTarget->isAlive())
        return;

    if( unitTarget->m_extraAttacks )
        return;

    unitTarget->m_extraAttacks = damage;
}

void Spell::EffectParry(SpellEffectIndex /*eff_idx*/)
{
    if (unitTarget && unitTarget->GetTypeId() == TYPEID_PLAYER)
        ((Player*)unitTarget)->SetCanParry(true);
}

void Spell::EffectBlock(SpellEffectIndex /*eff_idx*/)
{
    if (unitTarget && unitTarget->GetTypeId() == TYPEID_PLAYER)
        ((Player*)unitTarget)->SetCanBlock(true);
}

void Spell::EffectLeapForward(SpellEffectIndex eff_idx)
{
    if(unitTarget->isInFlight())
        return;

    if( m_spellInfo->rangeIndex == 1)                       //self range
    {
        uint32 mapid = m_caster->GetMapId();
        float dis = GetSpellRadius(sSpellRadiusStore.LookupEntry(m_spellInfo->EffectRadiusIndex[eff_idx]));
        //For glyph of blink
        if(m_caster->GetTypeId() == TYPEID_PLAYER)
            ((Player*)m_caster)->ApplySpellMod(m_spellInfo->Id, SPELLMOD_RADIUS, dis, this);

        // Start Info //
        float cx,cy,cz;
        float dx,dy,dz;
        float angle = unitTarget->GetOrientation();
        unitTarget->GetPosition(cx,cy,cz);
          
        //Check use of vmaps//
        bool useVmap = false;
        bool swapZone = true;

        if( unitTarget->GetMap()->GetHeight(cx, cy, cz, false) <  unitTarget->GetMap()->GetHeight(cx, cy, cz, true) )
            useVmap = true;

        const int itr = int(dis/0.5f);
        const float _dx = 0.5f * cos(angle);
        const float _dy = 0.5f * sin(angle);
        dx = cx;
        dy = cy;

        //Going foward 0.5f until max distance
        for(float i=0.5f; i<dis; i+=0.5f)
        {
            //unitTarget->GetNearPoint2D(dx,dy,i,angle);
            dx += _dx;
            dy += _dy;
            MaNGOS::NormalizeMapCoord(dx);
            MaNGOS::NormalizeMapCoord(dy);
            dz = cz;
             
            //Prevent climbing and go around object maybe 2.0f is to small? use 3.0f?
            if( unitTarget->GetMap()->IsNextZcoordOK(dx, dy, dz, 3.0f) && (unitTarget->IsWithinLOS(dx, dy, dz)))
            {
                //No climb, the z differenze between this and prev step is ok. Store this destination for future use or check.
                cx = dx;
                cy = dy;
                unitTarget->UpdateGroundPositionZ(cx, cy, cz, 3.0f);
            }
            else
            {
                //Something wrong with los or z differenze... maybe we are going from outer world inside a building or viceversa
                if(swapZone)
                {
                    //so... change use of vamp and go back 1 step backward and recheck again.
                    swapZone = false;
                    useVmap = !useVmap;
                    //i-=0.5f;
                    --i;
                    dx -= _dx;
                    dy -= _dy;
                }
                else
                {
                    //bad recheck result... so break this and use last good coord for teleport player...
                    dz += 0.5f;
                    break;
                }
            }
        }
            
        //Prevent Falling during swap building/outerspace
        unitTarget->UpdateGroundPositionZ(cx, cy, cz);

        if(unitTarget->GetTypeId() == TYPEID_PLAYER)
            ((Player*)unitTarget)->TeleportTo(mapid, cx, cy, cz, unitTarget->GetOrientation(), TELE_TO_NOT_LEAVE_COMBAT | TELE_TO_NOT_UNSUMMON_PET | (unitTarget==m_caster ? TELE_TO_SPELL : 0));
        else
            unitTarget->GetMap()->CreatureRelocation((Creature*)unitTarget, cx, cy, cz, unitTarget->GetOrientation());
    }
}

void Spell::EffectLeapBack(SpellEffectIndex eff_idx)
{
    if(unitTarget->isInFlight())
        return;

    m_caster->KnockBackFrom(unitTarget,float(m_spellInfo->EffectMiscValue[eff_idx])/10,float(damage)/10);
}

void Spell::EffectReputation(SpellEffectIndex eff_idx)
{
    if(!unitTarget || unitTarget->GetTypeId() != TYPEID_PLAYER)
        return;

    Player *_player = (Player*)unitTarget;

    int32  rep_change = m_currentBasePoints[eff_idx];

    uint32 faction_id = m_spellInfo->EffectMiscValue[eff_idx];

    FactionEntry const* factionEntry = sFactionStore.LookupEntry(faction_id);

    if(!factionEntry)
        return;

    _player->GetReputationMgr().ModifyReputation(factionEntry, rep_change);
}

void Spell::EffectQuestComplete(SpellEffectIndex eff_idx)
{
    if(m_caster->GetTypeId() != TYPEID_PLAYER)
        return;

    Player *_player = (Player*)m_caster;

    uint32 quest_id = m_spellInfo->EffectMiscValue[eff_idx];
    _player->AreaExploredOrEventHappens(quest_id);
}

void Spell::EffectSelfResurrect(SpellEffectIndex eff_idx)
{
    if(!unitTarget || unitTarget->isAlive())
        return;
    if(unitTarget->GetTypeId() != TYPEID_PLAYER)
        return;
    if(!unitTarget->IsInWorld())
        return;

    uint32 health = 0;
    uint32 mana = 0;

    // flat case
    if(damage < 0)
    {
        health = uint32(-damage);
        mana = m_spellInfo->EffectMiscValue[eff_idx];
    }
    // percent case
    else
    {
        health = uint32(damage/100.0f*unitTarget->GetMaxHealth());
        if(unitTarget->GetMaxPower(POWER_MANA) > 0)
            mana = uint32(damage/100.0f*unitTarget->GetMaxPower(POWER_MANA));
    }

    Player *plr = ((Player*)unitTarget);
    plr->ResurrectPlayer(0.0f);

    plr->SetHealth( health );
    plr->SetPower(POWER_MANA, mana );
    plr->SetPower(POWER_RAGE, 0 );
    plr->SetPower(POWER_ENERGY, plr->GetMaxPower(POWER_ENERGY) );

    plr->SpawnCorpseBones();
}

void Spell::EffectSkinning(SpellEffectIndex /*eff_idx*/)
{
    if(unitTarget->GetTypeId() != TYPEID_UNIT )
        return;
    if(!m_caster || m_caster->GetTypeId() != TYPEID_PLAYER)
        return;

    Creature* creature = (Creature*) unitTarget;
    int32 targetLevel = creature->getLevel();

    uint32 skill = creature->GetCreatureInfo()->GetRequiredLootSkill();

    ((Player*)m_caster)->SendLoot(creature->GetGUID(),LOOT_SKINNING);
    creature->RemoveFlag(UNIT_FIELD_FLAGS, UNIT_FLAG_SKINNABLE);

    int32 reqValue = targetLevel < 10 ? 0 : targetLevel < 20 ? (targetLevel-10)*10 : targetLevel*5;

    int32 skillValue = ((Player*)m_caster)->GetPureSkillValue(skill);

    // Double chances for elites
    ((Player*)m_caster)->UpdateGatherSkill(skill, skillValue, reqValue, creature->isElite() ? 2 : 1 );
}

void Spell::EffectCharge(SpellEffectIndex /*eff_idx*/)
{
    if (!unitTarget)
        return;

    //TODO: research more ContactPoint/attack distance.
    //3.666666 instead of ATTACK_DISTANCE(5.0f) in below seem to give more accurate result.
    float x, y, z;
    unitTarget->GetContactPoint(m_caster, x, y, z, 3.6f);

    // Try to normalize Z coord cuz GetContactPoint do nothing with Z axis
    unitTarget->UpdateGroundPositionZ(x, y, z, 5.0f);

    if (unitTarget->GetTypeId() != TYPEID_PLAYER)
        ((Creature *)unitTarget)->StopMoving();

    // Only send MOVEMENTFLAG_WALK_MODE, client has strange issues with other move flags
    m_caster->MonsterMove(x, y, z, 1);

    // not all charge effects used in negative spells
    if (unitTarget != m_caster && !IsPositiveSpell(m_spellInfo->Id))
        m_caster->Attack(unitTarget, true);
}

void Spell::EffectCharge2(SpellEffectIndex /*eff_idx*/)
{
    float x, y, z;
    if (m_targets.m_targetMask & TARGET_FLAG_DEST_LOCATION)
    {
        x = m_targets.m_destX;
        y = m_targets.m_destY;
        z = m_targets.m_destZ;

        if (unitTarget->GetTypeId() != TYPEID_PLAYER)
            ((Creature *)unitTarget)->StopMoving();
    }
    else if (unitTarget && unitTarget != m_caster)
        unitTarget->GetContactPoint(m_caster, x, y, z, 3.6f);
    else
        return;

    // Try to normalize Z coord cuz GetContactPoint do nothing with Z axis
    unitTarget->UpdateGroundPositionZ(x, y, z, 5.0f);

    // Only send MOVEMENTFLAG_WALK_MODE, client has strange issues with other move flags
    m_caster->MonsterMove(x, y, z, 1);

    // not all charge effects used in negative spells
    if (unitTarget && unitTarget != m_caster && !IsPositiveSpell(m_spellInfo->Id))
        m_caster->Attack(unitTarget, true);
}

void Spell::DoSummonCritter(SpellEffectIndex eff_idx, uint32 forceFaction)
{
    if(m_caster->GetTypeId() != TYPEID_PLAYER)
        return;
    Player* player = (Player*)m_caster;

    uint32 pet_entry = m_spellInfo->EffectMiscValue[eff_idx];
    if(!pet_entry)
        return;

    Pet* old_critter = player->GetMiniPet();

    // for same pet just despawn
    if(old_critter && old_critter->GetEntry() == pet_entry)
    {
        player->RemoveMiniPet();
        return;
    }

    // despawn old pet before summon new
    if(old_critter)
        player->RemoveMiniPet();

    // summon new pet
    Pet* critter = new Pet(MINI_PET);

    Map *map = m_caster->GetMap();
    uint32 pet_number = sObjectMgr.GeneratePetNumber();
    if(!critter->Create(map->GenerateLocalLowGuid(HIGHGUID_PET), map, m_caster->GetPhaseMask(),
        pet_entry, pet_number))
    {
        sLog.outError("Spell::EffectSummonCritter, spellid %u: no such creature entry %u", m_spellInfo->Id, pet_entry);
        delete critter;
        return;
    }

    float x, y, z;
    // If dest location if present
    if (m_targets.m_targetMask & TARGET_FLAG_DEST_LOCATION)
    {
        x = m_targets.m_destX;
        y = m_targets.m_destY;
        z = m_targets.m_destZ;
     }
     // Summon if dest location not present near caster
     else
        m_caster->GetClosePoint(x, y, z, critter->GetObjectSize());

    critter->Relocate(x, y, z, m_caster->GetOrientation());
    critter->SetSummonPoint(x, y, z, m_caster->GetOrientation());

    if(!critter->IsPositionValid())
    {
        sLog.outError("Pet (guidlow %d, entry %d) not summoned. Suggested coordinates isn't valid (X: %f Y: %f)",
            critter->GetGUIDLow(), critter->GetEntry(), critter->GetPositionX(), critter->GetPositionY());
        delete critter;
        return;
    }

    critter->SetOwnerGUID(m_caster->GetGUID());
    critter->SetCreatorGUID(m_caster->GetGUID());

    critter->SetUInt32Value(UNIT_CREATED_BY_SPELL, m_spellInfo->Id);
    critter->setFaction(forceFaction ? forceFaction : m_caster->getFaction());
    critter->AIM_Initialize();
    critter->InitPetCreateSpells();                         // e.g. disgusting oozeling has a create spell as critter...
    //critter->InitLevelupSpellsForLevel();                 // none?
    critter->SelectLevel(critter->GetCreatureInfo());       // some summoned creaters have different from 1 DB data for level/hp
    critter->SetUInt32Value(UNIT_NPC_FLAGS, critter->GetCreatureInfo()->npcflag);
                                                            // some mini-pets have quests

    // set timer for unsummon
    int32 duration = GetSpellDuration(m_spellInfo);
    if(duration > 0)
        critter->SetDuration(duration);

    std::string name = player->GetName();
    name.append(petTypeSuffix[critter->getPetType()]);
    critter->SetName( name );
    player->SetMiniPet(critter);

    map->Add((Creature*)critter);
}

void Spell::EffectKnockBack(SpellEffectIndex eff_idx)
{
    if(!unitTarget)
        return;

    unitTarget->KnockBackFrom(m_caster,float(m_spellInfo->EffectMiscValue[eff_idx])/10,float(damage)/10);
}

void Spell::EffectSendTaxi(SpellEffectIndex eff_idx)
{
    if(!unitTarget || unitTarget->GetTypeId() != TYPEID_PLAYER)
        return;

    ((Player*)unitTarget)->ActivateTaxiPathTo(m_spellInfo->EffectMiscValue[eff_idx],m_spellInfo->Id);
}

void Spell::EffectPlayerPull(SpellEffectIndex eff_idx)
{
    if(!unitTarget)
        return;

<<<<<<< HEAD
    float dist = unitTarget->GetDistance2d(m_caster);
    if (damage && dist > damage)
        dist = float(damage);

    unitTarget->KnockBackFrom(m_caster,-dist,float(m_spellInfo->EffectMiscValue[eff_idx])/30);
=======
    unitTarget->KnockBackFrom(m_caster, -unitTarget->GetDistance2d(m_caster), float(m_spellInfo->EffectMiscValue[eff_idx])/30);
>>>>>>> a36ff5e8
}

void Spell::EffectDispelMechanic(SpellEffectIndex eff_idx)
{
    if(!unitTarget)
        return;

    uint32 mechanic = m_spellInfo->EffectMiscValue[eff_idx];

    Unit::AuraMap& Auras = unitTarget->GetAuras();
    for(Unit::AuraMap::iterator iter = Auras.begin(), next; iter != Auras.end(); iter = next)
    {
        next = iter;
        ++next;
        SpellEntry const *spell = sSpellStore.LookupEntry(iter->second->GetSpellProto()->Id);
        if(spell->Mechanic == mechanic || spell->EffectMechanic[iter->second->GetEffIndex()] == mechanic)
        {
            unitTarget->RemoveAurasDueToSpell(spell->Id);
            if(Auras.empty())
                break;
            else
                next = Auras.begin();
        }
    }
    return;
}

void Spell::EffectSummonDeadPet(SpellEffectIndex /*eff_idx*/)
{
    if(m_caster->GetTypeId() != TYPEID_PLAYER)
        return;
    Player *_player = (Player*)m_caster;
    Pet *pet = _player->GetPet();
    if(!pet)
        return;
    if(pet->isAlive())
        return;
    if(damage < 0)
        return;
    pet->SetUInt32Value(UNIT_DYNAMIC_FLAGS, 0);
    pet->RemoveFlag (UNIT_FIELD_FLAGS, UNIT_FLAG_SKINNABLE);
    pet->setDeathState( ALIVE );
    pet->clearUnitState(UNIT_STAT_ALL_STATE);
    pet->SetHealth( uint32(pet->GetMaxHealth()*(float(damage)/100)));

    pet->AIM_Initialize();

    // _player->PetSpellInitialize(); -- action bar not removed at death and not required send at revive
    pet->SavePetToDB(PET_SAVE_AS_CURRENT);
}

void Spell::EffectSummonAllTotems(SpellEffectIndex eff_idx)
{
    if(m_caster->GetTypeId() != TYPEID_PLAYER)
        return;

    int32 start_button = ACTION_BUTTON_SHAMAN_TOTEMS_BAR + m_spellInfo->EffectMiscValue[eff_idx];
    int32 amount_buttons = m_spellInfo->EffectMiscValueB[eff_idx];

    for(int32 slot = 0; slot < amount_buttons; ++slot)
        if (ActionButton const* actionButton = ((Player*)m_caster)->GetActionButton(start_button+slot))
            if (actionButton->GetType()==ACTION_BUTTON_SPELL)
                if (uint32 spell_id = actionButton->GetAction())
                    if (!((Player*)m_caster)->HasSpellCooldown(spell_id))
                        m_caster->CastSpell(unitTarget, spell_id, true);
}

void Spell::EffectDestroyAllTotems(SpellEffectIndex /*eff_idx*/)
{
    int32 mana = 0;
    for(int slot = 0;  slot < MAX_TOTEM_SLOT; ++slot)
    {
        if (Totem* totem = m_caster->GetTotem(TotemSlot(slot)))
        {
            uint32 spell_id = totem->GetUInt32Value(UNIT_CREATED_BY_SPELL);
            if (SpellEntry const* spellInfo = sSpellStore.LookupEntry(spell_id))
            {
                uint32 manacost = m_caster->GetCreateMana() * spellInfo->ManaCostPercentage / 100;
                mana += manacost * damage / 100;
            }
            totem->UnSummon();
        }
    }

    if (mana)
        m_caster->CastCustomSpell(m_caster, 39104, &mana, NULL, NULL, true);
}

void Spell::EffectBreakPlayerTargeting (SpellEffectIndex /* eff_idx */)
{
    if (!unitTarget)
        return;

    WorldPacket data(SMSG_CLEAR_TARGET, 8);
    data << unitTarget->GetObjectGuid();
    unitTarget->SendMessageToSet(&data, false);
}

void Spell::EffectDurabilityDamage(SpellEffectIndex eff_idx)
{
    if(!unitTarget || unitTarget->GetTypeId() != TYPEID_PLAYER)
        return;

    int32 slot = m_spellInfo->EffectMiscValue[eff_idx];

    // FIXME: some spells effects have value -1/-2
    // Possibly its mean -1 all player equipped items and -2 all items
    if(slot < 0)
    {
        ((Player*)unitTarget)->DurabilityPointsLossAll(damage, (slot < -1));
        return;
    }

    // invalid slot value
    if(slot >= INVENTORY_SLOT_BAG_END)
        return;

    if(Item* item = ((Player*)unitTarget)->GetItemByPos(INVENTORY_SLOT_BAG_0, slot))
        ((Player*)unitTarget)->DurabilityPointsLoss(item, damage);
}

void Spell::EffectDurabilityDamagePCT(SpellEffectIndex eff_idx)
{
    if(!unitTarget || unitTarget->GetTypeId() != TYPEID_PLAYER)
        return;

    int32 slot = m_spellInfo->EffectMiscValue[eff_idx];

    // FIXME: some spells effects have value -1/-2
    // Possibly its mean -1 all player equipped items and -2 all items
    if(slot < 0)
    {
        ((Player*)unitTarget)->DurabilityLossAll(double(damage)/100.0f, (slot < -1));
        return;
    }

    // invalid slot value
    if(slot >= INVENTORY_SLOT_BAG_END)
        return;

    if(damage <= 0)
        return;

    if(Item* item = ((Player*)unitTarget)->GetItemByPos(INVENTORY_SLOT_BAG_0, slot))
        ((Player*)unitTarget)->DurabilityLoss(item, double(damage)/100.0f);
}

void Spell::EffectModifyThreatPercent(SpellEffectIndex /*eff_idx*/)
{
    if(!unitTarget)
        return;

    unitTarget->getThreatManager().modifyThreatPercent(m_caster, damage);
}

void Spell::EffectTransmitted(SpellEffectIndex eff_idx)
{
    uint32 name_id = m_spellInfo->EffectMiscValue[eff_idx];

    GameObjectInfo const* goinfo = ObjectMgr::GetGameObjectInfo(name_id);

    if (!goinfo)
    {
        sLog.outErrorDb("Gameobject (Entry: %u) not exist and not created at spell (ID: %u) cast",name_id, m_spellInfo->Id);
        return;
    }

    float fx, fy, fz;

    if(m_targets.m_targetMask & TARGET_FLAG_DEST_LOCATION)
    {
        fx = m_targets.m_destX;
        fy = m_targets.m_destY;
        fz = m_targets.m_destZ;
    }
    //FIXME: this can be better check for most objects but still hack
    else if(m_spellInfo->EffectRadiusIndex[eff_idx] && m_spellInfo->speed==0)
    {
        float dis = GetSpellRadius(sSpellRadiusStore.LookupEntry(m_spellInfo->EffectRadiusIndex[eff_idx]));
        m_caster->GetClosePoint(fx, fy, fz, DEFAULT_WORLD_OBJECT_SIZE, dis);
    }
    else
    {
        float min_dis = GetSpellMinRange(sSpellRangeStore.LookupEntry(m_spellInfo->rangeIndex));
        float max_dis = GetSpellMaxRange(sSpellRangeStore.LookupEntry(m_spellInfo->rangeIndex));
        float dis = rand_norm_f() * (max_dis - min_dis) + min_dis;

        m_caster->GetClosePoint(fx, fy, fz, DEFAULT_WORLD_OBJECT_SIZE, dis);
    }

    Map *cMap = m_caster->GetMap();

    if(goinfo->type==GAMEOBJECT_TYPE_FISHINGNODE)
    {
        if ( !cMap->IsInWater(fx, fy, fz-0.5f))             // Hack to prevent fishing bobber from failing to land on fishing hole
        { // but this is not proper, we really need to ignore not materialized objects
            SendCastResult(SPELL_FAILED_NOT_HERE);
            SendChannelUpdate(0);
            return;
        }

        // replace by water level in this case
        fz = cMap->GetWaterLevel(fx, fy);
    }
    // if gameobject is summoning object, it should be spawned right on caster's position
    else if(goinfo->type==GAMEOBJECT_TYPE_SUMMONING_RITUAL)
    {
        m_caster->GetPosition(fx, fy, fz);
    }

    GameObject* pGameObj = new GameObject;

    if(!pGameObj->Create(sObjectMgr.GenerateLowGuid(HIGHGUID_GAMEOBJECT), name_id, cMap,
        m_caster->GetPhaseMask(), fx, fy, fz, m_caster->GetOrientation(), 0.0f, 0.0f, 0.0f, 0.0f, 100, GO_STATE_READY))
    {
        delete pGameObj;
        return;
    }

    int32 duration = GetSpellDuration(m_spellInfo);

    switch(goinfo->type)
    {
        case GAMEOBJECT_TYPE_FISHINGNODE:
        {
            m_caster->SetChannelObjectGUID(pGameObj->GetGUID());
            m_caster->AddGameObject(pGameObj);              // will removed at spell cancel

            // end time of range when possible catch fish (FISHING_BOBBER_READY_TIME..GetDuration(m_spellInfo))
            // start time == fish-FISHING_BOBBER_READY_TIME (0..GetDuration(m_spellInfo)-FISHING_BOBBER_READY_TIME)
            int32 lastSec = 0;
            switch(urand(0, 3))
            {
                case 0: lastSec =  3; break;
                case 1: lastSec =  7; break;
                case 2: lastSec = 13; break;
                case 3: lastSec = 17; break;
            }

            duration = duration - lastSec*IN_MILLISECONDS + FISHING_BOBBER_READY_TIME*IN_MILLISECONDS;
            break;
        }
        case GAMEOBJECT_TYPE_SUMMONING_RITUAL:
        {
            if(m_caster->GetTypeId() == TYPEID_PLAYER)
            {
                pGameObj->AddUniqueUse((Player*)m_caster);
                m_caster->AddGameObject(pGameObj);          // will removed at spell cancel
            }
            break;
        }
        case GAMEOBJECT_TYPE_FISHINGHOLE:
        case GAMEOBJECT_TYPE_CHEST:
        default:
            break;
    }

    pGameObj->SetRespawnTime(duration > 0 ? duration/IN_MILLISECONDS : 0);

    pGameObj->SetOwnerGUID(m_caster->GetGUID());

    pGameObj->SetUInt32Value(GAMEOBJECT_LEVEL, m_caster->getLevel());
    pGameObj->SetSpellId(m_spellInfo->Id);

    DEBUG_LOG("AddObject at SpellEfects.cpp EffectTransmitted");
    //m_caster->AddGameObject(pGameObj);
    //m_ObjToDel.push_back(pGameObj);

    cMap->Add(pGameObj);

    pGameObj->SummonLinkedTrapIfAny();
}

void Spell::EffectProspecting(SpellEffectIndex /*eff_idx*/)
{
    if(m_caster->GetTypeId() != TYPEID_PLAYER)
        return;

    Player* p_caster = (Player*)m_caster;
    if(!itemTarget || !(itemTarget->GetProto()->BagFamily & BAG_FAMILY_MASK_MINING_SUPP))
        return;

    if(itemTarget->GetCount() < 5)
        return;

    if( sWorld.getConfig(CONFIG_BOOL_SKILL_PROSPECTING))
    {
        uint32 SkillValue = p_caster->GetPureSkillValue(SKILL_JEWELCRAFTING);
        uint32 reqSkillValue = itemTarget->GetProto()->RequiredSkillRank;
        p_caster->UpdateGatherSkill(SKILL_JEWELCRAFTING, SkillValue, reqSkillValue);
    }

    ((Player*)m_caster)->SendLoot(itemTarget->GetGUID(), LOOT_PROSPECTING);
}

void Spell::EffectMilling(SpellEffectIndex /*eff_idx*/)
{
    if(m_caster->GetTypeId() != TYPEID_PLAYER)
        return;

    Player* p_caster = (Player*)m_caster;
    if(!itemTarget || !(itemTarget->GetProto()->BagFamily & BAG_FAMILY_MASK_HERBS))
        return;

    if(itemTarget->GetCount() < 5)
        return;

    if( sWorld.getConfig(CONFIG_BOOL_SKILL_MILLING))
    {
        uint32 SkillValue = p_caster->GetPureSkillValue(SKILL_INSCRIPTION);
        uint32 reqSkillValue = itemTarget->GetProto()->RequiredSkillRank;
        p_caster->UpdateGatherSkill(SKILL_INSCRIPTION, SkillValue, reqSkillValue);
    }

    ((Player*)m_caster)->SendLoot(itemTarget->GetGUID(), LOOT_MILLING);
}

void Spell::EffectSkill(SpellEffectIndex /*eff_idx*/)
{
    DEBUG_LOG("WORLD: SkillEFFECT");
}

void Spell::EffectSpiritHeal(SpellEffectIndex /*eff_idx*/)
{
    // TODO player can't see the heal-animation - he should respawn some ticks later
    if (!unitTarget || unitTarget->isAlive())
        return;
    if (unitTarget->GetTypeId() != TYPEID_PLAYER)
        return;
    if (!unitTarget->IsInWorld())
        return;
    if (m_spellInfo->Id == 22012 && !unitTarget->HasAura(2584))
        return;

    ((Player*)unitTarget)->ResurrectPlayer(1.0f);
    ((Player*)unitTarget)->SpawnCorpseBones();

    ((Player*)unitTarget)->CastSpell(unitTarget, 6962, true);
}

// remove insignia spell effect
void Spell::EffectSkinPlayerCorpse(SpellEffectIndex /*eff_idx*/)
{
    DEBUG_LOG("Effect: SkinPlayerCorpse");
    if ( (m_caster->GetTypeId() != TYPEID_PLAYER) || (unitTarget->GetTypeId() != TYPEID_PLAYER) || (unitTarget->isAlive()) )
        return;

    ((Player*)unitTarget)->RemovedInsignia( (Player*)m_caster );
}

void Spell::EffectStealBeneficialBuff(SpellEffectIndex eff_idx)
{
    DEBUG_LOG("Effect: StealBeneficialBuff");

    if(!unitTarget || unitTarget==m_caster)                 // can't steal from self
        return;

    std::vector <Aura *> steal_list;
    // Create dispel mask by dispel type
    uint32 dispelMask  = GetDispellMask( DispelType(m_spellInfo->EffectMiscValue[eff_idx]) );
    Unit::AuraMap const& auras = unitTarget->GetAuras();
    for(Unit::AuraMap::const_iterator itr = auras.begin(); itr != auras.end(); ++itr)
    {
        Aura *aur = (*itr).second;
        if (aur && (1<<aur->GetSpellProto()->Dispel) & dispelMask)
        {
            // Need check for passive? this
            if (aur->IsPositive() && !aur->IsPassive() && !(aur->GetSpellProto()->AttributesEx4 & SPELL_ATTR_EX4_NOT_STEALABLE))
                steal_list.push_back(aur);
        }
    }
    // Ok if exist some buffs for dispel try dispel it
    if (!steal_list.empty())
    {
        std::list < std::pair<uint32,uint64> > success_list;// (spell_id,casterGuid)
        std::list < uint32 > fail_list;                     // spell_id
        // Dispell N = damage buffs (or while exist buffs for dispel)
       for (int32 count=0; count < damage && !steal_list.empty(); ++count)
        {
            // Random select buff for dispel
            std::vector<Aura*>::iterator steal_itr = steal_list.begin();
            std::advance(steal_itr,urand(0, steal_list.size()-1));

            Aura *aur = *steal_itr;
           // remove entry from steal_list
            steal_list.erase(steal_itr);

            SpellEntry const* spellInfo = aur->GetSpellProto();
            // Base dispel chance
            int32 miss_chance = 0;
            // Apply dispel mod from aura caster
            if (Unit *caster = aur->GetCaster())
           {
               if ( Player* modOwner = caster->GetSpellModOwner() )
                    modOwner->ApplySpellMod(spellInfo->Id, SPELLMOD_RESIST_DISPEL_CHANCE, miss_chance, this);
           }
            // Try dispel
            if (roll_chance_i(miss_chance))
                fail_list.push_back(spellInfo->Id);
            else
                success_list.push_back(std::pair<uint32,uint64>(aur->GetId(),aur->GetCasterGUID()));
        }
        // Really try steal and send log
        if (!success_list.empty())
        {
            int32 count = success_list.size();
            WorldPacket data(SMSG_SPELLSTEALLOG, 8+8+4+1+4+count*5);
            data << unitTarget->GetPackGUID();       // Victim GUID
            data << m_caster->GetPackGUID();         // Caster GUID
            data << uint32(m_spellInfo->Id);         // Dispell spell id
            data << uint8(0);                        // not used
            data << uint32(count);                   // count
            for (std::list<std::pair<uint32,uint64> >::iterator j = success_list.begin(); j != success_list.end(); ++j)
            {
                SpellEntry const* spellInfo = sSpellStore.LookupEntry(j->first);
                data << uint32(spellInfo->Id);       // Spell Id
                data << uint8(0);                    // 0 - steals !=0 transfers
                unitTarget->RemoveAurasDueToSpellBySteal(spellInfo->Id, j->second, m_caster);
            }
            m_caster->SendMessageToSet(&data, true);
        }
       // Send fail log to client
        if (!fail_list.empty())
        {
            // Failed to steal
            WorldPacket data(SMSG_DISPEL_FAILED, 8+8+4+4*fail_list.size());
            data << uint64(m_caster->GetGUID());            // Caster GUID
            data << uint64(unitTarget->GetGUID());          // Victim GUID
            data << uint32(m_spellInfo->Id);                // Steal spell id
            for (std::list< uint32 >::iterator j = fail_list.begin(); j != fail_list.end(); ++j)
               data << uint32(*j);                         // Spell Id
            m_caster->SendMessageToSet(&data, true);
        }
    }
}

void Spell::EffectKillCreditPersonal(SpellEffectIndex eff_idx)
{
    if(!unitTarget || unitTarget->GetTypeId() != TYPEID_PLAYER)
        return;

    ((Player*)unitTarget)->KilledMonsterCredit(m_spellInfo->EffectMiscValue[eff_idx], 0);
}

void Spell::EffectKillCredit(SpellEffectIndex eff_idx)
{
    if(!unitTarget || unitTarget->GetTypeId() != TYPEID_PLAYER)
        return;

    ((Player*)unitTarget)->RewardPlayerAndGroupAtEvent(m_spellInfo->EffectMiscValue[eff_idx], unitTarget);
}

void Spell::EffectQuestFail(SpellEffectIndex eff_idx)
{
    if(!unitTarget || unitTarget->GetTypeId() != TYPEID_PLAYER)
        return;

    ((Player*)unitTarget)->FailQuest(m_spellInfo->EffectMiscValue[eff_idx]);
}

void Spell::EffectActivateRune(SpellEffectIndex eff_idx)
{
    if(m_caster->GetTypeId() != TYPEID_PLAYER)
        return;

    Player *plr = (Player*)m_caster;

    if(plr->getClass() != CLASS_DEATH_KNIGHT)
        return;

    for(uint32 j = 0; j < MAX_RUNES; ++j)
    {
        if(plr->GetRuneCooldown(j) && plr->GetCurrentRune(j) == RuneType(m_spellInfo->EffectMiscValue[eff_idx]))
        {
            plr->SetRuneCooldown(j, 0);
        }
    }
}

void Spell::EffectTitanGrip(SpellEffectIndex /*eff_idx*/)
{
    if (unitTarget && unitTarget->GetTypeId() == TYPEID_PLAYER)
        ((Player*)unitTarget)->SetCanTitanGrip(true);
}

void Spell::EffectRenamePet(SpellEffectIndex /*eff_idx*/)
{
    if (!unitTarget || unitTarget->GetTypeId() != TYPEID_UNIT ||
        !((Creature*)unitTarget)->isPet() || ((Pet*)unitTarget)->getPetType() != HUNTER_PET)
        return;

    unitTarget->RemoveByteFlag(UNIT_FIELD_BYTES_2, 2, UNIT_CAN_BE_RENAMED);
}

void Spell::EffectPlayMusic(SpellEffectIndex eff_idx)
{
    if(!unitTarget || unitTarget->GetTypeId() != TYPEID_PLAYER)
        return;

    uint32 soundid = m_spellInfo->EffectMiscValue[eff_idx];

    if (!sSoundEntriesStore.LookupEntry(soundid))
    {
        sLog.outError("EffectPlayMusic: Sound (Id: %u) not exist in spell %u.",soundid,m_spellInfo->Id);
        return;
    }

    WorldPacket data(SMSG_PLAY_MUSIC, 4);
    data << uint32(soundid);
    ((Player*)unitTarget)->GetSession()->SendPacket(&data);
}

void Spell::EffectSpecCount(SpellEffectIndex /*eff_idx*/)
{
    if (!unitTarget || unitTarget->GetTypeId() != TYPEID_PLAYER)
        return;

    ((Player*)unitTarget)->UpdateSpecCount(damage);
}

void Spell::EffectActivateSpec(SpellEffectIndex /*eff_idx*/)
{
    if (!unitTarget || unitTarget->GetTypeId() != TYPEID_PLAYER)
        return;

    uint32 spec = damage-1;

    ((Player*)unitTarget)->ActivateSpec(spec);
}

void Spell::EffectBind(SpellEffectIndex eff_idx)
{
    if (!unitTarget || unitTarget->GetTypeId() != TYPEID_PLAYER)
        return;

    Player* player = (Player*)unitTarget;

    uint32 area_id;
    WorldLocation loc;
    if (m_spellInfo->EffectImplicitTargetA[eff_idx] == TARGET_TABLE_X_Y_Z_COORDINATES ||
        m_spellInfo->EffectImplicitTargetB[eff_idx] == TARGET_TABLE_X_Y_Z_COORDINATES)
    {
        SpellTargetPosition const* st = sSpellMgr.GetSpellTargetPosition(m_spellInfo->Id);
        if (!st)
        {
            sLog.outError( "Spell::EffectBind - unknown Teleport coordinates for spell ID %u", m_spellInfo->Id );
            return;
        }

        loc.mapid       = st->target_mapId;
        loc.coord_x     = st->target_X;
        loc.coord_y     = st->target_Y;
        loc.coord_z     = st->target_Y;
        loc.orientation = st->target_Orientation;
        area_id = sMapMgr.GetAreaId(loc.mapid, loc.coord_x, loc.coord_y, loc.coord_z);
    }
    else
    {
        player->GetPosition(loc);
        area_id = player->GetAreaId();
    }

    player->SetHomebindToLocation(loc,area_id);

    // binding
    WorldPacket data( SMSG_BINDPOINTUPDATE, (4+4+4+4+4) );
    data << float(loc.coord_x);
    data << float(loc.coord_y);
    data << float(loc.coord_z);
    data << uint32(loc.mapid);
    data << uint32(area_id);
    player->SendDirectMessage( &data );

    DEBUG_LOG("New Home Position X is %f", loc.coord_x);
    DEBUG_LOG("New Home Position Y is %f", loc.coord_y);
    DEBUG_LOG("New Home Position Z is %f", loc.coord_z);
    DEBUG_LOG("New Home MapId is %u", loc.mapid);
    DEBUG_LOG("New Home AreaId is %u", area_id);

    // zone update
    data.Initialize(SMSG_PLAYERBOUND, 8+4);
    data << uint64(player->GetGUID());
    data << uint32(area_id);
    player->SendDirectMessage( &data );
}

void Spell::EffectRestoreItemCharges( SpellEffectIndex eff_idx )
{
    if (unitTarget->GetTypeId() != TYPEID_PLAYER)
        return;

    Player* player = (Player*)unitTarget;

    ItemPrototype const* itemProto = ObjectMgr::GetItemPrototype(m_spellInfo->EffectItemType[eff_idx]);
    if (!itemProto)
        return;

    // In case item from limited category recharge any from category, is this valid checked early in spell checks
    Item* item;
    if (itemProto->ItemLimitCategory)
        item = player->GetItemByLimitedCategory(itemProto->ItemLimitCategory);
    else
        item = player->GetItemByEntry(m_spellInfo->EffectItemType[eff_idx]);

    if (!item)
        return;

    item->RestoreCharges();
}

void Spell::EffectTeachTaxiNode( SpellEffectIndex eff_idx )
{
    if (unitTarget->GetTypeId() != TYPEID_PLAYER)
        return;

    Player* player = (Player*)unitTarget;

    uint32 taxiNodeId = m_spellInfo->EffectMiscValue[eff_idx];
    if (!sTaxiNodesStore.LookupEntry(taxiNodeId))
        return;

    if (player->m_taxi.SetTaximaskNode(taxiNodeId))
    {
        WorldPacket data(SMSG_NEW_TAXI_PATH, 0);
        player->SendDirectMessage( &data );

        data.Initialize( SMSG_TAXINODE_STATUS, 9 );
        data << uint64( m_caster->GetGUID() );
        data << uint8( 1 );
        player->SendDirectMessage( &data );
    }
}<|MERGE_RESOLUTION|>--- conflicted
+++ resolved
@@ -779,14 +779,9 @@
                 {
                     // [1 + 0.25 * SPH + 0.16 * AP]
                     float ap = m_caster->GetTotalAttackPowerValue(BASE_ATTACK);
-<<<<<<< HEAD
-                    int32 holy = m_caster->SpellBaseDamageBonusDone(GetSpellSchoolMask(m_spellInfo)) +
-                                 unitTarget->SpellBaseDamageBonusTaken(GetSpellSchoolMask(m_spellInfo));
-=======
                     int32 holy = m_caster->SpellBaseDamageBonusDone(GetSpellSchoolMask(m_spellInfo));
                     if (holy < 0)
                         holy = 0;
->>>>>>> a36ff5e8
                     damage += int32(ap * 0.16f) + int32(holy * 25 / 100);
                 }
                 break;
@@ -2555,7 +2550,6 @@
                 m_caster->CastCustomSpell(m_caster, 45470, &bp, NULL, NULL, true);
                 return;
             }
-<<<<<<< HEAD
             // Raise dead effect
             else if(m_spellInfo->Id == 46584) 
             {
@@ -2598,8 +2592,6 @@
                 }
                 return;
             }
-=======
->>>>>>> a36ff5e8
             // Death Grip
             else if (m_spellInfo->Id == 49576)
             {
@@ -6766,27 +6758,6 @@
             }
             break;
         }
-        case SPELLFAMILY_WARRIOR:
-        {
-            switch(m_spellInfo->Id)
-            {
-                case 64380:                                 // Shattering Throw
-                {
-                    if (!unitTarget || !unitTarget->isAlive())
-                        return;
-
-                    // remove immunity effects
-                    unitTarget->RemoveAurasDueToSpell(642); // Divine Shield
-                    unitTarget->RemoveAurasDueToSpell(1022); // Hand of Protection rank 1
-                    unitTarget->RemoveAurasDueToSpell(5599); // Hand of Protection rank 2
-                    unitTarget->RemoveAurasDueToSpell(10278); // Hand of Protection rank 3
-                    unitTarget->RemoveAurasDueToSpell(19753); // Divine Intervention
-                    unitTarget->RemoveAurasDueToSpell(45438); // Ice Block
-                    break;
-                }
-            }
-            break;
-        }
     }
 
     // normal DB scripted effect
@@ -7676,15 +7647,7 @@
     if(!unitTarget)
         return;
 
-<<<<<<< HEAD
-    float dist = unitTarget->GetDistance2d(m_caster);
-    if (damage && dist > damage)
-        dist = float(damage);
-
-    unitTarget->KnockBackFrom(m_caster,-dist,float(m_spellInfo->EffectMiscValue[eff_idx])/30);
-=======
     unitTarget->KnockBackFrom(m_caster, -unitTarget->GetDistance2d(m_caster), float(m_spellInfo->EffectMiscValue[eff_idx])/30);
->>>>>>> a36ff5e8
 }
 
 void Spell::EffectDispelMechanic(SpellEffectIndex eff_idx)
