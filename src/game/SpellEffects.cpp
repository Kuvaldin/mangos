--- conflicted
+++ resolved
@@ -4325,11 +4325,9 @@
         {
             // TODO
             // EffectSummonVehicle(i);
-<<<<<<< HEAD
                DoSummonVehicle(eff_idx, summon_prop->FactionId);
-=======
-            sLog.outDebug("EffectSummonType: Unhandled summon group type SUMMON_PROP_GROUP_VEHICLE(%u)", summon_prop->Group);
->>>>>>> d3090fbd
+//            sLog.outDebug("EffectSummonType: Unhandled summon group type SUMMON_PROP_GROUP_VEHICLE(%u)", summon_prop->Group);
+//            Mangos developers thinking - this summon is not supported. But in this his worked fine :)
             break;
         }
         default:
