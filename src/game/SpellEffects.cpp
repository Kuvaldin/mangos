/*
 * Copyright (C) 2005-2010 MaNGOS <http://getmangos.com/>
 *
 * This program is free software; you can redistribute it and/or modify
 * it under the terms of the GNU General Public License as published by
 * the Free Software Foundation; either version 2 of the License, or
 * (at your option) any later version.
 *
 * This program is distributed in the hope that it will be useful,
 * but WITHOUT ANY WARRANTY; without even the implied warranty of
 * MERCHANTABILITY or FITNESS FOR A PARTICULAR PURPOSE.  See the
 * GNU General Public License for more details.
 *
 * You should have received a copy of the GNU General Public License
 * along with this program; if not, write to the Free Software
 * Foundation, Inc., 59 Temple Place, Suite 330, Boston, MA  02111-1307  USA
 */

#include "Common.h"
#include "Database/DatabaseEnv.h"
#include "WorldPacket.h"
#include "Opcodes.h"
#include "Log.h"
#include "UpdateMask.h"
#include "World.h"
#include "ObjectMgr.h"
#include "SpellMgr.h"
#include "Player.h"
#include "SkillExtraItems.h"
#include "Unit.h"
#include "Spell.h"
#include "DynamicObject.h"
#include "SpellAuras.h"
#include "Group.h"
#include "UpdateData.h"
#include "MapManager.h"
#include "ObjectAccessor.h"
#include "SharedDefines.h"
#include "Pet.h"
#include "GameObject.h"
#include "GossipDef.h"
#include "Creature.h"
#include "Totem.h"
#include "CreatureAI.h"
#include "BattleGroundMgr.h"
#include "BattleGround.h"
#include "BattleGroundEY.h"
#include "BattleGroundWS.h"
#include "Language.h"
#include "SocialMgr.h"
#include "VMapFactory.h"
#include "Util.h"
#include "TemporarySummon.h"
#include "ScriptCalls.h"
#include "SkillDiscovery.h"
#include "Formulas.h"
#include "GridNotifiers.h"
#include "GridNotifiersImpl.h"
#include "CellImpl.h"

pEffect SpellEffects[TOTAL_SPELL_EFFECTS]=
{
    &Spell::EffectNULL,                                     //  0
    &Spell::EffectInstaKill,                                //  1 SPELL_EFFECT_INSTAKILL
    &Spell::EffectSchoolDMG,                                //  2 SPELL_EFFECT_SCHOOL_DAMAGE
    &Spell::EffectDummy,                                    //  3 SPELL_EFFECT_DUMMY
    &Spell::EffectUnused,                                   //  4 SPELL_EFFECT_PORTAL_TELEPORT          unused from pre-1.2.1
    &Spell::EffectTeleportUnits,                            //  5 SPELL_EFFECT_TELEPORT_UNITS
    &Spell::EffectApplyAura,                                //  6 SPELL_EFFECT_APPLY_AURA
    &Spell::EffectEnvironmentalDMG,                         //  7 SPELL_EFFECT_ENVIRONMENTAL_DAMAGE
    &Spell::EffectPowerDrain,                               //  8 SPELL_EFFECT_POWER_DRAIN
    &Spell::EffectHealthLeech,                              //  9 SPELL_EFFECT_HEALTH_LEECH
    &Spell::EffectHeal,                                     // 10 SPELL_EFFECT_HEAL
    &Spell::EffectBind,                                     // 11 SPELL_EFFECT_BIND
    &Spell::EffectUnused,                                   // 12 SPELL_EFFECT_PORTAL                   unused from pre-1.2.1, exist 2 spell, but not exist any data about its real usage
    &Spell::EffectUnused,                                   // 13 SPELL_EFFECT_RITUAL_BASE              unused from pre-1.2.1
    &Spell::EffectUnused,                                   // 14 SPELL_EFFECT_RITUAL_SPECIALIZE        unused from pre-1.2.1
    &Spell::EffectUnused,                                   // 15 SPELL_EFFECT_RITUAL_ACTIVATE_PORTAL   unused from pre-1.2.1
    &Spell::EffectQuestComplete,                            // 16 SPELL_EFFECT_QUEST_COMPLETE
    &Spell::EffectWeaponDmg,                                // 17 SPELL_EFFECT_WEAPON_DAMAGE_NOSCHOOL
    &Spell::EffectResurrect,                                // 18 SPELL_EFFECT_RESURRECT
    &Spell::EffectAddExtraAttacks,                          // 19 SPELL_EFFECT_ADD_EXTRA_ATTACKS
    &Spell::EffectEmpty,                                    // 20 SPELL_EFFECT_DODGE                    one spell: Dodge
    &Spell::EffectEmpty,                                    // 21 SPELL_EFFECT_EVADE                    one spell: Evade (DND)
    &Spell::EffectParry,                                    // 22 SPELL_EFFECT_PARRY
    &Spell::EffectBlock,                                    // 23 SPELL_EFFECT_BLOCK                    one spell: Block
    &Spell::EffectCreateItem,                               // 24 SPELL_EFFECT_CREATE_ITEM
    &Spell::EffectEmpty,                                    // 25 SPELL_EFFECT_WEAPON                   spell per weapon type, in ItemSubclassmask store mask that can be used for usability check at equip, but current way using skill also work.
    &Spell::EffectEmpty,                                    // 26 SPELL_EFFECT_DEFENSE                  one spell: Defense
    &Spell::EffectPersistentAA,                             // 27 SPELL_EFFECT_PERSISTENT_AREA_AURA
    &Spell::EffectSummonType,                               // 28 SPELL_EFFECT_SUMMON
    &Spell::EffectLeapForward,                              // 29 SPELL_EFFECT_LEAP
    &Spell::EffectEnergize,                                 // 30 SPELL_EFFECT_ENERGIZE
    &Spell::EffectWeaponDmg,                                // 31 SPELL_EFFECT_WEAPON_PERCENT_DAMAGE
    &Spell::EffectTriggerMissileSpell,                      // 32 SPELL_EFFECT_TRIGGER_MISSILE
    &Spell::EffectOpenLock,                                 // 33 SPELL_EFFECT_OPEN_LOCK
    &Spell::EffectSummonChangeItem,                         // 34 SPELL_EFFECT_SUMMON_CHANGE_ITEM
    &Spell::EffectApplyAreaAura,                            // 35 SPELL_EFFECT_APPLY_AREA_AURA_PARTY
    &Spell::EffectLearnSpell,                               // 36 SPELL_EFFECT_LEARN_SPELL
    &Spell::EffectEmpty,                                    // 37 SPELL_EFFECT_SPELL_DEFENSE            one spell: SPELLDEFENSE (DND)
    &Spell::EffectDispel,                                   // 38 SPELL_EFFECT_DISPEL
    &Spell::EffectEmpty,                                    // 39 SPELL_EFFECT_LANGUAGE                 misc store lang id
    &Spell::EffectDualWield,                                // 40 SPELL_EFFECT_DUAL_WIELD
    &Spell::EffectJump,                                     // 41 SPELL_EFFECT_JUMP
    &Spell::EffectJump,                                     // 42 SPELL_EFFECT_JUMP2
    &Spell::EffectTeleUnitsFaceCaster,                      // 43 SPELL_EFFECT_TELEPORT_UNITS_FACE_CASTER
    &Spell::EffectLearnSkill,                               // 44 SPELL_EFFECT_SKILL_STEP
    &Spell::EffectAddHonor,                                 // 45 SPELL_EFFECT_ADD_HONOR                honor/pvp related
    &Spell::EffectNULL,                                     // 46 SPELL_EFFECT_SPAWN                    spawn/login animation, expected by spawn unit cast, also base points store some dynflags
    &Spell::EffectTradeSkill,                               // 47 SPELL_EFFECT_TRADE_SKILL
    &Spell::EffectUnused,                                   // 48 SPELL_EFFECT_STEALTH                  one spell: Base Stealth
    &Spell::EffectUnused,                                   // 49 SPELL_EFFECT_DETECT                   one spell: Detect
    &Spell::EffectTransmitted,                              // 50 SPELL_EFFECT_TRANS_DOOR
    &Spell::EffectUnused,                                   // 51 SPELL_EFFECT_FORCE_CRITICAL_HIT       unused from pre-1.2.1
    &Spell::EffectUnused,                                   // 52 SPELL_EFFECT_GUARANTEE_HIT            unused from pre-1.2.1
    &Spell::EffectEnchantItemPerm,                          // 53 SPELL_EFFECT_ENCHANT_ITEM
    &Spell::EffectEnchantItemTmp,                           // 54 SPELL_EFFECT_ENCHANT_ITEM_TEMPORARY
    &Spell::EffectTameCreature,                             // 55 SPELL_EFFECT_TAMECREATURE
    &Spell::EffectSummonPet,                                // 56 SPELL_EFFECT_SUMMON_PET
    &Spell::EffectLearnPetSpell,                            // 57 SPELL_EFFECT_LEARN_PET_SPELL
    &Spell::EffectWeaponDmg,                                // 58 SPELL_EFFECT_WEAPON_DAMAGE
    &Spell::EffectCreateRandomItem,                         // 59 SPELL_EFFECT_CREATE_RANDOM_ITEM       create item base at spell specific loot
    &Spell::EffectProficiency,                              // 60 SPELL_EFFECT_PROFICIENCY
    &Spell::EffectSendEvent,                                // 61 SPELL_EFFECT_SEND_EVENT
    &Spell::EffectPowerBurn,                                // 62 SPELL_EFFECT_POWER_BURN
    &Spell::EffectThreat,                                   // 63 SPELL_EFFECT_THREAT
    &Spell::EffectTriggerSpell,                             // 64 SPELL_EFFECT_TRIGGER_SPELL
    &Spell::EffectApplyAreaAura,                            // 65 SPELL_EFFECT_APPLY_AREA_AURA_RAID
    &Spell::EffectRestoreItemCharges,                       // 66 SPELL_EFFECT_RESTORE_ITEM_CHARGES     itemtype - is affected item ID
    &Spell::EffectHealMaxHealth,                            // 67 SPELL_EFFECT_HEAL_MAX_HEALTH
    &Spell::EffectInterruptCast,                            // 68 SPELL_EFFECT_INTERRUPT_CAST
    &Spell::EffectDistract,                                 // 69 SPELL_EFFECT_DISTRACT
    &Spell::EffectPull,                                     // 70 SPELL_EFFECT_PULL                     one spell: Distract Move
    &Spell::EffectPickPocket,                               // 71 SPELL_EFFECT_PICKPOCKET
    &Spell::EffectAddFarsight,                              // 72 SPELL_EFFECT_ADD_FARSIGHT
    &Spell::EffectNULL,                                     // 73 SPELL_EFFECT_UNTRAIN_TALENTS          one spell: Trainer: Untrain Talents
    &Spell::EffectApplyGlyph,                               // 74 SPELL_EFFECT_APPLY_GLYPH
    &Spell::EffectHealMechanical,                           // 75 SPELL_EFFECT_HEAL_MECHANICAL          one spell: Mechanical Patch Kit
    &Spell::EffectSummonObjectWild,                         // 76 SPELL_EFFECT_SUMMON_OBJECT_WILD
    &Spell::EffectScriptEffect,                             // 77 SPELL_EFFECT_SCRIPT_EFFECT
    &Spell::EffectUnused,                                   // 78 SPELL_EFFECT_ATTACK
    &Spell::EffectSanctuary,                                // 79 SPELL_EFFECT_SANCTUARY
    &Spell::EffectAddComboPoints,                           // 80 SPELL_EFFECT_ADD_COMBO_POINTS
    &Spell::EffectUnused,                                   // 81 SPELL_EFFECT_CREATE_HOUSE             one spell: Create House (TEST)
    &Spell::EffectNULL,                                     // 82 SPELL_EFFECT_BIND_SIGHT
    &Spell::EffectDuel,                                     // 83 SPELL_EFFECT_DUEL
    &Spell::EffectStuck,                                    // 84 SPELL_EFFECT_STUCK
    &Spell::EffectSummonPlayer,                             // 85 SPELL_EFFECT_SUMMON_PLAYER
    &Spell::EffectActivateObject,                           // 86 SPELL_EFFECT_ACTIVATE_OBJECT
    &Spell::EffectNULL,                                     // 87 SPELL_EFFECT_WMO_DAMAGE (57 spells in 3.3.2)
    &Spell::EffectNULL,                                     // 88 SPELL_EFFECT_WMO_REPAIR (2 spells in 3.3.2)
    &Spell::EffectNULL,                                     // 89 SPELL_EFFECT_WMO_CHANGE (7 spells in 3.3.2)
    &Spell::EffectKillCreditPersonal,                       // 90 SPELL_EFFECT_KILL_CREDIT              Kill credit but only for single person
    &Spell::EffectUnused,                                   // 91 SPELL_EFFECT_THREAT_ALL               one spell: zzOLDBrainwash
    &Spell::EffectEnchantHeldItem,                          // 92 SPELL_EFFECT_ENCHANT_HELD_ITEM
    &Spell::EffectBreakPlayerTargeting,                     // 93 SPELL_EFFECT_BREAK_PLAYER_TARGETING
    &Spell::EffectSelfResurrect,                            // 94 SPELL_EFFECT_SELF_RESURRECT
    &Spell::EffectSkinning,                                 // 95 SPELL_EFFECT_SKINNING
    &Spell::EffectCharge,                                   // 96 SPELL_EFFECT_CHARGE
    &Spell::EffectSummonAllTotems,                          // 97 SPELL_EFFECT_SUMMON_ALL_TOTEMS
    &Spell::EffectKnockBack,                                // 98 SPELL_EFFECT_KNOCK_BACK
    &Spell::EffectDisEnchant,                               // 99 SPELL_EFFECT_DISENCHANT
    &Spell::EffectInebriate,                                //100 SPELL_EFFECT_INEBRIATE
    &Spell::EffectFeedPet,                                  //101 SPELL_EFFECT_FEED_PET
    &Spell::EffectDismissPet,                               //102 SPELL_EFFECT_DISMISS_PET
    &Spell::EffectReputation,                               //103 SPELL_EFFECT_REPUTATION
    &Spell::EffectSummonObject,                             //104 SPELL_EFFECT_SUMMON_OBJECT_SLOT1
    &Spell::EffectSummonObject,                             //105 SPELL_EFFECT_SUMMON_OBJECT_SLOT2
    &Spell::EffectSummonObject,                             //106 SPELL_EFFECT_SUMMON_OBJECT_SLOT3
    &Spell::EffectSummonObject,                             //107 SPELL_EFFECT_SUMMON_OBJECT_SLOT4
    &Spell::EffectDispelMechanic,                           //108 SPELL_EFFECT_DISPEL_MECHANIC
    &Spell::EffectSummonDeadPet,                            //109 SPELL_EFFECT_SUMMON_DEAD_PET
    &Spell::EffectDestroyAllTotems,                         //110 SPELL_EFFECT_DESTROY_ALL_TOTEMS
    &Spell::EffectDurabilityDamage,                         //111 SPELL_EFFECT_DURABILITY_DAMAGE
    &Spell::EffectUnused,                                   //112 SPELL_EFFECT_112 (old SPELL_EFFECT_SUMMON_DEMON)
    &Spell::EffectResurrectNew,                             //113 SPELL_EFFECT_RESURRECT_NEW
    &Spell::EffectTaunt,                                    //114 SPELL_EFFECT_ATTACK_ME
    &Spell::EffectDurabilityDamagePCT,                      //115 SPELL_EFFECT_DURABILITY_DAMAGE_PCT
    &Spell::EffectSkinPlayerCorpse,                         //116 SPELL_EFFECT_SKIN_PLAYER_CORPSE       one spell: Remove Insignia, bg usage, required special corpse flags...
    &Spell::EffectSpiritHeal,                               //117 SPELL_EFFECT_SPIRIT_HEAL              one spell: Spirit Heal
    &Spell::EffectSkill,                                    //118 SPELL_EFFECT_SKILL                    professions and more
    &Spell::EffectApplyAreaAura,                            //119 SPELL_EFFECT_APPLY_AREA_AURA_PET
    &Spell::EffectUnused,                                   //120 SPELL_EFFECT_TELEPORT_GRAVEYARD       one spell: Graveyard Teleport Test
    &Spell::EffectWeaponDmg,                                //121 SPELL_EFFECT_NORMALIZED_WEAPON_DMG
    &Spell::EffectUnused,                                   //122 SPELL_EFFECT_122                      unused
    &Spell::EffectSendTaxi,                                 //123 SPELL_EFFECT_SEND_TAXI                taxi/flight related (misc value is taxi path id)
    &Spell::EffectPlayerPull,                               //124 SPELL_EFFECT_PLAYER_PULL              opposite of knockback effect (pulls player twoard caster)
    &Spell::EffectModifyThreatPercent,                      //125 SPELL_EFFECT_MODIFY_THREAT_PERCENT
    &Spell::EffectStealBeneficialBuff,                      //126 SPELL_EFFECT_STEAL_BENEFICIAL_BUFF    spell steal effect?
    &Spell::EffectProspecting,                              //127 SPELL_EFFECT_PROSPECTING              Prospecting spell
    &Spell::EffectApplyAreaAura,                            //128 SPELL_EFFECT_APPLY_AREA_AURA_FRIEND
    &Spell::EffectApplyAreaAura,                            //129 SPELL_EFFECT_APPLY_AREA_AURA_ENEMY
    &Spell::EffectRedirectThreat,                           //130 SPELL_EFFECT_REDIRECT_THREAT
    &Spell::EffectUnused,                                   //131 SPELL_EFFECT_131                      used in some test spells
    &Spell::EffectPlayMusic,                                //132 SPELL_EFFECT_PLAY_MUSIC               sound id in misc value (SoundEntries.dbc)
    &Spell::EffectUnlearnSpecialization,                    //133 SPELL_EFFECT_UNLEARN_SPECIALIZATION   unlearn profession specialization
    &Spell::EffectKillCredit,                               //134 SPELL_EFFECT_KILL_CREDIT              misc value is creature entry
    &Spell::EffectNULL,                                     //135 SPELL_EFFECT_CALL_PET
    &Spell::EffectHealPct,                                  //136 SPELL_EFFECT_HEAL_PCT
    &Spell::EffectEnergisePct,                              //137 SPELL_EFFECT_ENERGIZE_PCT
    &Spell::EffectLeapBack,                                 //138 SPELL_EFFECT_LEAP_BACK                Leap back
    &Spell::EffectNULL,                                     //139 SPELL_EFFECT_CLEAR_QUEST              (misc - is quest ID)
    &Spell::EffectForceCast,                                //140 SPELL_EFFECT_FORCE_CAST
    &Spell::EffectNULL,                                     //141 SPELL_EFFECT_141                      damage and reduce speed?
    &Spell::EffectTriggerSpellWithValue,                    //142 SPELL_EFFECT_TRIGGER_SPELL_WITH_VALUE
    &Spell::EffectApplyAreaAura,                            //143 SPELL_EFFECT_APPLY_AREA_AURA_OWNER
    &Spell::EffectNULL,                                     //144 SPELL_EFFECT_144                      Spectral Blast
    &Spell::EffectNULL,                                     //145 SPELL_EFFECT_145                      Black Hole Effect
    &Spell::EffectActivateRune,                             //146 SPELL_EFFECT_ACTIVATE_RUNE
    &Spell::EffectQuestFail,                                //147 SPELL_EFFECT_QUEST_FAIL               quest fail
    &Spell::EffectNULL,                                     //148 SPELL_EFFECT_148                      single spell: Inflicts Fire damage to an enemy.
    &Spell::EffectCharge2,                                  //149 SPELL_EFFECT_CHARGE2                  swoop
    &Spell::EffectQuestStart,                               //150 SPELL_EFFECT_QUEST_START
    &Spell::EffectTriggerRitualOfSummoning,                 //151 SPELL_EFFECT_TRIGGER_SPELL_2
    &Spell::EffectNULL,                                     //152 SPELL_EFFECT_152                      summon Refer-a-Friend
    &Spell::EffectNULL,                                     //153 SPELL_EFFECT_CREATE_PET               misc value is creature entry
    &Spell::EffectTeachTaxiNode,                            //154 SPELL_EFFECT_TEACH_TAXI_NODE          single spell: Teach River's Heart Taxi Path
    &Spell::EffectTitanGrip,                                //155 SPELL_EFFECT_TITAN_GRIP Allows you to equip two-handed axes, maces and swords in one hand, but you attack $49152s1% slower than normal.
    &Spell::EffectEnchantItemPrismatic,                     //156 SPELL_EFFECT_ENCHANT_ITEM_PRISMATIC
    &Spell::EffectCreateItem2,                              //157 SPELL_EFFECT_CREATE_ITEM_2            create item or create item template and replace by some randon spell loot item
    &Spell::EffectMilling,                                  //158 SPELL_EFFECT_MILLING                  milling
    &Spell::EffectRenamePet,                                //159 SPELL_EFFECT_ALLOW_RENAME_PET         allow rename pet once again
    &Spell::EffectNULL,                                     //160 SPELL_EFFECT_160                      single spell: Nerub'ar Web Random Unit
    &Spell::EffectSpecCount,                                //161 SPELL_EFFECT_TALENT_SPEC_COUNT        second talent spec (learn/revert)
    &Spell::EffectActivateSpec,                             //162 SPELL_EFFECT_TALENT_SPEC_SELECT       activate primary/secondary spec
    &Spell::EffectNULL,                                     //163
    &Spell::EffectRemoveAura,                               //164 SPELL_EFFECT_REMOVE_AURA
};

void Spell::EffectEmpty(SpellEffectIndex /*eff_idx*/)
{
    // NOT NEED ANY IMPLEMENTATION CODE, EFFECT POSISBLE USED AS MARKER OR CLIENT INFORM
}

void Spell::EffectNULL(SpellEffectIndex /*eff_idx*/)
{
    DEBUG_LOG("WORLD: Spell Effect DUMMY");
}

void Spell::EffectUnused(SpellEffectIndex /*eff_idx*/)
{
    // NOT USED BY ANY SPELL OR USELESS OR IMPLEMENTED IN DIFFERENT WAY IN MANGOS
}

void Spell::EffectResurrectNew(SpellEffectIndex eff_idx)
{
    if(!unitTarget || unitTarget->isAlive())
        return;

    if(unitTarget->GetTypeId() != TYPEID_PLAYER)
        return;

    if(!unitTarget->IsInWorld())
        return;

    Player* pTarget = ((Player*)unitTarget);

    if(pTarget->isRessurectRequested())       // already have one active request
        return;

    uint32 health = damage;
    if( m_caster->HasAura(54733, EFFECT_INDEX_0) ) // Glyph of Rebirth
        health = pTarget->GetMaxHealth();
    uint32 mana = m_spellInfo->EffectMiscValue[eff_idx];
    pTarget->setResurrectRequestData(m_caster->GetGUID(), m_caster->GetMapId(), m_caster->GetPositionX(), m_caster->GetPositionY(), m_caster->GetPositionZ(), health, mana);
    SendResurrectRequest(pTarget);
}

void Spell::EffectInstaKill(SpellEffectIndex /*eff_idx*/)
{
    if (!unitTarget || !unitTarget->isAlive())
        return;

    if (m_caster == unitTarget)                             // prevent interrupt message
        finish();

<<<<<<< HEAD
    WorldPacket data(SMSG_SPELLINSTAKILLLOG, (8+8+4));
    data << uint64(m_caster->GetTypeId() != TYPEID_GAMEOBJECT ? m_caster->GetGUID() : 0); //Caster GUID
    data << uint64(unitTarget->GetGUID());  //Victim GUID
    data << uint32(m_spellInfo->Id);
    m_caster->SendMessageToSet(&data, true);
=======
    WorldObject* caster = GetCastingObject();               // we need the original casting object

    WorldPacket data(SMSG_SPELLINSTAKILLLOG, (8+8+4));
    data << (caster && caster->GetTypeId() != TYPEID_GAMEOBJECT ? m_caster->GetObjectGuid() : ObjectGuid()); // Caster GUID
    data << unitTarget->GetObjectGuid();                    // Victim GUID
    data << uint32(m_spellInfo->Id);
    m_caster->SendMessageToSet(&data, true);

>>>>>>> 05d68091
    m_caster->DealDamage(unitTarget, unitTarget->GetHealth(), NULL, DIRECT_DAMAGE, SPELL_SCHOOL_MASK_NORMAL, NULL, false);
}

void Spell::EffectEnvironmentalDMG(SpellEffectIndex eff_idx)
{
    uint32 absorb = 0;
    uint32 resist = 0;

    // Note: this hack with damage replace required until GO casting not implemented
    // environment damage spells already have around enemies targeting but this not help in case nonexistent GO casting support
    // currently each enemy selected explicitly and self cast damage, we prevent apply self casted spell bonuses/etc
    damage = m_spellInfo->CalculateSimpleValue(eff_idx);

    m_caster->CalculateDamageAbsorbAndResist(m_caster, GetSpellSchoolMask(m_spellInfo), SPELL_DIRECT_DAMAGE, damage, &absorb, &resist);

    m_caster->SendSpellNonMeleeDamageLog(m_caster, m_spellInfo->Id, damage, GetSpellSchoolMask(m_spellInfo), absorb, resist, false, 0, false);
    if(m_caster->GetTypeId() == TYPEID_PLAYER)
        ((Player*)m_caster)->EnvironmentalDamage(DAMAGE_FIRE, damage);
}

void Spell::EffectSchoolDMG(SpellEffectIndex effect_idx)
{
    if( unitTarget && unitTarget->isAlive())
    {
        switch(m_spellInfo->SpellFamilyName)
        {
            case SPELLFAMILY_GENERIC:
            {
                switch(m_spellInfo->Id)                     // better way to check unknown
                {
                    // Meteor like spells (divided damage to targets)
                    case 24340: case 26558: case 28884:     // Meteor
                    case 36837: case 38903: case 41276:     // Meteor
                    case 57467:                             // Meteor
                    case 26789:                             // Shard of the Fallen Star
                    case 31436:                             // Malevolent Cleave
                    case 35181:                             // Dive Bomb
                    case 40810: case 43267: case 43268:     // Saber Lash
                    case 42384:                             // Brutal Swipe
                    case 45150:                             // Meteor Slash
                    case 64422: case 64688:                 // Sonic Screech
                    case 70492: case 72505:                 // Ooze Eruption
                    case 71904:                             // Chaos Bane
                    case 72624: case 72625:                 // Ooze Eruption
                    {
                        uint32 count = 0;
                        for(std::list<TargetInfo>::iterator ihit= m_UniqueTargetInfo.begin();ihit != m_UniqueTargetInfo.end();++ihit)
                            if(ihit->effectMask & (1<<effect_idx))
                                ++count;

                        damage /= count;                    // divide to all targets
                        break;
                    }
                    // AoE spells, which damage is reduced with distance from the initial hit point 
                    case 62598: case 62937:     // Detonate 
                    case 65279:                 // Lightning Nova 
                    case 62311: case 64596:     // Cosmic Smash 
                    { 
                        float distance = unitTarget->GetDistance2d(m_targets.m_destX, m_targets.m_destY); 
                        damage *= exp(-distance/15.0f); 
                        break; 
                    }
                    // percent from health with min
                    case 25599:                             // Thundercrash
                    {
                        damage = unitTarget->GetHealth() / 2;
                        if(damage < 200)
                            damage = 200;
                        break;
                    }
                    // Intercept (warrior spell trigger)
                    case 20253:
                    case 61491:
                    {
                        damage+= uint32(m_caster->GetTotalAttackPowerValue(BASE_ATTACK) * 0.12f);
                        break;
                    }
                    // percent max target health
                    case 29142:                             // Eyesore Blaster
                    case 35139:                             // Throw Boom's Doom
                    case 49882:                             // Leviroth Self-Impale
                    {
                        damage = damage * unitTarget->GetMaxHealth() / 100;
                        break;
                    }
                    // Cataclysmic Bolt
                    case 38441:
                    {
                        damage = unitTarget->GetMaxHealth() / 2;
                        break;
                    }
                    // Explode
                    case 47496:
                    {
                        // Special Effect only for caster (ghoul in this case)
                        if (unitTarget->GetEntry() == 26125 && (unitTarget->GetGUID() == m_caster->GetGUID()))
                        {
                            // After explode the ghoul must be killed
                            unitTarget->DealDamage(unitTarget, unitTarget->GetMaxHealth(), NULL, DIRECT_DAMAGE, SPELL_SCHOOL_MASK_NORMAL, NULL, false);
                        }
                        break;
                    }
                    // Tympanic Tantrum
                    case 62775:
                    {
                        damage = unitTarget->GetMaxHealth() / 10;
                        break;
                    }
                    // Hand of Rekoning (name not have typos ;) )
                    case 67485:
                        damage += uint32(0.5f * m_caster->GetTotalAttackPowerValue(BASE_ATTACK));
                        break;
                    // Defile damage depending from scale.
                    case 72754:
                    case 73708:
                    case 73709:
                    case 73710:
                        damage = damage * m_caster->GetObjectScale();
                        break;
                    // Growling ooze puddle
                    case 70346:
                    case 72456:
                    case 72868:
                    case 72869:
                    {
                        float distance = unitTarget->GetDistance2d(m_caster); 
                        damage *= exp(-distance/(5.0f*m_caster->GetObjectScale()));
                        break;
                    }
                    // Bone Storm
                    case 69075:
                    case 70834:
                    case 70835:
                    case 70836:
                    {
                        float distance = unitTarget->GetDistance2d(m_caster); 
                        damage *= exp(-distance/(10.0f));
                        break;
                    }
                    case 74607:
                    // SPELL_FIERY_COMBUSTION_EXPLODE - Ruby sanctum boss Halion,
                    // damage proportional number of mark (74567, dummy)
                    {
                        if (Aura* aura = m_caster->GetAura(74567, EFFECT_INDEX_0))
                        {
                            if (aura->GetStackAmount() > 0)
                                damage = 1000 * aura->GetStackAmount();
                            m_caster->RemoveAurasDueToSpell(74567);
                        }
                        else damage = 0;
                        break;
                    }
                    case 74799:
                    // SPELL_SOUL_CONSUMPTION_EXPLODE - Ruby sanctum boss Halion,
                    // damage proportional number of mark (74795, dummy)
                    {
                        if (Aura* aura = m_caster->GetAura(74795, EFFECT_INDEX_0))
                        {
                            if (aura->GetStackAmount() > 0)
                                damage = 1000 * aura->GetStackAmount();
                            m_caster->RemoveAurasDueToSpell(74795);
                        }
                        else damage = 0;
                        break;
                    }
                }
                break;
            }
            case SPELLFAMILY_MAGE:
                // remove Arcane Blast buffs at any non-Arcane Blast arcane damage spell.
                // NOTE: it removed at hit instead cast because currently spell done-damage calculated at hit instead cast
                if ((m_spellInfo->SchoolMask & SPELL_SCHOOL_MASK_ARCANE) && !(m_spellInfo->SpellFamilyFlags & UI64LIT(0x20000000)))
                    m_caster->RemoveAurasDueToSpell(36032); // Arcane Blast buff
                break;
            case SPELLFAMILY_WARRIOR:
            {
                // Bloodthirst
                if (m_spellInfo->SpellFamilyFlags & UI64LIT(0x40000000000))
                {
                    damage = uint32(damage * (m_caster->GetTotalAttackPowerValue(BASE_ATTACK)) / 100);
                }
                // Shield Slam
                else if ((m_spellInfo->SpellFamilyFlags & UI64LIT(0x0000020000000000)) && m_spellInfo->Category==1209)
                    damage += int32(m_caster->GetShieldBlockValue());
                // Victory Rush
                else if (m_spellInfo->SpellFamilyFlags & UI64LIT(0x10000000000))
                {
                    damage = uint32(damage * m_caster->GetTotalAttackPowerValue(BASE_ATTACK) / 100);
                    m_caster->ModifyAuraState(AURA_STATE_WARRIOR_VICTORY_RUSH, false);
                }
                // Revenge ${$m1+$AP*0.310} to ${$M1+$AP*0.310}
                else if (m_spellInfo->SpellFamilyFlags & UI64LIT(0x0000000000000400))
                    damage+= uint32(m_caster->GetTotalAttackPowerValue(BASE_ATTACK) * 0.310f);
                // Heroic Throw ${$m1+$AP*.50}
                else if (m_spellInfo->SpellFamilyFlags & UI64LIT(0x0000000100000000))
                    damage+= uint32(m_caster->GetTotalAttackPowerValue(BASE_ATTACK) * 0.5f);
                // Shattering Throw ${$m1+$AP*.50}
                else if (m_spellInfo->SpellFamilyFlags & UI64LIT(0x0040000000000000))
                    damage+= uint32(m_caster->GetTotalAttackPowerValue(BASE_ATTACK) * 0.5f);
                // Shockwave ${$m3/100*$AP}
                else if (m_spellInfo->SpellFamilyFlags & UI64LIT(0x0000800000000000))
                {
                    int32 pct = m_caster->CalculateSpellDamage(unitTarget, m_spellInfo, EFFECT_INDEX_2);
                    if (pct > 0)
                        damage+= int32(m_caster->GetTotalAttackPowerValue(BASE_ATTACK) * pct / 100);
                    break;
                }
                // Thunder Clap
                else if (m_spellInfo->SpellFamilyFlags & UI64LIT(0x0000000000000080))
                {
                    damage+=int32(m_caster->GetTotalAttackPowerValue(BASE_ATTACK) * 12 / 100);
                }
                break;
            }
            case SPELLFAMILY_WARLOCK:
            {
                // Incinerate Rank 1 & 2
                if ((m_spellInfo->SpellFamilyFlags & UI64LIT(0x00004000000000)) && m_spellInfo->SpellIconID==2128)
                {
                    // Incinerate does more dmg (dmg*0.25) if the target have Immolate debuff.
                    // Check aura state for speed but aura state set not only for Immolate spell
                    if(unitTarget->HasAuraState(AURA_STATE_CONFLAGRATE))
                    {
                        Unit::AuraList const& RejorRegr = unitTarget->GetAurasByType(SPELL_AURA_PERIODIC_DAMAGE);
                        for(Unit::AuraList::const_iterator i = RejorRegr.begin(); i != RejorRegr.end(); ++i)
                        {
                            // Immolate
                            if((*i)->GetSpellProto()->SpellFamilyName == SPELLFAMILY_WARLOCK &&
                                ((*i)->GetSpellProto()->SpellFamilyFlags & UI64LIT(0x00000000000004)))
                            {
                                damage += damage/4;
                                break;
                            }
                        }
                    }
                }
                // Shadowflame
                else if (m_spellInfo->SpellFamilyFlags & UI64LIT(0x0001000000000000))
                {
                    // Apply DOT part
                    switch(m_spellInfo->Id)
                    {
                        case 47897: m_caster->CastSpell(unitTarget, 47960, true); break;
                        case 61290: m_caster->CastSpell(unitTarget, 61291, true); break;
                        default:
                            sLog.outError("Spell::EffectDummy: Unhandeled Shadowflame spell rank %u",m_spellInfo->Id);
                        break;
                    }
                }
                // Shadow Bite
                else if (m_spellInfo->SpellFamilyFlags & UI64LIT(0x0040000000000000))
                {
                    Unit *owner = m_caster->GetOwner();
                    if (!owner)
                        break;

                    uint32 counter = 0;
                    Unit::AuraList const& dotAuras = unitTarget->GetAurasByType(SPELL_AURA_PERIODIC_DAMAGE);
                    for(Unit::AuraList::const_iterator itr = dotAuras.begin(); itr!=dotAuras.end(); ++itr)
                        if ((*itr)->GetCasterGUID() == owner->GetGUID())
                            ++counter;

                    if (counter)
                        damage += (counter * owner->CalculateSpellDamage(unitTarget, m_spellInfo, EFFECT_INDEX_2) * damage) / 100.0f;
                }
                // Conflagrate - consumes Immolate or Shadowflame
                else if (m_spellInfo->TargetAuraState == AURA_STATE_CONFLAGRATE)
                {
                    Aura const* aura = NULL;                // found req. aura for damage calculation

                    Unit::AuraList const &mPeriodic = unitTarget->GetAurasByType(SPELL_AURA_PERIODIC_DAMAGE);
                    for(Unit::AuraList::const_iterator i = mPeriodic.begin(); i != mPeriodic.end(); ++i)
                    {
                        // for caster applied auras only
                        if ((*i)->GetSpellProto()->SpellFamilyName != SPELLFAMILY_WARLOCK ||
                            (*i)->GetCasterGUID()!=m_caster->GetGUID())
                            continue;

                        // Immolate
                        if ((*i)->GetSpellProto()->SpellFamilyFlags & UI64LIT(0x0000000000000004))
                        {
                            aura = *i;                      // it selected always if exist
                            break;
                        }

                        // Shadowflame
                        if ((*i)->GetSpellProto()->SpellFamilyFlags2 & 0x00000002)
                            aura = *i;                      // remember but wait possible Immolate as primary priority
                    }

                    // found Immolate or Shadowflame
                    if (aura)
                    {
                        int32 damagetick = aura->GetModifier()->m_amount;
                        // Save value of further damage
                        m_currentBasePoints[1] = damagetick * 2 / 3;
                        damage += damagetick * 3;
                        // Glyph of Conflagrate
                        if (!m_caster->HasAura(56235))
                            unitTarget->RemoveAurasByCasterSpell(aura->GetId(), m_caster->GetGUID());
                        break;
                    }
                }
                break;
            }
            case SPELLFAMILY_PRIEST:
            {
                // Shadow Word: Death - deals damage equal to damage done to caster
                if (m_spellInfo->SpellFamilyFlags & UI64LIT(0x0000000200000000))
                    m_caster->CastCustomSpell(m_caster, 32409, &damage, 0, 0, true);
                // Improved Mind Blast (Mind Blast in shadow form bonus)
                else if (m_caster->m_form == FORM_SHADOW && (m_spellInfo->SpellFamilyFlags & UI64LIT(0x00002000)))
                {
                    Unit::AuraList const& ImprMindBlast = m_caster->GetAurasByType(SPELL_AURA_ADD_FLAT_MODIFIER);
                    for(Unit::AuraList::const_iterator i = ImprMindBlast.begin(); i != ImprMindBlast.end(); ++i)
                    {
                        if ((*i)->GetSpellProto()->SpellFamilyName == SPELLFAMILY_PRIEST &&
                            ((*i)->GetSpellProto()->SpellIconID == 95))
                        {
                            int chance = (*i)->GetSpellProto()->CalculateSimpleValue(EFFECT_INDEX_1);
                            if (roll_chance_i(chance))
                                // Mind Trauma
                                m_caster->CastSpell(unitTarget, 48301, true);
                            break;
                        }
                    }
                }
                break;
            }
            case SPELLFAMILY_DRUID:
            {
                // Ferocious Bite
                if (m_caster->GetTypeId()==TYPEID_PLAYER && (m_spellInfo->SpellFamilyFlags & UI64LIT(0x000800000)) && m_spellInfo->SpellVisual[0]==6587)
                {
                    // converts up to 30 points of energy into ($f1+$AP/410) additional damage
                    float ap = m_caster->GetTotalAttackPowerValue(BASE_ATTACK);
                    float multiple = ap / 410 + m_spellInfo->DmgMultiplier[effect_idx];
                    damage += int32(((Player*)m_caster)->GetComboPoints() * ap * 7 / 100);
                    uint32 energy = m_caster->GetPower(POWER_ENERGY);
                    uint32 used_energy = energy > 30 ? 30 : energy;
                    damage += int32(used_energy * multiple);
                    m_caster->SetPower(POWER_ENERGY,energy-used_energy);
                }
                // Rake
                else if (m_spellInfo->SpellFamilyFlags & UI64LIT(0x0000000000001000) && m_spellInfo->Effect[EFFECT_INDEX_2] == SPELL_EFFECT_ADD_COMBO_POINTS)
                {
                    // $AP*0.01 bonus
                    damage += int32(m_caster->GetTotalAttackPowerValue(BASE_ATTACK) / 100);
                }
                // Swipe
                else if (m_spellInfo->SpellFamilyFlags & UI64LIT(0x0010000000000000))
                {
                    damage += int32(m_caster->GetTotalAttackPowerValue(BASE_ATTACK)*0.08f);
                }
                break;
            }
            case SPELLFAMILY_ROGUE:
            {
                // Envenom
                if (m_caster->GetTypeId()==TYPEID_PLAYER && (m_spellInfo->SpellFamilyFlags & UI64LIT(0x800000000)))
                {
                    // consume from stack dozes not more that have combo-points
                    if(uint32 combo = ((Player*)m_caster)->GetComboPoints())
                    {
                        Aura *poison = 0;
                        // Lookup for Deadly poison (only attacker applied)
                        Unit::AuraList const& auras = unitTarget->GetAurasByType(SPELL_AURA_PERIODIC_DAMAGE);
                        for(Unit::AuraList::const_iterator itr = auras.begin(); itr!=auras.end(); ++itr)
                            if( (*itr)->GetSpellProto()->SpellFamilyName==SPELLFAMILY_ROGUE &&
                                ((*itr)->GetSpellProto()->SpellFamilyFlags & UI64LIT(0x10000)) &&
                                (*itr)->GetCasterGUID()==m_caster->GetGUID() )
                            {
                                poison = *itr;
                                break;
                            }
                        // count consumed deadly poison doses at target
                        if (poison)
                        {
                            bool needConsume = true;
                            uint32 spellId = poison->GetId();
                            uint32 doses = poison->GetStackAmount();
                            if (doses > combo)
                                doses = combo;

                            // Master Poisoner
                            Unit::AuraList const& auraList = ((Player*)m_caster)->GetAurasByType(SPELL_AURA_MOD_DURATION_OF_EFFECTS_BY_DISPEL);
                            for(Unit::AuraList::const_iterator iter = auraList.begin(); iter!=auraList.end(); ++iter)
                            {
                                if ((*iter)->GetSpellProto()->SpellFamilyName == SPELLFAMILY_ROGUE && (*iter)->GetSpellProto()->SpellIconID == 1960)
                                {
                                    if (int32 chance = (*iter)->GetSpellProto()->CalculateSimpleValue(EFFECT_INDEX_2))
                                        if (roll_chance_i(chance))
                                            needConsume = false;

                                    break;
                                }
                            }

                            if (needConsume)
                                unitTarget->RemoveAuraHolderFromStack(spellId, doses, m_caster->GetGUID());

                            damage *= doses;
                            damage += int32(((Player*)m_caster)->GetTotalAttackPowerValue(BASE_ATTACK) * 0.09f * doses);
                        }
                        // Eviscerate and Envenom Bonus Damage (item set effect)
                        if (m_caster->GetDummyAura(37169))
                            damage += ((Player*)m_caster)->GetComboPoints()*40;
                    }
                }
                // Eviscerate
                else if ((m_spellInfo->SpellFamilyFlags & UI64LIT(0x00020000)) && m_caster->GetTypeId()==TYPEID_PLAYER)
                {
                    if(uint32 combo = ((Player*)m_caster)->GetComboPoints())
                    {
                        float ap = m_caster->GetTotalAttackPowerValue(BASE_ATTACK);
                        damage += irand(int32(ap * combo * 0.03f), int32(ap * combo * 0.07f));

                        // Eviscerate and Envenom Bonus Damage (item set effect)
                        if(m_caster->GetDummyAura(37169))
                            damage += combo*40;
							
                        // Apply spell mods
                        if (Player* modOwner = m_caster->GetSpellModOwner())
                            modOwner->ApplySpellMod(m_spellInfo->Id, SPELLMOD_DAMAGE, damage);
                    }
                }
                // Gouge
                else if (m_spellInfo->SpellFamilyFlags & UI64LIT(0x0000000000000008))
                {
                    damage += int32(m_caster->GetTotalAttackPowerValue(BASE_ATTACK)*0.21f);
                }
                // Instant Poison
                else if (m_spellInfo->SpellFamilyFlags & UI64LIT(0x0000000000002000))
                {
                    damage += int32(m_caster->GetTotalAttackPowerValue(BASE_ATTACK)*0.10f);
                }
                // Wound Poison
                else if (m_spellInfo->SpellFamilyFlags & UI64LIT(0x0000000010000000))
                {
                    damage += int32(m_caster->GetTotalAttackPowerValue(BASE_ATTACK)*0.04f);
                }
                break;
            }
            case SPELLFAMILY_HUNTER:
            {
                //Gore
                if (m_spellInfo->SpellIconID == 1578)
                {
                    if (m_caster->HasAura(57627))           // Charge 6 sec post-affect
                        damage *= 2;
                }
                // Mongoose Bite
                else if ((m_spellInfo->SpellFamilyFlags & UI64LIT(0x000000002)) && m_spellInfo->SpellVisual[0]==342)
                {
                    damage += int32(m_caster->GetTotalAttackPowerValue(BASE_ATTACK)*0.2f);
                }
                // Counterattack
                else if (m_spellInfo->SpellFamilyFlags & UI64LIT(0x0008000000000000))
                {
                    damage += int32(m_caster->GetTotalAttackPowerValue(BASE_ATTACK)*0.2f);
                }
                // Arcane Shot
                else if ((m_spellInfo->SpellFamilyFlags & UI64LIT(0x00000800)) && m_spellInfo->maxLevel > 0)
                {
                    damage += int32(m_caster->GetTotalAttackPowerValue(RANGED_ATTACK)*0.15f);
                }
                // Steady Shot
                else if (m_spellInfo->SpellFamilyFlags & UI64LIT(0x100000000))
                {
                    int32 base = irand((int32)m_caster->GetWeaponDamageRange(RANGED_ATTACK, MINDAMAGE),(int32)m_caster->GetWeaponDamageRange(RANGED_ATTACK, MAXDAMAGE));
                    damage += int32(float(base)/m_caster->GetAttackTime(RANGED_ATTACK)*2800 + m_caster->GetTotalAttackPowerValue(RANGED_ATTACK)*0.1f);
                }
                // Explosive Trap Effect
                else if (m_spellInfo->SpellFamilyFlags & UI64LIT(0x00000004))
                {
                    damage += int32(m_caster->GetTotalAttackPowerValue(RANGED_ATTACK)*0.1f);
                }
                // Volley
                else if (m_spellInfo->SpellFamilyFlags & UI64LIT(0x00002000))
                {
                    damage += int32(m_caster->GetTotalAttackPowerValue(RANGED_ATTACK)*0.0837f);
                }
                break;
            }
            case SPELLFAMILY_PALADIN:
            {
                // Judgement of Righteousness - receive benefit from Spell Damage and Attack power
                if (m_spellInfo->Id == 20187)
                {
                    float ap = m_caster->GetTotalAttackPowerValue(BASE_ATTACK);
                    int32 holy = m_caster->SpellBaseDamageBonusDone(GetSpellSchoolMask(m_spellInfo));
                    if (holy < 0)
                        holy = 0;
                    damage += int32(ap * 0.2f) + int32(holy * 32 / 100);
                }
                // Judgement of Vengeance/Corruption ${1+0.22*$SPH+0.14*$AP} + 10% for each application of Holy Vengeance/Blood Corruption on the target
                else if ((m_spellInfo->SpellFamilyFlags & UI64LIT(0x800000000)) && m_spellInfo->SpellIconID==2292)
                {
                    uint32 debuf_id;
                    switch(m_spellInfo->Id)
                    {
                        case 53733: debuf_id = 53742; break;// Judgement of Corruption -> Blood Corruption
                        case 31804: debuf_id = 31803; break;// Judgement of Vengeance -> Holy Vengeance
                        default: return;
                    }

                    float ap = m_caster->GetTotalAttackPowerValue(BASE_ATTACK);
                    int32 holy = m_caster->SpellBaseDamageBonusDone(GetSpellSchoolMask(m_spellInfo));
                    if (holy < 0)
                        holy = 0;
                    damage+=int32(ap * 0.14f) + int32(holy * 22 / 100);
                    // Get stack of Holy Vengeance on the target added by caster
                    uint32 stacks = 0;
                    Unit::AuraList const& auras = unitTarget->GetAurasByType(SPELL_AURA_PERIODIC_DAMAGE);
                    for(Unit::AuraList::const_iterator itr = auras.begin(); itr!=auras.end(); ++itr)
                    {
                        if( ((*itr)->GetId() == debuf_id) && (*itr)->GetCasterGUID()==m_caster->GetGUID())
                        {
                            stacks = (*itr)->GetStackAmount();
                            break;
                        }
                    }
                    // + 10% for each application of Holy Vengeance on the target
                    if(stacks)
                        damage += damage * stacks * 10 /100;
                }
                // Avenger's Shield ($m1+0.07*$SPH+0.07*$AP) - ranged sdb for future
                else if (m_spellInfo->SpellFamilyFlags & UI64LIT(0x0000000000004000))
                {
                    float ap = m_caster->GetTotalAttackPowerValue(BASE_ATTACK);
                    int32 holy = m_caster->SpellBaseDamageBonusDone(GetSpellSchoolMask(m_spellInfo));
                    if (holy < 0)
                        holy = 0;
                    damage += int32(ap * 0.07f) + int32(holy * 7 / 100);
                }
                // Hammer of Wrath ($m1+0.15*$SPH+0.15*$AP) - ranged type sdb future fix
                else if (m_spellInfo->SpellFamilyFlags & UI64LIT(0x0000008000000000))
                {
                    float ap = m_caster->GetTotalAttackPowerValue(BASE_ATTACK);
                    int32 holy = m_caster->SpellBaseDamageBonusDone(GetSpellSchoolMask(m_spellInfo));
                    if (holy < 0)
                        holy = 0;
                    damage += int32(ap * 0.15f) + int32(holy * 15 / 100);
                }
                // Hammer of the Righteous
                else if (m_spellInfo->SpellFamilyFlags & UI64LIT(0x0004000000000000))
                {
                    // Add main hand dps * effect[2] amount
                    float average = (m_caster->GetFloatValue(UNIT_FIELD_MINDAMAGE) + m_caster->GetFloatValue(UNIT_FIELD_MAXDAMAGE)) / 2;
                    int32 count = m_caster->CalculateSpellDamage(unitTarget, m_spellInfo, EFFECT_INDEX_2);
                    damage += count * int32(average * IN_MILLISECONDS) / m_caster->GetAttackTime(BASE_ATTACK);
                }
                // Shield of Righteousness
                else if (m_spellInfo->SpellFamilyFlags & UI64LIT(0x0010000000000000))
                {
                    damage+=int32(m_caster->GetShieldBlockValue());
                }
                // Judgement
                else if (m_spellInfo->Id == 54158)
                {
                    // [1 + 0.25 * SPH + 0.16 * AP]
                    float ap = m_caster->GetTotalAttackPowerValue(BASE_ATTACK);
                    int32 holy = m_caster->SpellBaseDamageBonusDone(GetSpellSchoolMask(m_spellInfo));
                    if (holy < 0)
                        holy = 0;
                    damage += int32(ap * 0.16f) + int32(holy * 0.25f);
                }
                break;
            }
        }

        if(damage >= 0)
            m_damage += damage;
    }
}

void Spell::EffectDummy(SpellEffectIndex eff_idx)
{
    if (!unitTarget && !gameObjTarget && !itemTarget)
        return;

    // selection by spell family
    switch(m_spellInfo->SpellFamilyName)
    {
        case SPELLFAMILY_GENERIC:
        {
            switch(m_spellInfo->Id)
            {
                case 8063:                                  // Deviate Fish
                {
                    if (m_caster->GetTypeId() != TYPEID_PLAYER)
                        return;

                    uint32 spell_id = 0;
                    switch(urand(1,5))
                    {
                        case 1: spell_id = 8064; break;     // Sleepy
                        case 2: spell_id = 8065; break;     // Invigorate
                        case 3: spell_id = 8066; break;     // Shrink
                        case 4: spell_id = 8067; break;     // Party Time!
                        case 5: spell_id = 8068; break;     // Healthy Spirit
                    }
                    m_caster->CastSpell(m_caster, spell_id, true, NULL);
                    return;
                }
                case 8213:                                  // Savory Deviate Delight
                {
                    if (m_caster->GetTypeId() != TYPEID_PLAYER)
                        return;

                    uint32 spell_id = 0;
                    switch(urand(1,2))
                    {
                        // Flip Out - ninja
                        case 1: spell_id = (m_caster->getGender() == GENDER_MALE ? 8219 : 8220); break;
                        // Yaaarrrr - pirate
                        case 2: spell_id = (m_caster->getGender() == GENDER_MALE ? 8221 : 8222); break;
                    }

                    m_caster->CastSpell(m_caster,spell_id,true,NULL);
                    return;
                }
                case 8593:                                  // Symbol of life (restore creature to life)
                case 31225:                                 // Shimmering Vessel (restore creature to life)
                {
                    if (!unitTarget || unitTarget->GetTypeId() != TYPEID_UNIT)
                        return;

                    ((Creature*)unitTarget)->setDeathState(JUST_ALIVED);
                    return;
                }
                case 10254:                                 // Stone Dwarf Awaken Visual
                {
                    if (m_caster->GetTypeId() != TYPEID_UNIT)
                        return;

                    // see spell 10255 (aura dummy)
                    m_caster->clearUnitState(UNIT_STAT_ROOT);
                    m_caster->RemoveFlag(UNIT_FIELD_FLAGS, UNIT_FLAG_NOT_SELECTABLE);
                    return;
                }
                case 13120:                                 // net-o-matic
                {
                    if (!unitTarget)
                        return;

                    uint32 spell_id = 0;

                    uint32 roll = urand(0, 99);

                    if (roll < 2)                           // 2% for 30 sec self root (off-like chance unknown)
                        spell_id = 16566;
                    else if (roll < 4)                      // 2% for 20 sec root, charge to target (off-like chance unknown)
                        spell_id = 13119;
                    else                                    // normal root
                        spell_id = 13099;

                    m_caster->CastSpell(unitTarget,spell_id,true,NULL);
                    return;
                }
                case 13567:                                 // Dummy Trigger
                {
                    // can be used for different aura triggering, so select by aura
                    if (!m_triggeredByAuraSpell || !unitTarget)
                        return;

                    switch(m_triggeredByAuraSpell->Id)
                    {
                        case 26467:                         // Persistent Shield
                            m_caster->CastCustomSpell(unitTarget, 26470, &damage, NULL, NULL, true);
                            break;
                        default:
                            sLog.outError("EffectDummy: Non-handled case for spell 13567 for triggered aura %u",m_triggeredByAuraSpell->Id);
                            break;
                    }
                    return;
                }
                case 15998:                                 // Capture Worg Pup
                case 29435:                                 // Capture Female Kaliri Hatchling
                {
                    if (!unitTarget || unitTarget->GetTypeId() != TYPEID_UNIT)
                        return;

                    Creature* creatureTarget = (Creature*)unitTarget;

                    creatureTarget->ForcedDespawn();
                    return;
                }
                case 16589:                                 // Noggenfogger Elixir
                {
                    if (m_caster->GetTypeId() != TYPEID_PLAYER)
                        return;

                    uint32 spell_id = 0;
                    switch(urand(1, 3))
                    {
                        case 1: spell_id = 16595; break;
                        case 2: spell_id = 16593; break;
                        default:spell_id = 16591; break;
                    }

                    m_caster->CastSpell(m_caster, spell_id, true, NULL);
                    return;
                }
                case 17251:                                 // Spirit Healer Res
                {
                    if (!unitTarget)
                        return;

                    Unit* caster = GetAffectiveCaster();

                    if (caster && caster->GetTypeId() == TYPEID_PLAYER)
                    {
                        WorldPacket data(SMSG_SPIRIT_HEALER_CONFIRM, 8);
                        data << unitTarget->GetObjectGuid();
                        ((Player*)caster)->GetSession()->SendPacket( &data );
                    }
                    return;
                }
                case 17271:                                 // Test Fetid Skull
                {
                    if (!itemTarget && m_caster->GetTypeId()!=TYPEID_PLAYER)
                        return;

                    uint32 spell_id = roll_chance_i(50)
                        ? 17269                             // Create Resonating Skull
                        : 17270;                            // Create Bone Dust

                    m_caster->CastSpell(m_caster, spell_id, true, NULL);
                    return;
                }
                case 20577:                                 // Cannibalize
                {
                    if (unitTarget)
                        m_caster->CastSpell(m_caster, 20578, false, NULL);

                    return;
                }
                case 23019:                                 // Crystal Prison Dummy DND
                {
                    if (!unitTarget || !unitTarget->isAlive() || unitTarget->GetTypeId() != TYPEID_UNIT || ((Creature*)unitTarget)->isPet())
                        return;

                    Creature* creatureTarget = (Creature*)unitTarget;
                    if (creatureTarget->isPet())
                        return;

                    GameObject* pGameObj = new GameObject;

                    Map *map = creatureTarget->GetMap();

                    // create before death for get proper coordinates
                    if (!pGameObj->Create(sObjectMgr.GenerateLowGuid(HIGHGUID_GAMEOBJECT), 179644, map, m_caster->GetPhaseMask(),
                        creatureTarget->GetPositionX(), creatureTarget->GetPositionY(), creatureTarget->GetPositionZ(),
                        creatureTarget->GetOrientation(), 0.0f, 0.0f, 0.0f, 0.0f, 100, GO_STATE_READY) )
                    {
                        delete pGameObj;
                        return;
                    }

                    pGameObj->SetRespawnTime(creatureTarget->GetRespawnTime()-time(NULL));
                    pGameObj->SetOwnerGUID(m_caster->GetGUID() );
                    pGameObj->SetUInt32Value(GAMEOBJECT_LEVEL, m_caster->getLevel() );
                    pGameObj->SetSpellId(m_spellInfo->Id);

                    creatureTarget->ForcedDespawn();

                    DEBUG_LOG("AddObject at SpellEfects.cpp EffectDummy");
                    map->Add(pGameObj);

                    return;
                }
                case 23074:                                 // Arcanite Dragonling
                {
                    if (!m_CastItem)
                        return;

                    m_caster->CastSpell(m_caster, 19804, true, m_CastItem);
                    return;
                }
                case 23075:                                 // Mithril Mechanical Dragonling
                {
                    if (!m_CastItem)
                        return;

                    m_caster->CastSpell(m_caster, 12749, true, m_CastItem);
                    return;
                }
                case 23076:                                 // Mechanical Dragonling
                {
                    if (!m_CastItem)
                        return;

                    m_caster->CastSpell(m_caster, 4073, true, m_CastItem);
                    return;
                }
                case 23133:                                 // Gnomish Battle Chicken
                {
                    if (!m_CastItem)
                        return;

                    m_caster->CastSpell(m_caster, 13166, true, m_CastItem);
                    return;
                }
                case 23448:                                 // Transporter Arrival - Ultrasafe Transporter: Gadgetzan - backfires
                {
                    int32 r = irand(0, 119);
                    if (r < 20)                             // Transporter Malfunction - 1/6 polymorph
                        m_caster->CastSpell(m_caster, 23444, true);
                    else if (r < 100)                       // Evil Twin               - 4/6 evil twin
                        m_caster->CastSpell(m_caster, 23445, true);
                    else                                    // Transporter Malfunction - 1/6 miss the target
                        m_caster->CastSpell(m_caster, 36902, true);

                    return;
                }
                case 23453:                                 // Gnomish Transporter - Ultrasafe Transporter: Gadgetzan
                {
                    if (roll_chance_i(50))                  // Gadgetzan Transporter         - success
                        m_caster->CastSpell(m_caster, 23441, true);
                    else                                    // Gadgetzan Transporter Failure - failure
                        m_caster->CastSpell(m_caster, 23446, true);

                    return;
                }
                case 23645:                                 // Hourglass Sand
                    m_caster->RemoveAurasDueToSpell(23170); // Brood Affliction: Bronze
                    return;
                case 23725:                                 // Gift of Life (warrior bwl trinket)
                    m_caster->CastSpell(m_caster, 23782, true);
                    m_caster->CastSpell(m_caster, 23783, true);
                    return;
                case 24930:                                 // Hallow's End Treat
                {
                    uint32 spell_id = 0;

                    switch(urand(1,4))
                    {
                        case 1: spell_id = 24924; break;    // Larger and Orange
                        case 2: spell_id = 24925; break;    // Skeleton
                        case 3: spell_id = 24926; break;    // Pirate
                        case 4: spell_id = 24927; break;    // Ghost
                    }

                    m_caster->CastSpell(m_caster, spell_id, true);
                    return;
                }
                case 25860:                                 // Reindeer Transformation
                {
                    if (!m_caster->HasAuraType(SPELL_AURA_MOUNTED))
                        return;

                    float flyspeed = m_caster->GetSpeedRate(MOVE_FLIGHT);
                    float speed = m_caster->GetSpeedRate(MOVE_RUN);

                    m_caster->RemoveSpellsCausingAura(SPELL_AURA_MOUNTED);

                    //5 different spells used depending on mounted speed and if mount can fly or not
                    if (flyspeed >= 4.1f)
                        // Flying Reindeer
                        m_caster->CastSpell(m_caster, 44827, true); //310% flying Reindeer
                    else if (flyspeed >= 3.8f)
                        // Flying Reindeer
                        m_caster->CastSpell(m_caster, 44825, true); //280% flying Reindeer
                    else if (flyspeed >= 1.6f)
                        // Flying Reindeer
                        m_caster->CastSpell(m_caster, 44824, true); //60% flying Reindeer
                    else if (speed >= 2.0f)
                        // Reindeer
                        m_caster->CastSpell(m_caster, 25859, true); //100% ground Reindeer
                    else
                        // Reindeer
                        m_caster->CastSpell(m_caster, 25858, true); //60% ground Reindeer

                    return;
                }
                case 26074:                                 // Holiday Cheer
                    // implemented at client side
                    return;
                case 28006:                                 // Arcane Cloaking
                {
                    if (unitTarget && unitTarget->GetTypeId() == TYPEID_PLAYER )
                        // Naxxramas Entry Flag Effect DND
                        m_caster->CastSpell(unitTarget, 29294, true);

                    return;
                }
                case 29200:                                 // Purify Helboar Meat
                {
                    if (m_caster->GetTypeId() != TYPEID_PLAYER)
                        return;

                    uint32 spell_id = roll_chance_i(50)
                        ? 29277                             // Summon Purified Helboar Meat
                        : 29278;                            // Summon Toxic Helboar Meat

                    m_caster->CastSpell(m_caster,spell_id,true,NULL);
                    return;
                }
                case 29858:                                 // Soulshatter
                {
                    if (unitTarget && unitTarget->GetTypeId() == TYPEID_UNIT && unitTarget->IsHostileTo(m_caster))
                        m_caster->CastSpell(unitTarget,32835,true);

                    return;
                }
                case 30458:                                 // Nigh Invulnerability
                {
                    if (!m_CastItem)
                        return;

                    if (roll_chance_i(86))                  // Nigh-Invulnerability   - success
                        m_caster->CastSpell(m_caster, 30456, true, m_CastItem);
                    else                                    // Complete Vulnerability - backfire in 14% casts
                        m_caster->CastSpell(m_caster, 30457, true, m_CastItem);

                    return;
                }
                case 30507:                                 // Poultryizer
                {
                    if (!m_CastItem)
                        return;

                    if (roll_chance_i(80))                  // Poultryized! - success
                        m_caster->CastSpell(unitTarget, 30501, true, m_CastItem);
                    else                                    // Poultryized! - backfire 20%
                        m_caster->CastSpell(unitTarget, 30504, true, m_CastItem);

                    return;
                }
                case 33060:                                 // Make a Wish
                {
                    if (m_caster->GetTypeId()!=TYPEID_PLAYER)
                        return;

                    uint32 spell_id = 0;

                    switch(urand(1,5))
                    {
                        case 1: spell_id = 33053; break;    // Mr Pinchy's Blessing
                        case 2: spell_id = 33057; break;    // Summon Mighty Mr. Pinchy
                        case 3: spell_id = 33059; break;    // Summon Furious Mr. Pinchy
                        case 4: spell_id = 33062; break;    // Tiny Magical Crawdad
                        case 5: spell_id = 33064; break;    // Mr. Pinchy's Gift
                    }

                    m_caster->CastSpell(m_caster, spell_id, true, NULL);
                    return;
                }
                case 35745:                                 // Socrethar's Stone
                {
                    uint32 spell_id;
                    switch(m_caster->GetAreaId())
                    {
                        case 3900: spell_id = 35743; break; // Socrethar Portal
                        case 3742: spell_id = 35744; break; // Socrethar Portal
                        default: return;
                    }

                    m_caster->CastSpell(m_caster, spell_id, true);
                    return;
                }
                case 37674:                                 // Chaos Blast
                {
                    if (!unitTarget)
                        return;

                    int32 basepoints0 = 100;
                    m_caster->CastCustomSpell(unitTarget, 37675, &basepoints0, NULL, NULL, true);
                    return;
                }
                case 40802:                                 // Mingo's Fortune Generator (Mingo's Fortune Giblets)
                {
                    // selecting one from Bloodstained Fortune item
                    uint32 newitemid;
                    switch(urand(1, 20))
                    {
                        case 1:  newitemid = 32688; break;
                        case 2:  newitemid = 32689; break;
                        case 3:  newitemid = 32690; break;
                        case 4:  newitemid = 32691; break;
                        case 5:  newitemid = 32692; break;
                        case 6:  newitemid = 32693; break;
                        case 7:  newitemid = 32700; break;
                        case 8:  newitemid = 32701; break;
                        case 9:  newitemid = 32702; break;
                        case 10: newitemid = 32703; break;
                        case 11: newitemid = 32704; break;
                        case 12: newitemid = 32705; break;
                        case 13: newitemid = 32706; break;
                        case 14: newitemid = 32707; break;
                        case 15: newitemid = 32708; break;
                        case 16: newitemid = 32709; break;
                        case 17: newitemid = 32710; break;
                        case 18: newitemid = 32711; break;
                        case 19: newitemid = 32712; break;
                        case 20: newitemid = 32713; break;
                        default:
                            return;
                    }

                    DoCreateItem(eff_idx, newitemid);
                    return;
                }
                case 42287:                                 // Salvage Wreckage
                {
                    if (m_caster->GetTypeId() != TYPEID_PLAYER)
                        return;

                    if (roll_chance_i(66))
                        m_caster->CastSpell(m_caster, 42289, true, m_CastItem);
                    else
                        m_caster->CastSpell(m_caster, 42288, true);

                    return;
                }
                case 43036:                                 // Dismembering Corpse
                {
                    if (!unitTarget || m_caster->GetTypeId() != TYPEID_PLAYER)
                        return;

                    if (unitTarget->HasAura(43059, EFFECT_INDEX_0))
                        return;

                    unitTarget->CastSpell(m_caster, 43037, true);
                    unitTarget->CastSpell(unitTarget, 43059, true);
                    return;
                }
                // Demon Broiled Surprise
                /* FIX ME: Required for correct work implementing implicit target 7 (in pair (22,7))
                case 43723:
                {
                    if (m_caster->GetTypeId() != TYPEID_PLAYER)
                        return;

                    ((Player*)m_caster)->CastSpell(unitTarget, 43753, true);
                    return;
                }
                */
                case 43882:                                 // Scourging Crystal Controller Dummy
                {
                    if (!unitTarget || unitTarget->GetTypeId() != TYPEID_UNIT)
                        return;

                    // see spell dummy 50133
                    unitTarget->RemoveAurasDueToSpell(43874);
                    return;
                }
                case 44454:                                 // Tasty Reef Fish
                {
                    if (!unitTarget || unitTarget->GetTypeId() != TYPEID_UNIT)
                        return;

                    m_caster->CastSpell(unitTarget, 44455, true, m_CastItem);
                    return;
                }
                case 44875:                                 // Complete Raptor Capture
                {
                    if (!unitTarget || unitTarget->GetTypeId() != TYPEID_UNIT)
                        return;

                    Creature* creatureTarget = (Creature*)unitTarget;

                    creatureTarget->ForcedDespawn();

                    //cast spell Raptor Capture Credit
                    m_caster->CastSpell(m_caster, 42337, true, NULL);
                    return;
                }
                case 44997:                                 // Converting Sentry
                {
                    //Converted Sentry Credit
                    m_caster->CastSpell(m_caster, 45009, true);
                    return;
                }
                case 45030:                                 // Impale Emissary
                {
                    // Emissary of Hate Credit
                    m_caster->CastSpell(m_caster, 45088, true);
                    return;
                }
                case 45449:                                // Arcane Prisoner Rescue
                {
                    uint32 spellId=0;
                    switch(rand() % 2)
                    {
                        case 0: spellId = 45446; break;    // Summon Arcane Prisoner - Male
                        case 1: spellId = 45448; break;    // Summon Arcane Prisoner - Female
                    }
                    //Spawn
                    m_caster->CastSpell(m_caster, spellId, true);
                    //Arcane Prisoner Kill Credit
                    unitTarget->CastSpell(m_caster, 45456, true);

                    break;
                }
                case 45980:                                 // Re-Cursive Transmatter Injection
                {
                    if (m_caster->GetTypeId() == TYPEID_PLAYER && unitTarget)
                    {
                        if (const SpellEntry *pSpell = sSpellStore.LookupEntry(46022))
                        {
                            m_caster->CastSpell(unitTarget, pSpell, true);
                            ((Player*)m_caster)->KilledMonsterCredit(pSpell->EffectMiscValue[EFFECT_INDEX_0]);
                        }

                        if (unitTarget->GetTypeId() == TYPEID_UNIT)
                            ((Creature*)unitTarget)->ForcedDespawn();
                    }

                    return;
                }
                case 45685:                                 // Magnataur On Death 2
                {
                    m_caster->RemoveAurasDueToSpell(45673);
                    m_caster->RemoveAurasDueToSpell(45672);
                    m_caster->RemoveAurasDueToSpell(45677);
                    m_caster->RemoveAurasDueToSpell(45681);
                    m_caster->RemoveAurasDueToSpell(45683);
                    return;
                }
                case 45990:                                 // Collect Oil
                {
                    if (!unitTarget || unitTarget->GetTypeId() != TYPEID_UNIT)
                        return;

                    if (const SpellEntry *pSpell = sSpellStore.LookupEntry(45991))
                    {
                        unitTarget->CastSpell(unitTarget, pSpell, true);
                        ((Creature*)unitTarget)->ForcedDespawn(GetSpellDuration(pSpell) + 1);
                    }

                    return;
                }
                case 46167:                                 // Planning for the Future: Create Snowfall Glade Pup Cover
                case 50926:                                 // Gluttonous Lurkers: Create Zul'Drak Rat Cover
                case 51026:                                 // Create Drakkari Medallion Cover
                case 51592:                                 // Pickup Primordial Hatchling
                case 51961:                                 // Captured Chicken Cover
                case 55364:                                 // Create Ghoul Drool Cover
                case 61832:                                 // Rifle the Bodies: Create Magehunter Personal Effects Cover
                case 74904:                                 // Pickup Sen'jin Frog
                {
                    if (!unitTarget || unitTarget->GetTypeId() != TYPEID_UNIT || m_caster->GetTypeId() != TYPEID_PLAYER)
                        return;

                    uint32 spellId = 0;

                    switch(m_spellInfo->Id)
                    {
                        case 46167: spellId = 46773; break;
                        case 50926: spellId = 50927; break;
                        case 51026: spellId = 50737; break;
                        case 51592: spellId = 51593; break;
                        case 51961: spellId = 51037; break;
                        case 55364: spellId = 55363; break;
                        case 61832: spellId = 47096; break;
                        case 74904: spellId = 74905; break;
                    }

                    if (const SpellEntry *pSpell = sSpellStore.LookupEntry(spellId))
                    {
                        unitTarget->CastSpell(m_caster, spellId, true);

                        Creature* creatureTarget = (Creature*)unitTarget;

                        if (const SpellCastTimesEntry *pCastTime = sSpellCastTimesStore.LookupEntry(pSpell->CastingTimeIndex))
                            creatureTarget->ForcedDespawn(pCastTime->CastTime + 1);
                    }
                    return;
                }
                case 46485:                                 // Greatmother's Soulcatcher
                {
                    if (!unitTarget || unitTarget->GetTypeId() != TYPEID_UNIT)
                        return;

                    if (const SpellEntry *pSpell = sSpellStore.LookupEntry(46486))
                    {
                        m_caster->CastSpell(unitTarget, pSpell, true);

                        if (const SpellEntry *pSpellCredit = sSpellStore.LookupEntry(pSpell->EffectMiscValue[EFFECT_INDEX_0]))
                            ((Player*)m_caster)->KilledMonsterCredit(pSpellCredit->EffectMiscValue[EFFECT_INDEX_0]);

                        ((Creature*)unitTarget)->ForcedDespawn();
                    }

                    return;
                }
                case 46606:                                 // Plague Canister Dummy
                {
                    if (!unitTarget || unitTarget->GetTypeId() != TYPEID_UNIT)
                        return;

                    unitTarget->CastSpell(m_caster, 43160, true);
                    unitTarget->setDeathState(JUST_DIED);
                    unitTarget->SetHealth(0);
                    return;
                }
                case 46797:                                 // Quest - Borean Tundra - Set Explosives Cart
                {
                    if (!unitTarget)
                        return;

                    // Quest - Borean Tundra - Summon Explosives Cart
                    unitTarget->CastSpell(unitTarget,46798,true,m_CastItem,NULL,m_originalCasterGUID);
                    break;
                }
                case 49357:                                 // Brewfest Mount Transformation
                {
                    if (m_caster->GetTypeId() != TYPEID_PLAYER)
                        return;

                    if (!m_caster->HasAuraType(SPELL_AURA_MOUNTED))
                        return;

                    m_caster->RemoveSpellsCausingAura(SPELL_AURA_MOUNTED);

                    // Ram for Alliance, Kodo for Horde
                    if (((Player *)m_caster)->GetTeam() == ALLIANCE)
                    {
                        if (m_caster->GetSpeedRate(MOVE_RUN) >= 2.0f)
                            // 100% Ram
                            m_caster->CastSpell(m_caster, 43900, true);
                        else
                            // 60% Ram
                            m_caster->CastSpell(m_caster, 43899, true);
                    }
                    else
                    {
                        if (((Player *)m_caster)->GetSpeedRate(MOVE_RUN) >= 2.0f)
                            // 100% Kodo
                            m_caster->CastSpell(m_caster, 49379, true);
                        else
                            // 60% Kodo
                            m_caster->CastSpell(m_caster, 49378, true);
                    }
                    return;
                }
                case 50133:                                 // Scourging Crystal Controller
                {
                    if (!unitTarget || unitTarget->GetTypeId() != TYPEID_UNIT)
                        return;

                    if (unitTarget->HasAura(43874))
                    {
                        // someone else is already channeling target
                        if (unitTarget->HasAura(43878))
                            return;

                        m_caster->CastSpell(unitTarget, 43878, true, m_CastItem);
                    }

                    return;
                }
                case 50243:                                 // Teach Language
                {
                    if (m_caster->GetTypeId() != TYPEID_PLAYER)
                        return;

                    // spell has a 1/3 chance to trigger one of the below
                    if (roll_chance_i(66))
                        return;

                    if (((Player*)m_caster)->GetTeam() == ALLIANCE)
                    {
                        // 1000001 - gnomish binary
                        m_caster->CastSpell(m_caster, 50242, true);
                    }
                    else
                    {
                        // 01001000 - goblin binary
                        m_caster->CastSpell(m_caster, 50246, true);
                    }

                    return;
                }
                case 50546:                                 // Ley Line Focus Control Ring Effect
                case 50547:                                 // Ley Line Focus Control Amulet Effect
                case 50548:                                 // Ley Line Focus Control Talisman Effect
                {
                    if (!m_originalCaster || !unitTarget || unitTarget->GetTypeId() != TYPEID_UNIT)
                        return;

                    switch(m_spellInfo->Id)
                    {
                        case 50546: unitTarget->CastSpell(m_originalCaster, 47390, true); break;
                        case 50547: unitTarget->CastSpell(m_originalCaster, 47472, true); break;
                        case 50548: unitTarget->CastSpell(m_originalCaster, 47635, true); break;
                    }

                    return;
                }
                case 51276:                                 // Incinerate Corpse
                {
                    if (!unitTarget || unitTarget->GetTypeId() != TYPEID_UNIT)
                        return;

                    unitTarget->CastSpell(unitTarget, 51278, true);
                    unitTarget->CastSpell(m_caster, 51279, true);

                    unitTarget->setDeathState(JUST_DIED);
                    return;
                }
                case 51330:                                 // Shoot RJR
                {
                    if (!unitTarget)
                        return;

                    // guessed chances
                    if (roll_chance_i(75))
                        m_caster->CastSpell(unitTarget, roll_chance_i(50) ? 51332 : 51366, true, m_CastItem);
                    else
                        m_caster->CastSpell(unitTarget, 51331, true, m_CastItem);

                    return;
                }
                case 51333:                                 // Dig For Treasure
                {
                    if (!unitTarget)
                        return;

                    if (roll_chance_i(75))
                        m_caster->CastSpell(unitTarget, 51370, true, m_CastItem);
                    else
                        m_caster->CastSpell(m_caster, 51345, true);

                    return;
                }
                case 51582:                                 // Rocket Boots Engaged (Rocket Boots Xtreme and Rocket Boots Xtreme Lite)
                {
                    if (m_caster->GetTypeId() != TYPEID_PLAYER)
                        return;

                    if (BattleGround* bg = ((Player*)m_caster)->GetBattleGround())
                        bg->EventPlayerDroppedFlag((Player*)m_caster);

                    m_caster->CastSpell(m_caster, 30452, true, NULL);
                    return;
                }
                case 51840:                                 // Despawn Fruit Tosser
                {
                    if (!unitTarget || unitTarget->GetTypeId() != TYPEID_UNIT)
                        return;

                    if (roll_chance_i(20))
                    {
                        // summon NPC, or...
                        unitTarget->CastSpell(m_caster, 52070, true);
                    }
                    else
                    {
                        // ...drop banana, orange or papaya
                        switch(urand(0,2))
                        {
                            case 0: unitTarget->CastSpell(m_caster, 51836, true); break;
                            case 1: unitTarget->CastSpell(m_caster, 51837, true); break;
                            case 2: unitTarget->CastSpell(m_caster, 51839, true); break;
                        }
                    }

                    ((Creature*)unitTarget)->ForcedDespawn(5000);
                    return;
                }
                case 51858:                                 // Siphon of Acherus - Complete Quest
                {
                    if (!m_caster || !m_caster->isAlive())
                        return;

                    ((Player*)m_originalCaster->GetCharmer())->KilledMonsterCredit(m_caster->GetEntry(), m_caster->GetGUID());
                        return;
                }
                case 51866:                                 // Kick Nass
                {
                    // It is possible that Nass Heartbeat (spell id 61438) is involved in this
                    // If so, unclear how it should work and using the below instead (even though it could be a bit hack-ish)

                    if (!unitTarget || unitTarget->GetTypeId() != TYPEID_UNIT)
                        return;

                    // Only own guardian pet
                    if (m_caster != unitTarget->GetOwner())
                        return;

                    // This means we already set state (see below) and need to wait.
                    if (unitTarget->hasUnitState(UNIT_STAT_ROOT))
                        return;

                    // Expecting pTargetDummy to be summoned by AI at death of target creatures.

                    Creature* pTargetDummy = NULL;
                    float fRange = GetSpellMaxRange(sSpellRangeStore.LookupEntry(m_spellInfo->rangeIndex));

                    MaNGOS::NearestCreatureEntryWithLiveStateInObjectRangeCheck u_check(*m_caster, 28523, true, fRange*2);
                    MaNGOS::CreatureLastSearcher<MaNGOS::NearestCreatureEntryWithLiveStateInObjectRangeCheck> searcher(pTargetDummy, u_check);

                    Cell::VisitGridObjects(m_caster, searcher, fRange*2);

                    if (pTargetDummy)
                    {
                        if (unitTarget->hasUnitState(UNIT_STAT_FOLLOW | UNIT_STAT_FOLLOW_MOVE))
                            unitTarget->GetMotionMaster()->MovementExpired();

                        unitTarget->MonsterMove(pTargetDummy->GetPositionX(), pTargetDummy->GetPositionY(), pTargetDummy->GetPositionZ(), IN_MILLISECONDS);

                        // Add state to temporarily prevent follow
                        unitTarget->addUnitState(UNIT_STAT_ROOT);

                        // Collect Hair Sample
                        unitTarget->CastSpell(pTargetDummy, 51870, true);
                    }

                    return;
                }
                case 51872:                                 // Hair Sample Collected
                {
                    if (!unitTarget || unitTarget->GetTypeId() != TYPEID_UNIT)
                        return;

                    // clear state to allow follow again
                    m_caster->clearUnitState(UNIT_STAT_ROOT);

                    // Nass Kill Credit
                    m_caster->CastSpell(m_caster, 51871, true);

                    // Despawn dummy creature
                    ((Creature*)unitTarget)->ForcedDespawn();

                    return;
                }
                case 51964:                                 // Tormentor's Incense
                {
                    if (!unitTarget || unitTarget->GetTypeId() != TYPEID_UNIT)
                        return;

                    // This might not be the best way, and effect may need some adjustment. Removal of any aura from surrounding dummy creatures?
                    if (((Creature*)unitTarget)->AI())
                        ((Creature*)unitTarget)->AI()->AttackStart(m_caster);

                    return;
                }
                case 52308:                                 // Take Sputum Sample
                {
                    switch(eff_idx)
                    {
                        case EFFECT_INDEX_0:
                        {
                            uint32 spellID = m_spellInfo->CalculateSimpleValue(EFFECT_INDEX_0);
                            uint32 reqAuraID = m_spellInfo->CalculateSimpleValue(EFFECT_INDEX_1);

                            if (m_caster->HasAura(reqAuraID, EFFECT_INDEX_0))
                                m_caster->CastSpell(m_caster, spellID, true, NULL);
                            return;
                        }
                        case EFFECT_INDEX_1:
                            return;                         // additional data for dummy[0]
                    }
                    return;
                }
                case 52759:                                 // Ancestral Awakening
                {
                    if (!unitTarget)
                        return;

                    m_caster->CastCustomSpell(unitTarget, 52752, &damage, NULL, NULL, true);
                    return;
                }
                case 54171:                                 //Divine Storm
                {
                    m_caster->CastCustomSpell(unitTarget, 54172, &damage, NULL, NULL, true);
                    return;
                }
                case 52845:                                 // Brewfest Mount Transformation (Faction Swap)
                {
                    if (m_caster->GetTypeId() != TYPEID_PLAYER)
                        return;

                    if (!m_caster->HasAuraType(SPELL_AURA_MOUNTED))
                        return;

                    m_caster->RemoveSpellsCausingAura(SPELL_AURA_MOUNTED);

                    // Ram for Horde, Kodo for Alliance
                    if (((Player *)m_caster)->GetTeam() == HORDE)
                    {
                        if (m_caster->GetSpeedRate(MOVE_RUN) >= 2.0f)
                            // Swift Brewfest Ram, 100% Ram
                            m_caster->CastSpell(m_caster, 43900, true);
                        else
                            // Brewfest Ram, 60% Ram
                            m_caster->CastSpell(m_caster, 43899, true);
                    }
                    else
                    {
                        if (((Player *)m_caster)->GetSpeedRate(MOVE_RUN) >= 2.0f)
                            // Great Brewfest Kodo, 100% Kodo
                            m_caster->CastSpell(m_caster, 49379, true);
                        else
                            // Brewfest Riding Kodo, 60% Kodo
                            m_caster->CastSpell(m_caster, 49378, true);
                    }
                    return;
                }
                case 53341:                                 // Rune of Cinderglacier
                case 53343:                                 // Rune of Razorice
                {
                    // Runeforging Credit
                    m_caster->CastSpell(m_caster, 54586, true);
                    return;
                }
                case 53808:                                 // Pygmy Oil
                {
                    const uint32 spellShrink = 53805;
                    const uint32 spellTransf = 53806;

                    if (Aura* pAura = m_caster->GetAura(spellShrink, EFFECT_INDEX_0))
                    {
                        uint32 stackNum = pAura->GetStackAmount();

                        // chance to become pygmified (5, 10, 15 etc)
                        if (roll_chance_i(stackNum*5))
                        {
                            m_caster->RemoveAurasDueToSpell(spellShrink);
                            m_caster->CastSpell(m_caster, spellTransf, true);
                            return;
                        }
                    }

                    if (m_caster->HasAura(spellTransf, EFFECT_INDEX_0))
                        return;

                    m_caster->CastSpell(m_caster, spellShrink, true);
                    return;
                }
                case 55004:                                 // Nitro Boosts
                {
                    if (!m_CastItem)
                        return;

                    if (roll_chance_i(95))                  // Nitro Boosts - success
                        m_caster->CastSpell(m_caster, 54861, true, m_CastItem);
                    else                                    // Knocked Up   - backfire 5%
                        m_caster->CastSpell(m_caster, 46014, true, m_CastItem);

                    return;
                }
                case 55818:                                 // Hurl Boulder
                {
                    // unclear how many summon min/max random, best guess below
                    uint32 random = urand(3,5);

                    for(uint32 i = 0; i < random; ++i)
                        m_caster->CastSpell(m_caster, 55528, true);

                    return;
                }
                case 57908:                                 // Stain Cloth
                {
                    // nothing do more
                    finish();

                    m_caster->CastSpell(m_caster, 57915, false, m_CastItem);

                    // cast item deleted
                    ClearCastItem();
                    break;
                }
                case 58418:                                 // Portal to Orgrimmar
                case 58420:                                 // Portal to Stormwind
                    return;                                 // implemented in EffectScript[0]
                case 58601:                                 // Remove Flight Auras
                {
                    m_caster->RemoveSpellsCausingAura(SPELL_AURA_FLY);
                    m_caster->RemoveSpellsCausingAura(SPELL_AURA_MOD_FLIGHT_SPEED_MOUNTED);
                    return;
                }
                case 59640:                                 // Underbelly Elixir
                {
                    if (m_caster->GetTypeId() != TYPEID_PLAYER)
                        return;

                    uint32 spell_id = 0;
                    switch(urand(1,3))
                    {
                        case 1: spell_id = 59645; break;
                        case 2: spell_id = 59831; break;
                        case 3: spell_id = 59843; break;
                    }

                    m_caster->CastSpell(m_caster,spell_id,true,NULL);
                    return;
                }
                case 60932:                                 // Disengage (one from creature versions)
                {
                    if (!unitTarget)
                        return;

                    m_caster->CastSpell(unitTarget,60934,true,NULL);
                    return;
                }
                case 64385:                                 // Spinning (from Unusual Compass)
                {
                    m_caster->SetFacingTo(frand(0, M_PI_F*2), true);
                    return;
                }
                case 67019:                                 // Flask of the North
                {
                    if (m_caster->GetTypeId() != TYPEID_PLAYER)
                        return;

                    uint32 spell_id = 0;
                    switch(m_caster->getClass())
                    {
                        case CLASS_WARRIOR:
                        case CLASS_DEATH_KNIGHT:
                            spell_id = 67018;               // STR for Warriors, Death Knights
                            break;
                        case CLASS_ROGUE:
                        case CLASS_HUNTER:
                            spell_id = 67017;               // AP for Rogues, Hunters
                            break;
                        case CLASS_PRIEST:
                        case CLASS_MAGE:
                        case CLASS_WARLOCK:
                            spell_id = 67016;               // SPD for Priests, Mages, Warlocks
                            break;
                        case CLASS_SHAMAN:
                            // random (SPD, AP)
                            spell_id = roll_chance_i(50) ? 67016 : 67017;
                            break;
                        case CLASS_PALADIN:
                        case CLASS_DRUID:
                        default:
                            // random (SPD, STR)
                            spell_id = roll_chance_i(50) ? 67016 : 67018;
                            break;
                    }
                    m_caster->CastSpell(m_caster, spell_id, true);
                    return;
                }
                case 70769:                                 // Divine Storm!
                {
                    ((Player*)m_caster)->RemoveSpellCooldown(53385, true);
                    return;
                }
            }
            break;
        }
        case SPELLFAMILY_MAGE:
        {
            switch(m_spellInfo->Id)
            {
                case 11958:                                 // Cold Snap
                {
                    if (m_caster->GetTypeId()!=TYPEID_PLAYER)
                        return;

                    // immediately finishes the cooldown on Frost spells
                    const SpellCooldowns& cm = ((Player *)m_caster)->GetSpellCooldownMap();
                    for (SpellCooldowns::const_iterator itr = cm.begin(); itr != cm.end();)
                    {
                        SpellEntry const *spellInfo = sSpellStore.LookupEntry(itr->first);

                        if (spellInfo->SpellFamilyName == SPELLFAMILY_MAGE &&
                            (GetSpellSchoolMask(spellInfo) & SPELL_SCHOOL_MASK_FROST) &&
                            spellInfo->Id != 11958 && GetSpellRecoveryTime(spellInfo) > 0)
                        {
                            ((Player*)m_caster)->RemoveSpellCooldown((itr++)->first, true);
                        }
                        else
                            ++itr;
                    }
                    return;
                }
                case 31687:                                 // Summon Water Elemental
                {
                    if (m_caster->HasAura(70937))           // Glyph of Eternal Water (permanent limited by known spells version)
                        m_caster->CastSpell(m_caster, 70908, true);
                    else                                    // temporary version
                        m_caster->CastSpell(m_caster, 70907, true);

                    return;
                }
                case 32826:                                 // Polymorph Cast Visual
                {
                    if (unitTarget && unitTarget->GetTypeId() == TYPEID_UNIT)
                    {
                        //Polymorph Cast Visual Rank 1
                        const uint32 spell_list[6] =
                        {
                            32813,                          // Squirrel Form
                            32816,                          // Giraffe Form
                            32817,                          // Serpent Form
                            32818,                          // Dragonhawk Form
                            32819,                          // Worgen Form
                            32820                           // Sheep Form
                        };
                        unitTarget->CastSpell( unitTarget, spell_list[urand(0, 5)], true);
                    }
                    return;
                }
            }

            // Conjure Mana Gem
            if (eff_idx == EFFECT_INDEX_1 && m_spellInfo->Effect[EFFECT_INDEX_0] == SPELL_EFFECT_CREATE_ITEM)
            {
                if (m_caster->GetTypeId()!=TYPEID_PLAYER)
                    return;

                // checked in create item check, avoid unexpected
                if (Item* item = ((Player*)m_caster)->GetItemByLimitedCategory(ITEM_LIMIT_CATEGORY_MANA_GEM))
                    if (item->HasMaxCharges())
                        return;

                unitTarget->CastSpell( unitTarget, m_spellInfo->CalculateSimpleValue(eff_idx), true, m_CastItem);
                return;
            }
            break;
        }
        case SPELLFAMILY_WARRIOR:
        {
            // Charge
            if ((m_spellInfo->SpellFamilyFlags & UI64LIT(0x1)) && m_spellInfo->SpellVisual[0] == 867)
            {
                int32 chargeBasePoints0 = damage;
                m_caster->CastCustomSpell(m_caster, 34846, &chargeBasePoints0, NULL, NULL, true);
                return;
            }
            // Execute
            if (m_spellInfo->SpellFamilyFlags & UI64LIT(0x20000000))
            {
                if (!unitTarget)
                    return;

                uint32 rage = m_caster->GetPower(POWER_RAGE);

                // up to max 30 rage cost
                if (rage > 300)
                    rage = 300;

                // Glyph of Execution bonus
                uint32 rage_modified = rage;

                if (Aura *aura = m_caster->GetDummyAura(58367))
                    rage_modified +=  aura->GetModifier()->m_amount*10;

                int32 basePoints0 = damage+int32(rage_modified * m_spellInfo->DmgMultiplier[eff_idx] +
                                                 m_caster->GetTotalAttackPowerValue(BASE_ATTACK)*0.2f);

                m_caster->CastCustomSpell(unitTarget, 20647, &basePoints0, NULL, NULL, true, 0);

                // Sudden Death
                if (m_caster->HasAura(52437))
                {
                    Unit::AuraList const& auras = m_caster->GetAurasByType(SPELL_AURA_PROC_TRIGGER_SPELL);
                    for (Unit::AuraList::const_iterator itr = auras.begin(); itr != auras.end(); ++itr)
                    {
                        // Only Sudden Death have this SpellIconID with SPELL_AURA_PROC_TRIGGER_SPELL
                        if ((*itr)->GetSpellProto()->SpellIconID == 1989)
                        {
                            // saved rage top stored in next affect
                            uint32 lastrage = (*itr)->GetSpellProto()->CalculateSimpleValue(EFFECT_INDEX_1)*10;
                            if(lastrage < rage)
                                rage -= lastrage;
                            break;
                        }
                    }
                }

                m_caster->SetPower(POWER_RAGE,m_caster->GetPower(POWER_RAGE)-rage);
                return;
            }
            // Slam
            if (m_spellInfo->SpellFamilyFlags & UI64LIT(0x0000000000200000))
            {
                if(!unitTarget)
                    return;

                // dummy cast itself ignored by client in logs
                m_caster->CastCustomSpell(unitTarget,50782,&damage,NULL,NULL,true);
                return;
            }
            // Concussion Blow
            if (m_spellInfo->SpellFamilyFlags & UI64LIT(0x0000000004000000))
            {
                m_damage+= uint32(damage * m_caster->GetTotalAttackPowerValue(BASE_ATTACK) / 100);
                return;
            }

            switch(m_spellInfo->Id)
            {
                // Warrior's Wrath
                case 21977:
                {
                    if (!unitTarget)
                        return;
                    m_caster->CastSpell(unitTarget, 21887, true);// spell mod
                    return;
                }
                // Last Stand
                case 12975:
                {
                    int32 healthModSpellBasePoints0 = int32(m_caster->GetMaxHealth()*0.3);
                    m_caster->CastCustomSpell(m_caster, 12976, &healthModSpellBasePoints0, NULL, NULL, true, NULL);
                    return;
                }
                // Bloodthirst
                case 23881:
                {
                    m_caster->CastCustomSpell(unitTarget, 23885, &damage, NULL, NULL, true, NULL);
                    return;
                }
            }
            break;
        }
        case SPELLFAMILY_WARLOCK:
        {
            // Life Tap
            if (m_spellInfo->SpellFamilyFlags & UI64LIT(0x0000000000040000))
            {
                if (unitTarget && (int32(unitTarget->GetHealth()) > damage))
                {
                    // Shouldn't Appear in Combat Log
                    unitTarget->ModifyHealth(-damage);

                    int32 spell_power = m_caster->SpellBaseDamageBonusDone(GetSpellSchoolMask(m_spellInfo));
                    int32 mana = damage + spell_power / 2;

                    // Improved Life Tap mod
                    Unit::AuraList const& auraDummy = m_caster->GetAurasByType(SPELL_AURA_DUMMY);
                    for(Unit::AuraList::const_iterator itr = auraDummy.begin(); itr != auraDummy.end(); ++itr)
                        if((*itr)->GetSpellProto()->SpellFamilyName==SPELLFAMILY_WARLOCK && (*itr)->GetSpellProto()->SpellIconID == 208)
                            mana = ((*itr)->GetModifier()->m_amount + 100)* mana / 100;

                    m_caster->CastCustomSpell(unitTarget, 31818, &mana, NULL, NULL, true);

                    // Mana Feed
                    int32 manaFeedVal = 0;
                    Unit::AuraList const& mod = m_caster->GetAurasByType(SPELL_AURA_ADD_FLAT_MODIFIER);
                    for(Unit::AuraList::const_iterator itr = mod.begin(); itr != mod.end(); ++itr)
                    {
                        if((*itr)->GetSpellProto()->SpellFamilyName==SPELLFAMILY_WARLOCK && (*itr)->GetSpellProto()->SpellIconID == 1982)
                            manaFeedVal+= (*itr)->GetModifier()->m_amount;
                    }
                    if (manaFeedVal > 0)
                    {
                        manaFeedVal = manaFeedVal * mana / 100;
                        m_caster->CastCustomSpell(m_caster, 32553, &manaFeedVal, NULL, NULL, true, NULL);
                    }
                }
                else
                    SendCastResult(SPELL_FAILED_FIZZLE);

                return;
            }
            break;
        }
        case SPELLFAMILY_PRIEST:
        {
            // Penance
            if (m_spellInfo->SpellFamilyFlags & UI64LIT(0x0080000000000000))
            {
                if (!unitTarget)
                    return;

                int hurt = 0;
                int heal = 0;
                switch(m_spellInfo->Id)
                {
                    case 47540: hurt = 47758; heal = 47757; break;
                    case 53005: hurt = 53001; heal = 52986; break;
                    case 53006: hurt = 53002; heal = 52987; break;
                    case 53007: hurt = 53003; heal = 52988; break;
                    default:
                        sLog.outError("Spell::EffectDummy: Spell %u Penance need set correct heal/damage spell", m_spellInfo->Id);
                        return;
                }

                // prevent interrupted message for main spell
                finish(true);

                // replace cast by selected spell, this also make it interruptible including target death case
                if (m_caster->IsFriendlyTo(unitTarget))
                    m_caster->CastSpell(unitTarget, heal, false);
                else
                    m_caster->CastSpell(unitTarget, hurt, false);

                return;
            }
            break;
        }
        case SPELLFAMILY_DRUID:
        {
            // Starfall
            if (m_spellInfo->SpellFamilyFlags2 & 0x00000100)
            {
                //Shapeshifting into an animal form or mounting cancels the effect.
                if(m_caster->GetCreatureType() == CREATURE_TYPE_BEAST || m_caster->IsMounted())
                {
                    if(m_triggeredByAuraSpell)
                        m_caster->RemoveAurasDueToSpell(m_triggeredByAuraSpell->Id);
                    return;
                }

                //Any effect which causes you to lose control of your character will supress the starfall effect.
                if (m_caster->hasUnitState(UNIT_STAT_NO_FREE_MOVE))
                    return;

                switch(m_spellInfo->Id)
                {
                    case 50286: m_caster->CastSpell(unitTarget, 50288, true); return;
                    case 53196: m_caster->CastSpell(unitTarget, 53191, true); return;
                    case 53197: m_caster->CastSpell(unitTarget, 53194, true); return;
                    case 53198: m_caster->CastSpell(unitTarget, 53195, true); return;
                    default:
                        sLog.outError("Spell::EffectDummy: Unhandeled Starfall spell rank %u",m_spellInfo->Id);
                        return;
                }
            }
            break;
        }
        case SPELLFAMILY_ROGUE:
        {
            switch(m_spellInfo->Id)
            {
                case 5938:                                  // Shiv
                {
                    if (m_caster->GetTypeId() != TYPEID_PLAYER)
                        return;

                    Player *pCaster = ((Player*)m_caster);

                    Item *item = pCaster->GetWeaponForAttack(OFF_ATTACK);
                    if (!item)
                        return;

                    // all poison enchantments is temporary
                    uint32 enchant_id = item->GetEnchantmentId(TEMP_ENCHANTMENT_SLOT);
                    if (!enchant_id)
                        return;

                    SpellItemEnchantmentEntry const *pEnchant = sSpellItemEnchantmentStore.LookupEntry(enchant_id);
                    if (!pEnchant)
                        return;

                    for (int s = 0; s < 3; ++s)
                    {
                        if (pEnchant->type[s]!=ITEM_ENCHANTMENT_TYPE_COMBAT_SPELL)
                            continue;

                        SpellEntry const* combatEntry = sSpellStore.LookupEntry(pEnchant->spellid[s]);
                        if (!combatEntry || combatEntry->Dispel != DISPEL_POISON)
                            continue;

                        m_caster->CastSpell(unitTarget, combatEntry, true, item);
                    }

                    m_caster->CastSpell(unitTarget, 5940, true);
                    return;
                }
                case 14185:                                 // Preparation
                {
                    if (m_caster->GetTypeId()!=TYPEID_PLAYER)
                        return;

                    //immediately finishes the cooldown on certain Rogue abilities
                    const SpellCooldowns& cm = ((Player *)m_caster)->GetSpellCooldownMap();
                    for (SpellCooldowns::const_iterator itr = cm.begin(); itr != cm.end();)
                    {
                        SpellEntry const *spellInfo = sSpellStore.LookupEntry(itr->first);

                        if (spellInfo->SpellFamilyName == SPELLFAMILY_ROGUE && (spellInfo->SpellFamilyFlags & UI64LIT(0x0000024000000860)))
                            ((Player*)m_caster)->RemoveSpellCooldown((itr++)->first,true);
                        // Glyph of Preparation
                        else if ((spellInfo->SpellFamilyName == SPELLFAMILY_ROGUE && (spellInfo->SpellFamilyFlags & 0x40000010 || spellInfo->Id == 51722)) && m_caster->HasAura(56819))
                            ((Player*)m_caster)->RemoveSpellCooldown((itr++)->first,true);
                        else
                            ++itr;
                    }
                    return;
                }
                case 31231:                                 // Cheat Death
                {
                    m_caster->CastSpell(m_caster, 45182, true);
                    return;
                }
                case 51662:                                 // Hunger for Blood
                {
                    m_caster->CastSpell(m_caster, 63848, true);
                    return;
                }
                case 51690:                                 // Killing Spree
                {
                    m_caster->CastSpell(m_caster, 61851, true);
                    return;
                }
            }
            break;
        }
        case SPELLFAMILY_HUNTER:
        {
            // Steady Shot
            if (m_spellInfo->SpellFamilyFlags & UI64LIT(0x100000000))
            {
                if (!unitTarget || !unitTarget->isAlive())
                    return;

                bool found = false;

                // check dazed affect
                Unit::AuraList const& decSpeedList = unitTarget->GetAurasByType(SPELL_AURA_MOD_DECREASE_SPEED);
                for(Unit::AuraList::const_iterator iter = decSpeedList.begin(); iter != decSpeedList.end(); ++iter)
                {
                    if ((*iter)->GetSpellProto()->SpellIconID==15 && (*iter)->GetSpellProto()->Dispel==0)
                    {
                        found = true;
                        break;
                    }
                }

                if (found)
                    m_damage+= damage;
                return;
            }

            // Disengage
            if (m_spellInfo->SpellFamilyFlags & UI64LIT(0x0000400000000000))
            {
                Unit* target = unitTarget;
                uint32 spellid;
                switch(m_spellInfo->Id)
                {
                    case 57635: spellid = 57636; break;     // one from creature cases
                    case 61507: spellid = 61508; break;     // one from creature cases
                    default:
                        sLog.outError("Spell %u not handled propertly in EffectDummy(Disengage)",m_spellInfo->Id);
                        return;
                }
                if (!target || !target->isAlive())
                    return;
                m_caster->CastSpell(target,spellid,true,NULL);
            }

            switch(m_spellInfo->Id)
            {
                case 23989:                                 // Readiness talent
                {
                    if (m_caster->GetTypeId()!=TYPEID_PLAYER)
                        return;

                    //immediately finishes the cooldown for hunter abilities
                    const SpellCooldowns& cm = ((Player*)m_caster)->GetSpellCooldownMap();
                    for (SpellCooldowns::const_iterator itr = cm.begin(); itr != cm.end();)
                    {
                        SpellEntry const *spellInfo = sSpellStore.LookupEntry(itr->first);

                        if (spellInfo->SpellFamilyName == SPELLFAMILY_HUNTER && spellInfo->Id != 23989 && GetSpellRecoveryTime(spellInfo) > 0 )
                            ((Player*)m_caster)->RemoveSpellCooldown((itr++)->first,true);
                        else
                            ++itr;
                    }
                    return;
                }
                case 37506:                                 // Scatter Shot
                {
                    if (m_caster->GetTypeId()!=TYPEID_PLAYER)
                        return;

                    // break Auto Shot and autohit
                    m_caster->InterruptSpell(CURRENT_AUTOREPEAT_SPELL);
                    m_caster->AttackStop();
                    ((Player*)m_caster)->SendAttackSwingCancelAttack();
                    return;
                }
                // Last Stand
                case 53478:
                {
                    if (!unitTarget)
                        return;
                    int32 healthModSpellBasePoints0 = int32(unitTarget->GetMaxHealth() * 0.3);
                    unitTarget->CastCustomSpell(unitTarget, 53479, &healthModSpellBasePoints0, NULL, NULL, true, NULL);
                    return;
                }
                // Master's Call
                case 53271:
                {
                    Pet* pet = m_caster->GetPet();
                    if (!pet || !unitTarget)
                        return;

                    pet->CastSpell(unitTarget, m_spellInfo->CalculateSimpleValue(eff_idx), true);
                    return;
                }
            }
            break;
        }
        case SPELLFAMILY_PALADIN:
        {
            switch(m_spellInfo->SpellIconID)
            {
                case 156:                                   // Holy Shock
                {
                    if (!unitTarget)
                        return;

                    int hurt = 0;
                    int heal = 0;

                    switch(m_spellInfo->Id)
                    {
                        case 20473: hurt = 25912; heal = 25914; break;
                        case 20929: hurt = 25911; heal = 25913; break;
                        case 20930: hurt = 25902; heal = 25903; break;
                        case 27174: hurt = 27176; heal = 27175; break;
                        case 33072: hurt = 33073; heal = 33074; break;
                        case 48824: hurt = 48822; heal = 48820; break;
                        case 48825: hurt = 48823; heal = 48821; break;
                        default:
                            sLog.outError("Spell::EffectDummy: Spell %u not handled in HS",m_spellInfo->Id);
                            return;
                    }

                    if (m_caster->IsFriendlyTo(unitTarget))
                        m_caster->CastSpell(unitTarget, heal, true);
                    else
                        m_caster->CastSpell(unitTarget, hurt, true);

                    return;
                }
                case 561:                                   // Judgement of command
                {
                    if (!unitTarget)
                        return;

                    uint32 spell_id = m_currentBasePoints[eff_idx];
                    SpellEntry const* spell_proto = sSpellStore.LookupEntry(spell_id);
                    if (!spell_proto)
                        return;

                    m_caster->CastSpell(unitTarget, spell_proto, true, NULL);
                    return;
                }
            }

            switch(m_spellInfo->Id)
            {
                case 31789:                                 // Righteous Defense (step 1)
                {
                    if (m_caster->GetTypeId() != TYPEID_PLAYER)
                    {
                        SendCastResult(SPELL_FAILED_TARGET_AFFECTING_COMBAT);
                        return;
                    }

                    // 31989 -> dummy effect (step 1) + dummy effect (step 2) -> 31709 (taunt like spell for each target)
                    Unit* friendTarget = !unitTarget || unitTarget->IsFriendlyTo(m_caster) ? unitTarget : unitTarget->getVictim();
                    if (friendTarget)
                    {
                        Player* player = friendTarget->GetCharmerOrOwnerPlayerOrPlayerItself();
                        if (!player || !player->IsInSameRaidWith((Player*)m_caster))
                            friendTarget = NULL;
                    }

                    // non-standard cast requirement check
                    if (!friendTarget || friendTarget->getAttackers().empty())
                    {
                        ((Player*)m_caster)->RemoveSpellCooldown(m_spellInfo->Id,true);
                        SendCastResult(SPELL_FAILED_TARGET_AFFECTING_COMBAT);
                        return;
                    }

                    // Righteous Defense (step 2) (in old version 31980 dummy effect)
                    // Clear targets for eff 1
                    for(std::list<TargetInfo>::iterator ihit= m_UniqueTargetInfo.begin();ihit != m_UniqueTargetInfo.end();++ihit)
                        ihit->effectMask &= ~(1<<1);

                    // not empty (checked), copy
                    Unit::AttackerSet attackers = friendTarget->getAttackers();

                    // selected from list 3
                    for(uint32 i = 0; i < std::min(size_t(3),attackers.size()); ++i)
                    {
                        Unit::AttackerSet::iterator aItr = attackers.begin();
                        std::advance(aItr, rand() % attackers.size());
                        AddUnitTarget((*aItr), EFFECT_INDEX_1);
                        attackers.erase(aItr);
                    }

                    // now let next effect cast spell at each target.
                    return;
                }
                case 37877:                                 // Blessing of Faith
                {
                    if (!unitTarget)
                        return;

                    uint32 spell_id = 0;
                    switch(unitTarget->getClass())
                    {
                        case CLASS_DRUID:   spell_id = 37878; break;
                        case CLASS_PALADIN: spell_id = 37879; break;
                        case CLASS_PRIEST:  spell_id = 37880; break;
                        case CLASS_SHAMAN:  spell_id = 37881; break;
                        default: return;                    // ignore for not healing classes
                    }

                    m_caster->CastSpell(m_caster, spell_id, true);
                    return;
                }
            }
            break;
        }
        case SPELLFAMILY_SHAMAN:
        {
            // Cleansing Totem
            if ((m_spellInfo->SpellFamilyFlags & UI64LIT(0x0000000004000000)) && m_spellInfo->SpellIconID==1673)
            {
                if (unitTarget)
                    m_caster->CastSpell(unitTarget, 52025, true);
                return;
            }
            // Healing Stream Totem
            if (m_spellInfo->SpellFamilyFlags & UI64LIT(0x0000000000002000))
            {
                if (unitTarget)
                {
                    if (Unit *owner = m_caster->GetOwner())
                    {
                        damage += int32(m_caster->GetOwner()->SpellDamageBonusDone(unitTarget, m_spellInfo, 0, HEAL) * 0.45f);

                        // Restorative Totems
                        Unit::AuraList const& mDummyAuras = owner->GetAurasByType(SPELL_AURA_DUMMY);
                        for(Unit::AuraList::const_iterator i = mDummyAuras.begin(); i != mDummyAuras.end(); ++i)
                            // only its have dummy with specific icon
                            if ((*i)->GetSpellProto()->SpellFamilyName == SPELLFAMILY_SHAMAN && (*i)->GetSpellProto()->SpellIconID == 338)
                                damage += (*i)->GetModifier()->m_amount * damage / 100;

                        // Glyph of Healing Stream Totem
                        if (Aura *dummy = owner->GetDummyAura(55456))
                            damage += dummy->GetModifier()->m_amount * damage / 100;
                    }
                    m_caster->CastCustomSpell(unitTarget, 52042, &damage, NULL, NULL, true, 0, 0, m_originalCasterGUID);
                }
                return;
            }
            // Mana Spring Totem
            if (m_spellInfo->SpellFamilyFlags & UI64LIT(0x0000000000004000))
            {
                if (!unitTarget || unitTarget->getPowerType()!=POWER_MANA)
                    return;
                m_caster->CastCustomSpell(unitTarget, 52032, &damage, 0, 0, true, 0, 0, m_originalCasterGUID);
                return;
            }
            // Flametongue Weapon Proc, Ranks
            if (m_spellInfo->SpellFamilyFlags & UI64LIT(0x0000000000200000))
            {
                if (!m_CastItem)
                {
                    sLog.outError("Spell::EffectDummy: spell %i requires cast Item", m_spellInfo->Id);
                    return;
                }
                // found spelldamage coefficients of 0.381% per 0.1 speed and 15.244 per 4.0 speed
                // but own calculation say 0.385 gives at most one point difference to published values
                int32 spellDamage = m_caster->SpellBaseDamageBonusDone(GetSpellSchoolMask(m_spellInfo));
                float weaponSpeed = (1.0f/IN_MILLISECONDS) * m_CastItem->GetProto()->Delay;
                int32 totalDamage = int32((damage + 3.85f * spellDamage) * 0.01 * weaponSpeed);

                m_caster->CastCustomSpell(unitTarget, 10444, &totalDamage, NULL, NULL, true, m_CastItem);
                return;
            }
            if (m_spellInfo->Id == 39610)                   // Mana Tide Totem effect
            {
                if (!unitTarget || unitTarget->getPowerType() != POWER_MANA)
                    return;
                // Glyph of Mana Tide
                if (Unit *owner = m_caster->GetOwner())
                    if (Aura *dummy = owner->GetDummyAura(55441))
                        damage+=dummy->GetModifier()->m_amount;
                // Regenerate 6% of Total Mana Every 3 secs
                int32 EffectBasePoints0 = unitTarget->GetMaxPower(POWER_MANA)  * damage / 100;
                m_caster->CastCustomSpell(unitTarget, 39609, &EffectBasePoints0, NULL, NULL, true, NULL, NULL, m_originalCasterGUID);
                return;
            }
            // Lava Lash
            if (m_spellInfo->SpellFamilyFlags2 & 0x00000004)
            {
                if (m_caster->GetTypeId()!=TYPEID_PLAYER)
                    return;
                Item *item = ((Player*)m_caster)->GetItemByPos(INVENTORY_SLOT_BAG_0, EQUIPMENT_SLOT_OFFHAND);
                if (item)
                {
                    // Damage is increased if your off-hand weapon is enchanted with Flametongue.
                    Unit::AuraList const& auraDummy = m_caster->GetAurasByType(SPELL_AURA_DUMMY);
                    for(Unit::AuraList::const_iterator itr = auraDummy.begin(); itr != auraDummy.end(); ++itr)
                    {
                        if ((*itr)->GetSpellProto()->SpellFamilyName==SPELLFAMILY_SHAMAN &&
                            ((*itr)->GetSpellProto()->SpellFamilyFlags & UI64LIT(0x0000000000200000)) &&
                            (*itr)->GetCastItemGUID() == item->GetGUID())
                        {
                            m_damage += m_damage * damage / 100;
                            return;
                        }
                    }
                }
                return;
            }
            // Fire Nova
            if (m_spellInfo->SpellIconID == 33)
            {
                // fire totems slot
                Totem* totem = m_caster->GetTotem(TOTEM_SLOT_FIRE);
                if (!totem)
                    return;

                uint32 triggered_spell_id;
                switch(m_spellInfo->Id)
                {
                    case 1535:  triggered_spell_id = 8349;  break;
                    case 8498:  triggered_spell_id = 8502;  break;
                    case 8499:  triggered_spell_id = 8503;  break;
                    case 11314: triggered_spell_id = 11306; break;
                    case 11315: triggered_spell_id = 11307; break;
                    case 25546: triggered_spell_id = 25535; break;
                    case 25547: triggered_spell_id = 25537; break;
                    case 61649: triggered_spell_id = 61650; break;
                    case 61657: triggered_spell_id = 61654; break;
                    default: return;
                }

                totem->CastSpell(totem, triggered_spell_id, true, NULL, NULL, m_caster->GetGUID());

                // Fire Nova Visual
                totem->CastSpell(totem, 19823, true, NULL, NULL, m_caster->GetGUID());
                return;
            }
            break;
        }
        case SPELLFAMILY_DEATHKNIGHT:
        {
            // Corpse Explosion
            if(m_spellInfo->SpellIconID == 1737)
            {
                // Living ghoul as a target
                if (unitTarget->GetEntry() == 26125 && unitTarget->isAlive())
                {
                    int32 bp = unitTarget->GetMaxHealth()*0.25f;
                    unitTarget->CastCustomSpell(unitTarget,47496,&bp,NULL,NULL,true);
                }
                else
                    return;
            }
            // Death Coil
            if (m_spellInfo->SpellFamilyFlags & UI64LIT(0x002000))
            {
                if (m_caster->IsFriendlyTo(unitTarget))
                {
                    if (!unitTarget || unitTarget->GetCreatureType() != CREATURE_TYPE_UNDEAD)
                        return;

                    int32 bp = int32(damage * 1.5f);
                    m_caster->CastCustomSpell(unitTarget, 47633, &bp, NULL, NULL, true);
                }
                else
                {
                    int32 bp = damage;
                    m_caster->CastCustomSpell(unitTarget, 47632, &bp, NULL, NULL, true);
                }
                return;
            }
            // Hungering Cold
            else if (m_spellInfo->SpellFamilyFlags & UI64LIT(0x0000100000000000))
            {
                m_caster->CastSpell(m_caster, 51209, true);
                return;
            }
            // Death Strike
            else if (m_spellInfo->SpellFamilyFlags & UI64LIT(0x0000000000000010))
            {
                uint32 count = 0;
                Unit::SpellAuraHolderMap const& auras = unitTarget->GetSpellAuraHolderMap();
                for(Unit::SpellAuraHolderMap::const_iterator itr = auras.begin(); itr!=auras.end(); ++itr)
                {
                    if (itr->second->GetSpellProto()->Dispel == DISPEL_DISEASE &&
                        itr->second->GetCasterGUID() == m_caster->GetGUID())
                    {
                        ++count;
                        // max. 15%
                        if (count == 3)
                            break;
                    }
                }

                int32 bp = int32(count * m_caster->GetMaxHealth() * m_spellInfo->DmgMultiplier[EFFECT_INDEX_0] / 100);

                // Improved Death Strike (percent stored in nonexistent EFFECT_INDEX_2 effect base points)
                Unit::AuraList const& auraMod = m_caster->GetAurasByType(SPELL_AURA_ADD_FLAT_MODIFIER);
                for(Unit::AuraList::const_iterator iter = auraMod.begin(); iter != auraMod.end(); ++iter)
                {
                    // only required spell have spellicon for SPELL_AURA_ADD_FLAT_MODIFIER
                    if ((*iter)->GetSpellProto()->SpellIconID == 2751 && (*iter)->GetSpellProto()->SpellFamilyName == SPELLFAMILY_DEATHKNIGHT)
                    {
                        bp += (*iter)->GetSpellProto()->CalculateSimpleValue(EFFECT_INDEX_2) * bp / 100;
                        break;
                    }
                }

                m_caster->CastCustomSpell(m_caster, 45470, &bp, NULL, NULL, true);
                return;
            }
            // Raise dead effect
            else if(m_spellInfo->Id == 46584)
            {
                if (m_caster->GetTypeId() != TYPEID_PLAYER)
                    return;
                if (m_caster->GetPet())
                {
                    SendCastResult(SPELL_FAILED_ALREADY_HAVE_SUMMON);
                    ((Player*)m_caster)->SendCooldownEvent(m_spellInfo);
                    return;
                }

                uint32 SpellID = 0;
                if (m_caster->HasSpell(52143))
                    SpellID = m_spellInfo->EffectBasePoints[EFFECT_INDEX_2]+1;
                else
                    SpellID = m_spellInfo->EffectBasePoints[EFFECT_INDEX_1]+1;

                if (m_caster->HasAura(60200))
                {
                    m_caster->CastSpell(m_caster,SpellID,true);
                    return;
                }
                if (unitTarget && unitTarget->GetObjectGuid().IsCorpse())
                {
                    unitTarget->RemoveFromWorld();
                    m_caster->CastSpell(m_caster,SpellID,true);
                    return;
                }
                else  if (((Player*)m_caster)->HasItemCount(37201,1))
                {
                    ((Player*)m_caster)->DestroyItemCount(37201,1,true);
                    m_caster->CastSpell(m_caster,SpellID,true);
                    return;
                }
                else
                    SendCastResult(SPELL_FAILED_REAGENTS);
                    ((Player*)m_caster)->SendCooldownEvent(m_spellInfo);
                return;
            }
            // Death Grip
            else if (m_spellInfo->Id == 49576)
            {
                if (!unitTarget)
                    return;

                m_caster->CastSpell(unitTarget, 49560, true);
                return;
            }
            else if (m_spellInfo->Id == 49560)
            {
                if (!unitTarget)
                    return;

                uint32 spellId = m_spellInfo->CalculateSimpleValue(EFFECT_INDEX_0);
                unitTarget->CastSpell(m_caster->GetPositionX(), m_caster->GetPositionY(), m_caster->GetPositionZ(), spellId, true);
                return;
            }
            // Obliterate
            else if (m_spellInfo->SpellFamilyFlags & UI64LIT(0x0002000000000000))
            {
                // search for Annihilation
                Unit::AuraList const& dummyList = m_caster->GetAurasByType(SPELL_AURA_DUMMY);
                for (Unit::AuraList::const_iterator itr = dummyList.begin(); itr != dummyList.end(); ++itr)
                {
                    if ((*itr)->GetSpellProto()->SpellFamilyName == SPELLFAMILY_DEATHKNIGHT && (*itr)->GetSpellProto()->SpellIconID == 2710)
                    {
                        if (roll_chance_i((*itr)->GetModifier()->m_amount)) // don't consume if found
                            return;
                        else
                            break;
                    }
                }

                // consume diseases
                unitTarget->RemoveAurasWithDispelType(DISPEL_DISEASE, m_caster->GetGUID());
            }
            break;
        }
    }

    // pet auras
    if (PetAura const* petSpell = sSpellMgr.GetPetAura(m_spellInfo->Id, eff_idx))
    {
        m_caster->AddPetAura(petSpell);
        return;
    }

    // Script based implementation. Must be used only for not good for implementation in core spell effects
    // So called only for not processed cases
    if (gameObjTarget)
        Script->EffectDummyGameObj(m_caster, m_spellInfo->Id, eff_idx, gameObjTarget);
    else if (unitTarget && unitTarget->GetTypeId()==TYPEID_UNIT)
        Script->EffectDummyCreature(m_caster, m_spellInfo->Id, eff_idx, (Creature*)unitTarget);
    else if (itemTarget)
        Script->EffectDummyItem(m_caster, m_spellInfo->Id, eff_idx, itemTarget);
}

void Spell::EffectTriggerSpellWithValue(SpellEffectIndex eff_idx)
{
    uint32 triggered_spell_id = m_spellInfo->EffectTriggerSpell[eff_idx];

    // normal case
    SpellEntry const *spellInfo = sSpellStore.LookupEntry( triggered_spell_id );

    if(!spellInfo)
    {
        sLog.outError("EffectTriggerSpellWithValue of spell %u: triggering unknown spell id %i", m_spellInfo->Id,triggered_spell_id);
        return;
    }

    int32 bp = damage;
    m_caster->CastCustomSpell(unitTarget,triggered_spell_id,&bp,&bp,&bp,true,NULL,NULL,m_originalCasterGUID);
}

void Spell::EffectTriggerRitualOfSummoning(SpellEffectIndex eff_idx)
{
    uint32 triggered_spell_id = m_spellInfo->EffectTriggerSpell[eff_idx];
    SpellEntry const *spellInfo = sSpellStore.LookupEntry( triggered_spell_id );

    if(!spellInfo)
    {
        sLog.outError("EffectTriggerRitualOfSummoning of spell %u: triggering unknown spell id %i", m_spellInfo->Id,triggered_spell_id);
        return;
    }

    finish();

    m_caster->CastSpell(unitTarget,spellInfo,false);
}

void Spell::EffectForceCast(SpellEffectIndex eff_idx)
{
    if( !unitTarget )
        return;

    uint32 triggered_spell_id = m_spellInfo->EffectTriggerSpell[eff_idx];

    // normal case
    SpellEntry const *spellInfo = sSpellStore.LookupEntry( triggered_spell_id );

    if(!spellInfo)
    {
        sLog.outError("EffectForceCast of spell %u: triggering unknown spell id %i", m_spellInfo->Id,triggered_spell_id);
        return;
    }

    unitTarget->CastSpell(unitTarget, spellInfo, true, NULL, NULL, m_originalCasterGUID);
}

void Spell::EffectTriggerSpell(SpellEffectIndex effIndex)
{
    // only unit case known
    if (!unitTarget)
    {
        if(gameObjTarget || itemTarget)
            sLog.outError("Spell::EffectTriggerSpell (Spell: %u): Unsupported non-unit case!",m_spellInfo->Id);
        return;
    }

    uint32 triggered_spell_id = m_spellInfo->EffectTriggerSpell[effIndex];

    // special cases
    switch(triggered_spell_id)
    {
        // Vanish (not exist)
        case 18461:
        {
            unitTarget->RemoveSpellsCausingAura(SPELL_AURA_MOD_ROOT);
            unitTarget->RemoveSpellsCausingAura(SPELL_AURA_MOD_DECREASE_SPEED);
            unitTarget->RemoveSpellsCausingAura(SPELL_AURA_MOD_STALKED);

            // if this spell is given to NPC it must handle rest by it's own AI
            if (unitTarget->GetTypeId() != TYPEID_PLAYER)
                return;

            uint32 spellId = 1784;
            // reset cooldown on it if needed
            if (((Player*)unitTarget)->HasSpellCooldown(spellId))
                ((Player*)unitTarget)->RemoveSpellCooldown(spellId);

            m_caster->CastSpell(unitTarget, spellId, true);
            return;
        }
        // just skip
        case 23770:                                         // Sayge's Dark Fortune of *
            // not exist, common cooldown can be implemented in scripts if need.
            return;
        // Brittle Armor - (need add max stack of 24575 Brittle Armor)
        case 29284:
        {
            // Brittle Armor
            SpellEntry const* spell = sSpellStore.LookupEntry(24575);
            if (!spell)
                return;

            for (uint32 j=0; j < spell->StackAmount; ++j)
                m_caster->CastSpell(unitTarget, spell->Id, true, m_CastItem, NULL, m_originalCasterGUID);
            return;
        }
        // Mercurial Shield - (need add max stack of 26464 Mercurial Shield)
        case 29286:
        {
            // Mercurial Shield
            SpellEntry const* spell = sSpellStore.LookupEntry(26464);
            if (!spell)
                return;

            for (uint32 j=0; j < spell->StackAmount; ++j)
                m_caster->CastSpell(unitTarget, spell->Id, true, m_CastItem, NULL, m_originalCasterGUID);
            return;
        }
        // Righteous Defense
        case 31980:
        {
            m_caster->CastSpell(unitTarget, 31790, true, m_CastItem, NULL, m_originalCasterGUID);
            return;
        }
        // Cloak of Shadows
        case 35729:
        {
            Unit::SpellAuraHolderMap& Auras = unitTarget->GetSpellAuraHolderMap();
            for(Unit::SpellAuraHolderMap::iterator iter = Auras.begin(); iter != Auras.end(); ++iter)
            {
                // Remove all harmful spells on you except positive/passive/physical auras
                if (!iter->second->IsPositive() &&
                    !iter->second->IsPassive() &&
                    !iter->second->IsDeathPersistent() &&
                    (GetSpellSchoolMask(iter->second->GetSpellProto()) & SPELL_SCHOOL_MASK_NORMAL) == 0)
                {
                    m_caster->RemoveAurasDueToSpell(iter->second->GetSpellProto()->Id);
                    iter = Auras.begin();
                }
            }
            return;
        }
        // Priest Shadowfiend (34433) need apply mana gain trigger aura on pet
        case 41967:
        {
            if (Unit *pet = unitTarget->GetPet())
                pet->CastSpell(pet, 28305, true);
            return;
        }
        // Glyph of Mirror Image
        case 58832:
        {
            if (m_caster->HasAura(63093))
                m_caster->CastSpell(m_caster, 65047, true); // Mirror Image
            break;
        }
        // Empower Rune Weapon
        case 53258:
        {
            // remove cooldown of frost/death, undead/blood activated in main spell
            if (unitTarget->GetTypeId() == TYPEID_PLAYER)
            {
                bool res1 = ((Player*)unitTarget)->ActivateRunes(RUNE_FROST, 2);
                bool res2 = ((Player*)unitTarget)->ActivateRunes(RUNE_DEATH, 2);
                if (res1 || res2)
                    ((Player*)unitTarget)->ResyncRunes();
            }
            return;
        }
    }

    // normal case
    SpellEntry const *spellInfo = sSpellStore.LookupEntry( triggered_spell_id );
    if (!spellInfo)
    {
        sLog.outError("EffectTriggerSpell of spell %u: triggering unknown spell id %i", m_spellInfo->Id,triggered_spell_id);
        return;
    }

    // select formal caster for triggered spell
    Unit* caster = m_caster;

    // some triggered spells require specific equipment
    if (spellInfo->EquippedItemClass >=0 && m_caster->GetTypeId()==TYPEID_PLAYER)
    {
        // main hand weapon required
        if (spellInfo->AttributesEx3 & SPELL_ATTR_EX3_MAIN_HAND)
        {
            Item* item = ((Player*)m_caster)->GetWeaponForAttack(BASE_ATTACK, true, false);

            // skip spell if no weapon in slot or broken
            if (!item)
                return;

            // skip spell if weapon not fit to triggered spell
            if (!item->IsFitToSpellRequirements(spellInfo))
                return;
        }

        // offhand hand weapon required
        if (spellInfo->AttributesEx3 & SPELL_ATTR_EX3_REQ_OFFHAND)
        {
            Item* item = ((Player*)m_caster)->GetWeaponForAttack(OFF_ATTACK, true, false);

            // skip spell if no weapon in slot or broken
            if (!item)
                return;

            // skip spell if weapon not fit to triggered spell
            if (!item->IsFitToSpellRequirements(spellInfo))
                return;
        }
    }
    else
    {
        // Note: not exist spells with weapon req. and IsSpellHaveCasterSourceTargets == true
        // so this just for speedup places in else
        caster = IsSpellWithCasterSourceTargetsOnly(spellInfo) ? unitTarget : m_caster;
    }

    caster->CastSpell(unitTarget,spellInfo,true,NULL,NULL,m_originalCasterGUID);
}

void Spell::EffectTriggerMissileSpell(SpellEffectIndex effect_idx)
{
    uint32 triggered_spell_id = m_spellInfo->EffectTriggerSpell[effect_idx];

    // normal case
    SpellEntry const *spellInfo = sSpellStore.LookupEntry( triggered_spell_id );

    if(!spellInfo)
    {
        sLog.outError("EffectTriggerMissileSpell of spell %u (eff: %u): triggering unknown spell id %u",
            m_spellInfo->Id,effect_idx,triggered_spell_id);
        return;
    }

    if (m_CastItem)
        DEBUG_FILTER_LOG(LOG_FILTER_SPELL_CAST, "WORLD: cast Item spellId - %i", spellInfo->Id);

    m_caster->CastSpell(m_targets.m_destX, m_targets.m_destY, m_targets.m_destZ, spellInfo, true, m_CastItem, 0, m_originalCasterGUID);
}

void Spell::EffectJump(SpellEffectIndex eff_idx)
{
    if(m_caster->IsTaxiFlying())
        return;

    // Init dest coordinates
    float x,y,z,o;
    if(m_targets.m_targetMask & TARGET_FLAG_DEST_LOCATION)
    {
        x = m_targets.m_destX;
        y = m_targets.m_destY;
        z = m_targets.m_destZ;

        if(m_spellInfo->EffectImplicitTargetA[eff_idx] == TARGET_BEHIND_VICTIM)
        {
            // explicit cast data from client or server-side cast
            // some spell at client send caster
            Unit* pTarget = NULL;
            if(m_targets.getUnitTarget() && m_targets.getUnitTarget()!=m_caster)
                pTarget = m_targets.getUnitTarget();
            else if(unitTarget->getVictim())
                pTarget = m_caster->getVictim();
            else if(m_caster->GetTypeId() == TYPEID_PLAYER)
                pTarget = m_caster->GetMap()->GetUnit(((Player*)m_caster)->GetSelection());

            o = pTarget ? pTarget->GetOrientation() : m_caster->GetOrientation();
        }
        else
            o = m_caster->GetOrientation();
    }
    else if(unitTarget)
    {
        unitTarget->GetContactPoint(m_caster,x,y,z,CONTACT_DISTANCE);
        o = m_caster->GetOrientation();
    }
    else if(gameObjTarget)
    {
        gameObjTarget->GetContactPoint(m_caster,x,y,z,CONTACT_DISTANCE);
        o = m_caster->GetOrientation();
    }
    else
    {
        sLog.outError( "Spell::EffectJump - unsupported target mode for spell ID %u", m_spellInfo->Id );
        return;
    }

    m_caster->NearTeleportTo(x, y, z, o, true);
}

void Spell::EffectTeleportUnits(SpellEffectIndex eff_idx)
{
    if(!unitTarget || unitTarget->IsTaxiFlying())
        return;

    switch (m_spellInfo->EffectImplicitTargetB[eff_idx])
    {
        case TARGET_INNKEEPER_COORDINATES:
        {
            // Only players can teleport to innkeeper
            if (unitTarget->GetTypeId() != TYPEID_PLAYER)
                return;

            ((Player*)unitTarget)->TeleportToHomebind(unitTarget==m_caster ? TELE_TO_SPELL : 0);
            return;
        }
        case TARGET_AREAEFFECT_INSTANT:                     // in all cases first TARGET_TABLE_X_Y_Z_COORDINATES
        case TARGET_TABLE_X_Y_Z_COORDINATES:
        case TARGET_SELF2:
        {
            SpellTargetPosition const* st = sSpellMgr.GetSpellTargetPosition(m_spellInfo->Id);
            if(!st)
            {
                sLog.outError( "Spell::EffectTeleportUnits - unknown Teleport coordinates for spell ID %u", m_spellInfo->Id );
                return;
            }

            if(st->target_mapId==unitTarget->GetMapId())
                unitTarget->NearTeleportTo(st->target_X,st->target_Y,st->target_Z,st->target_Orientation,unitTarget==m_caster);
            else if(unitTarget->GetTypeId()==TYPEID_PLAYER)
                ((Player*)unitTarget)->TeleportTo(st->target_mapId,st->target_X,st->target_Y,st->target_Z,st->target_Orientation,unitTarget==m_caster ? TELE_TO_SPELL : 0);
            break;
        }
        case TARGET_BEHIND_VICTIM:
        {
            Unit *pTarget = NULL;

            // explicit cast data from client or server-side cast
            // some spell at client send caster
            if(m_targets.getUnitTarget() && m_targets.getUnitTarget()!=unitTarget)
                pTarget = m_targets.getUnitTarget();
            else if(unitTarget->getVictim())
                pTarget = unitTarget->getVictim();
            else if(unitTarget->GetTypeId() == TYPEID_PLAYER)
                pTarget = unitTarget->GetMap()->GetUnit(((Player*)unitTarget)->GetSelection());

            // Init dest coordinates
            float x = m_targets.m_destX;
            float y = m_targets.m_destY;
            float z = m_targets.m_destZ;
            float orientation = pTarget ? pTarget->GetOrientation() : unitTarget->GetOrientation();
            unitTarget->NearTeleportTo(x,y,z,orientation,unitTarget==m_caster);
            return;
        }
        default:
        {
            // If not exist data for dest location - return
            if(!(m_targets.m_targetMask & TARGET_FLAG_DEST_LOCATION))
            {
                sLog.outError( "Spell::EffectTeleportUnits - unknown EffectImplicitTargetB[%u] = %u for spell ID %u", eff_idx, m_spellInfo->EffectImplicitTargetB[eff_idx], m_spellInfo->Id );
                return;
            }
            // Init dest coordinates
            float x = m_targets.m_destX;
            float y = m_targets.m_destY;
            float z = m_targets.m_destZ;
            float orientation = unitTarget->GetOrientation();
            // Teleport
            unitTarget->NearTeleportTo(x,y,z,orientation,unitTarget==m_caster);
            return;
        }
    }

    // post effects for TARGET_TABLE_X_Y_Z_COORDINATES
    switch ( m_spellInfo->Id )
    {
        // Dimensional Ripper - Everlook
        case 23442:
        {
            int32 r = irand(0, 119);
            if ( r >= 70 )                                  // 7/12 success
            {
                if ( r < 100 )                              // 4/12 evil twin
                    m_caster->CastSpell(m_caster, 23445, true);
                else                                        // 1/12 fire
                    m_caster->CastSpell(m_caster, 23449, true);
            }
            return;
        }
        // Ultrasafe Transporter: Toshley's Station
        case 36941:
        {
            if ( roll_chance_i(50) )                        // 50% success
            {
                int32 rand_eff = urand(1, 7);
                switch ( rand_eff )
                {
                    case 1:
                        // soul split - evil
                        m_caster->CastSpell(m_caster, 36900, true);
                        break;
                    case 2:
                        // soul split - good
                        m_caster->CastSpell(m_caster, 36901, true);
                        break;
                    case 3:
                        // Increase the size
                        m_caster->CastSpell(m_caster, 36895, true);
                        break;
                    case 4:
                        // Decrease the size
                        m_caster->CastSpell(m_caster, 36893, true);
                        break;
                    case 5:
                    // Transform
                    {
                        if (((Player*)m_caster)->GetTeam() == ALLIANCE )
                            m_caster->CastSpell(m_caster, 36897, true);
                        else
                            m_caster->CastSpell(m_caster, 36899, true);
                        break;
                    }
                    case 6:
                        // chicken
                        m_caster->CastSpell(m_caster, 36940, true);
                        break;
                    case 7:
                        // evil twin
                        m_caster->CastSpell(m_caster, 23445, true);
                        break;
                }
            }
            return;
        }
        // Dimensional Ripper - Area 52
        case 36890:
        {
            if ( roll_chance_i(50) )                        // 50% success
            {
                int32 rand_eff = urand(1, 4);
                switch ( rand_eff )
                {
                    case 1:
                        // soul split - evil
                        m_caster->CastSpell(m_caster, 36900, true);
                        break;
                    case 2:
                        // soul split - good
                        m_caster->CastSpell(m_caster, 36901, true);
                        break;
                    case 3:
                        // Increase the size
                        m_caster->CastSpell(m_caster, 36895, true);
                        break;
                    case 4:
                    // Transform
                    {
                        if (((Player*)m_caster)->GetTeam() == ALLIANCE )
                            m_caster->CastSpell(m_caster, 36897, true);
                        else
                            m_caster->CastSpell(m_caster, 36899, true);
                        break;
                    }
                }
            }
            return;
        }
    }
}

void Spell::EffectApplyAura(SpellEffectIndex eff_idx)
{
    if(!unitTarget)
        return;

    // ghost spell check, allow apply any auras at player loading in ghost mode (will be cleanup after load)
    if ( (!unitTarget->isAlive() && !(IsDeathOnlySpell(m_spellInfo) || IsDeathPersistentSpell(m_spellInfo))) &&
        (unitTarget->GetTypeId() != TYPEID_PLAYER || !((Player*)unitTarget)->GetSession()->PlayerLoading()) )
        return;

    Unit* caster = GetAffectiveCaster();
    if(!caster)
    {
        // FIXME: currently we can't have auras applied explIcitly by gameobjects
        // so for auras from wild gameobjects (no owner) target used
        if (m_originalCasterGUID.IsGameobject())
            caster = unitTarget;
        else
            return;
    }

    DEBUG_FILTER_LOG(LOG_FILTER_SPELL_CAST, "Spell: Aura is: %u", m_spellInfo->EffectApplyAuraName[eff_idx]);

    Aura* Aur = CreateAura(m_spellInfo, eff_idx, &m_currentBasePoints[eff_idx], spellAuraHolder, unitTarget, caster, m_CastItem);

    // Now Reduce spell duration using data received at spell hit
    int32 duration = Aur->GetAuraMaxDuration();
    int32 limitduration = GetDiminishingReturnsLimitDuration(m_diminishGroup,m_spellInfo);
    unitTarget->ApplyDiminishingToDuration(m_diminishGroup, duration, m_caster, m_diminishLevel,limitduration);
    spellAuraHolder->setDiminishGroup(m_diminishGroup);

    // if Aura removed and deleted, do not continue.
    if(duration== 0 && !(spellAuraHolder->IsPermanent()))
    {
        delete Aur;
        return;
    }

    if(duration != Aur->GetAuraMaxDuration())
    {
        Aur->SetAuraMaxDuration(duration);
        Aur->SetAuraDuration(duration);
    }

    spellAuraHolder->AddAura(Aur, eff_idx);
}

void Spell::EffectUnlearnSpecialization(SpellEffectIndex eff_idx)
{
    if(!unitTarget || unitTarget->GetTypeId() != TYPEID_PLAYER)
        return;

    Player *_player = (Player*)unitTarget;
    uint32 spellToUnlearn = m_spellInfo->EffectTriggerSpell[eff_idx];

    _player->removeSpell(spellToUnlearn);

    DEBUG_LOG( "Spell: Player %u has unlearned spell %u from NpcGUID: %u", _player->GetGUIDLow(), spellToUnlearn, m_caster->GetGUIDLow() );
}

void Spell::EffectPowerDrain(SpellEffectIndex eff_idx)
{
    if(m_spellInfo->EffectMiscValue[eff_idx] < 0 || m_spellInfo->EffectMiscValue[eff_idx] >= MAX_POWERS)
        return;

    Powers drain_power = Powers(m_spellInfo->EffectMiscValue[eff_idx]);

    if(!unitTarget)
        return;
    if(!unitTarget->isAlive())
        return;
    if(unitTarget->getPowerType() != drain_power)
        return;
    if(damage < 0)
        return;

    uint32 curPower = unitTarget->GetPower(drain_power);

    //add spell damage bonus
    damage = m_caster->SpellDamageBonusDone(unitTarget,m_spellInfo,uint32(damage),SPELL_DIRECT_DAMAGE);
    damage = unitTarget->SpellDamageBonusTaken(m_caster, m_spellInfo, uint32(damage),SPELL_DIRECT_DAMAGE);

    // resilience reduce mana draining effect at spell crit damage reduction (added in 2.4)
    uint32 power = damage;
    if (drain_power == POWER_MANA)
        power -= unitTarget->GetSpellCritDamageReduction(power);

    int32 new_damage;
    if(curPower < power)
        new_damage = curPower;
    else
        new_damage = power;

    unitTarget->ModifyPower(drain_power,-new_damage);

    // Don`t restore from self drain
    if(drain_power == POWER_MANA && m_caster != unitTarget)
    {
        float manaMultiplier = m_spellInfo->EffectMultipleValue[eff_idx];
        if(manaMultiplier==0)
            manaMultiplier = 1;

        if(Player *modOwner = m_caster->GetSpellModOwner())
            modOwner->ApplySpellMod(m_spellInfo->Id, SPELLMOD_MULTIPLE_VALUE, manaMultiplier);

        int32 gain = int32(new_damage * manaMultiplier);

        m_caster->EnergizeBySpell(m_caster, m_spellInfo->Id, gain, POWER_MANA);
    }
}

void Spell::EffectSendEvent(SpellEffectIndex effectIndex)
{
    /*
    we do not handle a flag dropping or clicking on flag in battleground by sendevent system
    */
    DEBUG_FILTER_LOG(LOG_FILTER_SPELL_CAST, "Spell ScriptStart %u for spellid %u in EffectSendEvent ", m_spellInfo->EffectMiscValue[effectIndex], m_spellInfo->Id);

    if (!Script->ProcessEventId(m_spellInfo->EffectMiscValue[effectIndex], m_caster, focusObject, true))
        if (m_caster->IsInWorld())
            m_caster->GetMap()->ScriptsStart(sEventScripts, m_spellInfo->EffectMiscValue[effectIndex], m_caster, focusObject);
}

void Spell::EffectPowerBurn(SpellEffectIndex eff_idx)
{
    if (m_spellInfo->EffectMiscValue[eff_idx] < 0 || m_spellInfo->EffectMiscValue[eff_idx] >= MAX_POWERS)
        return;

    Powers powertype = Powers(m_spellInfo->EffectMiscValue[eff_idx]);

    if (!unitTarget)
        return;
    if (!unitTarget->isAlive())
        return;
    if (unitTarget->getPowerType()!=powertype)
        return;
    if (damage < 0)
        return;

    // burn x% of target's mana, up to maximum of 2x% of caster's mana (Mana Burn)
    if (m_spellInfo->ManaCostPercentage)
    {
        int32 maxdamage = m_caster->GetMaxPower(powertype) * damage * 2 / 100;
        damage = unitTarget->GetMaxPower(powertype) * damage / 100;
        if(damage > maxdamage)
            damage = maxdamage;
    }

    int32 curPower = int32(unitTarget->GetPower(powertype));

    // resilience reduce mana draining effect at spell crit damage reduction (added in 2.4)
    int32 power = damage;
    if (powertype == POWER_MANA)
        power -= unitTarget->GetSpellCritDamageReduction(power);

    int32 new_damage = (curPower < power) ? curPower : power;

    unitTarget->ModifyPower(powertype, -new_damage);
    float multiplier = m_spellInfo->EffectMultipleValue[eff_idx];

    if (Player *modOwner = m_caster->GetSpellModOwner())
        modOwner->ApplySpellMod(m_spellInfo->Id, SPELLMOD_MULTIPLE_VALUE, multiplier);

    new_damage = int32(new_damage * multiplier);
    m_damage += new_damage;
}

void Spell::EffectHeal(SpellEffectIndex /*eff_idx*/)
{
    if (unitTarget && unitTarget->isAlive() && damage >= 0)
    {
        // Try to get original caster
        Unit *caster = GetAffectiveCaster();
        if (!caster)
            return;

        int32 addhealth = damage;

        // Seal of Light proc
        if (m_spellInfo->Id == 20167)
        {
            float ap = caster->GetTotalAttackPowerValue(BASE_ATTACK);
            int32 holy = caster->SpellBaseHealingBonusDone(GetSpellSchoolMask(m_spellInfo));
            if (holy < 0)
                holy = 0;
            addhealth += int32(ap * 0.15) + int32(holy * 15 / 100);
        }
        // Vessel of the Naaru (Vial of the Sunwell trinket)
        else if (m_spellInfo->Id == 45064)
        {
            // Amount of heal - depends from stacked Holy Energy
            int damageAmount = 0;
            Unit::AuraList const& mDummyAuras = m_caster->GetAurasByType(SPELL_AURA_DUMMY);
            for(Unit::AuraList::const_iterator i = mDummyAuras.begin(); i != mDummyAuras.end(); ++i)
                if ((*i)->GetId() == 45062)
                    damageAmount+=(*i)->GetModifier()->m_amount;
            if (damageAmount)
                m_caster->RemoveAurasDueToSpell(45062);

            addhealth += damageAmount;
        }
        // Death Pact (percent heal)
        else if (m_spellInfo->Id==48743)
            addhealth = addhealth * unitTarget->GetMaxHealth() / 100;
        // Swiftmend - consumes Regrowth or Rejuvenation
        else if (m_spellInfo->TargetAuraState == AURA_STATE_SWIFTMEND && unitTarget->HasAuraState(AURA_STATE_SWIFTMEND))
        {
            Unit::AuraList const& RejorRegr = unitTarget->GetAurasByType(SPELL_AURA_PERIODIC_HEAL);
            // find most short by duration
            Aura *targetAura = NULL;
            for(Unit::AuraList::const_iterator i = RejorRegr.begin(); i != RejorRegr.end(); ++i)
            {
                if ((*i)->GetSpellProto()->SpellFamilyName == SPELLFAMILY_DRUID &&
                    // Regrowth or Rejuvenation 0x40 | 0x10
                    ((*i)->GetSpellProto()->SpellFamilyFlags & UI64LIT(0x0000000000000050)))
                {
                    if (!targetAura || (*i)->GetAuraDuration() < targetAura->GetAuraDuration())
                        targetAura = *i;
                }
            }

            if (!targetAura)
            {
                sLog.outError("Target (GUID: %u TypeId: %u) has aurastate AURA_STATE_SWIFTMEND but no matching aura.", unitTarget->GetGUIDLow(), unitTarget->GetTypeId());
                return;
            }
            int idx = 0;
            while(idx < 3)
            {
                if(targetAura->GetSpellProto()->EffectApplyAuraName[idx] == SPELL_AURA_PERIODIC_HEAL)
                    break;
                idx++;
            }

            int32 tickheal = targetAura->GetModifier()->m_amount;
            int32 tickcount = GetSpellDuration(targetAura->GetSpellProto()) / targetAura->GetSpellProto()->EffectAmplitude[idx] - 1;

            // Glyph of Swiftmend
            if (!caster->HasAura(54824))
                unitTarget->RemoveAurasDueToSpell(targetAura->GetId());

            addhealth += tickheal * tickcount;
        }
        // Runic Healing Injector & Healing Potion Injector effect increase for engineers
        else if ((m_spellInfo->Id == 67486 || m_spellInfo->Id == 67489) && unitTarget->GetTypeId() == TYPEID_PLAYER)
        {
            Player* player = (Player*)unitTarget;
            if (player->HasSkill(SKILL_ENGINEERING))
                addhealth += int32(addhealth * 0.25);
        }

        // Chain Healing
        if (m_spellInfo->SpellFamilyName == SPELLFAMILY_SHAMAN && m_spellInfo->SpellFamilyFlags & UI64LIT(0x0000000000000100))
        {
            if (unitTarget == m_targets.getUnitTarget())
            {
                // check for Riptide
                Aura* riptide = unitTarget->GetAura(SPELL_AURA_PERIODIC_HEAL, SPELLFAMILY_SHAMAN, UI64LIT(0x0), 0x00000010, caster->GetGUID());
                if (riptide)
                {
                    addhealth += addhealth/4;
                    unitTarget->RemoveAurasDueToSpell(riptide->GetId());
                }
            }
        }

        addhealth = caster->SpellHealingBonusDone(unitTarget, m_spellInfo, addhealth, HEAL);
        addhealth = unitTarget->SpellHealingBonusTaken(caster, m_spellInfo, addhealth, HEAL);

        m_healing += addhealth;
    }
}

void Spell::EffectHealPct(SpellEffectIndex /*eff_idx*/)
{
    if (unitTarget && unitTarget->isAlive() && damage >= 0)
    {
        // Try to get original caster
        Unit *caster = GetAffectiveCaster();
        if (!caster)
            return;

        uint32 addhealth = unitTarget->GetMaxHealth() * damage / 100;

        addhealth = caster->SpellHealingBonusDone(unitTarget, m_spellInfo, addhealth, HEAL);
        addhealth = unitTarget->SpellHealingBonusTaken(caster, m_spellInfo, addhealth, HEAL);

        uint32 absorb = 0;
        unitTarget->CalculateHealAbsorb(addhealth, &absorb);

        int32 gain = caster->DealHeal(unitTarget, addhealth - absorb, m_spellInfo, false, absorb);
        unitTarget->getHostileRefManager().threatAssist(m_caster, float(gain) * 0.5f, m_spellInfo);
    }
}

void Spell::EffectHealMechanical(SpellEffectIndex /*eff_idx*/)
{
    // Mechanic creature type should be correctly checked by targetCreatureType field
    if (unitTarget && unitTarget->isAlive() && damage >= 0)
    {
        // Try to get original caster
        Unit *caster = GetAffectiveCaster();
        if (!caster)
            return;

        uint32 addhealth = caster->SpellHealingBonusDone(unitTarget, m_spellInfo, damage, HEAL);
        addhealth = unitTarget->SpellHealingBonusTaken(caster, m_spellInfo, addhealth, HEAL);

        uint32 absorb = 0;
        unitTarget->CalculateHealAbsorb(addhealth, &absorb);

        caster->DealHeal(unitTarget, addhealth - absorb, m_spellInfo, false, absorb);
    }
}

void Spell::EffectHealthLeech(SpellEffectIndex eff_idx)
{
    if (!unitTarget)
        return;
    if (!unitTarget->isAlive())
        return;

    if (damage < 0)
        return;

    DEBUG_FILTER_LOG(LOG_FILTER_SPELL_CAST, "HealthLeech :%i", damage);

    uint32 curHealth = unitTarget->GetHealth();
    damage = m_caster->SpellNonMeleeDamageLog(unitTarget, m_spellInfo->Id, damage );
    if ((int32)curHealth < damage)
        damage = curHealth;

    float multiplier = m_spellInfo->EffectMultipleValue[eff_idx];

    if (Player *modOwner = m_caster->GetSpellModOwner())
        modOwner->ApplySpellMod(m_spellInfo->Id, SPELLMOD_MULTIPLE_VALUE, multiplier);

    int32 heal = int32(damage*multiplier);
    if (m_caster->isAlive())
    {
        heal = m_caster->SpellHealingBonusTaken(m_caster, m_spellInfo, heal, HEAL);

        uint32 absorb = 0;
        m_caster->CalculateHealAbsorb(heal, &absorb);

        m_caster->DealHeal(m_caster, heal - absorb, m_spellInfo, false, absorb);
    }
}

void Spell::DoCreateItem(SpellEffectIndex eff_idx, uint32 itemtype)
{
    if (!unitTarget || unitTarget->GetTypeId() != TYPEID_PLAYER)
        return;

    Player* player = (Player*)unitTarget;

    uint32 newitemid = itemtype;
    ItemPrototype const *pProto = ObjectMgr::GetItemPrototype( newitemid );
    if(!pProto)
    {
        player->SendEquipError( EQUIP_ERR_ITEM_NOT_FOUND, NULL, NULL );
        return;
    }

    // bg reward have some special in code work
    bool bg_mark = false;
    switch(m_spellInfo->Id)
    {
        case SPELL_WG_MARK_VICTORY:
        case SPELL_WG_MARK_DEFEAT:
            bg_mark = true;
            break;
        default:
            break;
    }

    uint32 num_to_add = damage;

    if (num_to_add < 1)
        num_to_add = 1;
    if (num_to_add > pProto->GetMaxStackSize())
        num_to_add = pProto->GetMaxStackSize();

    // init items_count to 1, since 1 item will be created regardless of specialization
    int items_count=1;
    // the chance to create additional items
    float additionalCreateChance=0.0f;
    // the maximum number of created additional items
    uint8 additionalMaxNum=0;
    // get the chance and maximum number for creating extra items
    if ( canCreateExtraItems(player, m_spellInfo->Id, additionalCreateChance, additionalMaxNum) )
    {
        // roll with this chance till we roll not to create or we create the max num
        while ( roll_chance_f(additionalCreateChance) && items_count<=additionalMaxNum )
            ++items_count;
    }

    // really will be created more items
    num_to_add *= items_count;

    // can the player store the new item?
    ItemPosCountVec dest;
    uint32 no_space = 0;
    uint8 msg = player->CanStoreNewItem( NULL_BAG, NULL_SLOT, dest, newitemid, num_to_add, &no_space );
    if( msg != EQUIP_ERR_OK )
    {
        // convert to possible store amount
        if( msg == EQUIP_ERR_INVENTORY_FULL || msg == EQUIP_ERR_CANT_CARRY_MORE_OF_THIS )
            num_to_add -= no_space;
        else
        {
            // ignore mana gem case (next effect will recharge existing example)
            if (eff_idx == EFFECT_INDEX_0 && m_spellInfo->Effect[EFFECT_INDEX_1] == SPELL_EFFECT_DUMMY )
                return;

            // if not created by another reason from full inventory or unique items amount limitation
            player->SendEquipError( msg, NULL, NULL, newitemid );
            return;
        }
    }

    if(num_to_add)
    {
        // create the new item and store it
        Item* pItem = player->StoreNewItem( dest, newitemid, true, Item::GenerateItemRandomPropertyId(newitemid));

        // was it successful? return error if not
        if(!pItem)
        {
            player->SendEquipError( EQUIP_ERR_ITEM_NOT_FOUND, NULL, NULL );
            return;
        }

        // set the "Crafted by ..." property of the item
        if( pItem->GetProto()->Class != ITEM_CLASS_CONSUMABLE && pItem->GetProto()->Class != ITEM_CLASS_QUEST)
            pItem->SetGuidValue(ITEM_FIELD_CREATOR, player->GetObjectGuid());

        // send info to the client
        if(pItem)
            player->SendNewItem(pItem, num_to_add, true, !bg_mark);

        // we succeeded in creating at least one item, so a levelup is possible
        if(!bg_mark)
            player->UpdateCraftSkill(m_spellInfo->Id);
    }

    // for battleground marks send by mail if not add all expected
    // FIXME: single existing bg marks for outfield bg and we not have it..
    /*
    if(no_space > 0 && bg_mark)
    {
        if(BattleGround* bg = sBattleGroundMgr.GetBattleGroundTemplate(BattleGroundTypeId(bgType)))
            bg->SendRewardMarkByMail(player, newitemid, no_space);
    }
    */
}

void Spell::EffectCreateItem(SpellEffectIndex eff_idx)
{
    DoCreateItem(eff_idx,m_spellInfo->EffectItemType[eff_idx]);
}

void Spell::EffectCreateItem2(SpellEffectIndex eff_idx)
{
    if (m_caster->GetTypeId()!=TYPEID_PLAYER)
        return;
    Player* player = (Player*)m_caster;

    // explicit item (possible fake)
    uint32 item_id = m_spellInfo->EffectItemType[eff_idx];

    if (item_id)
        DoCreateItem(eff_idx, item_id);

    // not explicit loot (with fake item drop if need)
    if (IsLootCraftingSpell(m_spellInfo))
    {
        if(item_id)
        {
            if (!player->HasItemCount(item_id, 1))
                return;

            // remove reagent
            uint32 count = 1;
            player->DestroyItemCount(item_id, count, true);
        }

        // create some random items
        player->AutoStoreLoot(m_spellInfo->Id, LootTemplates_Spell);
    }
}

void Spell::EffectCreateRandomItem(SpellEffectIndex /*eff_idx*/)
{
    if (m_caster->GetTypeId()!=TYPEID_PLAYER)
        return;
    Player* player = (Player*)m_caster;

    // create some random items
    player->AutoStoreLoot(m_spellInfo->Id, LootTemplates_Spell);
}

void Spell::EffectPersistentAA(SpellEffectIndex eff_idx)
{
    float radius = GetSpellRadius(sSpellRadiusStore.LookupEntry(m_spellInfo->EffectRadiusIndex[eff_idx]));

    if (Player* modOwner = m_caster->GetSpellModOwner())
        modOwner->ApplySpellMod(m_spellInfo->Id, SPELLMOD_RADIUS, radius);

    int32 duration = GetSpellDuration(m_spellInfo);
    DynamicObject* dynObj = new DynamicObject;
    if (!dynObj->Create(m_caster->GetMap()->GenerateLocalLowGuid(HIGHGUID_DYNAMICOBJECT), m_caster, m_spellInfo->Id, eff_idx, m_targets.m_destX, m_targets.m_destY, m_targets.m_destZ, duration, radius))
    {
        delete dynObj;
        return;
    }

    m_caster->AddDynObject(dynObj);
    m_caster->GetMap()->Add(dynObj);
}

void Spell::EffectEnergize(SpellEffectIndex eff_idx)
{
    if(!unitTarget)
        return;
    if(!unitTarget->isAlive())
        return;

    if(m_spellInfo->EffectMiscValue[eff_idx] < 0 || m_spellInfo->EffectMiscValue[eff_idx] >= MAX_POWERS)
        return;

    Powers power = Powers(m_spellInfo->EffectMiscValue[eff_idx]);

    // Some level depends spells
    int level_multiplier = 0;
    int level_diff = 0;
    switch (m_spellInfo->Id)
    {
        case 2687:                                          // Bloodrage
            if (m_caster->HasAura(70844))
                m_caster->CastSpell(m_caster,70845,true);
            break;
        case 9512:                                          // Restore Energy
            level_diff = m_caster->getLevel() - 40;
            level_multiplier = 2;
            break;
        case 24571:                                         // Blood Fury
            level_diff = m_caster->getLevel() - 60;
            level_multiplier = 10;
            break;
        case 24532:                                         // Burst of Energy
            level_diff = m_caster->getLevel() - 60;
            level_multiplier = 4;
            break;
        case 31930:                                         // Judgements of the Wise
        case 48542:                                         // Revitalize (mana restore case)
        case 63375:                                         // Improved Stormstrike
        case 67545:                                         // Empowered Fire
        case 68082:                                         // Glyph of Seal of Command
            damage = damage * unitTarget->GetCreateMana() / 100;
            break;
        case 67487:                                         // Mana Potion Injector
        case 67490:                                         // Runic Mana Injector
        {
            if (unitTarget->GetTypeId() == TYPEID_PLAYER)
            {
                Player* player = (Player*)unitTarget;
                if (player->HasSkill(SKILL_ENGINEERING))
                    damage += int32(damage * 0.25);
            }
            break;
        }
        default:
            break;
    }

    if (level_diff > 0)
        damage -= level_multiplier * level_diff;

    if(damage < 0)
        return;

    if(unitTarget->GetMaxPower(power) == 0)
        return;

    m_caster->EnergizeBySpell(unitTarget, m_spellInfo->Id, damage, power);

    // Mad Alchemist's Potion
    if (m_spellInfo->Id == 45051)
    {
        // find elixirs on target
        uint32 elixir_mask = 0;
        Unit::SpellAuraHolderMap& Auras = unitTarget->GetSpellAuraHolderMap();
        for(Unit::SpellAuraHolderMap::iterator itr = Auras.begin(); itr != Auras.end(); ++itr)
        {
            uint32 spell_id = itr->second->GetId();
            if(uint32 mask = sSpellMgr.GetSpellElixirMask(spell_id))
                elixir_mask |= mask;
        }

        // get available elixir mask any not active type from battle/guardian (and flask if no any)
        elixir_mask = (elixir_mask & ELIXIR_FLASK_MASK) ^ ELIXIR_FLASK_MASK;

        // get all available elixirs by mask and spell level
        std::vector<uint32> elixirs;
        SpellElixirMap const& m_spellElixirs = sSpellMgr.GetSpellElixirMap();
        for(SpellElixirMap::const_iterator itr = m_spellElixirs.begin(); itr != m_spellElixirs.end(); ++itr)
        {
            if (itr->second & elixir_mask)
            {
                if (itr->second & (ELIXIR_UNSTABLE_MASK | ELIXIR_SHATTRATH_MASK))
                    continue;

                SpellEntry const *spellInfo = sSpellStore.LookupEntry(itr->first);
                if (spellInfo && (spellInfo->spellLevel < m_spellInfo->spellLevel || spellInfo->spellLevel > unitTarget->getLevel()))
                    continue;

                elixirs.push_back(itr->first);
            }
        }

        if (!elixirs.empty())
        {
            // cast random elixir on target
            uint32 rand_spell = urand(0,elixirs.size()-1);
            m_caster->CastSpell(unitTarget,elixirs[rand_spell],true,m_CastItem);
        }
    }
}

void Spell::EffectEnergisePct(SpellEffectIndex eff_idx)
{
    if (!unitTarget)
        return;
    if (!unitTarget->isAlive())
        return;

    if (m_spellInfo->EffectMiscValue[eff_idx] < 0 || m_spellInfo->EffectMiscValue[eff_idx] >= MAX_POWERS)
        return;

    Powers power = Powers(m_spellInfo->EffectMiscValue[eff_idx]);

    uint32 maxPower = unitTarget->GetMaxPower(power);
    if (maxPower == 0)
        return;

    uint32 gain = damage * maxPower / 100;
    m_caster->EnergizeBySpell(unitTarget, m_spellInfo->Id, gain, power);
}

void Spell::SendLoot(uint64 guid, LootType loottype)
{
    if (gameObjTarget)
    {
        switch (gameObjTarget->GetGoType())
        {
            case GAMEOBJECT_TYPE_DOOR:
            case GAMEOBJECT_TYPE_BUTTON:
            case GAMEOBJECT_TYPE_QUESTGIVER:
            case GAMEOBJECT_TYPE_SPELL_FOCUS:
            case GAMEOBJECT_TYPE_GOOBER:
                gameObjTarget->Use(m_caster);
                return;

            case GAMEOBJECT_TYPE_CHEST:
                gameObjTarget->Use(m_caster);
                // Don't return, let loots been taken
                break;

            default:
                sLog.outError("Spell::SendLoot unhandled GameObject type %u (entry %u).", gameObjTarget->GetGoType(), gameObjTarget->GetEntry());
                return;
        }
    }

    if (m_caster->GetTypeId() != TYPEID_PLAYER)
        return;

    // Send loot
    ((Player*)m_caster)->SendLoot(guid, loottype);
}

void Spell::EffectOpenLock(SpellEffectIndex eff_idx)
{
    if (!m_caster || m_caster->GetTypeId() != TYPEID_PLAYER)
    {
        DEBUG_LOG( "WORLD: Open Lock - No Player Caster!");
        return;
    }

    Player* player = (Player*)m_caster;

    uint32 lockId = 0;
    uint64 guid = 0;

    // Get lockId
    if (gameObjTarget)
    {
        GameObjectInfo const* goInfo = gameObjTarget->GetGOInfo();
        // Arathi Basin banner opening !
        if (goInfo->type == GAMEOBJECT_TYPE_BUTTON && goInfo->button.noDamageImmune ||
            goInfo->type == GAMEOBJECT_TYPE_GOOBER && goInfo->goober.losOK)
        {
            //CanUseBattleGroundObject() already called in CheckCast()
            // in battleground check
            if (BattleGround *bg = player->GetBattleGround())
            {
                // check if it's correct bg
                if (bg->GetTypeID(true) == BATTLEGROUND_AB || bg->GetTypeID(true) == BATTLEGROUND_AV)
                    bg->EventPlayerClickedOnFlag(player, gameObjTarget);
                return;
            }
        }
        else if (goInfo->type == GAMEOBJECT_TYPE_FLAGSTAND)
        {
            //CanUseBattleGroundObject() already called in CheckCast()
            // in battleground check
            if (BattleGround *bg = player->GetBattleGround())
            {
                if (bg->GetTypeID(true) == BATTLEGROUND_EY)
                    bg->EventPlayerClickedOnFlag(player, gameObjTarget);
                return;
            }
        }
        lockId = goInfo->GetLockId();
        guid = gameObjTarget->GetGUID();
    }
    else if (itemTarget)
    {
        lockId = itemTarget->GetProto()->LockID;
        guid = itemTarget->GetGUID();
    }
    else
    {
        DEBUG_LOG( "WORLD: Open Lock - No GameObject/Item Target!");
        return;
    }

    SkillType skillId = SKILL_NONE;
    int32 reqSkillValue = 0;
    int32 skillValue;

    SpellCastResult res = CanOpenLock(eff_idx, lockId, skillId, reqSkillValue, skillValue);
    if (res != SPELL_CAST_OK)
    {
        SendCastResult(res);
        return;
    }

    SendLoot(guid, LOOT_SKINNING);

    // not allow use skill grow at item base open
    if (!m_CastItem && skillId != SKILL_NONE)
    {
        // update skill if really known
        if (uint32 pureSkillValue = player->GetPureSkillValue(skillId))
        {
            if (gameObjTarget)
            {
                // Allow one skill-up until respawned
                if (!gameObjTarget->IsInSkillupList(player) &&
                    player->UpdateGatherSkill(skillId, pureSkillValue, reqSkillValue))
                    gameObjTarget->AddToSkillupList(player);
            }
            else if (itemTarget)
            {
                // Do one skill-up
                player->UpdateGatherSkill(skillId, pureSkillValue, reqSkillValue);
            }
        }
    }
}

void Spell::EffectSummonChangeItem(SpellEffectIndex eff_idx)
{
    if (m_caster->GetTypeId() != TYPEID_PLAYER)
        return;

    Player *player = (Player*)m_caster;

    // applied only to using item
    if (!m_CastItem)
        return;

    // ... only to item in own inventory/bank/equip_slot
    if (m_CastItem->GetOwnerGUID()!=player->GetGUID())
        return;

    uint32 newitemid = m_spellInfo->EffectItemType[eff_idx];
    if (!newitemid)
        return;

    uint16 pos = m_CastItem->GetPos();

    Item *pNewItem = Item::CreateItem( newitemid, 1, player);
    if (!pNewItem)
        return;

    for(uint8 j= PERM_ENCHANTMENT_SLOT; j<=TEMP_ENCHANTMENT_SLOT; ++j)
    {
        if (m_CastItem->GetEnchantmentId(EnchantmentSlot(j)))
            pNewItem->SetEnchantment(EnchantmentSlot(j), m_CastItem->GetEnchantmentId(EnchantmentSlot(j)), m_CastItem->GetEnchantmentDuration(EnchantmentSlot(j)), m_CastItem->GetEnchantmentCharges(EnchantmentSlot(j)));
    }

    if (m_CastItem->GetUInt32Value(ITEM_FIELD_DURABILITY) < m_CastItem->GetUInt32Value(ITEM_FIELD_MAXDURABILITY))
    {
        double loosePercent = 1 - m_CastItem->GetUInt32Value(ITEM_FIELD_DURABILITY) / double(m_CastItem->GetUInt32Value(ITEM_FIELD_MAXDURABILITY));
        player->DurabilityLoss(pNewItem, loosePercent);
    }

    if (player->IsInventoryPos(pos))
    {
        ItemPosCountVec dest;
        uint8 msg = player->CanStoreItem( m_CastItem->GetBagSlot(), m_CastItem->GetSlot(), dest, pNewItem, true );
        if (msg == EQUIP_ERR_OK)
        {
            player->DestroyItem(m_CastItem->GetBagSlot(), m_CastItem->GetSlot(), true);

            // prevent crash at access and unexpected charges counting with item update queue corrupt
            ClearCastItem();

            player->StoreItem( dest, pNewItem, true);
            return;
        }
    }
    else if (player->IsBankPos (pos))
    {
        ItemPosCountVec dest;
        uint8 msg = player->CanBankItem( m_CastItem->GetBagSlot(), m_CastItem->GetSlot(), dest, pNewItem, true );
        if (msg == EQUIP_ERR_OK)
        {
            player->DestroyItem(m_CastItem->GetBagSlot(), m_CastItem->GetSlot(), true);

            // prevent crash at access and unexpected charges counting with item update queue corrupt
            ClearCastItem();

            player->BankItem( dest, pNewItem, true);
            return;
        }
    }
    else if (player->IsEquipmentPos (pos))
    {
        uint16 dest;
        uint8 msg = player->CanEquipItem( m_CastItem->GetSlot(), dest, pNewItem, true );
        if (msg == EQUIP_ERR_OK)
        {
            player->DestroyItem(m_CastItem->GetBagSlot(), m_CastItem->GetSlot(), true);

            // prevent crash at access and unexpected charges counting with item update queue corrupt
            ClearCastItem();

            player->EquipItem( dest, pNewItem, true);
            player->AutoUnequipOffhandIfNeed();
            return;
        }
    }

    // fail
    delete pNewItem;
}

void Spell::EffectProficiency(SpellEffectIndex /*eff_idx*/)
{
    if (!unitTarget || unitTarget->GetTypeId() != TYPEID_PLAYER)
        return;
    Player *p_target = (Player*)unitTarget;

    uint32 subClassMask = m_spellInfo->EquippedItemSubClassMask;
    if (m_spellInfo->EquippedItemClass == ITEM_CLASS_WEAPON && !(p_target->GetWeaponProficiency() & subClassMask))
    {
        p_target->AddWeaponProficiency(subClassMask);
        p_target->SendProficiency(ITEM_CLASS_WEAPON, p_target->GetWeaponProficiency());
    }
    if (m_spellInfo->EquippedItemClass == ITEM_CLASS_ARMOR && !(p_target->GetArmorProficiency() & subClassMask))
    {
        p_target->AddArmorProficiency(subClassMask);
        p_target->SendProficiency(ITEM_CLASS_ARMOR, p_target->GetArmorProficiency());
    }
}

void Spell::EffectApplyAreaAura(SpellEffectIndex eff_idx)
{
    if (!unitTarget)
        return;
    if (!unitTarget->isAlive())
        return;

    AreaAura* Aur = new AreaAura(m_spellInfo, eff_idx, &m_currentBasePoints[eff_idx], spellAuraHolder, unitTarget, m_caster, m_CastItem);
    spellAuraHolder->AddAura(Aur, eff_idx);
}

void Spell::EffectSummonType(SpellEffectIndex eff_idx)
{
    uint32 prop_id = m_spellInfo->EffectMiscValueB[eff_idx];
    SummonPropertiesEntry const *summon_prop = sSummonPropertiesStore.LookupEntry(prop_id);
    if(!summon_prop)
    {
        sLog.outError("EffectSummonType: Unhandled summon type %u", prop_id);
        return;
    }

    switch(summon_prop->Group)
    {
        // faction handled later on, or loaded from template
        case SUMMON_PROP_GROUP_WILD:
        case SUMMON_PROP_GROUP_FRIENDLY:
        {
            switch(summon_prop->Type)
            {
                case SUMMON_PROP_TYPE_OTHER:
                {
                    // those are classical totems - effectbasepoints is their hp and not summon ammount!
                    //SUMMON_TYPE_TOTEM = 121: 23035, battlestands
                    //SUMMON_TYPE_TOTEM2 = 647: 52893, Anti-Magic Zone (npc used)
                    if(prop_id == 121 || prop_id == 647)
                        DoSummonTotem(eff_idx);
                   // Snake trap exception
                    else if (m_spellInfo->EffectMiscValueB[eff_idx] == 2301)
                        DoSummonSnakes(eff_idx);
                    else if (prop_id == 1021)
                        DoSummonGuardian(eff_idx, summon_prop->FactionId);
                    else
                        DoSummonWild(eff_idx, summon_prop->FactionId);
                    break;
                }
                case SUMMON_PROP_TYPE_SUMMON:
                case SUMMON_PROP_TYPE_GUARDIAN:
                case SUMMON_PROP_TYPE_ARMY:
                case SUMMON_PROP_TYPE_DK:
                case SUMMON_PROP_TYPE_CONSTRUCT:
                {
                    // JC golems - 32804, etc  -- fits much better totem AI
                    if(m_spellInfo->SpellIconID == 2056)
                        DoSummonTotem(eff_idx);
                    if(prop_id == 832) // scrapbot
                        DoSummonWild(eff_idx, summon_prop->FactionId);
                    else
                        DoSummonGuardian(eff_idx, summon_prop->FactionId);
                    break;
                }
                case SUMMON_PROP_TYPE_TOTEM:
                    DoSummonTotem(eff_idx, summon_prop->Slot);
                    break;
                case SUMMON_PROP_TYPE_CRITTER:
                    DoSummonCritter(eff_idx, summon_prop->FactionId);
                    break;
                case SUMMON_PROP_TYPE_PHASING:
                case SUMMON_PROP_TYPE_LIGHTWELL:
                case SUMMON_PROP_TYPE_REPAIR_BOT:
                    DoSummonWild(eff_idx, summon_prop->FactionId);
                    break;
                case SUMMON_PROP_TYPE_SIEGE_VEH:
                case SUMMON_PROP_TYPE_DRAKE_VEH:
                    // TODO
                    // EffectSummonVehicle(i);
                    break;
                default:
                    sLog.outError("EffectSummonType: Unhandled summon type %u", summon_prop->Type);
                break;
            }
            break;
        }
        case SUMMON_PROP_GROUP_PETS:
        {
            //1562 - force of nature  - sid 33831
            //1161 - feral spirit - sid 51533
            //89 - Infernal - sid 1122
            DoSummonGroupPets(eff_idx);
            break;
        }
        case SUMMON_PROP_GROUP_CONTROLLABLE:
        {
            switch(prop_id)
            {
                case 65:
                case 428:
                    EffectSummonPossessed(eff_idx);
                    break;
                default:
                    DoSummonGuardian(eff_idx, summon_prop->FactionId);
                break;
            }
            break;
        }
        case SUMMON_PROP_GROUP_VEHICLE:
        {
            // TODO
            // EffectSummonVehicle(i);
            break;
        }
        default:
            sLog.outError("EffectSummonType: Unhandled summon group type %u", summon_prop->Group);
            break;
    }
}

void Spell::DoSummonGroupPets(SpellEffectIndex eff_idx)
{
    if (m_caster->GetPetGUID())
        return;

    if (!unitTarget)
        return;

    uint32 pet_entry = m_spellInfo->EffectMiscValue[eff_idx];

    if (!pet_entry)
        return;

    uint32 level = m_caster->getLevel();

    int32 duration = GetSpellDuration(m_spellInfo);

    if (pet_entry == 37994)    // Mage: Water Elemental from Glyph
        duration = 86400000;   // 24 hours

    if(Player* modOwner = m_caster->GetSpellModOwner())
        modOwner->ApplySpellMod(m_spellInfo->Id, SPELLMOD_DURATION, duration);

    uint32 amount = damage;

    if (amount > 5)
        amount = 1;  // Don't find any cast, summons over 3 pet.

    if (m_caster->GetTypeId()==TYPEID_PLAYER)
    {
        QueryResult* result = CharacterDatabase.PQuery("SELECT id FROM character_pet WHERE owner = '%u' AND entry = '%u'",
            m_caster->GetGUIDLow(), pet_entry);

        std::vector<uint32> petnumber;

        if (result)
        {
            do
            {
               Field* fields = result->Fetch();
               uint32 petnum = fields[0].GetUInt32();
               if (petnum) petnumber.push_back(petnum);
            }
            while (result->NextRow());

            delete result;
        }

        if (!petnumber.empty())
        {
            for(uint8 i = 0; i < petnumber.size() && amount > 0; ++i)
            {
                if (petnumber[i])
                {
                    Pet* pet = new Pet(SUMMON_PET);
                    // set timer for unsummon
                    pet->SetDuration(duration);
                    pet->SetCreateSpellID(m_spellInfo->Id);
                    pet->SetPetCounter(amount-1);
                    if (pet->LoadPetFromDB((Player*)m_caster,pet_entry, petnumber[i]))
                    {
                         --amount;
                        DEBUG_LOG("Pet (guidlow %d, entry %d) summoned (from database). Counter is %d ",
                                     pet->GetGUIDLow(), pet->GetEntry(), pet->GetPetCounter());
                    }
                    else
                    {
                        DEBUG_LOG("Pet (guidlow %d, entry %d) found in database, but not loaded. Counter is %d ",
                                     pet->GetGUIDLow(), pet->GetEntry(), pet->GetPetCounter());
                        delete pet;
                    }
                }
            }
        }
    }

    // Pet not found in database
    for (int32 count = 0; count < amount; ++count)
    {
        Pet* pet = new Pet(SUMMON_PET);
        pet->SetPetCounter(amount - count - 1);
        pet->SetCreateSpellID(m_spellInfo->Id);
        pet->SetDuration(duration);

        if (!pet->Create(m_caster, m_spellInfo->EffectMiscValue[eff_idx]))
        {
            sLog.outErrorDb("Spell::EffectSummonGroupPets: no such creature entry %u",m_spellInfo->EffectMiscValue[eff_idx]);
            delete pet;
            return;
        }

        if (m_targets.m_targetMask & TARGET_FLAG_DEST_LOCATION)
        {
            if (!pet->SetSummonPosition(m_targets.m_destX,m_targets.m_destY,m_targets.m_destZ))
            {
                sLog.outError("Pet (guidlow %d, entry %d) not summoned. Suggested coordinates isn't valid (X: %f Y: %f)",
                    pet->GetGUIDLow(), pet->GetEntry(), pet->GetPositionX(), pet->GetPositionY());
                delete pet;
                return;
            }
        }
        else if (!pet->SetSummonPosition())
        {
            sLog.outError("Pet (guidlow %d, entry %d) not summoned. Suggested coordinates isn't valid (X: %f Y: %f)",
                pet->GetGUIDLow(), pet->GetEntry(), pet->GetPositionX(), pet->GetPositionY());
            delete pet;
            return;
        }

        if (!pet->Summon())
        {
            sLog.outError("Pet (guidlow %d, entry %d) not summoned by undefined reason. ",
                pet->GetGUIDLow(), pet->GetEntry());
            delete pet;
            return;
        }
        DEBUG_LOG("New Pet (guidlow %d, entry %d) summoned (default). Counter is %d ", pet->GetGUIDLow(), pet->GetEntry(), pet->GetPetCounter());
    }

}

void Spell::EffectSummonPossessed(SpellEffectIndex eff_idx)
{
    uint32 creature_entry = m_spellInfo->EffectMiscValue[eff_idx];
    if(!creature_entry)
        return;

    int32 duration = GetSpellDuration(m_spellInfo);

        float px, py, pz;
    // If dest location if present
    if (m_targets.m_targetMask & TARGET_FLAG_DEST_LOCATION)
    {
        // Summon 1 unit in dest location
        px = m_targets.m_destX;
        py = m_targets.m_destY;
        pz = m_targets.m_destZ;
    }
    // Summon if dest location not present near caster
    else
        m_caster->GetClosePoint(px,py,pz,1.0f);

    TempSummonType summonType = (duration == 0) ? TEMPSUMMON_DEAD_DESPAWN : TEMPSUMMON_TIMED_OR_DEAD_DESPAWN;
    Creature *summon = m_caster->SummonCreature(creature_entry,px,py,pz,m_caster->GetOrientation(),summonType,duration);

    summon->addUnitState(UNIT_STAT_CONTROLLED);
    summon->SetFlag(UNIT_FIELD_FLAGS, UNIT_FLAG_PLAYER_CONTROLLED);
    summon->SetCharmerGUID(m_caster->GetGUID());
    summon->setFaction(m_caster->getFaction());

    ((Player*)m_caster)->GetCamera().SetView(summon);

    m_caster->SetCharm(summon);
    ((Player*)m_caster)->SetClientControl(summon, 1);
    ((Player*)m_caster)->SetMover(summon);

    summon->CombatStop(true);
    summon->DeleteThreatList();

    if(CharmInfo *charmInfo = summon->InitCharmInfo(summon))
    {
        charmInfo->InitPossessCreateSpells();
        charmInfo->SetReactState(REACT_PASSIVE);
        charmInfo->SetCommandState(COMMAND_STAY);
    }

    ((Player*)m_caster)->PossessSpellInitialize();
}

void Spell::EffectLearnSpell(SpellEffectIndex eff_idx)
{
    if (!unitTarget)
        return;

    if (unitTarget->GetTypeId() != TYPEID_PLAYER)
    {
        if (m_caster->GetTypeId() == TYPEID_PLAYER)
            EffectLearnPetSpell(eff_idx);

        return;
    }

    Player *player = (Player*)unitTarget;

    uint32 spellToLearn = ((m_spellInfo->Id==SPELL_ID_GENERIC_LEARN) || (m_spellInfo->Id==SPELL_ID_GENERIC_LEARN_PET)) ? damage : m_spellInfo->EffectTriggerSpell[eff_idx];
    player->learnSpell(spellToLearn, false);

    DEBUG_LOG( "Spell: Player %u has learned spell %u from NpcGUID=%u", player->GetGUIDLow(), spellToLearn, m_caster->GetGUIDLow() );
}

void Spell::EffectDispel(SpellEffectIndex eff_idx)
{
    if (!unitTarget)
        return;

    // Fill possible dispell list
    std::list <std::pair<SpellAuraHolder* ,uint32> > dispel_list;

    // Create dispel mask by dispel type
    uint32 dispel_type = m_spellInfo->EffectMiscValue[eff_idx];
    uint32 dispelMask  = GetDispellMask( DispelType(dispel_type) );
    Unit::SpellAuraHolderMap const& auras = unitTarget->GetSpellAuraHolderMap();
    for(Unit::SpellAuraHolderMap::const_iterator itr = auras.begin(); itr != auras.end(); ++itr)
    {
        SpellAuraHolder *holder = itr->second;
        if ((1<<holder->GetSpellProto()->Dispel) & dispelMask)
        {
            if(holder->GetSpellProto()->Dispel == DISPEL_MAGIC)
            {
                bool positive = true;
                if (!holder->IsPositive())
                    positive = false;
                else
                    positive = (holder->GetSpellProto()->AttributesEx & SPELL_ATTR_EX_NEGATIVE)==0;

                // do not remove positive auras if friendly target
                //               negative auras if non-friendly target
                if (positive == unitTarget->IsFriendlyTo(m_caster))
                    continue;
            }
            dispel_list.push_back(std::pair<SpellAuraHolder* ,uint32>(holder, holder->GetStackAmount()));
        }
    }
    // Ok if exist some buffs for dispel try dispel it
    if (!dispel_list.empty())
    {
        std::list<std::pair<SpellAuraHolder* ,uint32> > success_list;// (spell_id,casterGuid)
        std::list < uint32 > fail_list;                     // spell_id

        // some spells have effect value = 0 and all from its by meaning expect 1
        if(!damage)
            damage = 1;

        // Dispell N = damage buffs (or while exist buffs for dispel)
        for (int32 count=0; count < damage && !dispel_list.empty(); ++count)
        {
            // Random select buff for dispel
            std::list<std::pair<SpellAuraHolder* ,uint32> >::iterator dispel_itr = dispel_list.begin();
            std::advance(dispel_itr,urand(0, dispel_list.size()-1));

            SpellAuraHolder *holder = dispel_itr->first;

            dispel_itr->second -= 1;

            // remove entry from dispel_list if nothing left in stack
            if (dispel_itr->second == 0)
                dispel_list.erase(dispel_itr);

            SpellEntry const* spellInfo = holder->GetSpellProto();
            // Base dispel chance
            // TODO: possible chance depend from spell level??
            int32 miss_chance = 0;
            // Apply dispel mod from aura caster
            if (Unit *caster = holder->GetCaster())
            {
                if ( Player* modOwner = caster->GetSpellModOwner() )
                    modOwner->ApplySpellMod(spellInfo->Id, SPELLMOD_RESIST_DISPEL_CHANCE, miss_chance, this);
            }
            // Try dispel
            if (roll_chance_i(miss_chance))
                fail_list.push_back(spellInfo->Id);
            else
            {
                bool foundDispelled = false;
                for (std::list<std::pair<SpellAuraHolder* ,uint32> >::iterator success_iter = success_list.begin(); success_iter != success_list.end(); ++success_iter)
                {
                    if (success_iter->first->GetId() == holder->GetId() && success_iter->first->GetCasterGUID() == holder->GetCasterGUID())
                    {
                        success_iter->second += 1;
                        foundDispelled = true;
                        break;
                    }
                }
                if (!foundDispelled)
                    success_list.push_back(std::pair<SpellAuraHolder* ,uint32>(holder, 1));
            }
        }
        // Send success log and really remove auras
        if (!success_list.empty())
        {
            int32 count = success_list.size();
            WorldPacket data(SMSG_SPELLDISPELLOG, 8+8+4+1+4+count*5);
            data << unitTarget->GetPackGUID();              // Victim GUID
            data << m_caster->GetPackGUID();                // Caster GUID
            data << uint32(m_spellInfo->Id);                // Dispel spell id
            data << uint8(0);                               // not used
            data << uint32(count);                          // count
            for (std::list<std::pair<SpellAuraHolder* ,uint32> >::iterator j = success_list.begin(); j != success_list.end(); ++j)
            {
                SpellAuraHolder* dispelledHolder = j->first;
                data << uint32(dispelledHolder->GetId());   // Spell Id
                data << uint8(0);                           // 0 - dispeled !=0 cleansed
                unitTarget->RemoveAuraHolderDueToSpellByDispel(dispelledHolder->GetId(), j->second, dispelledHolder->GetCasterGUID(), m_caster);
            }
            m_caster->SendMessageToSet(&data, true);

            // On success dispel
            // Devour Magic
            if (m_spellInfo->SpellFamilyName == SPELLFAMILY_WARLOCK && m_spellInfo->Category == SPELLCATEGORY_DEVOUR_MAGIC)
            {
                int32 heal_amount = m_spellInfo->CalculateSimpleValue(EFFECT_INDEX_1);
                m_caster->CastCustomSpell(m_caster, 19658, &heal_amount, NULL, NULL, true);

                // Glyph of Felhunter
                if (Unit *owner = m_caster->GetOwner())
                    if (owner->HasAura(56249))
                        m_caster->CastCustomSpell(owner, 19658, &heal_amount, NULL, NULL, true);
            }
        }
        // Send fail log to client
        if (!fail_list.empty())
        {
            // Failed to dispell
            WorldPacket data(SMSG_DISPEL_FAILED, 8+8+4+4*fail_list.size());
            data << m_caster->GetObjectGuid();              // Caster GUID
            data << unitTarget->GetObjectGuid();            // Victim GUID
            data << uint32(m_spellInfo->Id);                // Dispell spell id
            for (std::list< uint32 >::iterator j = fail_list.begin(); j != fail_list.end(); ++j)
                data << uint32(*j);                         // Spell Id
            m_caster->SendMessageToSet(&data, true);
        }
    }
}

void Spell::EffectDualWield(SpellEffectIndex /*eff_idx*/)
{
    if (unitTarget && unitTarget->GetTypeId() == TYPEID_PLAYER)
        ((Player*)unitTarget)->SetCanDualWield(true);
}

void Spell::EffectPull(SpellEffectIndex /*eff_idx*/)
{
    // TODO: create a proper pull towards distract spell center for distract
    DEBUG_LOG("WORLD: Spell Effect DUMMY");
}

void Spell::EffectDistract(SpellEffectIndex /*eff_idx*/)
{
    // Check for possible target
    if (!unitTarget || unitTarget->isInCombat())
        return;

    // target must be OK to do this
    if( unitTarget->hasUnitState(UNIT_STAT_CAN_NOT_REACT) )
        return;

    float angle = unitTarget->GetAngle(m_targets.m_destX, m_targets.m_destY);

    if ( unitTarget->GetTypeId() == TYPEID_PLAYER )
    {
        // For players just turn them
        WorldPacket data;
        ((Player*)unitTarget)->BuildTeleportAckMsg(&data, unitTarget->GetPositionX(), unitTarget->GetPositionY(), unitTarget->GetPositionZ(), angle);
        ((Player*)unitTarget)->GetSession()->SendPacket( &data );
        ((Player*)unitTarget)->SetPosition(unitTarget->GetPositionX(), unitTarget->GetPositionY(), unitTarget->GetPositionZ(), angle, false);
    }
    else
    {
        // Set creature Distracted, Stop it, And turn it
        unitTarget->SetOrientation(angle);
        unitTarget->StopMoving();
        unitTarget->GetMotionMaster()->MoveDistract(damage * IN_MILLISECONDS);
    }
}

void Spell::EffectPickPocket(SpellEffectIndex /*eff_idx*/)
{
    if (m_caster->GetTypeId() != TYPEID_PLAYER)
        return;

    // victim must be creature and attackable
    if (!unitTarget || unitTarget->GetTypeId() != TYPEID_UNIT || m_caster->IsFriendlyTo(unitTarget))
        return;

    // victim have to be alive and humanoid or undead
    if (unitTarget->isAlive() && (unitTarget->GetCreatureTypeMask() & CREATURE_TYPEMASK_HUMANOID_OR_UNDEAD) != 0)
    {
        int32 chance = 10 + int32(m_caster->getLevel()) - int32(unitTarget->getLevel());

        if (chance > irand(0, 19))
        {
            // Stealing successful
            //DEBUG_LOG("Sending loot from pickpocket");
            ((Player*)m_caster)->SendLoot(unitTarget->GetGUID(),LOOT_PICKPOCKETING);
        }
        else
        {
            // Reveal action + get attack
            m_caster->RemoveSpellsCausingAura(SPELL_AURA_MOD_STEALTH);
            if (((Creature*)unitTarget)->AI())
                ((Creature*)unitTarget)->AI()->AttackedBy(m_caster);
        }
    }
}

void Spell::EffectAddFarsight(SpellEffectIndex eff_idx)
{
    if(m_caster->GetTypeId() != TYPEID_PLAYER)
        return;

    int32 duration = GetSpellDuration(m_spellInfo);
    DynamicObject* dynObj = new DynamicObject;

    // set radius to 0: spell not expected to work as persistent aura
    if(!dynObj->Create(m_caster->GetMap()->GenerateLocalLowGuid(HIGHGUID_DYNAMICOBJECT), m_caster, m_spellInfo->Id, eff_idx, m_targets.m_destX, m_targets.m_destY, m_targets.m_destZ, duration, 0))
    {
        delete dynObj;
        return;
    }

    // DYNAMICOBJECT_BYTES is apparently different from the default bytes set in ::Create
    dynObj->SetUInt32Value(DYNAMICOBJECT_BYTES, 0x80000002);

    m_caster->AddDynObject(dynObj);
    m_caster->GetMap()->Add(dynObj);

    ((Player*)m_caster)->GetCamera().SetView(dynObj);
}

void Spell::DoSummonWild(SpellEffectIndex eff_idx, uint32 forceFaction)
{
    uint32 creature_entry = m_spellInfo->EffectMiscValue[eff_idx];
    if (!creature_entry)
        return;

    uint32 level = m_caster->getLevel();

    // level of creature summoned using engineering item based at engineering skill level
    if (m_caster->GetTypeId()==TYPEID_PLAYER && m_CastItem)
    {
        ItemPrototype const *proto = m_CastItem->GetProto();
        if (proto && proto->RequiredSkill == SKILL_ENGINEERING)
        {
            uint16 skill202 = ((Player*)m_caster)->GetSkillValue(SKILL_ENGINEERING);
            if (skill202)
                level = skill202/5;
        }
    }

    // select center of summon position
    float center_x = m_targets.m_destX;
    float center_y = m_targets.m_destY;
    float center_z = m_targets.m_destZ;

    float radius = GetSpellRadius(sSpellRadiusStore.LookupEntry(m_spellInfo->EffectRadiusIndex[eff_idx]));
    int32 duration = GetSpellDuration(m_spellInfo);
    TempSummonType summonType = (duration == 0) ? TEMPSUMMON_DEAD_DESPAWN : TEMPSUMMON_TIMED_OR_DEAD_DESPAWN;

    int32 amount = damage > 0 ? damage : 1;

    for(int32 count = 0; count < amount; ++count)
    {
        float px, py, pz;
        // If dest location if present
        if (m_targets.m_targetMask & TARGET_FLAG_DEST_LOCATION)
        {
            // Summon 1 unit in dest location
            if (count == 0)
            {
                px = m_targets.m_destX;
                py = m_targets.m_destY;
                pz = m_targets.m_destZ;
            }
            // Summon in random point all other units if location present
            else
                m_caster->GetRandomPoint(center_x, center_y, center_z, radius, px, py, pz);
        }
        // Summon if dest location not present near caster
        else
            m_caster->GetClosePoint(px, py, pz, 3.0f);

        if(Creature *summon = m_caster->SummonCreature(creature_entry, px, py, pz, m_caster->GetOrientation(), summonType, duration))
        {
            summon->SetUInt32Value(UNIT_CREATED_BY_SPELL, m_spellInfo->Id);
            summon->SetCreatorGUID(m_caster->GetGUID());

            if(forceFaction)
                summon->setFaction(forceFaction);
        }
    }
}

void Spell::DoSummonGuardian(SpellEffectIndex eff_idx, uint32 forceFaction)
{
    uint32 pet_entry = m_spellInfo->EffectMiscValue[eff_idx];
    if (!pet_entry)
        return;

    // in another case summon new
    uint32 level = m_caster->getLevel();

    // level of pet summoned using engineering item based at engineering skill level
    if (m_caster->GetTypeId() == TYPEID_PLAYER && m_CastItem)
    {
        ItemPrototype const *proto = m_CastItem->GetProto();
        if (proto && proto->RequiredSkill == SKILL_ENGINEERING)
        {
            uint16 skill202 = ((Player*)m_caster)->GetSkillValue(SKILL_ENGINEERING);
            if (skill202)
            {
                level = skill202 / 5;
            }
        }
    }

    // select center of summon position
    float center_x = m_targets.m_destX;
    float center_y = m_targets.m_destY;
    float center_z = m_targets.m_destZ;

    float radius = GetSpellRadius(sSpellRadiusStore.LookupEntry(m_spellInfo->EffectRadiusIndex[eff_idx]));
    int32 duration = GetSpellDuration(m_spellInfo);
    if(Player* modOwner = m_caster->GetSpellModOwner())
        modOwner->ApplySpellMod(m_spellInfo->Id, SPELLMOD_DURATION, duration);

    int32 amount = damage > 0 ? damage : 1;

    switch(m_spellInfo->EffectMiscValueB[eff_idx])
    {
        case 2081: // Engineering Dragonlings
        case 2141: // Winterfin Horn of Distress
        {
            if (level > m_spellInfo->maxLevel)
                level = m_spellInfo->maxLevel;

            amount = 1;
            break;
        }
    }

    for(int32 count = 0; count < amount; ++count)
    {
        Pet* spawnCreature = new Pet(GUARDIAN_PET);

        spawnCreature->SetCreateSpellID(m_spellInfo->Id);
        spawnCreature->SetDuration(duration);
        spawnCreature->SetPetCounter(amount - count - 1);

        if (!spawnCreature->Create(m_caster, m_spellInfo->EffectMiscValue[eff_idx]))
        {
            sLog.outError("Guardian not created - no such creature entry %u", m_spellInfo->EffectMiscValue[eff_idx]);
            delete spawnCreature;
            return;
        }

        spawnCreature->setFaction(forceFaction ? forceFaction : m_caster->getFaction());
        spawnCreature->SetLevel(level);

        float px, py, pz;
        // If dest location if present
        if (m_targets.m_targetMask & TARGET_FLAG_DEST_LOCATION)
        {
            // Summon 1 unit in dest location
            if (count == 0)
            {
                px = m_targets.m_destX;
                py = m_targets.m_destY;
                pz = m_targets.m_destZ;
            }
            // Summon in random point all other units if location present
            else
                m_caster->GetRandomPoint(center_x, center_y, center_z, radius, px, py, pz);
        }
        // Summon if dest location not present near caster
        else
            m_caster->GetClosePoint(px, py, pz,spawnCreature->GetObjectBoundingRadius());

        if (!spawnCreature->SetSummonPosition(px,py,pz))
        {
            sLog.outError("Guardian pet (guidlow %d, entry %d) not summoned. Suggested coordinates isn't valid (X: %f Y: %f)",
                spawnCreature->GetGUIDLow(), spawnCreature->GetEntry(), spawnCreature->GetPositionX(), spawnCreature->GetPositionY());
            delete spawnCreature;
            return;
        }

        if (!spawnCreature->Summon())
        {
            sLog.outError("Guardian pet (guidlow %d, entry %d) not summoned by undefined reason. ",
                spawnCreature->GetGUIDLow(), spawnCreature->GetEntry());
            delete spawnCreature;
            return;
        }

        DEBUG_LOG("Guardian pet (guidlow %d, entry %d) summoned (default). Counter is %d ", spawnCreature->GetGUIDLow(), spawnCreature->GetEntry(), spawnCreature->GetPetCounter());
    }
}

void Spell::EffectTeleUnitsFaceCaster(SpellEffectIndex eff_idx)
{
    if (!unitTarget)
        return;

    if (unitTarget->IsTaxiFlying())
        return;

    float dis = GetSpellRadius(sSpellRadiusStore.LookupEntry(m_spellInfo->EffectRadiusIndex[eff_idx]));

    float fx, fy, fz;
    m_caster->GetClosePoint(fx, fy, fz, unitTarget->GetObjectBoundingRadius(), dis);

    unitTarget->NearTeleportTo(fx, fy, fz, -m_caster->GetOrientation(), unitTarget==m_caster);
}

void Spell::EffectLearnSkill(SpellEffectIndex eff_idx)
{
    if (unitTarget->GetTypeId() != TYPEID_PLAYER)
        return;

    if (damage < 0)
        return;

    uint32 skillid =  m_spellInfo->EffectMiscValue[eff_idx];
    uint16 skillval = ((Player*)unitTarget)->GetPureSkillValue(skillid);
    ((Player*)unitTarget)->SetSkill(skillid, skillval ? skillval : 1, damage * 75, damage);
}

void Spell::EffectAddHonor(SpellEffectIndex /*eff_idx*/)
{
    if (unitTarget->GetTypeId() != TYPEID_PLAYER)
        return;

    // not scale value for item based reward (/10 value expected)
    if (m_CastItem)
    {
        ((Player*)unitTarget)->RewardHonor(NULL, 1, float(damage / 10));
        DEBUG_FILTER_LOG(LOG_FILTER_SPELL_CAST, "SpellEffect::AddHonor (spell_id %u) rewards %d honor points (item %u) for player: %u", m_spellInfo->Id, damage/10, m_CastItem->GetEntry(),((Player*)unitTarget)->GetGUIDLow());
        return;
    }

    // do not allow to add too many honor for player (50 * 21) = 1040 at level 70, or (50 * 31) = 1550 at level 80
    if (damage <= 50)
    {
        float honor_reward = MaNGOS::Honor::hk_honor_at_level(unitTarget->getLevel(), damage);
        ((Player*)unitTarget)->RewardHonor(NULL, 1, honor_reward);
        DEBUG_FILTER_LOG(LOG_FILTER_SPELL_CAST, "SpellEffect::AddHonor (spell_id %u) rewards %f honor points (scale) to player: %u", m_spellInfo->Id, honor_reward, ((Player*)unitTarget)->GetGUIDLow());
    }
    else
    {
        //maybe we have correct honor_gain in damage already
        ((Player*)unitTarget)->RewardHonor(NULL, 1, (float)damage);
        sLog.outError("SpellEffect::AddHonor (spell_id %u) rewards %u honor points (non scale) for player: %u", m_spellInfo->Id, damage, ((Player*)unitTarget)->GetGUIDLow());
    }
}

void Spell::EffectTradeSkill(SpellEffectIndex /*eff_idx*/)
{
    if (unitTarget->GetTypeId() != TYPEID_PLAYER)
        return;
    // uint32 skillid =  m_spellInfo->EffectMiscValue[i];
    // uint16 skillmax = ((Player*)unitTarget)->(skillid);
    // ((Player*)unitTarget)->SetSkill(skillid,skillval?skillval:1,skillmax+75);
}

void Spell::EffectEnchantItemPerm(SpellEffectIndex eff_idx)
{
    if (m_caster->GetTypeId() != TYPEID_PLAYER)
        return;
    if (!itemTarget)
        return;

    uint32 enchant_id = m_spellInfo->EffectMiscValue[eff_idx];
    if (!enchant_id)
        return;

    SpellItemEnchantmentEntry const *pEnchant = sSpellItemEnchantmentStore.LookupEntry(enchant_id);
    if (!pEnchant)
        return;

    // item can be in trade slot and have owner diff. from caster
    Player* item_owner = itemTarget->GetOwner();
    if (!item_owner)
        return;

    Player* p_caster = (Player*)m_caster;

    // Enchanting a vellum requires special handling, as it creates a new item
    // instead of modifying an existing one.
    ItemPrototype const* targetProto = itemTarget->GetProto();
    if(targetProto->IsVellum() && m_spellInfo->EffectItemType[eff_idx])
    {
        unitTarget = m_caster;
        DoCreateItem(eff_idx,m_spellInfo->EffectItemType[eff_idx]);
        // Vellum target case: Target becomes additional reagent, new scroll item created instead in Spell::EffectEnchantItemPerm()
        // cannot already delete in TakeReagents() unfortunately
        p_caster->DestroyItemCount(targetProto->ItemId, 1, true);
        return;
    }

    // not grow at item use at item case, using scrolls does not increase enchanting skill!
    if (!(m_CastItem && m_CastItem->GetProto()->Flags & ITEM_FLAGS_ENCHANT_SCROLL))
        p_caster->UpdateCraftSkill(m_spellInfo->Id);

    if (item_owner!=p_caster && p_caster->GetSession()->GetSecurity() > SEC_PLAYER && sWorld.getConfig(CONFIG_BOOL_GM_LOG_TRADE) )
    {
        sLog.outCommand(p_caster->GetSession()->GetAccountId(),"GM %s (Account: %u) enchanting(perm): %s (Entry: %d) for player: %s (Account: %u)",
            p_caster->GetName(),p_caster->GetSession()->GetAccountId(),
            itemTarget->GetProto()->Name1,itemTarget->GetEntry(),
            item_owner->GetName(),item_owner->GetSession()->GetAccountId());
    }

    // remove old enchanting before applying new if equipped
    item_owner->ApplyEnchantment(itemTarget,PERM_ENCHANTMENT_SLOT,false);

    itemTarget->SetEnchantment(PERM_ENCHANTMENT_SLOT, enchant_id, 0, 0);

    // add new enchanting if equipped
    item_owner->ApplyEnchantment(itemTarget,PERM_ENCHANTMENT_SLOT,true);
}

void Spell::EffectEnchantItemPrismatic(SpellEffectIndex eff_idx)
{
    if (m_caster->GetTypeId() != TYPEID_PLAYER)
        return;
    if (!itemTarget)
        return;

    Player* p_caster = (Player*)m_caster;

    uint32 enchant_id = m_spellInfo->EffectMiscValue[eff_idx];
    if (!enchant_id)
        return;

    SpellItemEnchantmentEntry const *pEnchant = sSpellItemEnchantmentStore.LookupEntry(enchant_id);
    if (!pEnchant)
        return;

    // support only enchantings with add socket in this slot
    {
        bool add_socket = false;
        for(int i = 0; i < 3; ++i)
        {
            if (pEnchant->type[i]==ITEM_ENCHANTMENT_TYPE_PRISMATIC_SOCKET)
            {
                add_socket = true;
                break;
            }
        }
        if (!add_socket)
        {
            sLog.outError("Spell::EffectEnchantItemPrismatic: attempt apply enchant spell %u with SPELL_EFFECT_ENCHANT_ITEM_PRISMATIC (%u) but without ITEM_ENCHANTMENT_TYPE_PRISMATIC_SOCKET (%u), not suppoted yet.",
                m_spellInfo->Id,SPELL_EFFECT_ENCHANT_ITEM_PRISMATIC,ITEM_ENCHANTMENT_TYPE_PRISMATIC_SOCKET);
            return;
        }
    }

    // item can be in trade slot and have owner diff. from caster
    Player* item_owner = itemTarget->GetOwner();
    if (!item_owner)
        return;

    if (item_owner!=p_caster && p_caster->GetSession()->GetSecurity() > SEC_PLAYER && sWorld.getConfig(CONFIG_BOOL_GM_LOG_TRADE) )
    {
        sLog.outCommand(p_caster->GetSession()->GetAccountId(),"GM %s (Account: %u) enchanting(perm): %s (Entry: %d) for player: %s (Account: %u)",
            p_caster->GetName(),p_caster->GetSession()->GetAccountId(),
            itemTarget->GetProto()->Name1,itemTarget->GetEntry(),
            item_owner->GetName(),item_owner->GetSession()->GetAccountId());
    }

    // remove old enchanting before applying new if equipped
    item_owner->ApplyEnchantment(itemTarget,PRISMATIC_ENCHANTMENT_SLOT,false);

    itemTarget->SetEnchantment(PRISMATIC_ENCHANTMENT_SLOT, enchant_id, 0, 0);

    // add new enchanting if equipped
    item_owner->ApplyEnchantment(itemTarget,PRISMATIC_ENCHANTMENT_SLOT,true);
}

void Spell::EffectEnchantItemTmp(SpellEffectIndex eff_idx)
{
    if (m_caster->GetTypeId() != TYPEID_PLAYER)
        return;

    Player* p_caster = (Player*)m_caster;

    // Rockbiter Weapon apply to both weapon
    if (m_spellInfo->SpellFamilyName == SPELLFAMILY_SHAMAN && m_spellInfo->SpellFamilyFlags & UI64LIT(0x0000000000400000))
    {
        uint32 spell_id = 0;

        // enchanting spell selected by calculated damage-per-sec stored in Effect[1] base value
        // Note: damage calculated (correctly) with rounding int32(float(v)) but
        // RW enchantments applied damage int32(float(v)+0.5), this create  0..1 difference sometime
        switch(damage)
        {
            // Rank 1
            case  2: spell_id = 36744; break;               //  0% [ 7% ==  2, 14% == 2, 20% == 2]
            // Rank 2
            case  4: spell_id = 36753; break;               //  0% [ 7% ==  4, 14% == 4]
            case  5: spell_id = 36751; break;               // 20%
            // Rank 3
            case  6: spell_id = 36754; break;               //  0% [ 7% ==  6, 14% == 6]
            case  7: spell_id = 36755; break;               // 20%
            // Rank 4
            case  9: spell_id = 36761; break;               //  0% [ 7% ==  6]
            case 10: spell_id = 36758; break;               // 14%
            case 11: spell_id = 36760; break;               // 20%
            default:
                sLog.outError("Spell::EffectEnchantItemTmp: Damage %u not handled in S'RW",damage);
                return;
        }


        SpellEntry const *spellInfo = sSpellStore.LookupEntry(spell_id);
        if (!spellInfo)
        {
            sLog.outError("Spell::EffectEnchantItemTmp: unknown spell id %i", spell_id);
            return;
        }

        for(int j = BASE_ATTACK; j <= OFF_ATTACK; ++j)
        {
            if (Item* item = p_caster->GetWeaponForAttack(WeaponAttackType(j)))
            {
                if (item->IsFitToSpellRequirements(m_spellInfo))
                {
                    Spell *spell = new Spell(m_caster, spellInfo, true);
                    SpellCastTargets targets;
                    targets.setItemTarget( item );
                    spell->prepare(&targets);
                }
            }
        }
        return;
    }

    if (!itemTarget)
        return;

    uint32 enchant_id = m_spellInfo->EffectMiscValue[eff_idx];

    if (!enchant_id)
    {
        sLog.outError("Spell %u Effect %u (SPELL_EFFECT_ENCHANT_ITEM_TEMPORARY) have 0 as enchanting id",m_spellInfo->Id,eff_idx);
        return;
    }

    SpellItemEnchantmentEntry const *pEnchant = sSpellItemEnchantmentStore.LookupEntry(enchant_id);
    if(!pEnchant)
    {
        sLog.outError("Spell %u Effect %u (SPELL_EFFECT_ENCHANT_ITEM_TEMPORARY) have nonexistent enchanting id %u ",m_spellInfo->Id,eff_idx,enchant_id);
        return;
    }

    // select enchantment duration
    uint32 duration;

    // rogue family enchantments exception by duration
    if(m_spellInfo->Id == 38615)
        duration = 1800;                                    // 30 mins
    // other rogue family enchantments always 1 hour (some have spell damage=0, but some have wrong data in EffBasePoints)
    else if(m_spellInfo->SpellFamilyName == SPELLFAMILY_ROGUE)
        duration = 3600;                                    // 1 hour
    // shaman family enchantments
    else if(m_spellInfo->SpellFamilyName == SPELLFAMILY_SHAMAN)
        duration = 1800;                                    // 30 mins
    // other cases with this SpellVisual already selected
    else if(m_spellInfo->SpellVisual[0] == 215)
        duration = 1800;                                    // 30 mins
    // some fishing pole bonuses
    else if(m_spellInfo->SpellVisual[0] == 563)
        duration = 600;                                     // 10 mins
    // shaman rockbiter enchantments
    else if(m_spellInfo->SpellVisual[0] == 0)
        duration = 1800;                                    // 30 mins
    else if(m_spellInfo->Id == 29702)
        duration = 300;                                     // 5 mins
    else if(m_spellInfo->Id == 37360)
        duration = 300;                                     // 5 mins
    // default case
    else
        duration = 3600;                                    // 1 hour

    // item can be in trade slot and have owner diff. from caster
    Player* item_owner = itemTarget->GetOwner();
    if(!item_owner)
        return;

    if(item_owner!=p_caster && p_caster->GetSession()->GetSecurity() > SEC_PLAYER && sWorld.getConfig(CONFIG_BOOL_GM_LOG_TRADE) )
    {
        sLog.outCommand(p_caster->GetSession()->GetAccountId(),"GM %s (Account: %u) enchanting(temp): %s (Entry: %d) for player: %s (Account: %u)",
            p_caster->GetName(), p_caster->GetSession()->GetAccountId(),
            itemTarget->GetProto()->Name1, itemTarget->GetEntry(),
            item_owner->GetName(), item_owner->GetSession()->GetAccountId());
    }

    // remove old enchanting before applying new if equipped
    item_owner->ApplyEnchantment(itemTarget,TEMP_ENCHANTMENT_SLOT, false);

    itemTarget->SetEnchantment(TEMP_ENCHANTMENT_SLOT, enchant_id, duration * 1000, 0);

    // add new enchanting if equipped
    item_owner->ApplyEnchantment(itemTarget, TEMP_ENCHANTMENT_SLOT, true);
}

void Spell::EffectTameCreature(SpellEffectIndex /*eff_idx*/)
{
    // Caster must be player, checked in Spell::CheckCast
    // Spell can be triggered, we need to check original caster prior to caster
    Player* plr = (Player*)GetAffectiveCaster();

    Creature* creatureTarget = (Creature*)unitTarget;

    // cast finish successfully
    //SendChannelUpdate(0);
    finish();

    Pet* pet = new Pet(HUNTER_PET);

    pet->SetCreateSpellID(m_spellInfo->Id);

    if(!pet->CreateBaseAtCreature(creatureTarget, plr))
    {
        delete pet;
        return;
    }

    uint16 level = (creatureTarget->getLevel() < (plr->getLevel() - 5)) ? (plr->getLevel() - 5) : creatureTarget->getLevel();

    // prepare visual effect for levelup
    pet->SetLevel(level - 1);

    // add to world
    if (!pet->Summon())
    {
        sLog.outError("Pet (guidlow %d, entry %d) not summoned from tame effect by undefined reason. ",
            pet->GetGUIDLow(), pet->GetEntry());
        delete pet;
        return;
    }

    // "kill" original creature
    creatureTarget->ForcedDespawn();

    // visual effect for levelup
    pet->SetLevel(level);
}

void Spell::EffectSummonPet(SpellEffectIndex eff_idx)
{
    uint32 petentry = m_spellInfo->EffectMiscValue[eff_idx];

    Pet *OldSummon = m_caster->GetPet();

    // if pet requested type already exist
    if( OldSummon )
    {
        if(petentry == 0 || OldSummon->GetEntry() == petentry)
        {
            // pet in corpse state can't be summoned
            if( OldSummon->isDead() )
                return;

            OldSummon->GetMap()->Remove((Creature*)OldSummon,false);

            OldSummon->SetSummonPosition();

            m_caster->GetMap()->Add((Creature*)OldSummon);

            if(m_caster->GetTypeId() == TYPEID_PLAYER && OldSummon->isControlled() )
            {
                ((Player*)m_caster)->PetSpellInitialize();
            }
            return;
        }

        if(m_caster->GetTypeId() == TYPEID_PLAYER)
            ((Player*)m_caster)->RemovePet(OldSummon,(OldSummon->getPetType()==HUNTER_PET ? PET_SAVE_AS_DELETED : PET_SAVE_NOT_IN_SLOT),false);
        else
            return;
    }

    Pet* NewSummon = new Pet;

    // petentry==0 for hunter "call pet" (current pet summoned if any)
    if(m_caster->GetTypeId() == TYPEID_PLAYER && NewSummon->LoadPetFromDB((Player*)m_caster, petentry))
        return;

    // not error in case fail hunter call pet
    if(!petentry)
    {
        delete NewSummon;
        return;
    }

    CreatureInfo const* cInfo = sCreatureStorage.LookupEntry<CreatureInfo>(petentry);

    if(!cInfo)
    {
        sLog.outError("EffectSummonPet: creature entry %u not found.", petentry);
        delete NewSummon;
        return;
    }

    NewSummon->setPetType(SUMMON_PET);
    NewSummon->SetCreateSpellID(m_spellInfo->Id);
    NewSummon->SetPetCounter(0);
    if(!NewSummon->Create(m_caster, petentry))
    {
        delete NewSummon;
        return;
    }

    if(!NewSummon->SetSummonPosition())
    {
        sLog.outError("Pet (guidlow %d, entry %d) not summoned. Suggested coordinates isn't valid (X: %f Y: %f)",
            NewSummon->GetGUIDLow(), NewSummon->GetEntry(), NewSummon->GetPositionX(), NewSummon->GetPositionY());
        delete NewSummon;
        return;
    }

    if (!NewSummon->Summon())
    {
        sLog.outError("Pet (guidlow %d, entry %d) not summoned by undefined reason. ",
            NewSummon->GetGUIDLow(), NewSummon->GetEntry());
        delete NewSummon;
        return;
    }

    if (NewSummon->getPetType() == SUMMON_PET)
    {
        // Remove Demonic Sacrifice auras (new pet)
        Unit::AuraList const& auraClassScripts = m_caster->GetAurasByType(SPELL_AURA_OVERRIDE_CLASS_SCRIPTS);
        for(Unit::AuraList::const_iterator itr = auraClassScripts.begin(); itr != auraClassScripts.end();)
        {
            if((*itr)->GetModifier()->m_miscvalue == 2228)
            {
                m_caster->RemoveAurasDueToSpell((*itr)->GetId());
                itr = auraClassScripts.begin();
            }
            else
                ++itr;
        }
    }

    DEBUG_LOG("New Pet has guid %u", NewSummon->GetGUIDLow());
}

void Spell::EffectLearnPetSpell(SpellEffectIndex eff_idx)
{
    if(m_caster->GetTypeId() != TYPEID_PLAYER)
        return;

    Player *_player = (Player*)m_caster;

    Pet *pet = _player->GetPet();
    if(!pet)
        return;
    if(!pet->isAlive())
        return;

    SpellEntry const *learn_spellproto = sSpellStore.LookupEntry(m_spellInfo->EffectTriggerSpell[eff_idx]);
    if(!learn_spellproto)
        return;

    pet->learnSpell(learn_spellproto->Id);

    pet->SavePetToDB(PET_SAVE_AS_CURRENT);
    _player->PetSpellInitialize();
}

void Spell::EffectTaunt(SpellEffectIndex /*eff_idx*/)
{
    if (!unitTarget)
        return;

    // this effect use before aura Taunt apply for prevent taunt already attacking target
    // for spell as marked "non effective at already attacking target"
    if (unitTarget->GetTypeId() != TYPEID_PLAYER)
    {
        if (unitTarget->getVictim()==m_caster)
        {
            SendCastResult(SPELL_FAILED_DONT_REPORT);
            return;
        }
    }

    // Also use this effect to set the taunter's threat to the taunted creature's highest value
    if (unitTarget->CanHaveThreatList() && unitTarget->getThreatManager().getCurrentVictim())
        unitTarget->getThreatManager().addThreat(m_caster,unitTarget->getThreatManager().getCurrentVictim()->getThreat());
}

void Spell::EffectWeaponDmg(SpellEffectIndex eff_idx)
{
    if(!unitTarget)
        return;
    if(!unitTarget->isAlive())
        return;

    // multiple weapon dmg effect workaround
    // execute only the last weapon damage
    // and handle all effects at once
    for (int j = 0; j < MAX_EFFECT_INDEX; ++j)
    {
        switch(m_spellInfo->Effect[j])
        {
            case SPELL_EFFECT_WEAPON_DAMAGE:
            case SPELL_EFFECT_WEAPON_DAMAGE_NOSCHOOL:
            case SPELL_EFFECT_NORMALIZED_WEAPON_DMG:
            case SPELL_EFFECT_WEAPON_PERCENT_DAMAGE:
                if (j < int(eff_idx))                             // we must calculate only at last weapon effect
                    return;
            break;
        }
    }

    // some spell specific modifiers
    bool spellBonusNeedWeaponDamagePercentMod = false;      // if set applied weapon damage percent mode to spell bonus

    float weaponDamagePercentMod = 1.0f;                    // applied to weapon damage and to fixed effect damage bonus
    float totalDamagePercentMod  = 1.0f;                    // applied to final bonus+weapon damage
    bool normalized = false;

    int32 spell_bonus = 0;                                  // bonus specific for spell
    switch(m_spellInfo->SpellFamilyName)
    {
        case SPELLFAMILY_GENERIC:
        {
            switch(m_spellInfo->Id)
            {
                // for spells with divided damage to targets
                case 66765: case 66809: case 67331:         // Meteor Fists
                case 67333:                                 // Meteor Fists
                case 69055:                                 // Bone Slice
                case 71021:                                 // Saber Lash
                {
                    uint32 count = 0;
                    for(std::list<TargetInfo>::iterator ihit = m_UniqueTargetInfo.begin(); ihit != m_UniqueTargetInfo.end(); ++ihit)
                        if(ihit->effectMask & (1<<eff_idx))
                            ++count;

                    totalDamagePercentMod /= float(count);  // divide to all targets
                    break;
                }
            }
            break;
        }
        case SPELLFAMILY_DRUID:
        {
            // Rend and Tear ( on Maul / Shred )
            if (m_spellInfo->SpellFamilyFlags & UI64LIT(0x0000000000008800))
            {
                if(unitTarget && unitTarget->HasAuraState(AURA_STATE_MECHANIC_BLEED))
                {
                    Unit::AuraList const& aura = m_caster->GetAurasByType(SPELL_AURA_DUMMY);
                    for(Unit::AuraList::const_iterator itr = aura.begin(); itr != aura.end(); ++itr)
                    {
                        if ((*itr)->GetSpellProto()->SpellIconID == 2859 && (*itr)->GetEffIndex() == 0)
                        {
                            totalDamagePercentMod += (totalDamagePercentMod * (*itr)->GetModifier()->m_amount) / 100;
                            break;
                        }
                    }
                }
            }
            break;
        }
        case SPELLFAMILY_WARRIOR:
        {
            // Devastate bonus and sunder armor refresh
            if(m_spellInfo->SpellVisual[0] == 12295 && m_spellInfo->SpellIconID == 1508)
            {
                uint32 stack = 0;
                // Need refresh all Sunder Armor auras from this caster
                Unit::SpellAuraHolderMap& suAuras = unitTarget->GetSpellAuraHolderMap();
                SpellEntry const *spellInfo;
                for(Unit::SpellAuraHolderMap::iterator itr = suAuras.begin(); itr != suAuras.end(); ++itr)
                {
                    spellInfo = (*itr).second->GetSpellProto();
                    if( spellInfo->SpellFamilyName == SPELLFAMILY_WARRIOR &&
                        (spellInfo->SpellFamilyFlags & UI64LIT(0x0000000000004000)) &&
                        (*itr).second->GetCasterGUID() == m_caster->GetGUID())
                    {
                        (*itr).second->RefreshHolder();
                        stack = (*itr).second->GetStackAmount();
                        break;
                    }
                }
                if (stack)
                    spell_bonus += stack * CalculateDamage(EFFECT_INDEX_2, unitTarget);
                if (!stack || stack < spellInfo->StackAmount)
                    // Devastate causing Sunder Armor Effect
                    // and no need to cast over max stack amount
                    m_caster->CastSpell(unitTarget, 58567, true);
                    if (Aura *aura = m_caster->GetDummyAura(58388))
                        m_caster->CastSpell (unitTarget, 58567, true);
            }
            break;
        }
        case SPELLFAMILY_ROGUE:
        {
            // Mutilate (for each hand)
            if(m_spellInfo->SpellFamilyFlags & UI64LIT(0x600000000))
            {
                bool found = false;
                // fast check
                if(unitTarget->HasAuraState(AURA_STATE_DEADLY_POISON))
                    found = true;
                // full aura scan
                else
                {
                    Unit::SpellAuraHolderMap const& auras = unitTarget->GetSpellAuraHolderMap();
                    for(Unit::SpellAuraHolderMap::const_iterator itr = auras.begin(); itr!=auras.end(); ++itr)
                    {
                        if(itr->second->GetSpellProto()->Dispel == DISPEL_POISON)
                        {
                            found = true;
                            break;
                        }
                    }
                }

                if(found)
                    totalDamagePercentMod *= 1.2f;          // 120% if poisoned
            }
            // Fan of Knives
            else if (m_caster->GetTypeId()==TYPEID_PLAYER && (m_spellInfo->SpellFamilyFlags & UI64LIT(0x0004000000000000)))
            {
                Item* weapon = ((Player*)m_caster)->GetWeaponForAttack(m_attackType,true,true);
                if (weapon && weapon->GetProto()->SubClass == ITEM_SUBCLASS_WEAPON_DAGGER)
                    totalDamagePercentMod *= 1.5f;          // 150% to daggers
            }
            // Ghostly Strike
            else if (m_caster->GetTypeId() == TYPEID_PLAYER && m_spellInfo->Id == 14278)
            {
                Item* weapon = ((Player*)m_caster)->GetWeaponForAttack(m_attackType,true,true);
                if (weapon && weapon->GetProto()->SubClass == ITEM_SUBCLASS_WEAPON_DAGGER)
                    totalDamagePercentMod *= 1.44f;         // 144% to daggers
            }
            // Hemorrhage
            else if (m_caster->GetTypeId() == TYPEID_PLAYER && (m_spellInfo->SpellFamilyFlags & UI64LIT(0x2000000)))
            {
                Item* weapon = ((Player*)m_caster)->GetWeaponForAttack(m_attackType,true,true);
                if (weapon && weapon->GetProto()->SubClass == ITEM_SUBCLASS_WEAPON_DAGGER)
                    totalDamagePercentMod *= 1.45f;         // 145% to daggers
            }
            break;
        }
        case SPELLFAMILY_PALADIN:
        {
            // Judgement of Command - receive benefit from Spell Damage and Attack Power
            if(m_spellInfo->SpellFamilyFlags & UI64LIT(0x00020000000000))
            {
                float ap = m_caster->GetTotalAttackPowerValue(BASE_ATTACK);
                int32 holy = m_caster->SpellBaseDamageBonusDone(GetSpellSchoolMask(m_spellInfo));
                if (holy < 0)
                    holy = 0;
                spell_bonus += int32(ap * 0.08f) + int32(holy * 13 / 100);
            }
            break;
        }
        case SPELLFAMILY_HUNTER:
        {
            // Kill Shot
            if (m_spellInfo->SpellFamilyFlags & UI64LIT(0x80000000000000))
            {
                // 0.4*RAP added to damage (that is 0.2 if we apply PercentMod (200%) to spell_bonus, too)
                spellBonusNeedWeaponDamagePercentMod = true;
                spell_bonus += int32( 0.2f * m_caster->GetTotalAttackPowerValue(RANGED_ATTACK) );
            }
            break;
        }
        case SPELLFAMILY_SHAMAN:
        {
            // Skyshatter Harness item set bonus
            // Stormstrike
            if(m_spellInfo->SpellFamilyFlags & UI64LIT(0x001000000000))
            {
                Unit::AuraList const& m_OverrideClassScript = m_caster->GetAurasByType(SPELL_AURA_OVERRIDE_CLASS_SCRIPTS);
                for(Unit::AuraList::const_iterator citr = m_OverrideClassScript.begin(); citr != m_OverrideClassScript.end(); ++citr)
                {
                    // Stormstrike AP Buff
                    if ( (*citr)->GetModifier()->m_miscvalue == 5634 )
                    {
                        m_caster->CastSpell(m_caster, 38430, true, NULL, *citr);
                        break;
                    }
                }
            }
            break;
        }
        case SPELLFAMILY_DEATHKNIGHT:
        {
            // Blood Strike, Heart Strike, Obliterate
            // Blood-Caked Strike
            if (m_spellInfo->SpellFamilyFlags & UI64LIT(0x0002000001400000) ||
                m_spellInfo->SpellIconID == 1736)
            {
                uint32 count = 0;
                Unit::SpellAuraHolderMap const& auras = unitTarget->GetSpellAuraHolderMap();
                for(Unit::SpellAuraHolderMap::const_iterator itr = auras.begin(); itr!=auras.end(); ++itr)
                {
                    if(itr->second->GetSpellProto()->Dispel == DISPEL_DISEASE &&
                        itr->second->GetCasterGUID() == m_caster->GetGUID())
                        ++count;
                }

                if (count)
                {
                    // Effect 1(for Blood-Caked Strike)/3(other) damage is bonus
                    float bonus = count * CalculateDamage(m_spellInfo->SpellIconID == 1736 ? EFFECT_INDEX_0 : EFFECT_INDEX_2, unitTarget) / 100.0f;
                    // Blood Strike, Blood-Caked Strike and Obliterate store bonus*2
                    if (m_spellInfo->SpellFamilyFlags & UI64LIT(0x0002000000400000) ||
                        m_spellInfo->SpellIconID == 1736)
                        bonus /= 2.0f;

                    totalDamagePercentMod *= 1.0f + bonus;
                }

                // Heart Strike secondary target
                if (m_spellInfo->SpellIconID == 3145)
                    if (m_targets.getUnitTarget() != unitTarget)
                        weaponDamagePercentMod /= 2.0f;
            }
            // Glyph of Blood Strike
            if( m_spellInfo->SpellFamilyFlags & UI64LIT(0x0000000000400000) &&
                m_caster->HasAura(59332) &&
                unitTarget->HasAuraType(SPELL_AURA_MOD_DECREASE_SPEED))
            {
                totalDamagePercentMod *= 1.2f;              // 120% if snared
            }
            // Glyph of Death Strike
            if( m_spellInfo->SpellFamilyFlags & UI64LIT(0x0000000000000010) &&
                m_caster->HasAura(59336))
            {
                int32 rp = m_caster->GetPower(POWER_RUNIC_POWER) / 10;
                if(rp > 25)
                    rp = 25;
                totalDamagePercentMod *= 1.0f + rp / 100.0f;
            }
            // Glyph of Plague Strike
            if( m_spellInfo->SpellFamilyFlags & UI64LIT(0x0000000000000001) &&
                m_caster->HasAura(58657) )
            {
                totalDamagePercentMod *= 1.2f;
            }
            // Rune strike
            if( m_spellInfo->SpellIconID == 3007)
            {
                int32 count = CalculateDamage(EFFECT_INDEX_2, unitTarget);
                spell_bonus += int32(count * m_caster->GetTotalAttackPowerValue(BASE_ATTACK) / 100.0f);
            }
            break;
        }
    }

    int32 fixed_bonus = 0;
    for (int j = 0; j < MAX_EFFECT_INDEX; ++j)
    {
        switch(m_spellInfo->Effect[j])
        {
            case SPELL_EFFECT_WEAPON_DAMAGE:
            case SPELL_EFFECT_WEAPON_DAMAGE_NOSCHOOL:
                fixed_bonus += CalculateDamage(SpellEffectIndex(j), unitTarget);
                break;
            case SPELL_EFFECT_NORMALIZED_WEAPON_DMG:
                fixed_bonus += CalculateDamage(SpellEffectIndex(j), unitTarget);
                normalized = true;
                break;
            case SPELL_EFFECT_WEAPON_PERCENT_DAMAGE:
                weaponDamagePercentMod *= float(CalculateDamage(SpellEffectIndex(j), unitTarget)) / 100.0f;

                // applied only to prev.effects fixed damage
                fixed_bonus = int32(fixed_bonus*weaponDamagePercentMod);
                break;
            default:
                break;                                      // not weapon damage effect, just skip
        }
    }

    // apply weaponDamagePercentMod to spell bonus also
    if(spellBonusNeedWeaponDamagePercentMod)
        spell_bonus = int32(spell_bonus*weaponDamagePercentMod);

    // non-weapon damage
    int32 bonus = spell_bonus + fixed_bonus;

    // apply to non-weapon bonus weapon total pct effect, weapon total flat effect included in weapon damage
    if(bonus)
    {
        UnitMods unitMod;
        switch(m_attackType)
        {
            default:
            case BASE_ATTACK:   unitMod = UNIT_MOD_DAMAGE_MAINHAND; break;
            case OFF_ATTACK:    unitMod = UNIT_MOD_DAMAGE_OFFHAND;  break;
            case RANGED_ATTACK: unitMod = UNIT_MOD_DAMAGE_RANGED;   break;
        }

        float weapon_total_pct  = m_caster->GetModifierValue(unitMod, TOTAL_PCT);
        bonus = int32(bonus*weapon_total_pct);
    }

    // + weapon damage with applied weapon% dmg to base weapon damage in call
    bonus += int32(m_caster->CalculateDamage(m_attackType, normalized)*weaponDamagePercentMod);

    // total damage
    bonus = int32(bonus*totalDamagePercentMod);

    // prevent negative damage
    m_damage+= uint32(bonus > 0 ? bonus : 0);

    // Hemorrhage
    if (m_spellInfo->SpellFamilyName==SPELLFAMILY_ROGUE && (m_spellInfo->SpellFamilyFlags & UI64LIT(0x2000000)))
    {
        if(m_caster->GetTypeId()==TYPEID_PLAYER)
            ((Player*)m_caster)->AddComboPoints(unitTarget, 1);
    }
    // Mangle (Cat): CP
    else if (m_spellInfo->SpellFamilyName==SPELLFAMILY_DRUID && (m_spellInfo->SpellFamilyFlags==UI64LIT(0x0000040000000000)))
    {
        if(m_caster->GetTypeId()==TYPEID_PLAYER)
            ((Player*)m_caster)->AddComboPoints(unitTarget, 1);
    }

    // take ammo
    if(m_attackType == RANGED_ATTACK && m_caster->GetTypeId() == TYPEID_PLAYER)
    {
        Item *pItem = ((Player*)m_caster)->GetWeaponForAttack(RANGED_ATTACK, true, false);

        // wands don't have ammo
        if (!pItem || pItem->GetProto()->SubClass == ITEM_SUBCLASS_WEAPON_WAND)
            return;

        if (pItem->GetProto()->InventoryType == INVTYPE_THROWN)
        {
            if(pItem->GetMaxStackCount()==1)
            {
                // decrease durability for non-stackable throw weapon
                ((Player*)m_caster)->DurabilityPointLossForEquipSlot(EQUIPMENT_SLOT_RANGED);
            }
            else
            {
                // decrease items amount for stackable throw weapon
                uint32 count = 1;
                ((Player*)m_caster)->DestroyItemCount( pItem, count, true);
            }
        }
        else if(uint32 ammo = ((Player*)m_caster)->GetUInt32Value(PLAYER_AMMO_ID))
            ((Player*)m_caster)->DestroyItemCount(ammo, 1, true);
    }
}

void Spell::EffectThreat(SpellEffectIndex /*eff_idx*/)
{
    if(!unitTarget || !unitTarget->isAlive() || !m_caster->isAlive())
        return;

    if(!unitTarget->CanHaveThreatList())
        return;

    unitTarget->AddThreat(m_caster, float(damage), false, GetSpellSchoolMask(m_spellInfo), m_spellInfo);
}

void Spell::EffectHealMaxHealth(SpellEffectIndex /*eff_idx*/)
{
    if(!unitTarget)
        return;
    if(!unitTarget->isAlive())
        return;

    uint32 heal = m_caster->GetMaxHealth();

    m_healing += heal;
}

void Spell::EffectInterruptCast(SpellEffectIndex eff_idx)
{
    if(!unitTarget)
        return;
    if(!unitTarget->isAlive())
        return;

    // TODO: not all spells that used this effect apply cooldown at school spells
    // also exist case: apply cooldown to interrupted cast only and to all spells
    for (uint32 i = CURRENT_FIRST_NON_MELEE_SPELL; i < CURRENT_MAX_SPELL; ++i)
    {
        if (Spell* spell = unitTarget->GetCurrentSpell(CurrentSpellTypes(i)))
        {
            SpellEntry const* curSpellInfo = spell->m_spellInfo;
            // check if we can interrupt spell
            if ((curSpellInfo->InterruptFlags & SPELL_INTERRUPT_FLAG_INTERRUPT) && curSpellInfo->PreventionType == SPELL_PREVENTION_TYPE_SILENCE )
            {
                unitTarget->ProhibitSpellSchool(GetSpellSchoolMask(curSpellInfo), unitTarget->CalculateSpellDuration(m_spellInfo, eff_idx, unitTarget));
                unitTarget->InterruptSpell(CurrentSpellTypes(i),false);
            }
        }
    }
}

void Spell::EffectSummonObjectWild(SpellEffectIndex eff_idx)
{
    uint32 gameobject_id = m_spellInfo->EffectMiscValue[eff_idx];

    GameObject* pGameObj = new GameObject;

    WorldObject* target = focusObject;
    if( !target )
        target = m_caster;

    float x, y, z;
    if(m_targets.m_targetMask & TARGET_FLAG_DEST_LOCATION)
    {
        x = m_targets.m_destX;
        y = m_targets.m_destY;
        z = m_targets.m_destZ;
    }
    else
        m_caster->GetClosePoint(x, y, z, DEFAULT_WORLD_OBJECT_SIZE);

    Map *map = target->GetMap();

    if(!pGameObj->Create(sObjectMgr.GenerateLowGuid(HIGHGUID_GAMEOBJECT), gameobject_id, map,
        m_caster->GetPhaseMask(), x, y, z, target->GetOrientation(), 0.0f, 0.0f, 0.0f, 0.0f, 100, GO_STATE_READY))
    {
        delete pGameObj;
        return;
    }

    int32 duration = GetSpellDuration(m_spellInfo);

    pGameObj->SetRespawnTime(duration > 0 ? duration/IN_MILLISECONDS : 0);
    pGameObj->SetSpellId(m_spellInfo->Id);

    // Wild object not have owner and check clickable by players
    map->Add(pGameObj);

    if(pGameObj->GetGoType() == GAMEOBJECT_TYPE_FLAGDROP && m_caster->GetTypeId() == TYPEID_PLAYER)
    {
        Player *pl = (Player*)m_caster;
        BattleGround* bg = ((Player *)m_caster)->GetBattleGround();

        switch(pGameObj->GetMapId())
        {
            case 489:                                       //WS
            {
                if(bg && bg->GetTypeID(true)==BATTLEGROUND_WS && bg->GetStatus() == STATUS_IN_PROGRESS)
                {
                    uint32 team = ALLIANCE;

                    if(pl->GetTeam() == team)
                        team = HORDE;

                    ((BattleGroundWS*)bg)->SetDroppedFlagGUID(pGameObj->GetGUID(),team);
                }
                break;
            }
            case 566:                                       //EY
            {
                if(bg && bg->GetTypeID(true)==BATTLEGROUND_EY && bg->GetStatus() == STATUS_IN_PROGRESS)
                {
                    ((BattleGroundEY*)bg)->SetDroppedFlagGUID(pGameObj->GetGUID());
                }
                break;
            }
        }
    }

    pGameObj->SummonLinkedTrapIfAny();
}

void Spell::EffectScriptEffect(SpellEffectIndex eff_idx)
{
    // TODO: we must implement hunter pet summon at login there (spell 6962)

    switch(m_spellInfo->SpellFamilyName)
    {
        case SPELLFAMILY_GENERIC:
        {
            switch(m_spellInfo->Id)
            {
                case 8856:                                  // Bending Shinbone
                {
                    if (!itemTarget && m_caster->GetTypeId()!=TYPEID_PLAYER)
                        return;

                    uint32 spell_id = 0;
                    switch(urand(1, 5))
                    {
                        case 1:  spell_id = 8854; break;
                        default: spell_id = 8855; break;
                    }

                    m_caster->CastSpell(m_caster,spell_id,true,NULL);
                    return;
                }
                case 17512:                                 // Piccolo of the Flaming Fire
                {
                    if (!unitTarget || unitTarget->GetTypeId() != TYPEID_PLAYER)
                        return;

                    unitTarget->HandleEmoteCommand(EMOTE_STATE_DANCE);
                    return;
                }
                case 20589:                                 // Escape artist
                {
                    if (!unitTarget)
                        return;

                    unitTarget->RemoveSpellsCausingAura(SPELL_AURA_MOD_ROOT);
                    unitTarget->RemoveSpellsCausingAura(SPELL_AURA_MOD_DECREASE_SPEED);
                    return;
                }
                case 24194:                                 // Uther's Tribute
                case 24195:                                 // Grom's Tribute
                {
                    if (!unitTarget || unitTarget->GetTypeId() != TYPEID_PLAYER)
                        return;

                    uint8 race = unitTarget->getRace();
                    uint32 spellId = 0;
                    switch(m_spellInfo->Id)
                    {
                        case 24194:
                            switch(race)
                            {
                                case RACE_HUMAN:            spellId = 24105; break;
                                case RACE_DWARF:            spellId = 24107; break;
                                case RACE_NIGHTELF:         spellId = 24108; break;
                                case RACE_GNOME:            spellId = 24106; break;
                                case RACE_DRAENEI:          spellId = 69533; break;
                            }
                            break;
                        case 24195:
                            switch(race)
                            {
                                case RACE_ORC:              spellId = 24104; break;
                                case RACE_UNDEAD_PLAYER:    spellId = 24103; break;
                                case RACE_TAUREN:           spellId = 24102; break;
                                case RACE_TROLL:            spellId = 24101; break;
                                case RACE_BLOODELF:         spellId = 69530; break;
                            }
                            break;
                    }
                    if (spellId)
                        unitTarget->CastSpell(unitTarget, spellId, true);
                    return;
                }
                case 24590:                                 // Brittle Armor - need remove one 24575 Brittle Armor aura
                    unitTarget->RemoveAuraHolderFromStack(24575);
                    return;
                case 26275:                                 // PX-238 Winter Wondervolt TRAP
                {
                    uint32 spells[4] = { 26272, 26157, 26273, 26274 };

                    // check presence
                    for(int j = 0; j < 4; ++j)
                        if (unitTarget->HasAura(spells[j], EFFECT_INDEX_0))
                            return;

                    // select spell
                    uint32 iTmpSpellId = spells[urand(0,3)];

                    // cast
                    unitTarget->CastSpell(unitTarget, iTmpSpellId, true);
                    return;
                }
                case 26465:                                 // Mercurial Shield - need remove one 26464 Mercurial Shield aura
                    unitTarget->RemoveAuraHolderFromStack(26464);
                    return;
                case 25140:                                 // Orb teleport spells
                case 25143:
                case 25650:
                case 25652:
                case 29128:
                case 29129:
                case 35376:
                case 35727:
                {
                    if (!unitTarget)
                        return;

                    uint32 spellid;
                    switch(m_spellInfo->Id)
                    {
                        case 25140: spellid =  32571; break;
                        case 25143: spellid =  32572; break;
                        case 25650: spellid =  30140; break;
                        case 25652: spellid =  30141; break;
                        case 29128: spellid =  32568; break;
                        case 29129: spellid =  32569; break;
                        case 35376: spellid =  25649; break;
                        case 35727: spellid =  35730; break;
                        default:
                            return;
                    }

                    unitTarget->CastSpell(unitTarget,spellid,false);
                    return;
                }
                case 22539:                                 // Shadow Flame (All script effects, not just end ones to
                case 22972:                                 // prevent player from dodging the last triggered spell)
                case 22975:
                case 22976:
                case 22977:
                case 22978:
                case 22979:
                case 22980:
                case 22981:
                case 22982:
                case 22983:
                case 22984:
                case 22985:
                {
                    if (!unitTarget || !unitTarget->isAlive())
                        return;

                    // Onyxia Scale Cloak
                    if (unitTarget->GetDummyAura(22683))
                        return;

                    // Shadow Flame
                    m_caster->CastSpell(unitTarget, 22682, true);
                    return;
                }
                case 26656:                                 // Summon Black Qiraji Battle Tank
                {
                    if (!unitTarget)
                        return;

                    // Prevent stacking of mounts
                    unitTarget->RemoveSpellsCausingAura(SPELL_AURA_MOUNTED);

                    // Two separate mounts depending on area id (allows use both in and out of specific instance)
                    if (unitTarget->GetAreaId() == 3428)
                        unitTarget->CastSpell(unitTarget, 25863, false);
                    else
                        unitTarget->CastSpell(unitTarget, 26655, false);

                    return;
                }
                case 29830:                                 // Mirren's Drinking Hat
                {
                    uint32 item = 0;
                    switch ( urand(1, 6) )
                    {
                        case 1:
                        case 2:
                        case 3:
                            item = 23584; break;            // Loch Modan Lager
                        case 4:
                        case 5:
                            item = 23585; break;            // Stouthammer Lite
                        case 6:
                            item = 23586; break;            // Aerie Peak Pale Ale
                    }

                    if (item)
                        DoCreateItem(eff_idx,item);

                    break;
                }
                case 30918:                                 // Improved Sprint
                {
                    if (!unitTarget)
                        return;

                    // Removes snares and roots.
                    unitTarget->RemoveAurasAtMechanicImmunity(IMMUNE_TO_ROOT_AND_SNARE_MASK,30918,true);
                    break;
                }
                case 41055:                                 // Copy Weapon
                {
                    if (m_caster->GetTypeId() != TYPEID_UNIT || !unitTarget || unitTarget->GetTypeId() != TYPEID_PLAYER)
                        return;

                    if (Item* pItem = ((Player*)unitTarget)->GetWeaponForAttack(BASE_ATTACK))
                    {
                        if (const ItemEntry *dbcitem = sItemStore.LookupEntry(pItem->GetProto()->ItemId))
                        {
                            m_caster->SetUInt32Value(UNIT_VIRTUAL_ITEM_SLOT_ID + 0, dbcitem->ID);

                            // Unclear what this spell should do
                            unitTarget->CastSpell(m_caster, m_spellInfo->CalculateSimpleValue(eff_idx), true);
                        }
                    }

                    return;
                }
                case 41126:                                 // Flame Crash
                {
                    if (!unitTarget)
                        return;

                    unitTarget->CastSpell(unitTarget, 41131, true);
                    break;
                }
                case 43365:                                 // The Cleansing: Shrine Cast
                {
                    if (m_caster->GetTypeId() != TYPEID_PLAYER)
                        return;

                    // Script Effect Player Cast Mirror Image
                    m_caster->CastSpell(m_caster, 50217, true);
                    return;
                }
                case 44455:                                 // Character Script Effect Reverse Cast
                {
                    if (!unitTarget || unitTarget->GetTypeId() != TYPEID_UNIT)
                        return;

                    Creature* pTarget = (Creature*)unitTarget;

                    if (const SpellEntry *pSpell = sSpellStore.LookupEntry(m_spellInfo->CalculateSimpleValue(eff_idx)))
                    {
                        // if we used item at least once...
                        if (pTarget->isTemporarySummon() && pTarget->GetEntry() == pSpell->EffectMiscValue[eff_idx])
                        {
                            TemporarySummon* pSummon = (TemporarySummon*)pTarget;

                            // can only affect "own" summoned
                            if (pSummon->GetSummonerGuid() == m_caster->GetObjectGuid())
                            {
                                if (pTarget->hasUnitState(UNIT_STAT_ROAMING | UNIT_STAT_ROAMING_MOVE))
                                    pTarget->GetMotionMaster()->MovementExpired();

                                // trigger cast of quest complete script (see code for this spell below)
                                pTarget->CastSpell(pTarget, 44462, true);

                                pTarget->GetMotionMaster()->MovePoint(0, m_caster->GetPositionX(), m_caster->GetPositionY(), m_caster->GetPositionZ());
                            }

                            return;
                        }

                        // or if it is first time used item, cast summon and despawn the target
                        m_caster->CastSpell(pTarget, pSpell, true);
                        pTarget->ForcedDespawn();

                        // TODO: here we should get pointer to the just summoned and make it move.
                        // without, it will be one extra use of quest item
                    }

                    return;
                }
                case 44462:                                 // Cast Quest Complete on Master
                {
                    if (m_caster->GetTypeId() != TYPEID_UNIT)
                        return;

                    Creature* pQuestCow = NULL;

                    float range = 20.0f;

                    // search for a reef cow nearby
                    MaNGOS::NearestCreatureEntryWithLiveStateInObjectRangeCheck u_check(*m_caster, 24797, true, range);
                    MaNGOS::CreatureLastSearcher<MaNGOS::NearestCreatureEntryWithLiveStateInObjectRangeCheck> searcher(pQuestCow, u_check);

                    Cell::VisitGridObjects(m_caster, searcher, range);

                    // no cows found, so return
                    if (!pQuestCow)
                        return;

                    if (!((Creature*)m_caster)->isTemporarySummon())
                        return;

                    if (const SpellEntry *pSpell = sSpellStore.LookupEntry(m_spellInfo->CalculateSimpleValue(eff_idx)))
                    {
                        TemporarySummon* pSummon = (TemporarySummon*)m_caster;

                        // all ok, so make summoner cast the quest complete
                        if (Unit* pSummoner = pSummon->GetSummoner())
                            pSummoner->CastSpell(pSummoner, pSpell, true);
                    }

                    return;
                }
                case 44876:                                 // Force Cast - Portal Effect: Sunwell Isle
                {
                    if (!unitTarget)
                        return;

                    unitTarget->CastSpell(unitTarget, 44870, true);
                    break;
                }
                case 45204: // Clone Me!
                    unitTarget->CastSpell(m_caster, damage, true);
                    break;
                case 45206:                                 // Copy Off-hand Weapon
                {
                    if (m_caster->GetTypeId() != TYPEID_UNIT || !unitTarget || unitTarget->GetTypeId() != TYPEID_PLAYER)
                        return;

                    if (Item* pItem = ((Player*)unitTarget)->GetWeaponForAttack(OFF_ATTACK))
                    {
                        if (const ItemEntry *dbcitem = sItemStore.LookupEntry(pItem->GetProto()->ItemId))
                        {
                            m_caster->SetUInt32Value(UNIT_VIRTUAL_ITEM_SLOT_ID + 1, dbcitem->ID);

                            // Unclear what this spell should do
                            unitTarget->CastSpell(m_caster, m_spellInfo->CalculateSimpleValue(eff_idx), true);
                        }
                    }

                    return;
                }
                case 45668:                                 // Ultra-Advanced Proto-Typical Shortening Blaster
                {
                    if (!unitTarget || unitTarget->GetTypeId() != TYPEID_UNIT)
                        return;

                    if (roll_chance_i(25))                  // chance unknown, using 25
                        return;

                    static uint32 const spellPlayer[5] =
                    {
                        45674,                              // Bigger!
                        45675,                              // Shrunk
                        45678,                              // Yellow
                        45682,                              // Ghost
                        45684                               // Polymorph
                    };

                    static uint32 const spellTarget[5] =
                    {
                        45673,                              // Bigger!
                        45672,                              // Shrunk
                        45677,                              // Yellow
                        45681,                              // Ghost
                        45683                               // Polymorph
                    };

                    m_caster->CastSpell(m_caster, spellPlayer[urand(0,4)], true);
                    unitTarget->CastSpell(unitTarget, spellTarget[urand(0,4)], true);

                    return;
                }
                case 45691:                                 // Magnataur On Death 1
                {
                    // assuming caster is creature, if not, then return
                    if (m_caster->GetTypeId() != TYPEID_UNIT)
                        return;

                    Player* pPlayer = ((Creature*)m_caster)->GetOriginalLootRecipient();

                    if (!pPlayer)
                        return;

                    if (pPlayer->HasAura(45674) || pPlayer->HasAura(45675) || pPlayer->HasAura(45678) || pPlayer->HasAura(45682) || pPlayer->HasAura(45684))
                        pPlayer->CastSpell(pPlayer, 45686, true);

                    m_caster->CastSpell(m_caster, 45685, true);

                    return;
                }
                case 46203:                                 // Goblin Weather Machine
                {
                    if (!unitTarget)
                        return;

                    uint32 spellId = 0;
                    switch(rand() % 4)
                    {
                        case 0: spellId = 46740; break;
                        case 1: spellId = 46739; break;
                        case 2: spellId = 46738; break;
                        case 3: spellId = 46736; break;
                    }
                    unitTarget->CastSpell(unitTarget, spellId, true);
                    break;
                }
                case 46642:                                 //5,000 Gold
                {
                    if (!unitTarget || unitTarget->GetTypeId() != TYPEID_PLAYER)
                        return;

                    ((Player*)unitTarget)->ModifyMoney(50000000);
                    break;
                }
                case 47097:                                 // Surge Needle Teleporter
                {
                    if (!unitTarget || unitTarget->GetTypeId() != TYPEID_PLAYER)
                        return;

                    if (unitTarget->GetAreaId() == 4156)
                        unitTarget->CastSpell(unitTarget, 47324, true);
                    else if (unitTarget->GetAreaId() == 4157)
                        unitTarget->CastSpell(unitTarget, 47325, true);

                    break;
                }
                case 47393:                                 // The Focus on the Beach: Quest Completion Script
                {
                    if (!unitTarget)
                        return;

                    // Ley Line Information
                    unitTarget->RemoveAurasDueToSpell(47391);
                    return;
                }
                case 47615:                                 // Atop the Woodlands: Quest Completion Script
                {
                    if (!unitTarget)
                        return;

                    // Ley Line Information
                    unitTarget->RemoveAurasDueToSpell(47473);
                    return;
                }
                case 47638:                                 // The End of the Line: Quest Completion Script
                {
                    if (!unitTarget)
                        return;

                    // Ley Line Information
                    unitTarget->RemoveAurasDueToSpell(47636);
                    return;
                }
                case 48603:                                 // High Executor's Branding Iron
                    // Torture the Torturer: High Executor's Branding Iron Impact
                    unitTarget->CastSpell(unitTarget, 48614, true);
                    return;

                // Gender spells
                case 48762:                                 // A Fall from Grace: Scarlet Raven Priest Image - Master
                case 45759:                                 // Warsong Orc Disguise
                case 69672:                                 // Sunreaver Disguise
                case 69673:                                 // Silver Covenant Disguise
                {
                    if (!unitTarget)
                        return;

                    uint8 gender = unitTarget->getGender();
                    uint32 spellId;
                    switch (m_spellInfo->Id)
                    {
                        case 48762: spellId = (gender == GENDER_MALE ? 48763 : 48761); break;
                        case 45759: spellId = (gender == GENDER_MALE ? 45760 : 45762); break;
                        case 69672: spellId = (gender == GENDER_MALE ? 70974 : 70973); break;
                        case 69673: spellId = (gender == GENDER_MALE ? 70972 : 70971); break;
                        default: return;
                    }
                    unitTarget->CastSpell(unitTarget, spellId, true);
                    return;
                }
                case 50217:                                 // The Cleansing: Script Effect Player Cast Mirror Image
                {
                    // Summon Your Inner Turmoil
                    m_caster->CastSpell(m_caster, 50167, true);

                    // Spell 50218 has TARGET_SCRIPT, but other wild summons near may exist, and then target can become wrong
                    // Only way to make this safe is to get the actual summoned by m_caster

                    // Your Inner Turmoil's Mirror Image Aura
                    m_caster->CastSpell(m_caster, 50218, true);

                    return;
                }
                case 50218:                                 // The Cleansing: Your Inner Turmoil's Mirror Image Aura
                {
                    if (!m_originalCaster || m_originalCaster->GetTypeId() != TYPEID_PLAYER || !unitTarget)
                        return;

                    // determine if and what weapons can be copied
                    switch(eff_idx)
                    {
                        case EFFECT_INDEX_1:
                            if (((Player*)m_originalCaster)->GetWeaponForAttack(BASE_ATTACK))
                                unitTarget->CastSpell(m_originalCaster, m_spellInfo->CalculateSimpleValue(eff_idx), true);

                            return;
                        case EFFECT_INDEX_2:
                            if (((Player*)m_originalCaster)->GetWeaponForAttack(OFF_ATTACK))
                                unitTarget->CastSpell(m_originalCaster, m_spellInfo->CalculateSimpleValue(eff_idx), true);

                            return;
                        default:
                            return;
                    }
                    return;
                }
                case 50238:                                 // The Cleansing: Your Inner Turmoil's On Death Cast on Master
                {
                    if (m_caster->GetTypeId() != TYPEID_UNIT)
                        return;

                    if (((Creature*)m_caster)->isTemporarySummon())
                    {
                        TemporarySummon* pSummon = (TemporarySummon*)m_caster;

                        if (pSummon->GetSummonerGuid().IsPlayer())
                        {
                            if (Player* pSummoner = sObjectMgr.GetPlayer(pSummon->GetSummonerGuid()))
                                pSummoner->CastSpell(pSummoner, m_spellInfo->CalculateSimpleValue(eff_idx), true);
                        }
                    }

                    return;
                }
                case 50725:                                 // Vigilance
                {
                    if (!unitTarget || unitTarget->GetTypeId() != TYPEID_PLAYER)
                        return;

                    // Remove Taunt cooldown
                    ((Player*)unitTarget)->RemoveSpellCooldown(355, true);
                    return;
                }
                case 51770:                                 // Emblazon Runeblade
                {
                    Unit* caster = GetAffectiveCaster();
                    if (!caster)
                        return;

                    caster->CastSpell(caster, damage, false);
                    break;
                }
                case 51864:                                 // Player Summon Nass
                {
                    if (m_caster->GetTypeId() != TYPEID_PLAYER)
                        return;

                    // Summon Nass
                    if (const SpellEntry* pSpell = sSpellStore.LookupEntry(51865))
                    {
                        // Only if he is not already there
                        if (!m_caster->FindGuardianWithEntry(pSpell->EffectMiscValue[EFFECT_INDEX_0]))
                        {
                            m_caster->CastSpell(m_caster, pSpell, true);

                            if (Pet* pPet = m_caster->FindGuardianWithEntry(pSpell->EffectMiscValue[EFFECT_INDEX_0]))
                            {
                                // Nass Periodic Say aura
                                pPet->CastSpell(pPet, 51868, true);
                            }
                        }
                    }
                    return;
                }
                case 51889:                                 // Quest Accept Summon Nass
                {
                    // This is clearly for quest accept, is spell 51864 then for gossip and does pretty much the same thing?
                    // Just "jumping" to what may be the "gossip-spell" for now, doing the same thing
                    m_caster->CastSpell(m_caster, 51864, true);
                    return;
                }
                case 51910:                                 // Kickin' Nass: Quest Completion
                {
                    if (m_caster->GetTypeId() != TYPEID_PLAYER)
                        return;

                    if (const SpellEntry* pSpell = sSpellStore.LookupEntry(51865))
                    {
                        // Is this all to be done at completion?
                        if (Pet* pPet = m_caster->FindGuardianWithEntry(pSpell->EffectMiscValue[EFFECT_INDEX_0]))
                            ((Player*)m_caster)->RemovePet(pPet, PET_SAVE_NOT_IN_SLOT);
                    }
                    return;
                }
                case 51904:                                 // Summon Ghouls Of Scarlet Crusade
                {
                    if(!unitTarget)
                        return;

                    unitTarget->CastSpell(unitTarget, 54522, true);
                    break;
                }
                case 52694:                                 // Recall Eye of Acherus
                {
                    if(!m_caster || m_caster->GetTypeId() != TYPEID_UNIT)
                        return;

                    Unit *target = m_caster->GetCharmer();

                    if(!target || target->GetTypeId() != TYPEID_PLAYER)
                        return;

                    m_caster->SetCharmerGUID(0);
                    target->RemoveAurasDueToSpell(51852);
                    target->SetCharm(NULL);

                    ((Player*)target)->GetCamera().ResetView();
                    ((Player*)target)->SetClientControl(m_caster,0);
                    ((Player*)target)->SetMover(NULL);

                    m_caster->CleanupsBeforeDelete();
                    m_caster->AddObjectToRemoveList();
                        return;
                }
                case 52751:                                 // Death Gate
                {
                    if (!unitTarget || unitTarget->getClass() != CLASS_DEATH_KNIGHT)
                        return;

                    // triggered spell is stored in m_spellInfo->EffectBasePoints[0]
                    unitTarget->CastSpell(unitTarget, damage, false);
                    break;
                }
                case 52941:                                 // Song of Cleansing
                {
                    uint32 spellId = 0;

                    switch(m_caster->GetAreaId())
                    {
                        case 4385: spellId = 52954; break;  // Bittertide Lake
                        case 4290: spellId = 52958; break;  // River's Heart
                        case 4388: spellId = 52959; break;  // Wintergrasp River
                    }

                    if (spellId)
                        m_caster->CastSpell(m_caster, spellId, true);

                    break;
                }
                case 54182:                                 // An End to the Suffering: Quest Completion Script
                {
                    if (!unitTarget)
                        return;

                    // Remove aura (Mojo of Rhunok) given at quest accept / gossip
                    unitTarget->RemoveAurasDueToSpell(51967);
                    return;
                }
                case 54729:                                 // Winged Steed of the Ebon Blade
                {
                    if (!unitTarget || unitTarget->GetTypeId() != TYPEID_PLAYER)
                        return;

                    // Prevent stacking of mounts
                    unitTarget->RemoveSpellsCausingAura(SPELL_AURA_MOUNTED);

                    // Triggered spell id dependent of riding skill
                    if (uint16 skillval = ((Player*)unitTarget)->GetSkillValue(SKILL_RIDING))
                    {
                        if (skillval >= 300)
                            unitTarget->CastSpell(unitTarget, 54727, true);
                        else
                            unitTarget->CastSpell(unitTarget, 54726, true);
                    }
                    return;
                }
                case 54436:                                 // Demonic Empowerment (succubus Vanish effect)
                {
                    if (!unitTarget)
                        return;

                    unitTarget->RemoveSpellsCausingAura(SPELL_AURA_MOD_ROOT);
                    unitTarget->RemoveSpellsCausingAura(SPELL_AURA_MOD_DECREASE_SPEED);
                    unitTarget->RemoveSpellsCausingAura(SPELL_AURA_MOD_STALKED);
                    unitTarget->RemoveSpellsCausingAura(SPELL_AURA_MOD_STUN);
                    return;
                }
                case 55328:                                    // Stoneclaw Totem I
                case 55329:                                    // Stoneclaw Totem II
                case 55330:                                    // Stoneclaw Totem III
                case 55332:                                    // Stoneclaw Totem IV
                case 55333:                                    // Stoneclaw Totem V
                case 55335:                                    // Stoneclaw Totem VI
                case 55278:                                    // Stoneclaw Totem VII
                case 58589:                                    // Stoneclaw Totem VIII
                case 58590:                                    // Stoneclaw Totem IX
                case 58591:                                    // Stoneclaw Totem X
                {
                    if (!unitTarget)    // Stoneclaw Totem owner
                        return;
                    // Absorb shield for totems
                    for(int itr = 0; itr < MAX_TOTEM_SLOT; ++itr)
                        if (Totem* totem = unitTarget->GetTotem(TotemSlot(itr)))
                            m_caster->CastCustomSpell(totem, 55277, &damage, NULL, NULL, true);
                    // Glyph of Stoneclaw Totem
                    if(Aura* auraGlyph = unitTarget->GetAura(63298, EFFECT_INDEX_0))
                    {
                        int32 playerAbsorb = damage * auraGlyph->GetModifier()->m_amount;
                        m_caster->CastCustomSpell(unitTarget, 55277, &playerAbsorb, NULL, NULL, true);
                    }
                    return;
                }
                case 55693:                                 // Remove Collapsing Cave Aura
                {
                    if (!unitTarget)
                        return;

                    unitTarget->RemoveAurasDueToSpell(m_spellInfo->CalculateSimpleValue(eff_idx));
                    break;
                }
                case 57337:                                 // Great Feast
                {
                    if (!unitTarget)
                        return;

                    unitTarget->CastSpell(unitTarget, 58067, true);
                    break;
                }
                case 57397:                                 // Fish Feast
                {
                    if (!unitTarget)
                        return;

                    unitTarget->CastSpell(unitTarget, 57292, true);
                    break;
                }
                case 58466:                                 // Gigantic Feast
                case 58475:                                 // Small Feast
                {
                    if (!unitTarget)
                        return;

                    unitTarget->CastSpell(unitTarget, 57085, true);
                    break;
                }
                case 58418:                                 // Portal to Orgrimmar
                case 58420:                                 // Portal to Stormwind
                {
                    if (!unitTarget || unitTarget->GetTypeId() != TYPEID_PLAYER || eff_idx != EFFECT_INDEX_0)
                        return;

                    uint32 spellID = m_spellInfo->CalculateSimpleValue(EFFECT_INDEX_0);
                    uint32 questID = m_spellInfo->CalculateSimpleValue(EFFECT_INDEX_1);

                    if (((Player*)unitTarget)->GetQuestStatus(questID) == QUEST_STATUS_COMPLETE && !((Player*)unitTarget)->GetQuestRewardStatus (questID))
                        unitTarget->CastSpell(unitTarget, spellID, true);

                    return;
                }
                case 59317:                                 // Teleporting
                {
                    if (!unitTarget || unitTarget->GetTypeId() != TYPEID_PLAYER)
                        return;

                    // return from top
                    if (((Player*)unitTarget)->GetAreaId() == 4637)
                        unitTarget->CastSpell(unitTarget, 59316, true);
                    // teleport atop
                    else
                        unitTarget->CastSpell(unitTarget, 59314, true);

                    return;
                }                                           // random spell learn instead placeholder
                case 60893:                                 // Northrend Alchemy Research
                case 61177:                                 // Northrend Inscription Research
                case 61288:                                 // Minor Inscription Research
                case 61756:                                 // Northrend Inscription Research (FAST QA VERSION)
                case 64323:                                 // Book of Glyph Mastery
                {
                    if (m_caster->GetTypeId() != TYPEID_PLAYER)
                        return;

                    // learn random explicit discovery recipe (if any)
                    if (uint32 discoveredSpell = GetExplicitDiscoverySpell(m_spellInfo->Id, (Player*)m_caster))
                        ((Player*)m_caster)->learnSpell(discoveredSpell, false);

                    return;
                }
                case 69200:                                 // Raging Spirit
                {
                    if (!unitTarget)
                        return;

                    unitTarget->CastSpell(unitTarget, 69201, true);
                    return;
                }
                case 60123: // Lightwell
                {
                   if (m_caster->GetTypeId() != TYPEID_UNIT)
                       return;

                    uint32 spellID;
                    uint32 entry  = m_caster->GetEntry();
 
                    switch(entry)
                    {
                        case 31897: spellID = 7001; break;   // Lightwell Renew	Rank 1
                        case 31896: spellID = 27873; break;  // Lightwell Renew	Rank 2
                        case 31895: spellID = 27874; break;  // Lightwell Renew	Rank 3
                        case 31894: spellID = 28276; break;  // Lightwell Renew	Rank 4
                        case 31893: spellID = 48084; break;  // Lightwell Renew	Rank 5
                        case 31883: spellID = 48085; break;  // Lightwell Renew	Rank 6
                        default:
                            sLog.outError("Unknown Lightwell spell caster %u", m_caster->GetEntry());
                            return;
                    }

                    if (SpellAuraHolder* chargesholder = m_caster->GetSpellAuraHolder(59907))
                    {
                        if (Unit *owner = m_caster->GetOwner())
                        {
                            if (const SpellEntry *pSpell = sSpellStore.LookupEntry(spellID))
                            {
                                damage = owner->SpellHealingBonusDone(unitTarget, pSpell, pSpell->EffectBasePoints[EFFECT_INDEX_0], DOT);
                                damage = unitTarget->SpellHealingBonusTaken(owner, pSpell, damage, DOT);

                                if (Aura *dummy = owner->GetDummyAura(55673))
                                    damage += damage * dummy->GetModifier()->m_amount /100.0f;
                            }
                        }

                        uint8 charges = chargesholder->GetAuraCharges();

                        if (charges >= 1)
                            m_caster->CastCustomSpell(unitTarget, spellID, &damage, NULL, NULL, true, NULL, NULL, m_originalCasterGUID);
                        if (charges <= 1)
                            ((TemporarySummon*)m_caster)->UnSummon();
                    }
                    return;
                }
                case 65917:                                 // Magic Rooster 
                { 
                    if (!unitTarget || unitTarget->GetTypeId() != TYPEID_PLAYER) 
                        return; 
 
                    // Prevent stacking of mounts 
                    unitTarget->RemoveSpellsCausingAura(SPELL_AURA_MOUNTED); 
 
                    uint32 spellId = 66122; // common case 
 
                    if (((Player*)unitTarget)->getGender() == GENDER_MALE) 
                    { 
                        switch (((Player*)unitTarget)->getRace()) 
                        { 
                            case RACE_TAUREN: spellId = 66124; break; 
                            case RACE_DRAENEI: spellId = 66123; break; 
                        } 
                    } 
 
                    unitTarget->CastSpell(unitTarget, spellId, true); 
                    return; 
                }
                case 66477:                                 // Bountiful Feast
                {
                    if (!unitTarget)
                        return;

                    unitTarget->CastSpell(unitTarget, 65422, true);
                    unitTarget->CastSpell(unitTarget, 66622, true);
                    break;
                }
                case 66744:                                 // Make Player Destroy Totems
                {
                    if (!unitTarget || unitTarget->GetTypeId() != TYPEID_PLAYER)
                        return;

                    // Totem of the Earthen Ring does not really require or take reagents.
                    // Expecting RewardQuest() to already destroy them or we need additional code here to destroy.
                    unitTarget->CastSpell(unitTarget, 66747, true);
                    return;
                }
                case 68861:                                 // Consume Soul (ICC FoS: Bronjahm)
                    if (unitTarget)
                        unitTarget->CastSpell(unitTarget, 68858, true);
                    return;
                case 69377:                                 // Fortitude
                {
                    if (!unitTarget)
                        return;

                    m_caster->CastSpell(unitTarget, 72590, true);
                    return;
                }
                case 69378:                                 // Blessing of Forgotten Kings
                {
                    if (!unitTarget)
                        return;

                    m_caster->CastSpell(unitTarget, 72586, true);
                    return;
                }
                case 69381:                                 // Gift of the Wild
                {
                    if (!unitTarget)
                        return;

                    m_caster->CastSpell(unitTarget, 72588, true);
                    return;
                }
                case 71446:                                 // Twilight Bloodbolt 10N
                {
                    if (!unitTarget)
                        return;

                    unitTarget->CastSpell(unitTarget, 71447, true);
                    return;
                }
                case 71478:                                 // Twilight Bloodbolt 25N
                {
                    if (!unitTarget)
                        return;

                    unitTarget->CastSpell(unitTarget, 71481, true);
                    return;
                }
                case 71479:                                 // Twilight Bloodbolt 10H
                {
                    if (!unitTarget)
                        return;

                    unitTarget->CastSpell(unitTarget, 71482, true);
                    return;
                }
                case 71480:                                 // Twilight Bloodbolt 25H
                {
                    if (!unitTarget)
                        return;

                    unitTarget->CastSpell(unitTarget, 71483, true);
                    return;
                }
                case 71899:                                 // Bloodbolt Whirl 10N
                {
                    if (!unitTarget)
                        return;

                    m_caster->CastSpell(unitTarget, 71446, true);
                    return;
                }
                case 71900:                                 // Bloodbolt Whirl 25N
                {
                    if (!unitTarget)
                        return;

                    m_caster->CastSpell(unitTarget, 71478, true);
                    return;
                }
                case 71901:                                 // Bloodbolt Whirl 10H
                {
                    if (!unitTarget)
                        return;

                    m_caster->CastSpell(unitTarget, 71479, true);
                    return;
                }
                case 71902:                                 // Bloodbolt Whirl 25H
                {
                    if (!unitTarget)
                        return;

                    m_caster->CastSpell(unitTarget, 71480, true);
                    return;
                }
            }
            break;
        }
        case SPELLFAMILY_WARLOCK:
        {
            switch(m_spellInfo->Id)
            {
                case  6201:                                 // Healthstone creating spells
                case  6202:
                case  5699:
                case 11729:
                case 11730:
                case 27230:
                case 47871:
                case 47878:
                {
                    if (!unitTarget)
                        return;

                    uint32 itemtype;
                    uint32 rank = 0;
                    Unit::AuraList const& mDummyAuras = unitTarget->GetAurasByType(SPELL_AURA_DUMMY);
                    for(Unit::AuraList::const_iterator i = mDummyAuras.begin();i != mDummyAuras.end(); ++i)
                    {
                        if ((*i)->GetId() == 18692)
                        {
                            rank = 1;
                            break;
                        }
                        else if ((*i)->GetId() == 18693)
                        {
                            rank = 2;
                            break;
                        }
                    }

                    static uint32 const itypes[8][3] =
                    {
                        { 5512, 19004, 19005},              // Minor Healthstone
                        { 5511, 19006, 19007},              // Lesser Healthstone
                        { 5509, 19008, 19009},              // Healthstone
                        { 5510, 19010, 19011},              // Greater Healthstone
                        { 9421, 19012, 19013},              // Major Healthstone
                        {22103, 22104, 22105},              // Master Healthstone
                        {36889, 36890, 36891},              // Demonic Healthstone
                        {36892, 36893, 36894}               // Fel Healthstone
                    };

                    switch(m_spellInfo->Id)
                    {
                        case  6201:
                            itemtype=itypes[0][rank];break; // Minor Healthstone
                        case  6202:
                            itemtype=itypes[1][rank];break; // Lesser Healthstone
                        case  5699:
                            itemtype=itypes[2][rank];break; // Healthstone
                        case 11729:
                            itemtype=itypes[3][rank];break; // Greater Healthstone
                        case 11730:
                            itemtype=itypes[4][rank];break; // Major Healthstone
                        case 27230:
                            itemtype=itypes[5][rank];break; // Master Healthstone
                        case 47871:
                            itemtype=itypes[6][rank];break; // Demonic Healthstone
                        case 47878:
                            itemtype=itypes[7][rank];break; // Fel Healthstone
                        default:
                            return;
                    }
                    DoCreateItem( eff_idx, itemtype );
                    return;
                }
                case 47193:                                 // Demonic Empowerment
                {
                    if (!unitTarget)
                        return;

                    uint32 entry = unitTarget->GetEntry();
                    uint32 spellID;
                    switch(entry)
                    {
                        case   416: spellID = 54444; break; // imp
                        case   417: spellID = 54509; break; // fellhunter
                        case  1860: spellID = 54443; break; // void
                        case  1863: spellID = 54435; break; // succubus
                        case 17252: spellID = 54508; break; // fellguard
                        default:
                            return;
                    }
                    unitTarget->CastSpell(unitTarget, spellID, true);
                    return;
                }
                case 47422:                                 // Everlasting Affliction
                {
                    // Need refresh caster corruption auras on target
                    Unit::SpellAuraHolderMap& suAuras = unitTarget->GetSpellAuraHolderMap();
                    for(Unit::SpellAuraHolderMap::iterator itr = suAuras.begin(); itr != suAuras.end(); ++itr)
                    {
                        SpellEntry const *spellInfo = (*itr).second->GetSpellProto();
                        if(spellInfo->SpellFamilyName == SPELLFAMILY_WARLOCK &&
                           (spellInfo->SpellFamilyFlags & UI64LIT(0x0000000000000002)) &&
                           (*itr).second->GetCasterGUID() == m_caster->GetGUID())
                           (*itr).second->RefreshHolder();
                    }
                    return;
                }
                case 63521:                                 // Guarded by The Light (Paladin spell with SPELLFAMILY_WARLOCK)
                {
                    // Divine Plea, refresh on target (3 aura slots)
                    if (SpellAuraHolder* holder = unitTarget->GetSpellAuraHolder(54428))
                        holder->RefreshHolder();

                    return;
                }
            }
            break;
        }
        case SPELLFAMILY_PRIEST:
        {
            switch(m_spellInfo->Id)
            {
                case 47948:                                 // Pain and Suffering
                {
                    if (!unitTarget)
                        return;

                    // Refresh Shadow Word: Pain on target
                    Unit::SpellAuraHolderMap& auras = unitTarget->GetSpellAuraHolderMap();
                    for(Unit::SpellAuraHolderMap::iterator itr = auras.begin(); itr != auras.end(); ++itr)
                    {
                        SpellEntry const *spellInfo = (*itr).second->GetSpellProto();
                        if (spellInfo->SpellFamilyName == SPELLFAMILY_PRIEST &&
                            (spellInfo->SpellFamilyFlags & UI64LIT(0x0000000000008000)) &&
                            (*itr).second->GetCasterGUID() == m_caster->GetGUID())
                        {
                            (*itr).second->RefreshHolder();
                            return;
                        }
                    }
                    return;
                }
                default:
                    break;
            }
            break;
        }
        case SPELLFAMILY_HUNTER:
        {
            switch(m_spellInfo->Id)
            {
                case 53209:                                 // Chimera Shot
                {
                    if (!unitTarget)
                        return;

                    uint32 spellId = 0;
                    int32 basePoint = 0;
                    Unit* target = unitTarget;
                    Unit::SpellAuraHolderMap& Auras = unitTarget->GetSpellAuraHolderMap();
                    for(Unit::SpellAuraHolderMap::iterator i = Auras.begin(); i != Auras.end(); ++i)
                    {
                        SpellAuraHolder *holder = i->second;
                        if (holder->GetCasterGUID() != m_caster->GetGUID())
                            continue;

                        // Search only Serpent Sting, Viper Sting, Scorpid Sting auras
                        uint64 familyFlag = holder->GetSpellProto()->SpellFamilyFlags;
                        if (!(familyFlag & UI64LIT(0x000000800000C000)))
                            continue;

                        // Refresh aura duration
                        holder->RefreshHolder();

                        Aura *aura = holder->GetAuraByEffectIndex(EFFECT_INDEX_0);

                        if (!aura)
                            continue;

                        // Serpent Sting - Instantly deals 40% of the damage done by your Serpent Sting.
                        if ((familyFlag & UI64LIT(0x0000000000004000)))
                        {
                            // m_amount already include RAP bonus
                            basePoint = aura->GetModifier()->m_amount * aura->GetAuraMaxTicks() * 40 / 100;
                            spellId = 53353;                // Chimera Shot - Serpent
                        }

                        // Viper Sting - Instantly restores mana to you equal to 60% of the total amount drained by your Viper Sting.
                        if ((familyFlag & UI64LIT(0x0000008000000000)))
                        {
                            uint32 target_max_mana = unitTarget->GetMaxPower(POWER_MANA);
                            if (!target_max_mana)
                                continue;

                            // ignore non positive values (can be result apply spellmods to aura damage
                            uint32 pdamage = aura->GetModifier()->m_amount > 0 ? aura->GetModifier()->m_amount : 0;

                            // Special case: draining x% of mana (up to a maximum of 2*x% of the caster's maximum mana)
                            uint32 maxmana = m_caster->GetMaxPower(POWER_MANA)  * pdamage * 2 / 100;

                            pdamage = target_max_mana * pdamage / 100;
                            if (pdamage > maxmana)
                                pdamage = maxmana;

                            pdamage *= 4;                   // total aura damage
                            basePoint = pdamage * 60 / 100;
                            spellId = 53358;                // Chimera Shot - Viper
                            target = m_caster;
                        }

                        // Scorpid Sting - Attempts to Disarm the target for 10 sec. This effect cannot occur more than once per 1 minute.
                        if (familyFlag & UI64LIT(0x0000000000008000))
                            spellId = 53359;                // Chimera Shot - Scorpid
                        // ?? nothing say in spell desc (possibly need addition check)
                        //if ((familyFlag & UI64LIT(0x0000010000000000)) || // dot
                        //    (familyFlag & UI64LIT(0x0000100000000000)))   // stun
                        //{
                        //    spellId = 53366; // 53366 Chimera Shot - Wyvern
                        //}
                    }

                    if (spellId)
                        m_caster->CastCustomSpell(target, spellId, &basePoint, 0, 0, false);

                    return;
                }
                case 53412:                                 // Invigoration (pet triggered script, master targeted)
                {
                    if (!unitTarget)
                        return;

                    Unit::AuraList const& auras = unitTarget->GetAurasByType(SPELL_AURA_DUMMY);
                    for(Unit::AuraList::const_iterator i = auras.begin();i != auras.end(); ++i)
                    {
                        // Invigoration (master talent)
                        if ((*i)->GetModifier()->m_miscvalue == 8 && (*i)->GetSpellProto()->SpellIconID == 3487)
                        {
                            if (roll_chance_i((*i)->GetModifier()->m_amount))
                            {
                                unitTarget->CastSpell(unitTarget, 53398, true, NULL, (*i), m_caster->GetGUID());
                                break;
                            }
                        }
                    }
                    return;
                }
                case 53271:                                 // Master's Call
                {
                    if (!unitTarget)
                        return;

                    // script effect have in value, but this outdated removed part
                    unitTarget->CastSpell(unitTarget, 62305, true);
                    return;
                }
                default:
                    break;
            }
            break;
        }
        case SPELLFAMILY_PALADIN:
        {
            // Judgement (seal trigger)
            if (m_spellInfo->Category == SPELLCATEGORY_JUDGEMENT)
            {
                if (!unitTarget || !unitTarget->isAlive())
                    return;

                uint32 spellId1 = 0;
                uint32 spellId2 = 0;

                // Judgement self add switch
                switch (m_spellInfo->Id)
                {
                    case 53407: spellId1 = 20184; break;    // Judgement of Justice
                    case 20271:                             // Judgement of Light
                    case 57774: spellId1 = 20185; break;    // Judgement of Light
                    case 53408: spellId1 = 20186; break;    // Judgement of Wisdom
                    default:
                        sLog.outError("Unsupported Judgement (seal trigger) spell (Id: %u) in Spell::EffectScriptEffect",m_spellInfo->Id);
                        return;
                }

                // offensive seals have aura dummy in 2 effect
                Unit::AuraList const& m_dummyAuras = m_caster->GetAurasByType(SPELL_AURA_DUMMY);
                for(Unit::AuraList::const_iterator itr = m_dummyAuras.begin(); itr != m_dummyAuras.end(); ++itr)
                {
                    // search seal (offensive seals have judgement's aura dummy spell id in 2 effect
                    if ((*itr)->GetEffIndex() != EFFECT_INDEX_2 || !IsSealSpell((*itr)->GetSpellProto()))
                        continue;
                    spellId2 = (*itr)->GetModifier()->m_amount;
                    SpellEntry const *judge = sSpellStore.LookupEntry(spellId2);
                    if (!judge)
                        continue;
                    break;
                }

                // if there were no offensive seals than there is seal with proc trigger aura
                if (!spellId2)
                {
                    Unit::AuraList const& procTriggerAuras = m_caster->GetAurasByType(SPELL_AURA_PROC_TRIGGER_SPELL);
                    for(Unit::AuraList::const_iterator itr = procTriggerAuras.begin(); itr != procTriggerAuras.end(); ++itr)
                    {
                        if ((*itr)->GetEffIndex() != EFFECT_INDEX_0 || !IsSealSpell((*itr)->GetSpellProto()))
                            continue;
                        spellId2 = 54158;
                        break;
                    }
                }

                if (spellId1)
                    m_caster->CastSpell(unitTarget, spellId1, true);

                if (spellId2)
                    m_caster->CastSpell(unitTarget, spellId2, true);

                return;
            }
        }
        case SPELLFAMILY_POTION:
        {
            switch(m_spellInfo->Id)
            {
                case 28698:                                 // Dreaming Glory
                {
                    if (!unitTarget)
                        return;

                    unitTarget->CastSpell(unitTarget, 28694, true);
                    break;
                }
                case 28702:                                 // Netherbloom
                {
                    if (!unitTarget)
                        return;

                    // 25% chance of casting a random buff
                    if (roll_chance_i(75))
                        return;

                    // triggered spells are 28703 to 28707
                    // Note: some sources say, that there was the possibility of
                    //       receiving a debuff. However, this seems to be removed by a patch.
                    const uint32 spellid = 28703;

                    // don't overwrite an existing aura
                    for(uint8 i = 0; i < 5; ++i)
                        if (unitTarget->HasAura(spellid + i, EFFECT_INDEX_0))
                            return;

                    unitTarget->CastSpell(unitTarget, spellid+urand(0, 4), true);
                    break;
                }
                case 28720:                                 // Nightmare Vine
                {
                    if (!unitTarget)
                        return;

                    // 25% chance of casting Nightmare Pollen
                    if (roll_chance_i(75))
                        return;

                    unitTarget->CastSpell(unitTarget, 28721, true);
                    break;
                }
            }
            break;
        }
        case SPELLFAMILY_DEATHKNIGHT:
        {
            switch(m_spellInfo->Id)
            {
                case 50842:                                 // Pestilence
                {
                    if (!unitTarget)
                        return;

                    Unit* mainTarget = m_targets.getUnitTarget();
                    if (!mainTarget)
                        return;

                    // do only refresh diseases on main target if caster has Glyph of Disease
                    if (mainTarget == unitTarget && !m_caster->HasAura(63334))
                        return;

                    // Blood Plague
                    if (mainTarget->HasAura(55078))
                        m_caster->CastSpell(unitTarget, 55078, true);

                    // Frost Fever
                    if (mainTarget->HasAura(55095))
                        m_caster->CastSpell(unitTarget, 55095, true);

                    break;
                }
                default:
                    break;
            }
            break;
        }
       case SPELLFAMILY_WARRIOR:
        {
            switch(m_spellInfo->Id)
            {
                case 64380:                                 // Shattering Throw
                {
                    if (!unitTarget || !unitTarget->isAlive())
                        return;

                    // remove immunity effects
                    unitTarget->RemoveAurasBySpellMechanic(MECHANIC_IMMUNE_SHIELD);
                    break;
                }
            }
            break;
        }
    }


    // normal DB scripted effect
    if (!unitTarget)
        return;

    DEBUG_FILTER_LOG(LOG_FILTER_SPELL_CAST, "Spell ScriptStart spellid %u in EffectScriptEffect ", m_spellInfo->Id);
    if (m_caster->IsInWorld())
        m_caster->GetMap()->ScriptsStart(sSpellScripts, m_spellInfo->Id, m_caster, unitTarget);
}

void Spell::EffectSanctuary(SpellEffectIndex /*eff_idx*/)
{
    if(!unitTarget)
        return;
    //unitTarget->CombatStop();

    unitTarget->CombatStop();
    unitTarget->getHostileRefManager().deleteReferences();  // stop all fighting
    // Vanish allows to remove all threat and cast regular stealth so other spells can be used
    if(m_spellInfo->SpellFamilyName == SPELLFAMILY_ROGUE && (m_spellInfo->SpellFamilyFlags & SPELLFAMILYFLAG_ROGUE_VANISH))
    {
        ((Player *)m_caster)->RemoveSpellsCausingAura(SPELL_AURA_MOD_ROOT);
    }
}

void Spell::EffectAddComboPoints(SpellEffectIndex /*eff_idx*/)
{
    if(!unitTarget)
        return;

    if(m_caster->GetTypeId() != TYPEID_PLAYER)
        return;

    if(damage <= 0)
        return;

    ((Player*)m_caster)->AddComboPoints(unitTarget, damage);
}

void Spell::EffectDuel(SpellEffectIndex eff_idx)
{
    if(!m_caster || !unitTarget || m_caster->GetTypeId() != TYPEID_PLAYER || unitTarget->GetTypeId() != TYPEID_PLAYER)
        return;

    Player *caster = (Player*)m_caster;
    Player *target = (Player*)unitTarget;

    // caster or target already have requested duel
    if( caster->duel || target->duel || !target->GetSocial() || target->GetSocial()->HasIgnore(caster->GetGUIDLow()) )
        return;

    // Players can only fight a duel with each other outside (=not inside dungeons and not in capital cities)
    // Don't have to check the target's map since you cannot challenge someone across maps
    uint32 mapid = caster->GetMapId();
    if( mapid != 0 && mapid != 1 && mapid != 530 && mapid != 571 && mapid != 609)
    {
        SendCastResult(SPELL_FAILED_NO_DUELING);            // Dueling isn't allowed here
        return;
    }

    AreaTableEntry const* casterAreaEntry = GetAreaEntryByAreaID(caster->GetZoneId());
    if(casterAreaEntry && (casterAreaEntry->flags & AREA_FLAG_CAPITAL) )
    {
        SendCastResult(SPELL_FAILED_NO_DUELING);            // Dueling isn't allowed here
        return;
    }

    AreaTableEntry const* targetAreaEntry = GetAreaEntryByAreaID(target->GetZoneId());
    if(targetAreaEntry && (targetAreaEntry->flags & AREA_FLAG_CAPITAL) )
    {
        SendCastResult(SPELL_FAILED_NO_DUELING);            // Dueling isn't allowed here
        return;
    }

    //CREATE DUEL FLAG OBJECT
    GameObject* pGameObj = new GameObject;

    uint32 gameobject_id = m_spellInfo->EffectMiscValue[eff_idx];

    Map *map = m_caster->GetMap();
    if(!pGameObj->Create(sObjectMgr.GenerateLowGuid(HIGHGUID_GAMEOBJECT), gameobject_id,
        map, m_caster->GetPhaseMask(),
        m_caster->GetPositionX()+(unitTarget->GetPositionX()-m_caster->GetPositionX())/2 ,
        m_caster->GetPositionY()+(unitTarget->GetPositionY()-m_caster->GetPositionY())/2 ,
        m_caster->GetPositionZ(),
        m_caster->GetOrientation(), 0.0f, 0.0f, 0.0f, 0.0f, 0, GO_STATE_READY))
    {
        delete pGameObj;
        return;
    }

    pGameObj->SetUInt32Value(GAMEOBJECT_FACTION, m_caster->getFaction() );
    pGameObj->SetUInt32Value(GAMEOBJECT_LEVEL, m_caster->getLevel()+1 );
    int32 duration = GetSpellDuration(m_spellInfo);
    pGameObj->SetRespawnTime(duration > 0 ? duration/IN_MILLISECONDS : 0);
    pGameObj->SetSpellId(m_spellInfo->Id);

    m_caster->AddGameObject(pGameObj);
    map->Add(pGameObj);
    //END

    // Send request
    WorldPacket data(SMSG_DUEL_REQUESTED, 8 + 8);
    data << pGameObj->GetObjectGuid();
    data << caster->GetObjectGuid();
    caster->GetSession()->SendPacket(&data);
    target->GetSession()->SendPacket(&data);

    // create duel-info
    DuelInfo *duel   = new DuelInfo;
    duel->initiator  = caster;
    duel->opponent   = target;
    duel->startTime  = 0;
    duel->startTimer = 0;
    caster->duel     = duel;

    DuelInfo *duel2   = new DuelInfo;
    duel2->initiator  = caster;
    duel2->opponent   = caster;
    duel2->startTime  = 0;
    duel2->startTimer = 0;
    target->duel      = duel2;

    caster->SetUInt64Value(PLAYER_DUEL_ARBITER, pGameObj->GetGUID());
    target->SetUInt64Value(PLAYER_DUEL_ARBITER, pGameObj->GetGUID());
}

void Spell::EffectStuck(SpellEffectIndex /*eff_idx*/)
{
    if(!unitTarget || unitTarget->GetTypeId() != TYPEID_PLAYER)
        return;

    if(!sWorld.getConfig(CONFIG_BOOL_CAST_UNSTUCK))
        return;

    Player* pTarget = (Player*)unitTarget;

    DEBUG_LOG("Spell Effect: Stuck");
    DETAIL_LOG("Player %s (guid %u) used auto-unstuck future at map %u (%f, %f, %f)", pTarget->GetName(), pTarget->GetGUIDLow(), m_caster->GetMapId(), m_caster->GetPositionX(), pTarget->GetPositionY(), pTarget->GetPositionZ());

    if(pTarget->IsTaxiFlying() || pTarget->InBattleGround())
        return;

    pTarget->RepopAtGraveyard();

    // Stuck spell trigger Hearthstone cooldown
    SpellEntry const *spellInfo = sSpellStore.LookupEntry(8690);
    if(!spellInfo)
        return;
    Spell spell(pTarget, spellInfo, true);
    spell.SendSpellCooldown();
}

void Spell::EffectSummonPlayer(SpellEffectIndex /*eff_idx*/)
{
    if(!unitTarget || unitTarget->GetTypeId() != TYPEID_PLAYER)
        return;

    // Evil Twin (ignore player summon, but hide this for summoner)
    if(unitTarget->GetDummyAura(23445))
        return;

    float x, y, z;
    m_caster->GetClosePoint(x, y, z, unitTarget->GetObjectBoundingRadius());

    ((Player*)unitTarget)->SetSummonPoint(m_caster->GetMapId(),x,y,z);

    WorldPacket data(SMSG_SUMMON_REQUEST, 8+4+4);
    data << m_caster->GetObjectGuid();                      // summoner guid
    data << uint32(m_caster->GetZoneId());                  // summoner zone
    data << uint32(MAX_PLAYER_SUMMON_DELAY*IN_MILLISECONDS); // auto decline after msecs
    ((Player*)unitTarget)->GetSession()->SendPacket(&data);
}

static ScriptInfo generateActivateCommand()
{
    ScriptInfo si;
    si.command = SCRIPT_COMMAND_ACTIVATE_OBJECT;
    return si;
}

void Spell::EffectActivateObject(SpellEffectIndex eff_idx)
{
    if(!gameObjTarget)
        return;

    static ScriptInfo activateCommand = generateActivateCommand();

    int32 delay_secs = m_spellInfo->CalculateSimpleValue(eff_idx);

    gameObjTarget->GetMap()->ScriptCommandStart(activateCommand, delay_secs, m_caster, gameObjTarget);
}

void Spell::EffectApplyGlyph(SpellEffectIndex eff_idx)
{
    if(m_caster->GetTypeId() != TYPEID_PLAYER)
        return;

    Player *player = (Player*)m_caster;

    // apply new one
    if(uint32 glyph = m_spellInfo->EffectMiscValue[eff_idx])
    {
        if(GlyphPropertiesEntry const *gp = sGlyphPropertiesStore.LookupEntry(glyph))
        {
            if(GlyphSlotEntry const *gs = sGlyphSlotStore.LookupEntry(player->GetGlyphSlot(m_glyphIndex)))
            {
                if(gp->TypeFlags != gs->TypeFlags)
                {
                    SendCastResult(SPELL_FAILED_INVALID_GLYPH);
                    return;                                 // glyph slot mismatch
                }
            }

            // remove old glyph
            player->ApplyGlyph(m_glyphIndex, false);
            player->SetGlyph(m_glyphIndex, glyph);
            player->ApplyGlyph(m_glyphIndex, true);
            player->SendTalentsInfoData(false);
        }
    }
}

void Spell::DoSummonTotem(SpellEffectIndex eff_idx, uint8 slot_dbc)
{
    // DBC store slots starting from 1, with no slot 0 value)
    int slot = slot_dbc ? slot_dbc - 1 : TOTEM_SLOT_NONE;

    // unsummon old totem
    if(slot < MAX_TOTEM_SLOT)
        if (Totem *OldTotem = m_caster->GetTotem(TotemSlot(slot)))
            OldTotem->UnSummon();

    uint32 team = 0;
    if (m_caster->GetTypeId()==TYPEID_PLAYER)
        team = ((Player*)m_caster)->GetTeam();

    Totem* pTotem = new Totem;

    if(!pTotem->Create(sObjectMgr.GenerateLowGuid(HIGHGUID_UNIT), m_caster->GetMap(), m_caster->GetPhaseMask(),
        m_spellInfo->EffectMiscValue[eff_idx], team ))
    {
        delete pTotem;
        return;
    }

    // special model selection case for totems
    if (m_caster->GetTypeId() == TYPEID_PLAYER)
    {
        if (uint32 modelid_race = sObjectMgr.GetModelForRace(pTotem->GetNativeDisplayId(), m_caster->getRaceMask()))
            pTotem->SetDisplayId(modelid_race);
    }

    float angle = slot < MAX_TOTEM_SLOT ? M_PI_F/MAX_TOTEM_SLOT - (slot*2*M_PI_F/MAX_TOTEM_SLOT) : 0;

    float x, y, z;
    m_caster->GetClosePoint(x, y, z, pTotem->GetObjectBoundingRadius(), 2.0f, angle);

    // totem must be at same Z in case swimming caster and etc.
    if( fabs( z - m_caster->GetPositionZ() ) > 5 )
        z = m_caster->GetPositionZ();

    pTotem->Relocate(x, y, z, m_caster->GetOrientation());
    pTotem->SetSummonPoint(x, y, z, m_caster->GetOrientation());

    if (slot < MAX_TOTEM_SLOT)
        m_caster->_AddTotem(TotemSlot(slot),pTotem);

    pTotem->SetOwner(m_caster);
    pTotem->SetTypeBySummonSpell(m_spellInfo);              // must be after Create call where m_spells initialized

    int32 duration=GetSpellDuration(m_spellInfo);
    if (Player* modOwner = m_caster->GetSpellModOwner())
        modOwner->ApplySpellMod(m_spellInfo->Id, SPELLMOD_DURATION, duration);
    pTotem->SetDuration(duration);

    if (m_spellInfo->Id == 16190)
        damage = m_caster->GetMaxHealth() * m_spellInfo->CalculateSimpleValue(EFFECT_INDEX_1) / 100;

    if (damage)                                             // if not spell info, DB values used
    {
        pTotem->SetMaxHealth(damage);
        pTotem->SetHealth(damage);
    }

    pTotem->SetUInt32Value(UNIT_CREATED_BY_SPELL, m_spellInfo->Id);

    if(m_caster->GetTypeId() == TYPEID_PLAYER)
        pTotem->SetFlag(UNIT_FIELD_FLAGS, UNIT_FLAG_PVP_ATTACKABLE);

    if(m_caster->IsPvP())
        pTotem->SetPvP(true);

    if(m_caster->IsFFAPvP())
        pTotem->SetFFAPvP(true);

    pTotem->Summon(m_caster);

    if (slot < MAX_TOTEM_SLOT && m_caster->GetTypeId() == TYPEID_PLAYER)
    {
        WorldPacket data(SMSG_TOTEM_CREATED, 1 + 8 + 4 + 4);
        data << uint8(slot);
        data << pTotem->GetObjectGuid();
        data << uint32(duration);
        data << uint32(m_spellInfo->Id);
        ((Player*)m_caster)->SendDirectMessage(&data);
    }
}

void Spell::EffectEnchantHeldItem(SpellEffectIndex eff_idx)
{
    // this is only item spell effect applied to main-hand weapon of target player (players in area)
    if(!unitTarget || unitTarget->GetTypeId() != TYPEID_PLAYER)
        return;

    Player* item_owner = (Player*)unitTarget;
    Item* item = item_owner->GetItemByPos(INVENTORY_SLOT_BAG_0, EQUIPMENT_SLOT_MAINHAND);

    if(!item )
        return;

    // must be equipped
    if(!item ->IsEquipped())
        return;

    if (m_spellInfo->EffectMiscValue[eff_idx])
    {
        uint32 enchant_id = m_spellInfo->EffectMiscValue[eff_idx];
        int32 duration = GetSpellDuration(m_spellInfo);     // Try duration index first...
        if(!duration)
            duration = m_currentBasePoints[eff_idx];        // Base points after...
        if(!duration)
            duration = 10;                                  // 10 seconds for enchants which don't have listed duration

        SpellItemEnchantmentEntry const *pEnchant = sSpellItemEnchantmentStore.LookupEntry(enchant_id);
        if(!pEnchant)
            return;

        // Always go to temp enchantment slot
        EnchantmentSlot slot = TEMP_ENCHANTMENT_SLOT;

        // Enchantment will not be applied if a different one already exists
        if(item->GetEnchantmentId(slot) && item->GetEnchantmentId(slot) != enchant_id)
            return;

        // Apply the temporary enchantment
        item->SetEnchantment(slot, enchant_id, duration*IN_MILLISECONDS, 0);
        item_owner->ApplyEnchantment(item, slot, true);
    }
}

void Spell::EffectDisEnchant(SpellEffectIndex /*eff_idx*/)
{
    if(m_caster->GetTypeId() != TYPEID_PLAYER)
        return;

    Player* p_caster = (Player*)m_caster;
    if(!itemTarget || !itemTarget->GetProto()->DisenchantID)
        return;

    p_caster->UpdateCraftSkill(m_spellInfo->Id);

    ((Player*)m_caster)->SendLoot(itemTarget->GetGUID(),LOOT_DISENCHANTING);

    // item will be removed at disenchanting end
}

void Spell::EffectInebriate(SpellEffectIndex /*eff_idx*/)
{
    if(!unitTarget || unitTarget->GetTypeId() != TYPEID_PLAYER)
        return;

    Player *player = (Player*)unitTarget;
    uint16 currentDrunk = player->GetDrunkValue();
    uint16 drunkMod = damage * 256;
    if (currentDrunk + drunkMod > 0xFFFF)
        currentDrunk = 0xFFFF;
    else
        currentDrunk += drunkMod;
    player->SetDrunkValue(currentDrunk, m_CastItem ? m_CastItem->GetEntry() : 0);
}

void Spell::EffectFeedPet(SpellEffectIndex eff_idx)
{
    if(m_caster->GetTypeId() != TYPEID_PLAYER)
        return;

    Player *_player = (Player*)m_caster;

    Item* foodItem = m_targets.getItemTarget();
    if(!foodItem)
        return;

    Pet *pet = _player->GetPet();
    if(!pet)
        return;

    if(!pet->isAlive())
        return;

    int32 benefit = pet->GetCurrentFoodBenefitLevel(foodItem->GetProto()->ItemLevel);
    if(benefit <= 0)
        return;

    uint32 count = 1;
    _player->DestroyItemCount(foodItem,count,true);
    // TODO: fix crash when a spell has two effects, both pointed at the same item target

    m_caster->CastCustomSpell(pet, m_spellInfo->EffectTriggerSpell[eff_idx], &benefit, NULL, NULL, true);
}

void Spell::EffectDismissPet(SpellEffectIndex /*eff_idx*/)
{
    if(m_caster->GetTypeId() != TYPEID_PLAYER)
        return;

    Pet* pet = m_caster->GetPet();

    // not let dismiss dead pet
    if(!pet||!pet->isAlive())
        return;

    ((Player*)m_caster)->RemovePet(pet, PET_SAVE_NOT_IN_SLOT);
}

void Spell::EffectSummonObject(SpellEffectIndex eff_idx)
{
    uint32 go_id = m_spellInfo->EffectMiscValue[eff_idx];

    uint8 slot = 0;
    switch(m_spellInfo->Effect[eff_idx])
    {
        case SPELL_EFFECT_SUMMON_OBJECT_SLOT1: slot = 0; break;
        case SPELL_EFFECT_SUMMON_OBJECT_SLOT2: slot = 1; break;
        case SPELL_EFFECT_SUMMON_OBJECT_SLOT3: slot = 2; break;
        case SPELL_EFFECT_SUMMON_OBJECT_SLOT4: slot = 3; break;
        default: return;
    }

    if(uint64 guid = m_caster->m_ObjectSlot[slot])
    {
        if(GameObject* obj = m_caster ? m_caster->GetMap()->GetGameObject(guid) : NULL)
            obj->SetLootState(GO_JUST_DEACTIVATED);
        m_caster->m_ObjectSlot[slot] = 0;
    }

    GameObject* pGameObj = new GameObject;

    float x, y, z;
    // If dest location if present
    if (m_targets.m_targetMask & TARGET_FLAG_DEST_LOCATION)
    {
        x = m_targets.m_destX;
        y = m_targets.m_destY;
        z = m_targets.m_destZ;
    }
    // Summon in random point all other units if location present
    else
    {
        if(m_spellInfo->Id == 48018)
        {
            x = m_caster->GetPositionX();
            y = m_caster->GetPositionY();
            z = m_caster->GetPositionZ();
        }
        else
            m_caster->GetClosePoint(x, y, z, DEFAULT_WORLD_OBJECT_SIZE);
    }

    Map *map = m_caster->GetMap();
    if(!pGameObj->Create(sObjectMgr.GenerateLowGuid(HIGHGUID_GAMEOBJECT), go_id, map,
        m_caster->GetPhaseMask(), x, y, z, m_caster->GetOrientation(), 0.0f, 0.0f, 0.0f, 0.0f, 0, GO_STATE_READY))
    {
        delete pGameObj;
        return;
    }

    pGameObj->SetUInt32Value(GAMEOBJECT_LEVEL,m_caster->getLevel());
    int32 duration = GetSpellDuration(m_spellInfo);
    pGameObj->SetRespawnTime(duration > 0 ? duration/IN_MILLISECONDS : 0);
    pGameObj->SetSpellId(m_spellInfo->Id);
    m_caster->AddGameObject(pGameObj);

    map->Add(pGameObj);

    m_caster->m_ObjectSlot[slot] = pGameObj->GetGUID();

    pGameObj->SummonLinkedTrapIfAny();
}

void Spell::EffectResurrect(SpellEffectIndex /*eff_idx*/)
{
    if(!unitTarget)
        return;
    if(unitTarget->GetTypeId() != TYPEID_PLAYER)
        return;

    if(unitTarget->isAlive())
        return;
    if(!unitTarget->IsInWorld())
        return;

    switch (m_spellInfo->Id)
    {
        // Defibrillate (Goblin Jumper Cables) have 33% chance on success
        case 8342:
            if (roll_chance_i(67))
            {
                m_caster->CastSpell(m_caster, 8338, true, m_CastItem);
                return;
            }
            break;
        // Defibrillate (Goblin Jumper Cables XL) have 50% chance on success
        case 22999:
            if (roll_chance_i(50))
            {
                m_caster->CastSpell(m_caster, 23055, true, m_CastItem);
                return;
            }
            break;
        default:
            break;
    }

    Player* pTarget = ((Player*)unitTarget);

    if(pTarget->isRessurectRequested())       // already have one active request
        return;

    uint32 health = pTarget->GetMaxHealth() * damage / 100;
    uint32 mana   = pTarget->GetMaxPower(POWER_MANA) * damage / 100;

    pTarget->setResurrectRequestData(m_caster->GetGUID(), m_caster->GetMapId(), m_caster->GetPositionX(), m_caster->GetPositionY(), m_caster->GetPositionZ(), health, mana);
    SendResurrectRequest(pTarget);
}

void Spell::EffectAddExtraAttacks(SpellEffectIndex /*eff_idx*/)
{
    if(!unitTarget || !unitTarget->isAlive())
        return;

    if( unitTarget->m_extraAttacks )
        return;

    unitTarget->m_extraAttacks = damage;
}

void Spell::EffectParry(SpellEffectIndex /*eff_idx*/)
{
    if (unitTarget && unitTarget->GetTypeId() == TYPEID_PLAYER)
        ((Player*)unitTarget)->SetCanParry(true);
}

void Spell::EffectBlock(SpellEffectIndex /*eff_idx*/)
{
    if (unitTarget && unitTarget->GetTypeId() == TYPEID_PLAYER)
        ((Player*)unitTarget)->SetCanBlock(true);
}

void Spell::EffectLeapForward(SpellEffectIndex eff_idx)
{
    if(unitTarget->IsTaxiFlying())
        return;

    if( m_spellInfo->rangeIndex == 1)                       //self range
    {
        float dis = GetSpellRadius(sSpellRadiusStore.LookupEntry(m_spellInfo->EffectRadiusIndex[eff_idx]));

        // before caster
        float fx, fy, fz;
        unitTarget->GetClosePoint(fx, fy, fz, unitTarget->GetObjectBoundingRadius(), dis);
        float ox, oy, oz;
        unitTarget->GetPosition(ox, oy, oz);

        float fx2, fy2, fz2;                                // getObjectHitPos overwrite last args in any result case
        if(VMAP::VMapFactory::createOrGetVMapManager()->getObjectHitPos(unitTarget->GetMapId(), ox,oy,oz+0.5f, fx,fy,oz+0.5f,fx2,fy2,fz2, -0.5f))
        {
            fx = fx2;
            fy = fy2;
            fz = fz2;
            unitTarget->UpdateAllowedPositionZ(fx, fy, fz);
        }

        unitTarget->NearTeleportTo(fx, fy, fz, unitTarget->GetOrientation(), unitTarget == m_caster);
    }
}

void Spell::EffectLeapBack(SpellEffectIndex eff_idx)
{
    if(unitTarget->IsTaxiFlying())
        return;

    m_caster->KnockBackFrom(unitTarget,float(m_spellInfo->EffectMiscValue[eff_idx])/10,float(damage)/10);
}

void Spell::EffectReputation(SpellEffectIndex eff_idx)
{
    if(!unitTarget || unitTarget->GetTypeId() != TYPEID_PLAYER)
        return;

    Player *_player = (Player*)unitTarget;

    int32  rep_change = m_currentBasePoints[eff_idx];
    uint32 faction_id = m_spellInfo->EffectMiscValue[eff_idx];

    FactionEntry const* factionEntry = sFactionStore.LookupEntry(faction_id);

    if(!factionEntry)
        return;

    rep_change = _player->CalculateReputationGain(REPUTATION_SOURCE_SPELL, rep_change, faction_id);

    _player->GetReputationMgr().ModifyReputation(factionEntry, rep_change);
}

void Spell::EffectQuestComplete(SpellEffectIndex eff_idx)
{
    if(m_caster->GetTypeId() != TYPEID_PLAYER)
        return;

    Player *_player = (Player*)m_caster;

    uint32 quest_id = m_spellInfo->EffectMiscValue[eff_idx];
    _player->AreaExploredOrEventHappens(quest_id);
}

void Spell::EffectSelfResurrect(SpellEffectIndex eff_idx)
{
    if(!unitTarget || unitTarget->isAlive())
        return;
    if(unitTarget->GetTypeId() != TYPEID_PLAYER)
        return;
    if(!unitTarget->IsInWorld())
        return;

    uint32 health = 0;
    uint32 mana = 0;

    // flat case
    if(damage < 0)
    {
        health = uint32(-damage);
        mana = m_spellInfo->EffectMiscValue[eff_idx];
    }
    // percent case
    else
    {
        health = uint32(damage/100.0f*unitTarget->GetMaxHealth());
        if(unitTarget->GetMaxPower(POWER_MANA) > 0)
            mana = uint32(damage/100.0f*unitTarget->GetMaxPower(POWER_MANA));
    }

    Player *plr = ((Player*)unitTarget);
    plr->ResurrectPlayer(0.0f);

    plr->SetHealth( health );
    plr->SetPower(POWER_MANA, mana );
    plr->SetPower(POWER_RAGE, 0 );
    plr->SetPower(POWER_ENERGY, plr->GetMaxPower(POWER_ENERGY) );

    plr->SpawnCorpseBones();
}

void Spell::EffectSkinning(SpellEffectIndex /*eff_idx*/)
{
    if(unitTarget->GetTypeId() != TYPEID_UNIT )
        return;
    if(!m_caster || m_caster->GetTypeId() != TYPEID_PLAYER)
        return;

    Creature* creature = (Creature*) unitTarget;
    int32 targetLevel = creature->getLevel();

    uint32 skill = creature->GetCreatureInfo()->GetRequiredLootSkill();

    ((Player*)m_caster)->SendLoot(creature->GetGUID(),LOOT_SKINNING);
    creature->RemoveFlag(UNIT_FIELD_FLAGS, UNIT_FLAG_SKINNABLE);

    int32 reqValue = targetLevel < 10 ? 0 : targetLevel < 20 ? (targetLevel-10)*10 : targetLevel*5;

    int32 skillValue = ((Player*)m_caster)->GetPureSkillValue(skill);

    // Double chances for elites
    ((Player*)m_caster)->UpdateGatherSkill(skill, skillValue, reqValue, creature->isElite() ? 2 : 1 );
}

void Spell::EffectCharge(SpellEffectIndex /*eff_idx*/)
{
    if (!unitTarget)
        return;

    //TODO: research more ContactPoint/attack distance.
    //3.666666 instead of ATTACK_DISTANCE(5.0f) in below seem to give more accurate result.
    float x, y, z;
    unitTarget->GetContactPoint(m_caster, x, y, z, 3.666666f);

    if (unitTarget->GetTypeId() != TYPEID_PLAYER)
        ((Creature *)unitTarget)->StopMoving();

    // Only send MOVEMENTFLAG_WALK_MODE, client has strange issues with other move flags
    m_caster->MonsterMove(x, y, z, 1);

    // not all charge effects used in negative spells
    if (unitTarget != m_caster && !IsPositiveSpell(m_spellInfo->Id))
        m_caster->Attack(unitTarget, true);

   //Warbringer - remove movement imparing effects for Intervene
    if( m_spellInfo->Id == 3411 && m_caster->HasAura(57499) )
        m_caster->RemoveAurasAtMechanicImmunity(IMMUNE_TO_ROOT_AND_SNARE_MASK,57499,true);
}

void Spell::EffectCharge2(SpellEffectIndex /*eff_idx*/)
{
    float x, y, z;
    if (m_targets.m_targetMask & TARGET_FLAG_DEST_LOCATION)
    {
        x = m_targets.m_destX;
        y = m_targets.m_destY;
        z = m_targets.m_destZ;

        if (unitTarget->GetTypeId() != TYPEID_PLAYER)
            ((Creature *)unitTarget)->StopMoving();
    }
    else if (unitTarget && unitTarget != m_caster)
        unitTarget->GetContactPoint(m_caster, x, y, z, 3.666666f);
    else
        return;

    // Only send MOVEMENTFLAG_WALK_MODE, client has strange issues with other move flags
    m_caster->MonsterMove(x, y, z, 1);

    // not all charge effects used in negative spells
    if (unitTarget && unitTarget != m_caster && !IsPositiveSpell(m_spellInfo->Id))
        m_caster->Attack(unitTarget, true);
}

void Spell::DoSummonCritter(SpellEffectIndex eff_idx, uint32 forceFaction)
{
    if(m_caster->GetTypeId() != TYPEID_PLAYER)
        return;
    Player* player = (Player*)m_caster;

    uint32 pet_entry = m_spellInfo->EffectMiscValue[eff_idx];
    if(!pet_entry)
        return;

    Pet* old_critter = player->GetMiniPet();

    // for same pet just despawn
    if(old_critter && old_critter->GetEntry() == pet_entry)
    {
        player->RemoveMiniPet();
        return;
    }

    // despawn old pet before summon new
    if(old_critter)
        player->RemoveMiniPet();

    // summon new pet
    Pet* critter = new Pet(MINI_PET);

    critter->SetCreateSpellID(m_spellInfo->Id);
    critter->SetDuration(GetSpellDuration(m_spellInfo));

    if(!critter->Create(m_caster, pet_entry))
    {
        sLog.outError("Spell::EffectSummonCritter, spellid %u: no such creature entry %u", m_spellInfo->Id, pet_entry);
        delete critter;
        return;
    }

    float x, y, z;
    // If dest location if present
    if (m_targets.m_targetMask & TARGET_FLAG_DEST_LOCATION)
    {
        x = m_targets.m_destX;
        y = m_targets.m_destY;
        z = m_targets.m_destZ;
     }
     // Summon if dest location not present near caster
     else
        m_caster->GetClosePoint(x, y, z, critter->GetObjectBoundingRadius());

    if(!critter->SetSummonPosition(x,y,z))
    {
        sLog.outError("Mini pet (guidlow %d, entry %d) not summoned. Suggested coordinates isn't valid (X: %f Y: %f)",
            critter->GetGUIDLow(), critter->GetEntry(), critter->GetPositionX(), critter->GetPositionY());
        delete critter;
        return;
    }

    critter->setFaction(forceFaction ? forceFaction : m_caster->getFaction());

    if (!critter->Summon())
    {
        sLog.outError("Mini pet (guidlow %d, entry %d) not summoned by undefined reason. ",
            critter->GetGUIDLow(), critter->GetEntry());
        delete critter;
        return;
    }

    DEBUG_LOG("New mini pet has guid %u", critter->GetGUIDLow());
}

void Spell::EffectKnockBack(SpellEffectIndex eff_idx)
{
    if(!unitTarget)
        return;

    unitTarget->KnockBackFrom(m_caster,float(m_spellInfo->EffectMiscValue[eff_idx])/10,float(damage)/10);
}

void Spell::EffectSendTaxi(SpellEffectIndex eff_idx)
{
    if(!unitTarget || unitTarget->GetTypeId() != TYPEID_PLAYER)
        return;

    ((Player*)unitTarget)->ActivateTaxiPathTo(m_spellInfo->EffectMiscValue[eff_idx],m_spellInfo->Id);
}

void Spell::EffectPlayerPull(SpellEffectIndex eff_idx)
{
    if(!unitTarget)
        return;

    float dist = unitTarget->GetDistance2d(m_caster);
    if (damage && dist > damage)
        dist = float(damage);

    unitTarget->KnockBackFrom(m_caster,-dist,float(m_spellInfo->EffectMiscValue[eff_idx])/30);
}

void Spell::EffectDispelMechanic(SpellEffectIndex eff_idx)
{
    if (!unitTarget)
        return;

    uint32 mechanic = m_spellInfo->EffectMiscValue[eff_idx];

    Unit::SpellAuraHolderMap& Auras = unitTarget->GetSpellAuraHolderMap();
    for(Unit::SpellAuraHolderMap::iterator iter = Auras.begin(), next; iter != Auras.end(); iter = next)
    {
        next = iter;
        ++next;
        SpellEntry const *spell = iter->second->GetSpellProto();
        if (iter->second->HasMechanic(mechanic))
        {
            unitTarget->RemoveAurasDueToSpell(spell->Id);
            if (Auras.empty())
                break;
            else
                next = Auras.begin();
        }
    }
}

void Spell::EffectSummonDeadPet(SpellEffectIndex /*eff_idx*/)
{
    if(m_caster->GetTypeId() != TYPEID_PLAYER)
        return;
    Player *_player = (Player*)m_caster;
    Pet *pet = _player->GetPet();
    if(!pet)
        return;
    if(pet->isAlive())
        return;
    if(damage < 0)
        return;
    pet->SetUInt32Value(UNIT_DYNAMIC_FLAGS, 0);
    pet->RemoveFlag (UNIT_FIELD_FLAGS, UNIT_FLAG_SKINNABLE);
    pet->setDeathState( ALIVE );
    pet->clearUnitState(UNIT_STAT_ALL_STATE);
    pet->SetHealth( uint32(pet->GetMaxHealth()*(float(damage)/100)));

    pet->AIM_Initialize();

    // _player->PetSpellInitialize(); -- action bar not removed at death and not required send at revive
    pet->SavePetToDB(PET_SAVE_AS_CURRENT);
}

void Spell::EffectSummonAllTotems(SpellEffectIndex eff_idx)
{
    if(m_caster->GetTypeId() != TYPEID_PLAYER)
        return;

    int32 start_button = ACTION_BUTTON_SHAMAN_TOTEMS_BAR + m_spellInfo->EffectMiscValue[eff_idx];
    int32 amount_buttons = m_spellInfo->EffectMiscValueB[eff_idx];

    for(int32 slot = 0; slot < amount_buttons; ++slot)
        if (ActionButton const* actionButton = ((Player*)m_caster)->GetActionButton(start_button+slot))
            if (actionButton->GetType()==ACTION_BUTTON_SPELL)
                if (uint32 spell_id = actionButton->GetAction())
                  if (!((Player*)m_caster)->HasSpellCooldown(spell_id))
                    m_caster->CastSpell(unitTarget,spell_id,true);
}

void Spell::EffectDestroyAllTotems(SpellEffectIndex /*eff_idx*/)
{
    int32 mana = 0;
    for(int slot = 0;  slot < MAX_TOTEM_SLOT; ++slot)
    {
        if (Totem* totem = m_caster->GetTotem(TotemSlot(slot)))
        {
            uint32 spell_id = totem->GetUInt32Value(UNIT_CREATED_BY_SPELL);
            if (SpellEntry const* spellInfo = sSpellStore.LookupEntry(spell_id))
            {
                uint32 manacost = m_caster->GetCreateMana() * spellInfo->ManaCostPercentage / 100;
                mana += manacost * damage / 100;
            }
            totem->UnSummon();
        }
    }

    if (mana)
        m_caster->CastCustomSpell(m_caster, 39104, &mana, NULL, NULL, true);
}

void Spell::EffectBreakPlayerTargeting (SpellEffectIndex /* eff_idx */)
{
    if (!unitTarget)
        return;

    WorldPacket data(SMSG_CLEAR_TARGET, 8);
    data << unitTarget->GetObjectGuid();
    unitTarget->SendMessageToSet(&data, false);
}

void Spell::EffectDurabilityDamage(SpellEffectIndex eff_idx)
{
    if(!unitTarget || unitTarget->GetTypeId() != TYPEID_PLAYER)
        return;

    int32 slot = m_spellInfo->EffectMiscValue[eff_idx];

    // FIXME: some spells effects have value -1/-2
    // Possibly its mean -1 all player equipped items and -2 all items
    if(slot < 0)
    {
        ((Player*)unitTarget)->DurabilityPointsLossAll(damage, (slot < -1));
        return;
    }

    // invalid slot value
    if(slot >= INVENTORY_SLOT_BAG_END)
        return;

    if(Item* item = ((Player*)unitTarget)->GetItemByPos(INVENTORY_SLOT_BAG_0, slot))
        ((Player*)unitTarget)->DurabilityPointsLoss(item, damage);
}

void Spell::EffectDurabilityDamagePCT(SpellEffectIndex eff_idx)
{
    if(!unitTarget || unitTarget->GetTypeId() != TYPEID_PLAYER)
        return;

    int32 slot = m_spellInfo->EffectMiscValue[eff_idx];

    // FIXME: some spells effects have value -1/-2
    // Possibly its mean -1 all player equipped items and -2 all items
    if(slot < 0)
    {
        ((Player*)unitTarget)->DurabilityLossAll(double(damage)/100.0f, (slot < -1));
        return;
    }

    // invalid slot value
    if(slot >= INVENTORY_SLOT_BAG_END)
        return;

    if(damage <= 0)
        return;

    if(Item* item = ((Player*)unitTarget)->GetItemByPos(INVENTORY_SLOT_BAG_0, slot))
        ((Player*)unitTarget)->DurabilityLoss(item, double(damage)/100.0f);
}

void Spell::EffectModifyThreatPercent(SpellEffectIndex /*eff_idx*/)
{
    if(!unitTarget)
        return;

    unitTarget->getThreatManager().modifyThreatPercent(m_caster, damage);
}

void Spell::EffectTransmitted(SpellEffectIndex eff_idx)
{
    uint32 name_id = m_spellInfo->EffectMiscValue[eff_idx];

    GameObjectInfo const* goinfo = ObjectMgr::GetGameObjectInfo(name_id);

    if (!goinfo)
    {
        sLog.outErrorDb("Gameobject (Entry: %u) not exist and not created at spell (ID: %u) cast",name_id, m_spellInfo->Id);
        return;
    }

    float fx, fy, fz;

    if(m_targets.m_targetMask & TARGET_FLAG_DEST_LOCATION)
    {
        fx = m_targets.m_destX;
        fy = m_targets.m_destY;
        fz = m_targets.m_destZ;
    }
    //FIXME: this can be better check for most objects but still hack
    else if(m_spellInfo->EffectRadiusIndex[eff_idx] && m_spellInfo->speed==0)
    {
        float dis = GetSpellRadius(sSpellRadiusStore.LookupEntry(m_spellInfo->EffectRadiusIndex[eff_idx]));
        m_caster->GetClosePoint(fx, fy, fz, DEFAULT_WORLD_OBJECT_SIZE, dis);
    }
    else
    {
        float min_dis = GetSpellMinRange(sSpellRangeStore.LookupEntry(m_spellInfo->rangeIndex));
        float max_dis = GetSpellMaxRange(sSpellRangeStore.LookupEntry(m_spellInfo->rangeIndex));
        float dis = rand_norm_f() * (max_dis - min_dis) + min_dis;

        m_caster->GetClosePoint(fx, fy, fz, DEFAULT_WORLD_OBJECT_SIZE, dis);
    }

    Map *cMap = m_caster->GetMap();

    if(goinfo->type==GAMEOBJECT_TYPE_FISHINGNODE)
    {
        GridMapLiquidData liqData;
        if ( !cMap->IsInWater(fx, fy, fz + 1.f/* -0.5f */, &liqData))             // Hack to prevent fishing bobber from failing to land on fishing hole
        { // but this is not proper, we really need to ignore not materialized objects
            SendCastResult(SPELL_FAILED_NOT_HERE);
            SendChannelUpdate(0);
            return;
        }

        // replace by water level in this case
        //fz = cMap->GetWaterLevel(fx, fy);
        fz = liqData.level;
    }
    // if gameobject is summoning object, it should be spawned right on caster's position
    else if(goinfo->type==GAMEOBJECT_TYPE_SUMMONING_RITUAL)
    {
        m_caster->GetPosition(fx, fy, fz);
    }

    GameObject* pGameObj = new GameObject;

    if(!pGameObj->Create(sObjectMgr.GenerateLowGuid(HIGHGUID_GAMEOBJECT), name_id, cMap,
        m_caster->GetPhaseMask(), fx, fy, fz, m_caster->GetOrientation(), 0.0f, 0.0f, 0.0f, 0.0f, 100, GO_STATE_READY))
    {
        delete pGameObj;
        return;
    }

    int32 duration = GetSpellDuration(m_spellInfo);

    switch(goinfo->type)
    {
        case GAMEOBJECT_TYPE_FISHINGNODE:
        {
            m_caster->SetChannelObjectGUID(pGameObj->GetGUID());
            m_caster->AddGameObject(pGameObj);              // will removed at spell cancel

            // end time of range when possible catch fish (FISHING_BOBBER_READY_TIME..GetDuration(m_spellInfo))
            // start time == fish-FISHING_BOBBER_READY_TIME (0..GetDuration(m_spellInfo)-FISHING_BOBBER_READY_TIME)
            int32 lastSec = 0;
            switch(urand(0, 3))
            {
                case 0: lastSec =  3; break;
                case 1: lastSec =  7; break;
                case 2: lastSec = 13; break;
                case 3: lastSec = 17; break;
            }

            duration = duration - lastSec*IN_MILLISECONDS + FISHING_BOBBER_READY_TIME*IN_MILLISECONDS;
            break;
        }
        case GAMEOBJECT_TYPE_SUMMONING_RITUAL:
        {
            if(m_caster->GetTypeId() == TYPEID_PLAYER)
            {
                pGameObj->AddUniqueUse((Player*)m_caster);
                m_caster->AddGameObject(pGameObj);          // will removed at spell cancel
            }
            break;
        }
        case GAMEOBJECT_TYPE_FISHINGHOLE:
        case GAMEOBJECT_TYPE_CHEST:
        default:
            break;
    }

    pGameObj->SetRespawnTime(duration > 0 ? duration/IN_MILLISECONDS : 0);

    pGameObj->SetOwnerGUID(m_caster->GetGUID());

    pGameObj->SetUInt32Value(GAMEOBJECT_LEVEL, m_caster->getLevel());
    pGameObj->SetSpellId(m_spellInfo->Id);

    DEBUG_LOG("AddObject at SpellEfects.cpp EffectTransmitted");
    //m_caster->AddGameObject(pGameObj);
    //m_ObjToDel.push_back(pGameObj);

    cMap->Add(pGameObj);

    pGameObj->SummonLinkedTrapIfAny();
}

void Spell::EffectProspecting(SpellEffectIndex /*eff_idx*/)
{
    if(m_caster->GetTypeId() != TYPEID_PLAYER)
        return;

    Player* p_caster = (Player*)m_caster;
    if(!itemTarget || !(itemTarget->GetProto()->BagFamily & BAG_FAMILY_MASK_MINING_SUPP))
        return;

    if(itemTarget->GetCount() < 5)
        return;

    if( sWorld.getConfig(CONFIG_BOOL_SKILL_PROSPECTING))
    {
        uint32 SkillValue = p_caster->GetPureSkillValue(SKILL_JEWELCRAFTING);
        uint32 reqSkillValue = itemTarget->GetProto()->RequiredSkillRank;
        p_caster->UpdateGatherSkill(SKILL_JEWELCRAFTING, SkillValue, reqSkillValue);
    }

    ((Player*)m_caster)->SendLoot(itemTarget->GetGUID(), LOOT_PROSPECTING);
}

void Spell::EffectMilling(SpellEffectIndex /*eff_idx*/)
{
    if(m_caster->GetTypeId() != TYPEID_PLAYER)
        return;

    Player* p_caster = (Player*)m_caster;
    if(!itemTarget || !(itemTarget->GetProto()->BagFamily & BAG_FAMILY_MASK_HERBS))
        return;

    if(itemTarget->GetCount() < 5)
        return;

    if( sWorld.getConfig(CONFIG_BOOL_SKILL_MILLING))
    {
        uint32 SkillValue = p_caster->GetPureSkillValue(SKILL_INSCRIPTION);
        uint32 reqSkillValue = itemTarget->GetProto()->RequiredSkillRank;
        p_caster->UpdateGatherSkill(SKILL_INSCRIPTION, SkillValue, reqSkillValue);
    }

    ((Player*)m_caster)->SendLoot(itemTarget->GetGUID(), LOOT_MILLING);
}

void Spell::EffectSkill(SpellEffectIndex /*eff_idx*/)
{
    DEBUG_LOG("WORLD: SkillEFFECT");
}

void Spell::EffectSpiritHeal(SpellEffectIndex /*eff_idx*/)
{
    // TODO player can't see the heal-animation - he should respawn some ticks later
    if (!unitTarget || unitTarget->isAlive())
        return;
    if (unitTarget->GetTypeId() != TYPEID_PLAYER)
        return;
    if (!unitTarget->IsInWorld())
        return;
    if (m_spellInfo->Id == 22012 && !unitTarget->HasAura(2584))
        return;

    ((Player*)unitTarget)->ResurrectPlayer(1.0f);
    ((Player*)unitTarget)->SpawnCorpseBones();
}

// remove insignia spell effect
void Spell::EffectSkinPlayerCorpse(SpellEffectIndex /*eff_idx*/)
{
    DEBUG_LOG("Effect: SkinPlayerCorpse");
    if ( (m_caster->GetTypeId() != TYPEID_PLAYER) || (unitTarget->GetTypeId() != TYPEID_PLAYER) || (unitTarget->isAlive()) )
        return;

    ((Player*)unitTarget)->RemovedInsignia( (Player*)m_caster );
}

void Spell::EffectStealBeneficialBuff(SpellEffectIndex eff_idx)
{
    DEBUG_LOG("Effect: StealBeneficialBuff");

    if(!unitTarget || unitTarget==m_caster)                 // can't steal from self
        return;

    std::vector <SpellAuraHolder *> steal_list;
    // Create dispel mask by dispel type
    uint32 dispelMask  = GetDispellMask( DispelType(m_spellInfo->EffectMiscValue[eff_idx]) );
    Unit::SpellAuraHolderMap const& auras = unitTarget->GetSpellAuraHolderMap();
    for(Unit::SpellAuraHolderMap::const_iterator itr = auras.begin(); itr != auras.end(); ++itr)
    {
        SpellAuraHolder *holder = itr->second;
        if (holder && (1<<holder->GetSpellProto()->Dispel) & dispelMask)
        {
            // Need check for passive? this
            if (holder->IsPositive() && !holder->IsPassive() && !(holder->GetSpellProto()->AttributesEx4 & SPELL_ATTR_EX4_NOT_STEALABLE))
                steal_list.push_back(holder);
        }
    }
    // Ok if exist some buffs for dispel try dispel it
    if (!steal_list.empty())
    {
        std::list < std::pair<uint32,uint64> > success_list;
        int32 list_size = steal_list.size();
        // Dispell N = damage buffs (or while exist buffs for dispel)
        for (int32 count=0; count < damage && list_size > 0; ++count)
        {
            // Random select buff for dispel
            SpellAuraHolder *holder = steal_list[urand(0, list_size-1)];
            // Not use chance for steal
            // TODO possible need do it
            success_list.push_back( std::pair<uint32,uint64>(holder->GetId(),holder->GetCasterGUID()));

            // Remove buff from list for prevent doubles
            for (std::vector<SpellAuraHolder *>::iterator j = steal_list.begin(); j != steal_list.end(); )
            {
                SpellAuraHolder *stealed = *j;
                if (stealed->GetId() == holder->GetId() && stealed->GetCasterGUID() == holder->GetCasterGUID())
                {
                    j = steal_list.erase(j);
                    --list_size;
                }
                else
                    ++j;
            }
        }
        // Really try steal and send log
        if (!success_list.empty())
        {
            int32 count = success_list.size();
            WorldPacket data(SMSG_SPELLSTEALLOG, 8+8+4+1+4+count*5);
            data << unitTarget->GetPackGUID();       // Victim GUID
            data << m_caster->GetPackGUID();         // Caster GUID
            data << uint32(m_spellInfo->Id);         // Dispell spell id
            data << uint8(0);                        // not used
            data << uint32(count);                   // count
            for (std::list<std::pair<uint32,uint64> >::iterator j = success_list.begin(); j != success_list.end(); ++j)
            {
                SpellEntry const* spellInfo = sSpellStore.LookupEntry(j->first);
                data << uint32(spellInfo->Id);       // Spell Id
                data << uint8(0);                    // 0 - steals !=0 transfers
                unitTarget->RemoveAurasDueToSpellBySteal(spellInfo->Id, j->second, m_caster);
            }
            m_caster->SendMessageToSet(&data, true);
        }
    }
}

void Spell::EffectKillCreditPersonal(SpellEffectIndex eff_idx)
{
    if(!unitTarget || unitTarget->GetTypeId() != TYPEID_PLAYER)
        return;

    ((Player*)unitTarget)->KilledMonsterCredit(m_spellInfo->EffectMiscValue[eff_idx]);
}

void Spell::EffectKillCredit(SpellEffectIndex eff_idx)
{
    if(!unitTarget || unitTarget->GetTypeId() != TYPEID_PLAYER)
        return;

    ((Player*)unitTarget)->RewardPlayerAndGroupAtEvent(m_spellInfo->EffectMiscValue[eff_idx], unitTarget);
}

void Spell::EffectQuestFail(SpellEffectIndex eff_idx)
{
    if(!unitTarget || unitTarget->GetTypeId() != TYPEID_PLAYER)
        return;

    ((Player*)unitTarget)->FailQuest(m_spellInfo->EffectMiscValue[eff_idx]);
}

void Spell::EffectActivateRune(SpellEffectIndex eff_idx)
{
    if(m_caster->GetTypeId() != TYPEID_PLAYER)
        return;

    Player *plr = (Player*)m_caster;

    if(plr->getClass() != CLASS_DEATH_KNIGHT)
        return;

    int32 count = damage;                                   // max amount of reset runes
    if (plr->ActivateRunes(RuneType(m_spellInfo->EffectMiscValue[eff_idx]), count))
        plr->ResyncRunes();
}

void Spell::EffectTitanGrip(SpellEffectIndex eff_idx)
{
    // Make sure "Titan's Grip" (49152) penalty spell does not silently change
    if (m_spellInfo->EffectMiscValue[eff_idx] != 49152)
        sLog.outError("Spell::EffectTitanGrip: Spell %u has unexpected EffectMiscValue '%u'", m_spellInfo->Id, m_spellInfo->EffectMiscValue[eff_idx]);
    if (unitTarget && unitTarget->GetTypeId() == TYPEID_PLAYER)
    {
        Player *plr = (Player*)m_caster;
        plr->SetCanTitanGrip(true);
        if (plr->HasTwoHandWeaponInOneHand() && !plr->HasAura(49152))
            plr->CastSpell(plr, 49152, true);
    }
}

void Spell::EffectRenamePet(SpellEffectIndex /*eff_idx*/)
{
    if (!unitTarget || unitTarget->GetTypeId() != TYPEID_UNIT ||
        !((Creature*)unitTarget)->isPet() || ((Pet*)unitTarget)->getPetType() != HUNTER_PET)
        return;

    unitTarget->RemoveByteFlag(UNIT_FIELD_BYTES_2, 2, UNIT_CAN_BE_RENAMED);
}

void Spell::EffectPlayMusic(SpellEffectIndex eff_idx)
{
    if(!unitTarget || unitTarget->GetTypeId() != TYPEID_PLAYER)
        return;

    uint32 soundid = m_spellInfo->EffectMiscValue[eff_idx];

    if (!sSoundEntriesStore.LookupEntry(soundid))
    {
        sLog.outError("EffectPlayMusic: Sound (Id: %u) not exist in spell %u.",soundid,m_spellInfo->Id);
        return;
    }

    WorldPacket data(SMSG_PLAY_MUSIC, 4);
    data << uint32(soundid);
    ((Player*)unitTarget)->GetSession()->SendPacket(&data);
}

void Spell::EffectSpecCount(SpellEffectIndex /*eff_idx*/)
{
    if (!unitTarget || unitTarget->GetTypeId() != TYPEID_PLAYER)
        return;

    ((Player*)unitTarget)->UpdateSpecCount(damage);
}

void Spell::EffectActivateSpec(SpellEffectIndex /*eff_idx*/)
{
    if (!unitTarget || unitTarget->GetTypeId() != TYPEID_PLAYER)
        return;

    uint32 spec = damage-1;

    ((Player*)unitTarget)->ActivateSpec(spec);
}

void Spell::EffectBind(SpellEffectIndex eff_idx)
{
    if (!unitTarget || unitTarget->GetTypeId() != TYPEID_PLAYER)
        return;

    Player* player = (Player*)unitTarget;

    uint32 area_id;
    WorldLocation loc;
    if (m_spellInfo->EffectImplicitTargetA[eff_idx] == TARGET_TABLE_X_Y_Z_COORDINATES ||
        m_spellInfo->EffectImplicitTargetB[eff_idx] == TARGET_TABLE_X_Y_Z_COORDINATES)
    {
        SpellTargetPosition const* st = sSpellMgr.GetSpellTargetPosition(m_spellInfo->Id);
        if (!st)
        {
            sLog.outError( "Spell::EffectBind - unknown Teleport coordinates for spell ID %u", m_spellInfo->Id );
            return;
        }

        loc.mapid       = st->target_mapId;
        loc.coord_x     = st->target_X;
        loc.coord_y     = st->target_Y;
        loc.coord_z     = st->target_Y;
        loc.orientation = st->target_Orientation;
        area_id = sMapMgr.GetAreaId(loc.mapid, loc.coord_x, loc.coord_y, loc.coord_z);
    }
    else
    {
        player->GetPosition(loc);
        area_id = player->GetAreaId();
    }

    player->SetHomebindToLocation(loc,area_id);

    // binding
    WorldPacket data( SMSG_BINDPOINTUPDATE, (4+4+4+4+4) );
    data << float(loc.coord_x);
    data << float(loc.coord_y);
    data << float(loc.coord_z);
    data << uint32(loc.mapid);
    data << uint32(area_id);
    player->SendDirectMessage( &data );

    DEBUG_LOG("New Home Position X is %f", loc.coord_x);
    DEBUG_LOG("New Home Position Y is %f", loc.coord_y);
    DEBUG_LOG("New Home Position Z is %f", loc.coord_z);
    DEBUG_LOG("New Home MapId is %u", loc.mapid);
    DEBUG_LOG("New Home AreaId is %u", area_id);

    // zone update
    data.Initialize(SMSG_PLAYERBOUND, 8+4);
    data << player->GetObjectGuid();
    data << uint32(area_id);
    player->SendDirectMessage( &data );
}

void Spell::EffectRestoreItemCharges( SpellEffectIndex eff_idx )
{
    if (unitTarget->GetTypeId() != TYPEID_PLAYER)
        return;

    Player* player = (Player*)unitTarget;

    ItemPrototype const* itemProto = ObjectMgr::GetItemPrototype(m_spellInfo->EffectItemType[eff_idx]);
    if (!itemProto)
        return;

    // In case item from limited category recharge any from category, is this valid checked early in spell checks
    Item* item;
    if (itemProto->ItemLimitCategory)
        item = player->GetItemByLimitedCategory(itemProto->ItemLimitCategory);
    else
        item = player->GetItemByEntry(m_spellInfo->EffectItemType[eff_idx]);

    if (!item)
        return;

    item->RestoreCharges();
}

void Spell::EffectRedirectThreat(SpellEffectIndex eff_idx)
{
    if (unitTarget)
        m_caster->getHostileRefManager().SetThreatRedirection(unitTarget->GetObjectGuid(), uint32(damage));
}

void Spell::EffectTeachTaxiNode( SpellEffectIndex eff_idx )
{
    if (unitTarget->GetTypeId() != TYPEID_PLAYER)
        return;

    Player* player = (Player*)unitTarget;

    uint32 taxiNodeId = m_spellInfo->EffectMiscValue[eff_idx];
    if (!sTaxiNodesStore.LookupEntry(taxiNodeId))
        return;

    if (player->m_taxi.SetTaximaskNode(taxiNodeId))
    {
        WorldPacket data(SMSG_NEW_TAXI_PATH, 0);
        player->SendDirectMessage( &data );

        data.Initialize( SMSG_TAXINODE_STATUS, 9 );
        data << m_caster->GetObjectGuid();
        data << uint8( 1 );
        player->SendDirectMessage( &data );
    }
}

void Spell::EffectRemoveAura(SpellEffectIndex eff_idx)
{
    if (unitTarget)
        return;
    // there may be need of specifying casterguid of removed auras
    unitTarget->RemoveAurasDueToSpell(m_spellInfo->EffectTriggerSpell[eff_idx]);
}

void Spell::EffectQuestStart(SpellEffectIndex eff_idx)
{
    if (!unitTarget || unitTarget->GetTypeId() != TYPEID_PLAYER)
        return;

    Player * player = (Player*)unitTarget;

    if (Quest const* qInfo = sObjectMgr.GetQuestTemplate(m_spellInfo->EffectMiscValue[eff_idx]))
    {
        if (player->CanTakeQuest(qInfo, false) && player->CanAddQuest(qInfo, false))
            player->AddQuest(qInfo, NULL);
    }
}<|MERGE_RESOLUTION|>--- conflicted
+++ resolved
@@ -274,13 +274,6 @@
     if (m_caster == unitTarget)                             // prevent interrupt message
         finish();
 
-<<<<<<< HEAD
-    WorldPacket data(SMSG_SPELLINSTAKILLLOG, (8+8+4));
-    data << uint64(m_caster->GetTypeId() != TYPEID_GAMEOBJECT ? m_caster->GetGUID() : 0); //Caster GUID
-    data << uint64(unitTarget->GetGUID());  //Victim GUID
-    data << uint32(m_spellInfo->Id);
-    m_caster->SendMessageToSet(&data, true);
-=======
     WorldObject* caster = GetCastingObject();               // we need the original casting object
 
     WorldPacket data(SMSG_SPELLINSTAKILLLOG, (8+8+4));
@@ -289,7 +282,6 @@
     data << uint32(m_spellInfo->Id);
     m_caster->SendMessageToSet(&data, true);
 
->>>>>>> 05d68091
     m_caster->DealDamage(unitTarget, unitTarget->GetHealth(), NULL, DIRECT_DAMAGE, SPELL_SCHOOL_MASK_NORMAL, NULL, false);
 }
 
