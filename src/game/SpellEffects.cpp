--- conflicted
+++ resolved
@@ -1636,7 +1636,7 @@
                     ((Creature*)unitTarget)->ForcedDespawn(2000);
                     float x, y, z;
                     unitTarget->GetClosePoint(x, y, z, unitTarget->GetObjectBoundingRadius(), 10.0f, unitTarget->GetOrientation());
-                    unitTarget->SendMonsterMove(x, y, z, SPLINETYPE_NORMAL, SPLINEFLAG_WALKMODE, 2000);
+                    unitTarget->MonsterMoveWithSpeed(x, y, z, 28);
                     return;
                 }
                 case 43036:                                 // Dismembering Corpse
@@ -5392,20 +5392,12 @@
         DEBUG_LOG("New Pet (guidlow %d, entry %d) summoned (default). Counter is %d ", pet->GetGUIDLow(), pet->GetEntry(), pet->GetPetCounter());
     }
 
-<<<<<<< HEAD
 }
 
 void Spell::EffectSummonPossessed(SpellEffectIndex eff_idx)
 {
     if (!m_caster || m_caster->GetTypeId() != TYPEID_PLAYER)
         return;
-=======
-    spawnCreature->AIM_Initialize();
-    spawnCreature->InitPetCreateSpells();
-    spawnCreature->InitLevelupSpellsForLevel();
-    spawnCreature->SetHealth(spawnCreature->GetMaxHealth());
-    spawnCreature->SetPower(POWER_MANA, spawnCreature->GetMaxPower(POWER_MANA));
->>>>>>> 70fe2e92
 
     uint32 creature_entry = m_spellInfo->EffectMiscValue[eff_idx];
     if(!creature_entry)
@@ -6376,48 +6368,7 @@
         return;
     }
 
-<<<<<<< HEAD
     if (!NewSummon->Summon())
-=======
-    NewSummon->SetSummonPoint(pos);
-
-    uint32 petlevel = m_caster->getLevel();
-    NewSummon->setPetType(SUMMON_PET);
-
-    uint32 faction = m_caster->getFaction();
-    if(m_caster->GetTypeId() == TYPEID_UNIT)
-    {
-        if ( ((Creature*)m_caster)->IsTotem() )
-            NewSummon->GetCharmInfo()->SetReactState(REACT_AGGRESSIVE);
-        else
-            NewSummon->GetCharmInfo()->SetReactState(REACT_DEFENSIVE);
-    }
-
-    NewSummon->SetOwnerGuid(m_caster->GetObjectGuid());
-    NewSummon->SetCreatorGuid(m_caster->GetObjectGuid());
-    NewSummon->SetUInt32Value(UNIT_NPC_FLAGS, UNIT_NPC_FLAG_NONE);
-    NewSummon->setFaction(faction);
-    NewSummon->SetUInt32Value(UNIT_FIELD_PET_NAME_TIMESTAMP, uint32(time(NULL)));
-    NewSummon->SetUInt32Value(UNIT_FIELD_PETEXPERIENCE, 0);
-    NewSummon->SetUInt32Value(UNIT_FIELD_PETNEXTLEVELEXP, 1000);
-    NewSummon->SetUInt32Value(UNIT_CREATED_BY_SPELL, m_spellInfo->Id);
-
-    NewSummon->GetCharmInfo()->SetPetNumber(pet_number, true);
-    // this enables pet details window (Shift+P)
-
-    if(m_caster->IsPvP())
-        NewSummon->SetPvP(true);
-
-    if(m_caster->IsFFAPvP())
-        NewSummon->SetFFAPvP(true);
-
-    NewSummon->InitStatsForLevel(petlevel, m_caster);
-    NewSummon->InitPetCreateSpells();
-    NewSummon->InitLevelupSpellsForLevel();
-    NewSummon->InitTalentForLevel();
-
-    if (m_caster->GetTypeId() == TYPEID_PLAYER && NewSummon->getPetType() == SUMMON_PET)
->>>>>>> 70fe2e92
     {
         sLog.outError("Pet (guidlow %d, entry %d) not summoned by undefined reason. ",
             NewSummon->GetGUIDLow(), NewSummon->GetEntry());
