--- conflicted
+++ resolved
@@ -153,7 +153,6 @@
     &Spell::EffectKillCreditPersonal,                       // 90 SPELL_EFFECT_KILL_CREDIT              Kill credit but only for single person
     &Spell::EffectUnused,                                   // 91 SPELL_EFFECT_THREAT_ALL               one spell: zzOLDBrainwash
     &Spell::EffectEnchantHeldItem,                          // 92 SPELL_EFFECT_ENCHANT_HELD_ITEM
-    &Spell::EffectSummonPhantasm,                           // 93 SPELL_EFFECT_93
     &Spell::EffectBreakPlayerTargeting,                     // 93 SPELL_EFFECT_BREAK_PLAYER_TARGETING
     &Spell::EffectSelfResurrect,                            // 94 SPELL_EFFECT_SELF_RESURRECT
     &Spell::EffectSkinning,                                 // 95 SPELL_EFFECT_SKINNING
@@ -1829,7 +1828,6 @@
                     m_caster->SetPower(POWER_RAGE, 1);
 
                 uint32 rage_addition = rage;
-<<<<<<< HEAD
 
                 // up to max 30 total rage cost
                 if (rage_addition + GetPowerCost() > 300)
@@ -1837,15 +1835,6 @@
 
                 uint32 rage_modified = rage_addition;
 
-=======
-
-                // up to max 30 total rage cost
-                if (rage_addition + GetPowerCost() > 300)
-                    rage_addition = 300 - GetPowerCost();
-
-                uint32 rage_modified = rage_addition;
-
->>>>>>> 33cfaf4c
                 // Glyph of Execution bonus
                 if (Aura *aura = m_caster->GetDummyAura(58367))
                     rage_modified +=  aura->GetModifier()->m_amount*10;
@@ -2487,7 +2476,6 @@
                 m_caster->CastCustomSpell(m_caster, 45470, &bp, NULL, NULL, true);
                 return;
             }
-<<<<<<< HEAD
             // Raise dead effect
             else if(m_spellInfo->Id == 46584) 
             {
@@ -2530,8 +2518,6 @@
                 }
                 return;
             }
-=======
->>>>>>> 33cfaf4c
             switch(m_spellInfo->Id)
             {
                 // Death Grip
@@ -5139,10 +5125,7 @@
                     }
                 }
             }
-<<<<<<< HEAD
-=======
-
->>>>>>> 33cfaf4c
+
             break;
         }
         case SPELLFAMILY_WARRIOR:
@@ -5328,11 +5311,7 @@
             {
                 int32 count = CalculateDamage(EFFECT_INDEX_2, unitTarget);
                 spell_bonus += int32(count * m_caster->GetTotalAttackPowerValue(BASE_ATTACK) / 100.0f);
-<<<<<<< HEAD
-
-=======
-                
->>>>>>> 33cfaf4c
+
                 if( Aura * pAura = m_caster->GetAura(56816, EFFECT_INDEX_0))
                     pAura->SendFakeAuraUpdate(56817, true);
             }
@@ -5434,20 +5413,6 @@
         }
         else if(uint32 ammo = ((Player*)m_caster)->GetUInt32Value(PLAYER_AMMO_ID))
             ((Player*)m_caster)->DestroyItemCount(ammo, 1, true);
-    }
-
-    switch(m_spellInfo->Id)                     // for spells with divided damage to targets
-    {
-        case 66765: case 67333:                 // Meteor Fists
-        {
-            uint32 count = 0;
-            for(std::list<TargetInfo>::iterator ihit= m_UniqueTargetInfo.begin();ihit != m_UniqueTargetInfo.end();++ihit) 
-            ++count;
-
-            m_damage /= count;                    // divide to all targets
-            break;
-        }
-        break;
     }
 }
 
@@ -6584,27 +6549,6 @@
             }
             break;
         }
-        case SPELLFAMILY_WARRIOR:
-        {
-            switch(m_spellInfo->Id)
-            {
-                case 64380:                                 // Shattering Throw
-                {
-                    if (!unitTarget || !unitTarget->isAlive())
-                        return;
-
-                    // remove immunity effects
-                    unitTarget->RemoveAurasDueToSpell(642); // Divine Shield
-                    unitTarget->RemoveAurasDueToSpell(1022); // Hand of Protection rank 1
-                    unitTarget->RemoveAurasDueToSpell(5599); // Hand of Protection rank 2
-                    unitTarget->RemoveAurasDueToSpell(10278); // Hand of Protection rank 3
-                    unitTarget->RemoveAurasDueToSpell(19753); // Divine Intervention
-                    unitTarget->RemoveAurasDueToSpell(45438); // Ice Block
-                    break;
-                }
-            }
-            break;
-        }
     }
 
     // normal DB scripted effect
@@ -7522,16 +7466,6 @@
 
     if (mana)
         m_caster->CastCustomSpell(m_caster, 39104, &mana, NULL, NULL, true);
-}
-
-void Spell::EffectSummonPhantasm (SpellEffectIndex /* eff_idx */)
-{
-    if (m_caster->GetTypeId() != TYPEID_PLAYER)
-        return;
-
-    WorldPacket data(SMSG_CLEAR_TARGET, 8);
-    data << uint64(m_caster->GetGUID());
-    m_caster->SendMessageToSet(&data, false);
 }
 
 void Spell::EffectBreakPlayerTargeting (SpellEffectIndex /* eff_idx */)
