--- conflicted
+++ resolved
@@ -7944,9 +7944,19 @@
 
                     return;
                 }
-<<<<<<< HEAD
                 case 58917:                                 // Consume minions
-=======
+                {
+                    if (!unitTarget || unitTarget->GetTypeId() != TYPEID_UNIT)
+                        return;
+
+                    m_caster->CastSpell(unitTarget, 58919, true);
+                    return;
+                }
+                case 59803:                                 // Consume: Spell of Trollgore hero
+                {
+                    m_caster->CastSpell(m_caster,59805,true);
+                    return;
+                }
                 case 62524:                                 // Attuned to Nature 2 Dose Reduction
                 case 62525:                                 // Attuned to Nature 10 Dose Reduction
                 case 62521:                                 // Attuned to Nature 25 Dose Reduction
@@ -7986,20 +7996,6 @@
                     for (uint32 i = 0; i < 10; ++i)
                         m_caster->CastSpell(m_caster, spellId, true);
 
-                    return;
-                }
-                case 66477:                                 // Bountiful Feast
->>>>>>> 5a9270a6
-                {
-                    if (!unitTarget || unitTarget->GetTypeId() != TYPEID_UNIT)
-                        return;
-
-                    m_caster->CastSpell(unitTarget, 58919, true);
-                    return;
-                }
-                case 59803:                                 // Consume: Spell of Trollgore hero
-                {
-                    m_caster->CastSpell(m_caster,59805,true);
                     return;
                 }
                 case 63845:                                 // Create lance
