--- conflicted
+++ resolved
@@ -749,22 +749,6 @@
                             modOwner->ApplySpellMod(m_spellInfo->Id, SPELLMOD_DAMAGE, damage);
                     }
                 }
-<<<<<<< HEAD
-                // Gouge
-                else if (m_spellInfo->SpellFamilyFlags & UI64LIT(0x0000000000000008))
-                {
-                    damage += int32(m_caster->GetTotalAttackPowerValue(BASE_ATTACK)*0.21f);
-                }
-                // Instant Poison
-                else if (m_spellInfo->SpellFamilyFlags & UI64LIT(0x0000000000002000))
-                {
-                    damage += int32(m_caster->GetTotalAttackPowerValue(BASE_ATTACK)*0.10f);
-                }
-                // Wound Poison
-                else if (m_spellInfo->SpellFamilyFlags & UI64LIT(0x0000000010000000))
-                {
-                    damage += int32(m_caster->GetTotalAttackPowerValue(BASE_ATTACK)*0.04f);
-                }
                 // Thrash (Raise ally ghoul spell)
                 else if (m_spellInfo->Id == 47480)
                 {
@@ -783,8 +767,6 @@
                     else
                         damage += m_caster->GetTotalAttackPowerValue(BASE_ATTACK) * m_spellInfo->CalculateSimpleValue(EFFECT_INDEX_0)/100;
                 }
-=======
->>>>>>> dd111f66
                 break;
             }
             case SPELLFAMILY_HUNTER:
