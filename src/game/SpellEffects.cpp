--- conflicted
+++ resolved
@@ -4595,18 +4595,13 @@
     uint32 level = m_caster->getLevel();
 
     int32 duration = GetSpellDuration(m_spellInfo);
-<<<<<<< HEAD
 
     if (pet_entry == 37994)    // Mage: Water Elemental from Glyph
         duration = 86400000;   // 24 hours
 
-    if(Player* modOwner = m_caster->GetSpellModOwner())
-        modOwner->ApplySpellMod(m_spellInfo->Id, SPELLMOD_DURATION, duration);
-=======
     if (duration > 0)
         if (Player* modOwner = m_caster->GetSpellModOwner())
             modOwner->ApplySpellMod(m_spellInfo->Id, SPELLMOD_DURATION, duration);
->>>>>>> 097bbbfd
 
     uint32 amount = damage;
 
@@ -5161,24 +5156,7 @@
 
     int32 amount = damage > 0 ? damage : 1;
 
-<<<<<<< HEAD
-    switch(m_spellInfo->EffectMiscValueB[eff_idx])
-    {
-        case 2081: // Engineering Dragonlings
-        case 2141: // Winterfin Horn of Distress
-        {
-            if (level > m_spellInfo->maxLevel)
-                level = m_spellInfo->maxLevel;
-
-            amount = 1;
-            break;
-        }
-    }
-
-    for(int32 count = 0; count < amount; ++count)
-=======
     for (int32 count = 0; count < amount; ++count)
->>>>>>> 097bbbfd
     {
         Pet* spawnCreature = new Pet(petType);
 
