/*
 * Copyright (C) 2005-2011 MaNGOS <http://getmangos.com/>
 *
 * This program is free software; you can redistribute it and/or modify
 * it under the terms of the GNU General Public License as published by
 * the Free Software Foundation; either version 2 of the License, or
 * (at your option) any later version.
 *
 * This program is distributed in the hope that it will be useful,
 * but WITHOUT ANY WARRANTY; without even the implied warranty of
 * MERCHANTABILITY or FITNESS FOR A PARTICULAR PURPOSE.  See the
 * GNU General Public License for more details.
 *
 * You should have received a copy of the GNU General Public License
 * along with this program; if not, write to the Free Software
 * Foundation, Inc., 59 Temple Place, Suite 330, Boston, MA  02111-1307  USA
 */

#include "Common.h"
#include "Database/DatabaseEnv.h"
#include "WorldPacket.h"
#include "Opcodes.h"
#include "Log.h"
#include "UpdateMask.h"
#include "World.h"
#include "ObjectMgr.h"
#include "SpellMgr.h"
#include "Player.h"
#include "SkillExtraItems.h"
#include "Unit.h"
#include "Spell.h"
#include "DynamicObject.h"
#include "SpellAuras.h"
#include "Group.h"
#include "UpdateData.h"
#include "MapManager.h"
#include "ObjectAccessor.h"
#include "SharedDefines.h"
#include "Pet.h"
#include "GameObject.h"
#include "GossipDef.h"
#include "Creature.h"
#include "Totem.h"
#include "CreatureAI.h"
#include "BattleGroundMgr.h"
#include "BattleGround.h"
#include "BattleGroundEY.h"
#include "BattleGroundWS.h"
#include "Language.h"
#include "SocialMgr.h"
#include "VMapFactory.h"
#include "Util.h"
#include "TemporarySummon.h"
#include "ScriptMgr.h"
#include "SkillDiscovery.h"
#include "Formulas.h"
#include "GridNotifiers.h"
#include "GridNotifiersImpl.h"
#include "CellImpl.h"

pEffect SpellEffects[TOTAL_SPELL_EFFECTS]=
{
    &Spell::EffectNULL,                                     //  0
    &Spell::EffectInstaKill,                                //  1 SPELL_EFFECT_INSTAKILL
    &Spell::EffectSchoolDMG,                                //  2 SPELL_EFFECT_SCHOOL_DAMAGE
    &Spell::EffectDummy,                                    //  3 SPELL_EFFECT_DUMMY
    &Spell::EffectUnused,                                   //  4 SPELL_EFFECT_PORTAL_TELEPORT          unused from pre-1.2.1
    &Spell::EffectTeleportUnits,                            //  5 SPELL_EFFECT_TELEPORT_UNITS
    &Spell::EffectApplyAura,                                //  6 SPELL_EFFECT_APPLY_AURA
    &Spell::EffectEnvironmentalDMG,                         //  7 SPELL_EFFECT_ENVIRONMENTAL_DAMAGE
    &Spell::EffectPowerDrain,                               //  8 SPELL_EFFECT_POWER_DRAIN
    &Spell::EffectHealthLeech,                              //  9 SPELL_EFFECT_HEALTH_LEECH
    &Spell::EffectHeal,                                     // 10 SPELL_EFFECT_HEAL
    &Spell::EffectBind,                                     // 11 SPELL_EFFECT_BIND
    &Spell::EffectUnused,                                   // 12 SPELL_EFFECT_PORTAL                   unused from pre-1.2.1, exist 2 spell, but not exist any data about its real usage
    &Spell::EffectUnused,                                   // 13 SPELL_EFFECT_RITUAL_BASE              unused from pre-1.2.1
    &Spell::EffectUnused,                                   // 14 SPELL_EFFECT_RITUAL_SPECIALIZE        unused from pre-1.2.1
    &Spell::EffectUnused,                                   // 15 SPELL_EFFECT_RITUAL_ACTIVATE_PORTAL   unused from pre-1.2.1
    &Spell::EffectQuestComplete,                            // 16 SPELL_EFFECT_QUEST_COMPLETE
    &Spell::EffectWeaponDmg,                                // 17 SPELL_EFFECT_WEAPON_DAMAGE_NOSCHOOL
    &Spell::EffectResurrect,                                // 18 SPELL_EFFECT_RESURRECT
    &Spell::EffectAddExtraAttacks,                          // 19 SPELL_EFFECT_ADD_EXTRA_ATTACKS
    &Spell::EffectEmpty,                                    // 20 SPELL_EFFECT_DODGE                    one spell: Dodge
    &Spell::EffectEmpty,                                    // 21 SPELL_EFFECT_EVADE                    one spell: Evade (DND)
    &Spell::EffectParry,                                    // 22 SPELL_EFFECT_PARRY
    &Spell::EffectBlock,                                    // 23 SPELL_EFFECT_BLOCK                    one spell: Block
    &Spell::EffectCreateItem,                               // 24 SPELL_EFFECT_CREATE_ITEM
    &Spell::EffectEmpty,                                    // 25 SPELL_EFFECT_WEAPON                   spell per weapon type, in ItemSubclassmask store mask that can be used for usability check at equip, but current way using skill also work.
    &Spell::EffectEmpty,                                    // 26 SPELL_EFFECT_DEFENSE                  one spell: Defense
    &Spell::EffectPersistentAA,                             // 27 SPELL_EFFECT_PERSISTENT_AREA_AURA
    &Spell::EffectSummonType,                               // 28 SPELL_EFFECT_SUMMON
    &Spell::EffectLeapForward,                              // 29 SPELL_EFFECT_LEAP
    &Spell::EffectEnergize,                                 // 30 SPELL_EFFECT_ENERGIZE
    &Spell::EffectWeaponDmg,                                // 31 SPELL_EFFECT_WEAPON_PERCENT_DAMAGE
    &Spell::EffectTriggerMissileSpell,                      // 32 SPELL_EFFECT_TRIGGER_MISSILE
    &Spell::EffectOpenLock,                                 // 33 SPELL_EFFECT_OPEN_LOCK
    &Spell::EffectSummonChangeItem,                         // 34 SPELL_EFFECT_SUMMON_CHANGE_ITEM
    &Spell::EffectApplyAreaAura,                            // 35 SPELL_EFFECT_APPLY_AREA_AURA_PARTY
    &Spell::EffectLearnSpell,                               // 36 SPELL_EFFECT_LEARN_SPELL
    &Spell::EffectEmpty,                                    // 37 SPELL_EFFECT_SPELL_DEFENSE            one spell: SPELLDEFENSE (DND)
    &Spell::EffectDispel,                                   // 38 SPELL_EFFECT_DISPEL
    &Spell::EffectEmpty,                                    // 39 SPELL_EFFECT_LANGUAGE                 misc store lang id
    &Spell::EffectDualWield,                                // 40 SPELL_EFFECT_DUAL_WIELD
    &Spell::EffectJump,                                     // 41 SPELL_EFFECT_JUMP
    &Spell::EffectJump,                                     // 42 SPELL_EFFECT_JUMP2
    &Spell::EffectTeleUnitsFaceCaster,                      // 43 SPELL_EFFECT_TELEPORT_UNITS_FACE_CASTER
    &Spell::EffectLearnSkill,                               // 44 SPELL_EFFECT_SKILL_STEP
    &Spell::EffectAddHonor,                                 // 45 SPELL_EFFECT_ADD_HONOR                honor/pvp related
    &Spell::EffectNULL,                                     // 46 SPELL_EFFECT_SPAWN                    spawn/login animation, expected by spawn unit cast, also base points store some dynflags
    &Spell::EffectTradeSkill,                               // 47 SPELL_EFFECT_TRADE_SKILL
    &Spell::EffectUnused,                                   // 48 SPELL_EFFECT_STEALTH                  one spell: Base Stealth
    &Spell::EffectUnused,                                   // 49 SPELL_EFFECT_DETECT                   one spell: Detect
    &Spell::EffectTransmitted,                              // 50 SPELL_EFFECT_TRANS_DOOR
    &Spell::EffectUnused,                                   // 51 SPELL_EFFECT_FORCE_CRITICAL_HIT       unused from pre-1.2.1
    &Spell::EffectUnused,                                   // 52 SPELL_EFFECT_GUARANTEE_HIT            unused from pre-1.2.1
    &Spell::EffectEnchantItemPerm,                          // 53 SPELL_EFFECT_ENCHANT_ITEM
    &Spell::EffectEnchantItemTmp,                           // 54 SPELL_EFFECT_ENCHANT_ITEM_TEMPORARY
    &Spell::EffectTameCreature,                             // 55 SPELL_EFFECT_TAMECREATURE
    &Spell::EffectSummonPet,                                // 56 SPELL_EFFECT_SUMMON_PET
    &Spell::EffectLearnPetSpell,                            // 57 SPELL_EFFECT_LEARN_PET_SPELL
    &Spell::EffectWeaponDmg,                                // 58 SPELL_EFFECT_WEAPON_DAMAGE
    &Spell::EffectCreateRandomItem,                         // 59 SPELL_EFFECT_CREATE_RANDOM_ITEM       create item base at spell specific loot
    &Spell::EffectProficiency,                              // 60 SPELL_EFFECT_PROFICIENCY
    &Spell::EffectSendEvent,                                // 61 SPELL_EFFECT_SEND_EVENT
    &Spell::EffectPowerBurn,                                // 62 SPELL_EFFECT_POWER_BURN
    &Spell::EffectThreat,                                   // 63 SPELL_EFFECT_THREAT
    &Spell::EffectTriggerSpell,                             // 64 SPELL_EFFECT_TRIGGER_SPELL
    &Spell::EffectApplyAreaAura,                            // 65 SPELL_EFFECT_APPLY_AREA_AURA_RAID
    &Spell::EffectRestoreItemCharges,                       // 66 SPELL_EFFECT_RESTORE_ITEM_CHARGES     itemtype - is affected item ID
    &Spell::EffectHealMaxHealth,                            // 67 SPELL_EFFECT_HEAL_MAX_HEALTH
    &Spell::EffectInterruptCast,                            // 68 SPELL_EFFECT_INTERRUPT_CAST
    &Spell::EffectDistract,                                 // 69 SPELL_EFFECT_DISTRACT
    &Spell::EffectPull,                                     // 70 SPELL_EFFECT_PULL                     one spell: Distract Move
    &Spell::EffectPickPocket,                               // 71 SPELL_EFFECT_PICKPOCKET
    &Spell::EffectAddFarsight,                              // 72 SPELL_EFFECT_ADD_FARSIGHT
    &Spell::EffectNULL,                                     // 73 SPELL_EFFECT_UNTRAIN_TALENTS          one spell: Trainer: Untrain Talents
    &Spell::EffectApplyGlyph,                               // 74 SPELL_EFFECT_APPLY_GLYPH
    &Spell::EffectHealMechanical,                           // 75 SPELL_EFFECT_HEAL_MECHANICAL          one spell: Mechanical Patch Kit
    &Spell::EffectSummonObjectWild,                         // 76 SPELL_EFFECT_SUMMON_OBJECT_WILD
    &Spell::EffectScriptEffect,                             // 77 SPELL_EFFECT_SCRIPT_EFFECT
    &Spell::EffectUnused,                                   // 78 SPELL_EFFECT_ATTACK
    &Spell::EffectSanctuary,                                // 79 SPELL_EFFECT_SANCTUARY
    &Spell::EffectAddComboPoints,                           // 80 SPELL_EFFECT_ADD_COMBO_POINTS
    &Spell::EffectUnused,                                   // 81 SPELL_EFFECT_CREATE_HOUSE             one spell: Create House (TEST)
    &Spell::EffectNULL,                                     // 82 SPELL_EFFECT_BIND_SIGHT
    &Spell::EffectDuel,                                     // 83 SPELL_EFFECT_DUEL
    &Spell::EffectStuck,                                    // 84 SPELL_EFFECT_STUCK
    &Spell::EffectSummonPlayer,                             // 85 SPELL_EFFECT_SUMMON_PLAYER
    &Spell::EffectActivateObject,                           // 86 SPELL_EFFECT_ACTIVATE_OBJECT
    &Spell::EffectWMODamage,                                // 87 SPELL_EFFECT_WMO_DAMAGE (57 spells in 3.3.2)
    &Spell::EffectWMORepair,                                // 88 SPELL_EFFECT_WMO_REPAIR (2 spells in 3.3.2)
    &Spell::EffectWMOChange,                                // 89 SPELL_EFFECT_WMO_CHANGE (7 spells in 3.3.2)
    &Spell::EffectKillCreditPersonal,                       // 90 SPELL_EFFECT_KILL_CREDIT_PERSONAL     Kill credit but only for single person
    &Spell::EffectUnused,                                   // 91 SPELL_EFFECT_THREAT_ALL               one spell: zzOLDBrainwash
    &Spell::EffectEnchantHeldItem,                          // 92 SPELL_EFFECT_ENCHANT_HELD_ITEM
    &Spell::EffectBreakPlayerTargeting,                     // 93 SPELL_EFFECT_BREAK_PLAYER_TARGETING
    &Spell::EffectSelfResurrect,                            // 94 SPELL_EFFECT_SELF_RESURRECT
    &Spell::EffectSkinning,                                 // 95 SPELL_EFFECT_SKINNING
    &Spell::EffectCharge,                                   // 96 SPELL_EFFECT_CHARGE
    &Spell::EffectSummonAllTotems,                          // 97 SPELL_EFFECT_SUMMON_ALL_TOTEMS
    &Spell::EffectKnockBack,                                // 98 SPELL_EFFECT_KNOCK_BACK
    &Spell::EffectDisEnchant,                               // 99 SPELL_EFFECT_DISENCHANT
    &Spell::EffectInebriate,                                //100 SPELL_EFFECT_INEBRIATE
    &Spell::EffectFeedPet,                                  //101 SPELL_EFFECT_FEED_PET
    &Spell::EffectDismissPet,                               //102 SPELL_EFFECT_DISMISS_PET
    &Spell::EffectReputation,                               //103 SPELL_EFFECT_REPUTATION
    &Spell::EffectSummonObject,                             //104 SPELL_EFFECT_SUMMON_OBJECT_SLOT1
    &Spell::EffectSummonObject,                             //105 SPELL_EFFECT_SUMMON_OBJECT_SLOT2
    &Spell::EffectSummonObject,                             //106 SPELL_EFFECT_SUMMON_OBJECT_SLOT3
    &Spell::EffectSummonObject,                             //107 SPELL_EFFECT_SUMMON_OBJECT_SLOT4
    &Spell::EffectDispelMechanic,                           //108 SPELL_EFFECT_DISPEL_MECHANIC
    &Spell::EffectSummonDeadPet,                            //109 SPELL_EFFECT_SUMMON_DEAD_PET
    &Spell::EffectDestroyAllTotems,                         //110 SPELL_EFFECT_DESTROY_ALL_TOTEMS
    &Spell::EffectDurabilityDamage,                         //111 SPELL_EFFECT_DURABILITY_DAMAGE
    &Spell::EffectUnused,                                   //112 SPELL_EFFECT_112 (old SPELL_EFFECT_SUMMON_DEMON)
    &Spell::EffectResurrectNew,                             //113 SPELL_EFFECT_RESURRECT_NEW
    &Spell::EffectTaunt,                                    //114 SPELL_EFFECT_ATTACK_ME
    &Spell::EffectDurabilityDamagePCT,                      //115 SPELL_EFFECT_DURABILITY_DAMAGE_PCT
    &Spell::EffectSkinPlayerCorpse,                         //116 SPELL_EFFECT_SKIN_PLAYER_CORPSE       one spell: Remove Insignia, bg usage, required special corpse flags...
    &Spell::EffectSpiritHeal,                               //117 SPELL_EFFECT_SPIRIT_HEAL              one spell: Spirit Heal
    &Spell::EffectSkill,                                    //118 SPELL_EFFECT_SKILL                    professions and more
    &Spell::EffectApplyAreaAura,                            //119 SPELL_EFFECT_APPLY_AREA_AURA_PET
    &Spell::EffectUnused,                                   //120 SPELL_EFFECT_TELEPORT_GRAVEYARD       one spell: Graveyard Teleport Test
    &Spell::EffectWeaponDmg,                                //121 SPELL_EFFECT_NORMALIZED_WEAPON_DMG
    &Spell::EffectUnused,                                   //122 SPELL_EFFECT_122                      unused
    &Spell::EffectSendTaxi,                                 //123 SPELL_EFFECT_SEND_TAXI                taxi/flight related (misc value is taxi path id)
    &Spell::EffectPlayerPull,                               //124 SPELL_EFFECT_PLAYER_PULL              opposite of knockback effect (pulls player twoard caster)
    &Spell::EffectModifyThreatPercent,                      //125 SPELL_EFFECT_MODIFY_THREAT_PERCENT
    &Spell::EffectStealBeneficialBuff,                      //126 SPELL_EFFECT_STEAL_BENEFICIAL_BUFF    spell steal effect?
    &Spell::EffectProspecting,                              //127 SPELL_EFFECT_PROSPECTING              Prospecting spell
    &Spell::EffectApplyAreaAura,                            //128 SPELL_EFFECT_APPLY_AREA_AURA_FRIEND
    &Spell::EffectApplyAreaAura,                            //129 SPELL_EFFECT_APPLY_AREA_AURA_ENEMY
    &Spell::EffectRedirectThreat,                           //130 SPELL_EFFECT_REDIRECT_THREAT
    &Spell::EffectUnused,                                   //131 SPELL_EFFECT_131                      used in some test spells
    &Spell::EffectPlayMusic,                                //132 SPELL_EFFECT_PLAY_MUSIC               sound id in misc value (SoundEntries.dbc)
    &Spell::EffectUnlearnSpecialization,                    //133 SPELL_EFFECT_UNLEARN_SPECIALIZATION   unlearn profession specialization
    &Spell::EffectKillCreditGroup,                          //134 SPELL_EFFECT_KILL_CREDIT_GROUP        misc value is creature entry
    &Spell::EffectNULL,                                     //135 SPELL_EFFECT_CALL_PET
    &Spell::EffectHealPct,                                  //136 SPELL_EFFECT_HEAL_PCT
    &Spell::EffectEnergisePct,                              //137 SPELL_EFFECT_ENERGIZE_PCT
    &Spell::EffectLeapBack,                                 //138 SPELL_EFFECT_LEAP_BACK                Leap back
    &Spell::EffectClearQuest,                               //139 SPELL_EFFECT_CLEAR_QUEST              (misc - is quest ID)
    &Spell::EffectForceCast,                                //140 SPELL_EFFECT_FORCE_CAST
    &Spell::EffectNULL,                                     //141 SPELL_EFFECT_141                      damage and reduce speed?
    &Spell::EffectTriggerSpellWithValue,                    //142 SPELL_EFFECT_TRIGGER_SPELL_WITH_VALUE
    &Spell::EffectApplyAreaAura,                            //143 SPELL_EFFECT_APPLY_AREA_AURA_OWNER
    &Spell::EffectNULL,                                     //144 SPELL_EFFECT_144                      Spectral Blast
    &Spell::EffectNULL,                                     //145 SPELL_EFFECT_145                      Black Hole Effect
    &Spell::EffectActivateRune,                             //146 SPELL_EFFECT_ACTIVATE_RUNE
    &Spell::EffectQuestFail,                                //147 SPELL_EFFECT_QUEST_FAIL               quest fail
    &Spell::EffectNULL,                                     //148 SPELL_EFFECT_148                      single spell: Inflicts Fire damage to an enemy.
    &Spell::EffectCharge2,                                  //149 SPELL_EFFECT_CHARGE2                  swoop
    &Spell::EffectQuestStart,                               //150 SPELL_EFFECT_QUEST_START
    &Spell::EffectTriggerRitualOfSummoning,                 //151 SPELL_EFFECT_TRIGGER_SPELL_2
    &Spell::EffectFriendSummon,                             //152 SPELL_EFFECT_FRIEND_SUMMON    summon Refer-a-Friend
    &Spell::EffectNULL,                                     //153 SPELL_EFFECT_CREATE_PET               misc value is creature entry
    &Spell::EffectTeachTaxiNode,                            //154 SPELL_EFFECT_TEACH_TAXI_NODE          single spell: Teach River's Heart Taxi Path
    &Spell::EffectTitanGrip,                                //155 SPELL_EFFECT_TITAN_GRIP Allows you to equip two-handed axes, maces and swords in one hand, but you attack $49152s1% slower than normal.
    &Spell::EffectEnchantItemPrismatic,                     //156 SPELL_EFFECT_ENCHANT_ITEM_PRISMATIC
    &Spell::EffectCreateItem2,                              //157 SPELL_EFFECT_CREATE_ITEM_2            create item or create item template and replace by some randon spell loot item
    &Spell::EffectMilling,                                  //158 SPELL_EFFECT_MILLING                  milling
    &Spell::EffectRenamePet,                                //159 SPELL_EFFECT_ALLOW_RENAME_PET         allow rename pet once again
    &Spell::EffectNULL,                                     //160 SPELL_EFFECT_160                      single spell: Nerub'ar Web Random Unit
    &Spell::EffectSpecCount,                                //161 SPELL_EFFECT_TALENT_SPEC_COUNT        second talent spec (learn/revert)
    &Spell::EffectActivateSpec,                             //162 SPELL_EFFECT_TALENT_SPEC_SELECT       activate primary/secondary spec
    &Spell::EffectUnused,                                   //163 unused in 3.3.5a
    &Spell::EffectCancelAura,                               //164 SPELL_EFFECT_CANCEL_AURA
};

void Spell::EffectEmpty(SpellEffectIndex /*eff_idx*/)
{
    // NOT NEED ANY IMPLEMENTATION CODE, EFFECT POSISBLE USED AS MARKER OR CLIENT INFORM
}

void Spell::EffectNULL(SpellEffectIndex /*eff_idx*/)
{
    DEBUG_LOG("WORLD: Spell Effect DUMMY");
}

void Spell::EffectUnused(SpellEffectIndex /*eff_idx*/)
{
    // NOT USED BY ANY SPELL OR USELESS OR IMPLEMENTED IN DIFFERENT WAY IN MANGOS
}

void Spell::EffectResurrectNew(SpellEffectIndex eff_idx)
{
    if(!unitTarget || unitTarget->isAlive())
        return;

    if(unitTarget->GetTypeId() != TYPEID_PLAYER)
        return;

    if(!unitTarget->IsInWorld())
        return;

    Player* pTarget = ((Player*)unitTarget);

    if(pTarget->isRessurectRequested())       // already have one active request
        return;

    uint32 health = damage;
    if( m_caster->HasAura(54733, EFFECT_INDEX_0) ) // Glyph of Rebirth
        health = pTarget->GetMaxHealth();
    uint32 mana = m_spellInfo->EffectMiscValue[eff_idx];
    pTarget->setResurrectRequestData(m_caster->GetObjectGuid(), m_caster->GetMapId(), m_caster->GetPositionX(), m_caster->GetPositionY(), m_caster->GetPositionZ(), health, mana);
    SendResurrectRequest(pTarget);
}

void Spell::EffectInstaKill(SpellEffectIndex /*eff_idx*/)
{
    if (!unitTarget || !unitTarget->isAlive())
        return;

    if (m_caster == unitTarget)                              // prevent interrupt message
        finish();

    WorldObject* caster = GetCastingObject();               // we need the original casting object

    WorldPacket data(SMSG_SPELLINSTAKILLLOG, (8+8+4));
    data << (caster && caster->GetTypeId() != TYPEID_GAMEOBJECT ? m_caster->GetObjectGuid() : ObjectGuid()); // Caster GUID
    data << unitTarget->GetObjectGuid();                    // Victim GUID
    data << uint32(m_spellInfo->Id);
    m_caster->SendMessageToSet(&data, true);

    m_caster->DealDamage(unitTarget, unitTarget->GetHealth(), NULL, DIRECT_DAMAGE, SPELL_SCHOOL_MASK_NORMAL, NULL, false);
}

void Spell::EffectEnvironmentalDMG(SpellEffectIndex eff_idx)
{
    uint32 absorb = 0;
    uint32 resist = 0;

    // Note: this hack with damage replace required until GO casting not implemented
    // environment damage spells already have around enemies targeting but this not help in case nonexistent GO casting support
    // currently each enemy selected explicitly and self cast damage, we prevent apply self casted spell bonuses/etc
    damage = m_spellInfo->CalculateSimpleValue(eff_idx);

    m_caster->CalculateDamageAbsorbAndResist(m_caster, GetSpellSchoolMask(m_spellInfo), SPELL_DIRECT_DAMAGE, damage, &absorb, &resist);

    m_caster->SendSpellNonMeleeDamageLog(m_caster, m_spellInfo->Id, damage, GetSpellSchoolMask(m_spellInfo), absorb, resist, false, 0, false);
    if(m_caster->GetTypeId() == TYPEID_PLAYER)
        ((Player*)m_caster)->EnvironmentalDamage(DAMAGE_FIRE, damage);
}

void Spell::EffectSchoolDMG(SpellEffectIndex effect_idx)
{
    if( unitTarget && unitTarget->isAlive())
    {
        switch(m_spellInfo->SpellFamilyName)
        {
            case SPELLFAMILY_GENERIC:
            {
                switch(m_spellInfo->Id)                     // better way to check unknown
                {
                    // Meteor like spells (divided damage to targets)
                    case 24340: case 26558: case 28884:     // Meteor
                    case 36837: case 38903: case 41276:     // Meteor
                    case 57467:                             // Meteor
                    case 26789:                             // Shard of the Fallen Star
                    case 31436:                             // Malevolent Cleave
                    case 35181:                             // Dive Bomb
                    case 40810: case 43267: case 43268:     // Saber Lash
                    case 42384:                             // Brutal Swipe
                    case 45150:                             // Meteor Slash
                    case 64422: case 64688:                 // Sonic Screech
                    case 70492: case 72505:                 // Ooze Eruption
                    case 71904:                             // Chaos Bane
                    case 72624: case 72625:                 // Ooze Eruption
                    {
                        uint32 count = 0;
                        for(TargetList::const_iterator ihit = m_UniqueTargetInfo.begin(); ihit != m_UniqueTargetInfo.end(); ++ihit)
                            if(ihit->effectMask & (1<<effect_idx))
                                ++count;

                        damage /= count;                    // divide to all targets
                        break;
                    }
                    // AoE spells, which damage is reduced with distance from the initial hit point 
                    case 62598: case 62937:     // Detonate 
                    case 65279:                 // Lightning Nova 
                    case 62311: case 64596:     // Cosmic Smash 
                    { 
                        float distance = unitTarget->GetDistance2d(m_targets.m_destX, m_targets.m_destY); 
                        damage *= exp(-distance/15.0f); 
                        break; 
                    }
                    // percent from health with min
                    case 25599:                             // Thundercrash
                    {
                        damage = unitTarget->GetHealth() / 2;
                        if(damage < 200)
                            damage = 200;
                        break;
                    }
                    // Intercept (warrior spell trigger)
                    case 20253:
                    case 61491:
                    {
                        damage+= uint32(m_caster->GetTotalAttackPowerValue(BASE_ATTACK) * 0.12f);
                        break;
                    }
                    // percent max target health
                    case 29142:                             // Eyesore Blaster
                    case 35139:                             // Throw Boom's Doom
                    case 49882:                             // Leviroth Self-Impale
                    case 55269:                             // Deathly Stare
                    {
                        damage = damage * unitTarget->GetMaxHealth() / 100;
                        break;
                    }
                    // Cataclysmic Bolt
                    case 38441:
                    {
                        damage = unitTarget->GetMaxHealth() / 2;
                        break;
                    }
                    // Explode
                    case 47496:
                    {
                        // Special Effect only for caster (ghoul in this case)
                        if (unitTarget->GetEntry() == 26125 && (unitTarget->GetObjectGuid() == m_caster->GetObjectGuid()))
                        {
                            // After explode the ghoul must be killed
                            unitTarget->DealDamage(unitTarget, unitTarget->GetMaxHealth(), NULL, DIRECT_DAMAGE, SPELL_SCHOOL_MASK_NORMAL, NULL, false);
                        }
                        break;
                    }
                    // Touch the Nightmare
                    case 50341:
                    {
                        if (effect_idx == EFFECT_INDEX_2)
                            damage = int32(unitTarget->GetMaxHealth() * 0.3f);
                        break;
                    }
                    // Shatter (Krystallus)
                    case 50811:
                    case 61547:
                    {
                        if (unitTarget == m_caster)
                        {
                            damage = 0;
                        }
                        else if (unitTarget && m_caster)
                        {
                            int32 dist = (int32)unitTarget->GetDistance(m_caster);
                            int32 dmgPerYd = (int32)(damage / GetSpellRadius(sSpellRadiusStore.LookupEntry(m_spellInfo->EffectRadiusIndex[effect_idx])));
                            damage -= dmgPerYd * dist;
                        }
                        break;
                    }
                    // Tympanic Tantrum
                    case 62775:
                    {
                        damage = unitTarget->GetMaxHealth() / 10;
                        break;
                    }
                    // Hand of Rekoning (name not have typos ;) )
                    case 67485:
                        damage += uint32(0.5f * m_caster->GetTotalAttackPowerValue(BASE_ATTACK));
                        break;
                    //Magic Bane normal (Forge of Souls - Bronjahm)
                    case 68793:
                    {
                        damage += uint32(unitTarget->GetMaxPower(POWER_MANA) / 2);
                        damage = std::min(damage, 10000);
                        break;
                    }
                    //Magic Bane heroic (Forge of Souls - Bronjahm)
                    case 69050:
                    {
                        damage += uint32(unitTarget->GetMaxPower(POWER_MANA) / 2);
                        damage = std::min(damage, 15000);
                    }
                    // Defile damage depending from scale.
                    case 72754:
                    case 73708:
                    case 73709:
                    case 73710:
                        damage = damage * m_caster->GetObjectScale();
                        break;
                    // Growling ooze puddle
                    case 70346:
                    case 72456:
                    case 72868:
                    case 72869:
                    {
                        float distance = unitTarget->GetDistance2d(m_caster); 
                        damage *= exp(-distance/(5.0f*m_caster->GetObjectScale()));
                        break;
                    }
                    // Bone Storm
                    case 69075:
                    case 70834:
                    case 70835:
                    case 70836:
                    {
                        float distance = unitTarget->GetDistance2d(m_caster); 
                        damage *= exp(-distance/(10.0f));
                        break;
                    }
                    case 74607:
                    // SPELL_FIERY_COMBUSTION_EXPLODE - Ruby sanctum boss Halion,
                    // damage proportional number of mark (74567, dummy)
                    {
                        if (Aura* aura = m_caster->GetAura(74567, EFFECT_INDEX_0))
                        {
                            if (aura->GetStackAmount() > 0)
                                damage = 1000 * aura->GetStackAmount();
                            m_caster->RemoveAurasDueToSpell(74567);
                        }
                        else damage = 0;
                        break;
                    }
                    // Blade of Twilight
                    case 74769:
                    case 77844:
                    case 77845:
                    case 77846:
                    {
                        float distance = unitTarget->GetDistance2d(m_caster); 
                        damage *= exp(-distance/(10.0f));
                        break;
                    }
                    case 74799:
                    // SPELL_SOUL_CONSUMPTION_EXPLODE - Ruby sanctum boss Halion,
                    // damage proportional number of mark (74795, dummy)
                    {
                        if (Aura* aura = m_caster->GetAura(74795, EFFECT_INDEX_0))
                        {
                            if (aura->GetStackAmount() > 0)
                                damage = 1000 * aura->GetStackAmount();
                            m_caster->RemoveAurasDueToSpell(74795);
                        }
                        else damage = 0;
                        break;
                    }
                    // Pact of the Darkfallen
                    case 71341:
                    {
                        if (m_caster->GetObjectGuid() != unitTarget->GetObjectGuid() && unitTarget->HasAura(71340))
                            damage = 0;
                        break;
                    }
                }
                break;
            }
            case SPELLFAMILY_MAGE:
                // remove Arcane Blast buffs at any non-Arcane Blast arcane damage spell.
                // NOTE: it removed at hit instead cast because currently spell done-damage calculated at hit instead cast
                if ((m_spellInfo->SchoolMask & SPELL_SCHOOL_MASK_ARCANE) && !(m_spellInfo->SpellFamilyFlags & UI64LIT(0x20000000)))
                    m_caster->RemoveAurasDueToSpell(36032); // Arcane Blast buff
                break;
            case SPELLFAMILY_WARRIOR:
            {
                // Bloodthirst
                if (m_spellInfo->SpellFamilyFlags & UI64LIT(0x40000000000))
                {
                    damage = uint32(damage * (m_caster->GetTotalAttackPowerValue(BASE_ATTACK)) / 100);
                }
                // Shield Slam
                else if ((m_spellInfo->SpellFamilyFlags & UI64LIT(0x0000020000000000)) && m_spellInfo->Category==1209)
                    damage += int32(m_caster->GetShieldBlockValue());
                // Victory Rush
                else if (m_spellInfo->SpellFamilyFlags & UI64LIT(0x10000000000))
                {
                    damage = uint32(damage * m_caster->GetTotalAttackPowerValue(BASE_ATTACK) / 100);
                    m_caster->ModifyAuraState(AURA_STATE_WARRIOR_VICTORY_RUSH, false);
                }
                // Revenge ${$m1+$AP*0.310} to ${$M1+$AP*0.310}
                else if (m_spellInfo->SpellFamilyFlags & UI64LIT(0x0000000000000400))
                    damage+= uint32(m_caster->GetTotalAttackPowerValue(BASE_ATTACK) * 0.310f);
                // Heroic Throw ${$m1+$AP*.50}
                else if (m_spellInfo->SpellFamilyFlags & UI64LIT(0x0000000100000000))
                    damage+= uint32(m_caster->GetTotalAttackPowerValue(BASE_ATTACK) * 0.5f);
                // Shattering Throw ${$m1+$AP*.50}
                else if (m_spellInfo->SpellFamilyFlags & UI64LIT(0x0040000000000000))
                    damage+= uint32(m_caster->GetTotalAttackPowerValue(BASE_ATTACK) * 0.5f);
                // Shockwave ${$m3/100*$AP}
                else if (m_spellInfo->SpellFamilyFlags & UI64LIT(0x0000800000000000))
                {
                    int32 pct = m_caster->CalculateSpellDamage(unitTarget, m_spellInfo, EFFECT_INDEX_2);
                    if (pct > 0)
                        damage+= int32(m_caster->GetTotalAttackPowerValue(BASE_ATTACK) * pct / 100);
                    break;
                }
                // Thunder Clap
                else if (m_spellInfo->SpellFamilyFlags & UI64LIT(0x0000000000000080))
                {
                    damage+=int32(m_caster->GetTotalAttackPowerValue(BASE_ATTACK) * 12 / 100);
                }
                break;
            }
            case SPELLFAMILY_WARLOCK:
            {
                // Incinerate Rank 1 & 2
                if ((m_spellInfo->SpellFamilyFlags & UI64LIT(0x00004000000000)) && m_spellInfo->SpellIconID==2128)
                {
                    // Incinerate does more dmg (dmg*0.25) if the target have Immolate debuff.
                    // Check aura state for speed but aura state set not only for Immolate spell
                    if(unitTarget->HasAuraState(AURA_STATE_CONFLAGRATE))
                    {
                        Unit::AuraList const& RejorRegr = unitTarget->GetAurasByType(SPELL_AURA_PERIODIC_DAMAGE);
                        for(Unit::AuraList::const_iterator i = RejorRegr.begin(); i != RejorRegr.end(); ++i)
                        {
                            // Immolate
                            if((*i)->GetSpellProto()->SpellFamilyName == SPELLFAMILY_WARLOCK &&
                                ((*i)->GetSpellProto()->SpellFamilyFlags & UI64LIT(0x00000000000004)))
                            {
                                damage += damage/4;
                                break;
                            }
                        }
                    }
                }
                // Shadowflame
                else if (m_spellInfo->SpellFamilyFlags & UI64LIT(0x0001000000000000))
                {
                    // Apply DOT part
                    switch(m_spellInfo->Id)
                    {
                        case 47897: m_caster->CastSpell(unitTarget, 47960, true); break;
                        case 61290: m_caster->CastSpell(unitTarget, 61291, true); break;
                        default:
                            sLog.outError("Spell::EffectDummy: Unhandeled Shadowflame spell rank %u",m_spellInfo->Id);
                        break;
                    }
                }
                // Shadow Bite
                else if (m_spellInfo->SpellFamilyFlags & UI64LIT(0x0040000000000000))
                {
                    Unit *owner = m_caster->GetOwner();
                    if (!owner)
                        break;

                    uint32 counter = 0;
                    Unit::AuraList const& dotAuras = unitTarget->GetAurasByType(SPELL_AURA_PERIODIC_DAMAGE);
                    for(Unit::AuraList::const_iterator itr = dotAuras.begin(); itr!=dotAuras.end(); ++itr)
                        if ((*itr)->GetCasterGuid() == owner->GetObjectGuid())
                            ++counter;

                    if (counter)
                        damage += (counter * owner->CalculateSpellDamage(unitTarget, m_spellInfo, EFFECT_INDEX_2) * damage) / 100.0f;
                }
                // Conflagrate - consumes Immolate or Shadowflame
                else if (m_spellInfo->TargetAuraState == AURA_STATE_CONFLAGRATE)
                {
                    Aura const* aura = NULL;                // found req. aura for damage calculation

                    Unit::AuraList const &mPeriodic = unitTarget->GetAurasByType(SPELL_AURA_PERIODIC_DAMAGE);
                    for(Unit::AuraList::const_iterator i = mPeriodic.begin(); i != mPeriodic.end(); ++i)
                    {
                        // for caster applied auras only
                        if ((*i)->GetSpellProto()->SpellFamilyName != SPELLFAMILY_WARLOCK ||
                            (*i)->GetCasterGuid() != m_caster->GetObjectGuid())
                            continue;

                        // Immolate
                        if ((*i)->GetSpellProto()->IsFitToFamilyMask(UI64LIT(0x0000000000000004)))
                        {
                            aura = *i;                      // it selected always if exist
                            break;
                        }

                        // Shadowflame
                        if ((*i)->GetSpellProto()->IsFitToFamilyMask(UI64LIT(0x0000000000000000), 0x00000002))
                            aura = *i;                      // remember but wait possible Immolate as primary priority
                    }

                    // found Immolate or Shadowflame
                    if (aura)
                    {
                        int32 damagetick = aura->GetModifier()->m_amount;
                        // Save value of further damage
                        m_currentBasePoints[1] = damagetick * 2 / 3;
                        damage += damagetick * 3;

                        // Glyph of Conflagrate
                        if (!m_caster->HasAura(56235))
                            unitTarget->RemoveAurasByCasterSpell(aura->GetId(), m_caster->GetObjectGuid());
                        break;
                    }
                }
                break;
            }
            case SPELLFAMILY_PRIEST:
            {
                // Shadow Word: Death - deals damage equal to damage done to caster
                if (m_spellInfo->SpellFamilyFlags & UI64LIT(0x0000000200000000))
                {
                    // Glyph of Shadow Word: Death
                    if (Aura* pAura = m_caster->GetAura(55682, EFFECT_INDEX_1))
                        if (unitTarget->HasAuraState(AURA_STATE_HEALTHLESS_35_PERCENT))
                            damage += int32(damage / 100 * pAura->GetModifier()->m_amount);
                    m_caster->CastCustomSpell(m_caster, 32409, &damage, 0, 0, true);
                }
                // Improved Mind Blast (Mind Blast in shadow form bonus)
                else if (m_caster->GetShapeshiftForm() == FORM_SHADOW && (m_spellInfo->SpellFamilyFlags & UI64LIT(0x00002000)))
                {
                    Unit::AuraList const& ImprMindBlast = m_caster->GetAurasByType(SPELL_AURA_ADD_FLAT_MODIFIER);
                    for(Unit::AuraList::const_iterator i = ImprMindBlast.begin(); i != ImprMindBlast.end(); ++i)
                    {
                        if ((*i)->GetSpellProto()->SpellFamilyName == SPELLFAMILY_PRIEST &&
                            ((*i)->GetSpellProto()->SpellIconID == 95))
                        {
                            int chance = (*i)->GetSpellProto()->CalculateSimpleValue(EFFECT_INDEX_1);
                            if (roll_chance_i(chance))
                                // Mind Trauma
                                m_caster->CastSpell(unitTarget, 48301, true);
                            break;
                        }
                    }
                }
                // Improved Devouring Plague health leech
                else if (m_spellInfo->Id == 63675)
                {
                    int32 heal = damage * 15 / 100;
                    m_caster->CastCustomSpell(m_caster, 75999, &heal, NULL, NULL, true);
                }
                break;
            }
            case SPELLFAMILY_DRUID:
            {
                // Ferocious Bite
                if (m_caster->GetTypeId()==TYPEID_PLAYER && (m_spellInfo->SpellFamilyFlags & UI64LIT(0x000800000)) && m_spellInfo->SpellVisual[0]==6587)
                {
                    // converts up to 30 points of energy into ($f1+$AP/410) additional damage
                    float ap = m_caster->GetTotalAttackPowerValue(BASE_ATTACK);
                    float multiple = ap / 410 + m_spellInfo->DmgMultiplier[effect_idx];
                    damage += int32(m_caster->GetComboPoints() * ap * 7 / 100);
                    uint32 energy = m_caster->GetPower(POWER_ENERGY);
                    uint32 used_energy = energy > 30 ? 30 : energy;
                    damage += int32(used_energy * multiple);
                    m_caster->SetPower(POWER_ENERGY,energy-used_energy);
                }
                // Rake
                else if (m_spellInfo->SpellFamilyFlags & UI64LIT(0x0000000000001000) && m_spellInfo->Effect[EFFECT_INDEX_2] == SPELL_EFFECT_ADD_COMBO_POINTS)
                {
                    // $AP*0.01 bonus
                    damage += int32(m_caster->GetTotalAttackPowerValue(BASE_ATTACK) / 100);
                }
                // Swipe
                else if (m_spellInfo->SpellFamilyFlags & UI64LIT(0x0010000000000000))
                {
                    damage += int32(m_caster->GetTotalAttackPowerValue(BASE_ATTACK)*0.08f);
                }
                break;
            }
            case SPELLFAMILY_ROGUE:
            {
                // Envenom
                if (m_caster->GetTypeId()==TYPEID_PLAYER && (m_spellInfo->SpellFamilyFlags & UI64LIT(0x800000000)))
                {
                    // consume from stack dozes not more that have combo-points
                    if(uint32 combo = m_caster->GetComboPoints())
                    {
                        Aura *poison = 0;
                        // Lookup for Deadly poison (only attacker applied)
                        Unit::AuraList const& auras = unitTarget->GetAurasByType(SPELL_AURA_PERIODIC_DAMAGE);
                        for(Unit::AuraList::const_iterator itr = auras.begin(); itr!=auras.end(); ++itr)
                            if ((*itr)->GetSpellProto()->SpellFamilyName==SPELLFAMILY_ROGUE &&
                                ((*itr)->GetSpellProto()->SpellFamilyFlags & UI64LIT(0x10000)) &&
                                (*itr)->GetCasterGuid() == m_caster->GetObjectGuid())
                            {
                                poison = *itr;
                                break;
                            }
                        // count consumed deadly poison doses at target
                        if (poison)
                        {
                            bool needConsume = true;
                            uint32 spellId = poison->GetId();
                            uint32 doses = poison->GetStackAmount();
                            if (doses > combo)
                                doses = combo;

                            // Master Poisoner
                            Unit::AuraList const& auraList = ((Player*)m_caster)->GetAurasByType(SPELL_AURA_MOD_DURATION_OF_EFFECTS_BY_DISPEL);
                            for(Unit::AuraList::const_iterator iter = auraList.begin(); iter!=auraList.end(); ++iter)
                            {
                                if ((*iter)->GetSpellProto()->SpellFamilyName == SPELLFAMILY_ROGUE && (*iter)->GetSpellProto()->SpellIconID == 1960)
                                {
                                    if (int32 chance = (*iter)->GetSpellProto()->CalculateSimpleValue(EFFECT_INDEX_2))
                                        if (roll_chance_i(chance))
                                            needConsume = false;

                                    break;
                                }
                            }

                            if (needConsume)
                                unitTarget->RemoveAuraHolderFromStack(spellId, doses, m_caster->GetObjectGuid());

                            damage *= doses;
                            damage += int32(((Player*)m_caster)->GetTotalAttackPowerValue(BASE_ATTACK) * 0.09f * doses);
                        }
                        // Eviscerate and Envenom Bonus Damage (item set effect)
                        if (m_caster->GetDummyAura(37169))
                            damage += m_caster->GetComboPoints()*40;
                    }
                }
                // Eviscerate
                else if ((m_spellInfo->SpellFamilyFlags & UI64LIT(0x00020000)) && m_caster->GetTypeId()==TYPEID_PLAYER)
                {
                    if(uint32 combo = m_caster->GetComboPoints())
                    {
                        float ap = m_caster->GetTotalAttackPowerValue(BASE_ATTACK);
                        damage += irand(int32(ap * combo * 0.03f), int32(ap * combo * 0.07f));

                        // Eviscerate and Envenom Bonus Damage (item set effect)
                        if(m_caster->GetDummyAura(37169))
                            damage += combo*40;

                        // Apply spell mods
                        if (Player* modOwner = m_caster->GetSpellModOwner())
                            modOwner->ApplySpellMod(m_spellInfo->Id, SPELLMOD_DAMAGE, damage);
                    }
                }
                // Thrash (Raise ally ghoul spell)
                else if (m_spellInfo->Id == 47480)
                {
                    if (Aura* aura = m_caster->GetAura(62218, EFFECT_INDEX_0))
                    {
                        if (aura->GetStackAmount() > 0)
                            damage += m_caster->GetTotalAttackPowerValue(BASE_ATTACK) *
                                     m_spellInfo->CalculateSimpleValue(EFFECT_INDEX_0)/100 +
                                     m_caster->GetTotalAttackPowerValue(BASE_ATTACK) /10 *
                                     aura->GetStackAmount();
                        m_caster->RemoveAurasDueToSpell(62218);

                        if (Unit* owner = m_caster->GetCharmerOrOwner())
                           owner->RemoveAurasDueToSpell(62218);
                    }
                    else
                        damage += m_caster->GetTotalAttackPowerValue(BASE_ATTACK) * m_spellInfo->CalculateSimpleValue(EFFECT_INDEX_0)/100;
                }
                break;
            }
            case SPELLFAMILY_HUNTER:
            {
                //Gore
                if (m_spellInfo->SpellIconID == 1578)
                {
                    if (m_caster->HasAura(57627))           // Charge 6 sec post-affect
                        damage *= 2;
                }
                // Steady Shot
                else if (m_spellInfo->SpellFamilyFlags & UI64LIT(0x100000000))
                {
                    int32 base = irand((int32)m_caster->GetWeaponDamageRange(RANGED_ATTACK, MINDAMAGE),(int32)m_caster->GetWeaponDamageRange(RANGED_ATTACK, MAXDAMAGE));
                    float ap = m_caster->GetTotalAttackPowerValue(RANGED_ATTACK);
                    ap += unitTarget->GetTotalAuraModifier(SPELL_AURA_RANGED_ATTACK_POWER_ATTACKER_BONUS);
                    ap += m_caster->GetTotalAuraModifierByMiscMask(SPELL_AURA_MOD_RANGED_ATTACK_POWER_VERSUS, unitTarget->GetCreatureTypeMask());
                    if(m_caster->GetTypeId()==TYPEID_PLAYER)
                        base += ((Player*)m_caster)->GetAmmoDPS();
                    damage += int32(float(base)/m_caster->GetAttackTime(RANGED_ATTACK)*2800 + ap*0.1f);
                }
                break;
            }
            case SPELLFAMILY_PALADIN:
            {
                // Judgement of Righteousness - receive benefit from Spell Damage and Attack power
                if (m_spellInfo->Id == 20187)
                {
                    float ap = m_caster->GetTotalAttackPowerValue(BASE_ATTACK);
                    int32 holy = m_caster->SpellBaseDamageBonusDone(GetSpellSchoolMask(m_spellInfo));
                    if (holy < 0)
                        holy = 0;
                    damage += int32(ap * 0.2f) + int32(holy * 32 / 100);
                }
                // Judgement of Vengeance/Corruption ${1+0.22*$SPH+0.14*$AP} + 10% for each application of Holy Vengeance/Blood Corruption on the target
                else if ((m_spellInfo->SpellFamilyFlags & UI64LIT(0x800000000)) && m_spellInfo->SpellIconID==2292)
                {
                    uint32 debuf_id;
                    switch(m_spellInfo->Id)
                    {
                        case 53733: debuf_id = 53742; break;// Judgement of Corruption -> Blood Corruption
                        case 31804: debuf_id = 31803; break;// Judgement of Vengeance -> Holy Vengeance
                        default: return;
                    }

                    float ap = m_caster->GetTotalAttackPowerValue(BASE_ATTACK);
                    int32 holy = m_caster->SpellBaseDamageBonusDone(GetSpellSchoolMask(m_spellInfo));
                    if (holy < 0)
                        holy = 0;
                    damage+=int32(ap * 0.14f) + int32(holy * 22 / 100);
                    // Get stack of Holy Vengeance on the target added by caster
                    uint32 stacks = 0;
                    Unit::AuraList const& auras = unitTarget->GetAurasByType(SPELL_AURA_PERIODIC_DAMAGE);
                    for(Unit::AuraList::const_iterator itr = auras.begin(); itr!=auras.end(); ++itr)
                    {
                        if (((*itr)->GetId() == debuf_id) && (*itr)->GetCasterGuid()==m_caster->GetObjectGuid())
                        {
                            stacks = (*itr)->GetStackAmount();
                            break;
                        }
                    }
                    // + 10% for each application of Holy Vengeance on the target
                    if(stacks)
                        damage += damage * stacks * 10 /100;
                }
                // Avenger's Shield ($m1+0.07*$SPH+0.07*$AP) - ranged sdb for future
                else if (m_spellInfo->SpellFamilyFlags & UI64LIT(0x0000000000004000))
                {
                    float ap = m_caster->GetTotalAttackPowerValue(BASE_ATTACK);
                    int32 holy = m_caster->SpellBaseDamageBonusDone(GetSpellSchoolMask(m_spellInfo));
                    if (holy < 0)
                        holy = 0;
                    damage += int32(ap * 0.07f) + int32(holy * 7 / 100);
                }
                // Hammer of Wrath ($m1+0.15*$SPH+0.15*$AP) - ranged type sdb future fix
                else if (m_spellInfo->SpellFamilyFlags & UI64LIT(0x0000008000000000))
                {
                    float ap = m_caster->GetTotalAttackPowerValue(BASE_ATTACK);
                    int32 holy = m_caster->SpellBaseDamageBonusDone(GetSpellSchoolMask(m_spellInfo));
                    if (holy < 0)
                        holy = 0;
                    damage += int32(ap * 0.15f) + int32(holy * 15 / 100);
                }
                // Hammer of the Righteous
                else if (m_spellInfo->SpellFamilyFlags & UI64LIT(0x0004000000000000))
                {
                    // Add main hand dps * effect[2] amount
                    float average = (m_caster->GetFloatValue(UNIT_FIELD_MINDAMAGE) + m_caster->GetFloatValue(UNIT_FIELD_MAXDAMAGE)) / 2;
                    int32 count = m_caster->CalculateSpellDamage(unitTarget, m_spellInfo, EFFECT_INDEX_2);
                    damage += count * int32(average * IN_MILLISECONDS) / m_caster->GetAttackTime(BASE_ATTACK);
                }
                // Shield of Righteousness
                else if (m_spellInfo->SpellFamilyFlags & UI64LIT(0x0010000000000000))
                {
                    damage+=int32(m_caster->GetShieldBlockValue());
                }
                // Judgement
                else if (m_spellInfo->Id == 54158)
                {
                    // [1 + 0.27 * SPH + 0.175 * AP]
                    float ap = m_caster->GetTotalAttackPowerValue(BASE_ATTACK);
                    int32 holy = m_caster->SpellBaseDamageBonusDone(GetSpellSchoolMask(m_spellInfo));
                    if (holy < 0)
                        holy = 0;
                    damage += int32(ap * 0.175f) + int32(holy * 27 / 100);
                }
                break;
            }
            case SPELLFAMILY_DEATHKNIGHT:
            {
                // Blood Boil - bonus for diseased targets
                if (m_spellInfo->SpellFamilyFlags & 0x00040000 && unitTarget->GetAura(SPELL_AURA_PERIODIC_DAMAGE, SPELLFAMILY_DEATHKNIGHT, 0, 0x00000002, m_caster->GetObjectGuid()))
                {
                    damage += damage / 2;
                    damage += int32(m_caster->GetTotalAttackPowerValue(BASE_ATTACK)* 0.035f);
                }
                break;
            }
        }

        if(damage >= 0)
            m_damage += damage;
    }
}

void Spell::EffectDummy(SpellEffectIndex eff_idx)
{
    if (!unitTarget && !gameObjTarget && !itemTarget)
        return;

    // selection by spell family
    switch(m_spellInfo->SpellFamilyName)
    {
        case SPELLFAMILY_GENERIC:
        {
            switch(m_spellInfo->Id)
            {
                case 3360:                                  // Curse of the Eye
                {
                    if(!unitTarget)
                        return;

                    uint32 spell_id = (unitTarget->getGender() == GENDER_MALE) ? 10651: 10653;

                    m_caster->CastSpell(unitTarget, spell_id, true);
                    return;
                }
                case 7671:                                  // Transformation (human<->worgen)
                {
                    if (!unitTarget)
                        return;

                    // Transform Visual
                    unitTarget->CastSpell(unitTarget, 24085, true);
                    return;
                }
                case 8063:                                  // Deviate Fish
                {
                    if (m_caster->GetTypeId() != TYPEID_PLAYER)
                        return;

                    uint32 spell_id = 0;
                    switch(urand(1,5))
                    {
                        case 1: spell_id = 8064; break;     // Sleepy
                        case 2: spell_id = 8065; break;     // Invigorate
                        case 3: spell_id = 8066; break;     // Shrink
                        case 4: spell_id = 8067; break;     // Party Time!
                        case 5: spell_id = 8068; break;     // Healthy Spirit
                    }
                    m_caster->CastSpell(m_caster, spell_id, true, NULL);
                    return;
                }
                case 8213:                                  // Savory Deviate Delight
                {
                    if (m_caster->GetTypeId() != TYPEID_PLAYER)
                        return;

                    uint32 spell_id = 0;
                    switch(urand(1,2))
                    {
                        // Flip Out - ninja
                        case 1: spell_id = (m_caster->getGender() == GENDER_MALE ? 8219 : 8220); break;
                        // Yaaarrrr - pirate
                        case 2: spell_id = (m_caster->getGender() == GENDER_MALE ? 8221 : 8222); break;
                    }

                    m_caster->CastSpell(m_caster,spell_id,true,NULL);
                    return;
                }
                case 8593:                                  // Symbol of life (restore creature to life)
                case 31225:                                 // Shimmering Vessel (restore creature to life)
                {
                    if (!unitTarget || unitTarget->GetTypeId() != TYPEID_UNIT)
                        return;

                    ((Creature*)unitTarget)->SetDeathState(JUST_ALIVED);
                    return;
                }
                case 9976:                                  // Polly Eats the E.C.A.C.
                {
                    if (!unitTarget || unitTarget->GetTypeId() != TYPEID_UNIT)
                        return;

                    // Summon Polly Jr.
                    unitTarget->CastSpell(unitTarget, 9998, true);

                    ((Creature*)unitTarget)->ForcedDespawn(100);
                    return;
                }
                case 10254:                                 // Stone Dwarf Awaken Visual
                {
                    if (m_caster->GetTypeId() != TYPEID_UNIT)
                        return;

                    // see spell 10255 (aura dummy)
                    m_caster->clearUnitState(UNIT_STAT_ROOT);
                    m_caster->RemoveFlag(UNIT_FIELD_FLAGS, UNIT_FLAG_NOT_SELECTABLE);
                    return;
                }
                case 13120:                                 // net-o-matic
                {
                    if (!unitTarget)
                        return;

                    uint32 spell_id = 0;

                    uint32 roll = urand(0, 99);

                    if (roll < 2)                           // 2% for 30 sec self root (off-like chance unknown)
                        spell_id = 16566;
                    else if (roll < 4)                      // 2% for 20 sec root, charge to target (off-like chance unknown)
                        spell_id = 13119;
                    else                                    // normal root
                        spell_id = 13099;

                    m_caster->CastSpell(unitTarget,spell_id,true,NULL);
                    return;
                }
                case 13567:                                 // Dummy Trigger
                {
                    // can be used for different aura triggering, so select by aura
                    if (!m_triggeredByAuraSpell || !unitTarget)
                        return;

                    switch(m_triggeredByAuraSpell->Id)
                    {
                        case 26467:                         // Persistent Shield
                            m_caster->CastCustomSpell(unitTarget, 26470, &damage, NULL, NULL, true);
                            break;
                        default:
                            sLog.outError("EffectDummy: Non-handled case for spell 13567 for triggered aura %u",m_triggeredByAuraSpell->Id);
                            break;
                    }
                    return;
                }
                case 14537:                                 // Six Demon Bag
                {
                    if (!unitTarget)
                        return;

                    Unit* newTarget = unitTarget;
                    uint32 spell_id = 0;
                    uint32 roll = urand(0, 99);
                    if (roll < 25)                          // Fireball (25% chance)
                        spell_id = 15662;
                    else if (roll < 50)                     // Frostbolt (25% chance)
                        spell_id = 11538;
                    else if (roll < 70)                     // Chain Lighting (20% chance)
                        spell_id = 21179;
                    else if (roll < 77)                     // Polymorph (10% chance, 7% to target)
                        spell_id = 14621;
                    else if (roll < 80)                     // Polymorph (10% chance, 3% to self, backfire)
                    {
                        spell_id = 14621;
                        newTarget = m_caster;
                    }
                    else if (roll < 95)                     // Enveloping Winds (15% chance)
                        spell_id = 25189;
                    else                                    // Summon Felhund minion (5% chance)
                    {
                        spell_id = 14642;
                        newTarget = m_caster;
                    }

                    m_caster->CastSpell(newTarget, spell_id, true, m_CastItem);
                    return;
                }
                case 15998:                                 // Capture Worg Pup
                case 29435:                                 // Capture Female Kaliri Hatchling
                {
                    if (!unitTarget || unitTarget->GetTypeId() != TYPEID_UNIT)
                        return;

                    Creature* creatureTarget = (Creature*)unitTarget;

                    creatureTarget->ForcedDespawn();
                    return;
                }
                case 16589:                                 // Noggenfogger Elixir
                {
                    if (m_caster->GetTypeId() != TYPEID_PLAYER)
                        return;

                    uint32 spell_id = 0;
                    switch(urand(1, 3))
                    {
                        case 1: spell_id = 16595; break;
                        case 2: spell_id = 16593; break;
                        default:spell_id = 16591; break;
                    }

                    m_caster->CastSpell(m_caster, spell_id, true, NULL);
                    return;
                }
                case 17251:                                 // Spirit Healer Res
                {
                    if (!unitTarget)
                        return;

                    Unit* caster = GetAffectiveCaster();

                    if (caster && caster->GetTypeId() == TYPEID_PLAYER)
                    {
                        WorldPacket data(SMSG_SPIRIT_HEALER_CONFIRM, 8);
                        data << unitTarget->GetObjectGuid();
                        ((Player*)caster)->GetSession()->SendPacket( &data );
                    }
                    return;
                }
                case 17271:                                 // Test Fetid Skull
                {
                    if (!itemTarget && m_caster->GetTypeId()!=TYPEID_PLAYER)
                        return;

                    uint32 spell_id = roll_chance_i(50)
                        ? 17269                             // Create Resonating Skull
                        : 17270;                            // Create Bone Dust

                    m_caster->CastSpell(m_caster, spell_id, true, NULL);
                    return;
                }
                case 17950:                                 // Shadow Portal
                {
                    if (!unitTarget)
                        return;

                    // Shadow Portal
                    const uint32 spell_list[6] = {17863, 17939, 17943, 17944, 17946, 17948};

                    m_caster->CastSpell(unitTarget, spell_list[urand(0, 5)], true);
                    return;
                }
                case 19411:                                 // Lava Bomb
                case 20474:                                 // Lava Bomb
                {
                    if (!unitTarget)
                        return;

                    // Hack alert!
                    // This dummy are expected to cast spell 20494 to summon GO entry 177704
                    // Spell does not exist client side, so we have to make a hack, creating the GO (SPELL_EFFECT_SUMMON_OBJECT_WILD)
                    // Spell should appear in both SMSG_SPELL_START/GO and SMSG_SPELLLOGEXECUTE

                    // For later, creating custom spell
                    // _START: packguid: target, cast flags: 0xB, TARGET_FLAG_SELF
                    // _GO: packGuid: target, cast flags: 0x4309, TARGET_FLAG_DEST_LOCATION
                    // LOG: spell: 20494, effect, pguid: goguid

                    GameObject* pGameObj = new GameObject;

                    Map *map = unitTarget->GetMap();

                    if (!pGameObj->Create(map->GenerateLocalLowGuid(HIGHGUID_GAMEOBJECT), 177704,
                        map, m_caster->GetPhaseMask(),
                        unitTarget->GetPositionX(), unitTarget->GetPositionY(), unitTarget->GetPositionZ(),
                        unitTarget->GetOrientation(), 0.0f, 0.0f, 0.0f, 0.0f, GO_ANIMPROGRESS_DEFAULT, GO_STATE_READY))
                    {
                        delete pGameObj;
                        return;
                    }

                    DEBUG_LOG("Gameobject, create custom in SpellEffects.cpp EffectDummy");

                    // Expect created without owner, but with level from _template
                    pGameObj->SetRespawnTime(MINUTE/2);
                    pGameObj->SetUInt32Value(GAMEOBJECT_LEVEL, pGameObj->GetGOInfo()->trap.level);
                    pGameObj->SetSpellId(m_spellInfo->Id);

                    map->Add(pGameObj);

                    return;
                }
                case 20577:                                 // Cannibalize
                {
                    if (unitTarget)
                        m_caster->CastSpell(m_caster, 20578, false, NULL);

                    return;
                }
                case 21147:                                 // Arcane Vacuum
                {
                    if (!unitTarget)
                        return;

                    // Spell used by Azuregos to teleport all the players to him
                    // This also resets the target threat
                    if (m_caster->getThreatManager().getThreat(unitTarget))
                        m_caster->getThreatManager().modifyThreatPercent(unitTarget, -100);

                    // cast summon player
                    m_caster->CastSpell(unitTarget, 21150, true);

                    return;
                }
                case 23019:                                 // Crystal Prison Dummy DND
                {
                    if (!unitTarget || !unitTarget->isAlive() || unitTarget->GetTypeId() != TYPEID_UNIT || ((Creature*)unitTarget)->IsPet())
                        return;

                    Creature* creatureTarget = (Creature*)unitTarget;
                    if (creatureTarget->IsPet())
                        return;

                    GameObject* pGameObj = new GameObject;

                    Map *map = creatureTarget->GetMap();

                    // create before death for get proper coordinates
                    if (!pGameObj->Create(map->GenerateLocalLowGuid(HIGHGUID_GAMEOBJECT), 179644, map, m_caster->GetPhaseMask(),
                        creatureTarget->GetPositionX(), creatureTarget->GetPositionY(), creatureTarget->GetPositionZ(),
                        creatureTarget->GetOrientation(), 0.0f, 0.0f, 0.0f, 0.0f, GO_ANIMPROGRESS_DEFAULT, GO_STATE_READY) )
                    {
                        delete pGameObj;
                        return;
                    }

                    pGameObj->SetRespawnTime(creatureTarget->GetRespawnTime()-time(NULL));
                    pGameObj->SetOwnerGuid(m_caster->GetObjectGuid() );
                    pGameObj->SetUInt32Value(GAMEOBJECT_LEVEL, m_caster->getLevel() );
                    pGameObj->SetSpellId(m_spellInfo->Id);

                    creatureTarget->ForcedDespawn();

                    DEBUG_LOG("AddObject at SpellEfects.cpp EffectDummy");
                    map->Add(pGameObj);

                    return;
                }
                case 23074:                                 // Arcanite Dragonling
                {
                    if (!m_CastItem)
                        return;

                    m_caster->CastSpell(m_caster, 19804, true, m_CastItem);
                    return;
                }
                case 23075:                                 // Mithril Mechanical Dragonling
                {
                    if (!m_CastItem)
                        return;

                    m_caster->CastSpell(m_caster, 12749, true, m_CastItem);
                    return;
                }
                case 23076:                                 // Mechanical Dragonling
                {
                    if (!m_CastItem)
                        return;

                    m_caster->CastSpell(m_caster, 4073, true, m_CastItem);
                    return;
                }
                case 23133:                                 // Gnomish Battle Chicken
                {
                    if (!m_CastItem)
                        return;

                    m_caster->CastSpell(m_caster, 13166, true, m_CastItem);
                    return;
                }
                case 23138:                                 // Gate of Shazzrah
                {
                    if (!unitTarget)
                        return;

                    // Effect probably include a threat change, but it is unclear if fully
                    // reset or just forced upon target for teleport (SMSG_HIGHEST_THREAT_UPDATE)

                    // Gate of Shazzrah
                    m_caster->CastSpell(unitTarget, 23139, true);
                    return;
                }
                case 23448:                                 // Transporter Arrival - Ultrasafe Transporter: Gadgetzan - backfires
                {
                    int32 r = irand(0, 119);
                    if (r < 20)                             // Transporter Malfunction - 1/6 polymorph
                        m_caster->CastSpell(m_caster, 23444, true);
                    else if (r < 100)                       // Evil Twin               - 4/6 evil twin
                        m_caster->CastSpell(m_caster, 23445, true);
                    else                                    // Transporter Malfunction - 1/6 miss the target
                        m_caster->CastSpell(m_caster, 36902, true);

                    return;
                }
                case 23453:                                 // Gnomish Transporter - Ultrasafe Transporter: Gadgetzan
                {
                    if (roll_chance_i(50))                  // Gadgetzan Transporter         - success
                        m_caster->CastSpell(m_caster, 23441, true);
                    else                                    // Gadgetzan Transporter Failure - failure
                        m_caster->CastSpell(m_caster, 23446, true);

                    return;
                }
                case 23645:                                 // Hourglass Sand
                    m_caster->RemoveAurasDueToSpell(23170); // Brood Affliction: Bronze
                    return;
                case 23725:                                 // Gift of Life (warrior bwl trinket)
                    m_caster->CastSpell(m_caster, 23782, true);
                    m_caster->CastSpell(m_caster, 23783, true);
                    return;
                case 24930:                                 // Hallow's End Treat
                {
                    uint32 spell_id = 0;

                    switch(urand(1,4))
                    {
                        case 1: spell_id = 24924; break;    // Larger and Orange
                        case 2: spell_id = 24925; break;    // Skeleton
                        case 3: spell_id = 24926; break;    // Pirate
                        case 4: spell_id = 24927; break;    // Ghost
                    }

                    m_caster->CastSpell(m_caster, spell_id, true);
                    return;
                }
                case 25860:                                 // Reindeer Transformation
                {
                    if (!m_caster->HasAuraType(SPELL_AURA_MOUNTED))
                        return;

                    float flyspeed = m_caster->GetSpeedRate(MOVE_FLIGHT);
                    float speed = m_caster->GetSpeedRate(MOVE_RUN);

                    m_caster->RemoveSpellsCausingAura(SPELL_AURA_MOUNTED);

                    //5 different spells used depending on mounted speed and if mount can fly or not
                    if (flyspeed >= 4.1f)
                        // Flying Reindeer
                        m_caster->CastSpell(m_caster, 44827, true); //310% flying Reindeer
                    else if (flyspeed >= 3.8f)
                        // Flying Reindeer
                        m_caster->CastSpell(m_caster, 44825, true); //280% flying Reindeer
                    else if (flyspeed >= 1.6f)
                        // Flying Reindeer
                        m_caster->CastSpell(m_caster, 44824, true); //60% flying Reindeer
                    else if (speed >= 2.0f)
                        // Reindeer
                        m_caster->CastSpell(m_caster, 25859, true); //100% ground Reindeer
                    else
                        // Reindeer
                        m_caster->CastSpell(m_caster, 25858, true); //60% ground Reindeer

                    return;
                }
                case 26074:                                 // Holiday Cheer
                    // implemented at client side
                    return;
                case 28006:                                 // Arcane Cloaking
                {
                    if (unitTarget && unitTarget->GetTypeId() == TYPEID_PLAYER )
                        // Naxxramas Entry Flag Effect DND
                        m_caster->CastSpell(unitTarget, 29294, true);

                    return;
                }
                case 29200:                                 // Purify Helboar Meat
                {
                    if (m_caster->GetTypeId() != TYPEID_PLAYER)
                        return;

                    uint32 spell_id = roll_chance_i(50)
                        ? 29277                             // Summon Purified Helboar Meat
                        : 29278;                            // Summon Toxic Helboar Meat

                    m_caster->CastSpell(m_caster,spell_id,true,NULL);
                    return;
                }
                case 29858:                                 // Soulshatter
                {
                    if (unitTarget && unitTarget->GetTypeId() == TYPEID_UNIT && unitTarget->IsHostileTo(m_caster))
                        m_caster->CastSpell(unitTarget,32835,true);

                    return;
                }
                case 30458:                                 // Nigh Invulnerability
                {
                    if (!m_CastItem)
                        return;

                    if (roll_chance_i(86))                  // Nigh-Invulnerability   - success
                        m_caster->CastSpell(m_caster, 30456, true, m_CastItem);
                    else                                    // Complete Vulnerability - backfire in 14% casts
                        m_caster->CastSpell(m_caster, 30457, true, m_CastItem);

                    return;
                }
                case 30507:                                 // Poultryizer
                {
                    if (!m_CastItem)
                        return;

                    if (roll_chance_i(80))                  // Poultryized! - success
                        m_caster->CastSpell(unitTarget, 30501, true, m_CastItem);
                    else                                    // Poultryized! - backfire 20%
                        m_caster->CastSpell(unitTarget, 30504, true, m_CastItem);

                    return;
                }
                case 32146:                                 // Liquid Fire
                {
                    if (!unitTarget || unitTarget->GetTypeId() != TYPEID_UNIT || m_caster->GetTypeId() != TYPEID_PLAYER)
                        return;

                    ((Player*)m_caster)->KilledMonsterCredit(unitTarget->GetEntry(), unitTarget->GetObjectGuid());
                    ((Creature*)unitTarget)->ForcedDespawn();
                    return;
                }
                case 33060:                                 // Make a Wish
                {
                    if (m_caster->GetTypeId()!=TYPEID_PLAYER)
                        return;

                    uint32 spell_id = 0;

                    switch(urand(1,5))
                    {
                        case 1: spell_id = 33053; break;    // Mr Pinchy's Blessing
                        case 2: spell_id = 33057; break;    // Summon Mighty Mr. Pinchy
                        case 3: spell_id = 33059; break;    // Summon Furious Mr. Pinchy
                        case 4: spell_id = 33062; break;    // Tiny Magical Crawdad
                        case 5: spell_id = 33064; break;    // Mr. Pinchy's Gift
                    }

                    m_caster->CastSpell(m_caster, spell_id, true, NULL);
                    return;
                }
                case 35745:                                 // Socrethar's Stone
                {
                    uint32 spell_id;
                    switch(m_caster->GetAreaId())
                    {
                        case 3900: spell_id = 35743; break; // Socrethar Portal
                        case 3742: spell_id = 35744; break; // Socrethar Portal
                        default: return;
                    }

                    m_caster->CastSpell(m_caster, spell_id, true);
                    return;
                }
                case 37674:                                 // Chaos Blast
                {
                    if (!unitTarget)
                        return;

                    int32 basepoints0 = 100;
                    m_caster->CastCustomSpell(unitTarget, 37675, &basepoints0, NULL, NULL, true);
                    return;
                }
                case 39189:                                 // Sha'tari Torch
                {
                    if (!unitTarget || unitTarget->GetTypeId() != TYPEID_UNIT || m_caster->GetTypeId() != TYPEID_PLAYER)
                        return;

                    // Flames
                    if (unitTarget->HasAura(39199))
                        return;

                    unitTarget->CastSpell(unitTarget, 39199, true);
                    ((Player*)m_caster)->KilledMonsterCredit(unitTarget->GetEntry(), unitTarget->GetObjectGuid());
                    ((Creature*)unitTarget)->ForcedDespawn(10000);
                    return;
                }
                case 39992:                                 // High Warlord Naj'entus: Needle Spine Targeting
                {
                    if (!unitTarget)
                        return;

                    // TODO - Cone Targeting; along wowwiki this spell should target "three random targets in a cone"
                    m_caster->CastSpell(unitTarget, 39835, true);
                    return;
                }
                case 40802:                                 // Mingo's Fortune Generator (Mingo's Fortune Giblets)
                {
                    // selecting one from Bloodstained Fortune item
                    uint32 newitemid;
                    switch(urand(1, 20))
                    {
                        case 1:  newitemid = 32688; break;
                        case 2:  newitemid = 32689; break;
                        case 3:  newitemid = 32690; break;
                        case 4:  newitemid = 32691; break;
                        case 5:  newitemid = 32692; break;
                        case 6:  newitemid = 32693; break;
                        case 7:  newitemid = 32700; break;
                        case 8:  newitemid = 32701; break;
                        case 9:  newitemid = 32702; break;
                        case 10: newitemid = 32703; break;
                        case 11: newitemid = 32704; break;
                        case 12: newitemid = 32705; break;
                        case 13: newitemid = 32706; break;
                        case 14: newitemid = 32707; break;
                        case 15: newitemid = 32708; break;
                        case 16: newitemid = 32709; break;
                        case 17: newitemid = 32710; break;
                        case 18: newitemid = 32711; break;
                        case 19: newitemid = 32712; break;
                        case 20: newitemid = 32713; break;
                        default:
                            return;
                    }

                    DoCreateItem(eff_idx, newitemid);
                    return;
                }
                case 40962:                                 // Blade's Edge Terrace Demon Boss Summon Branch
                {
                    if (!unitTarget || unitTarget->GetTypeId() != TYPEID_PLAYER)
                        return;

                    uint32 spell_id = 0;
                    switch (urand(1,4))
                    {
                        case 1: spell_id = 40957; break;    // Blade's Edge Terrace Demon Boss Summon 1
                        case 2: spell_id = 40959; break;    // Blade's Edge Terrace Demon Boss Summon 2
                        case 3: spell_id = 40960; break;    // Blade's Edge Terrace Demon Boss Summon 3
                        case 4: spell_id = 40961; break;    // Blade's Edge Terrace Demon Boss Summon 4
                    }
                    unitTarget->CastSpell(unitTarget, spell_id, true, NULL, NULL, unitTarget->GetObjectGuid(), m_spellInfo);
                    return;
                }
                case 42287:                                 // Salvage Wreckage
                {
                    if (m_caster->GetTypeId() != TYPEID_PLAYER)
                        return;

                    if (roll_chance_i(66))
                        m_caster->CastSpell(m_caster, 42289, true, m_CastItem);
                    else
                        m_caster->CastSpell(m_caster, 42288, true);

                    return;
                }
                case 42793:                                 // Burn Body
                {
                    if (!unitTarget || unitTarget->GetTypeId() != TYPEID_UNIT || m_caster->GetTypeId() != TYPEID_PLAYER)
                        return;

                    Creature* pCreature = (Creature*)unitTarget;

                    // Spell can be used in combat and may affect different target than the expected.
                    // If target is not the expected we need to prevent this effect.
                    if (pCreature->HasLootRecipient() || pCreature->isInCombat())
                        return;

                    // set loot recipient, prevent re-use same target
                    pCreature->SetLootRecipient(m_caster);

                    pCreature->ForcedDespawn(GetSpellDuration(m_spellInfo));

                    // EFFECT_INDEX_2 has 0 miscvalue for effect 134, doing the killcredit here instead (only one known case exist where 0)
                    ((Player*)m_caster)->KilledMonster(pCreature->GetCreatureInfo(), pCreature->GetObjectGuid());
                    return;
                }
                case 43014:                                  // Despawn Self
                {                                           // used by ACID event to run away and despawn
                    if (!unitTarget || unitTarget->GetTypeId() != TYPEID_UNIT)
                        return;

                    ((Creature*)unitTarget)->ForcedDespawn(2000);
                    float x, y, z;
                    unitTarget->GetClosePoint(x, y, z, unitTarget->GetObjectBoundingRadius(), 10.0f, unitTarget->GetOrientation());
                    unitTarget->SendMonsterMove(x, y, z, SPLINETYPE_NORMAL, SPLINEFLAG_WALKMODE, 2000);
                    return;
                } 
                case 43036:                                 // Dismembering Corpse
                {
                    if (!unitTarget || m_caster->GetTypeId() != TYPEID_PLAYER)
                        return;

                    if (unitTarget->HasAura(43059, EFFECT_INDEX_0))
                        return;

                    unitTarget->CastSpell(m_caster, 43037, true);
                    unitTarget->CastSpell(unitTarget, 43059, true);
                    return;
                }
                case 43069:                                 // Towers of Certain Doom: Skorn Cannonfire
                {
                    // Towers of Certain Doom: Tower Caster Instakill
                    m_caster->CastSpell(m_caster, 43072, true);
                    return;
                }
                case 43209:                                 // Place Ram Meat
                {
                    if (!unitTarget)
                        return;

                    // Self Visual - Sleep Until Cancelled (DND)
                    unitTarget->RemoveAurasDueToSpell(6606);
                    return;
                }
                case 43572:                                 // Send Them Packing: On /Raise Emote Dummy to Player
                {
                    if (!unitTarget)
                        return;

                    // m_caster (creature) should start walking back to it's "home" here, no clear way how to do that

                    // Send Them Packing: On Successful Dummy Spell Kill Credit
                    m_caster->CastSpell(unitTarget, 42721, true);
                    return;
                }
                // Demon Broiled Surprise
                case 43723:
                {
                    if (m_caster->GetTypeId() != TYPEID_PLAYER)
                        return;

                    ((Player*)m_caster)->CastSpell(unitTarget, 43753, true, m_CastItem, NULL, m_originalCasterGUID, m_spellInfo);
                    return;
                }
                case 43882:                                 // Scourging Crystal Controller Dummy
                {
                    if (!unitTarget || unitTarget->GetTypeId() != TYPEID_UNIT)
                        return;

                    // see spell dummy 50133
                    unitTarget->RemoveAurasDueToSpell(43874);
                    return;
                }
                case 44454:                                 // Tasty Reef Fish
                {
                    if (!unitTarget || unitTarget->GetTypeId() != TYPEID_UNIT)
                        return;

                    m_caster->CastSpell(unitTarget, 44455, true, m_CastItem);
                    return;
                }
                case 44875:                                 // Complete Raptor Capture
                {
                    if (!unitTarget || unitTarget->GetTypeId() != TYPEID_UNIT)
                        return;

                    Creature* creatureTarget = (Creature*)unitTarget;

                    creatureTarget->ForcedDespawn();

                    //cast spell Raptor Capture Credit
                    m_caster->CastSpell(m_caster, 42337, true, NULL);
                    return;
                }
                case 44997:                                 // Converting Sentry
                {
                    //Converted Sentry Credit
                    m_caster->CastSpell(m_caster, 45009, true);
                    return;
                }
                case 45030:                                 // Impale Emissary
                {
                    // Emissary of Hate Credit
                    m_caster->CastSpell(m_caster, 45088, true);
                    return;
                }
                case 45449:                                // Arcane Prisoner Rescue
                {
                    uint32 spellId=0;
                    switch(rand() % 2)
                    {
                        case 0: spellId = 45446; break;    // Summon Arcane Prisoner - Male
                        case 1: spellId = 45448; break;    // Summon Arcane Prisoner - Female
                    }
                    //Spawn
                    m_caster->CastSpell(m_caster, spellId, true);
                    //Arcane Prisoner Kill Credit
                    unitTarget->CastSpell(m_caster, 45456, true);

                    break;
                }
                case 45583:                                 // Throw Gnomish Grenade
                {
                    if (!unitTarget || m_caster->GetTypeId() != TYPEID_PLAYER)
                        return;

                    ((Player*)m_caster)->KilledMonsterCredit(unitTarget->GetEntry(), unitTarget->GetObjectGuid());

                    // look for gameobject within max spell range of unitTarget, and respawn if found

                    // big fire
                    GameObject* pGo = NULL;

                    float fMaxDist = GetSpellMaxRange(sSpellRangeStore.LookupEntry(m_spellInfo->rangeIndex));

                    MaNGOS::NearestGameObjectEntryInPosRangeCheck go_check_big(*unitTarget, 187675, unitTarget->GetPositionX(), unitTarget->GetPositionY(), unitTarget->GetPositionZ(), fMaxDist);
                    MaNGOS::GameObjectSearcher<MaNGOS::NearestGameObjectEntryInPosRangeCheck> checker1(pGo, go_check_big);

                    Cell::VisitGridObjects(unitTarget, checker1, fMaxDist);

                    if (pGo && !pGo->isSpawned())
                    {
                        pGo->SetRespawnTime(MINUTE/2);
                        pGo->Refresh();
                    }

                    // small fire
                    std::list<GameObject*> lList;

                    MaNGOS::GameObjectEntryInPosRangeCheck go_check_small(*unitTarget, 187676, unitTarget->GetPositionX(), unitTarget->GetPositionY(), unitTarget->GetPositionZ(), fMaxDist);
                    MaNGOS::GameObjectListSearcher<MaNGOS::GameObjectEntryInPosRangeCheck> checker2(lList, go_check_small);

                    Cell::VisitGridObjects(unitTarget, checker2, fMaxDist);

                    for(std::list<GameObject*>::iterator iter = lList.begin(); iter != lList.end(); ++iter)
                    {
                        if (!(*iter)->isSpawned())
                        {
                            (*iter)->SetRespawnTime(MINUTE/2);
                            (*iter)->Refresh();
                        }
                    }

                    return;
                }
                case 45958:                                 // Signal Alliance
                {
                    m_caster->CastSpell(m_caster, m_spellInfo->CalculateSimpleValue(eff_idx), true);
                    return;
                }
                case 45980:                                 // Re-Cursive Transmatter Injection
                {
                    if (m_caster->GetTypeId() == TYPEID_PLAYER && unitTarget)
                    {
                        if (const SpellEntry *pSpell = sSpellStore.LookupEntry(46022))
                        {
                            m_caster->CastSpell(unitTarget, pSpell, true);
                            ((Player*)m_caster)->KilledMonsterCredit(pSpell->EffectMiscValue[EFFECT_INDEX_0]);
                        }

                        if (unitTarget->GetTypeId() == TYPEID_UNIT)
                            ((Creature*)unitTarget)->ForcedDespawn();
                    }

                    return;
                }
                case 45685:                                 // Magnataur On Death 2
                {
                    m_caster->RemoveAurasDueToSpell(45673);
                    m_caster->RemoveAurasDueToSpell(45672);
                    m_caster->RemoveAurasDueToSpell(45677);
                    m_caster->RemoveAurasDueToSpell(45681);
                    m_caster->RemoveAurasDueToSpell(45683);
                    return;
                }
                case 45990:                                 // Collect Oil
                {
                    if (!unitTarget || unitTarget->GetTypeId() != TYPEID_UNIT)
                        return;

                    if (const SpellEntry *pSpell = sSpellStore.LookupEntry(45991))
                    {
                        unitTarget->CastSpell(unitTarget, pSpell, true);
                        ((Creature*)unitTarget)->ForcedDespawn(GetSpellDuration(pSpell) + 1);
                    }

                    return;
                }
                case 46167:                                 // Planning for the Future: Create Snowfall Glade Pup Cover
                case 50918:                                 // Gluttonous Lurkers: Create Basilisk Crystals Cover
                case 50926:                                 // Gluttonous Lurkers: Create Zul'Drak Rat Cover
                case 51026:                                 // Create Drakkari Medallion Cover
                case 51592:                                 // Pickup Primordial Hatchling
                case 51961:                                 // Captured Chicken Cover
                case 55364:                                 // Create Ghoul Drool Cover
                case 61832:                                 // Rifle the Bodies: Create Magehunter Personal Effects Cover
                case 74904:                                 // Pickup Sen'jin Frog
                {
                    if (!unitTarget || unitTarget->GetTypeId() != TYPEID_UNIT || m_caster->GetTypeId() != TYPEID_PLAYER)
                        return;

                    uint32 spellId = 0;

                    switch(m_spellInfo->Id)
                    {
                        case 46167: spellId = 46773; break;
                        case 50918: spellId = 50919; break;
                        case 50926: spellId = 50927; break;
                        case 51026: spellId = 50737; break;
                        case 51592: spellId = 51593; break;
                        case 51961: spellId = 51037; break;
                        case 55364: spellId = 55363; break;
                        case 61832: spellId = 47096; break;
                        case 74904: spellId = 74905; break;
                    }

                    if (const SpellEntry *pSpell = sSpellStore.LookupEntry(spellId))
                    {
                        unitTarget->CastSpell(m_caster, spellId, true);

                        Creature* creatureTarget = (Creature*)unitTarget;

                        if (const SpellCastTimesEntry *pCastTime = sSpellCastTimesStore.LookupEntry(pSpell->CastingTimeIndex))
                            creatureTarget->ForcedDespawn(pCastTime->CastTime + 1);
                    }
                    return;
                }
                case 46171:                                 // Scuttle Wrecked Flying Machine
                {
                    if (!unitTarget || m_caster->GetTypeId() != TYPEID_PLAYER)
                        return;

                    ((Player*)m_caster)->KilledMonsterCredit(unitTarget->GetEntry(), unitTarget->GetObjectGuid());

                    // look for gameobject within max spell range of unitTarget, and respawn if found
                    GameObject* pGo = NULL;

                    float fMaxDist = GetSpellMaxRange(sSpellRangeStore.LookupEntry(m_spellInfo->rangeIndex));

                    MaNGOS::NearestGameObjectEntryInPosRangeCheck go_check(*unitTarget, 187675, unitTarget->GetPositionX(), unitTarget->GetPositionY(), unitTarget->GetPositionZ(), fMaxDist);
                    MaNGOS::GameObjectSearcher<MaNGOS::NearestGameObjectEntryInPosRangeCheck> checker(pGo, go_check);

                    Cell::VisitGridObjects(unitTarget, checker, fMaxDist);

                    if (pGo && !pGo->isSpawned())
                    {
                        pGo->SetRespawnTime(MINUTE/2);
                        pGo->Refresh();
                    }

                    return;
                }
                case 46485:                                 // Greatmother's Soulcatcher
                {
                    if (!unitTarget || unitTarget->GetTypeId() != TYPEID_UNIT)
                        return;

                    if (const SpellEntry *pSpell = sSpellStore.LookupEntry(46486))
                    {
                        m_caster->CastSpell(unitTarget, pSpell, true);

                        if (const SpellEntry *pSpellCredit = sSpellStore.LookupEntry(pSpell->EffectTriggerSpell[EFFECT_INDEX_0]))
                            ((Player*)m_caster)->KilledMonsterCredit(pSpellCredit->EffectMiscValue[EFFECT_INDEX_0]);

                        ((Creature*)unitTarget)->ForcedDespawn();
                    }

                    return;
                }
                case 46606:                                 // Plague Canister Dummy
                {
                    if (!unitTarget || unitTarget->GetTypeId() != TYPEID_UNIT)
                        return;

                    unitTarget->CastSpell(m_caster, 43160, true);
                    unitTarget->SetDeathState(JUST_DIED);
                    unitTarget->SetHealth(0);
                    return;
                }
                case 46797:                                 // Quest - Borean Tundra - Set Explosives Cart
                {
                    if (!unitTarget || m_caster->GetTypeId() != TYPEID_PLAYER)
                        return;

                    ((Player*)m_caster)->KilledMonsterCredit(unitTarget->GetEntry(), unitTarget->GetObjectGuid());

                    // Quest - Borean Tundra - Summon Explosives Cart
                    unitTarget->CastSpell(unitTarget, 46798, true);
                    return;
                }
                case 47110:                                 // Summon Drakuru's Image
                {
                    uint32 spellId = 0;

                    // Spell 47117,47149,47316,47405,50439 exist, are these used to check area/meet requirement
                    // and to cast correct spell in correct area?

                    switch(m_caster->GetAreaId())
                    {
                        case 4255: spellId = 47381; break;  // Reagent Check (Frozen Mojo)
                        case 4209: spellId = 47386; break;  // Reagent Check (Zim'Bo's Mojo)
                        case 4270: spellId = 47389; break;  // Reagent Check (Desperate Mojo)
                        case 4216: spellId = 47408; break;  // Reagent Check (Sacred Mojo)
                        case 4196: spellId = 50441; break;  // Reagent Check (Survival Mojo)
                    }

                    // The additional castspell arguments are needed here to remove reagents for triggered spells
                    if (spellId)
                        m_caster->CastSpell(m_caster, spellId, true, m_CastItem, NULL, m_caster->GetObjectGuid(), m_spellInfo);

                    return;
                }
                case 47170:                                 // Impale Leviroth
                {
                    if (!unitTarget || unitTarget->GetTypeId() != TYPEID_UNIT)
                        return;

                    unitTarget->SetHealthPercent(8.0f);

                    // Cosmetic - Underwater Blood (no sound)
                    unitTarget->CastSpell(unitTarget, 47172, true);

                    ((Creature*)unitTarget)->AI()->AttackStart(m_caster);
                    return;
                }
                case 47176:                                 // Infect Ice Troll
                {
                    // Spell has wrong areaGroupid, so it can not be casted where expected.
                    // TODO: research if spells casted by NPC, having TARGET_SCRIPT, can have disabled area check
                    if (!unitTarget)
                        return;

                    // Plague Effect Self
                    unitTarget->CastSpell(unitTarget, 47178, true);
                    return;
                }
                case 47305:                                 // Potent Explosive Charge
                {
                    if (!unitTarget || unitTarget->GetTypeId() != TYPEID_UNIT)
                        return;

                    // only if below 80% hp
                    if (unitTarget->GetHealthPercent() > 80.0f)
                        return;

                    // Issues with explosion animation (remove insta kill spell resolves the issue)

                    // Quest - Jormungar Explosion Spell Spawner
                    unitTarget->CastSpell(unitTarget, 47311, true);

                    // Potent Explosive Charge
                    unitTarget->CastSpell(unitTarget, 47306, true);

                    return;
                }
                case 47381:                                 // Reagent Check (Frozen Mojo)
                case 47386:                                 // Reagent Check (Zim'Bo's Mojo)
                case 47389:                                 // Reagent Check (Desperate Mojo)
                case 47408:                                 // Reagent Check (Sacred Mojo)
                case 50441:                                 // Reagent Check (Survival Mojo)
                {
                    if (m_caster->GetTypeId() != TYPEID_PLAYER)
                        return;

                    switch(m_spellInfo->Id)
                    {
                        case 47381:
                            // Envision Drakuru
                            m_caster->CastSpell(m_caster, 47118, true);
                            break;
                        case 47386:
                            m_caster->CastSpell(m_caster, 47150, true);
                            break;
                        case 47389:
                            m_caster->CastSpell(m_caster, 47317, true);
                            break;
                        case 47408:
                            m_caster->CastSpell(m_caster, 47406, true);
                            break;
                        case 50441:
                            m_caster->CastSpell(m_caster, 50440, true);
                            break;
                    }

                    return;
                }
                case 48046:                                 // Use Camera
                {
                    if (!unitTarget)
                        return;

                    // No despawn expected, nor any change in dynamic flags/other flags.
                    // Need internal way to track if credit has been given for this object.

                    // Iron Dwarf Snapshot Credit
                    m_caster->CastSpell(m_caster, 48047, true, m_CastItem, NULL, unitTarget->GetObjectGuid());
                    return;
                }
                case 48790:                                 // Neltharion's Flame
                {
                    if (!unitTarget)
                        return;

                    // Neltharion's Flame Fire Bunny: Periodic Fire Aura
                    unitTarget->CastSpell(unitTarget, 48786, false);
                    return;
                }
                case 49357:                                 // Brewfest Mount Transformation
                {
                    if (m_caster->GetTypeId() != TYPEID_PLAYER)
                        return;

                    if (!m_caster->HasAuraType(SPELL_AURA_MOUNTED))
                        return;

                    m_caster->RemoveSpellsCausingAura(SPELL_AURA_MOUNTED);

                    // Ram for Alliance, Kodo for Horde
                    if (((Player *)m_caster)->GetTeam() == ALLIANCE)
                    {
                        if (m_caster->GetSpeedRate(MOVE_RUN) >= 2.0f)
                            // 100% Ram
                            m_caster->CastSpell(m_caster, 43900, true);
                        else
                            // 60% Ram
                            m_caster->CastSpell(m_caster, 43899, true);
                    }
                    else
                    {
                        if (((Player *)m_caster)->GetSpeedRate(MOVE_RUN) >= 2.0f)
                            // 100% Kodo
                            m_caster->CastSpell(m_caster, 49379, true);
                        else
                            // 60% Kodo
                            m_caster->CastSpell(m_caster, 49378, true);
                    }
                    return;
                }
                case 49634:                                 // Sergeant's Flare
                {
                    if (!unitTarget || unitTarget->GetTypeId() != TYPEID_UNIT)
                        return;

                    // Towers of Certain Doom: Tower Bunny Smoke Flare Effect
                    // TODO: MaNGOS::DynamicObjectUpdater::VisitHelper prevent aura to be applied to dummy creature (see HandleAuraDummy for effect of aura)
                    m_caster->CastSpell(unitTarget, 56511, true);

                    static uint32 const spellCredit[4] =
                    {
                        43077,                              // E Kill Credit
                        43067,                              // NW Kill Credit
                        43087,                              // SE Kill Credit
                        43086,                              // SW Kill Credit
                    };

                    // for sizeof(spellCredit)
                    for (int i = 0; i < 4; ++i)
                    {
                        const SpellEntry *pSpell = sSpellStore.LookupEntry(spellCredit[i]);

                        if (pSpell->EffectMiscValue[EFFECT_INDEX_0] == unitTarget->GetEntry())
                        {
                            m_caster->CastSpell(m_caster, spellCredit[i], true);
                            break;
                        }
                    }

                    return;
                }
                case 49859:                                 // Rune of Command
                {
                    if (!unitTarget || unitTarget->GetTypeId() != TYPEID_UNIT)
                        return;

                    // Captive Stone Giant Kill Credit
                    unitTarget->CastSpell(m_caster, 43564, true);
                    // Is it supposed to despawn?
                    ((Creature*)unitTarget)->ForcedDespawn();
                    return;
                }
                case 50133:                                 // Scourging Crystal Controller
                {
                    if (!unitTarget || unitTarget->GetTypeId() != TYPEID_UNIT)
                        return;

                    // Scourge Mur'gul Camp: Force Shield Arcane Purple x3
                    if (unitTarget->HasAura(43874))
                    {
                        // someone else is already channeling target
                        if (unitTarget->HasAura(43878))
                            return;

                        // Scourging Crystal Controller
                        m_caster->CastSpell(unitTarget, 43878, true, m_CastItem);
                    }

                    return;
                }
                case 50243:                                 // Teach Language
                {
                    if (m_caster->GetTypeId() != TYPEID_PLAYER)
                        return;

                    // spell has a 1/3 chance to trigger one of the below
                    if (roll_chance_i(66))
                        return;

                    if (((Player*)m_caster)->GetTeam() == ALLIANCE)
                    {
                        // 1000001 - gnomish binary
                        m_caster->CastSpell(m_caster, 50242, true);
                    }
                    else
                    {
                        // 01001000 - goblin binary
                        m_caster->CastSpell(m_caster, 50246, true);
                    }

                    return;
                }
                case 50440:                                 // Envision Drakuru
                {
                    if (!unitTarget)
                        return;

                    // Script Cast Summon Image of Drakuru 05
                    unitTarget->CastSpell(unitTarget, 50439, true);
                    return;
                }
                case 50546:                                 // Ley Line Focus Control Ring Effect
                case 50547:                                 // Ley Line Focus Control Amulet Effect
                case 50548:                                 // Ley Line Focus Control Talisman Effect
                {
                    if (!m_originalCaster || !unitTarget || unitTarget->GetTypeId() != TYPEID_UNIT)
                        return;

                    switch(m_spellInfo->Id)
                    {
                        case 50546: unitTarget->CastSpell(m_originalCaster, 47390, true); break;
                        case 50547: unitTarget->CastSpell(m_originalCaster, 47472, true); break;
                        case 50548: unitTarget->CastSpell(m_originalCaster, 47635, true); break;
                    }

                    return;
                }
                case 51276:                                 // Incinerate Corpse
                {
                    if (!unitTarget || unitTarget->GetTypeId() != TYPEID_UNIT)
                        return;

                    unitTarget->CastSpell(unitTarget, 51278, true);
                    unitTarget->CastSpell(m_caster, 51279, true);

                    unitTarget->SetDeathState(JUST_DIED);
                    return;
                }
                case 51330:                                 // Shoot RJR
                {
                    if (!unitTarget)
                        return;

                    // guessed chances
                    if (roll_chance_i(75))
                        m_caster->CastSpell(unitTarget, roll_chance_i(50) ? 51332 : 51366, true, m_CastItem);
                    else
                        m_caster->CastSpell(unitTarget, 51331, true, m_CastItem);

                    return;
                }
                case 51333:                                 // Dig For Treasure
                {
                    if (!unitTarget)
                        return;

                    if (roll_chance_i(75))
                        m_caster->CastSpell(unitTarget, 51370, true, m_CastItem);
                    else
                        m_caster->CastSpell(m_caster, 51345, true);

                    return;
                }
                case 51420:                                 // Digging for Treasure Ping
                {
                    if (!unitTarget || unitTarget->GetTypeId() != TYPEID_UNIT)
                        return;

                    // only spell related protector pets exist currently
                    Pet* pPet = m_caster->GetProtectorPet();
                    if (!pPet)
                        return;

                    pPet->SetFacingToObject(unitTarget);

                    // Digging for Treasure
                    pPet->CastSpell(unitTarget, 51405, true);

                    ((Creature*)unitTarget)->ForcedDespawn(1);
                    return;
                }
                case 51582:                                 // Rocket Boots Engaged (Rocket Boots Xtreme and Rocket Boots Xtreme Lite)
                {
                    if (m_caster->GetTypeId() != TYPEID_PLAYER)
                        return;

                    if (BattleGround* bg = ((Player*)m_caster)->GetBattleGround())
                        bg->EventPlayerDroppedFlag((Player*)m_caster);

                    m_caster->CastSpell(m_caster, 30452, true, NULL);
                    return;
                }
                case 51840:                                 // Despawn Fruit Tosser
                {
                    if (!unitTarget || unitTarget->GetTypeId() != TYPEID_UNIT)
                        return;

                    if (roll_chance_i(20))
                    {
                        // summon NPC, or...
                        unitTarget->CastSpell(m_caster, 52070, true);
                    }
                    else
                    {
                        // ...drop banana, orange or papaya
                        switch(urand(0,2))
                        {
                            case 0: unitTarget->CastSpell(m_caster, 51836, true); break;
                            case 1: unitTarget->CastSpell(m_caster, 51837, true); break;
                            case 2: unitTarget->CastSpell(m_caster, 51839, true); break;
                        }
                    }

                    ((Creature*)unitTarget)->ForcedDespawn(5000);
                    return;
                }
                case 51866:                                 // Kick Nass
                {
                    // It is possible that Nass Heartbeat (spell id 61438) is involved in this
                    // If so, unclear how it should work and using the below instead (even though it could be a bit hack-ish)

                    if (!unitTarget || unitTarget->GetTypeId() != TYPEID_UNIT)
                        return;

                    // Only own guardian pet
                    if (m_caster != unitTarget->GetOwner())
                        return;

                    // This means we already set state (see below) and need to wait.
                    if (unitTarget->hasUnitState(UNIT_STAT_ROOT))
                        return;

                    // Expecting pTargetDummy to be summoned by AI at death of target creatures.

                    Creature* pTargetDummy = NULL;
                    float fRange = GetSpellMaxRange(sSpellRangeStore.LookupEntry(m_spellInfo->rangeIndex));

                    MaNGOS::NearestCreatureEntryWithLiveStateInObjectRangeCheck u_check(*m_caster, 28523, true, fRange*2);
                    MaNGOS::CreatureLastSearcher<MaNGOS::NearestCreatureEntryWithLiveStateInObjectRangeCheck> searcher(pTargetDummy, u_check);

                    Cell::VisitGridObjects(m_caster, searcher, fRange*2);

                    if (pTargetDummy)
                    {
                        if (unitTarget->hasUnitState(UNIT_STAT_FOLLOW | UNIT_STAT_FOLLOW_MOVE))
                            unitTarget->GetMotionMaster()->MovementExpired();

                        unitTarget->MonsterMove(pTargetDummy->GetPositionX(), pTargetDummy->GetPositionY(), pTargetDummy->GetPositionZ(), IN_MILLISECONDS);

                        // Add state to temporarily prevent follow
                        unitTarget->addUnitState(UNIT_STAT_ROOT);

                        // Collect Hair Sample
                        unitTarget->CastSpell(pTargetDummy, 51870, true);
                    }

                    return;
                }
                case 51872:                                 // Hair Sample Collected
                {
                    if (!unitTarget || unitTarget->GetTypeId() != TYPEID_UNIT)
                        return;

                    // clear state to allow follow again
                    m_caster->clearUnitState(UNIT_STAT_ROOT);

                    // Nass Kill Credit
                    m_caster->CastSpell(m_caster, 51871, true);

                    // Despawn dummy creature
                    ((Creature*)unitTarget)->ForcedDespawn();

                    return;
                }
                case 51964:                                 // Tormentor's Incense
                {
                    if (!unitTarget || unitTarget->GetTypeId() != TYPEID_UNIT)
                        return;

                    // This might not be the best way, and effect may need some adjustment. Removal of any aura from surrounding dummy creatures?
                    if (((Creature*)unitTarget)->AI())
                        ((Creature*)unitTarget)->AI()->AttackStart(m_caster);

                    return;
                }
                case 52308:                                 // Take Sputum Sample
                {
                    switch(eff_idx)
                    {
                        case EFFECT_INDEX_0:
                        {
                            uint32 spellID = m_spellInfo->CalculateSimpleValue(EFFECT_INDEX_0);
                            uint32 reqAuraID = m_spellInfo->CalculateSimpleValue(EFFECT_INDEX_1);

                            if (m_caster->HasAura(reqAuraID, EFFECT_INDEX_0))
                                m_caster->CastSpell(m_caster, spellID, true, NULL);
                            return;
                        }
                        case EFFECT_INDEX_1:                // additional data for dummy[0]
                        case EFFECT_INDEX_2:
                            return;
                    }
                    return;
                }
                case 52369:                                 // Detonate Explosives
                case 52371:                                 // Detonate Explosives
                {
                    if (!unitTarget)
                        return;

                    // Cosmetic - Explosion
                    unitTarget->CastSpell(unitTarget, 46419, true);

                    // look for gameobjects within max spell range of unitTarget, and respawn if found
                    std::list<GameObject*> lList;

                    float fMaxDist = GetSpellMaxRange(sSpellRangeStore.LookupEntry(m_spellInfo->rangeIndex));

                    MaNGOS::GameObjectEntryInPosRangeCheck go_check(*unitTarget, 182071, unitTarget->GetPositionX(), unitTarget->GetPositionY(), unitTarget->GetPositionZ(), fMaxDist);
                    MaNGOS::GameObjectListSearcher<MaNGOS::GameObjectEntryInPosRangeCheck> checker(lList, go_check);

                    Cell::VisitGridObjects(unitTarget, checker, fMaxDist);

                    for(std::list<GameObject*>::iterator iter = lList.begin(); iter != lList.end(); ++iter)
                    {
                        if (!(*iter)->isSpawned())
                        {
                            (*iter)->SetRespawnTime(MINUTE/2);
                            (*iter)->Refresh();
                        }
                    }

                    return;
                }
                case 52759:                                 // Ancestral Awakening
                {
                    if (!unitTarget)
                        return;

                    m_caster->CastCustomSpell(unitTarget, 52752, &damage, NULL, NULL, true);
                    return;
                }
                case 54171:                                 //Divine Storm
                {
                    // split between targets
                    int32 bp = damage / m_UniqueTargetInfo.size();
                    m_caster->CastCustomSpell(unitTarget, 54172, &bp, NULL, NULL, true);
                    return;
                }
                case 52845:                                 // Brewfest Mount Transformation (Faction Swap)
                {
                    if (m_caster->GetTypeId() != TYPEID_PLAYER)
                        return;

                    if (!m_caster->HasAuraType(SPELL_AURA_MOUNTED))
                        return;

                    m_caster->RemoveSpellsCausingAura(SPELL_AURA_MOUNTED);

                    // Ram for Horde, Kodo for Alliance
                    if (((Player *)m_caster)->GetTeam() == HORDE)
                    {
                        if (m_caster->GetSpeedRate(MOVE_RUN) >= 2.0f)
                            // Swift Brewfest Ram, 100% Ram
                            m_caster->CastSpell(m_caster, 43900, true);
                        else
                            // Brewfest Ram, 60% Ram
                            m_caster->CastSpell(m_caster, 43899, true);
                    }
                    else
                    {
                        if (((Player *)m_caster)->GetSpeedRate(MOVE_RUN) >= 2.0f)
                            // Great Brewfest Kodo, 100% Kodo
                            m_caster->CastSpell(m_caster, 49379, true);
                        else
                            // Brewfest Riding Kodo, 60% Kodo
                            m_caster->CastSpell(m_caster, 49378, true);
                    }
                    return;
                }
                case 53341:                                 // Rune of Cinderglacier
                case 53343:                                 // Rune of Razorice
                {
                    // Runeforging Credit
                    m_caster->CastSpell(m_caster, 54586, true);
                    return;
                }
                case 53475:                                 // Set Oracle Faction Friendly
                case 53487:                                 // Set Wolvar Faction Honored
                case 54015:                                 // Set Oracle Faction Honored
                {
                    if (m_caster->GetTypeId() != TYPEID_PLAYER)
                        return;

                    if (eff_idx == EFFECT_INDEX_0)
                    {
                        Player* pPlayer = (Player*)m_caster;

                        uint32 faction_id = m_currentBasePoints[eff_idx];
                        int32  rep_change = m_currentBasePoints[EFFECT_INDEX_1];

                        FactionEntry const* factionEntry = sFactionStore.LookupEntry(faction_id);

                        if (!factionEntry)
                            return;

                        // Set rep to baserep + basepoints (expecting spillover for oposite faction -> become hated)
                        // Not when player already has equal or higher rep with this faction
                        if (pPlayer->GetReputationMgr().GetBaseReputation(factionEntry) < rep_change)
                            pPlayer->GetReputationMgr().SetReputation(factionEntry, rep_change);

                        // EFFECT_INDEX_2 most likely update at war state, we already handle this in SetReputation
                    }

                    return;
                }
                case 53808:                                 // Pygmy Oil
                {
                    const uint32 spellShrink = 53805;
                    const uint32 spellTransf = 53806;

                    if (SpellAuraHolder* holder = m_caster->GetSpellAuraHolder(spellShrink))
                    {
                        // chance to become pygmified (5, 10, 15 etc)
                        if (roll_chance_i(holder->GetStackAmount() * 5))
                        {
                            m_caster->RemoveAurasDueToSpell(spellShrink);
                            m_caster->CastSpell(m_caster, spellTransf, true);
                            return;
                        }
                    }

                    if (m_caster->HasAura(spellTransf))
                        return;

                    m_caster->CastSpell(m_caster, spellShrink, true);
                    return;
                }
                case 54577:                                 // Throw U.D.E.D.
                {
                    if (!unitTarget || unitTarget->GetTypeId() != TYPEID_UNIT)
                        return;

                    // Sometimes issues with explosion animation. Unclear why
                    // but possibly caused by the order of spells.

                    // Permanent Feign Death
                    unitTarget->CastSpell(unitTarget, 29266, true);

                    // need to despawn later
                    ((Creature*)unitTarget)->ForcedDespawn(2000);

                    // Mammoth Explosion Spell Spawner
                    unitTarget->CastSpell(unitTarget, 54581, true, m_CastItem);
                    return;
                }
                case 55004:                                 // Nitro Boosts
                {
                    if (!m_CastItem)
                        return;

                    if (roll_chance_i(95))                  // Nitro Boosts - success
                        m_caster->CastSpell(m_caster, 54861, true, m_CastItem);
                    else                                    // Knocked Up   - backfire 5%
                        m_caster->CastSpell(m_caster, 46014, true, m_CastItem);

                    return;
                }
                case 55818:                                 // Hurl Boulder
                {
                    // unclear how many summon min/max random, best guess below
                    uint32 random = urand(3,5);

                    for(uint32 i = 0; i < random; ++i)
                        m_caster->CastSpell(m_caster, 55528, true);

                    return;
                }
                case 57908:                                 // Stain Cloth
                {
                    // nothing do more
                    finish();

                    m_caster->CastSpell(m_caster, 57915, false, m_CastItem);

                    // cast item deleted
                    ClearCastItem();
                    break;
                }
                case 58418:                                 // Portal to Orgrimmar
                case 58420:                                 // Portal to Stormwind
                    return;                                 // implemented in EffectScript[0]
                case 58601:                                 // Remove Flight Auras
                {
                    m_caster->RemoveSpellsCausingAura(SPELL_AURA_FLY);
                    m_caster->RemoveSpellsCausingAura(SPELL_AURA_MOD_FLIGHT_SPEED_MOUNTED);
                    return;
                }
                case 59640:                                 // Underbelly Elixir
                {
                    if (m_caster->GetTypeId() != TYPEID_PLAYER)
                        return;

                    uint32 spell_id = 0;
                    switch(urand(1,3))
                    {
                        case 1: spell_id = 59645; break;
                        case 2: spell_id = 59831; break;
                        case 3: spell_id = 59843; break;
                    }

                    m_caster->CastSpell(m_caster,spell_id,true,NULL);
                    return;
                }
                case 60932:                                 // Disengage (one from creature versions)
                {
                    if (!unitTarget)
                        return;

                    m_caster->CastSpell(unitTarget,60934,true,NULL);
                    return;
                }
                case 62105:                                 // To'kini's Blowgun
                {
                    if (!unitTarget || unitTarget->GetTypeId() != TYPEID_UNIT)
                        return;

                    // Sleeping Sleep
                    unitTarget->CastSpell(unitTarget, 62248, true);

                    // Although not really correct, it's needed to have access to m_caster later,
                    // to properly process spell 62110 (cast from gossip).
                    // Can possibly be replaced with a similar function that doesn't set any dynamic flags.
                    ((Creature*)unitTarget)->SetLootRecipient(m_caster);

                    unitTarget->setFaction(190);            // Ambient (neutral)
                    unitTarget->SetFlag(UNIT_FIELD_FLAGS, UNIT_FLAG_OOC_NOT_ATTACKABLE);
                    return;
                }
                case 64385:                                 // Spinning (from Unusual Compass)
                {
                    m_caster->SetFacingTo(frand(0, M_PI_F*2), true);
                    return;
                }
                case 64981:                                 // Summon Random Vanquished Tentacle
                {
                    uint32 spell_id = 0;

                    switch(urand(0, 2))
                    {
                        case 0: spell_id = 64982; break;    // Summon Vanquished Crusher Tentacle
                        case 1: spell_id = 64983; break;    // Summon Vanquished Constrictor Tentacle
                        case 2: spell_id = 64984; break;    // Summon Vanquished Corruptor Tentacle
                    }

                    m_caster->CastSpell(m_caster, spell_id, true);
                    return;
                }
                case 66390:                                 // Read Last Rites
                {
                    if (!unitTarget || unitTarget->GetTypeId() != TYPEID_UNIT || m_caster->GetTypeId() != TYPEID_PLAYER)
                        return;

                    // Summon Tualiq Proxy
                    // Not known what purpose this has
                    unitTarget->CastSpell(unitTarget, 66411, true);

                    // Summon Tualiq Spirit
                    // Offtopic note: the summoned has aura from spell 37119 and 66419. One of them should
                    // most likely make summoned "rise", hover up/sideways in the air (MOVEFLAG_LEVITATING + MOVEFLAG_HOVER)
                    unitTarget->CastSpell(unitTarget, 66412, true);

                    ((Player*)m_caster)->KilledMonsterCredit(unitTarget->GetEntry(), unitTarget->GetObjectGuid());

                    // Must have a delay for proper spell animation
                    ((Creature*)unitTarget)->ForcedDespawn(1000);
                    return;
                }
                case 67019:                                 // Flask of the North
                {
                    if (m_caster->GetTypeId() != TYPEID_PLAYER)
                        return;

                    uint32 spell_id = 0;
                    switch(m_caster->getClass())
                    {
                        case CLASS_WARRIOR:
                        case CLASS_DEATH_KNIGHT:
                            spell_id = 67018;               // STR for Warriors, Death Knights
                            break;
                        case CLASS_ROGUE:
                        case CLASS_HUNTER:
                            spell_id = 67017;               // AP for Rogues, Hunters
                            break;
                        case CLASS_PRIEST:
                        case CLASS_MAGE:
                        case CLASS_WARLOCK:
                            spell_id = 67016;               // SPD for Priests, Mages, Warlocks
                            break;
                        case CLASS_SHAMAN:
                            // random (SPD, AP)
                            spell_id = roll_chance_i(50) ? 67016 : 67017;
                            break;
                        case CLASS_PALADIN:
                        case CLASS_DRUID:
                        default:
                            // random (SPD, STR)
                            spell_id = roll_chance_i(50) ? 67016 : 67018;
                            break;
                    }
                    m_caster->CastSpell(m_caster, spell_id, true);
                    return;
                }
                case 67400:                                 // Zergling Attack (on Grunty companion)
                {
                    if (!unitTarget || unitTarget->GetTypeId() != TYPEID_UNIT || !((Creature*)unitTarget)->IsPet())
                        return;

                    m_caster->DealDamage(unitTarget, unitTarget->GetMaxHealth(), NULL, DIRECT_DAMAGE, SPELL_SCHOOL_MASK_NORMAL, NULL, false);
                    ((Pet*)unitTarget)->Unsummon(PET_SAVE_AS_DELETED);
                    m_caster->GetMotionMaster()->MovementExpired();
                    return;
                }
                case 69922:                                 // Temper Quel'Delar
                {
                    if (!unitTarget)
                        return;

                    // Return Tempered Quel'Delar
                    unitTarget->CastSpell(m_caster, 69956, true);
                    return;
                }
                case 70769:                                 // Divine Storm!
                {
                    ((Player*)m_caster)->RemoveSpellCooldown(53385, true);
                    return;
                }
                case 71336:                                 // Pact of the Darkfallen
                {
                    if (!unitTarget)
                        return;

                    unitTarget->CastSpell(unitTarget, 71340, true);
                    break;
                }
                case 71341:                                 // Pact of the Darkfallen
                {
                    if (!unitTarget)
                        return;

                    bool needRemove = true;
                    for(TargetList::const_iterator ihit = m_UniqueTargetInfo.begin(); ihit != m_UniqueTargetInfo.end(); ++ihit)
                    {
                        Unit *unit = m_caster->GetObjectGuid() == ihit->targetGUID ? m_caster : ObjectAccessor::GetUnit(*unitTarget, ihit->targetGUID);
                        if (unit && unitTarget->GetDistance(unit) > 5.0f)
                        {
                            needRemove = false;
                            break;
                        }
                    }
                    if (needRemove)
                        unitTarget->RemoveAurasDueToSpell(71340);
                    break;
                }
                case 72202:                                 // Blade power
                {
                    if (!unitTarget)
                        return;

                    unitTarget->CastSpell(unitTarget, 72195, true);
                    break;
                }
                default:                                   // DBC encounters main check
                {
                    if (unitTarget && unitTarget->GetTypeId() == TYPEID_PLAYER)
                    {
                        if (m_caster->GetMap()->IsDungeon())
                        {
                            Player* creditedPlayer = unitTarget->GetCharmerOrOwnerPlayerOrPlayerItself();
                            DungeonMap* dungeon = (DungeonMap*)m_caster->GetMap();;
                            if (DungeonPersistentState* state = dungeon->GetPersistanceState())
                                state->UpdateEncounterState(ENCOUNTER_CREDIT_CAST_SPELL, m_spellInfo->Id, creditedPlayer);
                        }
                    }
                }
            }
            break;
        }
        case SPELLFAMILY_MAGE:
        {
            switch(m_spellInfo->Id)
            {
                case 11958:                                 // Cold Snap
                {
                    if (m_caster->GetTypeId()!=TYPEID_PLAYER)
                        return;

                    // immediately finishes the cooldown on Frost spells
                    const SpellCooldowns& cm = ((Player *)m_caster)->GetSpellCooldownMap();
                    for (SpellCooldowns::const_iterator itr = cm.begin(); itr != cm.end();)
                    {
                        SpellEntry const *spellInfo = sSpellStore.LookupEntry(itr->first);

                        if (spellInfo->SpellFamilyName == SPELLFAMILY_MAGE &&
                            (GetSpellSchoolMask(spellInfo) & SPELL_SCHOOL_MASK_FROST) &&
                            spellInfo->Id != 11958 && GetSpellRecoveryTime(spellInfo) > 0)
                        {
                            ((Player*)m_caster)->RemoveSpellCooldown((itr++)->first, true);
                        }
                        else
                            ++itr;
                    }
                    return;
                }
                case 31687:                                 // Summon Water Elemental
                {
                    if (m_caster->HasAura(70937))           // Glyph of Eternal Water (permanent limited by known spells version)
                        m_caster->CastSpell(m_caster, 70908, true);
                    else                                    // temporary version
                        m_caster->CastSpell(m_caster, 70907, true);

                    return;
                }
                case 32826:                                 // Polymorph Cast Visual
                {
                    if (unitTarget && unitTarget->GetTypeId() == TYPEID_UNIT)
                    {
                        //Polymorph Cast Visual Rank 1
                        const uint32 spell_list[6] =
                        {
                            32813,                          // Squirrel Form
                            32816,                          // Giraffe Form
                            32817,                          // Serpent Form
                            32818,                          // Dragonhawk Form
                            32819,                          // Worgen Form
                            32820                           // Sheep Form
                        };
                        unitTarget->CastSpell( unitTarget, spell_list[urand(0, 5)], true);
                    }
                    return;
                }
                case 38194:                                 // Blink
                {
                    // Blink
                    if (unitTarget)
                        m_caster->CastSpell(unitTarget, 38203, true);

                    return;
                }
            }

            // Conjure Mana Gem
            if (eff_idx == EFFECT_INDEX_1 && m_spellInfo->Effect[EFFECT_INDEX_0] == SPELL_EFFECT_CREATE_ITEM)
            {
                if (m_caster->GetTypeId()!=TYPEID_PLAYER)
                    return;

                // checked in create item check, avoid unexpected
                if (Item* item = ((Player*)m_caster)->GetItemByLimitedCategory(ITEM_LIMIT_CATEGORY_MANA_GEM))
                    if (item->HasMaxCharges())
                        return;

                unitTarget->CastSpell( unitTarget, m_spellInfo->CalculateSimpleValue(eff_idx), true, m_CastItem);
                return;
            }
            break;
        }
        case SPELLFAMILY_WARRIOR:
        {
            // Charge
            if ((m_spellInfo->SpellFamilyFlags & UI64LIT(0x1)) && m_spellInfo->SpellVisual[0] == 867)
            {
                int32 chargeBasePoints0 = damage;
                m_caster->CastCustomSpell(m_caster, 34846, &chargeBasePoints0, NULL, NULL, true);
                return;
            }
            // Execute
            if (m_spellInfo->SpellFamilyFlags & UI64LIT(0x20000000))
            {
                if (!unitTarget)
                    return;

                uint32 rage = m_caster->GetPower(POWER_RAGE);

                // up to max 30 rage cost
                if (rage > 300)
                    rage = 300;

                // Glyph of Execution bonus
                uint32 rage_modified = rage;

                if (Aura *aura = m_caster->GetDummyAura(58367))
                    rage_modified +=  aura->GetModifier()->m_amount*10;

                int32 basePoints0 = damage+int32(rage_modified * m_spellInfo->DmgMultiplier[eff_idx] +
                                                 m_caster->GetTotalAttackPowerValue(BASE_ATTACK)*0.2f);

                m_caster->CastCustomSpell(unitTarget, 20647, &basePoints0, NULL, NULL, true, 0);

                // Sudden Death
                if (m_caster->HasAura(52437))
                {
                    Unit::AuraList const& auras = m_caster->GetAurasByType(SPELL_AURA_PROC_TRIGGER_SPELL);
                    for (Unit::AuraList::const_iterator itr = auras.begin(); itr != auras.end(); ++itr)
                    {
                        // Only Sudden Death have this SpellIconID with SPELL_AURA_PROC_TRIGGER_SPELL
                        if ((*itr)->GetSpellProto()->SpellIconID == 1989)
                        {
                            // saved rage top stored in next affect
                            uint32 lastrage = (*itr)->GetSpellProto()->CalculateSimpleValue(EFFECT_INDEX_1)*10;
                            if(lastrage < rage)
                                rage -= lastrage;
                            break;
                        }
                    }
                }

                m_caster->SetPower(POWER_RAGE,m_caster->GetPower(POWER_RAGE)-rage);
                return;
            }
            // Slam
            if (m_spellInfo->SpellFamilyFlags & UI64LIT(0x0000000000200000))
            {
                if(!unitTarget)
                    return;

                // dummy cast itself ignored by client in logs
                m_caster->CastCustomSpell(unitTarget,50782,&damage,NULL,NULL,true);
                return;
            }
            // Concussion Blow
            if (m_spellInfo->SpellFamilyFlags & UI64LIT(0x0000000004000000))
            {
                m_damage+= uint32(damage * m_caster->GetTotalAttackPowerValue(BASE_ATTACK) / 100);
                return;
            }

            switch(m_spellInfo->Id)
            {
                // Warrior's Wrath
                case 21977:
                {
                    if (!unitTarget)
                        return;
                    m_caster->CastSpell(unitTarget, 21887, true);// spell mod
                    return;
                }
                // Last Stand
                case 12975:
                {
                    int32 healthModSpellBasePoints0 = int32(m_caster->GetMaxHealth()*0.3);
                    m_caster->CastCustomSpell(m_caster, 12976, &healthModSpellBasePoints0, NULL, NULL, true, NULL);
                    return;
                }
                // Bloodthirst
                case 23881:
                {
                    m_caster->CastCustomSpell(unitTarget, 23885, &damage, NULL, NULL, true, NULL);
                    return;
                }
            }
            break;
        }
        case SPELLFAMILY_WARLOCK:
        {
            // Life Tap
            if (m_spellInfo->SpellFamilyFlags & UI64LIT(0x0000000000040000))
            {
                if (unitTarget && (int32(unitTarget->GetHealth()) > damage))
                {
                    // Shouldn't Appear in Combat Log
                    unitTarget->ModifyHealth(-damage);

                    int32 spell_power = m_caster->SpellBaseDamageBonusDone(GetSpellSchoolMask(m_spellInfo));
                    int32 mana = damage + spell_power / 2;

                    // Improved Life Tap mod
                    Unit::AuraList const& auraDummy = m_caster->GetAurasByType(SPELL_AURA_DUMMY);
                    for(Unit::AuraList::const_iterator itr = auraDummy.begin(); itr != auraDummy.end(); ++itr)
                        if((*itr)->GetSpellProto()->SpellFamilyName==SPELLFAMILY_WARLOCK && (*itr)->GetSpellProto()->SpellIconID == 208)
                            mana = ((*itr)->GetModifier()->m_amount + 100)* mana / 100;

                    m_caster->CastCustomSpell(unitTarget, 31818, &mana, NULL, NULL, true);

                    // Mana Feed
                    int32 manaFeedVal = 0;
                    Unit::AuraList const& mod = m_caster->GetAurasByType(SPELL_AURA_ADD_FLAT_MODIFIER);
                    for(Unit::AuraList::const_iterator itr = mod.begin(); itr != mod.end(); ++itr)
                    {
                        if((*itr)->GetSpellProto()->SpellFamilyName==SPELLFAMILY_WARLOCK && (*itr)->GetSpellProto()->SpellIconID == 1982)
                            manaFeedVal+= (*itr)->GetModifier()->m_amount;
                    }
                    if (manaFeedVal > 0)
                    {
                        manaFeedVal = manaFeedVal * mana / 100;
                        m_caster->CastCustomSpell(m_caster, 32553, &manaFeedVal, NULL, NULL, true, NULL);
                    }
                }
                else
                    SendCastResult(SPELL_FAILED_FIZZLE);

                return;
            }
            break;
        }
        case SPELLFAMILY_PRIEST:
        {
            // Penance
            if (m_spellInfo->SpellFamilyFlags & UI64LIT(0x0080000000000000))
            {
                if (!unitTarget)
                    return;

                int hurt = 0;
                int heal = 0;
                switch(m_spellInfo->Id)
                {
                    case 47540: hurt = 47758; heal = 47757; break;
                    case 53005: hurt = 53001; heal = 52986; break;
                    case 53006: hurt = 53002; heal = 52987; break;
                    case 53007: hurt = 53003; heal = 52988; break;
                    default:
                        sLog.outError("Spell::EffectDummy: Spell %u Penance need set correct heal/damage spell", m_spellInfo->Id);
                        return;
                }

                // prevent interrupted message for main spell
                finish(true);

                // replace cast by selected spell, this also make it interruptible including target death case
                if (m_caster->IsFriendlyTo(unitTarget))
                    m_caster->CastSpell(unitTarget, heal, false);
                else
                    m_caster->CastSpell(unitTarget, hurt, false);

                return;
            }
            break;
        }
        case SPELLFAMILY_DRUID:
        {
            // Starfall
            if (m_spellInfo->IsFitToFamilyMask(UI64LIT(0x0000000000000000), 0x00000100))
            {
                //Shapeshifting into an animal form or mounting cancels the effect.
                if(m_caster->GetCreatureType() == CREATURE_TYPE_BEAST || m_caster->IsMounted())
                {
                    if(m_triggeredByAuraSpell)
                        m_caster->RemoveAurasDueToSpell(m_triggeredByAuraSpell->Id);
                    return;
                }

                //Any effect which causes you to lose control of your character will supress the starfall effect.
                if (m_caster->hasUnitState(UNIT_STAT_NO_FREE_MOVE))
                    return;

                switch(m_spellInfo->Id)
                {
                    case 50286: m_caster->CastSpell(unitTarget, 50288, true); return;
                    case 53196: m_caster->CastSpell(unitTarget, 53191, true); return;
                    case 53197: m_caster->CastSpell(unitTarget, 53194, true); return;
                    case 53198: m_caster->CastSpell(unitTarget, 53195, true); return;
                    default:
                        sLog.outError("Spell::EffectDummy: Unhandeled Starfall spell rank %u",m_spellInfo->Id);
                        return;
                }
            }
            break;
        }
        case SPELLFAMILY_ROGUE:
        {
            switch(m_spellInfo->Id)
            {
                case 5938:                                  // Shiv
                {
                    if (m_caster->GetTypeId() != TYPEID_PLAYER)
                        return;

                    Player *pCaster = ((Player*)m_caster);

                    Item *item = pCaster->GetWeaponForAttack(OFF_ATTACK);
                    if (!item)
                        return;

                    // all poison enchantments is temporary
                    uint32 enchant_id = item->GetEnchantmentId(TEMP_ENCHANTMENT_SLOT);
                    if (!enchant_id)
                        return;

                    SpellItemEnchantmentEntry const *pEnchant = sSpellItemEnchantmentStore.LookupEntry(enchant_id);
                    if (!pEnchant)
                        return;

                    for (int s = 0; s < 3; ++s)
                    {
                        if (pEnchant->type[s]!=ITEM_ENCHANTMENT_TYPE_COMBAT_SPELL)
                            continue;

                        SpellEntry const* combatEntry = sSpellStore.LookupEntry(pEnchant->spellid[s]);
                        if (!combatEntry || combatEntry->Dispel != DISPEL_POISON)
                            continue;

                        m_caster->CastSpell(unitTarget, combatEntry, true, item);
                    }

                    m_caster->CastSpell(unitTarget, 5940, true);
                    return;
                }
                case 14185:                                 // Preparation
                {
                    if (m_caster->GetTypeId()!=TYPEID_PLAYER)
                        return;

                    //immediately finishes the cooldown on certain Rogue abilities
                    const SpellCooldowns& cm = ((Player *)m_caster)->GetSpellCooldownMap();
                    for (SpellCooldowns::const_iterator itr = cm.begin(); itr != cm.end();)
                    {
                        SpellEntry const *spellInfo = sSpellStore.LookupEntry(itr->first);

                        if (spellInfo->SpellFamilyName == SPELLFAMILY_ROGUE && (spellInfo->SpellFamilyFlags & UI64LIT(0x0000024000000860)))
                            ((Player*)m_caster)->RemoveSpellCooldown((itr++)->first,true);
                        // Glyph of Preparation
                        else if ((spellInfo->SpellFamilyName == SPELLFAMILY_ROGUE && (spellInfo->SpellFamilyFlags & 0x40000010 || spellInfo->Id == 51722)) && m_caster->HasAura(56819))
                            ((Player*)m_caster)->RemoveSpellCooldown((itr++)->first,true);
                        else
                            ++itr;
                    }
                    return;
                }
                case 31231:                                 // Cheat Death
                {
                    // Cheating Death
                    m_caster->CastSpell(m_caster, 45182, true);
                    return;
                }
                case 51662:                                 // Hunger for Blood
                {
                    m_caster->CastSpell(m_caster, 63848, true);
                    return;
                }
                case 51690:                                 // Killing Spree
                {
                    m_caster->CastSpell(m_caster, 61851, true);
                    return;
                }
            }
            break;
        }
        case SPELLFAMILY_HUNTER:
        {
            // Steady Shot
            if (m_spellInfo->SpellFamilyFlags & UI64LIT(0x100000000))
            {
                if (!unitTarget || !unitTarget->isAlive())
                    return;

                bool found = false;

                // check dazed affect
                Unit::AuraList const& decSpeedList = unitTarget->GetAurasByType(SPELL_AURA_MOD_DECREASE_SPEED);
                for(Unit::AuraList::const_iterator iter = decSpeedList.begin(); iter != decSpeedList.end(); ++iter)
                {
                    if ((*iter)->GetSpellProto()->SpellIconID==15 && (*iter)->GetSpellProto()->Dispel==0)
                    {
                        found = true;
                        break;
                    }
                }

                if (found)
                    m_damage+= damage;
                return;
            }

            // Disengage
            if (m_spellInfo->SpellFamilyFlags & UI64LIT(0x0000400000000000))
            {
                Unit* target = unitTarget;
                uint32 spellid;
                switch(m_spellInfo->Id)
                {
                    case 57635: spellid = 57636; break;     // one from creature cases
                    case 61507: spellid = 61508; break;     // one from creature cases
                    default:
                        sLog.outError("Spell %u not handled propertly in EffectDummy(Disengage)",m_spellInfo->Id);
                        return;
                }
                if (!target || !target->isAlive())
                    return;
                m_caster->CastSpell(target,spellid,true,NULL);
            }

            switch(m_spellInfo->Id)
            {
                case 23989:                                 // Readiness talent
                {
                    if (m_caster->GetTypeId()!=TYPEID_PLAYER)
                        return;

                    //immediately finishes the cooldown for hunter abilities
                    const SpellCooldowns& cm = ((Player*)m_caster)->GetSpellCooldownMap();
                    for (SpellCooldowns::const_iterator itr = cm.begin(); itr != cm.end();)
                    {
                        SpellEntry const *spellInfo = sSpellStore.LookupEntry(itr->first);

                        if (spellInfo->SpellFamilyName == SPELLFAMILY_HUNTER && spellInfo->Id != 23989 && GetSpellRecoveryTime(spellInfo) > 0 )
                            ((Player*)m_caster)->RemoveSpellCooldown((itr++)->first,true);
                        else
                            ++itr;
                    }
                    return;
                }
                case 37506:                                 // Scatter Shot
                {
                    if (m_caster->GetTypeId()!=TYPEID_PLAYER)
                        return;

                    // break Auto Shot and autohit
                    m_caster->InterruptSpell(CURRENT_AUTOREPEAT_SPELL);
                    m_caster->AttackStop();
                    ((Player*)m_caster)->SendAttackSwingCancelAttack();
                    return;
                }
                // Last Stand
                case 53478:
                {
                    if (!unitTarget)
                        return;
                    int32 healthModSpellBasePoints0 = int32(unitTarget->GetMaxHealth() * 0.3);
                    unitTarget->CastCustomSpell(unitTarget, 53479, &healthModSpellBasePoints0, NULL, NULL, true, NULL);
                    return;
                }
                // Master's Call
                case 53271:
                {
                    Pet* pet = m_caster->GetPet();
                    if (!pet || !unitTarget)
                        return;

                    pet->CastSpell(unitTarget, m_spellInfo->CalculateSimpleValue(eff_idx), true);
                    return;
                }
            }
            break;
        }
        case SPELLFAMILY_PALADIN:
        {
            switch(m_spellInfo->SpellIconID)
            {
                case 156:                                   // Holy Shock
                {
                    if (!unitTarget)
                        return;

                    int hurt = 0;
                    int heal = 0;

                    switch(m_spellInfo->Id)
                    {
                        case 20473: hurt = 25912; heal = 25914; break;
                        case 20929: hurt = 25911; heal = 25913; break;
                        case 20930: hurt = 25902; heal = 25903; break;
                        case 27174: hurt = 27176; heal = 27175; break;
                        case 33072: hurt = 33073; heal = 33074; break;
                        case 48824: hurt = 48822; heal = 48820; break;
                        case 48825: hurt = 48823; heal = 48821; break;
                        default:
                            sLog.outError("Spell::EffectDummy: Spell %u not handled in HS",m_spellInfo->Id);
                            return;
                    }

                    if (m_caster->IsFriendlyTo(unitTarget))
                        m_caster->CastSpell(unitTarget, heal, true);
                    else
                        m_caster->CastSpell(unitTarget, hurt, true);

                    return;
                }
                case 561:                                   // Judgement of command
                {
                    if (!unitTarget)
                        return;

                    uint32 spell_id = m_currentBasePoints[eff_idx];
                    SpellEntry const* spell_proto = sSpellStore.LookupEntry(spell_id);
                    if (!spell_proto)
                        return;

                    m_caster->CastSpell(unitTarget, spell_proto, true, NULL);
                    return;
                }
            }

            switch(m_spellInfo->Id)
            {
                case 31789:                                 // Righteous Defense (step 1)
                {
                    if (m_caster->GetTypeId() != TYPEID_PLAYER)
                    {
                        SendCastResult(SPELL_FAILED_TARGET_AFFECTING_COMBAT);
                        return;
                    }

                    // 31989 -> dummy effect (step 1) + dummy effect (step 2) -> 31709 (taunt like spell for each target)
                    Unit* friendTarget = !unitTarget || unitTarget->IsFriendlyTo(m_caster) ? unitTarget : unitTarget->getVictim();
                    if (friendTarget)
                    {
                        Player* player = friendTarget->GetCharmerOrOwnerPlayerOrPlayerItself();
                        if (!player || !player->IsInSameRaidWith((Player*)m_caster))
                            friendTarget = NULL;
                    }

                    // non-standard cast requirement check
                    if (!friendTarget || friendTarget->getAttackers().empty())
                    {
                        ((Player*)m_caster)->RemoveSpellCooldown(m_spellInfo->Id,true);
                        SendCastResult(SPELL_FAILED_TARGET_AFFECTING_COMBAT);
                        return;
                    }

                    // Righteous Defense (step 2) (in old version 31980 dummy effect)
                    // Clear targets for eff 1
                    for(TargetList::iterator ihit = m_UniqueTargetInfo.begin(); ihit != m_UniqueTargetInfo.end(); ++ihit)
                        ihit->effectMask &= ~(1<<1);

                    // not empty (checked), copy
                    Unit::AttackerSet attackers = friendTarget->getAttackers();

                    // selected from list 3
                    for(uint32 i = 0; i < std::min(size_t(3),attackers.size()); ++i)
                    {
                        Unit::AttackerSet::iterator aItr = attackers.begin();
                        std::advance(aItr, rand() % attackers.size());
                        AddUnitTarget((*aItr), EFFECT_INDEX_1);
                        attackers.erase(aItr);
                    }

                    // now let next effect cast spell at each target.
                    return;
                }
                case 37877:                                 // Blessing of Faith
                {
                    if (!unitTarget)
                        return;

                    uint32 spell_id = 0;
                    switch(unitTarget->getClass())
                    {
                        case CLASS_DRUID:   spell_id = 37878; break;
                        case CLASS_PALADIN: spell_id = 37879; break;
                        case CLASS_PRIEST:  spell_id = 37880; break;
                        case CLASS_SHAMAN:  spell_id = 37881; break;
                        default: return;                    // ignore for not healing classes
                    }

                    m_caster->CastSpell(m_caster, spell_id, true);
                    return;
                }
            }
            break;
        }
        case SPELLFAMILY_SHAMAN:
        {
            // Cleansing Totem
            if ((m_spellInfo->SpellFamilyFlags & UI64LIT(0x0000000004000000)) && m_spellInfo->SpellIconID==1673)
            {
                if (unitTarget)
                    m_caster->CastSpell(unitTarget, 52025, true);
                return;
            }
            // Healing Stream Totem
            if (m_spellInfo->SpellFamilyFlags & UI64LIT(0x0000000000002000))
            {
                if (unitTarget)
                {
                    if (Unit *owner = m_caster->GetOwner())
                    {
                        // spell have SPELL_DAMAGE_CLASS_NONE and not get bonuses from owner, use main spell for bonuses
                        if (m_triggeredBySpellInfo)
                        {
                            damage = int32(owner->SpellHealingBonusDone(unitTarget, m_triggeredBySpellInfo, damage, HEAL));
                            damage = int32(unitTarget->SpellHealingBonusTaken(owner, m_triggeredBySpellInfo, damage, HEAL));
                        }

                        // Restorative Totems
                        Unit::AuraList const& mDummyAuras = owner->GetAurasByType(SPELL_AURA_DUMMY);
                        for(Unit::AuraList::const_iterator i = mDummyAuras.begin(); i != mDummyAuras.end(); ++i)
                            // only its have dummy with specific icon
                            if ((*i)->GetSpellProto()->SpellFamilyName == SPELLFAMILY_SHAMAN && (*i)->GetSpellProto()->SpellIconID == 338)
                                damage += (*i)->GetModifier()->m_amount * damage / 100;

                        // Glyph of Healing Stream Totem
                        if (Aura *dummy = owner->GetDummyAura(55456))
                            damage += dummy->GetModifier()->m_amount * damage / 100;
                    }
                    m_caster->CastCustomSpell(unitTarget, 52042, &damage, NULL, NULL, true, 0, 0, m_originalCasterGUID);
                }
                return;
            }
            // Mana Spring Totem
            if (m_spellInfo->SpellFamilyFlags & UI64LIT(0x0000000000004000))
            {
                if (!unitTarget || unitTarget->getPowerType()!=POWER_MANA)
                    return;
                m_caster->CastCustomSpell(unitTarget, 52032, &damage, 0, 0, true, 0, 0, m_originalCasterGUID);
                return;
            }
            // Flametongue Weapon Proc, Ranks
            if (m_spellInfo->SpellFamilyFlags & UI64LIT(0x0000000000200000))
            {
                if (!m_CastItem)
                {
                    sLog.outError("Spell::EffectDummy: spell %i requires cast Item", m_spellInfo->Id);
                    return;
                }
                // found spelldamage coefficients of 0.381% per 0.1 speed and 15.244 per 4.0 speed
                // but own calculation say 0.385 gives at most one point difference to published values
                int32 spellDamage = m_caster->SpellBaseDamageBonusDone(GetSpellSchoolMask(m_spellInfo));
                float weaponSpeed = (1.0f/IN_MILLISECONDS) * m_CastItem->GetProto()->Delay;
                int32 totalDamage = int32((damage + 3.85f * spellDamage) * 0.01 * weaponSpeed);

                m_caster->CastCustomSpell(unitTarget, 10444, &totalDamage, NULL, NULL, true, m_CastItem);
                return;
            }
            if (m_spellInfo->Id == 39610)                   // Mana Tide Totem effect
            {
                if (!unitTarget || unitTarget->getPowerType() != POWER_MANA)
                    return;
                // Glyph of Mana Tide
                if (Unit *owner = m_caster->GetOwner())
                    if (Aura *dummy = owner->GetDummyAura(55441))
                        damage+=dummy->GetModifier()->m_amount;
                // Regenerate 6% of Total Mana Every 3 secs
                int32 EffectBasePoints0 = unitTarget->GetMaxPower(POWER_MANA)  * damage / 100;
                m_caster->CastCustomSpell(unitTarget, 39609, &EffectBasePoints0, NULL, NULL, true, NULL, NULL, m_originalCasterGUID);
                return;
            }
            // Lava Lash
            if (m_spellInfo->IsFitToFamilyMask(UI64LIT(0x0000000000000000), 0x00000004))
            {
                if (m_caster->GetTypeId()!=TYPEID_PLAYER)
                    return;
                Item *item = ((Player*)m_caster)->GetItemByPos(INVENTORY_SLOT_BAG_0, EQUIPMENT_SLOT_OFFHAND);
                if (item)
                {
                    // Damage is increased if your off-hand weapon is enchanted with Flametongue.
                    Unit::AuraList const& auraDummy = m_caster->GetAurasByType(SPELL_AURA_DUMMY);
                    for(Unit::AuraList::const_iterator itr = auraDummy.begin(); itr != auraDummy.end(); ++itr)
                    {
                        if ((*itr)->GetSpellProto()->SpellFamilyName==SPELLFAMILY_SHAMAN &&
                            ((*itr)->GetSpellProto()->SpellFamilyFlags & UI64LIT(0x0000000000200000)) &&
                            (*itr)->GetCastItemGuid() == item->GetObjectGuid())
                        {
                            m_damage += m_damage * damage / 100;
                            return;
                        }
                    }
                }
                return;
            }
            // Fire Nova
            if (m_spellInfo->SpellIconID == 33)
            {
                // fire totems slot
                Totem* totem = m_caster->GetTotem(TOTEM_SLOT_FIRE);
                if (!totem)
                    return;

                uint32 triggered_spell_id;
                switch(m_spellInfo->Id)
                {
                    case 1535:  triggered_spell_id = 8349;  break;
                    case 8498:  triggered_spell_id = 8502;  break;
                    case 8499:  triggered_spell_id = 8503;  break;
                    case 11314: triggered_spell_id = 11306; break;
                    case 11315: triggered_spell_id = 11307; break;
                    case 25546: triggered_spell_id = 25535; break;
                    case 25547: triggered_spell_id = 25537; break;
                    case 61649: triggered_spell_id = 61650; break;
                    case 61657: triggered_spell_id = 61654; break;
                    default: return;
                }

                totem->CastSpell(totem, triggered_spell_id, true, NULL, NULL, m_caster->GetObjectGuid());

                // Fire Nova Visual
                totem->CastSpell(totem, 19823, true, NULL, NULL, m_caster->GetObjectGuid());
                return;
            }
            break;
        }
        case SPELLFAMILY_DEATHKNIGHT:
        {
            // Corpse Explosion
            if(m_spellInfo->SpellIconID == 1737)
            {
                // Living ghoul as a target
                if (unitTarget->GetEntry() == 26125 && unitTarget->isAlive())
                {
                    int32 bp = unitTarget->GetMaxHealth()*0.25f;
                    unitTarget->CastCustomSpell(unitTarget,47496,&bp,NULL,NULL,true);
                }
                else
                    return;
            }
            // Death Coil
            if (m_spellInfo->SpellFamilyFlags & UI64LIT(0x002000))
            {
                if (m_caster->IsFriendlyTo(unitTarget))
                {
                    if (!unitTarget || unitTarget->GetCreatureType() != CREATURE_TYPE_UNDEAD)
                        return;

                    int32 bp = int32(damage * 1.5f);
                    m_caster->CastCustomSpell(unitTarget, 47633, &bp, NULL, NULL, true);
                }
                else
                {
                    int32 bp = m_caster->SpellDamageBonusDone(unitTarget, m_spellInfo, uint32(damage), SPELL_DIRECT_DAMAGE);
                          bp = unitTarget->SpellDamageBonusTaken(m_caster, m_spellInfo, uint32(bp), SPELL_DIRECT_DAMAGE);
                    m_caster->CastCustomSpell(unitTarget, 47632, &bp, NULL, NULL, true);
                }
                return;
            }
            // Hungering Cold
            else if (m_spellInfo->SpellFamilyFlags & UI64LIT(0x0000100000000000))
            {
                m_caster->CastSpell(m_caster, 51209, true);
                return;
            }
            // Death Strike
            else if (m_spellInfo->SpellFamilyFlags & UI64LIT(0x0000000000000010))
            {
                uint32 count = 0;
                Unit::SpellAuraHolderMap const& auras = unitTarget->GetSpellAuraHolderMap();
                for(Unit::SpellAuraHolderMap::const_iterator itr = auras.begin(); itr!=auras.end(); ++itr)
                {
                    if (itr->second->GetSpellProto()->Dispel == DISPEL_DISEASE &&
                        itr->second->GetCasterGuid() == m_caster->GetObjectGuid())
                    {
                        ++count;
                        // max. 15%
                        if (count == 3)
                            break;
                    }
                }

                int32 bp = int32(count * m_caster->GetMaxHealth() * m_spellInfo->DmgMultiplier[EFFECT_INDEX_0] / 100);

                // Improved Death Strike (percent stored in nonexistent EFFECT_INDEX_2 effect base points)
                Unit::AuraList const& auraMod = m_caster->GetAurasByType(SPELL_AURA_ADD_FLAT_MODIFIER);
                for(Unit::AuraList::const_iterator iter = auraMod.begin(); iter != auraMod.end(); ++iter)
                {
                    // only required spell have spellicon for SPELL_AURA_ADD_FLAT_MODIFIER
                    if ((*iter)->GetSpellProto()->SpellIconID == 2751 && (*iter)->GetSpellProto()->SpellFamilyName == SPELLFAMILY_DEATHKNIGHT)
                    {
                        bp += (*iter)->GetSpellProto()->CalculateSimpleValue(EFFECT_INDEX_2) * bp / 100;
                        break;
                    }
                }

                m_caster->CastCustomSpell(m_caster, 45470, &bp, NULL, NULL, true);
                return;
            }
            // Death Grip
            else if (m_spellInfo->Id == 49576)
            {
                if (!unitTarget)
                    return;

                m_caster->CastSpell(unitTarget, 49560, true);
                return;
            }
            else if (m_spellInfo->Id == 49560)
            {
                if (!unitTarget)
                    return;

                uint32 spellId = m_spellInfo->CalculateSimpleValue(EFFECT_INDEX_0);
                unitTarget->CastSpell(m_caster->GetPositionX(), m_caster->GetPositionY(), m_caster->GetPositionZ(), spellId, true);
                return;
            }
            // Corpse Explosion. Execute for Effect1 only
            else if (m_spellInfo->SpellIconID == 1737 && eff_idx == EFFECT_INDEX_1)
            {
                if (!unitTarget)
                    return;

                // casting on a ghoul-pet makes it explode! :D
                // target validation is done in Spell:SetTargetMap
                if (unitTarget->GetEntry() == 26125 && unitTarget->isAlive() )
                {
                    int32 bp0 = int32(unitTarget->GetMaxHealth() * 0.25); // AoE dmg
                    int32 bp1 = int32(unitTarget->GetHealth() ); // self damage
                    unitTarget->InterruptNonMeleeSpells(false);
                    unitTarget->CastCustomSpell(unitTarget, 47496, &bp0, &bp1, 0, false);
                }
                else
                {
                    int32 damage = m_spellInfo->CalculateSimpleValue(SpellEffectIndex(EFFECT_INDEX_0));
                    uint32 spell = m_spellInfo->CalculateSimpleValue(EFFECT_INDEX_1);

                    m_caster->CastSpell(unitTarget, 51270, true); // change modelId (is this generic spell for this kind of spells?)
                    m_caster->CastCustomSpell(unitTarget, spell, &damage, NULL, NULL, true);
                }
                return;
            }
            // Obliterate
            else if (m_spellInfo->SpellFamilyFlags & UI64LIT(0x0002000000000000))
            {
                // search for Annihilation
                Unit::AuraList const& dummyList = m_caster->GetAurasByType(SPELL_AURA_DUMMY);
                for (Unit::AuraList::const_iterator itr = dummyList.begin(); itr != dummyList.end(); ++itr)
                {
                    if ((*itr)->GetSpellProto()->SpellFamilyName == SPELLFAMILY_DEATHKNIGHT && (*itr)->GetSpellProto()->SpellIconID == 2710)
                    {
                        if (roll_chance_i((*itr)->GetModifier()->m_amount)) // don't consume if found
                            return;
                        else
                            break;
                    }
                }

                // consume diseases
                unitTarget->RemoveAurasWithDispelType(DISPEL_DISEASE, m_caster->GetObjectGuid());
            }
            break;
        }
    }

    // pet auras
    if (PetAura const* petSpell = sSpellMgr.GetPetAura(m_spellInfo->Id, eff_idx))
    {
        m_caster->AddPetAura(petSpell);
        return;
    }

    // Script based implementation. Must be used only for not good for implementation in core spell effects
    // So called only for not processed cases
    if (gameObjTarget)
        sScriptMgr.OnEffectDummy(m_caster, m_spellInfo->Id, eff_idx, gameObjTarget);
    else if (unitTarget && unitTarget->GetTypeId() == TYPEID_UNIT)
        sScriptMgr.OnEffectDummy(m_caster, m_spellInfo->Id, eff_idx, (Creature*)unitTarget);
    else if (itemTarget)
        sScriptMgr.OnEffectDummy(m_caster, m_spellInfo->Id, eff_idx, itemTarget);
}

void Spell::EffectTriggerSpellWithValue(SpellEffectIndex eff_idx)
{
    uint32 triggered_spell_id = m_spellInfo->EffectTriggerSpell[eff_idx];

    // normal case
    SpellEntry const *spellInfo = sSpellStore.LookupEntry( triggered_spell_id );

    if(!spellInfo)
    {
        sLog.outError("EffectTriggerSpellWithValue of spell %u: triggering unknown spell id %i", m_spellInfo->Id,triggered_spell_id);
        return;
    }

    int32 bp = damage;
    m_caster->CastCustomSpell(unitTarget,triggered_spell_id,&bp,&bp,&bp,true,NULL,NULL,m_originalCasterGUID);
}

void Spell::EffectTriggerRitualOfSummoning(SpellEffectIndex eff_idx)
{
    uint32 triggered_spell_id = m_spellInfo->EffectTriggerSpell[eff_idx];
    SpellEntry const *spellInfo = sSpellStore.LookupEntry( triggered_spell_id );

    if(!spellInfo)
    {
        sLog.outError("EffectTriggerRitualOfSummoning of spell %u: triggering unknown spell id %i", m_spellInfo->Id,triggered_spell_id);
        return;
    }

    finish();

    m_caster->CastSpell(unitTarget,spellInfo,false);
}

void Spell::EffectClearQuest(SpellEffectIndex eff_idx)
{
    if (m_caster->GetTypeId() != TYPEID_PLAYER)
        return;

    Player *player = (Player*)m_caster;

    uint32 quest_id = m_spellInfo->EffectMiscValue[eff_idx];

    if (!sObjectMgr.GetQuestTemplate(quest_id))
    {
        sLog.outError("Spell::EffectClearQuest spell entry %u attempt clear quest entry %u but this quest does not exist.", m_spellInfo->Id, quest_id);
        return;
    }

    // remove quest possibly in quest log (is that expected?)
    for(uint16 slot = 0; slot < MAX_QUEST_LOG_SIZE; ++slot)
    {
        uint32 quest = player->GetQuestSlotQuestId(slot);

        if (quest == quest_id)
        {
            player->SetQuestSlot(slot, 0);
            // ignore unequippable quest items in this case, it will still be equipped
            player->TakeQuestSourceItem(quest_id, false);
        }
    }

    player->SetQuestStatus(quest_id, QUEST_STATUS_NONE);
    player->getQuestStatusMap()[quest_id].m_rewarded = false;
}

void Spell::EffectForceCast(SpellEffectIndex eff_idx)
{
    if( !unitTarget )
        return;

    uint32 triggered_spell_id = m_spellInfo->EffectTriggerSpell[eff_idx];

    // normal case
    SpellEntry const *spellInfo = sSpellStore.LookupEntry( triggered_spell_id );

    if(!spellInfo)
    {
        sLog.outError("EffectForceCast of spell %u: triggering unknown spell id %i", m_spellInfo->Id,triggered_spell_id);
        return;
    }

    unitTarget->CastSpell(unitTarget, spellInfo, true, NULL, NULL, m_originalCasterGUID);
}

void Spell::EffectTriggerSpell(SpellEffectIndex effIndex)
{
    // only unit case known
    if (!unitTarget)
    {
        if(gameObjTarget || itemTarget)
            sLog.outError("Spell::EffectTriggerSpell (Spell: %u): Unsupported non-unit case!",m_spellInfo->Id);
        return;
    }

    uint32 triggered_spell_id = m_spellInfo->EffectTriggerSpell[effIndex];

    // special cases
    switch(triggered_spell_id)
    {
        // Vanish (not exist)
        case 18461:
        {
            unitTarget->RemoveSpellsCausingAura(SPELL_AURA_MOD_ROOT);
            unitTarget->RemoveSpellsCausingAura(SPELL_AURA_MOD_DECREASE_SPEED);
            unitTarget->RemoveSpellsCausingAura(SPELL_AURA_MOD_STALKED);

            // if this spell is given to NPC it must handle rest by it's own AI
            if (unitTarget->GetTypeId() != TYPEID_PLAYER)
                return;

            uint32 spellId = 1784;
            // reset cooldown on it if needed
            if (((Player*)unitTarget)->HasSpellCooldown(spellId))
                ((Player*)unitTarget)->RemoveSpellCooldown(spellId);

            m_caster->CastSpell(unitTarget, spellId, true);
            return;
        }
        // just skip
        case 23770:                                         // Sayge's Dark Fortune of *
            // not exist, common cooldown can be implemented in scripts if need.
            return;
        // Brittle Armor - (need add max stack of 24575 Brittle Armor)
        case 29284:
            m_caster->CastSpell(unitTarget, 24575, true, m_CastItem, NULL, m_originalCasterGUID);
            return;
        // Mercurial Shield - (need add max stack of 26464 Mercurial Shield)
        case 29286:
            m_caster->CastSpell(unitTarget, 26464, true, m_CastItem, NULL, m_originalCasterGUID);
            return;
        // Righteous Defense
        case 31980:
        {
            m_caster->CastSpell(unitTarget, 31790, true, m_CastItem, NULL, m_originalCasterGUID);
            return;
        }
        // Cloak of Shadows
        case 35729:
        {
            Unit::SpellAuraHolderMap& Auras = unitTarget->GetSpellAuraHolderMap();
            for(Unit::SpellAuraHolderMap::iterator iter = Auras.begin(); iter != Auras.end(); ++iter)
            {
                // Remove all harmful spells on you except positive/passive/physical auras
                if (!iter->second->IsPositive() &&
                    !iter->second->IsPassive() &&
                    !iter->second->IsDeathPersistent() &&
                    (GetSpellSchoolMask(iter->second->GetSpellProto()) & SPELL_SCHOOL_MASK_NORMAL) == 0)
                {
                    m_caster->RemoveAurasDueToSpell(iter->second->GetSpellProto()->Id);
                    iter = Auras.begin();
                }
            }
            return;
        }
        // Priest Shadowfiend (34433) need apply mana gain trigger aura on pet
        case 41967:
        {
            if (Unit *pet = unitTarget->GetPet())
                pet->CastSpell(pet, 28305, true);
            return;
        }
        // Glyph of Mirror Image
        case 58832:
        {
            if (m_caster->HasAura(63093))
                m_caster->CastSpell(m_caster, 65047, true); // Mirror Image
            break;
        }
        // Empower Rune Weapon
        case 53258:
        {
            // remove cooldown of frost/death, undead/blood activated in main spell
            if (unitTarget->GetTypeId() == TYPEID_PLAYER)
            {
                bool res1 = ((Player*)unitTarget)->ActivateRunes(RUNE_FROST, 2);
                bool res2 = ((Player*)unitTarget)->ActivateRunes(RUNE_DEATH, 2);
                if (res1 || res2)
                    ((Player*)unitTarget)->ResyncRunes();
            }
            return;
        }
    }

    // normal case
    SpellEntry const *spellInfo = sSpellStore.LookupEntry( triggered_spell_id );
    if (!spellInfo)
    {
        sLog.outError("EffectTriggerSpell of spell %u: triggering unknown spell id %i", m_spellInfo->Id,triggered_spell_id);
        return;
    }

    // select formal caster for triggered spell
    Unit* caster = m_caster;

    // some triggered spells require specific equipment
    if (spellInfo->EquippedItemClass >=0 && m_caster->GetTypeId()==TYPEID_PLAYER)
    {
        // main hand weapon required
        if (spellInfo->AttributesEx3 & SPELL_ATTR_EX3_MAIN_HAND)
        {
            Item* item = ((Player*)m_caster)->GetWeaponForAttack(BASE_ATTACK, true, false);

            // skip spell if no weapon in slot or broken
            if (!item)
                return;

            // skip spell if weapon not fit to triggered spell
            if (!item->IsFitToSpellRequirements(spellInfo))
                return;
        }

        // offhand hand weapon required
        if (spellInfo->AttributesEx3 & SPELL_ATTR_EX3_REQ_OFFHAND)
        {
            Item* item = ((Player*)m_caster)->GetWeaponForAttack(OFF_ATTACK, true, false);

            // skip spell if no weapon in slot or broken
            if (!item)
                return;

            // skip spell if weapon not fit to triggered spell
            if (!item->IsFitToSpellRequirements(spellInfo))
                return;
        }
    }
    else
    {
        // Note: not exist spells with weapon req. and IsSpellHaveCasterSourceTargets == true
        // so this just for speedup places in else
        caster = IsSpellWithCasterSourceTargetsOnly(spellInfo) ? unitTarget : m_caster;
    }

    caster->CastSpell(unitTarget,spellInfo,true,NULL,NULL,m_originalCasterGUID);
}

void Spell::EffectTriggerMissileSpell(SpellEffectIndex effect_idx)
{
    uint32 triggered_spell_id = m_spellInfo->EffectTriggerSpell[effect_idx];

    // normal case
    SpellEntry const *spellInfo = sSpellStore.LookupEntry( triggered_spell_id );

    if(!spellInfo)
    {
        sLog.outError("EffectTriggerMissileSpell of spell %u (eff: %u): triggering unknown spell id %u",
            m_spellInfo->Id,effect_idx,triggered_spell_id);
        return;
    }

    if (m_CastItem)
        DEBUG_FILTER_LOG(LOG_FILTER_SPELL_CAST, "WORLD: cast Item spellId - %i", spellInfo->Id);

    if (m_caster->GetTypeId() == TYPEID_PLAYER)
        ((Player*)m_caster)->RemoveSpellCooldown(triggered_spell_id);

    m_caster->CastSpell(m_targets.m_destX, m_targets.m_destY, m_targets.m_destZ, spellInfo, true, m_CastItem, 0, m_originalCasterGUID);
}

void Spell::EffectJump(SpellEffectIndex eff_idx)
{
    if(m_caster->IsTaxiFlying())
        return;

    // Init dest coordinates
    float x,y,z,o;
    if(m_targets.m_targetMask & TARGET_FLAG_DEST_LOCATION)
    {
        x = m_targets.m_destX;
        y = m_targets.m_destY;
        z = m_targets.m_destZ;

        if(m_spellInfo->EffectImplicitTargetA[eff_idx] == TARGET_BEHIND_VICTIM)
        {
            // explicit cast data from client or server-side cast
            // some spell at client send caster
            Unit* pTarget = NULL;
            if(m_targets.getUnitTarget() && m_targets.getUnitTarget()!=m_caster)
                pTarget = m_targets.getUnitTarget();
            else if(unitTarget->getVictim())
                pTarget = m_caster->getVictim();
            else if(m_caster->GetTypeId() == TYPEID_PLAYER)
                pTarget = m_caster->GetMap()->GetUnit(((Player*)m_caster)->GetSelectionGuid());

            o = pTarget ? pTarget->GetOrientation() : m_caster->GetOrientation();
        }
        else
            o = m_caster->GetOrientation();
    }
    else if(unitTarget)
    {
        unitTarget->GetContactPoint(m_caster,x,y,z,CONTACT_DISTANCE);
        o = m_caster->GetOrientation();
    }
    else if(gameObjTarget)
    {
        gameObjTarget->GetContactPoint(m_caster,x,y,z,CONTACT_DISTANCE);
        o = m_caster->GetOrientation();
    }
    else
    {
        sLog.outError( "Spell::EffectJump - unsupported target mode for spell ID %u", m_spellInfo->Id );
        return;
    }

    uint32 speed_z = m_spellInfo->EffectMiscValue[eff_idx];
    if (!speed_z)
        speed_z = 10;
    uint32 time = m_spellInfo->EffectMiscValueB[eff_idx];
    if (!time)
        time = speed_z * 10;

    m_caster->MonsterJump(x, y, z, o, time, speed_z);
}

void Spell::EffectTeleportUnits(SpellEffectIndex eff_idx)
{
    if(!unitTarget || unitTarget->IsTaxiFlying())
        return;

    switch (m_spellInfo->EffectImplicitTargetB[eff_idx])
    {
        case TARGET_INNKEEPER_COORDINATES:
        {
            // Only players can teleport to innkeeper
            if (unitTarget->GetTypeId() != TYPEID_PLAYER)
                return;

            ((Player*)unitTarget)->TeleportToHomebind(unitTarget==m_caster ? TELE_TO_SPELL : 0);
            return;
        }
        case TARGET_AREAEFFECT_INSTANT:                     // in all cases first TARGET_TABLE_X_Y_Z_COORDINATES
        case TARGET_TABLE_X_Y_Z_COORDINATES:
        case TARGET_SELF2:
        {
            SpellTargetPosition const* st = sSpellMgr.GetSpellTargetPosition(m_spellInfo->Id);
            if(!st)
            {
                sLog.outError( "Spell::EffectTeleportUnits - unknown Teleport coordinates for spell ID %u", m_spellInfo->Id );
                return;
            }

            if(st->target_mapId==unitTarget->GetMapId())
                unitTarget->NearTeleportTo(st->target_X,st->target_Y,st->target_Z,st->target_Orientation,unitTarget==m_caster);
            else if(unitTarget->GetTypeId()==TYPEID_PLAYER)
                ((Player*)unitTarget)->TeleportTo(st->target_mapId,st->target_X,st->target_Y,st->target_Z,st->target_Orientation,unitTarget==m_caster ? TELE_TO_SPELL : 0);
            break;
        }
        case TARGET_EFFECT_SELECT:
        {
            // m_destN filled, but sometimes for wrong dest and does not have TARGET_FLAG_DEST_LOCATION

            float x = unitTarget->GetPositionX();
            float y = unitTarget->GetPositionY();
            float z = unitTarget->GetPositionZ();
            float orientation = m_caster->GetOrientation();

            m_caster->NearTeleportTo(x, y, z, orientation, unitTarget == m_caster);
            return;
        }
        case TARGET_BEHIND_VICTIM:
        {
            Unit *pTarget = NULL;

            // explicit cast data from client or server-side cast
            // some spell at client send caster
            if(m_targets.getUnitTarget() && m_targets.getUnitTarget()!=unitTarget)
                pTarget = m_targets.getUnitTarget();
            else if(unitTarget->getVictim())
                pTarget = unitTarget->getVictim();
            else if(unitTarget->GetTypeId() == TYPEID_PLAYER)
                pTarget = unitTarget->GetMap()->GetUnit(((Player*)unitTarget)->GetSelectionGuid());

            // Init dest coordinates
            float x = m_targets.m_destX;
            float y = m_targets.m_destY;
            float z = m_targets.m_destZ;
            float orientation = pTarget ? pTarget->GetOrientation() : unitTarget->GetOrientation();
            unitTarget->NearTeleportTo(x,y,z,orientation,unitTarget==m_caster);
            return;
        }
        default:
        {
            // If not exist data for dest location - return
            if(!(m_targets.m_targetMask & TARGET_FLAG_DEST_LOCATION))
            {
                sLog.outError( "Spell::EffectTeleportUnits - unknown EffectImplicitTargetB[%u] = %u for spell ID %u", eff_idx, m_spellInfo->EffectImplicitTargetB[eff_idx], m_spellInfo->Id );
                return;
            }
            // Init dest coordinates
            float x = m_targets.m_destX;
            float y = m_targets.m_destY;
            float z = m_targets.m_destZ;
            float orientation = unitTarget->GetOrientation();
            // Teleport
            unitTarget->NearTeleportTo(x,y,z,orientation,unitTarget==m_caster);
            return;
        }
    }

    // post effects for TARGET_TABLE_X_Y_Z_COORDINATES
    switch ( m_spellInfo->Id )
    {
        // Dimensional Ripper - Everlook
        case 23442:
        {
            int32 r = irand(0, 119);
            if ( r >= 70 )                                  // 7/12 success
            {
                if ( r < 100 )                              // 4/12 evil twin
                    m_caster->CastSpell(m_caster, 23445, true);
                else                                        // 1/12 fire
                    m_caster->CastSpell(m_caster, 23449, true);
            }
            return;
        }
        // Ultrasafe Transporter: Toshley's Station
        case 36941:
        {
            if ( roll_chance_i(50) )                        // 50% success
            {
                int32 rand_eff = urand(1, 7);
                switch ( rand_eff )
                {
                    case 1:
                        // soul split - evil
                        m_caster->CastSpell(m_caster, 36900, true);
                        break;
                    case 2:
                        // soul split - good
                        m_caster->CastSpell(m_caster, 36901, true);
                        break;
                    case 3:
                        // Increase the size
                        m_caster->CastSpell(m_caster, 36895, true);
                        break;
                    case 4:
                        // Decrease the size
                        m_caster->CastSpell(m_caster, 36893, true);
                        break;
                    case 5:
                    // Transform
                    {
                        if (((Player*)m_caster)->GetTeam() == ALLIANCE )
                            m_caster->CastSpell(m_caster, 36897, true);
                        else
                            m_caster->CastSpell(m_caster, 36899, true);
                        break;
                    }
                    case 6:
                        // chicken
                        m_caster->CastSpell(m_caster, 36940, true);
                        break;
                    case 7:
                        // evil twin
                        m_caster->CastSpell(m_caster, 23445, true);
                        break;
                }
            }
            return;
        }
        // Dimensional Ripper - Area 52
        case 36890:
        {
            if ( roll_chance_i(50) )                        // 50% success
            {
                int32 rand_eff = urand(1, 4);
                switch ( rand_eff )
                {
                    case 1:
                        // soul split - evil
                        m_caster->CastSpell(m_caster, 36900, true);
                        break;
                    case 2:
                        // soul split - good
                        m_caster->CastSpell(m_caster, 36901, true);
                        break;
                    case 3:
                        // Increase the size
                        m_caster->CastSpell(m_caster, 36895, true);
                        break;
                    case 4:
                    // Transform
                    {
                        if (((Player*)m_caster)->GetTeam() == ALLIANCE )
                            m_caster->CastSpell(m_caster, 36897, true);
                        else
                            m_caster->CastSpell(m_caster, 36899, true);
                        break;
                    }
                }
            }
            return;
        }
    }
}

void Spell::EffectApplyAura(SpellEffectIndex eff_idx)
{
    if(!unitTarget)
        return;

    // ghost spell check, allow apply any auras at player loading in ghost mode (will be cleanup after load)
    if ( (!unitTarget->isAlive() && !(IsDeathOnlySpell(m_spellInfo) || IsDeathPersistentSpell(m_spellInfo))) &&
        (unitTarget->GetTypeId() != TYPEID_PLAYER || !((Player*)unitTarget)->GetSession()->PlayerLoading()) )
        return;

    Unit* caster = GetAffectiveCaster();
    if(!caster)
    {
        // FIXME: currently we can't have auras applied explicitly by gameobjects
        // so for auras from wild gameobjects (no owner) target used
        if (m_originalCasterGUID.IsGameObject())
            caster = unitTarget;
        else
            return;
    }

    DEBUG_FILTER_LOG(LOG_FILTER_SPELL_CAST, "Spell: Aura is: %u", m_spellInfo->EffectApplyAuraName[eff_idx]);

    Aura* aur = CreateAura(m_spellInfo, eff_idx, &m_currentBasePoints[eff_idx], m_spellAuraHolder, unitTarget, caster, m_CastItem);

    // Now Reduce spell duration using data received at spell hit
    int32 duration = aur->GetAuraMaxDuration();

    // Mixology - increase effect and duration of alchemy spells which the caster has
    if(caster->GetTypeId() == TYPEID_PLAYER && aur->GetSpellProto()->SpellFamilyName == SPELLFAMILY_POTION
        && caster->HasAura(53042))
    {
        SpellSpecific spellSpec = GetSpellSpecific(aur->GetSpellProto()->Id);
        if(spellSpec == SPELL_BATTLE_ELIXIR || spellSpec == SPELL_GUARDIAN_ELIXIR || spellSpec == SPELL_FLASK_ELIXIR)
        {
            if(caster->HasSpell(aur->GetSpellProto()->EffectTriggerSpell[0]))
            {
               duration *= 2.0f;
               aur->GetModifier()->m_amount *= 1.3f;
            }
        }
    }

    if(duration != aur->GetAuraMaxDuration())
    {
        m_spellAuraHolder->SetAuraMaxDuration(duration);
        m_spellAuraHolder->SetAuraDuration(duration);
    }

    m_spellAuraHolder->AddAura(aur, eff_idx);
}

void Spell::EffectUnlearnSpecialization(SpellEffectIndex eff_idx)
{
    if(!unitTarget || unitTarget->GetTypeId() != TYPEID_PLAYER)
        return;

    Player *_player = (Player*)unitTarget;
    uint32 spellToUnlearn = m_spellInfo->EffectTriggerSpell[eff_idx];

    _player->removeSpell(spellToUnlearn);

    DEBUG_LOG( "Spell: Player %u has unlearned spell %u from NpcGUID: %u", _player->GetGUIDLow(), spellToUnlearn, m_caster->GetGUIDLow() );
}

void Spell::EffectPowerDrain(SpellEffectIndex eff_idx)
{
    if(m_spellInfo->EffectMiscValue[eff_idx] < 0 || m_spellInfo->EffectMiscValue[eff_idx] >= MAX_POWERS)
        return;

    Powers drain_power = Powers(m_spellInfo->EffectMiscValue[eff_idx]);

    if(!unitTarget)
        return;
    if(!unitTarget->isAlive())
        return;
    if(unitTarget->getPowerType() != drain_power)
        return;
    if(damage < 0)
        return;

    uint32 curPower = unitTarget->GetPower(drain_power);

    //add spell damage bonus
    damage = m_caster->SpellDamageBonusDone(unitTarget,m_spellInfo,uint32(damage),SPELL_DIRECT_DAMAGE);
    damage = unitTarget->SpellDamageBonusTaken(m_caster, m_spellInfo, uint32(damage),SPELL_DIRECT_DAMAGE);

    // resilience reduce mana draining effect at spell crit damage reduction (added in 2.4)
    uint32 power = damage;
    if (drain_power == POWER_MANA)
        power -= unitTarget->GetSpellCritDamageReduction(power);

    int32 new_damage;
    if(curPower < power)
        new_damage = curPower;
    else
        new_damage = power;

    unitTarget->ModifyPower(drain_power,-new_damage);

    // Don`t restore from self drain
    if(drain_power == POWER_MANA && m_caster != unitTarget)
    {
        float manaMultiplier = m_spellInfo->EffectMultipleValue[eff_idx];
        if(manaMultiplier==0)
            manaMultiplier = 1;

        if(Player *modOwner = m_caster->GetSpellModOwner())
            modOwner->ApplySpellMod(m_spellInfo->Id, SPELLMOD_MULTIPLE_VALUE, manaMultiplier);

        int32 gain = int32(new_damage * manaMultiplier);

        m_caster->EnergizeBySpell(m_caster, m_spellInfo->Id, gain, POWER_MANA);
    }
}

void Spell::EffectSendEvent(SpellEffectIndex effectIndex)
{
    /*
    we do not handle a flag dropping or clicking on flag in battleground by sendevent system
    */
    DEBUG_FILTER_LOG(LOG_FILTER_SPELL_CAST, "Spell ScriptStart %u for spellid %u in EffectSendEvent ", m_spellInfo->EffectMiscValue[effectIndex], m_spellInfo->Id);

    if (!sScriptMgr.OnProcessEvent(m_spellInfo->EffectMiscValue[effectIndex], m_caster, focusObject, true))
        m_caster->GetMap()->ScriptsStart(sEventScripts, m_spellInfo->EffectMiscValue[effectIndex], m_caster, focusObject);
}

void Spell::EffectPowerBurn(SpellEffectIndex eff_idx)
{
    if (m_spellInfo->EffectMiscValue[eff_idx] < 0 || m_spellInfo->EffectMiscValue[eff_idx] >= MAX_POWERS)
        return;

    Powers powertype = Powers(m_spellInfo->EffectMiscValue[eff_idx]);

    if (!unitTarget)
        return;
    if (!unitTarget->isAlive())
        return;
    if (unitTarget->getPowerType()!=powertype)
        return;
    if (damage < 0)
        return;

    // burn x% of target's mana, up to maximum of 2x% of caster's mana (Mana Burn)
    if (m_spellInfo->ManaCostPercentage)
    {
        int32 maxdamage = m_caster->GetMaxPower(powertype) * damage * 2 / 100;
        damage = unitTarget->GetMaxPower(powertype) * damage / 100;
        if(damage > maxdamage)
            damage = maxdamage;
    }

    int32 curPower = int32(unitTarget->GetPower(powertype));

    // resilience reduce mana draining effect at spell crit damage reduction (added in 2.4)
    int32 power = damage;
    if (powertype == POWER_MANA)
        power -= unitTarget->GetSpellCritDamageReduction(power);

    int32 new_damage = (curPower < power) ? curPower : power;

    unitTarget->ModifyPower(powertype, -new_damage);
    float multiplier = m_spellInfo->EffectMultipleValue[eff_idx];

    if (Player *modOwner = m_caster->GetSpellModOwner())
        modOwner->ApplySpellMod(m_spellInfo->Id, SPELLMOD_MULTIPLE_VALUE, multiplier);

    new_damage = int32(new_damage * multiplier);
    m_damage += new_damage;

    // "Mana Burn now causes Fear, Hex and Psychic Scream to break early when used."
    if (m_spellInfo->SpellFamilyName == SPELLFAMILY_PRIEST)
    {
        // Hex
        if (SpellAuraHolder *holder = unitTarget->GetSpellAuraHolder(51514))
            unitTarget->RemoveSpellAuraHolder(holder, AURA_REMOVE_BY_CANCEL);

        Unit::AuraList const& fearAuras = unitTarget->GetAurasByType(SPELL_AURA_MOD_FEAR);
        for (Unit::AuraList::const_iterator itr = fearAuras.begin(); itr != fearAuras.end();)
        {
            if (*itr)
            {
                SpellEntry const *spellInfo = (*itr)->GetSpellProto();
                if ((spellInfo->SpellFamilyName == SPELLFAMILY_WARLOCK && spellInfo->SpellIconID == 98) || // Fear
                    (spellInfo->SpellFamilyName == SPELLFAMILY_PRIEST &&                                   // Psychic Scream
                    (spellInfo->SpellFamilyFlags & UI64LIT(0x0000000000010000))))
                {
                    ++itr;
                    unitTarget->RemoveAurasDueToSpell(spellInfo->Id, 0, AURA_REMOVE_BY_CANCEL);
                    continue;
                }
            }
            ++itr;
        }
    }
}

void Spell::EffectHeal(SpellEffectIndex /*eff_idx*/)
{
    if (unitTarget && unitTarget->isAlive() && damage >= 0)
    {
        // Try to get original caster
        Unit *caster = GetAffectiveCaster();
        if (!caster)
            return;

        int32 addhealth = damage;

        // Seal of Light proc
        if (m_spellInfo->Id == 20167)
        {
            float ap = caster->GetTotalAttackPowerValue(BASE_ATTACK);
            int32 holy = caster->SpellBaseHealingBonusDone(GetSpellSchoolMask(m_spellInfo));
            if (holy < 0)
                holy = 0;
            addhealth += int32(ap * 0.15) + int32(holy * 15 / 100);
        }
        // Vessel of the Naaru (Vial of the Sunwell trinket)
        else if (m_spellInfo->Id == 45064)
        {
            // Amount of heal - depends from stacked Holy Energy
            int damageAmount = 0;
            Unit::AuraList const& mDummyAuras = m_caster->GetAurasByType(SPELL_AURA_DUMMY);
            for(Unit::AuraList::const_iterator i = mDummyAuras.begin(); i != mDummyAuras.end(); ++i)
                if ((*i)->GetId() == 45062)
                    damageAmount+=(*i)->GetModifier()->m_amount;
            if (damageAmount)
                m_caster->RemoveAurasDueToSpell(45062);

            addhealth += damageAmount;
        }
        // Death Pact (percent heal)
        else if (m_spellInfo->Id==48743)
            addhealth = addhealth * unitTarget->GetMaxHealth() / 100;
        // Swiftmend - consumes Regrowth or Rejuvenation
        else if (m_spellInfo->TargetAuraState == AURA_STATE_SWIFTMEND && unitTarget->HasAuraState(AURA_STATE_SWIFTMEND))
        {
            Unit::AuraList const& RejorRegr = unitTarget->GetAurasByType(SPELL_AURA_PERIODIC_HEAL);
            // find most short by duration
            Aura *targetAura = NULL;
            for(Unit::AuraList::const_iterator i = RejorRegr.begin(); i != RejorRegr.end(); ++i)
            {
                if ((*i)->GetSpellProto()->SpellFamilyName == SPELLFAMILY_DRUID &&
                    // Regrowth or Rejuvenation 0x40 | 0x10
                    ((*i)->GetSpellProto()->SpellFamilyFlags & UI64LIT(0x0000000000000050)))
                {
                    if (!targetAura || (*i)->GetAuraDuration() < targetAura->GetAuraDuration())
                        targetAura = *i;
                }
            }

            if (!targetAura)
            {
                sLog.outError("Target (GUID: %u TypeId: %u) has aurastate AURA_STATE_SWIFTMEND but no matching aura.", unitTarget->GetGUIDLow(), unitTarget->GetTypeId());
                return;
            }
            int idx = 0;
            while(idx < 3)
            {
                if(targetAura->GetSpellProto()->EffectApplyAuraName[idx] == SPELL_AURA_PERIODIC_HEAL)
                    break;
                idx++;
            }

            int32 tickheal = targetAura->GetModifier()->m_amount;
            int32 tickcount = GetSpellDuration(targetAura->GetSpellProto()) / targetAura->GetSpellProto()->EffectAmplitude[idx] - 1;

            // Glyph of Swiftmend
            if (!caster->HasAura(54824))
                unitTarget->RemoveAurasDueToSpell(targetAura->GetId());

            addhealth += tickheal * tickcount;
        }
        // Runic Healing Injector & Healing Potion Injector effect increase for engineers
        else if ((m_spellInfo->Id == 67486 || m_spellInfo->Id == 67489) && unitTarget->GetTypeId() == TYPEID_PLAYER)
        {
            Player* player = (Player*)unitTarget;
            if (player->HasSkill(SKILL_ENGINEERING))
                addhealth += int32(addhealth * 0.25);
        }

        // Chain Healing
        if (m_spellInfo->SpellFamilyName == SPELLFAMILY_SHAMAN && m_spellInfo->SpellFamilyFlags & UI64LIT(0x0000000000000100))
        {
            if (unitTarget == m_targets.getUnitTarget())
            {
                // check for Riptide
                Aura* riptide = unitTarget->GetAura(SPELL_AURA_PERIODIC_HEAL, SPELLFAMILY_SHAMAN, UI64LIT(0x0), 0x00000010, caster->GetObjectGuid());
                if (riptide)
                {
                    addhealth += addhealth/4;
                    unitTarget->RemoveAurasDueToSpell(riptide->GetId());
                }
            }
        }

        addhealth = caster->SpellHealingBonusDone(unitTarget, m_spellInfo, addhealth, HEAL);
        addhealth = unitTarget->SpellHealingBonusTaken(caster, m_spellInfo, addhealth, HEAL);

        m_healing += addhealth;
    }
}

void Spell::EffectHealPct(SpellEffectIndex /*eff_idx*/)
{
    if (unitTarget && unitTarget->isAlive() && damage >= 0)
    {
        // Try to get original caster
        Unit *caster = GetAffectiveCaster();
        if (!caster)
            return;

        uint32 addhealth = unitTarget->GetMaxHealth() * damage / 100;

        addhealth = caster->SpellHealingBonusDone(unitTarget, m_spellInfo, addhealth, HEAL);
        addhealth = unitTarget->SpellHealingBonusTaken(caster, m_spellInfo, addhealth, HEAL);

        uint32 absorb = 0;
        unitTarget->CalculateHealAbsorb(addhealth, &absorb);

        int32 gain = caster->DealHeal(unitTarget, addhealth - absorb, m_spellInfo, false, absorb);
        unitTarget->getHostileRefManager().threatAssist(caster, float(gain) * 0.5f * sSpellMgr.GetSpellThreatMultiplier(m_spellInfo), m_spellInfo);
    }
}

void Spell::EffectHealMechanical(SpellEffectIndex /*eff_idx*/)
{
    // Mechanic creature type should be correctly checked by targetCreatureType field
    if (unitTarget && unitTarget->isAlive() && damage >= 0)
    {
        // Try to get original caster
        Unit *caster = GetAffectiveCaster();
        if (!caster)
            return;

        uint32 addhealth = caster->SpellHealingBonusDone(unitTarget, m_spellInfo, damage, HEAL);
        addhealth = unitTarget->SpellHealingBonusTaken(caster, m_spellInfo, addhealth, HEAL);

        uint32 absorb = 0;
        unitTarget->CalculateHealAbsorb(addhealth, &absorb);

        caster->DealHeal(unitTarget, addhealth - absorb, m_spellInfo, false, absorb);
    }
}

void Spell::EffectHealthLeech(SpellEffectIndex eff_idx)
{
    if (!unitTarget)
        return;
    if (!unitTarget->isAlive())
        return;

    if (damage < 0)
        return;

    DEBUG_FILTER_LOG(LOG_FILTER_SPELL_CAST, "HealthLeech :%i", damage);

    uint32 curHealth = unitTarget->GetHealth();
    damage = m_caster->SpellNonMeleeDamageLog(unitTarget, m_spellInfo->Id, damage );
    if ((int32)curHealth < damage)
        damage = curHealth;

    float multiplier = m_spellInfo->EffectMultipleValue[eff_idx];

    if (Player *modOwner = m_caster->GetSpellModOwner())
        modOwner->ApplySpellMod(m_spellInfo->Id, SPELLMOD_MULTIPLE_VALUE, multiplier);

    int32 heal = int32(damage*multiplier);
    if (m_caster->isAlive())
    {
        heal = m_caster->SpellHealingBonusTaken(m_caster, m_spellInfo, heal, HEAL);

        uint32 absorb = 0;
        m_caster->CalculateHealAbsorb(heal, &absorb);

        m_caster->DealHeal(m_caster, heal - absorb, m_spellInfo, false, absorb);
    }
}

void Spell::DoCreateItem(SpellEffectIndex eff_idx, uint32 itemtype)
{
    if (!unitTarget || unitTarget->GetTypeId() != TYPEID_PLAYER)
        return;

    Player* player = (Player*)unitTarget;

    uint32 newitemid = itemtype;
    ItemPrototype const *pProto = ObjectMgr::GetItemPrototype( newitemid );
    if(!pProto)
    {
        player->SendEquipError( EQUIP_ERR_ITEM_NOT_FOUND, NULL, NULL );
        return;
    }

    // bg reward have some special in code work
    bool bg_mark = false;
    switch(m_spellInfo->Id)
    {
        case SPELL_WG_MARK_VICTORY:
        case SPELL_WG_MARK_DEFEAT:
            bg_mark = true;
            break;
        default:
            break;
    }

    uint32 num_to_add = damage;

    if (num_to_add < 1)
        num_to_add = 1;
    if (num_to_add > pProto->GetMaxStackSize())
        num_to_add = pProto->GetMaxStackSize();

    // init items_count to 1, since 1 item will be created regardless of specialization
    int items_count=1;
    // the chance to create additional items
    float additionalCreateChance=0.0f;
    // the maximum number of created additional items
    uint8 additionalMaxNum=0;
    // get the chance and maximum number for creating extra items
    if ( canCreateExtraItems(player, m_spellInfo->Id, additionalCreateChance, additionalMaxNum) )
    {
        // roll with this chance till we roll not to create or we create the max num
        while ( roll_chance_f(additionalCreateChance) && items_count<=additionalMaxNum )
            ++items_count;
    }

    // really will be created more items
    num_to_add *= items_count;

    // can the player store the new item?
    ItemPosCountVec dest;
    uint32 no_space = 0;
    InventoryResult msg = player->CanStoreNewItem( NULL_BAG, NULL_SLOT, dest, newitemid, num_to_add, &no_space );
    if( msg != EQUIP_ERR_OK )
    {
        // convert to possible store amount
        if( msg == EQUIP_ERR_INVENTORY_FULL || msg == EQUIP_ERR_CANT_CARRY_MORE_OF_THIS )
            num_to_add -= no_space;
        else
        {
            // ignore mana gem case (next effect will recharge existing example)
            if (eff_idx == EFFECT_INDEX_0 && m_spellInfo->Effect[EFFECT_INDEX_1] == SPELL_EFFECT_DUMMY )
                return;

            // if not created by another reason from full inventory or unique items amount limitation
            player->SendEquipError( msg, NULL, NULL, newitemid );
            return;
        }
    }

    if(num_to_add)
    {
        // create the new item and store it
        Item* pItem = player->StoreNewItem( dest, newitemid, true, Item::GenerateItemRandomPropertyId(newitemid));

        // was it successful? return error if not
        if(!pItem)
        {
            player->SendEquipError( EQUIP_ERR_ITEM_NOT_FOUND, NULL, NULL );
            return;
        }

        // set the "Crafted by ..." property of the item
        if( pItem->GetProto()->Class != ITEM_CLASS_CONSUMABLE && pItem->GetProto()->Class != ITEM_CLASS_QUEST)
            pItem->SetGuidValue(ITEM_FIELD_CREATOR, player->GetObjectGuid());

        // send info to the client
        if(pItem)
            player->SendNewItem(pItem, num_to_add, true, !bg_mark);

        // we succeeded in creating at least one item, so a levelup is possible
        if(!bg_mark)
            player->UpdateCraftSkill(m_spellInfo->Id);
    }
}

void Spell::EffectCreateItem(SpellEffectIndex eff_idx)
{
    DoCreateItem(eff_idx,m_spellInfo->EffectItemType[eff_idx]);
}

void Spell::EffectCreateItem2(SpellEffectIndex eff_idx)
{
    if (m_caster->GetTypeId()!=TYPEID_PLAYER)
        return;
    Player* player = (Player*)m_caster;

    // explicit item (possible fake)
    uint32 item_id = m_spellInfo->EffectItemType[eff_idx];

    if (item_id)
        DoCreateItem(eff_idx, item_id);

    // not explicit loot (with fake item drop if need)
    if (IsLootCraftingSpell(m_spellInfo))
    {
        if(item_id)
        {
            if (!player->HasItemCount(item_id, 1))
                return;

            // remove reagent
            uint32 count = 1;
            player->DestroyItemCount(item_id, count, true);
        }

        // create some random items
        player->AutoStoreLoot(m_spellInfo->Id, LootTemplates_Spell);
    }
}

void Spell::EffectCreateRandomItem(SpellEffectIndex /*eff_idx*/)
{
    if (m_caster->GetTypeId()!=TYPEID_PLAYER)
        return;
    Player* player = (Player*)m_caster;

    // create some random items
    player->AutoStoreLoot(m_spellInfo->Id, LootTemplates_Spell);
}

void Spell::EffectPersistentAA(SpellEffectIndex eff_idx)
{
    Unit* pCaster = GetAffectiveCaster();
    // FIXME: in case wild GO will used wrong affective caster (target in fact) as dynobject owner
    if (!pCaster)
        pCaster = m_caster;

    float radius = GetSpellRadius(sSpellRadiusStore.LookupEntry(m_spellInfo->EffectRadiusIndex[eff_idx]));

    if (Player* modOwner = pCaster->GetSpellModOwner())
        modOwner->ApplySpellMod(m_spellInfo->Id, SPELLMOD_RADIUS, radius);

    DynamicObject* dynObj = new DynamicObject;
    if (!dynObj->Create(pCaster->GetMap()->GenerateLocalLowGuid(HIGHGUID_DYNAMICOBJECT), pCaster, m_spellInfo->Id,
        eff_idx, m_targets.m_destX, m_targets.m_destY, m_targets.m_destZ, m_duration, radius, DYNAMIC_OBJECT_AREA_SPELL))
    {
        delete dynObj;
        return;
    }

    pCaster->AddDynObject(dynObj);
    pCaster->GetMap()->Add(dynObj);
}

void Spell::EffectEnergize(SpellEffectIndex eff_idx)
{
    if(!unitTarget)
        return;
    if(!unitTarget->isAlive())
        return;

    if(m_spellInfo->EffectMiscValue[eff_idx] < 0 || m_spellInfo->EffectMiscValue[eff_idx] >= MAX_POWERS)
        return;

    Powers power = Powers(m_spellInfo->EffectMiscValue[eff_idx]);

    // Some level depends spells
    int level_multiplier = 0;
    int level_diff = 0;
    switch (m_spellInfo->Id)
    {
        case 2687:                                          // Bloodrage
            if (m_caster->HasAura(70844))
                m_caster->CastSpell(m_caster,70845,true);
            break;
        case 9512:                                          // Restore Energy
            level_diff = m_caster->getLevel() - 40;
            level_multiplier = 2;
            break;
        case 24571:                                         // Blood Fury
            level_diff = m_caster->getLevel() - 60;
            level_multiplier = 10;
            break;
        case 24532:                                         // Burst of Energy
            level_diff = m_caster->getLevel() - 60;
            level_multiplier = 4;
            break;
        case 31930:                                         // Judgements of the Wise
        case 48542:                                         // Revitalize (mana restore case)
            damage = damage * unitTarget->GetMaxPower(POWER_MANA) / 100;
            break;
        case 63375:                                         // Improved Stormstrike
        case 67545:                                         // Empowered Fire
        case 68082:                                         // Glyph of Seal of Command
        case 71031:                                         // Glyph of Shadow Word: Pain
            damage = damage * unitTarget->GetCreateMana() / 100;
            break;
        case 67487:                                         // Mana Potion Injector
        case 67490:                                         // Runic Mana Injector
        {
            if (unitTarget->GetTypeId() == TYPEID_PLAYER)
            {
                Player* player = (Player*)unitTarget;
                if (player->HasSkill(SKILL_ENGINEERING))
                    damage += int32(damage * 0.25);
            }
            break;
        }
        default:
            break;
    }

    if (level_diff > 0)
        damage -= level_multiplier * level_diff;

    if(damage < 0)
        return;

    if(unitTarget->GetMaxPower(power) == 0)
        return;

    m_caster->EnergizeBySpell(unitTarget, m_spellInfo->Id, damage, power);

    // Mad Alchemist's Potion
    if (m_spellInfo->Id == 45051)
    {
        // find elixirs on target
        uint32 elixir_mask = 0;
        Unit::SpellAuraHolderMap& Auras = unitTarget->GetSpellAuraHolderMap();
        for(Unit::SpellAuraHolderMap::iterator itr = Auras.begin(); itr != Auras.end(); ++itr)
        {
            uint32 spell_id = itr->second->GetId();
            if(uint32 mask = sSpellMgr.GetSpellElixirMask(spell_id))
                elixir_mask |= mask;
        }

        // get available elixir mask any not active type from battle/guardian (and flask if no any)
        elixir_mask = (elixir_mask & ELIXIR_FLASK_MASK) ^ ELIXIR_FLASK_MASK;

        // get all available elixirs by mask and spell level
        std::vector<uint32> elixirs;
        SpellElixirMap const& m_spellElixirs = sSpellMgr.GetSpellElixirMap();
        for(SpellElixirMap::const_iterator itr = m_spellElixirs.begin(); itr != m_spellElixirs.end(); ++itr)
        {
            if (itr->second & elixir_mask)
            {
                if (itr->second & (ELIXIR_UNSTABLE_MASK | ELIXIR_SHATTRATH_MASK))
                    continue;

                SpellEntry const *spellInfo = sSpellStore.LookupEntry(itr->first);
                if (spellInfo && (spellInfo->spellLevel < m_spellInfo->spellLevel || spellInfo->spellLevel > unitTarget->getLevel()))
                    continue;

                elixirs.push_back(itr->first);
            }
        }

        if (!elixirs.empty())
        {
            // cast random elixir on target
            uint32 rand_spell = urand(0,elixirs.size()-1);
            m_caster->CastSpell(unitTarget,elixirs[rand_spell],true,m_CastItem);
        }
    }
}

void Spell::EffectEnergisePct(SpellEffectIndex eff_idx)
{
    if (!unitTarget)
        return;
    if (!unitTarget->isAlive())
        return;

    if (m_spellInfo->EffectMiscValue[eff_idx] < 0 || m_spellInfo->EffectMiscValue[eff_idx] >= MAX_POWERS)
        return;

    Powers power = Powers(m_spellInfo->EffectMiscValue[eff_idx]);

    uint32 maxPower = unitTarget->GetMaxPower(power);
    if (maxPower == 0)
        return;

    uint32 gain = damage * maxPower / 100;
    m_caster->EnergizeBySpell(unitTarget, m_spellInfo->Id, gain, power);
}

void Spell::SendLoot(ObjectGuid guid, LootType loottype, LockType lockType)
{
    if (gameObjTarget)
    {
        switch (gameObjTarget->GetGoType())
        {
            case GAMEOBJECT_TYPE_DOOR:
            case GAMEOBJECT_TYPE_BUTTON:
            case GAMEOBJECT_TYPE_QUESTGIVER:
            case GAMEOBJECT_TYPE_SPELL_FOCUS:
            case GAMEOBJECT_TYPE_GOOBER:
                gameObjTarget->Use(m_caster);
                return;

            case GAMEOBJECT_TYPE_CHEST:
                gameObjTarget->Use(m_caster);
                // Don't return, let loots been taken
                break;

            case GAMEOBJECT_TYPE_TRAP:
                if (lockType == LOCKTYPE_DISARM_TRAP)
                {
                    gameObjTarget->SetLootState(GO_JUST_DEACTIVATED);
                    return;
                }
                sLog.outError("Spell::SendLoot unhandled locktype %u for GameObject trap (entry %u) for spell %u.", lockType, gameObjTarget->GetEntry(), m_spellInfo->Id);
                return;
            default:
                sLog.outError("Spell::SendLoot unhandled GameObject type %u (entry %u).", gameObjTarget->GetGoType(), gameObjTarget->GetEntry(), m_spellInfo->Id);
                return;
        }
    }

    if (m_caster->GetTypeId() != TYPEID_PLAYER)
        return;

    // Send loot
    ((Player*)m_caster)->SendLoot(guid, loottype);
}

void Spell::EffectOpenLock(SpellEffectIndex eff_idx)
{
    if (!m_caster || m_caster->GetTypeId() != TYPEID_PLAYER)
    {
        DEBUG_LOG( "WORLD: Open Lock - No Player Caster!");
        return;
    }

    Player* player = (Player*)m_caster;

    uint32 lockId = 0;
    ObjectGuid guid;

    // Get lockId
    if (gameObjTarget)
    {
        GameObjectInfo const* goInfo = gameObjTarget->GetGOInfo();
        // Arathi Basin banner opening !
        if ((goInfo->type == GAMEOBJECT_TYPE_BUTTON && goInfo->button.noDamageImmune) ||
            (goInfo->type == GAMEOBJECT_TYPE_GOOBER && goInfo->goober.losOK))
        {
            //CanUseBattleGroundObject() already called in CheckCast()
            // in battleground check
            if (BattleGround *bg = player->GetBattleGround())
            {
                // check if it's correct bg
                if (bg->GetTypeID(true) == BATTLEGROUND_AB || bg->GetTypeID(true) == BATTLEGROUND_AV)
                    bg->EventPlayerClickedOnFlag(player, gameObjTarget);
                return;
            }
        }
        else if (goInfo->type == GAMEOBJECT_TYPE_FLAGSTAND)
        {
            //CanUseBattleGroundObject() already called in CheckCast()
            // in battleground check
            if (BattleGround *bg = player->GetBattleGround())
            {
                if (bg->GetTypeID(true) == BATTLEGROUND_EY)
                    bg->EventPlayerClickedOnFlag(player, gameObjTarget);
                return;
            }
        }
        lockId = goInfo->GetLockId();
        guid = gameObjTarget->GetObjectGuid();
    }
    else if (itemTarget)
    {
        lockId = itemTarget->GetProto()->LockID;
        guid = itemTarget->GetObjectGuid();
    }
    else
    {
        DEBUG_LOG( "WORLD: Open Lock - No GameObject/Item Target!");
        return;
    }

    SkillType skillId = SKILL_NONE;
    int32 reqSkillValue = 0;
    int32 skillValue;

    SpellCastResult res = CanOpenLock(eff_idx, lockId, skillId, reqSkillValue, skillValue);
    if (res != SPELL_CAST_OK)
    {
        SendCastResult(res);
        return;
    }

    // mark item as unlocked
    if (itemTarget)
        itemTarget->SetFlag(ITEM_FIELD_FLAGS, ITEM_DYNFLAG_UNLOCKED);

    SendLoot(guid, LOOT_SKINNING, LockType(m_spellInfo->EffectMiscValue[eff_idx]));

    // not allow use skill grow at item base open
    if (!m_CastItem && skillId != SKILL_NONE)
    {
        // update skill if really known
        if (uint32 pureSkillValue = player->GetPureSkillValue(skillId))
        {
            if (gameObjTarget)
            {
                // Allow one skill-up until respawned
                if (!gameObjTarget->IsInSkillupList(player) &&
                    player->UpdateGatherSkill(skillId, pureSkillValue, reqSkillValue))
                    gameObjTarget->AddToSkillupList(player);
            }
            else if (itemTarget)
            {
                // Do one skill-up
                player->UpdateGatherSkill(skillId, pureSkillValue, reqSkillValue);
            }
        }
    }
}

void Spell::EffectSummonChangeItem(SpellEffectIndex eff_idx)
{
    if (m_caster->GetTypeId() != TYPEID_PLAYER)
        return;

    Player *player = (Player*)m_caster;

    // applied only to using item
    if (!m_CastItem)
        return;

    // ... only to item in own inventory/bank/equip_slot
    if (m_CastItem->GetOwnerGuid() != player->GetObjectGuid())
        return;

    uint32 newitemid = m_spellInfo->EffectItemType[eff_idx];
    if (!newitemid)
        return;

    uint16 pos = m_CastItem->GetPos();

    Item *pNewItem = Item::CreateItem( newitemid, 1, player);
    if (!pNewItem)
        return;

    for(uint8 j= PERM_ENCHANTMENT_SLOT; j<=TEMP_ENCHANTMENT_SLOT; ++j)
    {
        if (m_CastItem->GetEnchantmentId(EnchantmentSlot(j)))
            pNewItem->SetEnchantment(EnchantmentSlot(j), m_CastItem->GetEnchantmentId(EnchantmentSlot(j)), m_CastItem->GetEnchantmentDuration(EnchantmentSlot(j)), m_CastItem->GetEnchantmentCharges(EnchantmentSlot(j)));
    }

    if (m_CastItem->GetUInt32Value(ITEM_FIELD_DURABILITY) < m_CastItem->GetUInt32Value(ITEM_FIELD_MAXDURABILITY))
    {
        double loosePercent = 1 - m_CastItem->GetUInt32Value(ITEM_FIELD_DURABILITY) / double(m_CastItem->GetUInt32Value(ITEM_FIELD_MAXDURABILITY));
        player->DurabilityLoss(pNewItem, loosePercent);
    }

    if (player->IsInventoryPos(pos))
    {
        ItemPosCountVec dest;
        uint8 msg = player->CanStoreItem( m_CastItem->GetBagSlot(), m_CastItem->GetSlot(), dest, pNewItem, true );
        if (msg == EQUIP_ERR_OK)
        {
            player->DestroyItem(m_CastItem->GetBagSlot(), m_CastItem->GetSlot(), true);

            // prevent crash at access and unexpected charges counting with item update queue corrupt
            ClearCastItem();

            player->StoreItem( dest, pNewItem, true);
            return;
        }
    }
    else if (player->IsBankPos (pos))
    {
        ItemPosCountVec dest;
        uint8 msg = player->CanBankItem( m_CastItem->GetBagSlot(), m_CastItem->GetSlot(), dest, pNewItem, true );
        if (msg == EQUIP_ERR_OK)
        {
            player->DestroyItem(m_CastItem->GetBagSlot(), m_CastItem->GetSlot(), true);

            // prevent crash at access and unexpected charges counting with item update queue corrupt
            ClearCastItem();

            player->BankItem( dest, pNewItem, true);
            return;
        }
    }
    else if (player->IsEquipmentPos (pos))
    {
        uint16 dest;
        uint8 msg = player->CanEquipItem( m_CastItem->GetSlot(), dest, pNewItem, true );
        if (msg == EQUIP_ERR_OK)
        {
            player->DestroyItem(m_CastItem->GetBagSlot(), m_CastItem->GetSlot(), true);

            // prevent crash at access and unexpected charges counting with item update queue corrupt
            ClearCastItem();

            player->EquipItem( dest, pNewItem, true);
            player->AutoUnequipOffhandIfNeed();
            return;
        }
    }

    // fail
    delete pNewItem;
}

void Spell::EffectProficiency(SpellEffectIndex /*eff_idx*/)
{
    if (!unitTarget || unitTarget->GetTypeId() != TYPEID_PLAYER)
        return;
    Player *p_target = (Player*)unitTarget;

    uint32 subClassMask = m_spellInfo->EquippedItemSubClassMask;
    if (m_spellInfo->EquippedItemClass == ITEM_CLASS_WEAPON && !(p_target->GetWeaponProficiency() & subClassMask))
    {
        p_target->AddWeaponProficiency(subClassMask);
        p_target->SendProficiency(ITEM_CLASS_WEAPON, p_target->GetWeaponProficiency());
    }
    if (m_spellInfo->EquippedItemClass == ITEM_CLASS_ARMOR && !(p_target->GetArmorProficiency() & subClassMask))
    {
        p_target->AddArmorProficiency(subClassMask);
        p_target->SendProficiency(ITEM_CLASS_ARMOR, p_target->GetArmorProficiency());
    }
}

void Spell::EffectApplyAreaAura(SpellEffectIndex eff_idx)
{
    if (!unitTarget)
        return;
    if (!unitTarget->isAlive())
        return;

    AreaAura* Aur = new AreaAura(m_spellInfo, eff_idx, &m_currentBasePoints[eff_idx], m_spellAuraHolder, unitTarget, m_caster, m_CastItem);
    m_spellAuraHolder->AddAura(Aur, eff_idx);
}

void Spell::EffectSummonType(SpellEffectIndex eff_idx)
{
    uint32 prop_id = m_spellInfo->EffectMiscValueB[eff_idx];
    SummonPropertiesEntry const *summon_prop = sSummonPropertiesStore.LookupEntry(prop_id);
    if(!summon_prop)
    {
        sLog.outError("EffectSummonType: Unhandled summon type %u", prop_id);
        return;
    }

    switch(summon_prop->Group)
    {
        // faction handled later on, or loaded from template
        case SUMMON_PROP_GROUP_WILD:
        case SUMMON_PROP_GROUP_FRIENDLY:
        {
            switch(summon_prop->Title)                      // better from known way sorting summons by AI types
            {
                case UNITNAME_SUMMON_TITLE_NONE:
                {
                    // those are classical totems - effectbasepoints is their hp and not summon ammount!
                    //121: 23035, battlestands
                    //647: 52893, Anti-Magic Zone (npc used)
                    if (prop_id == 121 || prop_id == 647)
                        DoSummonTotem(eff_idx);
                   // Snake trap exception
                    else if (m_spellInfo->EffectMiscValueB[eff_idx] == 2301)
                        DoSummonSnakes(eff_idx);
                    else if (prop_id == 1021)
                        DoSummonGuardian(eff_idx, summon_prop->FactionId);
                    else
                        DoSummonWild(eff_idx, summon_prop->FactionId);
                    break;
                }
                case UNITNAME_SUMMON_TITLE_PET:
                case UNITNAME_SUMMON_TITLE_MINION:
                case UNITNAME_SUMMON_TITLE_RUNEBLADE:
                    DoSummonGuardian(eff_idx, summon_prop->FactionId);
                    break;
                case UNITNAME_SUMMON_TITLE_GUARDIAN:
                {
                    if (prop_id == 61)                      // mixed guardians, totems, statues
                    {
                        // * Stone Statue, etc  -- fits much better totem AI
                        if (m_spellInfo->SpellIconID == 2056)
                            DoSummonTotem(eff_idx);
                        else
                        {
                            // possible sort totems/guardians only by summon creature type
                            CreatureInfo const* cInfo = ObjectMgr::GetCreatureTemplate(m_spellInfo->EffectMiscValue[eff_idx]);

                            if (!cInfo)
                                return;

                            // FIXME: not all totems and similar cases seelcted by this check...
                            if (cInfo->type == CREATURE_TYPE_TOTEM)
                                DoSummonTotem(eff_idx);
                            else
                                DoSummonGuardian(eff_idx, summon_prop->FactionId);
                        }
                    }
                    else
                        DoSummonGuardian(eff_idx, summon_prop->FactionId);
                    break;
                }
                case UNITNAME_SUMMON_TITLE_CONSTRUCT:
                {
                    if (prop_id == 2913)                    // Scrapbot
                        DoSummonWild(eff_idx, summon_prop->FactionId);
                    else
                        DoSummonGuardian(eff_idx, summon_prop->FactionId);
                    break;
                }
                case UNITNAME_SUMMON_TITLE_TOTEM:
                    DoSummonTotem(eff_idx, summon_prop->Slot);
                    break;
                case UNITNAME_SUMMON_TITLE_COMPANION:
                    // slot 6 set for critters that can help to player in fighting
                    if (summon_prop->Slot == 6)
                        DoSummonGuardian(eff_idx, summon_prop->FactionId);
                    else
                        DoSummonCritter(eff_idx, summon_prop->FactionId);
                    break;
                case UNITNAME_SUMMON_TITLE_OPPONENT:
                case UNITNAME_SUMMON_TITLE_LIGHTWELL:
                case UNITNAME_SUMMON_TITLE_BUTLER:
                case UNITNAME_SUMMON_TITLE_MOUNT:
                    DoSummonWild(eff_idx, summon_prop->FactionId);
                    break;
                case UNITNAME_SUMMON_TITLE_VEHICLE:
                    // TODO
                    // EffectSummonVehicle(i);
                    break;
                default:
                    sLog.outError("EffectSummonType: Unhandled summon title %u", summon_prop->Title);
                break;
            }
            break;
        }
        case SUMMON_PROP_GROUP_PETS:
        {
            //1562 - force of nature  - sid 33831
            //1161 - feral spirit - sid 51533
            //89 - Infernal - sid 1122
            DoSummonGroupPets(eff_idx);
            break;
        }
        case SUMMON_PROP_GROUP_CONTROLLABLE:
        {
            switch(prop_id)
            {
                case 65:
                case 428:
                    EffectSummonPossessed(eff_idx);
                    break;
                default:
                    DoSummonGuardian(eff_idx, summon_prop->FactionId);
                break;
            }
            break;
        }
        case SUMMON_PROP_GROUP_VEHICLE:
        case SUMMON_PROP_GROUP_UNCONTROLLABLE_VEHICLE:
        {
            // TODO
            // EffectSummonVehicle(i);
               DoSummonVehicle(eff_idx, summon_prop->FactionId);
//            sLog.outDebug("EffectSummonType: Unhandled summon group type SUMMON_PROP_GROUP_VEHICLE(%u)", summon_prop->Group);
//            Mangos developers thinking - this summon is not supported. But in this his worked fine :)
            break;
        }
        default:
            sLog.outError("EffectSummonType: Unhandled summon group type %u", summon_prop->Group);
            break;
    }
}

void Spell::DoSummonGroupPets(SpellEffectIndex eff_idx)
{
    if (m_caster->GetPetGuid())
        return;

    if (!unitTarget)
        return;

    uint32 pet_entry = m_spellInfo->EffectMiscValue[eff_idx];

    if (!pet_entry)
        return;

    CreatureInfo const* cInfo = sCreatureStorage.LookupEntry<CreatureInfo>(pet_entry);
    if (!cInfo)
    {
        sLog.outErrorDb("Spell::DoSummon: creature entry %u not found for spell %u.", pet_entry, m_spellInfo->Id);
        return;
    }

    uint32 level = m_caster->getLevel();

    if (pet_entry == 37994)    // Mage: Water Elemental from Glyph
        m_duration = 86400000; // 24 hours

    if (m_duration > 0)
        if (Player* modOwner = m_caster->GetSpellModOwner())
            modOwner->ApplySpellMod(m_spellInfo->Id, SPELLMOD_DURATION, m_duration);

    uint32 amount = damage;

    uint32 originalSpellID = (m_IsTriggeredSpell && m_triggeredBySpellInfo) ? m_triggeredBySpellInfo->Id : m_spellInfo->Id;

    if (amount > 5)
        amount = 1;  // Don't find any cast, summons over 3 pet.

    if (m_caster->GetTypeId()==TYPEID_PLAYER)
    {
        QueryResult* result = CharacterDatabase.PQuery("SELECT id FROM character_pet WHERE owner = '%u' AND entry = '%u'",
            m_caster->GetGUIDLow(), pet_entry);

        std::vector<uint32> petnumber;

        if (result)
        {
            do
            {
               Field* fields = result->Fetch();
               uint32 petnum = fields[0].GetUInt32();
               if (petnum) petnumber.push_back(petnum);
            }
            while (result->NextRow());

            delete result;
        }

        if (!petnumber.empty())
        {
            for(uint8 i = 0; i < petnumber.size() && amount > 0; ++i)
            {
                if (petnumber[i])
                {
                    Pet* pet = new Pet(SUMMON_PET);
                    // set timer for unsummon
                    pet->SetDuration(m_duration);
                    pet->SetCreateSpellID(originalSpellID);
                    pet->SetPetCounter(amount-1);
                    bool _summoned = false;

                    if (pet->LoadPetFromDB((Player*)m_caster,pet_entry, petnumber[i]))
                    {
                         --amount;
                        DEBUG_LOG("Pet (guidlow %d, entry %d) summoned (from database). Counter is %d ",
                                     pet->GetGUIDLow(), pet->GetEntry(), pet->GetPetCounter());
                    }
                    else
                    {
                        DEBUG_LOG("Pet (guidlow %d, entry %d) found in database, but not loaded. Counter is %d ",
                                     pet->GetGUIDLow(), pet->GetEntry(), pet->GetPetCounter());
                        delete pet;
                    }
                }
            }
        }
    }

    // Pet not found in database
    for (uint32 count = 0; count < amount; ++count)
    {
        Pet* pet = new Pet(SUMMON_PET);
        pet->SetPetCounter(amount - count - 1);
        pet->SetCreateSpellID(originalSpellID);
        pet->SetDuration(m_duration);

        CreatureCreatePos pos (m_caster->GetMap(), m_targets.m_destX, m_targets.m_destY, m_targets.m_destZ, -m_caster->GetOrientation(), m_caster->GetPhaseMask());

        if (!(m_targets.m_targetMask & TARGET_FLAG_DEST_LOCATION))
            pos = CreatureCreatePos(m_caster, -m_caster->GetOrientation());

        if (!pet->Create(0, pos, cInfo, 0, m_caster))
        {
            sLog.outErrorDb("Spell::EffectSummonGroupPets: not possible create creature entry %u",m_spellInfo->EffectMiscValue[eff_idx]);
            delete pet;
            return;
        }

        if (!pet->Summon())
        {
            sLog.outError("Pet (guidlow %d, entry %d) not summoned by undefined reason. ",
                pet->GetGUIDLow(), pet->GetEntry());
            delete pet;
            return;
        }
        DEBUG_LOG("New Pet (guidlow %d, entry %d) summoned (default). Counter is %d ", pet->GetGUIDLow(), pet->GetEntry(), pet->GetPetCounter());
    }

}

void Spell::EffectSummonPossessed(SpellEffectIndex eff_idx)
{
    if (!m_caster || m_caster->GetTypeId() != TYPEID_PLAYER)
        return;

    uint32 creature_entry = m_spellInfo->EffectMiscValue[eff_idx];
    if(!creature_entry)
        return;

    int32 duration = GetSpellDuration(m_spellInfo);

        float px, py, pz;
    // If dest location if present
    if (m_targets.m_targetMask & TARGET_FLAG_DEST_LOCATION)
    {
        // Summon 1 unit in dest location
        px = m_targets.m_destX;
        py = m_targets.m_destY;
        pz = m_targets.m_destZ;
    }
    // Summon if dest location not present near caster
    else
        m_caster->GetClosePoint(px,py,pz,1.0f);


    TempSummonType summonType = (duration == 0) ? TEMPSUMMON_DEAD_DESPAWN : TEMPSUMMON_TIMED_OR_DEAD_DESPAWN;
    Creature* summon = m_caster->SummonCreature(creature_entry,px,py,pz,m_caster->GetOrientation(),summonType,duration,true);

    if (summon)
    {
        summon->SetLevel(m_caster->getLevel());

        if(CreatureAI* scriptedAI = sScriptMgr.GetCreatureAI(summon))
        {
            // Prevent from ScriptedAI reinitialized
            summon->LockAI(true);
            m_caster->CastSpell(summon, 530, true);
            summon->LockAI(false);
        }
        else
            m_caster->CastSpell(summon, 530, true);

        DEBUG_LOG("New possessed creature (guidlow %d, entry %d) summoned. Owner is %d ", summon->GetGUIDLow(), summon->GetEntry(), m_caster->GetGUIDLow());
    }
    else
        sLog.outError("New possessed creature (entry %d) NOT summoned. Owner is %d ", summon->GetEntry(), m_caster->GetGUIDLow());

}

void Spell::EffectLearnSpell(SpellEffectIndex eff_idx)
{
    if (!unitTarget)
        return;

    if (unitTarget->GetTypeId() != TYPEID_PLAYER)
    {
        if (m_caster->GetTypeId() == TYPEID_PLAYER)
            EffectLearnPetSpell(eff_idx);

        return;
    }

    Player *player = (Player*)unitTarget;

    uint32 spellToLearn = ((m_spellInfo->Id==SPELL_ID_GENERIC_LEARN) || (m_spellInfo->Id==SPELL_ID_GENERIC_LEARN_PET)) ? damage : m_spellInfo->EffectTriggerSpell[eff_idx];
    player->learnSpell(spellToLearn, false);

    DEBUG_LOG( "Spell: Player %u has learned spell %u from NpcGUID=%u", player->GetGUIDLow(), spellToLearn, m_caster->GetGUIDLow() );
}

void Spell::EffectDispel(SpellEffectIndex eff_idx)
{
    if (!unitTarget)
        return;

    // Fill possible dispel list
    std::list <std::pair<SpellAuraHolder* ,uint32> > dispel_list;

    // Create dispel mask by dispel type
    uint32 dispel_type = m_spellInfo->EffectMiscValue[eff_idx];
    uint32 dispelMask  = GetDispellMask( DispelType(dispel_type) );
    Unit::SpellAuraHolderMap const& auras = unitTarget->GetSpellAuraHolderMap();
    for(Unit::SpellAuraHolderMap::const_iterator itr = auras.begin(); itr != auras.end(); ++itr)
    {
        SpellAuraHolder *holder = itr->second;
        if ((1<<holder->GetSpellProto()->Dispel) & dispelMask)
        {
            if(holder->GetSpellProto()->Dispel == DISPEL_MAGIC)
            {
                bool positive = true;
                if (!holder->IsPositive())
                    positive = false;
                else
                    positive = (holder->GetSpellProto()->AttributesEx & SPELL_ATTR_EX_NEGATIVE)==0;

                // do not remove positive auras if friendly target
                //               negative auras if non-friendly target
                if (positive == unitTarget->IsFriendlyTo(m_caster))
                    continue;
            }
            // Unholy Blight prevents dispel of diseases from target
            else if (holder->GetSpellProto()->Dispel == DISPEL_DISEASE)
                if (unitTarget->HasAura(50536))
                    continue;

            if (holder->GetAuraCharges() > 1)
                dispel_list.push_back(std::pair<SpellAuraHolder* ,uint32>(holder, holder->GetAuraCharges()));
            else
                dispel_list.push_back(std::pair<SpellAuraHolder* ,uint32>(holder, holder->GetStackAmount()));
        }
    }
    // Ok if exist some buffs for dispel try dispel it
    if (!dispel_list.empty())
    {
        std::list<std::pair<SpellAuraHolder* ,uint32> > success_list;// (spell_id,casterGuid)
        std::list < uint32 > fail_list;                     // spell_id

        // some spells have effect value = 0 and all from its by meaning expect 1
        if(!damage)
            damage = 1;

        // Dispel N = damage buffs (or while exist buffs for dispel)
        for (int32 count=0; count < damage && !dispel_list.empty(); ++count)
        {
            // Random select buff for dispel
            std::list<std::pair<SpellAuraHolder* ,uint32> >::iterator dispel_itr = dispel_list.begin();
            std::advance(dispel_itr,urand(0, dispel_list.size()-1));

            SpellAuraHolder *holder = dispel_itr->first;

            dispel_itr->second -= 1;

            // remove entry from dispel_list if nothing left in stack
            if (dispel_itr->second == 0)
                dispel_list.erase(dispel_itr);

            SpellEntry const* spellInfo = holder->GetSpellProto();
            // Base dispel chance
            // TODO: possible chance depend from spell level??
            int32 miss_chance = 0;
            // Apply dispel mod from aura caster
            if (Unit *caster = holder->GetCaster())
            {
                if ( Player* modOwner = caster->GetSpellModOwner() )
                    modOwner->ApplySpellMod(spellInfo->Id, SPELLMOD_RESIST_DISPEL_CHANCE, miss_chance, this);
            }
            // Try dispel
            if (roll_chance_i(miss_chance))
                fail_list.push_back(spellInfo->Id);
            else
            {
                bool foundDispelled = false;
                for (std::list<std::pair<SpellAuraHolder* ,uint32> >::iterator success_iter = success_list.begin(); success_iter != success_list.end(); ++success_iter)
                {
                    if (success_iter->first->GetId() == holder->GetId() && success_iter->first->GetCasterGuid() == holder->GetCasterGuid())
                    {
                        success_iter->second += 1;
                        foundDispelled = true;
                        break;
                    }
                }
                if (!foundDispelled)
                    success_list.push_back(std::pair<SpellAuraHolder* ,uint32>(holder, 1));
            }
        }
        // Send success log and really remove auras
        if (!success_list.empty())
        {
            int32 count = success_list.size();
            WorldPacket data(SMSG_SPELLDISPELLOG, 8+8+4+1+4+count*5);
            data << unitTarget->GetPackGUID();              // Victim GUID
            data << m_caster->GetPackGUID();                // Caster GUID
            data << uint32(m_spellInfo->Id);                // Dispel spell id
            data << uint8(0);                               // not used
            data << uint32(count);                          // count
            for (std::list<std::pair<SpellAuraHolder* ,uint32> >::iterator j = success_list.begin(); j != success_list.end(); ++j)
            {
                SpellAuraHolder* dispelledHolder = j->first;
                data << uint32(dispelledHolder->GetId());   // Spell Id
                data << uint8(0);                           // 0 - dispelled !=0 cleansed
                unitTarget->RemoveAuraHolderDueToSpellByDispel(dispelledHolder->GetId(), j->second, dispelledHolder->GetCasterGuid(), m_caster);
            }
            m_caster->SendMessageToSet(&data, true);

            // On success dispel
            // Devour Magic
            if (m_spellInfo->SpellFamilyName == SPELLFAMILY_WARLOCK && m_spellInfo->Category == SPELLCATEGORY_DEVOUR_MAGIC)
            {
                int32 heal_amount = m_spellInfo->CalculateSimpleValue(EFFECT_INDEX_1);
                m_caster->CastCustomSpell(m_caster, 19658, &heal_amount, NULL, NULL, true);

                // Glyph of Felhunter
                if (Unit *owner = m_caster->GetOwner())
                    if (owner->HasAura(56249))
                        m_caster->CastCustomSpell(owner, 19658, &heal_amount, NULL, NULL, true);
            }
        }
        // Send fail log to client
        if (!fail_list.empty())
        {
            // Failed to dispel
            WorldPacket data(SMSG_DISPEL_FAILED, 8+8+4+4*fail_list.size());
            data << m_caster->GetObjectGuid();              // Caster GUID
            data << unitTarget->GetObjectGuid();            // Victim GUID
            data << uint32(m_spellInfo->Id);                // Dispel spell id
            for (std::list< uint32 >::iterator j = fail_list.begin(); j != fail_list.end(); ++j)
                data << uint32(*j);                         // Spell Id
            m_caster->SendMessageToSet(&data, true);
        }
    }
}

void Spell::EffectDualWield(SpellEffectIndex /*eff_idx*/)
{
    if (unitTarget && unitTarget->GetTypeId() == TYPEID_PLAYER)
        ((Player*)unitTarget)->SetCanDualWield(true);
}

void Spell::EffectPull(SpellEffectIndex /*eff_idx*/)
{
    // TODO: create a proper pull towards distract spell center for distract
    DEBUG_LOG("WORLD: Spell Effect DUMMY");
}

void Spell::EffectDistract(SpellEffectIndex /*eff_idx*/)
{
    // Check for possible target
    if (!unitTarget || unitTarget->isInCombat())
        return;

    // target must be OK to do this
    if (unitTarget->hasUnitState(UNIT_STAT_CAN_NOT_REACT))
        return;

    float angle = unitTarget->GetAngle(m_targets.m_destX, m_targets.m_destY);

    unitTarget->clearUnitState(UNIT_STAT_MOVING);
    unitTarget->SetOrientation(angle);
    unitTarget->SendMonsterMove(unitTarget->GetPositionX(), unitTarget->GetPositionY(), unitTarget->GetPositionZ(), SPLINETYPE_FACINGANGLE, SPLINEFLAG_WALKMODE, 0, NULL, angle);

    if (unitTarget->GetTypeId() == TYPEID_UNIT)
        unitTarget->GetMotionMaster()->MoveDistract(damage * IN_MILLISECONDS);
}

void Spell::EffectPickPocket(SpellEffectIndex /*eff_idx*/)
{
    if (m_caster->GetTypeId() != TYPEID_PLAYER)
        return;

    // victim must be creature and attackable
    if (!unitTarget || unitTarget->GetTypeId() != TYPEID_UNIT || m_caster->IsFriendlyTo(unitTarget))
        return;

    // victim have to be alive and humanoid or undead
    if (unitTarget->isAlive() && (unitTarget->GetCreatureTypeMask() & CREATURE_TYPEMASK_HUMANOID_OR_UNDEAD) != 0)
    {
        int32 chance = 10 + int32(m_caster->getLevel()) - int32(unitTarget->getLevel());

        if (chance > irand(0, 19))
        {
            // Stealing successful
            //DEBUG_LOG("Sending loot from pickpocket");
            ((Player*)m_caster)->SendLoot(unitTarget->GetObjectGuid(),LOOT_PICKPOCKETING);
        }
        else
        {
            // Reveal action + get attack
            m_caster->RemoveSpellsCausingAura(SPELL_AURA_MOD_STEALTH);
            unitTarget->AttackedBy(m_caster);
        }
    }
}

void Spell::EffectAddFarsight(SpellEffectIndex eff_idx)
{
    if(m_caster->GetTypeId() != TYPEID_PLAYER)
        return;

    int32 duration = GetSpellDuration(m_spellInfo);
    DynamicObject* dynObj = new DynamicObject;

    // set radius to 0: spell not expected to work as persistent aura
    if(!dynObj->Create(m_caster->GetMap()->GenerateLocalLowGuid(HIGHGUID_DYNAMICOBJECT), m_caster,
        m_spellInfo->Id, eff_idx, m_targets.m_destX, m_targets.m_destY, m_targets.m_destZ, duration, 0, DYNAMIC_OBJECT_FARSIGHT_FOCUS))
    {
        delete dynObj;
        return;
    }

    m_caster->AddDynObject(dynObj);
    m_caster->GetMap()->Add(dynObj);

    ((Player*)m_caster)->GetCamera().SetView(dynObj);
}

void Spell::DoSummonWild(SpellEffectIndex eff_idx, uint32 forceFaction)
{
    uint32 creature_entry = m_spellInfo->EffectMiscValue[eff_idx];
    if (!creature_entry)
        return;

    uint32 level = m_caster->getLevel();

    // level of creature summoned using engineering item based at engineering skill level
    if (m_caster->GetTypeId()==TYPEID_PLAYER && m_CastItem)
    {
        ItemPrototype const *proto = m_CastItem->GetProto();
        if (proto && proto->RequiredSkill == SKILL_ENGINEERING)
        {
            uint16 skill202 = ((Player*)m_caster)->GetSkillValue(SKILL_ENGINEERING);
            if (skill202)
                level = skill202/5;
        }
    }

    // select center of summon position
    float center_x = m_targets.m_destX;
    float center_y = m_targets.m_destY;
    float center_z = m_targets.m_destZ;

    float radius = GetSpellRadius(sSpellRadiusStore.LookupEntry(m_spellInfo->EffectRadiusIndex[eff_idx]));
    int32 duration = GetSpellDuration(m_spellInfo);
    TempSummonType summonType = (duration == 0) ? TEMPSUMMON_DEAD_DESPAWN : TEMPSUMMON_TIMED_OR_DEAD_DESPAWN;

    int32 amount = damage > 0 ? damage : 1;

    for(int32 count = 0; count < amount; ++count)
    {
        float px, py, pz;
        // If dest location if present
        if (m_targets.m_targetMask & TARGET_FLAG_DEST_LOCATION)
        {
            // Summon 1 unit in dest location
            if (count == 0)
            {
                px = m_targets.m_destX;
                py = m_targets.m_destY;
                pz = m_targets.m_destZ;
            }
            // Summon in random point all other units if location present
            else
                m_caster->GetRandomPoint(center_x, center_y, center_z, radius, px, py, pz);
        }
        // Summon if dest location not present near caster
        else
        {
            if (radius > 0.0f)
            {
                // not using bounding radius of caster here
                m_caster->GetClosePoint(px, py, pz, 0.0f, radius);
            }
            else
            {
                // EffectRadiusIndex 0 or 36
                px = m_caster->GetPositionX();
                py = m_caster->GetPositionY();
                pz = m_caster->GetPositionZ();
            }
        }

        if(Creature *summon = m_caster->SummonCreature(creature_entry, px, py, pz, m_caster->GetOrientation(), summonType, duration))
        {
            summon->SetUInt32Value(UNIT_CREATED_BY_SPELL, m_spellInfo->Id);

            // UNIT_FIELD_CREATEDBY are not set for these kind of spells.
            // Does exceptions exist? If so, what are they?
            summon->SetCreatorGuid(m_caster->GetObjectGuid());

            if(forceFaction)
                summon->setFaction(forceFaction);
        }
    }
}

void Spell::DoSummonGuardian(SpellEffectIndex eff_idx, uint32 forceFaction)
{
    uint32 pet_entry = m_spellInfo->EffectMiscValue[eff_idx];
    if (!pet_entry)
        return;

    SummonPropertiesEntry const* propEntry = sSummonPropertiesStore.LookupEntry(m_spellInfo->EffectMiscValueB[eff_idx]);
    if (!propEntry)
        return;

    CreatureInfo const* cInfo = sCreatureStorage.LookupEntry<CreatureInfo>(pet_entry);
    if (!cInfo)
    {
        sLog.outErrorDb("Spell::DoSummonGuardian: creature entry %u not found for spell %u.", pet_entry, m_spellInfo->Id);
        return;
    }

    PetType petType = propEntry->Title == UNITNAME_SUMMON_TITLE_COMPANION ? PROTECTOR_PET : GUARDIAN_PET;

    // second cast unsummon guardian(s) (guardians without like functionality have cooldown > spawn time)
    if (!m_IsTriggeredSpell && m_caster->GetTypeId() == TYPEID_PLAYER && m_CastItem)
    {
        bool found = false;
        // including protector
        while (Pet* old_summon = m_caster->FindGuardianWithEntry(pet_entry))
        {
            old_summon->Unsummon(PET_SAVE_AS_DELETED, m_caster);
            found = true;
        }

        if (found)
            return;
    }

    // protectors allowed only in single amount
    if (petType == PROTECTOR_PET && m_CastItem)
        if (Pet* old_protector = m_caster->GetProtectorPet())
            old_protector->Unsummon(PET_SAVE_AS_DELETED, m_caster);

    // in another case summon new
    uint32 level = m_caster->getLevel();

    // level of pet summoned using engineering item based at engineering skill level
    if (m_caster->GetTypeId() == TYPEID_PLAYER && m_CastItem)
    {
        ItemPrototype const *proto = m_CastItem->GetProto();
        if (proto && proto->RequiredSkill == SKILL_ENGINEERING)
        {
            uint16 skill202 = ((Player*)m_caster)->GetSkillValue(SKILL_ENGINEERING);
            if (skill202)
            {
                level = skill202 / 5;
            }
        }
    }

    // select center of summon position
    float center_x = m_targets.m_destX;
    float center_y = m_targets.m_destY;
    float center_z = m_targets.m_destZ;

    float radius = GetSpellRadius(sSpellRadiusStore.LookupEntry(m_spellInfo->EffectRadiusIndex[eff_idx]));

    uint32 originalSpellID = (m_IsTriggeredSpell && m_triggeredBySpellInfo) ? m_triggeredBySpellInfo->Id : m_spellInfo->Id;

    // cannot find any guardian group over 5. need correct?
    int32 amount = (damage > 0 && damage < 6) ? damage : 1;

    for (int32 count = 0; count < amount; ++count)
    {
        Pet* spawnCreature = new Pet(petType);

        spawnCreature->SetCreateSpellID(originalSpellID);
        spawnCreature->SetDuration(m_duration);
        spawnCreature->SetPetCounter(amount - count - 1);

        // If dest location if present
        // Summon 1 unit in dest location
        CreatureCreatePos pos(m_caster->GetMap(), m_targets.m_destX, m_targets.m_destY, m_targets.m_destZ, -m_caster->GetOrientation(), m_caster->GetPhaseMask());

        if (m_targets.m_targetMask & TARGET_FLAG_DEST_LOCATION)
        {
            // Summon in random point all other units if location present
            if (count > 0)
            {
                float x, y, z;
                m_caster->GetRandomPoint(center_x, center_y, center_z, radius, x, y, z);
                pos = CreatureCreatePos(m_caster->GetMap(), x, y, z, m_caster->GetOrientation(), m_caster->GetPhaseMask());
            }
        }
        // Summon if dest location not present near caster
        else
            pos = CreatureCreatePos(m_caster, m_caster->GetOrientation());

        if (!spawnCreature->Create(0, pos, cInfo, 0, m_caster))
        {
            sLog.outError("Spell::DoSummonGuardian: can't create creature entry %u for spell %u.", pet_entry, m_spellInfo->Id);
            delete spawnCreature;
            return;
        }
        spawnCreature->setFaction(forceFaction ? forceFaction : m_caster->getFaction());
        spawnCreature->SetLevel(level);

        if (!spawnCreature->Summon())
        {
            sLog.outError("Guardian pet (guidlow %d, entry %d) not summoned by undefined reason. ",
                spawnCreature->GetGUIDLow(), spawnCreature->GetEntry());
            delete spawnCreature;
            return;
        }

        spawnCreature->SetSummonPoint(pos);

        // Notify Summoner
        if (m_caster->GetTypeId() == TYPEID_UNIT && ((Creature*)m_caster)->AI())
            ((Creature*)m_caster)->AI()->JustSummoned(spawnCreature);

        DEBUG_LOG("Guardian pet (guidlow %d, entry %d) summoned (default). Counter is %d ", spawnCreature->GetGUIDLow(), spawnCreature->GetEntry(), spawnCreature->GetPetCounter());
    }
}

void Spell::DoSummonVehicle(SpellEffectIndex eff_idx, uint32 forceFaction)
{
    if (!m_caster)
        return;

    if (m_caster->hasUnitState(UNIT_STAT_ON_VEHICLE))
    {
        if (m_spellInfo->Attributes & SPELL_ATTR_UNK7)
            m_caster->RemoveSpellsCausingAura(SPELL_AURA_CONTROL_VEHICLE);
        else 
            return;
    }
    uint32 vehicle_entry = m_spellInfo->EffectMiscValue[eff_idx];

    if (!vehicle_entry)
        return;

    SpellEntry const* m_mountspell = sSpellStore.LookupEntry(m_spellInfo->EffectBasePoints[eff_idx] != 0 ? m_spellInfo->CalculateSimpleValue(eff_idx) : 46598);

    if (!m_mountspell)
        m_mountspell = sSpellStore.LookupEntry(46598);
    // Used BasePoint mount spell, if not present - hardcoded (by Blzz).

    float px, py, pz;
    // If dest location present
    if (m_targets.m_targetMask & TARGET_FLAG_DEST_LOCATION)
    {
        px = m_targets.m_destX;
        py = m_targets.m_destY;
        pz = m_targets.m_destZ;
    }
    // Summon if dest location not present near caster
    else
        m_caster->GetClosePoint(px, py, pz,m_caster->GetObjectBoundingRadius());

    TempSummonType summonType = (GetSpellDuration(m_spellInfo) == 0) ? TEMPSUMMON_DEAD_DESPAWN : TEMPSUMMON_TIMED_OR_DEAD_DESPAWN;

    Creature* vehicle = m_caster->SummonCreature(vehicle_entry,px,py,pz,m_caster->GetOrientation(),summonType,GetSpellDuration(m_spellInfo),true);

    if (vehicle && !vehicle->GetObjectGuid().IsVehicle())
    {
        sLog.outError("DoSommonVehicle: Creature (guidlow %d, entry %d) summoned, but this is not vehicle. Correct VehicleId in creature_template.", vehicle->GetGUIDLow(), vehicle->GetEntry());
        vehicle->ForcedDespawn();
        return;
    }

    if (vehicle)
    {
        vehicle->setFaction(forceFaction ? forceFaction : m_caster->getFaction());
        vehicle->SetUInt32Value(UNIT_CREATED_BY_SPELL,m_spellInfo->Id);
        m_caster->CastSpell(vehicle, m_mountspell, true);
        DEBUG_LOG("Caster (guidlow %d) summon vehicle (guidlow %d, entry %d) and mounted with spell %d ", m_caster->GetGUIDLow(), vehicle->GetGUIDLow(), vehicle->GetEntry(), m_mountspell->Id);

        // Notify Summoner
        if (m_caster->GetTypeId() == TYPEID_UNIT && ((Creature*)m_caster)->AI())
            ((Creature*)m_caster)->AI()->JustSummoned(vehicle);
    }
    else
        sLog.outError("Vehicle (guidlow %d, entry %d) NOT summoned by undefined reason. ", vehicle->GetGUIDLow(), vehicle->GetEntry());
}

void Spell::EffectTeleUnitsFaceCaster(SpellEffectIndex eff_idx)
{
    if (!unitTarget)
        return;

    if (unitTarget->IsTaxiFlying())
        return;

    float dis = GetSpellRadius(sSpellRadiusStore.LookupEntry(m_spellInfo->EffectRadiusIndex[eff_idx]));

    float fx, fy, fz;
    m_caster->GetClosePoint(fx, fy, fz, unitTarget->GetObjectBoundingRadius(), dis);

    unitTarget->NearTeleportTo(fx, fy, fz, -m_caster->GetOrientation(), unitTarget==m_caster);
}

void Spell::EffectLearnSkill(SpellEffectIndex eff_idx)
{
    if (unitTarget->GetTypeId() != TYPEID_PLAYER)
        return;

    if (damage < 0)
        return;

    uint32 skillid =  m_spellInfo->EffectMiscValue[eff_idx];
    uint16 skillval = ((Player*)unitTarget)->GetPureSkillValue(skillid);
    ((Player*)unitTarget)->SetSkill(skillid, skillval ? skillval : 1, damage * 75, damage);
}

void Spell::EffectAddHonor(SpellEffectIndex /*eff_idx*/)
{
    if (unitTarget->GetTypeId() != TYPEID_PLAYER)
        return;

    // not scale value for item based reward (/10 value expected)
    if (m_CastItem)
    {
        ((Player*)unitTarget)->RewardHonor(NULL, 1, float(damage / 10));
        DEBUG_FILTER_LOG(LOG_FILTER_SPELL_CAST, "SpellEffect::AddHonor (spell_id %u) rewards %d honor points (item %u) for player: %u", m_spellInfo->Id, damage/10, m_CastItem->GetEntry(),((Player*)unitTarget)->GetGUIDLow());
        return;
    }

    // do not allow to add too many honor for player (50 * 21) = 1040 at level 70, or (50 * 31) = 1550 at level 80
    if (damage <= 50)
    {
        float honor_reward = MaNGOS::Honor::hk_honor_at_level(unitTarget->getLevel(), damage);
        ((Player*)unitTarget)->RewardHonor(NULL, 1, honor_reward);
        DEBUG_FILTER_LOG(LOG_FILTER_SPELL_CAST, "SpellEffect::AddHonor (spell_id %u) rewards %f honor points (scale) to player: %u", m_spellInfo->Id, honor_reward, ((Player*)unitTarget)->GetGUIDLow());
    }
    else
    {
        //maybe we have correct honor_gain in damage already
        ((Player*)unitTarget)->RewardHonor(NULL, 1, (float)damage);
        sLog.outError("SpellEffect::AddHonor (spell_id %u) rewards %u honor points (non scale) for player: %u", m_spellInfo->Id, damage, ((Player*)unitTarget)->GetGUIDLow());
    }
}

void Spell::EffectTradeSkill(SpellEffectIndex /*eff_idx*/)
{
    if (unitTarget->GetTypeId() != TYPEID_PLAYER)
        return;
    // uint32 skillid =  m_spellInfo->EffectMiscValue[i];
    // uint16 skillmax = ((Player*)unitTarget)->(skillid);
    // ((Player*)unitTarget)->SetSkill(skillid,skillval?skillval:1,skillmax+75);
}

void Spell::EffectEnchantItemPerm(SpellEffectIndex eff_idx)
{
    if (m_caster->GetTypeId() != TYPEID_PLAYER)
        return;
    if (!itemTarget)
        return;

    uint32 enchant_id = m_spellInfo->EffectMiscValue[eff_idx];
    if (!enchant_id)
        return;

    SpellItemEnchantmentEntry const *pEnchant = sSpellItemEnchantmentStore.LookupEntry(enchant_id);
    if (!pEnchant)
        return;

    // item can be in trade slot and have owner diff. from caster
    Player* item_owner = itemTarget->GetOwner();
    if (!item_owner)
        return;

    Player* p_caster = (Player*)m_caster;

    // Enchanting a vellum requires special handling, as it creates a new item
    // instead of modifying an existing one.
    ItemPrototype const* targetProto = itemTarget->GetProto();
    if (targetProto->IsVellum() && m_spellInfo->EffectItemType[eff_idx])
    {
        unitTarget = m_caster;
        DoCreateItem(eff_idx,m_spellInfo->EffectItemType[eff_idx]);
        // Vellum target case: Target becomes additional reagent, new scroll item created instead in Spell::EffectEnchantItemPerm()
        // cannot already delete in TakeReagents() unfortunately
        p_caster->DestroyItemCount(targetProto->ItemId, 1, true);
        return;
    }

    // Using enchant stored on scroll does not increase enchanting skill! (Already granted on scroll creation)
    if (!(m_CastItem && m_CastItem->GetProto()->Flags & ITEM_FLAG_ENCHANT_SCROLL))
        p_caster->UpdateCraftSkill(m_spellInfo->Id);

    if (item_owner!=p_caster && p_caster->GetSession()->GetSecurity() > SEC_PLAYER && sWorld.getConfig(CONFIG_BOOL_GM_LOG_TRADE) )
    {
        sLog.outCommand(p_caster->GetSession()->GetAccountId(),"GM %s (Account: %u) enchanting(perm): %s (Entry: %d) for player: %s (Account: %u)",
            p_caster->GetName(),p_caster->GetSession()->GetAccountId(),
            itemTarget->GetProto()->Name1,itemTarget->GetEntry(),
            item_owner->GetName(),item_owner->GetSession()->GetAccountId());
    }

    // remove old enchanting before applying new if equipped
    item_owner->ApplyEnchantment(itemTarget,PERM_ENCHANTMENT_SLOT,false);

    itemTarget->SetEnchantment(PERM_ENCHANTMENT_SLOT, enchant_id, 0, 0);

    // add new enchanting if equipped
    item_owner->ApplyEnchantment(itemTarget,PERM_ENCHANTMENT_SLOT,true);

    itemTarget->SetSoulboundTradeable(NULL, item_owner, false);
}

void Spell::EffectEnchantItemPrismatic(SpellEffectIndex eff_idx)
{
    if (m_caster->GetTypeId() != TYPEID_PLAYER)
        return;
    if (!itemTarget)
        return;

    Player* p_caster = (Player*)m_caster;

    uint32 enchant_id = m_spellInfo->EffectMiscValue[eff_idx];
    if (!enchant_id)
        return;

    SpellItemEnchantmentEntry const *pEnchant = sSpellItemEnchantmentStore.LookupEntry(enchant_id);
    if (!pEnchant)
        return;

    // support only enchantings with add socket in this slot
    {
        bool add_socket = false;
        for(int i = 0; i < 3; ++i)
        {
            if (pEnchant->type[i]==ITEM_ENCHANTMENT_TYPE_PRISMATIC_SOCKET)
            {
                add_socket = true;
                break;
            }
        }
        if (!add_socket)
        {
            sLog.outError("Spell::EffectEnchantItemPrismatic: attempt apply enchant spell %u with SPELL_EFFECT_ENCHANT_ITEM_PRISMATIC (%u) but without ITEM_ENCHANTMENT_TYPE_PRISMATIC_SOCKET (%u), not suppoted yet.",
                m_spellInfo->Id,SPELL_EFFECT_ENCHANT_ITEM_PRISMATIC,ITEM_ENCHANTMENT_TYPE_PRISMATIC_SOCKET);
            return;
        }
    }

    // item can be in trade slot and have owner diff. from caster
    Player* item_owner = itemTarget->GetOwner();
    if (!item_owner)
        return;

    if (item_owner!=p_caster && p_caster->GetSession()->GetSecurity() > SEC_PLAYER && sWorld.getConfig(CONFIG_BOOL_GM_LOG_TRADE) )
    {
        sLog.outCommand(p_caster->GetSession()->GetAccountId(),"GM %s (Account: %u) enchanting(perm): %s (Entry: %d) for player: %s (Account: %u)",
            p_caster->GetName(),p_caster->GetSession()->GetAccountId(),
            itemTarget->GetProto()->Name1,itemTarget->GetEntry(),
            item_owner->GetName(),item_owner->GetSession()->GetAccountId());
    }

    // remove old enchanting before applying new if equipped
    item_owner->ApplyEnchantment(itemTarget,PRISMATIC_ENCHANTMENT_SLOT,false);

    itemTarget->SetEnchantment(PRISMATIC_ENCHANTMENT_SLOT, enchant_id, 0, 0);

    // add new enchanting if equipped
    item_owner->ApplyEnchantment(itemTarget,PRISMATIC_ENCHANTMENT_SLOT,true);

    itemTarget->SetSoulboundTradeable(NULL, item_owner, false);
}

void Spell::EffectEnchantItemTmp(SpellEffectIndex eff_idx)
{
    if (m_caster->GetTypeId() != TYPEID_PLAYER)
        return;

    Player* p_caster = (Player*)m_caster;

    // Rockbiter Weapon
    if (m_spellInfo->SpellFamilyName == SPELLFAMILY_SHAMAN && m_spellInfo->SpellFamilyFlags & UI64LIT(0x0000000000400000))
    {
        uint32 spell_id = 0;

        // enchanting spell selected by calculated damage-per-sec stored in Effect[1] base value
        // Note: damage calculated (correctly) with rounding int32(float(v)) but
        // RW enchantments applied damage int32(float(v)+0.5), this create  0..1 difference sometime
        switch(damage)
        {
            // Rank 1
            case  2: spell_id = 36744; break;               //  0% [ 7% ==  2, 14% == 2, 20% == 2]
            // Rank 2
            case  4: spell_id = 36753; break;               //  0% [ 7% ==  4, 14% == 4]
            case  5: spell_id = 36751; break;               // 20%
            // Rank 3
            case  6: spell_id = 36754; break;               //  0% [ 7% ==  6, 14% == 6]
            case  7: spell_id = 36755; break;               // 20%
            // Rank 4
            case  9: spell_id = 36761; break;               //  0% [ 7% ==  6]
            case 10: spell_id = 36758; break;               // 14%
            case 11: spell_id = 36760; break;               // 20%
            default:
                sLog.outError("Spell::EffectEnchantItemTmp: Damage %u not handled in S'RW",damage);
                return;
        }

        SpellEntry const *spellInfo = sSpellStore.LookupEntry(spell_id);
        if (!spellInfo)
        {
            sLog.outError("Spell::EffectEnchantItemTmp: unknown spell id %i", spell_id);
            return;
        }

        Spell *spell = new Spell(m_caster, spellInfo, true);
        SpellCastTargets targets;
        targets.setItemTarget( itemTarget );
        spell->prepare(&targets);
        return;
    }

    if (!itemTarget)
        return;

    uint32 enchant_id = m_spellInfo->EffectMiscValue[eff_idx];

    if (!enchant_id)
    {
        sLog.outError("Spell %u Effect %u (SPELL_EFFECT_ENCHANT_ITEM_TEMPORARY) have 0 as enchanting id",m_spellInfo->Id,eff_idx);
        return;
    }

    SpellItemEnchantmentEntry const *pEnchant = sSpellItemEnchantmentStore.LookupEntry(enchant_id);
    if(!pEnchant)
    {
        sLog.outError("Spell %u Effect %u (SPELL_EFFECT_ENCHANT_ITEM_TEMPORARY) have nonexistent enchanting id %u ",m_spellInfo->Id,eff_idx,enchant_id);
        return;
    }

    // select enchantment duration
    uint32 duration;

    // rogue family enchantments exception by duration
    if(m_spellInfo->Id == 38615)
        duration = 1800;                                    // 30 mins
    // other rogue family enchantments always 1 hour (some have spell damage=0, but some have wrong data in EffBasePoints)
    else if(m_spellInfo->SpellFamilyName == SPELLFAMILY_ROGUE)
        duration = 3600;                                    // 1 hour
    // shaman family enchantments
    else if(m_spellInfo->SpellFamilyName == SPELLFAMILY_SHAMAN)
        duration = 1800;                                    // 30 mins
    // other cases with this SpellVisual already selected
    else if(m_spellInfo->SpellVisual[0] == 215)
        duration = 1800;                                    // 30 mins
    // some fishing pole bonuses
    else if(m_spellInfo->SpellVisual[0] == 563)
        duration = 600;                                     // 10 mins
    // shaman rockbiter enchantments
    else if(m_spellInfo->SpellVisual[0] == 0)
        duration = 1800;                                    // 30 mins
    else if(m_spellInfo->Id == 29702)
        duration = 300;                                     // 5 mins
    else if(m_spellInfo->Id == 37360)
        duration = 300;                                     // 5 mins
    // default case
    else
        duration = 3600;                                    // 1 hour

    // item can be in trade slot and have owner diff. from caster
    Player* item_owner = itemTarget->GetOwner();
    if(!item_owner)
        return;

    if(item_owner!=p_caster && p_caster->GetSession()->GetSecurity() > SEC_PLAYER && sWorld.getConfig(CONFIG_BOOL_GM_LOG_TRADE) )
    {
        sLog.outCommand(p_caster->GetSession()->GetAccountId(),"GM %s (Account: %u) enchanting(temp): %s (Entry: %d) for player: %s (Account: %u)",
            p_caster->GetName(), p_caster->GetSession()->GetAccountId(),
            itemTarget->GetProto()->Name1, itemTarget->GetEntry(),
            item_owner->GetName(), item_owner->GetSession()->GetAccountId());
    }

    // remove old enchanting before applying new if equipped
    item_owner->ApplyEnchantment(itemTarget,TEMP_ENCHANTMENT_SLOT, false);

    itemTarget->SetEnchantment(TEMP_ENCHANTMENT_SLOT, enchant_id, duration * 1000, 0);

    // add new enchanting if equipped
    item_owner->ApplyEnchantment(itemTarget, TEMP_ENCHANTMENT_SLOT, true);
}

void Spell::EffectTameCreature(SpellEffectIndex /*eff_idx*/)
{
    // Caster must be player, checked in Spell::CheckCast
    // Spell can be triggered, we need to check original caster prior to caster
    Player* plr = (Player*)GetAffectiveCaster();

    Creature* creatureTarget = (Creature*)unitTarget;

    // cast finish successfully
    //SendChannelUpdate(0);
    finish();

    Pet* pet = new Pet(HUNTER_PET);

    pet->SetCreateSpellID(m_spellInfo->Id);

    if(!pet->CreateBaseAtCreature(creatureTarget, (Unit*)plr))
    {
        delete pet;
        return;
    }

    // level of hunter pet can't be less owner level at 5 levels
    uint32 level = creatureTarget->getLevel() + 5 < plr->getLevel() ? (plr->getLevel() - 5) : creatureTarget->getLevel();

    // prepare visual effect for levelup
    pet->SetLevel(level - 1);

    // add to world
    if (!pet->Summon())
    {
        sLog.outError("Pet (guidlow %d, entry %d) not summoned from tame effect by undefined reason. ",
            pet->GetGUIDLow(), pet->GetEntry());
        delete pet;
        return;
    }

    // "kill" original creature
    creatureTarget->ForcedDespawn();

    // visual effect for levelup
    pet->SetLevel(level);
}

void Spell::EffectSummonPet(SpellEffectIndex eff_idx)
{
    uint32 petentry = m_spellInfo->EffectMiscValue[eff_idx];

    Pet *OldSummon = m_caster->GetPet();

    // if pet requested type already exist
    if( OldSummon )
    {
        // Preview summon is loading or deleting
        if(!OldSummon->IsInWorld())
            return;

        if(petentry == 0 || OldSummon->GetEntry() == petentry)
        {
            // pet in corpse state can't be summoned
            if( OldSummon->isDead() )
                return;

            OldSummon->GetMap()->Remove((Creature*)OldSummon,false);

            OldSummon->SetMap(m_caster->GetMap());

            m_caster->GetMap()->Add((Creature*)OldSummon);

            if(m_caster->GetTypeId() == TYPEID_PLAYER && OldSummon->isControlled() )
            {
                ((Player*)m_caster)->PetSpellInitialize();
            }
            return;
        }

        if(m_caster->GetTypeId() == TYPEID_PLAYER)
            OldSummon->Unsummon(OldSummon->getPetType() == HUNTER_PET ? PET_SAVE_AS_DELETED : PET_SAVE_NOT_IN_SLOT, m_caster);
        else
            return;
    }

    CreatureInfo const* cInfo = petentry ? sCreatureStorage.LookupEntry<CreatureInfo>(petentry) : NULL;

    // == 0 in case call current pet, check only real summon case
    if (petentry && !cInfo)
    {
        sLog.outErrorDb("EffectSummonPet: creature entry %u not found for spell %u.", petentry, m_spellInfo->Id);
        return;
    }

    Pet* NewSummon = new Pet;

    uint32 originalSpellID = (m_IsTriggeredSpell && m_triggeredBySpellInfo) ? m_triggeredBySpellInfo->Id : m_spellInfo->Id;
    NewSummon->SetCreateSpellID(originalSpellID);

    // petentry==0 for hunter "call pet" (current pet summoned if any)
    if(m_caster->GetTypeId() == TYPEID_PLAYER && NewSummon->LoadPetFromDB((Player*)m_caster, petentry))
        return;

    // not error in case fail hunter call pet
    if (!petentry)
    {
        delete NewSummon;
        return;
    }

    NewSummon->setPetType(SUMMON_PET);
    NewSummon->SetPetCounter(0);
    CreatureCreatePos pos(m_caster, m_caster->GetOrientation());
    NewSummon->SetSummonPoint(pos);

    if (!NewSummon->Create(0, pos, cInfo, 0, m_caster))
    {
        delete NewSummon;
        return;
    }

    if (!NewSummon->Summon())
    {
        sLog.outError("Pet (guidlow %d, entry %d) not summoned by undefined reason. ",
            NewSummon->GetGUIDLow(), NewSummon->GetEntry());
        delete NewSummon;
        return;
    }

    if (NewSummon->getPetType() == SUMMON_PET)
    {
        // Remove Demonic Sacrifice auras (new pet)
        Unit::AuraList const& auraClassScripts = m_caster->GetAurasByType(SPELL_AURA_OVERRIDE_CLASS_SCRIPTS);
        for(Unit::AuraList::const_iterator itr = auraClassScripts.begin(); itr != auraClassScripts.end();)
        {
            if((*itr)->GetModifier()->m_miscvalue == 2228)
            {
                m_caster->RemoveAurasDueToSpell((*itr)->GetId());
                itr = auraClassScripts.begin();
            }
            else
                ++itr;
        }
    }

    DEBUG_LOG("New Pet has guid %u", NewSummon->GetGUIDLow());
}

void Spell::EffectLearnPetSpell(SpellEffectIndex eff_idx)
{
    if(m_caster->GetTypeId() != TYPEID_PLAYER)
        return;

    Player *_player = (Player*)m_caster;

    Pet *pet = _player->GetPet();
    if(!pet)
        return;
    if(!pet->isAlive())
        return;

    SpellEntry const *learn_spellproto = sSpellStore.LookupEntry(m_spellInfo->EffectTriggerSpell[eff_idx]);
    if(!learn_spellproto)
        return;

    pet->learnSpell(learn_spellproto->Id);

    pet->SavePetToDB(PET_SAVE_AS_CURRENT);
    _player->PetSpellInitialize();
}

void Spell::EffectTaunt(SpellEffectIndex /*eff_idx*/)
{
    if (!unitTarget)
        return;

    // this effect use before aura Taunt apply for prevent taunt already attacking target
    // for spell as marked "non effective at already attacking target"
    if (unitTarget->GetTypeId() != TYPEID_PLAYER)
    {
        if (unitTarget->getVictim()==m_caster)
        {
            SendCastResult(SPELL_FAILED_DONT_REPORT);
            return;
        }
    }

    // Also use this effect to set the taunter's threat to the taunted creature's highest value
    if (unitTarget->CanHaveThreatList() && unitTarget->getThreatManager().getCurrentVictim())
        unitTarget->getThreatManager().addThreat(m_caster,unitTarget->getThreatManager().getCurrentVictim()->getThreat());
}

void Spell::EffectWeaponDmg(SpellEffectIndex eff_idx)
{
    if(!unitTarget)
        return;
    if(!unitTarget->isAlive())
        return;

    // multiple weapon dmg effect workaround
    // execute only the last weapon damage
    // and handle all effects at once
    for (int j = 0; j < MAX_EFFECT_INDEX; ++j)
    {
        switch(m_spellInfo->Effect[j])
        {
            case SPELL_EFFECT_WEAPON_DAMAGE:
            case SPELL_EFFECT_WEAPON_DAMAGE_NOSCHOOL:
            case SPELL_EFFECT_NORMALIZED_WEAPON_DMG:
            case SPELL_EFFECT_WEAPON_PERCENT_DAMAGE:
                if (j < int(eff_idx))                             // we must calculate only at last weapon effect
                    return;
            break;
        }
    }

    // some spell specific modifiers
    bool spellBonusNeedWeaponDamagePercentMod = false;      // if set applied weapon damage percent mode to spell bonus

    float weaponDamagePercentMod = 1.0f;                    // applied to weapon damage and to fixed effect damage bonus
    float totalDamagePercentMod  = 1.0f;                    // applied to final bonus+weapon damage
    bool normalized = false;

    int32 spell_bonus = 0;                                  // bonus specific for spell

    switch(m_spellInfo->SpellFamilyName)
    {
        case SPELLFAMILY_GENERIC:
        {
            switch(m_spellInfo->Id)
            {
                // for spells with divided damage to targets
                case 66765: case 66809: case 67331:         // Meteor Fists
                case 67333:                                 // Meteor Fists
                case 69055:                                 // Bone Slice
                case 71021:                                 // Saber Lash
                {
                    uint32 count = 0;
                    for(TargetList::const_iterator ihit = m_UniqueTargetInfo.begin(); ihit != m_UniqueTargetInfo.end(); ++ihit)
                        if(ihit->effectMask & (1<<eff_idx))
                            ++count;

                    totalDamagePercentMod /= float(count);  // divide to all targets
                    break;
                }
            }
            break;
        }
        case SPELLFAMILY_DRUID:
        {
            // Rend and Tear ( on Maul / Shred )
            if (m_spellInfo->SpellFamilyFlags & UI64LIT(0x0000000000008800))
            {
                if(unitTarget && unitTarget->HasAuraState(AURA_STATE_BLEEDING))
                {
                    Unit::AuraList const& aura = m_caster->GetAurasByType(SPELL_AURA_DUMMY);
                    for(Unit::AuraList::const_iterator itr = aura.begin(); itr != aura.end(); ++itr)
                    {
                        if ((*itr)->GetSpellProto()->SpellIconID == 2859 && (*itr)->GetEffIndex() == 0)
                        {
                            totalDamagePercentMod += (totalDamagePercentMod * (*itr)->GetModifier()->m_amount) / 100;
                            break;
                        }
                    }
                }
            }
            break;
        }
        case SPELLFAMILY_WARRIOR:
        {
            // Devastate
            if(m_spellInfo->SpellVisual[0] == 12295 && m_spellInfo->SpellIconID == 1508)
            {
                // Sunder Armor
                Aura* sunder = unitTarget->GetAura(SPELL_AURA_MOD_RESISTANCE_PCT, SPELLFAMILY_WARRIOR, UI64LIT(0x0000000000004000), 0x00000000, m_caster->GetObjectGuid());

                // Devastate bonus and sunder armor refresh
                if (sunder)
                {
                    sunder->GetHolder()->RefreshHolder();
                    spell_bonus += sunder->GetStackAmount() * CalculateDamage(EFFECT_INDEX_2, unitTarget);
                }

                // Devastate causing Sunder Armor Effect
                // and no need to cast over max stack amount
                if (!sunder || sunder->GetStackAmount() < sunder->GetSpellProto()->StackAmount)
                    m_caster->CastSpell(unitTarget, 58567, true);
                    if (Aura *aura = m_caster->GetDummyAura(58388))
                        m_caster->CastSpell (unitTarget, 58567, true);
            }
            break;
        }
        case SPELLFAMILY_ROGUE:
        {
            // Mutilate (for each hand)
            if(m_spellInfo->SpellFamilyFlags & UI64LIT(0x600000000))
            {
                bool found = false;
                // fast check
                if(unitTarget->HasAuraState(AURA_STATE_DEADLY_POISON))
                    found = true;
                // full aura scan
                else
                {
                    Unit::SpellAuraHolderMap const& auras = unitTarget->GetSpellAuraHolderMap();
                    for(Unit::SpellAuraHolderMap::const_iterator itr = auras.begin(); itr!=auras.end(); ++itr)
                    {
                        if(itr->second->GetSpellProto()->Dispel == DISPEL_POISON)
                        {
                            found = true;
                            break;
                        }
                    }
                }

                if(found)
                    totalDamagePercentMod *= 1.2f;          // 120% if poisoned
            }
            // Fan of Knives
            else if (m_caster->GetTypeId()==TYPEID_PLAYER && (m_spellInfo->SpellFamilyFlags & UI64LIT(0x0004000000000000)))
            {
                Item* weapon = ((Player*)m_caster)->GetWeaponForAttack(m_attackType,true,true);
                if (weapon && weapon->GetProto()->SubClass == ITEM_SUBCLASS_WEAPON_DAGGER)
                    totalDamagePercentMod *= 1.5f;          // 150% to daggers
            }
            // Ghostly Strike
            else if (m_caster->GetTypeId() == TYPEID_PLAYER && m_spellInfo->Id == 14278)
            {
                Item* weapon = ((Player*)m_caster)->GetWeaponForAttack(m_attackType,true,true);
                if (weapon && weapon->GetProto()->SubClass == ITEM_SUBCLASS_WEAPON_DAGGER)
                    totalDamagePercentMod *= 1.44f;         // 144% to daggers
            }
            // Hemorrhage
            else if (m_caster->GetTypeId() == TYPEID_PLAYER && (m_spellInfo->SpellFamilyFlags & UI64LIT(0x2000000)))
            {
                Item* weapon = ((Player*)m_caster)->GetWeaponForAttack(m_attackType,true,true);
                if (weapon && weapon->GetProto()->SubClass == ITEM_SUBCLASS_WEAPON_DAGGER)
                    totalDamagePercentMod *= 1.45f;         // 145% to daggers
            }
            break;
        }
        case SPELLFAMILY_PALADIN:
        {
            // Judgement of Command - receive benefit from Spell Damage and Attack Power
            if(m_spellInfo->SpellFamilyFlags & UI64LIT(0x00020000000000))
            {
                float ap = m_caster->GetTotalAttackPowerValue(BASE_ATTACK);
                int32 holy = m_caster->SpellBaseDamageBonusDone(GetSpellSchoolMask(m_spellInfo));
                if (holy < 0)
                    holy = 0;
                spell_bonus += int32(ap * 0.08f) + int32(holy * 13 / 100);
            }
            break;
        }
        case SPELLFAMILY_HUNTER:
        {
            // Kill Shot
            if (m_spellInfo->SpellFamilyFlags & UI64LIT(0x80000000000000))
            {
                // 0.4*RAP added to damage (that is 0.2 if we apply PercentMod (200%) to spell_bonus, too)
                spellBonusNeedWeaponDamagePercentMod = true;
                spell_bonus += int32( 0.2f * m_caster->GetTotalAttackPowerValue(RANGED_ATTACK) );
            }
            break;
        }
        case SPELLFAMILY_SHAMAN:
        {
            // Skyshatter Harness item set bonus
            // Stormstrike
            if(m_spellInfo->SpellFamilyFlags & UI64LIT(0x001000000000))
            {
                Unit::AuraList const& m_OverrideClassScript = m_caster->GetAurasByType(SPELL_AURA_OVERRIDE_CLASS_SCRIPTS);
                for(Unit::AuraList::const_iterator citr = m_OverrideClassScript.begin(); citr != m_OverrideClassScript.end(); ++citr)
                {
                    // Stormstrike AP Buff
                    if ( (*citr)->GetModifier()->m_miscvalue == 5634 )
                    {
                        m_caster->CastSpell(m_caster, 38430, true, NULL, *citr);
                        break;
                    }
                }
            }
            break;
        }
        case SPELLFAMILY_DEATHKNIGHT:
        {
            // Blood Strike, Heart Strike, Obliterate
            // Blood-Caked Strike
            if (m_spellInfo->SpellFamilyFlags & UI64LIT(0x0002000001400000) ||
                m_spellInfo->SpellIconID == 1736)
            {
                uint32 count = 0;
                Unit::SpellAuraHolderMap const& auras = unitTarget->GetSpellAuraHolderMap();
                for(Unit::SpellAuraHolderMap::const_iterator itr = auras.begin(); itr!=auras.end(); ++itr)
                {
                    if(itr->second->GetSpellProto()->Dispel == DISPEL_DISEASE &&
                        itr->second->GetCasterGuid() == m_caster->GetObjectGuid())
                        ++count;
                }

                if (count)
                {
                    // Effect 1(for Blood-Caked Strike)/3(other) damage is bonus
                    float bonus = count * CalculateDamage(m_spellInfo->SpellIconID == 1736 ? EFFECT_INDEX_0 : EFFECT_INDEX_2, unitTarget) / 100.0f;
                    // Blood Strike, Blood-Caked Strike and Obliterate store bonus*2
                    if (m_spellInfo->SpellFamilyFlags & UI64LIT(0x0002000000400000) ||
                        m_spellInfo->SpellIconID == 1736)
                        bonus /= 2.0f;

                    totalDamagePercentMod *= 1.0f + bonus;
                }

                // Heart Strike secondary target
                if (m_spellInfo->SpellIconID == 3145)
                    if (m_targets.getUnitTarget() != unitTarget)
                        weaponDamagePercentMod /= 2.0f;
            }
            // Glyph of Blood Strike
            if( m_spellInfo->SpellFamilyFlags & UI64LIT(0x0000000000400000) &&
                m_caster->HasAura(59332) &&
                unitTarget->HasAuraType(SPELL_AURA_MOD_DECREASE_SPEED))
            {
                totalDamagePercentMod *= 1.2f;              // 120% if snared
            }
            // Glyph of Death Strike
            if( m_spellInfo->SpellFamilyFlags & UI64LIT(0x0000000000000010) &&
                m_caster->HasAura(59336))
            {
                int32 rp = m_caster->GetPower(POWER_RUNIC_POWER) / 10;
                if(rp > 25)
                    rp = 25;
                totalDamagePercentMod *= 1.0f + rp / 100.0f;
            }
            // Glyph of Plague Strike
            if( m_spellInfo->SpellFamilyFlags & UI64LIT(0x0000000000000001) &&
                m_caster->HasAura(58657) )
            {
                totalDamagePercentMod *= 1.2f;
            }
            // Rune strike
            if( m_spellInfo->SpellIconID == 3007)
            {
                int32 count = CalculateDamage(EFFECT_INDEX_2, unitTarget);
                spell_bonus += int32(count * m_caster->GetTotalAttackPowerValue(BASE_ATTACK) / 100.0f);
            }
            break;
        }
    }

    int32 fixed_bonus = 0;
    for (int j = 0; j < MAX_EFFECT_INDEX; ++j)
    {
        switch(m_spellInfo->Effect[j])
        {
            case SPELL_EFFECT_WEAPON_DAMAGE:
            case SPELL_EFFECT_WEAPON_DAMAGE_NOSCHOOL:
                fixed_bonus += CalculateDamage(SpellEffectIndex(j), unitTarget);
                break;
            case SPELL_EFFECT_NORMALIZED_WEAPON_DMG:
                fixed_bonus += CalculateDamage(SpellEffectIndex(j), unitTarget);
                normalized = true;
                break;
            case SPELL_EFFECT_WEAPON_PERCENT_DAMAGE:
                weaponDamagePercentMod *= float(CalculateDamage(SpellEffectIndex(j), unitTarget)) / 100.0f;

                // applied only to prev.effects fixed damage
                fixed_bonus = int32(fixed_bonus*weaponDamagePercentMod);
                break;
            default:
                break;                                      // not weapon damage effect, just skip
        }
    }

    // apply weaponDamagePercentMod to spell bonus also
    if(spellBonusNeedWeaponDamagePercentMod)
        spell_bonus = int32(spell_bonus*weaponDamagePercentMod);

    // non-weapon damage
    int32 bonus = spell_bonus + fixed_bonus;

    // apply to non-weapon bonus weapon total pct effect, weapon total flat effect included in weapon damage
    if(bonus)
    {
        UnitMods unitMod;
        switch(m_attackType)
        {
            default:
            case BASE_ATTACK:   unitMod = UNIT_MOD_DAMAGE_MAINHAND; break;
            case OFF_ATTACK:    unitMod = UNIT_MOD_DAMAGE_OFFHAND;  break;
            case RANGED_ATTACK: unitMod = UNIT_MOD_DAMAGE_RANGED;   break;
        }

        float weapon_total_pct  = m_caster->GetModifierValue(unitMod, TOTAL_PCT);
        bonus = int32(bonus*weapon_total_pct);
    }

    // + weapon damage with applied weapon% dmg to base weapon damage in call
    bonus += int32(m_caster->CalculateDamage(m_attackType, normalized)*weaponDamagePercentMod);

    // total damage
    bonus = int32(bonus*totalDamagePercentMod);

    // prevent negative damage
    m_damage+= uint32(bonus > 0 ? bonus : 0);

    // Hemorrhage
    if (m_spellInfo->SpellFamilyName==SPELLFAMILY_ROGUE && (m_spellInfo->SpellFamilyFlags & UI64LIT(0x2000000)))
    {
        if(m_caster->GetTypeId()==TYPEID_PLAYER)
            m_caster->AddComboPoints(unitTarget, 1);
    }
    // Mangle (Cat): CP
    else if (m_spellInfo->SpellFamilyName==SPELLFAMILY_DRUID && (m_spellInfo->SpellFamilyFlags==UI64LIT(0x0000040000000000)))
    {
        if(m_caster->GetTypeId()==TYPEID_PLAYER)
            m_caster->AddComboPoints(unitTarget, 1);
    }

    // take ammo
    if(m_attackType == RANGED_ATTACK && m_caster->GetTypeId() == TYPEID_PLAYER)
    {
        Item *pItem = ((Player*)m_caster)->GetWeaponForAttack(RANGED_ATTACK, true, false);

        // wands don't have ammo
        if (!pItem || pItem->GetProto()->SubClass == ITEM_SUBCLASS_WEAPON_WAND)
            return;

        if (pItem->GetProto()->InventoryType == INVTYPE_THROWN)
        {
            if(pItem->GetMaxStackCount()==1)
            {
                // decrease durability for non-stackable throw weapon
                ((Player*)m_caster)->DurabilityPointLossForEquipSlot(EQUIPMENT_SLOT_RANGED);
            }
            else
            {
                // decrease items amount for stackable throw weapon
                uint32 count = 1;
                ((Player*)m_caster)->DestroyItemCount( pItem, count, true);
            }
        }
        else if(uint32 ammo = ((Player*)m_caster)->GetUInt32Value(PLAYER_AMMO_ID))
            ((Player*)m_caster)->DestroyItemCount(ammo, 1, true);
    }
}

void Spell::EffectThreat(SpellEffectIndex /*eff_idx*/)
{
    if(!unitTarget || !unitTarget->isAlive() || !m_caster->isAlive())
        return;

    if(!unitTarget->CanHaveThreatList())
        return;

    unitTarget->AddThreat(m_caster, float(damage), false, GetSpellSchoolMask(m_spellInfo), m_spellInfo);
}

void Spell::EffectHealMaxHealth(SpellEffectIndex /*eff_idx*/)
{
    if(!unitTarget)
        return;
    if(!unitTarget->isAlive())
        return;

    uint32 heal = m_caster->GetMaxHealth();

    m_healing += heal;
}

void Spell::EffectInterruptCast(SpellEffectIndex eff_idx)
{
    if(!unitTarget)
        return;
    if(!unitTarget->isAlive())
        return;

    // TODO: not all spells that used this effect apply cooldown at school spells
    // also exist case: apply cooldown to interrupted cast only and to all spells
    for (uint32 i = CURRENT_FIRST_NON_MELEE_SPELL; i < CURRENT_MAX_SPELL; ++i)
    {
        if (Spell* spell = unitTarget->GetCurrentSpell(CurrentSpellTypes(i)))
        {
            SpellEntry const* curSpellInfo = spell->m_spellInfo;
            // check if we can interrupt spell
            if ((curSpellInfo->InterruptFlags & SPELL_INTERRUPT_FLAG_INTERRUPT) && curSpellInfo->PreventionType == SPELL_PREVENTION_TYPE_SILENCE )
            {
                unitTarget->ProhibitSpellSchool(GetSpellSchoolMask(curSpellInfo), CalculateSpellDuration(m_spellInfo, m_caster));
                unitTarget->InterruptSpell(CurrentSpellTypes(i),false);
            }
        }
    }
}

void Spell::EffectSummonObjectWild(SpellEffectIndex eff_idx)
{
    uint32 gameobject_id = m_spellInfo->EffectMiscValue[eff_idx];

    GameObject* pGameObj = new GameObject;

    WorldObject* target = focusObject;
    if( !target )
        target = m_caster;

    float x, y, z;
    if(m_targets.m_targetMask & TARGET_FLAG_DEST_LOCATION)
    {
        x = m_targets.m_destX;
        y = m_targets.m_destY;
        z = m_targets.m_destZ;
    }
    else
        m_caster->GetClosePoint(x, y, z, DEFAULT_WORLD_OBJECT_SIZE);

    Map *map = target->GetMap();

    if(!pGameObj->Create(map->GenerateLocalLowGuid(HIGHGUID_GAMEOBJECT), gameobject_id, map,
        m_caster->GetPhaseMask(), x, y, z, target->GetOrientation(), 0.0f, 0.0f, 0.0f, 0.0f, GO_ANIMPROGRESS_DEFAULT, GO_STATE_READY))
    {
        delete pGameObj;
        return;
    }

    int32 duration = GetSpellDuration(m_spellInfo);

    pGameObj->SetRespawnTime(duration > 0 ? duration/IN_MILLISECONDS : 0);
    pGameObj->SetSpellId(m_spellInfo->Id);

    // Wild object not have owner and check clickable by players
    map->Add(pGameObj);

    // Store the GO to the caster
    m_caster->AddWildGameObject(pGameObj);

    if(pGameObj->GetGoType() == GAMEOBJECT_TYPE_FLAGDROP && m_caster->GetTypeId() == TYPEID_PLAYER)
    {
        Player *pl = (Player*)m_caster;
        BattleGround* bg = ((Player *)m_caster)->GetBattleGround();

        switch(pGameObj->GetMapId())
        {
            case 489:                                       //WS
            {
                if(bg && bg->GetTypeID(true)==BATTLEGROUND_WS && bg->GetStatus() == STATUS_IN_PROGRESS)
                {
                    Team team = pl->GetTeam() == ALLIANCE ? HORDE : ALLIANCE;

                    ((BattleGroundWS*)bg)->SetDroppedFlagGuid(pGameObj->GetObjectGuid(), team);
                }
                break;
            }
            case 566:                                       //EY
            {
                if(bg && bg->GetTypeID(true)==BATTLEGROUND_EY && bg->GetStatus() == STATUS_IN_PROGRESS)
                {
                    ((BattleGroundEY*)bg)->SetDroppedFlagGuid(pGameObj->GetObjectGuid());
                }
                break;
            }
        }
    }

    pGameObj->SummonLinkedTrapIfAny();

    if (m_caster->GetTypeId() == TYPEID_UNIT && ((Creature*)m_caster)->AI())
        ((Creature*)m_caster)->AI()->JustSummoned(pGameObj);
}

void Spell::EffectScriptEffect(SpellEffectIndex eff_idx)
{
    // TODO: we must implement hunter pet summon at login there (spell 6962)

    switch(m_spellInfo->SpellFamilyName)
    {
        case SPELLFAMILY_GENERIC:
        {
            switch(m_spellInfo->Id)
            {
                case 6962:                                  // Called pet
                {
                    if (m_caster->GetTypeId() != TYPEID_PLAYER)
                        return;

                    if (((Player*)m_caster)->GetTemporaryUnsummonedPetNumber() != 0 )
                        ((Player*)m_caster)->ResummonPetTemporaryUnSummonedIfAny();
                    else
                        ((Player*)m_caster)->LoadPet();
                    return;
                }
                case 8856:                                  // Bending Shinbone
                {
                    if (!itemTarget && m_caster->GetTypeId()!=TYPEID_PLAYER)
                        return;

                    uint32 spell_id = 0;
                    switch(urand(1, 5))
                    {
                        case 1:  spell_id = 8854; break;
                        default: spell_id = 8855; break;
                    }

                    m_caster->CastSpell(m_caster,spell_id,true,NULL);
                    return;
                }
                case 17512:                                 // Piccolo of the Flaming Fire
                {
                    if (!unitTarget || unitTarget->GetTypeId() != TYPEID_PLAYER)
                        return;

                    unitTarget->HandleEmoteCommand(EMOTE_STATE_DANCE);
                    return;
                }
                case 20589:                                 // Escape artist
                {
                    if (!unitTarget)
                        return;

                    unitTarget->RemoveSpellsCausingAura(SPELL_AURA_MOD_ROOT);
                    unitTarget->RemoveSpellsCausingAura(SPELL_AURA_MOD_DECREASE_SPEED);
                    return;
                }
                case 22539:                                 // Shadow Flame (All script effects, not just end ones to
                case 22972:                                 // prevent player from dodging the last triggered spell)
                case 22975:
                case 22976:
                case 22977:
                case 22978:
                case 22979:
                case 22980:
                case 22981:
                case 22982:
                case 22983:
                case 22984:
                case 22985:
                {
                    if (!unitTarget || !unitTarget->isAlive())
                        return;

                    // Onyxia Scale Cloak
                    if (unitTarget->GetDummyAura(22683))
                        return;

                    // Shadow Flame
                    m_caster->CastSpell(unitTarget, 22682, true);
                    return;
                }
                case 24194:                                 // Uther's Tribute
                case 24195:                                 // Grom's Tribute
                {
                    if (m_caster->GetTypeId() != TYPEID_PLAYER)
                        return;

                    uint8 race = m_caster->getRace();
                    uint32 spellId = 0;

                    switch(m_spellInfo->Id)
                    {
                        case 24194:
                            switch(race)
                            {
                                case RACE_HUMAN:            spellId = 24105; break;
                                case RACE_DWARF:            spellId = 24107; break;
                                case RACE_NIGHTELF:         spellId = 24108; break;
                                case RACE_GNOME:            spellId = 24106; break;
                                case RACE_DRAENEI:          spellId = 69533; break;
                            }
                            break;
                        case 24195:
                            switch(race)
                            {
                                case RACE_ORC:              spellId = 24104; break;
                                case RACE_UNDEAD:           spellId = 24103; break;
                                case RACE_TAUREN:           spellId = 24102; break;
                                case RACE_TROLL:            spellId = 24101; break;
                                case RACE_BLOODELF:         spellId = 69530; break;
                            }
                            break;
                    }

                    if (spellId)
                        m_caster->CastSpell(m_caster, spellId, true);

                    return;
                }
                case 24320:                                 // Poisonous Blood
                {
                    unitTarget->CastSpell(unitTarget, 24321, true, NULL, NULL, m_caster->GetObjectGuid());
                    return;
                }
                case 24590:                                 // Brittle Armor - need remove one 24575 Brittle Armor aura
                    unitTarget->RemoveAuraHolderFromStack(24575);
                    return;
                case 24714:                                 // Trick
                {
                    if (m_caster->GetTypeId() != TYPEID_PLAYER)
                        return;

                    if (roll_chance_i(14))                  // Trick (can be different critter models). 14% since below can have 1 of 6
                        m_caster->CastSpell(m_caster, 24753, true);
                    else                                    // Random Costume, 6 different (plus add. for gender)
                        m_caster->CastSpell(m_caster, 24720, true);

                    return;
                }
                case 24717:                                 // Pirate Costume
                {
                    if (!unitTarget || unitTarget->GetTypeId() != TYPEID_PLAYER)
                        return;

                    // Pirate Costume (male or female)
                    m_caster->CastSpell(unitTarget, unitTarget->getGender() == GENDER_MALE ? 24708 : 24709, true);
                    return;
                }
                case 24718:                                 // Ninja Costume
                {
                    if (!unitTarget || unitTarget->GetTypeId() != TYPEID_PLAYER)
                        return;

                    // Ninja Costume (male or female)
                    m_caster->CastSpell(unitTarget, unitTarget->getGender() == GENDER_MALE ? 24711 : 24710, true);
                    return;
                }
                case 24719:                                 // Leper Gnome Costume
                {
                    if (!unitTarget || unitTarget->GetTypeId() != TYPEID_PLAYER)
                        return;

                    // Leper Gnome Costume (male or female)
                    m_caster->CastSpell(unitTarget, unitTarget->getGender() == GENDER_MALE ? 24712 : 24713, true);
                    return;
                }
                case 24720:                                 // Random Costume
                {
                    if (!unitTarget || unitTarget->GetTypeId() != TYPEID_PLAYER)
                        return;

                    uint32 spellId = 0;

                    switch(urand(0, 6))
                    {
                        case 0:
                            spellId = unitTarget->getGender() == GENDER_MALE ? 24708 : 24709;
                            break;
                        case 1:
                            spellId = unitTarget->getGender() == GENDER_MALE ? 24711 : 24710;
                            break;
                        case 2:
                            spellId = unitTarget->getGender() == GENDER_MALE ? 24712 : 24713;
                            break;
                        case 3:
                            spellId = 24723;
                            break;
                        case 4:
                            spellId = 24732;
                            break;
                        case 5:
                            spellId = unitTarget->getGender() == GENDER_MALE ? 24735 : 24736;
                            break;
                        case 6:
                            spellId = 24740;
                            break;
                    }

                    m_caster->CastSpell(unitTarget, spellId, true);
                    return;
                }
                case 24737:                                 // Ghost Costume
                {
                    if (!unitTarget || unitTarget->GetTypeId() != TYPEID_PLAYER)
                        return;

                    // Ghost Costume (male or female)
                    m_caster->CastSpell(unitTarget, unitTarget->getGender() == GENDER_MALE ? 24735 : 24736, true);
                    return;
                }
                case 24751:                                 // Trick or Treat
                {
                    if (!unitTarget || unitTarget->GetTypeId() != TYPEID_PLAYER)
                        return;

                    // Tricked or Treated
                    unitTarget->CastSpell(unitTarget, 24755, true);

                    // Treat / Trick
                    unitTarget->CastSpell(unitTarget, roll_chance_i(50) ? 24714 : 24715, true);
                    return;
                }
                case 25140:                                 // Orb teleport spells
                case 25143:
                case 25650:
                case 25652:
                case 29128:
                case 29129:
                case 35376:
                case 35727:
                {
                    if (!unitTarget)
                        return;

                    uint32 spellid;
                    switch(m_spellInfo->Id)
                    {
                        case 25140: spellid =  32571; break;
                        case 25143: spellid =  32572; break;
                        case 25650: spellid =  30140; break;
                        case 25652: spellid =  30141; break;
                        case 29128: spellid =  32568; break;
                        case 29129: spellid =  32569; break;
                        case 35376: spellid =  25649; break;
                        case 35727: spellid =  35730; break;
                        default:
                            return;
                    }

                    unitTarget->CastSpell(unitTarget,spellid,false);
                    return;
                }
                case 26004:                                 // Mistletoe
                {
                    if (!unitTarget)
                        return;

                    unitTarget->HandleEmote(EMOTE_ONESHOT_CHEER);
                    return;
                }
                case 26218:                                 // Mistletoe
                {
                    if (!unitTarget || unitTarget->GetTypeId() != TYPEID_PLAYER)
                        return;

                    uint32 spells[3] = {26206, 26207, 45036};

                    m_caster->CastSpell(unitTarget, spells[urand(0, 2)], true);
                    return;
                }
                case 26275:                                 // PX-238 Winter Wondervolt TRAP
                {
                    uint32 spells[4] = {26272, 26157, 26273, 26274};

                    // check presence
                    for(int j = 0; j < 4; ++j)
                        if(unitTarget->HasAura(spells[j], EFFECT_INDEX_0))
                            return;

                    // cast
                    unitTarget->CastSpell(unitTarget, spells[urand(0,3)], true);
                    return;
                }
                case 26465:                                 // Mercurial Shield - need remove one 26464 Mercurial Shield aura
                    unitTarget->RemoveAuraHolderFromStack(26464);
                    return;
                case 26656:                                 // Summon Black Qiraji Battle Tank
                {
                    if (!unitTarget)
                        return;

                    // Prevent stacking of mounts
                    unitTarget->RemoveSpellsCausingAura(SPELL_AURA_MOUNTED);

                    // Two separate mounts depending on area id (allows use both in and out of specific instance)
                    if (unitTarget->GetAreaId() == 3428)
                        unitTarget->CastSpell(unitTarget, 25863, false);
                    else
                        unitTarget->CastSpell(unitTarget, 26655, false);

                    return;
                }
                case 26678:                                 //Heart Candy
                {
                    uint32 item=0;
                    switch ( urand(0, 7) )
                    {
                        case 0:
                            item = 21816; break;
                        case 1:
                            item = 21817; break;
                        case 2:
                            item = 21818; break;
                        case 3:
                            item = 21819; break;
                        case 4:
                            item = 21820; break;
                        case 5:
                            item = 21821; break;
                        case 6:
                            item = 21822; break;
                        case 7: 
                            item = 21823; break;
                    }
                    if (item)
                        DoCreateItem(eff_idx,item);
                    break;
                }
                case 29830:                                 // Mirren's Drinking Hat
                {
                    uint32 item = 0;
                    switch ( urand(1, 6) )
                    {
                        case 1:
                        case 2:
                        case 3:
                            item = 23584; break;            // Loch Modan Lager
                        case 4:
                        case 5:
                            item = 23585; break;            // Stouthammer Lite
                        case 6:
                            item = 23586; break;            // Aerie Peak Pale Ale
                    }

                    if (item)
                        DoCreateItem(eff_idx,item);

                    break;
                }
                case 30918:                                 // Improved Sprint
                {
                    if (!unitTarget)
                        return;

                    // Removes snares and roots.
                    unitTarget->RemoveAurasAtMechanicImmunity(IMMUNE_TO_ROOT_AND_SNARE_MASK,30918,true);
                    break;
                }
                case 38358:                                 // Tidal Surge
                {
                    if (!unitTarget)
                        return;

                    unitTarget->CastSpell(unitTarget, 38353, true, NULL, NULL, m_caster->GetObjectGuid());
                    return;
                }
                case 39681:                                 // Summon Goblin Tonk
                {
                    if (!unitTarget || unitTarget->GetTypeId() != TYPEID_PLAYER)
                        return;

                    unitTarget->CastSpell(unitTarget, 39682, true);
                    break;
                }
                case 39684:                                 // Summon Gnomish Tonk
                {
                    if (!unitTarget || unitTarget->GetTypeId() != TYPEID_PLAYER)
                        return;

                    unitTarget->CastSpell(unitTarget, 39683, true);
                    break;
                }
                case 39835:                                 // Needle Spine (Warlord Najentus)
                {
                    if (!unitTarget)
                        return;

                    // TODO likely that this spell should have m_caster as Original caster, but conflicts atm with TARGET_ALL_FRIENDLY_UNITS_AROUND_CASTER
                    unitTarget->CastSpell(unitTarget, 39968, true);
                }
                case 41055:                                 // Copy Weapon
                {
                    if (m_caster->GetTypeId() != TYPEID_UNIT || !unitTarget || unitTarget->GetTypeId() != TYPEID_PLAYER)
                        return;

                    if (Item* pItem = ((Player*)unitTarget)->GetItemByPos(INVENTORY_SLOT_BAG_0, EQUIPMENT_SLOT_MAINHAND))
                    {
                        ((Creature*)m_caster)->SetVirtualItem(VIRTUAL_ITEM_SLOT_0, pItem->GetEntry());

                        // Unclear what this spell should do
                        unitTarget->CastSpell(m_caster, m_spellInfo->CalculateSimpleValue(eff_idx), true);
                    }

                    return;
                }
                case 41126:                                 // Flame Crash
                {
                    if (!unitTarget)
                        return;

                    unitTarget->CastSpell(unitTarget, 41131, true);
                    break;
                }
                case 43365:                                 // The Cleansing: Shrine Cast
                {
                    if (m_caster->GetTypeId() != TYPEID_PLAYER)
                        return;

                    // Script Effect Player Cast Mirror Image
                    m_caster->CastSpell(m_caster, 50217, true);
                    return;
                }
                case 44364:                                 // Rock Falcon Primer
                {
                    if (!unitTarget || unitTarget->GetTypeId() != TYPEID_PLAYER)
                        return;

                    // Are there anything special with this, a random chance or condition?
                    // Feeding Rock Falcon
                    unitTarget->CastSpell(unitTarget, m_spellInfo->CalculateSimpleValue(eff_idx), true, NULL, NULL, unitTarget->GetObjectGuid(), m_spellInfo);
                    return;
                }
                case 43375:
                case 43972:                                // Mixing Blood for Quest 11306 
                {
                    switch(urand(0, 3))
                    {
                        case 0 : m_caster->CastSpell(m_caster, 43378, true); break;
                        case 1 : m_caster->CastSpell(m_caster, 43376, true); break;
                        case 2 : m_caster->CastSpell(m_caster, 43377, true); break;
                        case 3 : m_caster->CastSpell(m_caster, 43970, true); break;
                    }
                    break;
                }
                case 44455:                                 // Character Script Effect Reverse Cast
                {
                    if (!unitTarget || unitTarget->GetTypeId() != TYPEID_UNIT)
                        return;

                    Creature* pTarget = (Creature*)unitTarget;

                    if (const SpellEntry *pSpell = sSpellStore.LookupEntry(m_spellInfo->CalculateSimpleValue(eff_idx)))
                    {
                        // if we used item at least once...
                        if (pTarget->IsTemporarySummon() && int32(pTarget->GetEntry()) == pSpell->EffectMiscValue[eff_idx])
                        {
                            TemporarySummon* pSummon = (TemporarySummon*)pTarget;

                            // can only affect "own" summoned
                            if (pSummon->GetSummonerGuid() == m_caster->GetObjectGuid())
                            {
                                if (pTarget->hasUnitState(UNIT_STAT_ROAMING | UNIT_STAT_ROAMING_MOVE))
                                    pTarget->GetMotionMaster()->MovementExpired();

                                // trigger cast of quest complete script (see code for this spell below)
                                pTarget->CastSpell(pTarget, 44462, true);

                                pTarget->GetMotionMaster()->MovePoint(0, m_caster->GetPositionX(), m_caster->GetPositionY(), m_caster->GetPositionZ());
                            }

                            return;
                        }

                        // or if it is first time used item, cast summon and despawn the target
                        m_caster->CastSpell(pTarget, pSpell, true);
                        pTarget->ForcedDespawn();

                        // TODO: here we should get pointer to the just summoned and make it move.
                        // without, it will be one extra use of quest item
                    }

                    return;
                }
                case 44462:                                 // Cast Quest Complete on Master
                {
                    if (m_caster->GetTypeId() != TYPEID_UNIT)
                        return;

                    Creature* pQuestCow = NULL;

                    float range = 20.0f;

                    // search for a reef cow nearby
                    MaNGOS::NearestCreatureEntryWithLiveStateInObjectRangeCheck u_check(*m_caster, 24797, true, range);
                    MaNGOS::CreatureLastSearcher<MaNGOS::NearestCreatureEntryWithLiveStateInObjectRangeCheck> searcher(pQuestCow, u_check);

                    Cell::VisitGridObjects(m_caster, searcher, range);

                    // no cows found, so return
                    if (!pQuestCow)
                        return;

                    if (!((Creature*)m_caster)->IsTemporarySummon())
                        return;

                    if (const SpellEntry *pSpell = sSpellStore.LookupEntry(m_spellInfo->CalculateSimpleValue(eff_idx)))
                    {
                        TemporarySummon* pSummon = (TemporarySummon*)m_caster;

                        // all ok, so make summoner cast the quest complete
                        if (Unit* pSummoner = pSummon->GetSummoner())
                            pSummoner->CastSpell(pSummoner, pSpell, true);
                    }

                    return;
                }
                case 44876:                                 // Force Cast - Portal Effect: Sunwell Isle
                {
                    if (!unitTarget)
                        return;

                    unitTarget->CastSpell(unitTarget, 44870, true);
                    break;
                }
                case 45204: // Clone Me!
                    unitTarget->CastSpell(m_caster, damage, true);
                    break;
                case 45206:                                 // Copy Off-hand Weapon
                {
                    if (m_caster->GetTypeId() != TYPEID_UNIT || !unitTarget || unitTarget->GetTypeId() != TYPEID_PLAYER)
                        return;

                    if (Item* pItem = ((Player*)unitTarget)->GetItemByPos(INVENTORY_SLOT_BAG_0, EQUIPMENT_SLOT_OFFHAND))
                    {
                        ((Creature*)m_caster)->SetVirtualItem(VIRTUAL_ITEM_SLOT_1, pItem->GetEntry());

                        // Unclear what this spell should do
                        unitTarget->CastSpell(m_caster, m_spellInfo->CalculateSimpleValue(eff_idx), true);
                    }

                    return;
                }
                case 45668:                                 // Ultra-Advanced Proto-Typical Shortening Blaster
                {
                    if (!unitTarget || unitTarget->GetTypeId() != TYPEID_UNIT)
                        return;

                    if (roll_chance_i(25))                  // chance unknown, using 25
                        return;

                    static uint32 const spellPlayer[5] =
                    {
                        45674,                              // Bigger!
                        45675,                              // Shrunk
                        45678,                              // Yellow
                        45682,                              // Ghost
                        45684                               // Polymorph
                    };

                    static uint32 const spellTarget[5] =
                    {
                        45673,                              // Bigger!
                        45672,                              // Shrunk
                        45677,                              // Yellow
                        45681,                              // Ghost
                        45683                               // Polymorph
                    };

                    m_caster->CastSpell(m_caster, spellPlayer[urand(0,4)], true);
                    unitTarget->CastSpell(unitTarget, spellTarget[urand(0,4)], true);

                    return;
                }
                case 45691:                                 // Magnataur On Death 1
                {
                    // assuming caster is creature, if not, then return
                    if (m_caster->GetTypeId() != TYPEID_UNIT)
                        return;

                    Player* pPlayer = ((Creature*)m_caster)->GetOriginalLootRecipient();

                    if (!pPlayer)
                        return;

                    if (pPlayer->HasAura(45674) || pPlayer->HasAura(45675) || pPlayer->HasAura(45678) || pPlayer->HasAura(45682) || pPlayer->HasAura(45684))
                        pPlayer->CastSpell(pPlayer, 45686, true);

                    m_caster->CastSpell(m_caster, 45685, true);

                    return;
                }
                case 45713:                                 // Naked Caravan Guard - Master Transform
                {
                    if (m_caster->GetTypeId() != TYPEID_UNIT)
                        return;

                    const CreatureInfo* cTemplate = NULL;

                    switch(m_caster->GetEntry())
                    {
                        case 25342: cTemplate = ObjectMgr::GetCreatureTemplate(25340); break;
                        case 25343: cTemplate = ObjectMgr::GetCreatureTemplate(25341); break;
                    }

                    if (!cTemplate)
                        return;

                    uint32 display_id = 0;

                    // Spell is designed to be used in creature addon.
                    // This makes it possible to set proper model before adding to map.
                    // For later, spell is used in gossip (with following despawn,
                    // so addon can reload the default model and data again).

                    // It should be noted that additional spell id's have been seen in relation to this spell, but
                    // those does not exist in client (45701 (regular spell), 45705-45712 (auras), 45459-45460 (auras)).
                    // We can assume 45705-45712 are transform auras, used instead of hard coded models in the below code.

                    // not in map yet OR no npc flags yet (restored after LoadCreatureAddon for respawn cases)
                    if (!m_caster->IsInMap(m_caster) || m_caster->GetUInt32Value(UNIT_NPC_FLAGS) == UNIT_NPC_FLAG_NONE)
                    {
                        display_id = Creature::ChooseDisplayId(cTemplate);
                        ((Creature*)m_caster)->LoadEquipment(((Creature*)m_caster)->GetEquipmentId());
                    }
                    else
                    {
                        m_caster->SetUInt32Value(UNIT_NPC_FLAGS, cTemplate->npcflag);
                        ((Creature*)m_caster)->SetVirtualItem(VIRTUAL_ITEM_SLOT_0, 0);
                        ((Creature*)m_caster)->SetVirtualItem(VIRTUAL_ITEM_SLOT_1, 0);

                        switch(m_caster->GetDisplayId())
                        {
                            case 23246: display_id = 23245; break;
                            case 23247: display_id = 23250; break;
                            case 23248: display_id = 23251; break;
                            case 23249: display_id = 23252; break;
                            case 23124: display_id = 23253; break;
                            case 23125: display_id = 23254; break;
                            case 23126: display_id = 23255; break;
                            case 23127: display_id = 23256; break;
                        }
                    }

                    m_caster->SetDisplayId(display_id);
                    return;
                }
                case 45958:                                 // Signal Alliance
                {
                    // "escort" aura not present, so let nothing happen
                    if (!m_caster->HasAura(m_spellInfo->CalculateSimpleValue(eff_idx)))
                        return;
                    // "escort" aura is present so break; and let DB table spell_scripts be used and process further.
                    else
                        break;
                }
                case 46203:                                 // Goblin Weather Machine
                {
                    if (!unitTarget)
                        return;

                    uint32 spellId = 0;
                    switch(rand() % 4)
                    {
                        case 0: spellId = 46740; break;
                        case 1: spellId = 46739; break;
                        case 2: spellId = 46738; break;
                        case 3: spellId = 46736; break;
                    }
                    unitTarget->CastSpell(unitTarget, spellId, true);
                    break;
                }
                case 46642:                                 //5,000 Gold
                {
                    if (!unitTarget || unitTarget->GetTypeId() != TYPEID_PLAYER)
                        return;

                    ((Player*)unitTarget)->ModifyMoney(50000000);
                    break;
                }
                case 47097:                                 // Surge Needle Teleporter
                {
                    if (!unitTarget || unitTarget->GetTypeId() != TYPEID_PLAYER)
                        return;

                    if (unitTarget->GetAreaId() == 4157)
                        unitTarget->CastSpell(unitTarget, 47324, true);
                    else if (unitTarget->GetAreaId() == 4156)
                        unitTarget->CastSpell(unitTarget, 47325, true);

                    break;
                }
                case 47311:                                 // Quest - Jormungar Explosion Spell Spawner
                {
                    // Summons npc's. They are expected to summon GO from 47315
                    // but there is no way to get the summoned, to trigger a spell
                    // cast (workaround can be done with ai script).

                    // Quest - Jormungar Explosion Summon Object
                    for(int i = 0; i < 2; ++i)
                        m_caster->CastSpell(m_caster, 47309, true);

                    for(int i = 0; i < 2; ++i)
                        m_caster->CastSpell(m_caster, 47924, true);

                    for(int i = 0; i < 2; ++i)
                        m_caster->CastSpell(m_caster, 47925, true);

                    return;
                }
                case 47393:                                 // The Focus on the Beach: Quest Completion Script
                {
                    if (!unitTarget)
                        return;

                    // Ley Line Information
                    unitTarget->RemoveAurasDueToSpell(47391);
                    return;
                }
                case 47615:                                 // Atop the Woodlands: Quest Completion Script
                {
                    if (!unitTarget)
                        return;

                    // Ley Line Information
                    unitTarget->RemoveAurasDueToSpell(47473);
                    return;
                }
                case 47638:                                 // The End of the Line: Quest Completion Script
                {
                    if (!unitTarget)
                        return;

                    // Ley Line Information
                    unitTarget->RemoveAurasDueToSpell(47636);
                    return;
                }
                case 48603:                                 // High Executor's Branding Iron
                    // Torture the Torturer: High Executor's Branding Iron Impact
                    unitTarget->CastSpell(unitTarget, 48614, true);
                    return;

                // Gender spells
                case 48762:                                 // A Fall from Grace: Scarlet Raven Priest Image - Master
                case 45759:                                 // Warsong Orc Disguise
                case 69672:                                 // Sunreaver Disguise
                case 69673:                                 // Silver Covenant Disguise
                {
                    if (!unitTarget)
                        return;

                    uint8 gender = unitTarget->getGender();
                    uint32 spellId;
                    switch (m_spellInfo->Id)
                    {
                        case 48762: spellId = (gender == GENDER_MALE ? 48763 : 48761); break;
                        case 45759: spellId = (gender == GENDER_MALE ? 45760 : 45762); break;
                        case 69672: spellId = (gender == GENDER_MALE ? 70974 : 70973); break;
                        case 69673: spellId = (gender == GENDER_MALE ? 70972 : 70971); break;
                        default: return;
                    }
                    unitTarget->CastSpell(unitTarget, spellId, true);
                    return;
                }
                case 48810:                                 // Death's Door
                {
                    if (m_caster->GetTypeId() != TYPEID_PLAYER)
                        return;

                    // Spell effect order will summon creature first and then apply invisibility to caster.
                    // This result in that summoner/summoned can not see each other and that is not expected.
                    // Aura from 48814 can be used as a hack from creature_addon, but we can not get the
                    // summoned to cast this from this spell effect since we have no way to get pointer to creature.
                    // Most proper would be to summon to same visibility mask as summoner, and not use spell at all.

                    // Binding Life
                    m_caster->CastSpell(m_caster, 48809, true);

                    // After (after: meaning creature does not have auras at creation)
                    // creature is summoned and visible for player in map, it is expected to
                    // gain two auras. First from 29266(aura slot0) and then from 48808(aura slot1).
                    // We have no pointer to summoned, so only 48808 is possible from this spell effect.

                    // Binding Death
                    m_caster->CastSpell(m_caster, 48808, true);
                    return;
                }
                case 48811:                                 // Despawn Forgotten Soul
                {
                    if (!unitTarget || unitTarget->GetTypeId() != TYPEID_UNIT)
                        return;

                    if (!((Creature*)unitTarget)->IsTemporarySummon())
                        return;

                    TemporarySummon* pSummon = (TemporarySummon*)unitTarget;

                    Unit::AuraList const& images = unitTarget->GetAurasByType(SPELL_AURA_MIRROR_IMAGE);

                    if (images.empty())
                        return;

                    Unit* pCaster = images.front()->GetCaster();
                    Unit* pSummoner = unitTarget->GetMap()->GetUnit(pSummon->GetSummonerGuid());

                    if (pSummoner && pSummoner == pCaster)
                        pSummon->UnSummon();

                    return;
                }
                case 48917:                                 // Who Are They: Cast from Questgiver
                {
                    if (!unitTarget || unitTarget->GetTypeId() != TYPEID_PLAYER)
                        return;

                    // Male Shadowy Disguise / Female Shadowy Disguise
                    unitTarget->CastSpell(unitTarget, unitTarget->getGender() == GENDER_MALE ? 38080 : 38081, true);
                    // Shadowy Disguise
                    unitTarget->CastSpell(unitTarget, 32756, true);
                    return;
                }
                case 49380:                                 // Consume: Spell of Trollgore nonhero
                {
                    m_caster->CastSpell(m_caster,49381,true);
                    return;
                }
                case 50217:                                 // The Cleansing: Script Effect Player Cast Mirror Image
                {
                    // Summon Your Inner Turmoil
                    m_caster->CastSpell(m_caster, 50167, true);

                    // Spell 50218 has TARGET_SCRIPT, but other wild summons near may exist, and then target can become wrong
                    // Only way to make this safe is to get the actual summoned by m_caster

                    // Your Inner Turmoil's Mirror Image Aura
                    m_caster->CastSpell(m_caster, 50218, true);

                    return;
                }
                case 50218:                                 // The Cleansing: Your Inner Turmoil's Mirror Image Aura
                {
                    if (!m_originalCaster || m_originalCaster->GetTypeId() != TYPEID_PLAYER || !unitTarget)
                        return;

                    // determine if and what weapons can be copied
                    switch(eff_idx)
                    {
                        case EFFECT_INDEX_1:
                            if (((Player*)m_originalCaster)->GetItemByPos(INVENTORY_SLOT_BAG_0, EQUIPMENT_SLOT_MAINHAND))
                                unitTarget->CastSpell(m_originalCaster, m_spellInfo->CalculateSimpleValue(eff_idx), true);

                            return;
                        case EFFECT_INDEX_2:
                            if (((Player*)m_originalCaster)->GetItemByPos(INVENTORY_SLOT_BAG_0, EQUIPMENT_SLOT_OFFHAND))
                                unitTarget->CastSpell(m_originalCaster, m_spellInfo->CalculateSimpleValue(eff_idx), true);

                            return;
                        default:
                            return;
                    }
                    return;
                }
                case 50238:                                 // The Cleansing: Your Inner Turmoil's On Death Cast on Master
                {
                    if (m_caster->GetTypeId() != TYPEID_UNIT)
                        return;

                    if (((Creature*)m_caster)->IsTemporarySummon())
                    {
                        TemporarySummon* pSummon = (TemporarySummon*)m_caster;

                        if (pSummon->GetSummonerGuid().IsPlayer())
                        {
                            if (Player* pSummoner = sObjectMgr.GetPlayer(pSummon->GetSummonerGuid()))
                                pSummoner->CastSpell(pSummoner, m_spellInfo->CalculateSimpleValue(eff_idx), true);
                        }
                    }

                    return;
                }
                case 50439:                                 // Script Cast Summon Image of Drakuru 05
                {
                    // TODO: check if summon already exist, if it does in this instance, return.

                    // Summon Drakuru
                    m_caster->CastSpell(m_caster, 50446, true);
                    return;
                }
                case 50725:                                 // Vigilance - remove cooldown on Taunt
                {
                    Unit* caster = GetAffectiveCaster();
                    if (!caster || caster->GetTypeId() != TYPEID_PLAYER)
                        return;

                    ((Player*)caster)->RemoveSpellCategoryCooldown(82, true);
                    return;
                }
                case 50810:                                 // Shatter (Krystallus)
                case 61546:                                 // Shatter (h) (Krystallus)
                {
                    if (!unitTarget)
                        return;

                    unitTarget->CastSpell(unitTarget, m_spellInfo->Id + 1, true);
                    return;
                }
                case 50894:                                 // Zul'Drak Rat
                {
                    if (!unitTarget || unitTarget->GetTypeId() != TYPEID_UNIT)
                        return;

                    if (SpellAuraHolder* pHolder = unitTarget->GetSpellAuraHolder(m_spellInfo->Id))
                    {
                        if (pHolder->GetStackAmount() + 1 >= m_spellInfo->StackAmount)
                        {
                            // Gluttonous Lurkers: Summon Gorged Lurking Basilisk
                            unitTarget->CastSpell(m_caster, 50928, true);
                            ((Creature*)unitTarget)->ForcedDespawn(1);
                        }
                    }

                    return;
                }
                case 51770:                                 // Emblazon Runeblade
                {
                    Unit* caster = GetAffectiveCaster();
                    if (!caster)
                        return;

                    caster->CastSpell(caster, damage, false);
                    break;
                }
                case 51864:                                 // Player Summon Nass
                {
                    if (m_caster->GetTypeId() != TYPEID_PLAYER)
                        return;

                    // Summon Nass
                    if (const SpellEntry* pSpell = sSpellStore.LookupEntry(51865))
                    {
                        // Only if he is not already there
                        if (!m_caster->FindGuardianWithEntry(pSpell->EffectMiscValue[EFFECT_INDEX_0]))
                        {
                            m_caster->CastSpell(m_caster, pSpell, true);

                            if (Pet* pPet = m_caster->FindGuardianWithEntry(pSpell->EffectMiscValue[EFFECT_INDEX_0]))
                            {
                                // Nass Periodic Say aura
                                pPet->CastSpell(pPet, 51868, true);
                            }
                        }
                    }
                    return;
                }
                case 51889:                                 // Quest Accept Summon Nass
                {
                    // This is clearly for quest accept, is spell 51864 then for gossip and does pretty much the same thing?
                    // Just "jumping" to what may be the "gossip-spell" for now, doing the same thing
                    m_caster->CastSpell(m_caster, 51864, true);
                    return;
                }
                case 51910:                                 // Kickin' Nass: Quest Completion
                {
                    if (m_caster->GetTypeId() != TYPEID_PLAYER)
                        return;

                    if (const SpellEntry* pSpell = sSpellStore.LookupEntry(51865))
                    {
                        // Is this all to be done at completion?
                        if (Pet* pPet = m_caster->FindGuardianWithEntry(pSpell->EffectMiscValue[EFFECT_INDEX_0]))
                            pPet->Unsummon(PET_SAVE_AS_DELETED, m_caster);
                    }
                    return;
                }
                case 51904:                                 // Summon Ghouls Of Scarlet Crusade
                {
                    if(!unitTarget)
                        return;

                    unitTarget->CastSpell(unitTarget, 54522, true);
                    break;
                }
                case 52357:                                 // Into the realm of shadows
                {
                    if(!unitTarget)
                        return;
                    unitTarget->CastSpell(unitTarget, m_spellInfo->EffectBasePoints[eff_idx]+1, true);
                    break;
                }
                case 52479:                                 // The Gift That Keeps On Giving
                {
                    if (!m_caster || !unitTarget)
                        return;

                    m_caster->CastSpell(m_caster, roll_chance_i(75) ? 52505 : m_spellInfo->EffectBasePoints[eff_idx]+1, true);
                    ((Creature*)unitTarget)->ForcedDespawn();
                    break;
                }
                case 52694:                                 // Recall Eye of Acherus
                {
                    if (!m_caster || m_caster->GetTypeId() != TYPEID_UNIT)
                        return;
                    m_caster->RemoveAurasDueToSpell(530);
                    return;
                }
                case 52751:                                 // Death Gate
                {
                    if (!unitTarget || unitTarget->getClass() != CLASS_DEATH_KNIGHT)
                        return;

                    // triggered spell is stored in m_spellInfo->EffectBasePoints[0]
                    unitTarget->CastSpell(unitTarget, damage, false);
                    break;
                }
                case 52941:                                 // Song of Cleansing
                {
                    uint32 spellId = 0;

                    switch(m_caster->GetAreaId())
                    {
                        case 4385: spellId = 52954; break;  // Bittertide Lake
                        case 4290: spellId = 52958; break;  // River's Heart
                        case 4388: spellId = 52959; break;  // Wintergrasp River
                    }

                    if (spellId)
                        m_caster->CastSpell(m_caster, spellId, true);

                    break;
                }
                case 54182:                                 // An End to the Suffering: Quest Completion Script
                {
                    if (!unitTarget)
                        return;

                    // Remove aura (Mojo of Rhunok) given at quest accept / gossip
                    unitTarget->RemoveAurasDueToSpell(51967);
                    return;
                }
                case 54581:                                 // Mammoth Explosion Spell Spawner
                {
                    if (m_caster->GetTypeId() != TYPEID_UNIT)
                        return;

                    // Summons misc npc's. They are expected to summon GO from 54625
                    // but there is no way to get the summoned, to trigger a spell
                    // cast (workaround can be done with ai script).

                    // Quest - Mammoth Explosion Summon Object
                    for(int i = 0; i < 2; ++i)
                        m_caster->CastSpell(m_caster, 54623, true);

                    for(int i = 0; i < 2; ++i)
                        m_caster->CastSpell(m_caster, 54627, true);

                    for(int i = 0; i < 2; ++i)
                        m_caster->CastSpell(m_caster, 54628, true);

                    // Summon Main Mammoth Meat
                    m_caster->CastSpell(m_caster, 57444, true);
                    return;
                }
                case 54436:                                 // Demonic Empowerment (succubus Vanish effect)
                {
                    if (!unitTarget)
                        return;

                    unitTarget->RemoveSpellsCausingAura(SPELL_AURA_MOD_ROOT);
                    unitTarget->RemoveSpellsCausingAura(SPELL_AURA_MOD_DECREASE_SPEED);
                    unitTarget->RemoveSpellsCausingAura(SPELL_AURA_MOD_STALKED);
                    unitTarget->RemoveSpellsCausingAura(SPELL_AURA_MOD_STUN);
                    return;
                }
                // Glyph of Starfire
                case 54846:
                {
                    if (Aura* aura = unitTarget->GetAura(SPELL_AURA_PERIODIC_DAMAGE, SPELLFAMILY_DRUID, UI64LIT(0x00000002), 0, m_caster->GetObjectGuid()))
                    {
                        uint32 countMin = aura->GetAuraMaxDuration();
                        uint32 countMax = GetSpellMaxDuration(aura->GetSpellProto());
                        countMax += 9000;
                        countMax += m_caster->HasAura(38414) ? 3000 : 0;
                        countMax += m_caster->HasAura(57865) ? 3000 : 0;

                        if (countMin < countMax)
                        {
                            aura->GetHolder()->SetAuraDuration(aura->GetAuraDuration() + 3000);
                            aura->GetHolder()->SetAuraMaxDuration(countMin + 3000);
                            aura->GetHolder()->SendAuraUpdate(false);
                        }
                    }
                    return;
                }
                case 55328:                                    // Stoneclaw Totem I
                case 55329:                                    // Stoneclaw Totem II
                case 55330:                                    // Stoneclaw Totem III
                case 55332:                                    // Stoneclaw Totem IV
                case 55333:                                    // Stoneclaw Totem V
                case 55335:                                    // Stoneclaw Totem VI
                case 55278:                                    // Stoneclaw Totem VII
                case 58589:                                    // Stoneclaw Totem VIII
                case 58590:                                    // Stoneclaw Totem IX
                case 58591:                                    // Stoneclaw Totem X
                {
                    if (!unitTarget)    // Stoneclaw Totem owner
                        return;
                    // Absorb shield for totems
                    for(int itr = 0; itr < MAX_TOTEM_SLOT; ++itr)
                        if (Totem* totem = unitTarget->GetTotem(TotemSlot(itr)))
                            m_caster->CastCustomSpell(totem, 55277, &damage, NULL, NULL, true);
                    // Glyph of Stoneclaw Totem
                    if(Aura* auraGlyph = unitTarget->GetAura(63298, EFFECT_INDEX_0))
                    {
                        int32 playerAbsorb = damage * auraGlyph->GetModifier()->m_amount;
                        m_caster->CastCustomSpell(unitTarget, 55277, &playerAbsorb, NULL, NULL, true);
                    }
                    return;
                }
                case 55693:                                 // Remove Collapsing Cave Aura
                {
                    if (!unitTarget)
                        return;

                    unitTarget->RemoveAurasDueToSpell(m_spellInfo->CalculateSimpleValue(eff_idx));
                    break;
                }
                case 57337:                                 // Great Feast
                {
                    if (!unitTarget)
                        return;

                    unitTarget->CastSpell(unitTarget, 58067, true);
                    break;
                }
                case 57397:                                 // Fish Feast
                {
                    if (!unitTarget)
                        return;

                    unitTarget->CastSpell(unitTarget, 57292, true);
                    break;
                }
                case 58466:                                 // Gigantic Feast
                case 58475:                                 // Small Feast
                {
                    if (!unitTarget)
                        return;

                    unitTarget->CastSpell(unitTarget, 57085, true);
                    break;
                }
                case 58418:                                 // Portal to Orgrimmar
                case 58420:                                 // Portal to Stormwind
                {
                    if (!unitTarget || unitTarget->GetTypeId() != TYPEID_PLAYER || eff_idx != EFFECT_INDEX_0)
                        return;

                    uint32 spellID = m_spellInfo->CalculateSimpleValue(EFFECT_INDEX_0);
                    uint32 questID = m_spellInfo->CalculateSimpleValue(EFFECT_INDEX_1);

                    if (((Player*)unitTarget)->GetQuestStatus(questID) == QUEST_STATUS_COMPLETE && !((Player*)unitTarget)->GetQuestRewardStatus (questID))
                        unitTarget->CastSpell(unitTarget, spellID, true);

                    return;
                }
                case 59317:                                 // Teleporting
                {
                    if (!unitTarget || unitTarget->GetTypeId() != TYPEID_PLAYER)
                        return;

                    // return from top
                    if (((Player*)unitTarget)->GetAreaId() == 4637)
                        unitTarget->CastSpell(unitTarget, 59316, true);
                    // teleport atop
                    else
                        unitTarget->CastSpell(unitTarget, 59314, true);

                    return;
                }
                case 58916:                                 // Gift of the Lich King
                {
                    if (!unitTarget || unitTarget->isAlive())
                        return;

                    m_caster->CastSpell(unitTarget, 58915, true);

                    unitTarget->RemoveFromWorld();

                    if (Unit* master = m_caster->GetCharmerOrOwner())
                        master->CastSpell(master, 58987, true);

                    return;
                }
                case 58917:                                 // Consume minions
                {
                    if (!unitTarget || unitTarget->GetTypeId() != TYPEID_UNIT)
                        return;

                    m_caster->CastSpell(unitTarget, 58919, true);
                    return;
                }
                case 59803:                                 // Consume: Spell of Trollgore hero
                {
                    m_caster->CastSpell(m_caster,59805,true);
                    return;
                }
                                                            // random spell learn instead placeholder
                case 60893:                                 // Northrend Alchemy Research
                case 61177:                                 // Northrend Inscription Research
                case 61288:                                 // Minor Inscription Research
                case 61756:                                 // Northrend Inscription Research (FAST QA VERSION)
                case 64323:                                 // Book of Glyph Mastery
                {
                    if (m_caster->GetTypeId() != TYPEID_PLAYER)
                        return;

                    // learn random explicit discovery recipe (if any)
                    if (uint32 discoveredSpell = GetExplicitDiscoverySpell(m_spellInfo->Id, (Player*)m_caster))
                        ((Player*)m_caster)->learnSpell(discoveredSpell, false);

                    return;
                }
                case 69200:                                 // Raging Spirit
                {
                    if (!unitTarget)
                        return;

                    unitTarget->CastSpell(unitTarget, 69201, true);
                    return;
                }
                case 60123: // Lightwell
                {
                   if (m_caster->GetTypeId() != TYPEID_UNIT)
                       return;

                    uint32 spellID;
                    uint32 entry  = m_caster->GetEntry();
 
                    switch(entry)
                    {
                        case 31897: spellID = 7001; break;   // Lightwell Renew	Rank 1
                        case 31896: spellID = 27873; break;  // Lightwell Renew	Rank 2
                        case 31895: spellID = 27874; break;  // Lightwell Renew	Rank 3
                        case 31894: spellID = 28276; break;  // Lightwell Renew	Rank 4
                        case 31893: spellID = 48084; break;  // Lightwell Renew	Rank 5
                        case 31883: spellID = 48085; break;  // Lightwell Renew	Rank 6
                        default:
                            sLog.outError("Unknown Lightwell spell caster %u", m_caster->GetEntry());
                            return;
                    }

                    if (SpellAuraHolder* chargesholder = m_caster->GetSpellAuraHolder(59907))
                    {
                        if (Unit *owner = m_caster->GetOwner())
                        {
                            if (const SpellEntry *pSpell = sSpellStore.LookupEntry(spellID))
                            {
                                damage = owner->SpellHealingBonusDone(unitTarget, pSpell, pSpell->EffectBasePoints[EFFECT_INDEX_0], DOT);
                                damage = unitTarget->SpellHealingBonusTaken(owner, pSpell, damage, DOT);

                                if (Aura *dummy = owner->GetDummyAura(55673))
                                    damage += damage * dummy->GetModifier()->m_amount /100.0f;
                            }
                        }

                        uint8 charges = chargesholder->GetAuraCharges();

                        if (charges >= 1)
                            m_caster->CastCustomSpell(unitTarget, spellID, &damage, NULL, NULL, true, NULL, NULL, m_originalCasterGUID);
                        if (charges <= 1)
                            ((TemporarySummon*)m_caster)->UnSummon();
                    }
                    return;
                }
                case 62217:                                 // Unstable Energy (Ulduar: Freya's elder)
                {
                    uint32 spellId = m_spellInfo->CalculateSimpleValue(eff_idx);
                    if (unitTarget && unitTarget->HasAura(spellId))
                        unitTarget->RemoveAurasDueToSpell(spellId);
                    return;
                }
                case 62262:                                 // Brightleaf Flux (Ulduar: Freya's elder)
                {
                    uint32 buffId = roll_chance_i(50) ? 62251 : 62252;

                    m_caster->CastSpell(m_caster, buffId, true);
                    if (buffId == 62252)
                    {
                        if (SpellAuraHolder *holder = m_caster->GetSpellAuraHolder(62239))
                            if (holder->ModStackAmount(-1))
                                m_caster->RemoveSpellAuraHolder(holder);
                    }
                    else
                        m_caster->CastSpell(m_caster, 62239, true);
                    return;
                }
                case 62707:                                 // Grab (Ulduar: Ignis)
                case 63535:                                 // Grab heroic
                {
                    if (!unitTarget || !m_caster)
                        return;

                    unitTarget->CastSpell(m_caster, 62708, true); // Control Vehicle aura
                    m_caster->CastSpell(unitTarget, (m_spellInfo->Id == 62707) ? 62717 : 63477, true); // DoT/Immunity
                    break;
                }
                case 65917:                                 // Magic Rooster 
                { 
                    if (!unitTarget || unitTarget->GetTypeId() != TYPEID_PLAYER) 
                        return; 
 
                    // Prevent stacking of mounts 
                    unitTarget->RemoveSpellsCausingAura(SPELL_AURA_MOUNTED); 
 
                    uint32 spellId = 66122; // common case 
 
                    if (((Player*)unitTarget)->getGender() == GENDER_MALE) 
                    { 
                        switch (((Player*)unitTarget)->getRace()) 
                        { 
                            case RACE_TAUREN: spellId = 66124; break; 
                            case RACE_DRAENEI: spellId = 66123; break; 
                        } 
                    } 
 
                    unitTarget->CastSpell(unitTarget, spellId, true); 
                    return; 
                }
                case 64104:                                 // Quest Credit - Trigger - Dummy - 01
                case 64107:                                 // Quest Credit - Trigger - Dummy - 02
                {
                    if (!unitTarget)
                        return;

                    if (Unit* charmer = unitTarget->GetCharmer())
                        charmer->CastSpell(charmer, damage, true);

                    return;
                }
                case 66477:                                 // Bountiful Feast
                {
                    if (!unitTarget)
                        return;

                    unitTarget->CastSpell(unitTarget, 65422, true);
                    unitTarget->CastSpell(unitTarget, 66622, true);
                    break;
                }
                case 66741:                                 // Chum the Water
                {
                    // maybe this check should be done sooner?
                    if (!m_caster->IsInWater())
                        return;

                    uint32 spellId = 0;

                    // too low/high?
                    if (roll_chance_i(33))
                        spellId = 66737;                    // angry
                    else
                    {
                        switch(rand() % 3)
                        {
                            case 0: spellId = 66740; break; // blue
                            case 1: spellId = 66739; break; // tresher
                            case 2: spellId = 66738; break; // mako
                        }
                    }

                    if (spellId)
                        m_caster->CastSpell(m_caster, spellId, true);

                    return;
                }
                case 66744:                                 // Make Player Destroy Totems
                {
                    if (!unitTarget || unitTarget->GetTypeId() != TYPEID_PLAYER)
                        return;

                    // Totem of the Earthen Ring does not really require or take reagents.
                    // Expecting RewardQuest() to already destroy them or we need additional code here to destroy.
                    unitTarget->CastSpell(unitTarget, 66747, true);
                    return;
                }
                case 67398:                                 // Zergling Periodic Effect (Called by Zergling Passive)
                {
                    if (!unitTarget || !unitTarget->isAlive())
                        return;
                                                            // Only usable on Grunty companion
                    Unit* pGrunty = unitTarget->GetMiniPet();
                    if (pGrunty && pGrunty->GetEntry() == 34694)
                    {
                        if (m_caster->IsWithinDist(pGrunty, 2.0f))
                            m_caster->CastSpell(pGrunty, 67400, true); //zerg attack
                        else
                        {
                            m_caster->CastSpell(pGrunty, 67397, true); // zerg rush dummy aura
                            m_caster->GetMotionMaster()->MoveFollow(pGrunty,0,0);
                        }
                    }
                    return;
                }
                case 68861:                                 // Consume Soul (ICC FoS: Bronjahm)
                    if (unitTarget)
                        unitTarget->CastSpell(unitTarget, 68858, true);
                    return;
                case 69377:                                 // Fortitude
                {
                    if (!unitTarget)
                        return;

                    m_caster->CastSpell(unitTarget, 72590, true);
                    return;
                }
                case 69378:                                 // Blessing of Forgotten Kings
                {
                    if (!unitTarget)
                        return;

                    m_caster->CastSpell(unitTarget, 72586, true);
                    return;
                }
                case 69381:                                 // Gift of the Wild
                {
                    if (!unitTarget)
                        return;

                    m_caster->CastSpell(unitTarget, 72588, true);
                    return;
                }
<<<<<<< HEAD
                //Glyph of Scourge Strike
                case 69961:
                {
                    Unit::SpellAuraHolderMap const& auras = unitTarget->GetSpellAuraHolderMap();
                    for(Unit::SpellAuraHolderMap::const_iterator itr = auras.begin(); itr!=auras.end(); ++itr)
                    {
                        if (itr->second->GetSpellProto()->Dispel == DISPEL_DISEASE &&
                            itr->second->GetCasterGuid() == m_caster->GetObjectGuid())
                        if (Aura* aura =itr->second->GetAuraByEffectIndex(EFFECT_INDEX_0))
                        {
                            uint32 countMin = aura->GetAuraMaxDuration();
                            uint32 countMax = GetSpellMaxDuration(aura->GetSpellProto());
                            countMax += 9000;
                            countMax += m_caster->HasAura(49036) ? 3000 : 0; //Epidemic (Rank 1)
                            countMax += m_caster->HasAura(49562) ? 6000 : 0; //Epidemic (Rank 2)

                            if (countMin < countMax)
                            {
                                aura->GetHolder()->SetAuraDuration(aura->GetAuraDuration() + 3000);
                                aura->GetHolder()->SetAuraMaxDuration(countMin + 3000);
                                aura->GetHolder()->SendAuraUpdate(false);
                            }
                        }
                    }
                return;
                }
                case 66336:                                 // Mistress' Kiss (Trial of the Crusader, ->
                case 67076:                                 // -> Lord Jaraxxus encounter, all difficulties)
                case 67077:                                 // ----- // -----
                case 67078:                                 // ----- // -----
                {
                    if (unitTarget)
                        unitTarget->CastSpell(unitTarget, 66334, true);
                    return;
                }
                case 70117:                                 // Ice grip (Sindragosa pull effect)
                {
                    if (!unitTarget)
                        return;
                    float fPosX, fPosY, fPosZ;
                    m_caster->GetPosition(fPosX, fPosY, fPosZ);
                    m_caster->GetRandomPoint(fPosX, fPosY, fPosZ, m_caster->GetObjectBoundingRadius(), fPosX, fPosY, fPosZ);
                    unitTarget->NearTeleportTo(fPosX, fPosY, fPosZ+1.0f, -unitTarget->GetOrientation(), false);
                    return;
                }
                case 71446:                                 // Twilight Bloodbolt 10N
                {
                    if (!unitTarget)
                        return;

                    unitTarget->CastSpell(unitTarget, 71447, true);
                    return;
                }
                case 71478:                                 // Twilight Bloodbolt 25N
                {
                    if (!unitTarget)
                        return;

                    unitTarget->CastSpell(unitTarget, 71481, true);
                    return;
                }
                case 71479:                                 // Twilight Bloodbolt 10H
                {
                    if (!unitTarget)
                        return;

                    unitTarget->CastSpell(unitTarget, 71482, true);
                    return;
                }
                case 71480:                                 // Twilight Bloodbolt 25H
                {
                    if (!unitTarget)
                        return;

                    unitTarget->CastSpell(unitTarget, 71483, true);
                    return;
                }
                case 71899:                                 // Bloodbolt Whirl 10N
                {
                    if (!unitTarget)
                        return;

                    m_caster->CastSpell(unitTarget, 71446, true);
                    return;
                }
                case 71900:                                 // Bloodbolt Whirl 25N
                {
                    if (!unitTarget)
                        return;

                    m_caster->CastSpell(unitTarget, 71478, true);
                    return;
                }
                case 71901:                                 // Bloodbolt Whirl 10H
                {
                    if (!unitTarget)
                        return;

                    m_caster->CastSpell(unitTarget, 71479, true);
                    return;
                }
                case 71902:                                 // Bloodbolt Whirl 25H
                {
                    if (!unitTarget)
                        return;

                    m_caster->CastSpell(unitTarget, 71480, true);
                    return;
                }
                case 72195:                                 // Blood link
                {
                    if (!unitTarget)
                        return;
                    if (unitTarget->HasAura(72371))
                    {
                        unitTarget->RemoveAurasDueToSpell(72371);
                        int32 power = unitTarget->GetPower(unitTarget->getPowerType());
                        unitTarget->CastCustomSpell(unitTarget, 72371, &power, &power, NULL, true);
                    }
                    return;
                }
                case 72219:
                case 72551:
                case 72552:
                case 72553:
                {
                    if (!unitTarget)
                        return;

                    if (SpellAuraHolder* pHolder = unitTarget->GetSpellAuraHolder(m_spellInfo->Id))
                    {
                        if (pHolder->GetStackAmount() + 1 >= m_spellInfo->StackAmount)
                        {
                            switch (m_spellInfo->Id)
                            {
                                case 72219:
                                    unitTarget->CastSpell(unitTarget, 72227, true);
                                    break;
                                case 72551:
                                    unitTarget->CastSpell(unitTarget, 72228, true);
                                    break;
                                case 72552:
                                    unitTarget->CastSpell(unitTarget, 72229, true);
                                    break;
                                case 72553:
                                    unitTarget->CastSpell(unitTarget, 72230, true);
                                    break;
                                default:
                                    break;

                                unitTarget->RemoveAurasDueToSpell(m_spellInfo->Id);
                                unitTarget->RemoveAurasDueToSpell(72231);
                                return;
                            }
                        }
                    }

                    unitTarget->CastSpell(unitTarget, 72231, true);

                    break;
                }
                case 72864:                                 // Death plague
                {
                    if (!unitTarget)
                        return;

                    if (unitTarget->GetObjectGuid() == m_caster->GetObjectGuid())
                    {
                        if ((int)m_UniqueTargetInfo.size() < 2)
                            m_caster->CastSpell(m_caster, 72867, true, NULL, NULL, m_originalCasterGUID);
                        else
                            m_caster->CastSpell(m_caster, 72884, true);
                    }
                    else
                        unitTarget->CastSpell(unitTarget, 72865, true, NULL, NULL, m_originalCasterGUID);
=======
                case 72034:                                 // Whiteout
                case 72096:                                 // Whiteout (heroic)
                {
                    // cast Whiteout visual
                    m_caster->CastSpell(unitTarget, 72036, true);
>>>>>>> bde5e327
                    return;
                }
            }
            break;
        }
        case SPELLFAMILY_WARLOCK:
        {
            switch(m_spellInfo->Id)
            {
                case  6201:                                 // Healthstone creating spells
                case  6202:
                case  5699:
                case 11729:
                case 11730:
                case 27230:
                case 47871:
                case 47878:
                {
                    if (!unitTarget)
                        return;

                    uint32 itemtype;
                    uint32 rank = 0;
                    Unit::AuraList const& mDummyAuras = unitTarget->GetAurasByType(SPELL_AURA_DUMMY);
                    for(Unit::AuraList::const_iterator i = mDummyAuras.begin();i != mDummyAuras.end(); ++i)
                    {
                        if ((*i)->GetId() == 18692)
                        {
                            rank = 1;
                            break;
                        }
                        else if ((*i)->GetId() == 18693)
                        {
                            rank = 2;
                            break;
                        }
                    }

                    static uint32 const itypes[8][3] =
                    {
                        { 5512, 19004, 19005},              // Minor Healthstone
                        { 5511, 19006, 19007},              // Lesser Healthstone
                        { 5509, 19008, 19009},              // Healthstone
                        { 5510, 19010, 19011},              // Greater Healthstone
                        { 9421, 19012, 19013},              // Major Healthstone
                        {22103, 22104, 22105},              // Master Healthstone
                        {36889, 36890, 36891},              // Demonic Healthstone
                        {36892, 36893, 36894}               // Fel Healthstone
                    };

                    switch(m_spellInfo->Id)
                    {
                        case  6201:
                            itemtype=itypes[0][rank];break; // Minor Healthstone
                        case  6202:
                            itemtype=itypes[1][rank];break; // Lesser Healthstone
                        case  5699:
                            itemtype=itypes[2][rank];break; // Healthstone
                        case 11729:
                            itemtype=itypes[3][rank];break; // Greater Healthstone
                        case 11730:
                            itemtype=itypes[4][rank];break; // Major Healthstone
                        case 27230:
                            itemtype=itypes[5][rank];break; // Master Healthstone
                        case 47871:
                            itemtype=itypes[6][rank];break; // Demonic Healthstone
                        case 47878:
                            itemtype=itypes[7][rank];break; // Fel Healthstone
                        default:
                            return;
                    }
                    DoCreateItem( eff_idx, itemtype );
                    return;
                }
                case 47193:                                 // Demonic Empowerment
                {
                    if (!unitTarget)
                        return;

                    uint32 entry = unitTarget->GetEntry();
                    uint32 spellID;
                    switch(entry)
                    {
                        case   416: spellID = 54444; break; // imp
                        case   417: spellID = 54509; break; // fellhunter
                        case  1860: spellID = 54443; break; // void
                        case  1863: spellID = 54435; break; // succubus
                        case 17252: spellID = 54508; break; // fellguard
                        default:
                            return;
                    }
                    unitTarget->CastSpell(unitTarget, spellID, true);
                    return;
                }
                case 47422:                                 // Everlasting Affliction
                {
                    // Need refresh caster corruption auras on target
                    Unit::SpellAuraHolderMap& suAuras = unitTarget->GetSpellAuraHolderMap();
                    for(Unit::SpellAuraHolderMap::iterator itr = suAuras.begin(); itr != suAuras.end(); ++itr)
                    {
                        SpellEntry const *spellInfo = (*itr).second->GetSpellProto();
                        if(spellInfo->SpellFamilyName == SPELLFAMILY_WARLOCK &&
                           (spellInfo->SpellFamilyFlags & UI64LIT(0x0000000000000002)) &&
                           (*itr).second->GetCasterGuid() == m_caster->GetObjectGuid())
                           (*itr).second->RefreshHolder();
                    }
                    return;
                }
                case 63521:                                 // Guarded by The Light (Paladin spell with SPELLFAMILY_WARLOCK)
                {
                    // Divine Plea, refresh on target (3 aura slots)
                    if (SpellAuraHolder* holder = unitTarget->GetSpellAuraHolder(54428))
                        holder->RefreshHolder();

                    return;
                }
            }
            break;
        }
        case SPELLFAMILY_PRIEST:
        {
            switch(m_spellInfo->Id)
            {
                case 47948:                                 // Pain and Suffering
                {
                    if (!unitTarget)
                        return;

                    // Refresh Shadow Word: Pain on target
                    Unit::SpellAuraHolderMap& auras = unitTarget->GetSpellAuraHolderMap();
                    for(Unit::SpellAuraHolderMap::iterator itr = auras.begin(); itr != auras.end(); ++itr)
                    {
                        SpellEntry const *spellInfo = (*itr).second->GetSpellProto();
                        if (spellInfo->SpellFamilyName == SPELLFAMILY_PRIEST &&
                            (spellInfo->SpellFamilyFlags & UI64LIT(0x0000000000008000)) &&
                            (*itr).second->GetCasterGuid() == m_caster->GetObjectGuid())
                        {
                            (*itr).second->RefreshHolder();
                            return;
                        }
                    }
                    return;
                }
                default:
                    break;
            }
            break;
        }
        case SPELLFAMILY_HUNTER:
        {
            switch(m_spellInfo->Id)
            {
                case 53209:                                 // Chimera Shot
                {
                    if (!unitTarget)
                        return;

                    uint32 spellId = 0;
                    int32 basePoint = 0;
                    Unit* target = unitTarget;
                    Unit::SpellAuraHolderMap& Auras = unitTarget->GetSpellAuraHolderMap();
                    for(Unit::SpellAuraHolderMap::iterator i = Auras.begin(); i != Auras.end(); ++i)
                    {
                        SpellAuraHolder *holder = i->second;
                        if (holder->GetCasterGuid() != m_caster->GetObjectGuid())
                            continue;

                        // Search only Serpent Sting, Viper Sting, Scorpid Sting auras
                        uint64 familyFlag = holder->GetSpellProto()->SpellFamilyFlags;
                        if (!(familyFlag & UI64LIT(0x000000800000C000)))
                            continue;

                        // Refresh aura duration
                        holder->RefreshHolder();

                        Aura *aura = holder->GetAuraByEffectIndex(EFFECT_INDEX_0);

                        if (!aura)
                            continue;

                        // Serpent Sting - Instantly deals 40% of the damage done by your Serpent Sting.
                        if ((familyFlag & UI64LIT(0x0000000000004000)))
                        {
                            // m_amount already include RAP bonus
                            basePoint = aura->GetModifier()->m_amount * aura->GetAuraMaxTicks() * 40 / 100;
                            spellId = 53353;                // Chimera Shot - Serpent
                        }

                        // Viper Sting - Instantly restores mana to you equal to 60% of the total amount drained by your Viper Sting.
                        if ((familyFlag & UI64LIT(0x0000008000000000)))
                        {
                            uint32 target_max_mana = unitTarget->GetMaxPower(POWER_MANA);
                            if (!target_max_mana)
                                continue;

                            // ignore non positive values (can be result apply spellmods to aura damage
                            uint32 pdamage = aura->GetModifier()->m_amount > 0 ? aura->GetModifier()->m_amount : 0;

                            // Special case: draining x% of mana (up to a maximum of 2*x% of the caster's maximum mana)
                            uint32 maxmana = m_caster->GetMaxPower(POWER_MANA)  * pdamage * 2 / 100;

                            pdamage = target_max_mana * pdamage / 100;
                            if (pdamage > maxmana)
                                pdamage = maxmana;

                            pdamage *= 4;                   // total aura damage
                            basePoint = pdamage * 60 / 100;
                            spellId = 53358;                // Chimera Shot - Viper
                            target = m_caster;
                        }

                        // Scorpid Sting - Attempts to Disarm the target for 10 sec. This effect cannot occur more than once per 1 minute.
                        if (familyFlag & UI64LIT(0x0000000000008000))
                            spellId = 53359;                // Chimera Shot - Scorpid
                        // ?? nothing say in spell desc (possibly need addition check)
                        //if ((familyFlag & UI64LIT(0x0000010000000000)) || // dot
                        //    (familyFlag & UI64LIT(0x0000100000000000)))   // stun
                        //{
                        //    spellId = 53366; // 53366 Chimera Shot - Wyvern
                        //}
                    }

                    if (spellId && m_caster->GetTypeId() == TYPEID_PLAYER && !((Player*)m_caster)->HasSpellCooldown(spellId))
                    {
                        m_caster->CastCustomSpell(target, spellId, &basePoint, 0, 0, true);
 
                        if (spellId == 53359) // Disarm from Chimera Shot should have 1 min cooldown
                            ((Player*)m_caster)->AddSpellCooldown(spellId, 0, uint32(time(NULL) + MINUTE));
                    }

                    return;
                }
                case 53412:                                 // Invigoration (pet triggered script, master targeted)
                {
                    if (!unitTarget)
                        return;

                    Unit::AuraList const& auras = unitTarget->GetAurasByType(SPELL_AURA_DUMMY);
                    for(Unit::AuraList::const_iterator i = auras.begin();i != auras.end(); ++i)
                    {
                        // Invigoration (master talent)
                        if ((*i)->GetModifier()->m_miscvalue == 8 && (*i)->GetSpellProto()->SpellIconID == 3487)
                        {
                            if (roll_chance_i((*i)->GetModifier()->m_amount))
                            {
                                unitTarget->CastSpell(unitTarget, 53398, true, NULL, (*i), m_caster->GetObjectGuid());
                                break;
                            }
                        }
                    }
                    return;
                }
                case 53271:                                 // Master's Call
                {
                    if (!unitTarget)
                        return;

                    // script effect have in value, but this outdated removed part
                    unitTarget->CastSpell(unitTarget, 62305, true);
                    return;
                }
                default:
                    break;
            }
            break;
        }
        case SPELLFAMILY_PALADIN:
        {
            // Judgement (seal trigger)
            if (m_spellInfo->Category == SPELLCATEGORY_JUDGEMENT)
            {
                if (!unitTarget || !unitTarget->isAlive())
                    return;

                uint32 spellId1 = 0;
                uint32 spellId2 = 0;

                // Judgement self add switch
                switch (m_spellInfo->Id)
                {
                    case 53407: spellId1 = 20184; break;    // Judgement of Justice
                    case 20271:                             // Judgement of Light
                    case 57774: spellId1 = 20185; break;    // Judgement of Light
                    case 53408: spellId1 = 20186; break;    // Judgement of Wisdom
                    default:
                        sLog.outError("Unsupported Judgement (seal trigger) spell (Id: %u) in Spell::EffectScriptEffect",m_spellInfo->Id);
                        return;
                }

                // offensive seals have aura dummy in 2 effect
                Unit::AuraList const& m_dummyAuras = m_caster->GetAurasByType(SPELL_AURA_DUMMY);
                for(Unit::AuraList::const_iterator itr = m_dummyAuras.begin(); itr != m_dummyAuras.end(); ++itr)
                {
                    // search seal (offensive seals have judgement's aura dummy spell id in 2 effect
                    if ((*itr)->GetEffIndex() != EFFECT_INDEX_2 || !IsSealSpell((*itr)->GetSpellProto()))
                        continue;
                    spellId2 = (*itr)->GetModifier()->m_amount;
                    SpellEntry const *judge = sSpellStore.LookupEntry(spellId2);
                    if (!judge)
                        continue;
                    break;
                }

                // if there were no offensive seals than there is seal with proc trigger aura
                if (!spellId2)
                {
                    Unit::AuraList const& procTriggerAuras = m_caster->GetAurasByType(SPELL_AURA_PROC_TRIGGER_SPELL);
                    for(Unit::AuraList::const_iterator itr = procTriggerAuras.begin(); itr != procTriggerAuras.end(); ++itr)
                    {
                        if ((*itr)->GetEffIndex() != EFFECT_INDEX_0 || !IsSealSpell((*itr)->GetSpellProto()))
                            continue;
                        spellId2 = 54158;
                        break;
                    }
                }

                if (spellId1)
                    m_caster->CastSpell(unitTarget, spellId1, true);

                if (spellId2)
                    m_caster->CastSpell(unitTarget, spellId2, true);

                return;
            }
        }
        case SPELLFAMILY_POTION:
        {
            switch(m_spellInfo->Id)
            {
                case 28698:                                 // Dreaming Glory
                {
                    if (!unitTarget)
                        return;

                    unitTarget->CastSpell(unitTarget, 28694, true);
                    break;
                }
                case 28702:                                 // Netherbloom
                {
                    if (!unitTarget)
                        return;

                    // 25% chance of casting a random buff
                    if (roll_chance_i(75))
                        return;

                    // triggered spells are 28703 to 28707
                    // Note: some sources say, that there was the possibility of
                    //       receiving a debuff. However, this seems to be removed by a patch.
                    const uint32 spellid = 28703;

                    // don't overwrite an existing aura
                    for(uint8 i = 0; i < 5; ++i)
                        if (unitTarget->HasAura(spellid + i, EFFECT_INDEX_0))
                            return;

                    unitTarget->CastSpell(unitTarget, spellid+urand(0, 4), true);
                    break;
                }
                case 28720:                                 // Nightmare Vine
                {
                    if (!unitTarget)
                        return;

                    // 25% chance of casting Nightmare Pollen
                    if (roll_chance_i(75))
                        return;

                    unitTarget->CastSpell(unitTarget, 28721, true);
                    break;
                }
            }
            break;
        }
        case SPELLFAMILY_DEATHKNIGHT:
        {
            switch(m_spellInfo->Id)
            {
                case 50842:                                 // Pestilence
                {
                    if (!unitTarget)
                        return;

                    Unit* mainTarget = m_targets.getUnitTarget();
                    if (!mainTarget)
                        return;

                    // do only refresh diseases on main target if caster has Glyph of Disease
                    if (mainTarget == unitTarget && !m_caster->HasAura(63334))
                        return;

                    // Blood Plague
                    if (mainTarget->HasAura(55078))
                        m_caster->CastSpell(unitTarget, 55078, true);

                    // Frost Fever
                    if (mainTarget->HasAura(55095))
                        m_caster->CastSpell(unitTarget, 55095, true);

                    break;
                }
                // Raise dead script effect
                case 46584:
                {
                    if ( !unitTarget || m_caster->GetTypeId() != TYPEID_PLAYER)
                        return;

                    // If have 52143 spell - summoned pet from dummy effect
                    // Another case summoned guardian from script effect
                    uint32 triggered_spell_id = m_spellInfo->CalculateSimpleValue(SpellEffectIndex(m_caster->HasSpell(52143) ? EFFECT_INDEX_2 : EFFECT_INDEX_1));

                    float x,y,z;

                    m_caster->GetClosePoint(x, y, z, m_caster->GetObjectBoundingRadius(), PET_FOLLOW_DIST);

                    if ( unitTarget != (Unit*)m_caster )
                    {
                        m_caster->CastSpell(unitTarget->GetPositionX(),unitTarget->GetPositionY(),unitTarget->GetPositionZ(),triggered_spell_id, true, NULL, NULL, m_caster->GetObjectGuid(), m_spellInfo);
                        unitTarget->RemoveFromWorld();
                    }
                    else if (m_caster->HasAura(60200))
                    {
                        m_caster->CastSpell(x,y,z,triggered_spell_id, true, NULL, NULL, m_caster->GetObjectGuid(), m_spellInfo);
                    }
                    else  if (((Player*)m_caster)->HasItemCount(37201,1))
                    {
                        ((Player*)m_caster)->DestroyItemCount(37201,1,true);
                        m_caster->CastSpell(x,y,z,triggered_spell_id, true, NULL, NULL, m_caster->GetObjectGuid(), m_spellInfo);
                    }
                    else
                    {
                        SendCastResult(SPELL_FAILED_REAGENTS);
                        finish(true);
                        CancelGlobalCooldown();
                        return;
                    }
                    finish(true);
                    ((Player*)m_caster)->RemoveSpellCooldown(m_spellInfo->CalculateSimpleValue(EFFECT_INDEX_2),true);
                    ((Player*)m_caster)->RemoveSpellCooldown(m_spellInfo->CalculateSimpleValue(EFFECT_INDEX_1),true);
                    CancelGlobalCooldown();
                    return;
                }
                // Raise ally
                case 61999:
                {
                    if (m_caster->GetTypeId() != TYPEID_PLAYER)
                        return;

                    if (!unitTarget || unitTarget->GetTypeId() != TYPEID_PLAYER || unitTarget->isAlive())
                    {
                        SendCastResult(SPELL_FAILED_TARGET_NOT_DEAD);
                        finish(true);
                        CancelGlobalCooldown();
                        return;
                    }

                    // hack remove death
                    unitTarget->CastSpell(unitTarget, m_spellInfo->CalculateSimpleValue(EFFECT_INDEX_0), true);
                    CancelGlobalCooldown();
                    return;
                }
                default:
                    break;
            }
            break;
        }
        case SPELLFAMILY_WARRIOR:
        {
            switch(m_spellInfo->Id)
            {
                case 47962:                                 // Resque  inquired soldier
                {
                    if (!unitTarget)
                        return;

                    unitTarget->CastSpell(m_caster, m_spellInfo->CalculateSimpleValue(eff_idx), true);
                    m_caster->CastSpell(m_caster, 47967, true);
                    return;
                }
                case 64380:                                 // Shattering Throw
                {
                    if (!unitTarget || !unitTarget->isAlive())
                        return;
                    // remove immunity effects
                    m_caster->CastSpell(unitTarget, 39897, true);
                    break;
                }
            }
            break;
        }
    }


    // normal DB scripted effect
    if (!unitTarget)
        return;

    DEBUG_FILTER_LOG(LOG_FILTER_SPELL_CAST, "Spell ScriptStart spellid %u in EffectScriptEffect ", m_spellInfo->Id);
    if (m_caster->IsInWorld())
        m_caster->GetMap()->ScriptsStart(sSpellScripts, m_spellInfo->Id, m_caster, unitTarget);
}

void Spell::EffectSanctuary(SpellEffectIndex /*eff_idx*/)
{
    if(!unitTarget)
        return;
    //unitTarget->CombatStop();

    unitTarget->CombatStop();
    unitTarget->getHostileRefManager().deleteReferences();  // stop all fighting
    // Vanish allows to remove all threat and cast regular stealth so other spells can be used
    if(m_spellInfo->SpellFamilyName == SPELLFAMILY_ROGUE && (m_spellInfo->SpellFamilyFlags & SPELLFAMILYFLAG_ROGUE_VANISH))
    {
        ((Player *)m_caster)->RemoveSpellsCausingAura(SPELL_AURA_MOD_ROOT);
    }
}

void Spell::EffectAddComboPoints(SpellEffectIndex /*eff_idx*/)
{
    if(!unitTarget)
        return;

    if(damage <= 0)
        return;

    m_caster->AddComboPoints(unitTarget, damage);
}

void Spell::EffectDuel(SpellEffectIndex eff_idx)
{
    if(!m_caster || !unitTarget || m_caster->GetTypeId() != TYPEID_PLAYER || unitTarget->GetTypeId() != TYPEID_PLAYER)
        return;

    Player *caster = (Player*)m_caster;
    Player *target = (Player*)unitTarget;

    // caster or target already have requested duel
    if( caster->duel || target->duel || !target->GetSocial() || target->GetSocial()->HasIgnore(caster->GetObjectGuid()) )
        return;

    // Players can only fight a duel with each other outside (=not inside dungeons and not in capital cities)
    // Don't have to check the target's map since you cannot challenge someone across maps
    uint32 mapid = caster->GetMapId();
    if( mapid != 0 && mapid != 1 && mapid != 530 && mapid != 571 && mapid != 609)
    {
        SendCastResult(SPELL_FAILED_NO_DUELING);            // Dueling isn't allowed here
        return;
    }

    AreaTableEntry const* casterAreaEntry = GetAreaEntryByAreaID(caster->GetZoneId());
    if(casterAreaEntry && (casterAreaEntry->flags & AREA_FLAG_CAPITAL) )
    {
        SendCastResult(SPELL_FAILED_NO_DUELING);            // Dueling isn't allowed here
        return;
    }

    AreaTableEntry const* targetAreaEntry = GetAreaEntryByAreaID(target->GetZoneId());
    if(targetAreaEntry && (targetAreaEntry->flags & AREA_FLAG_CAPITAL) )
    {
        SendCastResult(SPELL_FAILED_NO_DUELING);            // Dueling isn't allowed here
        return;
    }

    //CREATE DUEL FLAG OBJECT
    GameObject* pGameObj = new GameObject;

    uint32 gameobject_id = m_spellInfo->EffectMiscValue[eff_idx];

    Map *map = m_caster->GetMap();
    if(!pGameObj->Create(map->GenerateLocalLowGuid(HIGHGUID_GAMEOBJECT), gameobject_id,
        map, m_caster->GetPhaseMask(),
        m_caster->GetPositionX()+(unitTarget->GetPositionX()-m_caster->GetPositionX())/2 ,
        m_caster->GetPositionY()+(unitTarget->GetPositionY()-m_caster->GetPositionY())/2 ,
        m_caster->GetPositionZ(),
        m_caster->GetOrientation(), 0.0f, 0.0f, 0.0f, 0.0f, GO_ANIMPROGRESS_DEFAULT, GO_STATE_READY))
    {
        delete pGameObj;
        return;
    }

    pGameObj->SetUInt32Value(GAMEOBJECT_FACTION, m_caster->getFaction() );
    pGameObj->SetUInt32Value(GAMEOBJECT_LEVEL, m_caster->getLevel()+1 );
    int32 duration = GetSpellDuration(m_spellInfo);
    pGameObj->SetRespawnTime(duration > 0 ? duration/IN_MILLISECONDS : 0);
    pGameObj->SetSpellId(m_spellInfo->Id);

    m_caster->AddGameObject(pGameObj);
    map->Add(pGameObj);
    //END

    // Send request
    WorldPacket data(SMSG_DUEL_REQUESTED, 8 + 8);
    data << pGameObj->GetObjectGuid();
    data << caster->GetObjectGuid();
    caster->GetSession()->SendPacket(&data);
    target->GetSession()->SendPacket(&data);

    // create duel-info
    DuelInfo *duel   = new DuelInfo;
    duel->initiator  = caster;
    duel->opponent   = target;
    duel->startTime  = 0;
    duel->startTimer = 0;
    caster->duel     = duel;

    DuelInfo *duel2   = new DuelInfo;
    duel2->initiator  = caster;
    duel2->opponent   = caster;
    duel2->startTime  = 0;
    duel2->startTimer = 0;
    target->duel      = duel2;

    caster->SetGuidValue(PLAYER_DUEL_ARBITER, pGameObj->GetObjectGuid());
    target->SetGuidValue(PLAYER_DUEL_ARBITER, pGameObj->GetObjectGuid());
}

void Spell::EffectStuck(SpellEffectIndex /*eff_idx*/)
{
    if(!unitTarget || unitTarget->GetTypeId() != TYPEID_PLAYER)
        return;

    if(!sWorld.getConfig(CONFIG_BOOL_CAST_UNSTUCK))
        return;

    Player* pTarget = (Player*)unitTarget;

    DEBUG_LOG("Spell Effect: Stuck");
    DETAIL_LOG("Player %s (guid %u) used auto-unstuck future at map %u (%f, %f, %f)", pTarget->GetName(), pTarget->GetGUIDLow(), m_caster->GetMapId(), m_caster->GetPositionX(), pTarget->GetPositionY(), pTarget->GetPositionZ());

    if(pTarget->IsTaxiFlying() || pTarget->InBattleGround())
        return;

    pTarget->RepopAtGraveyard();

    // Stuck spell trigger Hearthstone cooldown
    SpellEntry const *spellInfo = sSpellStore.LookupEntry(8690);
    if(!spellInfo)
        return;
    Spell spell(pTarget, spellInfo, true);
    spell.SendSpellCooldown();
}

void Spell::EffectSummonPlayer(SpellEffectIndex /*eff_idx*/)
{
    if(!unitTarget || unitTarget->GetTypeId() != TYPEID_PLAYER)
        return;

    // Evil Twin (ignore player summon, but hide this for summoner)
    if(unitTarget->GetDummyAura(23445))
        return;

    float x, y, z;
    m_caster->GetClosePoint(x, y, z, unitTarget->GetObjectBoundingRadius());

    ((Player*)unitTarget)->SetSummonPoint(m_caster->GetMapId(),x,y,z);

    WorldPacket data(SMSG_SUMMON_REQUEST, 8+4+4);
    data << m_caster->GetObjectGuid();                      // summoner guid
    data << uint32(m_caster->GetZoneId());                  // summoner zone
    data << uint32(MAX_PLAYER_SUMMON_DELAY*IN_MILLISECONDS); // auto decline after msecs
    ((Player*)unitTarget)->GetSession()->SendPacket(&data);
}

static ScriptInfo generateActivateCommand()
{
    ScriptInfo si;
    si.command = SCRIPT_COMMAND_ACTIVATE_OBJECT;
    return si;
}

void Spell::EffectActivateObject(SpellEffectIndex eff_idx)
{
    if(!gameObjTarget)
        return;

    static ScriptInfo activateCommand = generateActivateCommand();

    int32 delay_secs = m_spellInfo->CalculateSimpleValue(eff_idx);

    gameObjTarget->GetMap()->ScriptCommandStart(activateCommand, delay_secs, m_caster, gameObjTarget);
}

void Spell::EffectApplyGlyph(SpellEffectIndex eff_idx)
{
    if(m_caster->GetTypeId() != TYPEID_PLAYER)
        return;

    Player *player = (Player*)m_caster;

    // apply new one
    if(uint32 glyph = m_spellInfo->EffectMiscValue[eff_idx])
    {
        if(GlyphPropertiesEntry const *gp = sGlyphPropertiesStore.LookupEntry(glyph))
        {
            if(GlyphSlotEntry const *gs = sGlyphSlotStore.LookupEntry(player->GetGlyphSlot(m_glyphIndex)))
            {
                if(gp->TypeFlags != gs->TypeFlags)
                {
                    SendCastResult(SPELL_FAILED_INVALID_GLYPH);
                    return;                                 // glyph slot mismatch
                }
            }

            // remove old glyph
            player->ApplyGlyph(m_glyphIndex, false);
            player->SetGlyph(m_glyphIndex, glyph);
            player->ApplyGlyph(m_glyphIndex, true);
            player->SendTalentsInfoData(false);
        }
    }
}

void Spell::DoSummonTotem(SpellEffectIndex eff_idx, uint8 slot_dbc)
{
    // DBC store slots starting from 1, with no slot 0 value)
    int slot = slot_dbc ? slot_dbc - 1 : TOTEM_SLOT_NONE;

    // unsummon old totem
    if (slot < MAX_TOTEM_SLOT)
        if (Totem *OldTotem = m_caster->GetTotem(TotemSlot(slot)))
            OldTotem->UnSummon();

    // FIXME: Setup near to finish point because GetObjectBoundingRadius set in Create but some Create calls can be dependent from proper position
    // if totem have creature_template_addon.auras with persistent point for example or script call
    float angle = slot < MAX_TOTEM_SLOT ? M_PI_F/MAX_TOTEM_SLOT - (slot*2*M_PI_F/MAX_TOTEM_SLOT) : 0;

    CreatureCreatePos pos(m_caster, m_caster->GetOrientation(), 2.0f, angle);

    CreatureInfo const *cinfo = ObjectMgr::GetCreatureTemplate(m_spellInfo->EffectMiscValue[eff_idx]);
    if (!cinfo)
    {
        sLog.outErrorDb("Creature entry %u does not exist but used in spell %u totem summon.", m_spellInfo->Id, m_spellInfo->EffectMiscValue[eff_idx]);
        return;
    }

    Totem* pTotem = new Totem;

    if (!pTotem->Create(m_caster->GetMap()->GenerateLocalLowGuid(HIGHGUID_UNIT), pos, cinfo, m_caster))
    {
        delete pTotem;
        return;
    }

    pTotem->SetSummonPoint(pos);

    if (slot < MAX_TOTEM_SLOT)
        m_caster->_AddTotem(TotemSlot(slot),pTotem);

    //pTotem->SetName("");                                  // generated by client
    pTotem->SetOwner(m_caster);
    pTotem->SetTypeBySummonSpell(m_spellInfo);              // must be after Create call where m_spells initialized

    pTotem->SetDuration(m_duration);

    if (m_spellInfo->Id == 16190)
        damage = m_caster->GetMaxHealth() * m_spellInfo->CalculateSimpleValue(EFFECT_INDEX_1) / 100;

    if (damage)                                             // if not spell info, DB values used
    {
        pTotem->SetMaxHealth(damage);
        pTotem->SetHealth(damage);
    }

    pTotem->SetUInt32Value(UNIT_CREATED_BY_SPELL, m_spellInfo->Id);

    if (m_caster->GetTypeId() == TYPEID_PLAYER)
        pTotem->SetFlag(UNIT_FIELD_FLAGS, UNIT_FLAG_PVP_ATTACKABLE);

    if (m_caster->IsPvP())
        pTotem->SetPvP(true);

    if (m_caster->IsFFAPvP())
        pTotem->SetFFAPvP(true);

    // sending SMSG_TOTEM_CREATED before add to map (done in Summon)
    if (slot < MAX_TOTEM_SLOT && m_caster->GetTypeId() == TYPEID_PLAYER)
    {
        WorldPacket data(SMSG_TOTEM_CREATED, 1 + 8 + 4 + 4);
        data << uint8(slot);
        data << pTotem->GetObjectGuid();
        data << uint32(m_duration);
        data << uint32(m_spellInfo->Id);
        ((Player*)m_caster)->SendDirectMessage(&data);
    }

    pTotem->Summon(m_caster);
}

void Spell::EffectEnchantHeldItem(SpellEffectIndex eff_idx)
{
    // this is only item spell effect applied to main-hand weapon of target player (players in area)
    if(!unitTarget || unitTarget->GetTypeId() != TYPEID_PLAYER)
        return;

    Player* item_owner = (Player*)unitTarget;
    Item* item = item_owner->GetItemByPos(INVENTORY_SLOT_BAG_0, EQUIPMENT_SLOT_MAINHAND);

    if(!item )
        return;

    // must be equipped
    if(!item ->IsEquipped())
        return;

    if (m_spellInfo->EffectMiscValue[eff_idx])
    {
        uint32 enchant_id = m_spellInfo->EffectMiscValue[eff_idx];
        int32 duration = GetSpellDuration(m_spellInfo);     // Try duration index first...
        if(!duration)
            duration = m_currentBasePoints[eff_idx];        // Base points after...
        if(!duration)
            duration = 10;                                  // 10 seconds for enchants which don't have listed duration

        SpellItemEnchantmentEntry const *pEnchant = sSpellItemEnchantmentStore.LookupEntry(enchant_id);
        if(!pEnchant)
            return;

        // Always go to temp enchantment slot
        EnchantmentSlot slot = TEMP_ENCHANTMENT_SLOT;

        // Enchantment will not be applied if a different one already exists
        if(item->GetEnchantmentId(slot) && item->GetEnchantmentId(slot) != enchant_id)
            return;

        // Apply the temporary enchantment
        item->SetEnchantment(slot, enchant_id, duration*IN_MILLISECONDS, 0);
        item_owner->ApplyEnchantment(item, slot, true);
    }
}

void Spell::EffectDisEnchant(SpellEffectIndex /*eff_idx*/)
{
    if(m_caster->GetTypeId() != TYPEID_PLAYER)
        return;

    Player* p_caster = (Player*)m_caster;
    if(!itemTarget || !itemTarget->GetProto()->DisenchantID)
        return;

    p_caster->UpdateCraftSkill(m_spellInfo->Id);

    ((Player*)m_caster)->SendLoot(itemTarget->GetObjectGuid(),LOOT_DISENCHANTING);

    // item will be removed at disenchanting end
}

void Spell::EffectInebriate(SpellEffectIndex /*eff_idx*/)
{
    if(!unitTarget || unitTarget->GetTypeId() != TYPEID_PLAYER)
        return;

    Player *player = (Player*)unitTarget;
    uint16 currentDrunk = player->GetDrunkValue();
    uint16 drunkMod = damage * 256;
    if (currentDrunk + drunkMod > 0xFFFF)
        currentDrunk = 0xFFFF;
    else
        currentDrunk += drunkMod;
    player->SetDrunkValue(currentDrunk, m_CastItem ? m_CastItem->GetEntry() : 0);
}

void Spell::EffectFeedPet(SpellEffectIndex eff_idx)
{
    if(m_caster->GetTypeId() != TYPEID_PLAYER)
        return;

    Player *_player = (Player*)m_caster;

    Item* foodItem = m_targets.getItemTarget();
    if(!foodItem)
        return;

    Pet *pet = _player->GetPet();
    if(!pet)
        return;

    if(!pet->isAlive())
        return;

    int32 benefit = pet->GetCurrentFoodBenefitLevel(foodItem->GetProto()->ItemLevel);
    if(benefit <= 0)
        return;

    uint32 count = 1;
    _player->DestroyItemCount(foodItem,count,true);
    // TODO: fix crash when a spell has two effects, both pointed at the same item target

    m_caster->CastCustomSpell(pet, m_spellInfo->EffectTriggerSpell[eff_idx], &benefit, NULL, NULL, true);
}

void Spell::EffectDismissPet(SpellEffectIndex /*eff_idx*/)
{
    if(m_caster->GetTypeId() != TYPEID_PLAYER)
        return;

    Pet* pet = m_caster->GetPet();

    // not let dismiss dead pet
    if(!pet||!pet->isAlive())
        return;

    pet->Unsummon(PET_SAVE_NOT_IN_SLOT, m_caster);
}

void Spell::EffectSummonObject(SpellEffectIndex eff_idx)
{
    uint32 go_id = m_spellInfo->EffectMiscValue[eff_idx];

    uint8 slot = 0;
    switch (m_spellInfo->Effect[eff_idx])
    {
        case SPELL_EFFECT_SUMMON_OBJECT_SLOT1: slot = 0; break;
        case SPELL_EFFECT_SUMMON_OBJECT_SLOT2: slot = 1; break;
        case SPELL_EFFECT_SUMMON_OBJECT_SLOT3: slot = 2; break;
        case SPELL_EFFECT_SUMMON_OBJECT_SLOT4: slot = 3; break;
        default: return;
    }

    if (ObjectGuid guid = m_caster->m_ObjectSlotGuid[slot])
    {
        if (GameObject* obj = m_caster ? m_caster->GetMap()->GetGameObject(guid) : NULL)
            obj->SetLootState(GO_JUST_DEACTIVATED);
        m_caster->m_ObjectSlotGuid[slot].Clear();
    }

    GameObject* pGameObj = new GameObject;

    float x, y, z;
    // If dest location if present
    if (m_targets.m_targetMask & TARGET_FLAG_DEST_LOCATION)
    {
        x = m_targets.m_destX;
        y = m_targets.m_destY;
        z = m_targets.m_destZ;
    }
    // Summon in random point all other units if location present
    else
    {
        if(m_spellInfo->Id == 48018)
        {
            x = m_caster->GetPositionX();
            y = m_caster->GetPositionY();
            z = m_caster->GetPositionZ();
        }
        else
            m_caster->GetClosePoint(x, y, z, DEFAULT_WORLD_OBJECT_SIZE);
    }

    Map *map = m_caster->GetMap();
    if(!pGameObj->Create(map->GenerateLocalLowGuid(HIGHGUID_GAMEOBJECT), go_id, map,
        m_caster->GetPhaseMask(), x, y, z, m_caster->GetOrientation(), 0.0f, 0.0f, 0.0f, 0.0f, GO_ANIMPROGRESS_DEFAULT, GO_STATE_READY))
    {
        delete pGameObj;
        return;
    }

    pGameObj->SetUInt32Value(GAMEOBJECT_LEVEL,m_caster->getLevel());
    int32 duration = GetSpellDuration(m_spellInfo);
    pGameObj->SetRespawnTime(duration > 0 ? duration/IN_MILLISECONDS : 0);
    pGameObj->SetSpellId(m_spellInfo->Id);
    m_caster->AddGameObject(pGameObj);

    map->Add(pGameObj);

    m_caster->m_ObjectSlotGuid[slot] = pGameObj->GetObjectGuid();

    pGameObj->SummonLinkedTrapIfAny();

    if (m_caster->GetTypeId() == TYPEID_UNIT && ((Creature*)m_caster)->AI())
        ((Creature*)m_caster)->AI()->JustSummoned(pGameObj);
}

void Spell::EffectResurrect(SpellEffectIndex /*eff_idx*/)
{
    if(!unitTarget)
        return;
    if(unitTarget->GetTypeId() != TYPEID_PLAYER)
        return;

    if(unitTarget->isAlive())
        return;
    if(!unitTarget->IsInWorld())
        return;

    switch (m_spellInfo->Id)
    {
        // Defibrillate (Goblin Jumper Cables) have 33% chance on success
        case 8342:
            if (roll_chance_i(67))
            {
                m_caster->CastSpell(m_caster, 8338, true, m_CastItem);
                return;
            }
            break;
        // Defibrillate (Goblin Jumper Cables XL) have 50% chance on success
        case 22999:
            if (roll_chance_i(50))
            {
                m_caster->CastSpell(m_caster, 23055, true, m_CastItem);
                return;
            }
            break;
        default:
            break;
    }

    Player* pTarget = ((Player*)unitTarget);

    if(pTarget->isRessurectRequested())       // already have one active request
        return;

    uint32 health = pTarget->GetMaxHealth() * damage / 100;
    uint32 mana   = pTarget->GetMaxPower(POWER_MANA) * damage / 100;

    pTarget->setResurrectRequestData(m_caster->GetObjectGuid(), m_caster->GetMapId(), m_caster->GetPositionX(), m_caster->GetPositionY(), m_caster->GetPositionZ(), health, mana);
    SendResurrectRequest(pTarget);
}

void Spell::EffectAddExtraAttacks(SpellEffectIndex /*eff_idx*/)
{
    if(!unitTarget || !unitTarget->isAlive())
        return;

    if( unitTarget->m_extraAttacks )
        return;

    unitTarget->m_extraAttacks = damage;
}

void Spell::EffectParry(SpellEffectIndex /*eff_idx*/)
{
    if (unitTarget && unitTarget->GetTypeId() == TYPEID_PLAYER)
        ((Player*)unitTarget)->SetCanParry(true);
}

void Spell::EffectBlock(SpellEffectIndex /*eff_idx*/)
{
    if (unitTarget && unitTarget->GetTypeId() == TYPEID_PLAYER)
        ((Player*)unitTarget)->SetCanBlock(true);
}

void Spell::EffectLeapForward(SpellEffectIndex eff_idx)
{
    if(unitTarget->IsTaxiFlying())
        return;

    if( m_spellInfo->rangeIndex == 1)                       //self range
    {
        float dis = GetSpellRadius(sSpellRadiusStore.LookupEntry(m_spellInfo->EffectRadiusIndex[eff_idx]));

        // before caster
        float fx, fy, fz;
        unitTarget->GetClosePoint(fx, fy, fz, unitTarget->GetObjectBoundingRadius(), dis);
        float ox, oy, oz;
        unitTarget->GetPosition(ox, oy, oz);

        float fx2, fy2, fz2;                                // getObjectHitPos overwrite last args in any result case
        if(VMAP::VMapFactory::createOrGetVMapManager()->getObjectHitPos(unitTarget->GetMapId(), ox,oy,oz+0.5f, fx,fy,oz+0.5f,fx2,fy2,fz2, -0.5f))
        {
            fx = fx2;
            fy = fy2;
            fz = fz2;
            unitTarget->UpdateAllowedPositionZ(fx, fy, fz);
        }

        //Prevent Falling during swap building/outerspace
        unitTarget->UpdateGroundPositionZ(fx, fy, fz);

        unitTarget->NearTeleportTo(fx, fy, fz, unitTarget->GetOrientation(), unitTarget == m_caster);
    }
}

void Spell::EffectLeapBack(SpellEffectIndex eff_idx)
{
    if(unitTarget->IsTaxiFlying())
        return;

    m_caster->KnockBackFrom(unitTarget,float(m_spellInfo->EffectMiscValue[eff_idx])/10,float(damage)/10);
}

void Spell::EffectReputation(SpellEffectIndex eff_idx)
{
    if(!unitTarget || unitTarget->GetTypeId() != TYPEID_PLAYER)
        return;

    Player *_player = (Player*)unitTarget;

    int32  rep_change = m_currentBasePoints[eff_idx];
    uint32 faction_id = m_spellInfo->EffectMiscValue[eff_idx];

    FactionEntry const* factionEntry = sFactionStore.LookupEntry(faction_id);

    if(!factionEntry)
        return;

    rep_change = _player->CalculateReputationGain(REPUTATION_SOURCE_SPELL, rep_change, faction_id);

    _player->GetReputationMgr().ModifyReputation(factionEntry, rep_change);
}

void Spell::EffectQuestComplete(SpellEffectIndex eff_idx)
{
    if (!unitTarget || unitTarget->GetTypeId() != TYPEID_PLAYER)
        return;

    // A few spells has additional value from basepoints, check condition here.
    switch(m_spellInfo->Id)
    {
        case 43458:                                         // Secrets of Nifflevar
        {
            if (!unitTarget->HasAura(m_spellInfo->CalculateSimpleValue(eff_idx)))
                return;

            break;
        }
        // TODO: implement these!
        // "this spell awards credit for the entire raid (all spell targets as this is area target) if just ONE member has both auras (yes, both effect's basepoints)"
        //case 72155:                                         // Harvest Blight Specimen
        //case 72162:                                         // Harvest Blight Specimen
            //break;
        default:
            break;
    }

    uint32 quest_id = m_spellInfo->EffectMiscValue[eff_idx];
    ((Player*)unitTarget)->AreaExploredOrEventHappens(quest_id);
}

void Spell::EffectSelfResurrect(SpellEffectIndex eff_idx)
{
    if(!unitTarget || unitTarget->isAlive())
        return;
    if(unitTarget->GetTypeId() != TYPEID_PLAYER)
        return;
    if(!unitTarget->IsInWorld())
        return;

    uint32 health = 0;
    uint32 mana = 0;

    // flat case
    if(damage < 0)
    {
        health = uint32(-damage);
        mana = m_spellInfo->EffectMiscValue[eff_idx];
    }
    // percent case
    else
    {
        health = uint32(damage/100.0f*unitTarget->GetMaxHealth());
        if(unitTarget->GetMaxPower(POWER_MANA) > 0)
            mana = uint32(damage/100.0f*unitTarget->GetMaxPower(POWER_MANA));
    }

    Player *plr = ((Player*)unitTarget);
    plr->ResurrectPlayer(0.0f);

    plr->SetHealth( health );
    plr->SetPower(POWER_MANA, mana );
    plr->SetPower(POWER_RAGE, 0 );
    plr->SetPower(POWER_ENERGY, plr->GetMaxPower(POWER_ENERGY) );

    plr->SpawnCorpseBones();
}

void Spell::EffectSkinning(SpellEffectIndex /*eff_idx*/)
{
    if(unitTarget->GetTypeId() != TYPEID_UNIT )
        return;
    if(!m_caster || m_caster->GetTypeId() != TYPEID_PLAYER)
        return;

    Creature* creature = (Creature*) unitTarget;
    int32 targetLevel = creature->getLevel();

    uint32 skill = creature->GetCreatureInfo()->GetRequiredLootSkill();

    ((Player*)m_caster)->SendLoot(creature->GetObjectGuid(),LOOT_SKINNING);
    creature->RemoveFlag(UNIT_FIELD_FLAGS, UNIT_FLAG_SKINNABLE);

    int32 reqValue = targetLevel < 10 ? 0 : targetLevel < 20 ? (targetLevel-10)*10 : targetLevel*5;

    int32 skillValue = ((Player*)m_caster)->GetPureSkillValue(skill);

    // Double chances for elites
    ((Player*)m_caster)->UpdateGatherSkill(skill, skillValue, reqValue, creature->IsElite() ? 2 : 1 );
}

void Spell::EffectCharge(SpellEffectIndex /*eff_idx*/)
{
    if (!unitTarget)
        return;

    //TODO: research more ContactPoint/attack distance.
    //3.666666 instead of ATTACK_DISTANCE(5.0f) in below seem to give more accurate result.
    float x, y, z;
    unitTarget->GetContactPoint(m_caster, x, y, z, 3.666666f);

    // Try to normalize Z coord cuz GetContactPoint do nothing with Z axis
    unitTarget->UpdateGroundPositionZ(x, y, z);

    if (unitTarget->GetTypeId() != TYPEID_PLAYER)
        ((Creature *)unitTarget)->StopMoving();

    // Only send MOVEMENTFLAG_WALK_MODE, client has strange issues with other move flags
    m_caster->MonsterMove(x, y, z, 1);

    // not all charge effects used in negative spells
    if (unitTarget != m_caster && !IsPositiveSpell(m_spellInfo->Id))
        m_caster->Attack(unitTarget, true);

   //Warbringer - remove movement imparing effects for Intervene
    if( m_spellInfo->Id == 3411 && m_caster->HasAura(57499) )
        m_caster->RemoveAurasAtMechanicImmunity(IMMUNE_TO_ROOT_AND_SNARE_MASK,57499,true);
}

void Spell::EffectCharge2(SpellEffectIndex /*eff_idx*/)
{
    float x, y, z;
    if (m_targets.m_targetMask & TARGET_FLAG_DEST_LOCATION)
    {
        x = m_targets.m_destX;
        y = m_targets.m_destY;
        z = m_targets.m_destZ;

        if (unitTarget->GetTypeId() != TYPEID_PLAYER)
            ((Creature *)unitTarget)->StopMoving();
    }
    else if (unitTarget && unitTarget != m_caster)
        unitTarget->GetContactPoint(m_caster, x, y, z, 3.666666f);
    else
        return;

    // Try to normalize Z coord cuz GetContactPoint do nothing with Z axis
    unitTarget->UpdateGroundPositionZ(x, y, z);

    // Only send MOVEMENTFLAG_WALK_MODE, client has strange issues with other move flags
    m_caster->MonsterMove(x, y, z, 1);

    // not all charge effects used in negative spells
    if (unitTarget && unitTarget != m_caster && !IsPositiveSpell(m_spellInfo->Id))
        m_caster->Attack(unitTarget, true);
}

void Spell::DoSummonCritter(SpellEffectIndex eff_idx, uint32 forceFaction)
{
    uint32 pet_entry = m_spellInfo->EffectMiscValue[eff_idx];
    if(!pet_entry)
        return;

    CreatureInfo const* cInfo = sCreatureStorage.LookupEntry<CreatureInfo>(pet_entry);
    if (!cInfo)
    {
        sLog.outErrorDb("Spell::DoSummonCritter: creature entry %u not found for spell %u.", pet_entry, m_spellInfo->Id);
        return;
    }

    Pet* old_critter = m_caster->GetMiniPet();

    // for same pet just despawn (player unsummon command)
    if (m_caster->GetTypeId() == TYPEID_PLAYER && old_critter && old_critter->GetEntry() == pet_entry)
    {
        m_caster->RemoveMiniPet();
        return;
    }

    // despawn old pet before summon new
    if (old_critter)
        m_caster->RemoveMiniPet();

    // summon new pet
    Pet* critter = new Pet(MINI_PET);

    CreatureCreatePos pos(m_caster->GetMap(), m_targets.m_destX, m_targets.m_destY, m_targets.m_destZ, m_caster->GetOrientation(), m_caster->GetPhaseMask());
    if (!(m_targets.m_targetMask & TARGET_FLAG_DEST_LOCATION))
        pos = CreatureCreatePos(m_caster, m_caster->GetOrientation());

    uint32 originalSpellID = (m_IsTriggeredSpell && m_triggeredBySpellInfo) ? m_triggeredBySpellInfo->Id : m_spellInfo->Id;

    critter->SetCreateSpellID(originalSpellID);
    critter->SetDuration(GetSpellDuration(m_spellInfo));

    if (!critter->Create(0, pos, cInfo, 0, m_caster))
    {
        sLog.outError("Mini pet (guidlow %d, entry %d) not summoned",
            critter->GetGUIDLow(), critter->GetEntry());
        delete critter;
        return;
    }

    critter->setFaction(forceFaction ? forceFaction : m_caster->getFaction());

    if (!critter->Summon())
    {
        sLog.outError("Mini pet (guidlow %d, entry %d) not summoned by undefined reason. ",
            critter->GetGUIDLow(), critter->GetEntry());
        delete critter;
        return;
    }

    critter->SetSummonPoint(pos);

    // Notify Summoner
    if (m_caster->GetTypeId() == TYPEID_UNIT && ((Creature*)m_caster)->AI())
        ((Creature*)m_caster)->AI()->JustSummoned(critter);

    DEBUG_LOG("New mini pet has guid %u", critter->GetGUIDLow());

}

void Spell::EffectKnockBack(SpellEffectIndex eff_idx)
{
    if(!unitTarget)
        return;

    unitTarget->KnockBackFrom(m_caster,float(m_spellInfo->EffectMiscValue[eff_idx])/10,float(damage)/10);
}

void Spell::EffectSendTaxi(SpellEffectIndex eff_idx)
{
    if(!unitTarget || unitTarget->GetTypeId() != TYPEID_PLAYER)
        return;

    ((Player*)unitTarget)->ActivateTaxiPathTo(m_spellInfo->EffectMiscValue[eff_idx],m_spellInfo->Id);
}

void Spell::EffectPlayerPull(SpellEffectIndex eff_idx)
{
    if(!unitTarget)
        return;

    float dist = unitTarget->GetDistance2d(m_caster);
    if (damage && dist > damage)
        dist = float(damage);

    unitTarget->KnockBackFrom(m_caster,-dist,float(m_spellInfo->EffectMiscValue[eff_idx])/30);
}

void Spell::EffectDispelMechanic(SpellEffectIndex eff_idx)
{
    if (!unitTarget)
        return;

    uint32 mechanic = m_spellInfo->EffectMiscValue[eff_idx];

    Unit::SpellAuraHolderMap& Auras = unitTarget->GetSpellAuraHolderMap();
    for(Unit::SpellAuraHolderMap::iterator iter = Auras.begin(), next; iter != Auras.end(); iter = next)
    {
        next = iter;
        ++next;
        SpellEntry const *spell = iter->second->GetSpellProto();
        if (iter->second->HasMechanic(mechanic))
        {
            unitTarget->RemoveAurasDueToSpell(spell->Id);
            if (Auras.empty())
                break;
            else
                next = Auras.begin();
        }
    }
}

void Spell::EffectSummonDeadPet(SpellEffectIndex /*eff_idx*/)
{
    if(m_caster->GetTypeId() != TYPEID_PLAYER)
        return;
    Player *_player = (Player*)m_caster;
    Pet *pet = _player->GetPet();
    if(!pet)
        return;
    if(pet->isAlive())
        return;
    if(damage < 0)
        return;

    pet->SetUInt32Value(UNIT_DYNAMIC_FLAGS, UNIT_DYNFLAG_NONE);
    pet->RemoveFlag(UNIT_FIELD_FLAGS, UNIT_FLAG_SKINNABLE);
    pet->SetDeathState( ALIVE );
    pet->clearUnitState(UNIT_STAT_ALL_STATE);
    pet->SetHealth( uint32(pet->GetMaxHealth()*(float(damage)/100)));

    pet->AIM_Initialize();

    // _player->PetSpellInitialize(); -- action bar not removed at death and not required send at revive
    pet->SavePetToDB(PET_SAVE_AS_CURRENT);
}

void Spell::EffectSummonAllTotems(SpellEffectIndex eff_idx)
{
    if(m_caster->GetTypeId() != TYPEID_PLAYER)
        return;

    int32 start_button = ACTION_BUTTON_SHAMAN_TOTEMS_BAR + m_spellInfo->EffectMiscValue[eff_idx];
    int32 amount_buttons = m_spellInfo->EffectMiscValueB[eff_idx];

    for(int32 slot = 0; slot < amount_buttons; ++slot)
        if (ActionButton const* actionButton = ((Player*)m_caster)->GetActionButton(start_button+slot))
            if (actionButton->GetType()==ACTION_BUTTON_SPELL)
                if (uint32 spell_id = actionButton->GetAction())
                  if (!((Player*)m_caster)->HasSpellCooldown(spell_id))
                    m_caster->CastSpell(unitTarget,spell_id,true);
}

void Spell::EffectDestroyAllTotems(SpellEffectIndex /*eff_idx*/)
{
    int32 mana = 0;
    for(int slot = 0;  slot < MAX_TOTEM_SLOT; ++slot)
    {
        if (Totem* totem = m_caster->GetTotem(TotemSlot(slot)))
        {
            if (damage)
            {
                uint32 spell_id = totem->GetUInt32Value(UNIT_CREATED_BY_SPELL);
                if (SpellEntry const* spellInfo = sSpellStore.LookupEntry(spell_id))
                {
                    uint32 manacost = spellInfo->manaCost + m_caster->GetCreateMana() * spellInfo->ManaCostPercentage / 100;
                    mana += manacost * damage / 100;
                }
            }
            totem->UnSummon();
        }
    }

    if (mana)
        m_caster->CastCustomSpell(m_caster, 39104, &mana, NULL, NULL, true);
}

void Spell::EffectBreakPlayerTargeting (SpellEffectIndex /* eff_idx */)
{
    if (!unitTarget)
        return;

    WorldPacket data(SMSG_CLEAR_TARGET, 8);
    data << unitTarget->GetObjectGuid();
    unitTarget->SendMessageToSet(&data, false);
}

void Spell::EffectDurabilityDamage(SpellEffectIndex eff_idx)
{
    if(!unitTarget || unitTarget->GetTypeId() != TYPEID_PLAYER)
        return;

    int32 slot = m_spellInfo->EffectMiscValue[eff_idx];

    // FIXME: some spells effects have value -1/-2
    // Possibly its mean -1 all player equipped items and -2 all items
    if(slot < 0)
    {
        ((Player*)unitTarget)->DurabilityPointsLossAll(damage, (slot < -1));
        return;
    }

    // invalid slot value
    if(slot >= INVENTORY_SLOT_BAG_END)
        return;

    if(Item* item = ((Player*)unitTarget)->GetItemByPos(INVENTORY_SLOT_BAG_0, slot))
        ((Player*)unitTarget)->DurabilityPointsLoss(item, damage);
}

void Spell::EffectDurabilityDamagePCT(SpellEffectIndex eff_idx)
{
    if(!unitTarget || unitTarget->GetTypeId() != TYPEID_PLAYER)
        return;

    int32 slot = m_spellInfo->EffectMiscValue[eff_idx];

    // FIXME: some spells effects have value -1/-2
    // Possibly its mean -1 all player equipped items and -2 all items
    if(slot < 0)
    {
        ((Player*)unitTarget)->DurabilityLossAll(double(damage)/100.0f, (slot < -1));
        return;
    }

    // invalid slot value
    if(slot >= INVENTORY_SLOT_BAG_END)
        return;

    if(damage <= 0)
        return;

    if(Item* item = ((Player*)unitTarget)->GetItemByPos(INVENTORY_SLOT_BAG_0, slot))
        ((Player*)unitTarget)->DurabilityLoss(item, double(damage)/100.0f);
}

void Spell::EffectModifyThreatPercent(SpellEffectIndex /*eff_idx*/)
{
    if(!unitTarget)
        return;

    unitTarget->getThreatManager().modifyThreatPercent(m_caster, damage);
}

void Spell::EffectTransmitted(SpellEffectIndex eff_idx)
{
    uint32 name_id = m_spellInfo->EffectMiscValue[eff_idx];

    GameObjectInfo const* goinfo = ObjectMgr::GetGameObjectInfo(name_id);

    if (!goinfo)
    {
        sLog.outErrorDb("Gameobject (Entry: %u) not exist and not created at spell (ID: %u) cast",name_id, m_spellInfo->Id);
        return;
    }

    float fx, fy, fz;

    if(m_targets.m_targetMask & TARGET_FLAG_DEST_LOCATION)
    {
        fx = m_targets.m_destX;
        fy = m_targets.m_destY;
        fz = m_targets.m_destZ;
    }
    //FIXME: this can be better check for most objects but still hack
    else if(m_spellInfo->EffectRadiusIndex[eff_idx] && m_spellInfo->speed==0)
    {
        float dis = GetSpellRadius(sSpellRadiusStore.LookupEntry(m_spellInfo->EffectRadiusIndex[eff_idx]));
        m_caster->GetClosePoint(fx, fy, fz, DEFAULT_WORLD_OBJECT_SIZE, dis);
    }
    else
    {
        float min_dis = GetSpellMinRange(sSpellRangeStore.LookupEntry(m_spellInfo->rangeIndex));
        float max_dis = GetSpellMaxRange(sSpellRangeStore.LookupEntry(m_spellInfo->rangeIndex));
        float dis = rand_norm_f() * (max_dis - min_dis) + min_dis;

        m_caster->GetClosePoint(fx, fy, fz, DEFAULT_WORLD_OBJECT_SIZE, dis);
    }

    Map *cMap = m_caster->GetMap();

    if(goinfo->type==GAMEOBJECT_TYPE_FISHINGNODE)
    {
        GridMapLiquidData liqData;
        if ( !m_caster->GetTerrain()->IsInWater(fx, fy, fz + 1.f/* -0.5f */, &liqData))             // Hack to prevent fishing bobber from failing to land on fishing hole
        { // but this is not proper, we really need to ignore not materialized objects
            SendCastResult(SPELL_FAILED_NOT_HERE);
            SendChannelUpdate(0);
            return;
        }

        // replace by water level in this case
        //fz = cMap->GetWaterLevel(fx, fy);
        fz = liqData.level;
    }
    // if gameobject is summoning object, it should be spawned right on caster's position
    else if(goinfo->type==GAMEOBJECT_TYPE_SUMMONING_RITUAL)
    {
        m_caster->GetPosition(fx, fy, fz);
    }

    GameObject* pGameObj = new GameObject;

    if(!pGameObj->Create(cMap->GenerateLocalLowGuid(HIGHGUID_GAMEOBJECT), name_id, cMap,
        m_caster->GetPhaseMask(), fx, fy, fz, m_caster->GetOrientation(), 0.0f, 0.0f, 0.0f, 0.0f, GO_ANIMPROGRESS_DEFAULT, GO_STATE_READY))
    {
        delete pGameObj;
        return;
    }

    int32 duration = GetSpellDuration(m_spellInfo);

    switch(goinfo->type)
    {
        case GAMEOBJECT_TYPE_FISHINGNODE:
        {
            m_caster->SetChannelObjectGuid(pGameObj->GetObjectGuid());
            m_caster->AddGameObject(pGameObj);              // will removed at spell cancel

            // end time of range when possible catch fish (FISHING_BOBBER_READY_TIME..GetDuration(m_spellInfo))
            // start time == fish-FISHING_BOBBER_READY_TIME (0..GetDuration(m_spellInfo)-FISHING_BOBBER_READY_TIME)
            int32 lastSec = 0;
            switch(urand(0, 3))
            {
                case 0: lastSec =  3; break;
                case 1: lastSec =  7; break;
                case 2: lastSec = 13; break;
                case 3: lastSec = 17; break;
            }

            duration = duration - lastSec*IN_MILLISECONDS + FISHING_BOBBER_READY_TIME*IN_MILLISECONDS;
            break;
        }
        case GAMEOBJECT_TYPE_SUMMONING_RITUAL:
        {
            if(m_caster->GetTypeId() == TYPEID_PLAYER)
            {
                pGameObj->AddUniqueUse((Player*)m_caster);
                m_caster->AddGameObject(pGameObj);          // will removed at spell cancel
            }
            break;
        }
        case GAMEOBJECT_TYPE_FISHINGHOLE:
        case GAMEOBJECT_TYPE_CHEST:
        default:
            break;
    }

    pGameObj->SetRespawnTime(duration > 0 ? duration/IN_MILLISECONDS : 0);

    pGameObj->SetOwnerGuid(m_caster->GetObjectGuid());

    pGameObj->SetUInt32Value(GAMEOBJECT_LEVEL, m_caster->getLevel());
    pGameObj->SetSpellId(m_spellInfo->Id);

    DEBUG_LOG("AddObject at SpellEfects.cpp EffectTransmitted");
    //m_caster->AddGameObject(pGameObj);
    //m_ObjToDel.push_back(pGameObj);

    cMap->Add(pGameObj);

    pGameObj->SummonLinkedTrapIfAny();

    if (m_caster->GetTypeId() == TYPEID_UNIT && ((Creature*)m_caster)->AI())
        ((Creature*)m_caster)->AI()->JustSummoned(pGameObj);
}

void Spell::EffectProspecting(SpellEffectIndex /*eff_idx*/)
{
    if (m_caster->GetTypeId() != TYPEID_PLAYER || !itemTarget)
        return;

    Player* p_caster = (Player*)m_caster;

    if (sWorld.getConfig(CONFIG_BOOL_SKILL_PROSPECTING))
    {
        uint32 SkillValue = p_caster->GetPureSkillValue(SKILL_JEWELCRAFTING);
        uint32 reqSkillValue = itemTarget->GetProto()->RequiredSkillRank;
        p_caster->UpdateGatherSkill(SKILL_JEWELCRAFTING, SkillValue, reqSkillValue);
    }

    ((Player*)m_caster)->SendLoot(itemTarget->GetObjectGuid(), LOOT_PROSPECTING);
}

void Spell::EffectMilling(SpellEffectIndex /*eff_idx*/)
{
    if (m_caster->GetTypeId() != TYPEID_PLAYER || !itemTarget)
        return;

    Player* p_caster = (Player*)m_caster;

    if( sWorld.getConfig(CONFIG_BOOL_SKILL_MILLING))
    {
        uint32 SkillValue = p_caster->GetPureSkillValue(SKILL_INSCRIPTION);
        uint32 reqSkillValue = itemTarget->GetProto()->RequiredSkillRank;
        p_caster->UpdateGatherSkill(SKILL_INSCRIPTION, SkillValue, reqSkillValue);
    }

    ((Player*)m_caster)->SendLoot(itemTarget->GetObjectGuid(), LOOT_MILLING);
}

void Spell::EffectSkill(SpellEffectIndex /*eff_idx*/)
{
    DEBUG_LOG("WORLD: SkillEFFECT");
}

void Spell::EffectSpiritHeal(SpellEffectIndex /*eff_idx*/)
{
    // TODO player can't see the heal-animation - he should respawn some ticks later
    if (!unitTarget || unitTarget->isAlive())
        return;
    if (unitTarget->GetTypeId() != TYPEID_PLAYER)
        return;
    if (!unitTarget->IsInWorld())
        return;
    if (m_spellInfo->Id == 22012 && !unitTarget->HasAura(2584))
        return;

    ((Player*)unitTarget)->ResurrectPlayer(1.0f);
    ((Player*)unitTarget)->SpawnCorpseBones();

    ((Player*)unitTarget)->CastSpell(unitTarget, 6962, true);
}

// remove insignia spell effect
void Spell::EffectSkinPlayerCorpse(SpellEffectIndex /*eff_idx*/)
{
    DEBUG_LOG("Effect: SkinPlayerCorpse");
    if ( (m_caster->GetTypeId() != TYPEID_PLAYER) || (unitTarget->GetTypeId() != TYPEID_PLAYER) || (unitTarget->isAlive()) )
        return;

    ((Player*)unitTarget)->RemovedInsignia( (Player*)m_caster );
}

void Spell::EffectStealBeneficialBuff(SpellEffectIndex eff_idx)
{
    DEBUG_LOG("Effect: StealBeneficialBuff");

    if(!unitTarget || unitTarget==m_caster)                 // can't steal from self
        return;

    typedef std::vector<SpellAuraHolder*> StealList;
    StealList steal_list;
    // Create dispel mask by dispel type
    uint32 dispelMask  = GetDispellMask( DispelType(m_spellInfo->EffectMiscValue[eff_idx]) );
    Unit::SpellAuraHolderMap const& auras = unitTarget->GetSpellAuraHolderMap();
    for(Unit::SpellAuraHolderMap::const_iterator itr = auras.begin(); itr != auras.end(); ++itr)
    {
        SpellAuraHolder *holder = itr->second;
        if (holder && (1<<holder->GetSpellProto()->Dispel) & dispelMask)
        {
            // Need check for passive? this
            if (holder->IsPositive() && !holder->IsPassive() && !(holder->GetSpellProto()->AttributesEx4 & SPELL_ATTR_EX4_NOT_STEALABLE))
                steal_list.push_back(holder);
        }
    }
    // Ok if exist some buffs for dispel try dispel it
    if (!steal_list.empty())
    {
        typedef std::list < std::pair<uint32, ObjectGuid> > SuccessList;
        SuccessList success_list;
        int32 list_size = steal_list.size();
        // Dispell N = damage buffs (or while exist buffs for dispel)
        for (int32 count=0; count < damage && list_size > 0; ++count)
        {
            // Random select buff for dispel
            SpellAuraHolder *holder = steal_list[urand(0, list_size-1)];
            // Not use chance for steal
            // TODO possible need do it
            success_list.push_back(SuccessList::value_type(holder->GetId(),holder->GetCasterGuid()));

            // Remove buff from list for prevent doubles
            for (StealList::iterator j = steal_list.begin(); j != steal_list.end(); )
            {
                SpellAuraHolder *stealed = *j;
                if (stealed->GetId() == holder->GetId() && stealed->GetCasterGuid() == holder->GetCasterGuid())
                {
                    j = steal_list.erase(j);
                    --list_size;
                }
                else
                    ++j;
            }
        }
        // Really try steal and send log
        if (!success_list.empty())
        {
            int32 count = success_list.size();
            WorldPacket data(SMSG_SPELLSTEALLOG, 8+8+4+1+4+count*5);
            data << unitTarget->GetPackGUID();       // Victim GUID
            data << m_caster->GetPackGUID();         // Caster GUID
            data << uint32(m_spellInfo->Id);         // Dispell spell id
            data << uint8(0);                        // not used
            data << uint32(count);                   // count
            for (SuccessList::iterator j = success_list.begin(); j != success_list.end(); ++j)
            {
                SpellEntry const* spellInfo = sSpellStore.LookupEntry(j->first);
                data << uint32(spellInfo->Id);       // Spell Id
                data << uint8(0);                    // 0 - steals !=0 transfers
                unitTarget->RemoveAurasDueToSpellBySteal(spellInfo->Id, j->second, m_caster);
            }
            m_caster->SendMessageToSet(&data, true);
        }
    }
}

void Spell::EffectKillCreditPersonal(SpellEffectIndex eff_idx)
{
    if(!unitTarget || unitTarget->GetTypeId() != TYPEID_PLAYER)
        return;

    ((Player*)unitTarget)->KilledMonsterCredit(m_spellInfo->EffectMiscValue[eff_idx]);
}

void Spell::EffectKillCreditGroup(SpellEffectIndex eff_idx)
{
    if(!unitTarget || unitTarget->GetTypeId() != TYPEID_PLAYER)
        return;

    ((Player*)unitTarget)->RewardPlayerAndGroupAtEvent(m_spellInfo->EffectMiscValue[eff_idx], unitTarget);
}

void Spell::EffectQuestFail(SpellEffectIndex eff_idx)
{
    if(!unitTarget || unitTarget->GetTypeId() != TYPEID_PLAYER)
        return;

    ((Player*)unitTarget)->FailQuest(m_spellInfo->EffectMiscValue[eff_idx]);
}

void Spell::EffectActivateRune(SpellEffectIndex eff_idx)
{
    if(m_caster->GetTypeId() != TYPEID_PLAYER)
        return;

    Player *plr = (Player*)m_caster;

    if(plr->getClass() != CLASS_DEATH_KNIGHT)
        return;

    int32 count = damage;                                   // max amount of reset runes
    if (plr->ActivateRunes(RuneType(m_spellInfo->EffectMiscValue[eff_idx]), count))
        plr->ResyncRunes();
}

void Spell::EffectTitanGrip(SpellEffectIndex eff_idx)
{
    // Make sure "Titan's Grip" (49152) penalty spell does not silently change
    if (m_spellInfo->EffectMiscValue[eff_idx] != 49152)
        sLog.outError("Spell::EffectTitanGrip: Spell %u has unexpected EffectMiscValue '%u'", m_spellInfo->Id, m_spellInfo->EffectMiscValue[eff_idx]);
    if (unitTarget && unitTarget->GetTypeId() == TYPEID_PLAYER)
    {
        Player *plr = (Player*)m_caster;
        plr->SetCanTitanGrip(true);
        if (plr->HasTwoHandWeaponInOneHand() && !plr->HasAura(49152))
            plr->CastSpell(plr, 49152, true);
    }
}

void Spell::EffectRenamePet(SpellEffectIndex /*eff_idx*/)
{
    if (!unitTarget || unitTarget->GetTypeId() != TYPEID_UNIT ||
        !((Creature*)unitTarget)->IsPet() || ((Pet*)unitTarget)->getPetType() != HUNTER_PET)
        return;

    unitTarget->SetByteFlag(UNIT_FIELD_BYTES_2, 2, UNIT_CAN_BE_RENAMED | UNIT_CAN_BE_ABANDONED);
}

void Spell::EffectPlayMusic(SpellEffectIndex eff_idx)
{
    if(!unitTarget || unitTarget->GetTypeId() != TYPEID_PLAYER)
        return;

    uint32 soundid = m_spellInfo->EffectMiscValue[eff_idx];

    if (!sSoundEntriesStore.LookupEntry(soundid))
    {
        sLog.outError("EffectPlayMusic: Sound (Id: %u) not exist in spell %u.",soundid,m_spellInfo->Id);
        return;
    }

    WorldPacket data(SMSG_PLAY_MUSIC, 4);
    data << uint32(soundid);
    ((Player*)unitTarget)->GetSession()->SendPacket(&data);
}

void Spell::EffectSpecCount(SpellEffectIndex /*eff_idx*/)
{
    if (!unitTarget || unitTarget->GetTypeId() != TYPEID_PLAYER)
        return;

    ((Player*)unitTarget)->UpdateSpecCount(damage);
}

void Spell::EffectActivateSpec(SpellEffectIndex /*eff_idx*/)
{
    if (!unitTarget || unitTarget->GetTypeId() != TYPEID_PLAYER)
        return;

    uint32 spec = damage-1;

    ((Player*)unitTarget)->ActivateSpec(spec);
}

void Spell::EffectBind(SpellEffectIndex eff_idx)
{
    if (!unitTarget || unitTarget->GetTypeId() != TYPEID_PLAYER)
        return;

    Player* player = (Player*)unitTarget;

    uint32 area_id;
    WorldLocation loc;
    if (m_spellInfo->EffectImplicitTargetA[eff_idx] == TARGET_TABLE_X_Y_Z_COORDINATES ||
        m_spellInfo->EffectImplicitTargetB[eff_idx] == TARGET_TABLE_X_Y_Z_COORDINATES)
    {
        SpellTargetPosition const* st = sSpellMgr.GetSpellTargetPosition(m_spellInfo->Id);
        if (!st)
        {
            sLog.outError( "Spell::EffectBind - unknown Teleport coordinates for spell ID %u", m_spellInfo->Id );
            return;
        }

        loc.mapid       = st->target_mapId;
        loc.coord_x     = st->target_X;
        loc.coord_y     = st->target_Y;
        loc.coord_z     = st->target_Z;
        loc.orientation = st->target_Orientation;
        area_id = sTerrainMgr.GetAreaId(loc.mapid, loc.coord_x, loc.coord_y, loc.coord_z);
    }
    else
    {
        player->GetPosition(loc);
        area_id = player->GetAreaId();
    }

    player->SetHomebindToLocation(loc,area_id);

    // binding
    WorldPacket data( SMSG_BINDPOINTUPDATE, (4+4+4+4+4) );
    data << float(loc.coord_x);
    data << float(loc.coord_y);
    data << float(loc.coord_z);
    data << uint32(loc.mapid);
    data << uint32(area_id);
    player->SendDirectMessage( &data );

    DEBUG_LOG("New Home Position X is %f", loc.coord_x);
    DEBUG_LOG("New Home Position Y is %f", loc.coord_y);
    DEBUG_LOG("New Home Position Z is %f", loc.coord_z);
    DEBUG_LOG("New Home MapId is %u", loc.mapid);
    DEBUG_LOG("New Home AreaId is %u", area_id);

    // zone update
    data.Initialize(SMSG_PLAYERBOUND, 8+4);
    data << player->GetObjectGuid();
    data << uint32(area_id);
    player->SendDirectMessage( &data );
}

void Spell::EffectRestoreItemCharges( SpellEffectIndex eff_idx )
{
    if (unitTarget->GetTypeId() != TYPEID_PLAYER)
        return;

    Player* player = (Player*)unitTarget;

    ItemPrototype const* itemProto = ObjectMgr::GetItemPrototype(m_spellInfo->EffectItemType[eff_idx]);
    if (!itemProto)
        return;

    // In case item from limited category recharge any from category, is this valid checked early in spell checks
    Item* item;
    if (itemProto->ItemLimitCategory)
        item = player->GetItemByLimitedCategory(itemProto->ItemLimitCategory);
    else
        item = player->GetItemByEntry(m_spellInfo->EffectItemType[eff_idx]);

    if (!item)
        return;

    item->RestoreCharges();
}

void Spell::EffectRedirectThreat(SpellEffectIndex eff_idx)
{
    if (!unitTarget)
        return;

    if (m_spellInfo->Id == 59665)                           // Vigilance
        if (Aura *glyph = unitTarget->GetDummyAura(63326))  // Glyph of Vigilance
            damage += glyph->GetModifier()->m_amount;

    m_caster->getHostileRefManager().SetThreatRedirection(unitTarget->GetObjectGuid(), uint32(damage));
}

void Spell::EffectTeachTaxiNode( SpellEffectIndex eff_idx )
{
    if (unitTarget->GetTypeId() != TYPEID_PLAYER)
        return;

    Player* player = (Player*)unitTarget;

    uint32 taxiNodeId = m_spellInfo->EffectMiscValue[eff_idx];
    if (!sTaxiNodesStore.LookupEntry(taxiNodeId))
        return;

    if (player->m_taxi.SetTaximaskNode(taxiNodeId))
    {
        WorldPacket data(SMSG_NEW_TAXI_PATH, 0);
        player->SendDirectMessage( &data );

        data.Initialize( SMSG_TAXINODE_STATUS, 9 );
        data << m_caster->GetObjectGuid();
        data << uint8( 1 );
        player->SendDirectMessage( &data );
    }
}

void Spell::EffectQuestStart(SpellEffectIndex eff_idx)
{
    if (!unitTarget || unitTarget->GetTypeId() != TYPEID_PLAYER)
        return;

    Player * player = (Player*)unitTarget;

    if (Quest const* qInfo = sObjectMgr.GetQuestTemplate(m_spellInfo->EffectMiscValue[eff_idx]))
    {
        if (player->CanTakeQuest(qInfo, false) && player->CanAddQuest(qInfo, false))
            player->AddQuest(qInfo, NULL);
    }
}

void Spell::EffectWMODamage(SpellEffectIndex eff_idx)
{
    if (!gameObjTarget || gameObjTarget->GetGoType() != GAMEOBJECT_TYPE_DESTRUCTIBLE_BUILDING || !gameObjTarget->GetHealth())
    {
        DEBUG_LOG( "Spell::EffectWMODamage called, but no valid targets. Spell ID %u", m_spellInfo->Id );
        return;
    }

    Unit *caster = m_originalCaster;

    if (!caster)
        return;

    DEBUG_LOG( "Spell::EffectWMODamage,  spell ID %u, object %u, damage %u", m_spellInfo->Id,gameObjTarget->GetEntry(),uint32(damage));

    gameObjTarget->DamageTaken(caster, uint32(damage));

    WorldPacket data(SMSG_DESTRUCTIBLE_BUILDING_DAMAGE, 8+8+8+4+4);
    data << gameObjTarget->GetPackGUID();
    data << caster->GetPackGUID();

    if (Unit *who = caster->GetCharmerOrOwner()) //check for pet / vehicle
        data << who->GetPackGUID();
    else
        data << caster->GetPackGUID();

    data << uint32(damage);
    data << uint32(m_spellInfo->Id);

    gameObjTarget->SendMessageToSet(&data, false);
}

void Spell::EffectWMORepair(SpellEffectIndex eff_idx)
{
    if (gameObjTarget && gameObjTarget->GetGoType() == GAMEOBJECT_TYPE_DESTRUCTIBLE_BUILDING)
    {
        DEBUG_LOG( "Spell::EffectWMORepair,  spell ID %u, object %u", m_spellInfo->Id,gameObjTarget->GetEntry());
        gameObjTarget->Rebuild(m_caster);
    }
    else
        DEBUG_LOG( "Spell::EffectWMORepair called, but no valid targets. Spell ID %u", m_spellInfo->Id);

}

void Spell::EffectWMOChange(SpellEffectIndex eff_idx)
{
    if (gameObjTarget && gameObjTarget->GetGoType() == GAMEOBJECT_TYPE_DESTRUCTIBLE_BUILDING)
    {
        DEBUG_LOG( "Spell::EffectWMOChange,  spell ID %u, object %u, command %u", m_spellInfo->Id,gameObjTarget->GetEntry(), m_spellInfo->EffectMiscValue[eff_idx]);

        Unit* caster = m_originalCaster;

        if (!caster)
            return;

        switch (m_spellInfo->EffectMiscValue[eff_idx])
        {
            case 0: // intact
                if (gameObjTarget->HasFlag(GAMEOBJECT_FLAGS, GO_FLAG_DAMAGED))
                    gameObjTarget->RemoveFlag(GAMEOBJECT_FLAGS, GO_FLAG_DAMAGED);
                if (gameObjTarget->HasFlag(GAMEOBJECT_FLAGS, GO_FLAG_DESTROYED))
                    gameObjTarget->RemoveFlag(GAMEOBJECT_FLAGS, GO_FLAG_DESTROYED);
                break;
            case 1: // damaged
                gameObjTarget->SetFlag(GAMEOBJECT_FLAGS, GO_FLAG_DAMAGED);
                break;
            case 2: // destroyed
                gameObjTarget->SetFlag(GAMEOBJECT_FLAGS, GO_FLAG_DESTROYED);
                break;
            case 3: // rebuild
                gameObjTarget->Rebuild(caster);
                break;
            default:
                DEBUG_LOG( "Spell::EffectWMOChange,  spell ID %u with defined change value %u", m_spellInfo->Id,m_spellInfo->EffectMiscValue[eff_idx]);
                break;
        }
    }
    else
        DEBUG_LOG( "Spell::EffectWMORepair called, but no valid targets. Spell ID %u", m_spellInfo->Id);

}

void Spell::EffectFriendSummon( SpellEffectIndex eff_idx )
{
    if (m_caster->GetTypeId() != TYPEID_PLAYER)
        return;

    if (((Player*)m_caster)->GetSelectionGuid().IsEmpty() || !((Player*)m_caster)->GetSelectionGuid().IsPlayer())
    {
        DEBUG_LOG( "Spell::EffectFriendSummon is called, but no selection or selection is not player");
        return;
    }

    DEBUG_LOG( "Spell::EffectFriendSummon called for player %u", ((Player*)m_caster)->GetSelectionGuid().GetCounter());

    m_caster->CastSpell(m_caster, m_spellInfo->EffectTriggerSpell[eff_idx], true);
}

void Spell::EffectCancelAura(SpellEffectIndex eff_idx)
{
    if (!unitTarget)
        return;

    uint32 spellId = m_spellInfo->EffectTriggerSpell[eff_idx];

    if (!sSpellStore.LookupEntry(spellId))
    {
        sLog.outError("Spell::EffectCancelAura: spell %u doesn't exist", spellId);
        return;
    }

    unitTarget->RemoveAurasDueToSpell(spellId);
}<|MERGE_RESOLUTION|>--- conflicted
+++ resolved
@@ -8175,7 +8175,6 @@
                     m_caster->CastSpell(unitTarget, 72588, true);
                     return;
                 }
-<<<<<<< HEAD
                 //Glyph of Scourge Strike
                 case 69961:
                 {
@@ -8283,6 +8282,13 @@
                         return;
 
                     m_caster->CastSpell(unitTarget, 71480, true);
+                    return;
+                }
+                case 72034:                                 // Whiteout
+                case 72096:                                 // Whiteout (heroic)
+                {
+                    // cast Whiteout visual
+                    m_caster->CastSpell(unitTarget, 72036, true);
                     return;
                 }
                 case 72195:                                 // Blood link
@@ -8351,13 +8357,6 @@
                     }
                     else
                         unitTarget->CastSpell(unitTarget, 72865, true, NULL, NULL, m_originalCasterGUID);
-=======
-                case 72034:                                 // Whiteout
-                case 72096:                                 // Whiteout (heroic)
-                {
-                    // cast Whiteout visual
-                    m_caster->CastSpell(unitTarget, 72036, true);
->>>>>>> bde5e327
                     return;
                 }
             }
