--- conflicted
+++ resolved
@@ -2223,11 +2223,7 @@
                         if (spellInfo->SpellFamilyName == SPELLFAMILY_ROGUE && (spellInfo->SpellFamilyFlags & UI64LIT(0x0000024000000860)))
                             ((Player*)m_caster)->RemoveSpellCooldown((itr++)->first,true);
                         // Glyph of Preparation
-<<<<<<< HEAD
                         else if ((spellInfo->SpellFamilyName == SPELLFAMILY_ROGUE && (spellInfo->SpellFamilyFlags & 0x40000010 || spellInfo->Id == 51722)) && m_caster->HasAura(56819))
-=======
-                        else if (m_caster->HasAura(56819) && (spellInfo->SpellFamilyName == SPELLFAMILY_ROGUE && (spellInfo->SpellFamilyFlags & 0x40000010 || spellInfo->Id == 51722)))
->>>>>>> baad3a08
                             ((Player*)m_caster)->RemoveSpellCooldown((itr++)->first,true);
                         else
                             ++itr;
@@ -2239,14 +2235,11 @@
                     m_caster->CastSpell(m_caster, 45182, true);
                     return;
                 }
-<<<<<<< HEAD
                 case 51662:                                 // Hunger for Blood
                 {
                     m_caster->CastSpell(m_caster, 63848, true);
                     return;
                 }
-=======
->>>>>>> baad3a08
                 case 51690:                                 // Killing Spree
                 {
                     m_caster->CastSpell(m_caster, 61851, true);
@@ -2665,7 +2658,6 @@
                 m_caster->CastCustomSpell(m_caster, 45470, &bp, NULL, NULL, true);
                 return;
             }
-<<<<<<< HEAD
             // Raise dead effect
             else if(m_spellInfo->Id == 46584) 
             {
@@ -2708,8 +2700,6 @@
                 }
                 return;
             }
-=======
->>>>>>> baad3a08
             // Death Grip
             else if (m_spellInfo->Id == 49576)
             {
@@ -8043,15 +8033,11 @@
     if(!unitTarget)
         return;
 
-<<<<<<< HEAD
     float dist = unitTarget->GetDistance2d(m_caster);
     if (damage && dist > damage)
         dist = float(damage);
 
     unitTarget->KnockBackFrom(m_caster,-dist,float(m_spellInfo->EffectMiscValue[eff_idx])/30);
-=======
-    unitTarget->KnockBackFrom(m_caster, -unitTarget->GetDistance2d(m_caster), float(m_spellInfo->EffectMiscValue[eff_idx])/30);
->>>>>>> baad3a08
 }
 
 void Spell::EffectDispelMechanic(SpellEffectIndex eff_idx)
