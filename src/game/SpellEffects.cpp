--- conflicted
+++ resolved
@@ -2667,7 +2667,6 @@
                 m_caster->CastCustomSpell(m_caster, 45470, &bp, NULL, NULL, true);
                 return;
             }
-<<<<<<< HEAD
             // Raise dead effect
             else if(m_spellInfo->Id == 46584) 
             {
@@ -2727,7 +2726,7 @@
                 uint32 spellId = m_spellInfo->CalculateSimpleValue(EFFECT_INDEX_0);
                 unitTarget->CastSpell(m_caster->GetPositionX(), m_caster->GetPositionY(), m_caster->GetPositionZ(), spellId, true);
                 return;
-=======
+            }
             // Obliterate
             else if (m_spellInfo->SpellFamilyFlags & UI64LIT(0x0002000000000000))
             {
@@ -2746,7 +2745,6 @@
 
                 // consume diseases
                 unitTarget->RemoveAurasWithDispelType(DISPEL_DISEASE, m_caster->GetGUID());
->>>>>>> f98d46ef
             }
             break;
         }
