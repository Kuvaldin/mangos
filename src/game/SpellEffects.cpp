--- conflicted
+++ resolved
@@ -2536,10 +2536,6 @@
                     }
                     return;
                 }
-<<<<<<< HEAD
-
-
-=======
                 case 38194:                                 // Blink
                 {
                     // Blink
@@ -2548,7 +2544,6 @@
 
                     return;
                 }
->>>>>>> bf1eb8e5
             }
 
             // Conjure Mana Gem
