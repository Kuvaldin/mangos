--- conflicted
+++ resolved
@@ -4913,7 +4913,6 @@
 
     if (m_caster->GetTypeId()==TYPEID_PLAYER)
     {
-<<<<<<< HEAD
         QueryResult* result = CharacterDatabase.PQuery("SELECT id FROM character_pet WHERE owner = '%u' AND entry = '%u'",
             m_caster->GetGUIDLow(), pet_entry);
 
@@ -4960,11 +4959,6 @@
                 }
             }
         }
-=======
-        sLog.outErrorDb("Spell::EffectSummon: can't create creature with entry %u for spell %u", cInfo->Entry, m_spellInfo->Id);
-        delete spawnCreature;
-        return;
->>>>>>> 3362496a
     }
 
     // Pet not found in database
@@ -5968,6 +5962,7 @@
     NewSummon->setPetType(SUMMON_PET);
     NewSummon->SetPetCounter(0);
     CreatureCreatePos pos(m_caster, m_caster->GetOrientation());
+    NewSummon->SetSummonPoint(pos);
 
     if (!NewSummon->Create(0, pos, cInfo, 0, m_caster))
     {
@@ -5975,17 +5970,7 @@
         return;
     }
 
-<<<<<<< HEAD
     if (!NewSummon->Summon())
-=======
-    NewSummon->SetSummonPoint(pos);
-
-    uint32 petlevel = m_caster->getLevel();
-    NewSummon->setPetType(SUMMON_PET);
-
-    uint32 faction = m_caster->getFaction();
-    if(m_caster->GetTypeId() == TYPEID_UNIT)
->>>>>>> 3362496a
     {
         sLog.outError("Pet (guidlow %d, entry %d) not summoned by undefined reason. ",
             NewSummon->GetGUIDLow(), NewSummon->GetEntry());
