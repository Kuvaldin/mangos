/*
 * Copyright (C) 2005-2010 MaNGOS <http://getmangos.com/>
 *
 * This program is free software; you can redistribute it and/or modify
 * it under the terms of the GNU General Public License as published by
 * the Free Software Foundation; either version 2 of the License, or
 * (at your option) any later version.
 *
 * This program is distributed in the hope that it will be useful,
 * but WITHOUT ANY WARRANTY; without even the implied warranty of
 * MERCHANTABILITY or FITNESS FOR A PARTICULAR PURPOSE.  See the
 * GNU General Public License for more details.
 *
 * You should have received a copy of the GNU General Public License
 * along with this program; if not, write to the Free Software
 * Foundation, Inc., 59 Temple Place, Suite 330, Boston, MA  02111-1307  USA
 */

#include "Common.h"
#include "Database/DatabaseEnv.h"
#include "WorldPacket.h"
#include "Opcodes.h"
#include "Log.h"
#include "UpdateMask.h"
#include "World.h"
#include "ObjectMgr.h"
#include "SpellMgr.h"
#include "Player.h"
#include "SkillExtraItems.h"
#include "Unit.h"
#include "Spell.h"
#include "DynamicObject.h"
#include "SpellAuras.h"
#include "Group.h"
#include "UpdateData.h"
#include "MapManager.h"
#include "ObjectAccessor.h"
#include "SharedDefines.h"
#include "Pet.h"
#include "GameObject.h"
#include "GossipDef.h"
#include "Creature.h"
#include "Totem.h"
#include "CreatureAI.h"
#include "BattleGroundMgr.h"
#include "BattleGround.h"
#include "BattleGroundEY.h"
#include "BattleGroundWS.h"
#include "VMapFactory.h"
#include "Language.h"
#include "SocialMgr.h"
#include "Util.h"
#include "TemporarySummon.h"
#include "ScriptCalls.h"
#include "SkillDiscovery.h"
#include "Formulas.h"
#include "GridNotifiers.h"
#include "GridNotifiersImpl.h"
#include "CellImpl.h"

pEffect SpellEffects[TOTAL_SPELL_EFFECTS]=
{
    &Spell::EffectNULL,                                     //  0
    &Spell::EffectInstaKill,                                //  1 SPELL_EFFECT_INSTAKILL
    &Spell::EffectSchoolDMG,                                //  2 SPELL_EFFECT_SCHOOL_DAMAGE
    &Spell::EffectDummy,                                    //  3 SPELL_EFFECT_DUMMY
    &Spell::EffectUnused,                                   //  4 SPELL_EFFECT_PORTAL_TELEPORT          unused from pre-1.2.1
    &Spell::EffectTeleportUnits,                            //  5 SPELL_EFFECT_TELEPORT_UNITS
    &Spell::EffectApplyAura,                                //  6 SPELL_EFFECT_APPLY_AURA
    &Spell::EffectEnvironmentalDMG,                         //  7 SPELL_EFFECT_ENVIRONMENTAL_DAMAGE
    &Spell::EffectPowerDrain,                               //  8 SPELL_EFFECT_POWER_DRAIN
    &Spell::EffectHealthLeech,                              //  9 SPELL_EFFECT_HEALTH_LEECH
    &Spell::EffectHeal,                                     // 10 SPELL_EFFECT_HEAL
    &Spell::EffectBind,                                     // 11 SPELL_EFFECT_BIND
    &Spell::EffectUnused,                                   // 12 SPELL_EFFECT_PORTAL                   unused from pre-1.2.1, exist 2 spell, but not exist any data about its real usage
    &Spell::EffectUnused,                                   // 13 SPELL_EFFECT_RITUAL_BASE              unused from pre-1.2.1
    &Spell::EffectUnused,                                   // 14 SPELL_EFFECT_RITUAL_SPECIALIZE        unused from pre-1.2.1
    &Spell::EffectUnused,                                   // 15 SPELL_EFFECT_RITUAL_ACTIVATE_PORTAL   unused from pre-1.2.1
    &Spell::EffectQuestComplete,                            // 16 SPELL_EFFECT_QUEST_COMPLETE
    &Spell::EffectWeaponDmg,                                // 17 SPELL_EFFECT_WEAPON_DAMAGE_NOSCHOOL
    &Spell::EffectResurrect,                                // 18 SPELL_EFFECT_RESURRECT
    &Spell::EffectAddExtraAttacks,                          // 19 SPELL_EFFECT_ADD_EXTRA_ATTACKS
    &Spell::EffectEmpty,                                    // 20 SPELL_EFFECT_DODGE                    one spell: Dodge
    &Spell::EffectEmpty,                                    // 21 SPELL_EFFECT_EVADE                    one spell: Evade (DND)
    &Spell::EffectParry,                                    // 22 SPELL_EFFECT_PARRY
    &Spell::EffectBlock,                                    // 23 SPELL_EFFECT_BLOCK                    one spell: Block
    &Spell::EffectCreateItem,                               // 24 SPELL_EFFECT_CREATE_ITEM
    &Spell::EffectEmpty,                                    // 25 SPELL_EFFECT_WEAPON                   spell per weapon type, in ItemSubclassmask store mask that can be used for usability check at equip, but current way using skill also work.
    &Spell::EffectEmpty,                                    // 26 SPELL_EFFECT_DEFENSE                  one spell: Defense
    &Spell::EffectPersistentAA,                             // 27 SPELL_EFFECT_PERSISTENT_AREA_AURA
    &Spell::EffectSummonType,                               // 28 SPELL_EFFECT_SUMMON
    &Spell::EffectLeapForward,                              // 29 SPELL_EFFECT_LEAP
    &Spell::EffectEnergize,                                 // 30 SPELL_EFFECT_ENERGIZE
    &Spell::EffectWeaponDmg,                                // 31 SPELL_EFFECT_WEAPON_PERCENT_DAMAGE
    &Spell::EffectTriggerMissileSpell,                      // 32 SPELL_EFFECT_TRIGGER_MISSILE
    &Spell::EffectOpenLock,                                 // 33 SPELL_EFFECT_OPEN_LOCK
    &Spell::EffectSummonChangeItem,                         // 34 SPELL_EFFECT_SUMMON_CHANGE_ITEM
    &Spell::EffectApplyAreaAura,                            // 35 SPELL_EFFECT_APPLY_AREA_AURA_PARTY
    &Spell::EffectLearnSpell,                               // 36 SPELL_EFFECT_LEARN_SPELL
    &Spell::EffectEmpty,                                    // 37 SPELL_EFFECT_SPELL_DEFENSE            one spell: SPELLDEFENSE (DND)
    &Spell::EffectDispel,                                   // 38 SPELL_EFFECT_DISPEL
    &Spell::EffectEmpty,                                    // 39 SPELL_EFFECT_LANGUAGE                 misc store lang id
    &Spell::EffectDualWield,                                // 40 SPELL_EFFECT_DUAL_WIELD
    &Spell::EffectJump,                                     // 41 SPELL_EFFECT_JUMP
    &Spell::EffectJump,                                     // 42 SPELL_EFFECT_JUMP2
    &Spell::EffectTeleUnitsFaceCaster,                      // 43 SPELL_EFFECT_TELEPORT_UNITS_FACE_CASTER
    &Spell::EffectLearnSkill,                               // 44 SPELL_EFFECT_SKILL_STEP
    &Spell::EffectAddHonor,                                 // 45 SPELL_EFFECT_ADD_HONOR                honor/pvp related
    &Spell::EffectNULL,                                     // 46 SPELL_EFFECT_SPAWN                    spawn/login animation, expected by spawn unit cast, also base points store some dynflags
    &Spell::EffectTradeSkill,                               // 47 SPELL_EFFECT_TRADE_SKILL
    &Spell::EffectUnused,                                   // 48 SPELL_EFFECT_STEALTH                  one spell: Base Stealth
    &Spell::EffectUnused,                                   // 49 SPELL_EFFECT_DETECT                   one spell: Detect
    &Spell::EffectTransmitted,                              // 50 SPELL_EFFECT_TRANS_DOOR
    &Spell::EffectUnused,                                   // 51 SPELL_EFFECT_FORCE_CRITICAL_HIT       unused from pre-1.2.1
    &Spell::EffectUnused,                                   // 52 SPELL_EFFECT_GUARANTEE_HIT            unused from pre-1.2.1
    &Spell::EffectEnchantItemPerm,                          // 53 SPELL_EFFECT_ENCHANT_ITEM
    &Spell::EffectEnchantItemTmp,                           // 54 SPELL_EFFECT_ENCHANT_ITEM_TEMPORARY
    &Spell::EffectTameCreature,                             // 55 SPELL_EFFECT_TAMECREATURE
    &Spell::EffectSummonPet,                                // 56 SPELL_EFFECT_SUMMON_PET
    &Spell::EffectLearnPetSpell,                            // 57 SPELL_EFFECT_LEARN_PET_SPELL
    &Spell::EffectWeaponDmg,                                // 58 SPELL_EFFECT_WEAPON_DAMAGE
    &Spell::EffectCreateRandomItem,                         // 59 SPELL_EFFECT_CREATE_RANDOM_ITEM       create item base at spell specific loot
    &Spell::EffectProficiency,                              // 60 SPELL_EFFECT_PROFICIENCY
    &Spell::EffectSendEvent,                                // 61 SPELL_EFFECT_SEND_EVENT
    &Spell::EffectPowerBurn,                                // 62 SPELL_EFFECT_POWER_BURN
    &Spell::EffectThreat,                                   // 63 SPELL_EFFECT_THREAT
    &Spell::EffectTriggerSpell,                             // 64 SPELL_EFFECT_TRIGGER_SPELL
    &Spell::EffectApplyAreaAura,                            // 65 SPELL_EFFECT_APPLY_AREA_AURA_RAID
    &Spell::EffectRestoreItemCharges,                       // 66 SPELL_EFFECT_RESTORE_ITEM_CHARGES     itemtype - is affected item ID
    &Spell::EffectHealMaxHealth,                            // 67 SPELL_EFFECT_HEAL_MAX_HEALTH
    &Spell::EffectInterruptCast,                            // 68 SPELL_EFFECT_INTERRUPT_CAST
    &Spell::EffectDistract,                                 // 69 SPELL_EFFECT_DISTRACT
    &Spell::EffectPull,                                     // 70 SPELL_EFFECT_PULL                     one spell: Distract Move
    &Spell::EffectPickPocket,                               // 71 SPELL_EFFECT_PICKPOCKET
    &Spell::EffectAddFarsight,                              // 72 SPELL_EFFECT_ADD_FARSIGHT
    &Spell::EffectNULL,                                     // 73 SPELL_EFFECT_UNTRAIN_TALENTS          one spell: Trainer: Untrain Talents
    &Spell::EffectApplyGlyph,                               // 74 SPELL_EFFECT_APPLY_GLYPH
    &Spell::EffectHealMechanical,                           // 75 SPELL_EFFECT_HEAL_MECHANICAL          one spell: Mechanical Patch Kit
    &Spell::EffectSummonObjectWild,                         // 76 SPELL_EFFECT_SUMMON_OBJECT_WILD
    &Spell::EffectScriptEffect,                             // 77 SPELL_EFFECT_SCRIPT_EFFECT
    &Spell::EffectUnused,                                   // 78 SPELL_EFFECT_ATTACK
    &Spell::EffectSanctuary,                                // 79 SPELL_EFFECT_SANCTUARY
    &Spell::EffectAddComboPoints,                           // 80 SPELL_EFFECT_ADD_COMBO_POINTS
    &Spell::EffectUnused,                                   // 81 SPELL_EFFECT_CREATE_HOUSE             one spell: Create House (TEST)
    &Spell::EffectNULL,                                     // 82 SPELL_EFFECT_BIND_SIGHT
    &Spell::EffectDuel,                                     // 83 SPELL_EFFECT_DUEL
    &Spell::EffectStuck,                                    // 84 SPELL_EFFECT_STUCK
    &Spell::EffectSummonPlayer,                             // 85 SPELL_EFFECT_SUMMON_PLAYER
    &Spell::EffectActivateObject,                           // 86 SPELL_EFFECT_ACTIVATE_OBJECT
    &Spell::EffectNULL,                                     // 87 SPELL_EFFECT_WMO_DAMAGE (57 spells in 3.3.2)
    &Spell::EffectNULL,                                     // 88 SPELL_EFFECT_WMO_REPAIR (2 spells in 3.3.2)
    &Spell::EffectNULL,                                     // 89 SPELL_EFFECT_WMO_CHANGE (7 spells in 3.3.2)
    &Spell::EffectKillCreditPersonal,                       // 90 SPELL_EFFECT_KILL_CREDIT              Kill credit but only for single person
    &Spell::EffectUnused,                                   // 91 SPELL_EFFECT_THREAT_ALL               one spell: zzOLDBrainwash
    &Spell::EffectEnchantHeldItem,                          // 92 SPELL_EFFECT_ENCHANT_HELD_ITEM
    &Spell::EffectBreakPlayerTargeting,                     // 93 SPELL_EFFECT_BREAK_PLAYER_TARGETING
    &Spell::EffectSelfResurrect,                            // 94 SPELL_EFFECT_SELF_RESURRECT
    &Spell::EffectSkinning,                                 // 95 SPELL_EFFECT_SKINNING
    &Spell::EffectCharge,                                   // 96 SPELL_EFFECT_CHARGE
    &Spell::EffectSummonAllTotems,                          // 97 SPELL_EFFECT_SUMMON_ALL_TOTEMS
    &Spell::EffectKnockBack,                                // 98 SPELL_EFFECT_KNOCK_BACK
    &Spell::EffectDisEnchant,                               // 99 SPELL_EFFECT_DISENCHANT
    &Spell::EffectInebriate,                                //100 SPELL_EFFECT_INEBRIATE
    &Spell::EffectFeedPet,                                  //101 SPELL_EFFECT_FEED_PET
    &Spell::EffectDismissPet,                               //102 SPELL_EFFECT_DISMISS_PET
    &Spell::EffectReputation,                               //103 SPELL_EFFECT_REPUTATION
    &Spell::EffectSummonObject,                             //104 SPELL_EFFECT_SUMMON_OBJECT_SLOT1
    &Spell::EffectSummonObject,                             //105 SPELL_EFFECT_SUMMON_OBJECT_SLOT2
    &Spell::EffectSummonObject,                             //106 SPELL_EFFECT_SUMMON_OBJECT_SLOT3
    &Spell::EffectSummonObject,                             //107 SPELL_EFFECT_SUMMON_OBJECT_SLOT4
    &Spell::EffectDispelMechanic,                           //108 SPELL_EFFECT_DISPEL_MECHANIC
    &Spell::EffectSummonDeadPet,                            //109 SPELL_EFFECT_SUMMON_DEAD_PET
    &Spell::EffectDestroyAllTotems,                         //110 SPELL_EFFECT_DESTROY_ALL_TOTEMS
    &Spell::EffectDurabilityDamage,                         //111 SPELL_EFFECT_DURABILITY_DAMAGE
    &Spell::EffectUnused,                                   //112 SPELL_EFFECT_112 (old SPELL_EFFECT_SUMMON_DEMON)
    &Spell::EffectResurrectNew,                             //113 SPELL_EFFECT_RESURRECT_NEW
    &Spell::EffectTaunt,                                    //114 SPELL_EFFECT_ATTACK_ME
    &Spell::EffectDurabilityDamagePCT,                      //115 SPELL_EFFECT_DURABILITY_DAMAGE_PCT
    &Spell::EffectSkinPlayerCorpse,                         //116 SPELL_EFFECT_SKIN_PLAYER_CORPSE       one spell: Remove Insignia, bg usage, required special corpse flags...
    &Spell::EffectSpiritHeal,                               //117 SPELL_EFFECT_SPIRIT_HEAL              one spell: Spirit Heal
    &Spell::EffectSkill,                                    //118 SPELL_EFFECT_SKILL                    professions and more
    &Spell::EffectApplyAreaAura,                            //119 SPELL_EFFECT_APPLY_AREA_AURA_PET
    &Spell::EffectUnused,                                   //120 SPELL_EFFECT_TELEPORT_GRAVEYARD       one spell: Graveyard Teleport Test
    &Spell::EffectWeaponDmg,                                //121 SPELL_EFFECT_NORMALIZED_WEAPON_DMG
    &Spell::EffectUnused,                                   //122 SPELL_EFFECT_122                      unused
    &Spell::EffectSendTaxi,                                 //123 SPELL_EFFECT_SEND_TAXI                taxi/flight related (misc value is taxi path id)
    &Spell::EffectPlayerPull,                               //124 SPELL_EFFECT_PLAYER_PULL              opposite of knockback effect (pulls player twoard caster)
    &Spell::EffectModifyThreatPercent,                      //125 SPELL_EFFECT_MODIFY_THREAT_PERCENT
    &Spell::EffectStealBeneficialBuff,                      //126 SPELL_EFFECT_STEAL_BENEFICIAL_BUFF    spell steal effect?
    &Spell::EffectProspecting,                              //127 SPELL_EFFECT_PROSPECTING              Prospecting spell
    &Spell::EffectApplyAreaAura,                            //128 SPELL_EFFECT_APPLY_AREA_AURA_FRIEND
    &Spell::EffectApplyAreaAura,                            //129 SPELL_EFFECT_APPLY_AREA_AURA_ENEMY
    &Spell::EffectNULL,                                     //130 SPELL_EFFECT_REDIRECT_THREAT
    &Spell::EffectUnused,                                   //131 SPELL_EFFECT_131                      used in some test spells
    &Spell::EffectPlayMusic,                                //132 SPELL_EFFECT_PLAY_MUSIC               sound id in misc value (SoundEntries.dbc)
    &Spell::EffectUnlearnSpecialization,                    //133 SPELL_EFFECT_UNLEARN_SPECIALIZATION   unlearn profession specialization
    &Spell::EffectKillCredit,                               //134 SPELL_EFFECT_KILL_CREDIT              misc value is creature entry
    &Spell::EffectNULL,                                     //135 SPELL_EFFECT_CALL_PET
    &Spell::EffectHealPct,                                  //136 SPELL_EFFECT_HEAL_PCT
    &Spell::EffectEnergisePct,                              //137 SPELL_EFFECT_ENERGIZE_PCT
    &Spell::EffectLeapBack,                                 //138 SPELL_EFFECT_LEAP_BACK                Leap back
    &Spell::EffectNULL,                                     //139 SPELL_EFFECT_CLEAR_QUEST              (misc - is quest ID)
    &Spell::EffectForceCast,                                //140 SPELL_EFFECT_FORCE_CAST
    &Spell::EffectNULL,                                     //141 SPELL_EFFECT_141                      damage and reduce speed?
    &Spell::EffectTriggerSpellWithValue,                    //142 SPELL_EFFECT_TRIGGER_SPELL_WITH_VALUE
    &Spell::EffectApplyAreaAura,                            //143 SPELL_EFFECT_APPLY_AREA_AURA_OWNER
    &Spell::EffectNULL,                                     //144 SPELL_EFFECT_144                      Spectral Blast
    &Spell::EffectNULL,                                     //145 SPELL_EFFECT_145                      Black Hole Effect
    &Spell::EffectActivateRune,                             //146 SPELL_EFFECT_ACTIVATE_RUNE
    &Spell::EffectQuestFail,                                //147 SPELL_EFFECT_QUEST_FAIL               quest fail
    &Spell::EffectNULL,                                     //148 SPELL_EFFECT_148                      single spell: Inflicts Fire damage to an enemy.
    &Spell::EffectCharge2,                                  //149 SPELL_EFFECT_CHARGE2                  swoop
    &Spell::EffectNULL,                                     //150 SPELL_EFFECT_150                      2 spells in 3.3.2
    &Spell::EffectTriggerRitualOfSummoning,                 //151 SPELL_EFFECT_TRIGGER_SPELL_2
    &Spell::EffectNULL,                                     //152 SPELL_EFFECT_152                      summon Refer-a-Friend
    &Spell::EffectNULL,                                     //153 SPELL_EFFECT_CREATE_PET               misc value is creature entry
    &Spell::EffectTeachTaxiNode,                            //154 SPELL_EFFECT_TEACH_TAXI_NODE          single spell: Teach River's Heart Taxi Path
    &Spell::EffectTitanGrip,                                //155 SPELL_EFFECT_TITAN_GRIP Allows you to equip two-handed axes, maces and swords in one hand, but you attack $49152s1% slower than normal.
    &Spell::EffectEnchantItemPrismatic,                     //156 SPELL_EFFECT_ENCHANT_ITEM_PRISMATIC
    &Spell::EffectCreateItem2,                              //157 SPELL_EFFECT_CREATE_ITEM_2            create item or create item template and replace by some randon spell loot item
    &Spell::EffectMilling,                                  //158 SPELL_EFFECT_MILLING                  milling
    &Spell::EffectRenamePet,                                //159 SPELL_EFFECT_ALLOW_RENAME_PET         allow rename pet once again
    &Spell::EffectNULL,                                     //160 SPELL_EFFECT_160                      single spell: Nerub'ar Web Random Unit
    &Spell::EffectSpecCount,                                //161 SPELL_EFFECT_TALENT_SPEC_COUNT        second talent spec (learn/revert)
    &Spell::EffectActivateSpec,                             //162 SPELL_EFFECT_TALENT_SPEC_SELECT       activate primary/secondary spec
    &Spell::EffectNULL,                                     //163
    &Spell::EffectNULL,                                     //164 cancel's some aura...
};

void Spell::EffectEmpty(SpellEffectIndex /*eff_idx*/)
{
    // NOT NEED ANY IMPLEMENTATION CODE, EFFECT POSISBLE USED AS MARKER OR CLIENT INFORM
}

void Spell::EffectNULL(SpellEffectIndex /*eff_idx*/)
{
    DEBUG_LOG("WORLD: Spell Effect DUMMY");
}

void Spell::EffectUnused(SpellEffectIndex /*eff_idx*/)
{
    // NOT USED BY ANY SPELL OR USELESS OR IMPLEMENTED IN DIFFERENT WAY IN MANGOS
}

void Spell::EffectResurrectNew(SpellEffectIndex eff_idx)
{
    if(!unitTarget || unitTarget->isAlive())
        return;

    if(unitTarget->GetTypeId() != TYPEID_PLAYER)
        return;

    if(!unitTarget->IsInWorld())
        return;

    Player* pTarget = ((Player*)unitTarget);

    if(pTarget->isRessurectRequested())       // already have one active request
        return;

    uint32 health = damage;
    uint32 mana = m_spellInfo->EffectMiscValue[eff_idx];
    pTarget->setResurrectRequestData(m_caster->GetGUID(), m_caster->GetMapId(), m_caster->GetPositionX(), m_caster->GetPositionY(), m_caster->GetPositionZ(), health, mana);
    SendResurrectRequest(pTarget);
}

void Spell::EffectInstaKill(SpellEffectIndex /*eff_idx*/)
{
    if( !unitTarget || !unitTarget->isAlive() )
        return;

    if(m_caster == unitTarget)                              // prevent interrupt message
        finish();

    m_caster->DealDamage(unitTarget, unitTarget->GetHealth(), NULL, DIRECT_DAMAGE, SPELL_SCHOOL_MASK_NORMAL, NULL, false);
}

void Spell::EffectEnvironmentalDMG(SpellEffectIndex eff_idx)
{
    uint32 absorb = 0;
    uint32 resist = 0;

    // Note: this hack with damage replace required until GO casting not implemented
    // environment damage spells already have around enemies targeting but this not help in case not existed GO casting support
    // currently each enemy selected explicitly and self cast damage, we prevent apply self casted spell bonuses/etc
    damage = m_spellInfo->CalculateSimpleValue(eff_idx);

    m_caster->CalculateAbsorbAndResist(m_caster, GetSpellSchoolMask(m_spellInfo), SPELL_DIRECT_DAMAGE, damage, &absorb, &resist);

    m_caster->SendSpellNonMeleeDamageLog(m_caster, m_spellInfo->Id, damage, GetSpellSchoolMask(m_spellInfo), absorb, resist, false, 0, false);
    if(m_caster->GetTypeId() == TYPEID_PLAYER)
        ((Player*)m_caster)->EnvironmentalDamage(DAMAGE_FIRE, damage);
}

void Spell::EffectSchoolDMG(SpellEffectIndex effect_idx)
{
    if( unitTarget && unitTarget->isAlive())
    {
        switch(m_spellInfo->SpellFamilyName)
        {
            case SPELLFAMILY_GENERIC:
            {
                switch(m_spellInfo->Id)                     // better way to check unknown
                {
                    // Meteor like spells (divided damage to targets)
                    case 24340: case 26558: case 28884:     // Meteor
                    case 36837: case 38903: case 41276:     // Meteor
                    case 57467:                             // Meteor
                    case 26789:                             // Shard of the Fallen Star
                    case 31436:                             // Malevolent Cleave
                    case 35181:                             // Dive Bomb
                    case 40810: case 43267: case 43268:     // Saber Lash
                    case 42384:                             // Brutal Swipe
                    case 45150:                             // Meteor Slash
                    case 64422: case 64688:                 // Sonic Screech
                    case 70492: case 72505:                 // Ooze Eruption
                    case 71904:                             // Chaos Bane
                    case 72624: case 72625:                 // Ooze Eruption
                    {
                        uint32 count = 0;
                        for(std::list<TargetInfo>::iterator ihit= m_UniqueTargetInfo.begin();ihit != m_UniqueTargetInfo.end();++ihit)
                            if(ihit->effectMask & (1<<effect_idx))
                                ++count;

                        damage /= count;                    // divide to all targets
                        break;
                    }
                    // AoE spells, which damage is reduced with distance from the initial hit point 
                    case 62598: case 62937:     // Detonate 
                    case 65279:                 // Lightning Nova 
                    case 62311: case 64596:     // Cosmic Smash 
                    { 
                        float distance = unitTarget->GetDistance2d(m_targets.m_destX, m_targets.m_destY); 
                        damage *= exp(-distance/15.0f); 
                        break; 
                    }
                    // percent from health with min
                    case 25599:                             // Thundercrash
                    {
                        damage = unitTarget->GetHealth() / 2;
                        if(damage < 200)
                            damage = 200;
                        break;
                    }
                    // Intercept (warrior spell trigger)
                    case 20253:
                    case 61491:
                    {
                        damage+= uint32(m_caster->GetTotalAttackPowerValue(BASE_ATTACK) * 0.12f);
                        break;
                    }
                    // percent max target health
                    case 29142:                             // Eyesore Blaster
                    case 35139:                             // Throw Boom's Doom
                    case 49882:                             // Leviroth Self-Impale
                    {
                        damage = damage * unitTarget->GetMaxHealth() / 100;
                        break;
                    }
                    // Cataclysmic Bolt
                    case 38441:
                    {
                        damage = unitTarget->GetMaxHealth() / 2;
                        break;
                    }
                    // Explode
                    case 47496:
                    {
                            // Special Effect only for caster (ghoul in this case)
                        if (unitTarget->GetEntry() == 26125 && (unitTarget->GetGUID() == m_caster->GetGUID()))
                        {
                            // After explode the ghoul must be killed
                            unitTarget->DealDamage(unitTarget, unitTarget->GetMaxHealth(), NULL, DIRECT_DAMAGE, SPELL_SCHOOL_MASK_NORMAL, NULL, false);
                        }
                        break;
                    }
                    // Tympanic Tantrum
                    case 62775:
                    {
                        damage = unitTarget->GetMaxHealth() / 10;
                        break;
                    }
                    // Hand of Rekoning (name not have typos ;) )
                    case 67485:
                        damage += uint32(0.5f * m_caster->GetTotalAttackPowerValue(BASE_ATTACK));
                        break;
                }
                break;
            }
            case SPELLFAMILY_MAGE:
                // remove Arcane Blast buffs at any non-Arcane Blast arcane damage spell.
                // NOTE: it removed at hit instead cast because currently spell done-damage calculated at hit instead cast
                if ((m_spellInfo->SchoolMask & SPELL_SCHOOL_MASK_ARCANE) && !(m_spellInfo->SpellFamilyFlags & UI64LIT(0x20000000)))
                    m_caster->RemoveAurasDueToSpell(36032); // Arcane Blast buff
                break;
            case SPELLFAMILY_WARRIOR:
            {
                // Bloodthirst
                if (m_spellInfo->SpellFamilyFlags & UI64LIT(0x40000000000))
                {
                    damage = uint32(damage * (m_caster->GetTotalAttackPowerValue(BASE_ATTACK)) / 100);
                }
                // Shield Slam
                else if ((m_spellInfo->SpellFamilyFlags & UI64LIT(0x0000020000000000)) && m_spellInfo->Category==1209)
                    damage += int32(m_caster->GetShieldBlockValue());
                // Victory Rush
                else if (m_spellInfo->SpellFamilyFlags & UI64LIT(0x10000000000))
                {
                    damage = uint32(damage * m_caster->GetTotalAttackPowerValue(BASE_ATTACK) / 100);
                    m_caster->ModifyAuraState(AURA_STATE_WARRIOR_VICTORY_RUSH, false);
                }
                // Revenge ${$m1+$AP*0.310} to ${$M1+$AP*0.310}
                else if (m_spellInfo->SpellFamilyFlags & UI64LIT(0x0000000000000400))
                    damage+= uint32(m_caster->GetTotalAttackPowerValue(BASE_ATTACK) * 0.310f);
                // Heroic Throw ${$m1+$AP*.50}
                else if (m_spellInfo->SpellFamilyFlags & UI64LIT(0x0000000100000000))
                    damage+= uint32(m_caster->GetTotalAttackPowerValue(BASE_ATTACK) * 0.5f);
                // Shattering Throw ${$m1+$AP*.50}
                else if (m_spellInfo->SpellFamilyFlags & UI64LIT(0x0040000000000000))
                    damage+= uint32(m_caster->GetTotalAttackPowerValue(BASE_ATTACK) * 0.5f);
                // Shockwave ${$m3/100*$AP}
                else if (m_spellInfo->SpellFamilyFlags & UI64LIT(0x0000800000000000))
                {
                    int32 pct = m_caster->CalculateSpellDamage(unitTarget, m_spellInfo, EFFECT_INDEX_2);
                    if (pct > 0)
                        damage+= int32(m_caster->GetTotalAttackPowerValue(BASE_ATTACK) * pct / 100);
                    break;
                }
                // Thunder Clap
                else if (m_spellInfo->SpellFamilyFlags & UI64LIT(0x0000000000000080))
                {
                    damage+=int32(m_caster->GetTotalAttackPowerValue(BASE_ATTACK) * 12 / 100);
                }
                break;
            }
            case SPELLFAMILY_WARLOCK:
            {
                // Incinerate Rank 1 & 2
                if ((m_spellInfo->SpellFamilyFlags & UI64LIT(0x00004000000000)) && m_spellInfo->SpellIconID==2128)
                {
                    // Incinerate does more dmg (dmg*0.25) if the target have Immolate debuff.
                    // Check aura state for speed but aura state set not only for Immolate spell
                    if(unitTarget->HasAuraState(AURA_STATE_CONFLAGRATE))
                    {
                        Unit::AuraList const& RejorRegr = unitTarget->GetAurasByType(SPELL_AURA_PERIODIC_DAMAGE);
                        for(Unit::AuraList::const_iterator i = RejorRegr.begin(); i != RejorRegr.end(); ++i)
                        {
                            // Immolate
                            if((*i)->GetSpellProto()->SpellFamilyName == SPELLFAMILY_WARLOCK &&
                                ((*i)->GetSpellProto()->SpellFamilyFlags & UI64LIT(0x00000000000004)))
                            {
                                damage += damage/4;
                                break;
                            }
                        }
                    }
                }
                // Shadowflame
                else if (m_spellInfo->SpellFamilyFlags & UI64LIT(0x0001000000000000))
                {
                    // Apply DOT part
                    switch(m_spellInfo->Id)
                    {
                        case 47897: m_caster->CastSpell(unitTarget, 47960, true); break;
                        case 61290: m_caster->CastSpell(unitTarget, 61291, true); break;
                        default:
                            sLog.outError("Spell::EffectDummy: Unhandeled Shadowflame spell rank %u",m_spellInfo->Id);
                        break;
                    }
                }
                // Shadow Bite
                else if (m_spellInfo->SpellFamilyFlags & UI64LIT(0x0040000000000000))
                {
                    Unit *owner = m_caster->GetOwner();
                    if (!owner)
                        break;

                    uint32 counter = 0;
                    Unit::AuraList const& dotAuras = unitTarget->GetAurasByType(SPELL_AURA_PERIODIC_DAMAGE);
                    for(Unit::AuraList::const_iterator itr = dotAuras.begin(); itr!=dotAuras.end(); ++itr)
                        if ((*itr)->GetCasterGUID() == owner->GetGUID())
                            ++counter;

                    if (counter)
                        damage += (counter * owner->CalculateSpellDamage(unitTarget, m_spellInfo, EFFECT_INDEX_2) * damage) / 100.0f;
                }
                // Conflagrate - consumes Immolate or Shadowflame
                else if (m_spellInfo->TargetAuraState == AURA_STATE_CONFLAGRATE)
                {
                    Aura const* aura = NULL;                // found req. aura for damage calculation

                    Unit::AuraList const &mPeriodic = unitTarget->GetAurasByType(SPELL_AURA_PERIODIC_DAMAGE);
                    for(Unit::AuraList::const_iterator i = mPeriodic.begin(); i != mPeriodic.end(); ++i)
                    {
                        // for caster applied auras only
                        if ((*i)->GetSpellProto()->SpellFamilyName != SPELLFAMILY_WARLOCK ||
                            (*i)->GetCasterGUID()!=m_caster->GetGUID())
                            continue;

                        // Immolate
                        if ((*i)->GetSpellProto()->SpellFamilyFlags & UI64LIT(0x0000000000000004))
                        {
                            aura = *i;                      // it selected always if exist
                            break;
                        }

                        // Shadowflame
                        if ((*i)->GetSpellProto()->SpellFamilyFlags2 & 0x00000002)
                            aura = *i;                      // remember but wait possible Immolate as primary priority
                    }

                    // found Immolate or Shadowflame
                    if (aura)
                    {
                        int32 damagetick = aura->GetModifier()->m_amount;
                        // Save value of further damage
                        m_currentBasePoints[1] = damagetick * 2 / 3;
                        damage += damagetick * 3;

                        // Glyph of Conflagrate
                        if (!m_caster->HasAura(56235))
                            unitTarget->RemoveAurasByCasterSpell(aura->GetId(), m_caster->GetGUID());
                        break;
                    }
                }
                break;
            }
            case SPELLFAMILY_PRIEST:
            {
                // Shadow Word: Death - deals damage equal to damage done to caster
                if (m_spellInfo->SpellFamilyFlags & UI64LIT(0x0000000200000000))
                    m_caster->CastCustomSpell(m_caster, 32409, &damage, 0, 0, true);
                // Improved Mind Blast (Mind Blast in shadow form bonus)
                else if (m_caster->m_form == FORM_SHADOW && (m_spellInfo->SpellFamilyFlags & UI64LIT(0x00002000)))
                {
                    Unit::AuraList const& ImprMindBlast = m_caster->GetAurasByType(SPELL_AURA_ADD_FLAT_MODIFIER);
                    for(Unit::AuraList::const_iterator i = ImprMindBlast.begin(); i != ImprMindBlast.end(); ++i)
                    {
                        if ((*i)->GetSpellProto()->SpellFamilyName == SPELLFAMILY_PRIEST &&
                            ((*i)->GetSpellProto()->SpellIconID == 95))
                        {
                            int chance = (*i)->GetSpellProto()->CalculateSimpleValue(EFFECT_INDEX_1);
                            if (roll_chance_i(chance))
                                // Mind Trauma
                                m_caster->CastSpell(unitTarget, 48301, true);
                            break;
                        }
                    }
                }
                break;
            }
            case SPELLFAMILY_DRUID:
            {
                // Ferocious Bite
                if (m_caster->GetTypeId()==TYPEID_PLAYER && (m_spellInfo->SpellFamilyFlags & UI64LIT(0x000800000)) && m_spellInfo->SpellVisual[0]==6587)
                {
                    // converts up to 30 points of energy into ($f1+$AP/410) additional damage
                    float ap = m_caster->GetTotalAttackPowerValue(BASE_ATTACK);
                    float multiple = ap / 410 + m_spellInfo->DmgMultiplier[effect_idx];
                    damage += int32(((Player*)m_caster)->GetComboPoints() * ap * 7 / 100);
                    uint32 energy = m_caster->GetPower(POWER_ENERGY);
                    uint32 used_energy = energy > 30 ? 30 : energy;
                    damage += int32(used_energy * multiple);
                    m_caster->SetPower(POWER_ENERGY,energy-used_energy);
                }
                // Rake
                else if (m_spellInfo->SpellFamilyFlags & UI64LIT(0x0000000000001000) && m_spellInfo->Effect[EFFECT_INDEX_2] == SPELL_EFFECT_ADD_COMBO_POINTS)
                {
                    // $AP*0.01 bonus
                    damage += int32(m_caster->GetTotalAttackPowerValue(BASE_ATTACK) / 100);
                }
                // Swipe
                else if (m_spellInfo->SpellFamilyFlags & UI64LIT(0x0010000000000000))
                {
                    damage += int32(m_caster->GetTotalAttackPowerValue(BASE_ATTACK)*0.08f);
                }
                break;
            }
            case SPELLFAMILY_ROGUE:
            {
                // Envenom
                if (m_caster->GetTypeId()==TYPEID_PLAYER && (m_spellInfo->SpellFamilyFlags & UI64LIT(0x800000000)))
                {
                    // consume from stack dozes not more that have combo-points
                    if(uint32 combo = ((Player*)m_caster)->GetComboPoints())
                    {
                        Aura *poison = 0;
                        // Lookup for Deadly poison (only attacker applied)
                        Unit::AuraList const& auras = unitTarget->GetAurasByType(SPELL_AURA_PERIODIC_DAMAGE);
                        for(Unit::AuraList::const_iterator itr = auras.begin(); itr!=auras.end(); ++itr)
                            if( (*itr)->GetSpellProto()->SpellFamilyName==SPELLFAMILY_ROGUE &&
                                ((*itr)->GetSpellProto()->SpellFamilyFlags & UI64LIT(0x10000)) &&
                                (*itr)->GetCasterGUID()==m_caster->GetGUID() )
                            {
                                poison = *itr;
                                break;
                            }
                        // count consumed deadly poison doses at target
                        if (poison)
                        {
                            bool needConsume = true;
                            uint32 spellId = poison->GetId();
                            uint32 doses = poison->GetStackAmount();
                            if (doses > combo)
                                doses = combo;

                            // Master Poisoner
                            Unit::AuraList const& auraList = ((Player*)m_caster)->GetAurasByType(SPELL_AURA_MOD_DURATION_OF_EFFECTS_BY_DISPEL);
                            for(Unit::AuraList::const_iterator iter = auraList.begin(); iter!=auraList.end(); ++iter)
                            {
                                if ((*iter)->GetSpellProto()->SpellFamilyName == SPELLFAMILY_ROGUE && (*iter)->GetSpellProto()->SpellIconID == 1960)
                                {
                                    if (int32 chance = (*iter)->GetSpellProto()->CalculateSimpleValue(EFFECT_INDEX_2))
                                        if (roll_chance_i(chance))
                                            needConsume = false;

                                    break;
                                }
                            }

                            if(needConsume)
                                for (uint32 i = 0; i < doses; ++i)
                                    unitTarget->RemoveSingleSpellAurasByCasterSpell(spellId, m_caster->GetGUID());

                            damage *= doses;
                            damage += int32(((Player*)m_caster)->GetTotalAttackPowerValue(BASE_ATTACK) * 0.09f * doses);
                        }
                        // Eviscerate and Envenom Bonus Damage (item set effect)
                        if(m_caster->GetDummyAura(37169))
                            damage += ((Player*)m_caster)->GetComboPoints()*40;
                    }
                }
                // Eviscerate
                else if ((m_spellInfo->SpellFamilyFlags & UI64LIT(0x00020000)) && m_caster->GetTypeId()==TYPEID_PLAYER)
                {
                    if(uint32 combo = ((Player*)m_caster)->GetComboPoints())
                    {
                        float ap = m_caster->GetTotalAttackPowerValue(BASE_ATTACK);
                        damage += irand(int32(ap * combo * 0.03f), int32(ap * combo * 0.07f));

                        // Eviscerate and Envenom Bonus Damage (item set effect)
                        if(m_caster->GetDummyAura(37169))
                            damage += combo*40;
                    }
                }
                // Gouge
                else if (m_spellInfo->SpellFamilyFlags & UI64LIT(0x0000000000000008))
                {
                    damage += int32(m_caster->GetTotalAttackPowerValue(BASE_ATTACK)*0.21f);
                }
                // Instant Poison
                else if (m_spellInfo->SpellFamilyFlags & UI64LIT(0x0000000000002000))
                {
                    damage += int32(m_caster->GetTotalAttackPowerValue(BASE_ATTACK)*0.10f);
                }
                // Wound Poison
                else if (m_spellInfo->SpellFamilyFlags & UI64LIT(0x0000000010000000))
                {
                    damage += int32(m_caster->GetTotalAttackPowerValue(BASE_ATTACK)*0.04f);
                }
                break;
            }
            case SPELLFAMILY_HUNTER:
            {
                //Gore
                if (m_spellInfo->SpellIconID == 1578)
                {
                    if (m_caster->HasAura(57627))           // Charge 6 sec post-affect
                        damage *= 2;
                }
                // Mongoose Bite
                else if ((m_spellInfo->SpellFamilyFlags & UI64LIT(0x000000002)) && m_spellInfo->SpellVisual[0]==342)
                {
                    damage += int32(m_caster->GetTotalAttackPowerValue(BASE_ATTACK)*0.2f);
                }
                // Counterattack
                else if (m_spellInfo->SpellFamilyFlags & UI64LIT(0x0008000000000000))
                {
                    damage += int32(m_caster->GetTotalAttackPowerValue(BASE_ATTACK)*0.2f);
                }
                // Arcane Shot
                else if ((m_spellInfo->SpellFamilyFlags & UI64LIT(0x00000800)) && m_spellInfo->maxLevel > 0)
                {
                    damage += int32(m_caster->GetTotalAttackPowerValue(RANGED_ATTACK)*0.15f);
                }
                // Steady Shot
                else if (m_spellInfo->SpellFamilyFlags & UI64LIT(0x100000000))
                {
                    int32 base = irand((int32)m_caster->GetWeaponDamageRange(RANGED_ATTACK, MINDAMAGE),(int32)m_caster->GetWeaponDamageRange(RANGED_ATTACK, MAXDAMAGE));
                    damage += int32(float(base)/m_caster->GetAttackTime(RANGED_ATTACK)*2800 + m_caster->GetTotalAttackPowerValue(RANGED_ATTACK)*0.1f);
                }
                // Explosive Trap Effect
                else if (m_spellInfo->SpellFamilyFlags & UI64LIT(0x00000004))
                {
                    damage += int32(m_caster->GetTotalAttackPowerValue(RANGED_ATTACK)*0.1f);
                }
                // Volley
                else if (m_spellInfo->SpellFamilyFlags & UI64LIT(0x00002000))
                {
                    damage += int32(m_caster->GetTotalAttackPowerValue(RANGED_ATTACK)*0.084f);
                }
                break;
            }
            case SPELLFAMILY_PALADIN:
            {
                // Judgement of Righteousness - receive benefit from Spell Damage and Attack power
                if (m_spellInfo->Id == 20187)
                {
                    float ap = m_caster->GetTotalAttackPowerValue(BASE_ATTACK);
                    int32 holy = m_caster->SpellBaseDamageBonusDone(GetSpellSchoolMask(m_spellInfo));
                    if (holy < 0)
                        holy = 0;
                    damage += int32(ap * 0.2f) + int32(holy * 32 / 100);
                }
                // Judgement of Vengeance/Corruption ${1+0.22*$SPH+0.14*$AP} + 10% for each application of Holy Vengeance/Blood Corruption on the target
                else if ((m_spellInfo->SpellFamilyFlags & UI64LIT(0x800000000)) && m_spellInfo->SpellIconID==2292)
                {
                    uint32 debuf_id;
                    switch(m_spellInfo->Id)
                    {
                        case 53733: debuf_id = 53742; break;// Judgement of Corruption -> Blood Corruption
                        case 31804: debuf_id = 31803; break;// Judgement of Vengeance -> Holy Vengeance
                        default: return;
                    }

                    float ap = m_caster->GetTotalAttackPowerValue(BASE_ATTACK);
                    int32 holy = m_caster->SpellBaseDamageBonusDone(GetSpellSchoolMask(m_spellInfo));
                    if (holy < 0)
                        holy = 0;
                    damage+=int32(ap * 0.14f) + int32(holy * 22 / 100);
                    // Get stack of Holy Vengeance on the target added by caster
                    uint32 stacks = 0;
                    Unit::AuraList const& auras = unitTarget->GetAurasByType(SPELL_AURA_PERIODIC_DAMAGE);
                    for(Unit::AuraList::const_iterator itr = auras.begin(); itr!=auras.end(); ++itr)
                    {
                        if( ((*itr)->GetId() == debuf_id) && (*itr)->GetCasterGUID()==m_caster->GetGUID())
                        {
                            stacks = (*itr)->GetStackAmount();
                            break;
                        }
                    }
                    // + 10% for each application of Holy Vengeance on the target
                    if(stacks)
                        damage += damage * stacks * 10 /100;
                }
                // Avenger's Shield ($m1+0.07*$SPH+0.07*$AP) - ranged sdb for future
                else if (m_spellInfo->SpellFamilyFlags & UI64LIT(0x0000000000004000))
                {
                    float ap = m_caster->GetTotalAttackPowerValue(BASE_ATTACK);
                    int32 holy = m_caster->SpellBaseDamageBonusDone(GetSpellSchoolMask(m_spellInfo));
                    if (holy < 0)
                        holy = 0;
                    damage += int32(ap * 0.07f) + int32(holy * 7 / 100);
                }
                // Hammer of Wrath ($m1+0.15*$SPH+0.15*$AP) - ranged type sdb future fix
                else if (m_spellInfo->SpellFamilyFlags & UI64LIT(0x0000008000000000))
                {
                    float ap = m_caster->GetTotalAttackPowerValue(BASE_ATTACK);
                    int32 holy = m_caster->SpellBaseDamageBonusDone(GetSpellSchoolMask(m_spellInfo));
                    if (holy < 0)
                        holy = 0;
                    damage += int32(ap * 0.15f) + int32(holy * 15 / 100);
                }
                // Hammer of the Righteous
                else if (m_spellInfo->SpellFamilyFlags & UI64LIT(0x0004000000000000))
                {
                    // Add main hand dps * effect[2] amount
                    float average = (m_caster->GetFloatValue(UNIT_FIELD_MINDAMAGE) + m_caster->GetFloatValue(UNIT_FIELD_MAXDAMAGE)) / 2;
                    int32 count = m_caster->CalculateSpellDamage(unitTarget, m_spellInfo, EFFECT_INDEX_2);
                    damage += count * int32(average * IN_MILLISECONDS) / m_caster->GetAttackTime(BASE_ATTACK);
                }
                // Shield of Righteousness
                else if (m_spellInfo->SpellFamilyFlags & UI64LIT(0x0010000000000000))
                {
                    damage+=int32(m_caster->GetShieldBlockValue());
                }
                // Judgement
                else if (m_spellInfo->Id == 54158)
                {
                    // [1 + 0.25 * SPH + 0.16 * AP]
                    float ap = m_caster->GetTotalAttackPowerValue(BASE_ATTACK);
                    int32 holy = m_caster->SpellBaseDamageBonusDone(GetSpellSchoolMask(m_spellInfo)) +
                                 unitTarget->SpellBaseDamageBonusTaken(GetSpellSchoolMask(m_spellInfo));
                    damage += int32(ap * 0.16f) + int32(holy * 25 / 100);
                }
                break;
            }
        }

        if(damage >= 0)
            m_damage += damage;
    }
}

void Spell::EffectDummy(SpellEffectIndex eff_idx)
{
    if (!unitTarget && !gameObjTarget && !itemTarget)
        return;

    // selection by spell family
    switch(m_spellInfo->SpellFamilyName)
    {
        case SPELLFAMILY_GENERIC:
        {
            switch(m_spellInfo->Id)
            {
                case 8063:                                  // Deviate Fish
                {
                    if (m_caster->GetTypeId() != TYPEID_PLAYER)
                        return;

                    uint32 spell_id = 0;
                    switch(urand(1,5))
                    {
                        case 1: spell_id = 8064; break;     // Sleepy
                        case 2: spell_id = 8065; break;     // Invigorate
                        case 3: spell_id = 8066; break;     // Shrink
                        case 4: spell_id = 8067; break;     // Party Time!
                        case 5: spell_id = 8068; break;     // Healthy Spirit
                    }
                    m_caster->CastSpell(m_caster, spell_id, true, NULL);
                    return;
                }
                case 8213:                                  // Savory Deviate Delight
                {
                    if (m_caster->GetTypeId() != TYPEID_PLAYER)
                        return;

                    uint32 spell_id = 0;
                    switch(urand(1,2))
                    {
                        // Flip Out - ninja
                        case 1: spell_id = (m_caster->getGender() == GENDER_MALE ? 8219 : 8220); break;
                        // Yaaarrrr - pirate
                        case 2: spell_id = (m_caster->getGender() == GENDER_MALE ? 8221 : 8222); break;
                    }

                    m_caster->CastSpell(m_caster,spell_id,true,NULL);
                    return;
                }
                case 8593:                                  // Symbol of life (restore creature to life)
                case 31225:                                 // Shimmering Vessel (restore creature to life)
                {
                    if (!unitTarget || unitTarget->GetTypeId() != TYPEID_UNIT)
                        return;

                    ((Creature*)unitTarget)->setDeathState(JUST_ALIVED);
                    return;
                }
                case 13120:                                 // net-o-matic
                {
                    if (!unitTarget)
                        return;

                    uint32 spell_id = 0;

                    uint32 roll = urand(0, 99);

                    if (roll < 2)                           // 2% for 30 sec self root (off-like chance unknown)
                        spell_id = 16566;
                    else if (roll < 4)                      // 2% for 20 sec root, charge to target (off-like chance unknown)
                        spell_id = 13119;
                    else                                    // normal root
                        spell_id = 13099;

                    m_caster->CastSpell(unitTarget,spell_id,true,NULL);
                    return;
                }
                case 13567:                                 // Dummy Trigger
                {
                    // can be used for different aura triggering, so select by aura
                    if (!m_triggeredByAuraSpell || !unitTarget)
                        return;

                    switch(m_triggeredByAuraSpell->Id)
                    {
                        case 26467:                         // Persistent Shield
                            m_caster->CastCustomSpell(unitTarget, 26470, &damage, NULL, NULL, true);
                            break;
                        default:
                            sLog.outError("EffectDummy: Non-handled case for spell 13567 for triggered aura %u",m_triggeredByAuraSpell->Id);
                            break;
                    }
                    return;
                }
                case 15998:                                 // Capture Worg Pup
                case 29435:                                 // Capture Female Kaliri Hatchling
                {
                    if (!unitTarget || unitTarget->GetTypeId() != TYPEID_UNIT)
                        return;

                    Creature* creatureTarget = (Creature*)unitTarget;

                    creatureTarget->ForcedDespawn();
                    return;
                }
                case 16589:                                 // Noggenfogger Elixir
                {
                    if (m_caster->GetTypeId() != TYPEID_PLAYER)
                        return;

                    uint32 spell_id = 0;
                    switch(urand(1, 3))
                    {
                        case 1: spell_id = 16595; break;
                        case 2: spell_id = 16593; break;
                        default:spell_id = 16591; break;
                    }

                    m_caster->CastSpell(m_caster, spell_id, true, NULL);
                    return;
                }
                case 17251:                                 // Spirit Healer Res
                {
                    if (!unitTarget)
                        return;

                    Unit* caster = GetAffectiveCaster();

                    if (caster && caster->GetTypeId() == TYPEID_PLAYER)
                    {
                        WorldPacket data(SMSG_SPIRIT_HEALER_CONFIRM, 8);
                        data << uint64(unitTarget->GetGUID());
                        ((Player*)caster)->GetSession()->SendPacket( &data );
                    }
                    return;
                }
                case 17271:                                 // Test Fetid Skull
                {
                    if (!itemTarget && m_caster->GetTypeId()!=TYPEID_PLAYER)
                        return;

                    uint32 spell_id = roll_chance_i(50)
                        ? 17269                             // Create Resonating Skull
                        : 17270;                            // Create Bone Dust

                    m_caster->CastSpell(m_caster, spell_id, true, NULL);
                    return;
                }
                case 20577:                                 // Cannibalize
                {
                    if (unitTarget)
                        m_caster->CastSpell(m_caster, 20578, false, NULL);

                    return;
                }
                case 23019:                                 // Crystal Prison Dummy DND
                {
                    if (!unitTarget || !unitTarget->isAlive() || unitTarget->GetTypeId() != TYPEID_UNIT || ((Creature*)unitTarget)->isPet())
                        return;

                    Creature* creatureTarget = (Creature*)unitTarget;
                    if (creatureTarget->isPet())
                        return;

                    GameObject* pGameObj = new GameObject;

                    Map *map = creatureTarget->GetMap();

                    // create before death for get proper coordinates
                    if (!pGameObj->Create(sObjectMgr.GenerateLowGuid(HIGHGUID_GAMEOBJECT), 179644, map, m_caster->GetPhaseMask(),
                        creatureTarget->GetPositionX(), creatureTarget->GetPositionY(), creatureTarget->GetPositionZ(),
                        creatureTarget->GetOrientation(), 0.0f, 0.0f, 0.0f, 0.0f, 100, GO_STATE_READY) )
                    {
                        delete pGameObj;
                        return;
                    }

                    pGameObj->SetRespawnTime(creatureTarget->GetRespawnTime()-time(NULL));
                    pGameObj->SetOwnerGUID(m_caster->GetGUID() );
                    pGameObj->SetUInt32Value(GAMEOBJECT_LEVEL, m_caster->getLevel() );
                    pGameObj->SetSpellId(m_spellInfo->Id);

                    creatureTarget->ForcedDespawn();

                    DEBUG_LOG("AddObject at SpellEfects.cpp EffectDummy");
                    map->Add(pGameObj);

                    return;
                }
                case 23074:                                 // Arcanite Dragonling
                {
                    if (!m_CastItem)
                        return;

                    m_caster->CastSpell(m_caster, 19804, true, m_CastItem);
                    return;
                }
                case 23075:                                 // Mithril Mechanical Dragonling
                {
                    if (!m_CastItem)
                        return;

                    m_caster->CastSpell(m_caster, 12749, true, m_CastItem);
                    return;
                }
                case 23076:                                 // Mechanical Dragonling
                {
                    if (!m_CastItem)
                        return;

                    m_caster->CastSpell(m_caster, 4073, true, m_CastItem);
                    return;
                }
                case 23133:                                 // Gnomish Battle Chicken
                {
                    if (!m_CastItem)
                        return;

                    m_caster->CastSpell(m_caster, 13166, true, m_CastItem);
                    return;
                }
                case 23448:                                 // Transporter Arrival - Ultrasafe Transporter: Gadgetzan - backfires
                {
                    int32 r = irand(0, 119);
                    if (r < 20)                             // Transporter Malfunction - 1/6 polymorph
                        m_caster->CastSpell(m_caster, 23444, true);
                    else if (r < 100)                       // Evil Twin               - 4/6 evil twin
                        m_caster->CastSpell(m_caster, 23445, true);
                    else                                    // Transporter Malfunction - 1/6 miss the target
                        m_caster->CastSpell(m_caster, 36902, true);

                    return;
                }
                case 23453:                                 // Gnomish Transporter - Ultrasafe Transporter: Gadgetzan
                {
                    if (roll_chance_i(50))                  // Gadgetzan Transporter         - success
                        m_caster->CastSpell(m_caster, 23441, true);
                    else                                    // Gadgetzan Transporter Failure - failure
                        m_caster->CastSpell(m_caster, 23446, true);

                    return;
                }
                case 23645:                                 // Hourglass Sand
                    m_caster->RemoveAurasDueToSpell(23170); // Brood Affliction: Bronze
                    return;
                case 23725:                                 // Gift of Life (warrior bwl trinket)
                    m_caster->CastSpell(m_caster, 23782, true);
                    m_caster->CastSpell(m_caster, 23783, true);
                    return;
                case 25860:                                 // Reindeer Transformation
                {
                    if (!m_caster->HasAuraType(SPELL_AURA_MOUNTED))
                        return;

                    float flyspeed = m_caster->GetSpeedRate(MOVE_FLIGHT);
                    float speed = m_caster->GetSpeedRate(MOVE_RUN);

                    m_caster->RemoveSpellsCausingAura(SPELL_AURA_MOUNTED);

                    //5 different spells used depending on mounted speed and if mount can fly or not
                    if (flyspeed >= 4.1f)
                        // Flying Reindeer
                        m_caster->CastSpell(m_caster, 44827, true); //310% flying Reindeer
                    else if (flyspeed >= 3.8f)
                        // Flying Reindeer
                        m_caster->CastSpell(m_caster, 44825, true); //280% flying Reindeer
                    else if (flyspeed >= 1.6f)
                        // Flying Reindeer
                        m_caster->CastSpell(m_caster, 44824, true); //60% flying Reindeer
                    else if (speed >= 2.0f)
                        // Reindeer
                        m_caster->CastSpell(m_caster, 25859, true); //100% ground Reindeer
                    else
                        // Reindeer
                        m_caster->CastSpell(m_caster, 25858, true); //60% ground Reindeer

                    return;
                }
                case 26074:                                 // Holiday Cheer
                    // implemented at client side
                    return;
                case 28006:                                 // Arcane Cloaking
                {
                    if (unitTarget && unitTarget->GetTypeId() == TYPEID_PLAYER )
                        // Naxxramas Entry Flag Effect DND
                        m_caster->CastSpell(unitTarget, 29294, true);

                    return;
                }
                case 29200:                                 // Purify Helboar Meat
                {
                    if (m_caster->GetTypeId() != TYPEID_PLAYER)
                        return;

                    uint32 spell_id = roll_chance_i(50)
                        ? 29277                             // Summon Purified Helboar Meat
                        : 29278;                            // Summon Toxic Helboar Meat

                    m_caster->CastSpell(m_caster,spell_id,true,NULL);
                    return;
                }
                case 29858:                                 // Soulshatter
                {
                    if (unitTarget && unitTarget->GetTypeId() == TYPEID_UNIT && unitTarget->IsHostileTo(m_caster))
                        m_caster->CastSpell(unitTarget,32835,true);

                    return;
                }
                case 30458:                                 // Nigh Invulnerability
                {
                    if (!m_CastItem)
                        return;

                    if (roll_chance_i(86))                  // Nigh-Invulnerability   - success
                        m_caster->CastSpell(m_caster, 30456, true, m_CastItem);
                    else                                    // Complete Vulnerability - backfire in 14% casts
                        m_caster->CastSpell(m_caster, 30457, true, m_CastItem);

                    return;
                }
                case 30507:                                 // Poultryizer
                {
                    if (!m_CastItem)
                        return;

                    if (roll_chance_i(80))                  // Poultryized! - success
                        m_caster->CastSpell(unitTarget, 30501, true, m_CastItem);
                    else                                    // Poultryized! - backfire 20%
                        m_caster->CastSpell(unitTarget, 30504, true, m_CastItem);

                    return;
                }
                case 33060:                                 // Make a Wish
                {
                    if (m_caster->GetTypeId()!=TYPEID_PLAYER)
                        return;

                    uint32 spell_id = 0;

                    switch(urand(1,5))
                    {
                        case 1: spell_id = 33053; break;    // Mr Pinchy's Blessing
                        case 2: spell_id = 33057; break;    // Summon Mighty Mr. Pinchy
                        case 3: spell_id = 33059; break;    // Summon Furious Mr. Pinchy
                        case 4: spell_id = 33062; break;    // Tiny Magical Crawdad
                        case 5: spell_id = 33064; break;    // Mr. Pinchy's Gift
                    }

                    m_caster->CastSpell(m_caster, spell_id, true, NULL);
                    return;
                }
                case 35745:                                 // Socrethar's Stone
                {
                    uint32 spell_id;
                    switch(m_caster->GetAreaId())
                    {
                        case 3900: spell_id = 35743; break; // Socrethar Portal
                        case 3742: spell_id = 35744; break; // Socrethar Portal
                        default: return;
                    }

                    m_caster->CastSpell(m_caster, spell_id, true);
                    return;
                }
                case 37674:                                 // Chaos Blast
                {
                    if (!unitTarget)
                        return;

                    int32 basepoints0 = 100;
                    m_caster->CastCustomSpell(unitTarget, 37675, &basepoints0, NULL, NULL, true);
                    return;
                }
                case 40802:                                 // Mingo's Fortune Generator (Mingo's Fortune Giblets)
                {
                    // selecting one from Bloodstained Fortune item
                    uint32 newitemid;
                    switch(urand(1, 20))
                    {
                        case 1:  newitemid = 32688; break;
                        case 2:  newitemid = 32689; break;
                        case 3:  newitemid = 32690; break;
                        case 4:  newitemid = 32691; break;
                        case 5:  newitemid = 32692; break;
                        case 6:  newitemid = 32693; break;
                        case 7:  newitemid = 32700; break;
                        case 8:  newitemid = 32701; break;
                        case 9:  newitemid = 32702; break;
                        case 10: newitemid = 32703; break;
                        case 11: newitemid = 32704; break;
                        case 12: newitemid = 32705; break;
                        case 13: newitemid = 32706; break;
                        case 14: newitemid = 32707; break;
                        case 15: newitemid = 32708; break;
                        case 16: newitemid = 32709; break;
                        case 17: newitemid = 32710; break;
                        case 18: newitemid = 32711; break;
                        case 19: newitemid = 32712; break;
                        case 20: newitemid = 32713; break;
                        default:
                            return;
                    }

                    DoCreateItem(eff_idx, newitemid);
                    return;
                }
                case 42287:                                 // Salvage Wreckage
                {
                    if (m_caster->GetTypeId() != TYPEID_PLAYER)
                        return;

                    if (roll_chance_i(66))
                        m_caster->CastSpell(m_caster, 42289, true, m_CastItem);
                    else
                        m_caster->CastSpell(m_caster, 42288, true);

                    return;
                }
                case 43036:                                 // Dismembering Corpse
                {
                    if (!unitTarget || m_caster->GetTypeId() != TYPEID_PLAYER)
                        return;

                    if (unitTarget->HasAura(43059, EFFECT_INDEX_0))
                        return;

                    unitTarget->CastSpell(m_caster, 43037, true);
                    unitTarget->CastSpell(unitTarget, 43059, true);
                    return;
                }
                // Demon Broiled Surprise
                /* FIX ME: Required for correct work implementing implicit target 7 (in pair (22,7))
                case 43723:
                {
                    if (m_caster->GetTypeId() != TYPEID_PLAYER)
                        return;

                    ((Player*)m_caster)->CastSpell(unitTarget, 43753, true);
                    return;
                }
                */
                case 43882:                                 // Scourging Crystal Controller Dummy
                {
                    if (!unitTarget || unitTarget->GetTypeId() != TYPEID_UNIT)
                        return;

                    // see spell dummy 50133
                    unitTarget->RemoveAurasDueToSpell(43874);
                    return;
                }
                case 44454:                                 // Tasty Reef Fish
                {
                    if (!unitTarget || unitTarget->GetTypeId() != TYPEID_UNIT)
                        return;

                    m_caster->CastSpell(unitTarget, 44455, true, m_CastItem);
                    return;
                }
                case 44875:                                 // Complete Raptor Capture
                {
                    if (!unitTarget || unitTarget->GetTypeId() != TYPEID_UNIT)
                        return;

                    Creature* creatureTarget = (Creature*)unitTarget;

                    creatureTarget->ForcedDespawn();

                    //cast spell Raptor Capture Credit
                    m_caster->CastSpell(m_caster, 42337, true, NULL);
                    return;
                }
                case 44997:                                 // Converting Sentry
                {
                    //Converted Sentry Credit
                    m_caster->CastSpell(m_caster, 45009, true);
                    return;
                }
                case 45030:                                 // Impale Emissary
                {
                    // Emissary of Hate Credit
                    m_caster->CastSpell(m_caster, 45088, true);
                    return;
                }
                case 45980:                                 // Re-Cursive Transmatter Injection
                {
                    if (m_caster->GetTypeId() == TYPEID_PLAYER && unitTarget)
                    {
                        if (const SpellEntry *pSpell = sSpellStore.LookupEntry(46022))
                        {
                            m_caster->CastSpell(unitTarget, pSpell, true);
                            ((Player*)m_caster)->KilledMonsterCredit(pSpell->EffectMiscValue[EFFECT_INDEX_0], 0);
                        }

                        if (unitTarget->GetTypeId() == TYPEID_UNIT)
                            ((Creature*)unitTarget)->ForcedDespawn();
                    }

                    return;
                }
                case 45685:                                 // Magnataur On Death 2
                {
                    m_caster->RemoveAurasDueToSpell(45673);
                    m_caster->RemoveAurasDueToSpell(45672);
                    m_caster->RemoveAurasDueToSpell(45677);
                    m_caster->RemoveAurasDueToSpell(45681);
                    m_caster->RemoveAurasDueToSpell(45683);
                    return;
                }
                case 45990:                                 // Collect Oil
                {
                    if (!unitTarget || unitTarget->GetTypeId() != TYPEID_UNIT)
                        return;

                    if (const SpellEntry *pSpell = sSpellStore.LookupEntry(45991))
                    {
                        unitTarget->CastSpell(unitTarget, pSpell, true);
                        ((Creature*)unitTarget)->ForcedDespawn(GetSpellDuration(pSpell) + 1);
                    }

                    return;
                }
                case 46167:                                 // Planning for the Future: Create Snowfall Glade Pup Cover
                case 50926:                                 // Gluttonous Lurkers: Create Zul'Drak Rat Cover
                case 51026:                                 // Create Drakkari Medallion Cover
                case 51592:                                 // Pickup Primordial Hatchling
                case 51961:                                 // Captured Chicken Cover
                case 55364:                                 // Create Ghoul Drool Cover
                case 61832:                                 // Rifle the Bodies: Create Magehunter Personal Effects Cover
                {
                    if (!unitTarget || unitTarget->GetTypeId() != TYPEID_UNIT || m_caster->GetTypeId() != TYPEID_PLAYER)
                        return;

                    uint32 spellId = 0;

                    switch(m_spellInfo->Id)
                    {
                        case 46167: spellId = 46773; break;
                        case 50926: spellId = 50927; break;
                        case 51026: spellId = 50737; break;
                        case 51592: spellId = 51593; break;
                        case 51961: spellId = 51037; break;
                        case 55364: spellId = 55363; break;
                        case 61832: spellId = 47096; break;
                    }

                    if (const SpellEntry *pSpell = sSpellStore.LookupEntry(spellId))
                    {
                        unitTarget->CastSpell(m_caster, spellId, true);

                        Creature* creatureTarget = (Creature*)unitTarget;

                        if (const SpellCastTimesEntry *pCastTime = sSpellCastTimesStore.LookupEntry(pSpell->CastingTimeIndex))
                            creatureTarget->ForcedDespawn(pCastTime->CastTime + 1);
                    }
                    return;
                }
                case 46485:                                 // Greatmother's Soulcatcher
                {
                    if (!unitTarget || unitTarget->GetTypeId() != TYPEID_UNIT)
                        return;

                    if (const SpellEntry *pSpell = sSpellStore.LookupEntry(46486))
                    {
                        m_caster->CastSpell(unitTarget, pSpell, true);

                        if (const SpellEntry *pSpellCredit = sSpellStore.LookupEntry(pSpell->EffectMiscValue[EFFECT_INDEX_0]))
                            ((Player*)m_caster)->KilledMonsterCredit(pSpellCredit->EffectMiscValue[EFFECT_INDEX_0], 0);

                        ((Creature*)unitTarget)->ForcedDespawn();
                    }

                    return;
                }
                case 46606:                                 // Plague Canister Dummy
                {
                    if (!unitTarget || unitTarget->GetTypeId() != TYPEID_UNIT)
                        return;

                    unitTarget->CastSpell(m_caster, 43160, true);
                    unitTarget->setDeathState(JUST_DIED);
                    unitTarget->SetHealth(0);
                    return;
                }
                case 46797:                                 // Quest - Borean Tundra - Set Explosives Cart
                {
                    if (!unitTarget)
                        return;

                    // Quest - Borean Tundra - Summon Explosives Cart
                    unitTarget->CastSpell(unitTarget,46798,true,m_CastItem,NULL,m_originalCasterGUID);
                    break;
                }
                case 49357:                                 // Brewfest Mount Transformation
                {
                    if (m_caster->GetTypeId() != TYPEID_PLAYER)
                        return;

                    if (!m_caster->HasAuraType(SPELL_AURA_MOUNTED))
                        return;

                    m_caster->RemoveSpellsCausingAura(SPELL_AURA_MOUNTED);

                    // Ram for Alliance, Kodo for Horde
                    if (((Player *)m_caster)->GetTeam() == ALLIANCE)
                    {
                        if (m_caster->GetSpeedRate(MOVE_RUN) >= 2.0f)
                            // 100% Ram
                            m_caster->CastSpell(m_caster, 43900, true);
                        else
                            // 60% Ram
                            m_caster->CastSpell(m_caster, 43899, true);
                    }
                    else
                    {
                        if (((Player *)m_caster)->GetSpeedRate(MOVE_RUN) >= 2.0f)
                            // 100% Kodo
                            m_caster->CastSpell(m_caster, 49379, true);
                        else
                            // 60% Kodo
                            m_caster->CastSpell(m_caster, 49378, true);
                    }
                    return;
                }
                case 50133:                                 // Scourging Crystal Controller
                {
                    if (!unitTarget || unitTarget->GetTypeId() != TYPEID_UNIT)
                        return;

                    if (unitTarget->HasAura(43874))
                    {
                        // someone else is already channeling target
                        if (unitTarget->HasAura(43878))
                            return;

                        m_caster->CastSpell(unitTarget, 43878, true, m_CastItem);
                    }

                    return;
                }
                case 50243:                                 // Teach Language
                {
                    if (m_caster->GetTypeId() != TYPEID_PLAYER)
                        return;

                    // spell has a 1/3 chance to trigger one of the below
                    if (roll_chance_i(66))
                        return;

                    if (((Player*)m_caster)->GetTeam() == ALLIANCE)
                    {
                        // 1000001 - gnomish binary
                        m_caster->CastSpell(m_caster, 50242, true);
                    }
                    else
                    {
                        // 01001000 - goblin binary
                        m_caster->CastSpell(m_caster, 50246, true);
                    }

                    return;
                }
                case 50546:                                 // Ley Line Focus Control Ring Effect
                case 50547:                                 // Ley Line Focus Control Amulet Effect
                case 50548:                                 // Ley Line Focus Control Talisman Effect
                {
                    if (!m_originalCaster || !unitTarget || unitTarget->GetTypeId() != TYPEID_UNIT)
                        return;

                    switch(m_spellInfo->Id)
                    {
                        case 50546: unitTarget->CastSpell(m_originalCaster, 47390, true); break;
                        case 50547: unitTarget->CastSpell(m_originalCaster, 47472, true); break;
                        case 50548: unitTarget->CastSpell(m_originalCaster, 47635, true); break;
                    }

                    return;
                }
                case 51276:                                 // Incinerate Corpse
                {
                    if (!unitTarget || unitTarget->GetTypeId() != TYPEID_UNIT)
                        return;

                    unitTarget->CastSpell(unitTarget, 51278, true);
                    unitTarget->CastSpell(m_caster, 51279, true);

                    unitTarget->setDeathState(JUST_DIED);
                    return;
                }
                case 51330:                                 // Shoot RJR
                {
                    if (!unitTarget)
                        return;

                    // guessed chances
                    if (roll_chance_i(75))
                        m_caster->CastSpell(unitTarget, roll_chance_i(50) ? 51332 : 51366, true, m_CastItem);
                    else
                        m_caster->CastSpell(unitTarget, 51331, true, m_CastItem);

                    return;
                }
                case 51333:                                 // Dig For Treasure
                {
                    if (!unitTarget)
                        return;

                    if (roll_chance_i(75))
                        m_caster->CastSpell(unitTarget, 51370, true, m_CastItem);
                    else
                        m_caster->CastSpell(m_caster, 51345, true);

                    return;
                }
                case 51582:                                 // Rocket Boots Engaged (Rocket Boots Xtreme and Rocket Boots Xtreme Lite)
                {
                    if (m_caster->GetTypeId() != TYPEID_PLAYER)
                        return;

                    if (BattleGround* bg = ((Player*)m_caster)->GetBattleGround())
                        bg->EventPlayerDroppedFlag((Player*)m_caster);

                    m_caster->CastSpell(m_caster, 30452, true, NULL);
                    return;
                }
                case 51840:                                 // Despawn Fruit Tosser
                {
                    if (!unitTarget || unitTarget->GetTypeId() != TYPEID_UNIT)
                        return;

                    if (roll_chance_i(20))
                    {
                        // summon NPC, or...
                        unitTarget->CastSpell(m_caster, 52070, true);
                    }
                    else
                    {
                        // ...drop banana, orange or papaya
                        switch(urand(0,2))
                        {
                            case 0: unitTarget->CastSpell(m_caster, 51836, true); break;
                            case 1: unitTarget->CastSpell(m_caster, 51837, true); break;
                            case 2: unitTarget->CastSpell(m_caster, 51839, true); break;
                        }
                    }

                    ((Creature*)unitTarget)->ForcedDespawn(5000);
                    return;
                }
                case 51866:                                 // Kick Nass
                {
                    // It is possible that Nass Heartbeat (spell id 61438) is involved in this
                    // If so, unclear how it should work and using the below instead (even though it could be a bit hack-ish)

                    if (!unitTarget || unitTarget->GetTypeId() != TYPEID_UNIT)
                        return;

                    // Only own guardian pet
                    if (m_caster != unitTarget->GetOwner())
                        return;

                    // This means we already set state (see below) and need to wait.
                    if (unitTarget->hasUnitState(UNIT_STAT_ROOT))
                        return;

                    // Expecting pTargetDummy to be summoned by AI at death of target creatures.

                    Creature* pTargetDummy = NULL;
                    float fRange = GetSpellMaxRange(sSpellRangeStore.LookupEntry(m_spellInfo->rangeIndex));

                    MaNGOS::NearestCreatureEntryWithLiveStateInObjectRangeCheck u_check(*m_caster, 28523, true, fRange*2);
                    MaNGOS::CreatureLastSearcher<MaNGOS::NearestCreatureEntryWithLiveStateInObjectRangeCheck> searcher(m_caster, pTargetDummy, u_check);

                    Cell::VisitGridObjects(m_caster, searcher, fRange*2);

                    if (pTargetDummy)
                    {
                        if (unitTarget->hasUnitState(UNIT_STAT_FOLLOW | UNIT_STAT_FOLLOW_MOVE))
                            unitTarget->GetMotionMaster()->MovementExpired();

                        unitTarget->MonsterMove(pTargetDummy->GetPositionX(), pTargetDummy->GetPositionY(), pTargetDummy->GetPositionZ(), IN_MILLISECONDS);

                        // Add state to temporarily prevent follow
                        unitTarget->addUnitState(UNIT_STAT_ROOT);

                        // Collect Hair Sample
                        unitTarget->CastSpell(pTargetDummy, 51870, true);
                    }

                    return;
                }
                case 51872:                                 // Hair Sample Collected
                {
                    if (!unitTarget || unitTarget->GetTypeId() != TYPEID_UNIT)
                        return;

                    // clear state to allow follow again
                    m_caster->clearUnitState(UNIT_STAT_ROOT);

                    // Nass Kill Credit
                    m_caster->CastSpell(m_caster, 51871, true);

                    // Despawn dummy creature
                    ((Creature*)unitTarget)->ForcedDespawn();

                    return;
                }
                case 51964:                                 // Tormentor's Incense
                {
                    if (!unitTarget || unitTarget->GetTypeId() != TYPEID_UNIT)
                        return;

                    // This might not be the best way, and effect may need some adjustment. Removal of any aura from surrounding dummy creatures?
                    if (((Creature*)unitTarget)->AI())
                        ((Creature*)unitTarget)->AI()->AttackStart(m_caster);

                    return;
                }
                case 52308:                                 // Take Sputum Sample
                {
                    switch(eff_idx)
                    {
                        case EFFECT_INDEX_0:
                        {
                            uint32 spellID = m_spellInfo->CalculateSimpleValue(EFFECT_INDEX_0);
                            uint32 reqAuraID = m_spellInfo->CalculateSimpleValue(EFFECT_INDEX_1);

                            if (m_caster->HasAura(reqAuraID, EFFECT_INDEX_0))
                                m_caster->CastSpell(m_caster, spellID, true, NULL);
                            return;
                        }
                        case EFFECT_INDEX_1:
                            return;                         // additional data for dummy[0]
                    }
                    return;
                }
                case 52759:                                 // Ancestral Awakening
                {
                    if (!unitTarget)
                        return;

                    m_caster->CastCustomSpell(unitTarget, 52752, &damage, NULL, NULL, true);
                    return;
                }
                case 52845:                                 // Brewfest Mount Transformation (Faction Swap)
                {
                    if (m_caster->GetTypeId() != TYPEID_PLAYER)
                        return;

                    if (!m_caster->HasAuraType(SPELL_AURA_MOUNTED))
                        return;

                    m_caster->RemoveSpellsCausingAura(SPELL_AURA_MOUNTED);

                    // Ram for Horde, Kodo for Alliance
                    if (((Player *)m_caster)->GetTeam() == HORDE)
                    {
                        if (m_caster->GetSpeedRate(MOVE_RUN) >= 2.0f)
                            // Swift Brewfest Ram, 100% Ram
                            m_caster->CastSpell(m_caster, 43900, true);
                        else
                            // Brewfest Ram, 60% Ram
                            m_caster->CastSpell(m_caster, 43899, true);
                    }
                    else
                    {
                        if (((Player *)m_caster)->GetSpeedRate(MOVE_RUN) >= 2.0f)
                            // Great Brewfest Kodo, 100% Kodo
                            m_caster->CastSpell(m_caster, 49379, true);
                        else
                            // Brewfest Riding Kodo, 60% Kodo
                            m_caster->CastSpell(m_caster, 49378, true);
                    }
                    return;
                }
                case 53341:                                 // Rune of Cinderglacier
                case 53343:                                 // Rune of Razorice
                {
                    // Runeforging Credit
                    m_caster->CastSpell(m_caster, 54586, true);
                    return;
                }
                case 53808:                                 // Pygmy Oil
                {
                    const uint32 spellShrink = 53805;
                    const uint32 spellTransf = 53806;

                    if (Aura* pAura = m_caster->GetAura(spellShrink, EFFECT_INDEX_0))
                    {
                        uint8 stackNum = pAura->GetStackAmount();

                        // chance to become pygmified (5, 10, 15 etc)
                        if (roll_chance_i(stackNum*5))
                        {
                            m_caster->RemoveAurasDueToSpell(spellShrink);
                            m_caster->CastSpell(m_caster, spellTransf, true);
                            return;
                        }
                    }

                    if (m_caster->HasAura(spellTransf, EFFECT_INDEX_0))
                        return;

                    m_caster->CastSpell(m_caster, spellShrink, true);
                    return;
                }
                case 55004:                                 // Nitro Boosts
                {
                    if (!m_CastItem)
                        return;

                    if (roll_chance_i(95))                  // Nitro Boosts - success
                        m_caster->CastSpell(m_caster, 54861, true, m_CastItem);
                    else                                    // Knocked Up   - backfire 5%
                        m_caster->CastSpell(m_caster, 46014, true, m_CastItem);

                    return;
                }
                case 55818:                                 // Hurl Boulder
                {
                    // unclear how many summon min/max random, best guess below
                    uint32 random = urand(3,5);

                    for(uint32 i = 0; i < random; ++i)
                        m_caster->CastSpell(m_caster, 55528, true);

                    return;
                }
                case 57908:                                 // Stain Cloth
                {
                    // nothing do more
                    finish();

                    m_caster->CastSpell(m_caster, 57915, false, m_CastItem);

                    // cast item deleted
                    ClearCastItem();
                    break;
                }
                case 58418:                                 // Portal to Orgrimmar
                case 58420:                                 // Portal to Stormwind
                    return;                                 // implemented in EffectScript[0]
                case 58601:                                 // Remove Flight Auras
                {
                    m_caster->RemoveSpellsCausingAura(SPELL_AURA_FLY);
                    m_caster->RemoveSpellsCausingAura(SPELL_AURA_MOD_FLIGHT_SPEED_MOUNTED);
                    return;
                }
                case 59640:                                 // Underbelly Elixir
                {
                    if (m_caster->GetTypeId() != TYPEID_PLAYER)
                        return;

                    uint32 spell_id = 0;
                    switch(urand(1,3))
                    {
                        case 1: spell_id = 59645; break;
                        case 2: spell_id = 59831; break;
                        case 3: spell_id = 59843; break;
                    }

                    m_caster->CastSpell(m_caster,spell_id,true,NULL);
                    return;
                }
                case 60932:                                 // Disengage (one from creature versions)
                {
                    if (!unitTarget)
                        return;

                    m_caster->CastSpell(unitTarget,60934,true,NULL);
                    return;
                }
                case 67019:                                 // Flask of the North
                {
                    if (m_caster->GetTypeId() != TYPEID_PLAYER)
                        return;

                    uint32 spell_id = 0;
                    switch(m_caster->getClass())
                    {
                        case CLASS_WARRIOR:
                        case CLASS_DEATH_KNIGHT:
                            spell_id = 67018;               // STR for Warriors, Death Knights
                            break;
                        case CLASS_ROGUE:
                        case CLASS_HUNTER:
                            spell_id = 67017;               // AP for Rogues, Hunters
                            break;
                        case CLASS_PRIEST:
                        case CLASS_MAGE:
                        case CLASS_WARLOCK:
                            spell_id = 67016;               // SPD for Priests, Mages, Warlocks
                            break;
                        case CLASS_SHAMAN:
                            // random (SPD, AP)
                            spell_id = roll_chance_i(50) ? 67016 : 67017;
                            break;
                        case CLASS_PALADIN:
                        case CLASS_DRUID:
                        default:
                            // random (SPD, STR)
                            spell_id = roll_chance_i(50) ? 67016 : 67018;
                            break;
                    }
                    m_caster->CastSpell(m_caster, spell_id, true);
                    return;
                }
            }
            break;
        }
        case SPELLFAMILY_MAGE:
        {
            switch(m_spellInfo->Id)
            {
                case 11958:                                 // Cold Snap
                {
                    if (m_caster->GetTypeId()!=TYPEID_PLAYER)
                        return;

                    // immediately finishes the cooldown on Frost spells
                    const SpellCooldowns& cm = ((Player *)m_caster)->GetSpellCooldownMap();
                    for (SpellCooldowns::const_iterator itr = cm.begin(); itr != cm.end();)
                    {
                        SpellEntry const *spellInfo = sSpellStore.LookupEntry(itr->first);

                        if (spellInfo->SpellFamilyName == SPELLFAMILY_MAGE &&
                            (GetSpellSchoolMask(spellInfo) & SPELL_SCHOOL_MASK_FROST) &&
                            spellInfo->Id != 11958 && GetSpellRecoveryTime(spellInfo) > 0)
                        {
                            ((Player*)m_caster)->RemoveSpellCooldown((itr++)->first, true);
                        }
                        else
                            ++itr;
                    }
                    return;
                }
                case 31687:                                 // Summon Water Elemental
                {
                    if (m_caster->HasAura(70937))           // Glyph of Eternal Water (permanent limited by known spells version)
                        m_caster->CastSpell(m_caster, 70908, true);
                    else                                    // temporary version
                        m_caster->CastSpell(m_caster, 70907, true);

                    return;
                }
                case 32826:                                 // Polymorph Cast Visual
                {
                    if (unitTarget && unitTarget->GetTypeId() == TYPEID_UNIT)
                    {
                        //Polymorph Cast Visual Rank 1
                        const uint32 spell_list[6] =
                        {
                            32813,                          // Squirrel Form
                            32816,                          // Giraffe Form
                            32817,                          // Serpent Form
                            32818,                          // Dragonhawk Form
                            32819,                          // Worgen Form
                            32820                           // Sheep Form
                        };
                        unitTarget->CastSpell( unitTarget, spell_list[urand(0, 5)], true);
                    }
                    return;
                }
            }

            // Conjure Mana Gem
            if (eff_idx == EFFECT_INDEX_1 && m_spellInfo->Effect[EFFECT_INDEX_0] == SPELL_EFFECT_CREATE_ITEM)
            {
                if (m_caster->GetTypeId()!=TYPEID_PLAYER)
                    return;

                // checked in create item check, avoid unexpected
                if (Item* item = ((Player*)m_caster)->GetItemByLimitedCategory(ITEM_LIMIT_CATEGORY_MANA_GEM))
                    if (item->HasMaxCharges())
                        return;

                unitTarget->CastSpell( unitTarget, m_spellInfo->CalculateSimpleValue(eff_idx), true, m_CastItem);
                return;
            }
            break;
        }
        case SPELLFAMILY_WARRIOR:
        {
            // Charge
            if ((m_spellInfo->SpellFamilyFlags & UI64LIT(0x1)) && m_spellInfo->SpellVisual[0] == 867)
            {
                int32 chargeBasePoints0 = damage;
                m_caster->CastCustomSpell(m_caster, 34846, &chargeBasePoints0, NULL, NULL, true);
                return;
            }
            // Execute
            if (m_spellInfo->SpellFamilyFlags & UI64LIT(0x20000000))
            {
                if (!unitTarget)
                    return;

                uint32 rage = m_caster->GetPower(POWER_RAGE);

                if (!rage)
                    m_caster->SetPower(POWER_RAGE, 1);

                uint32 rage_addition = rage;
<<<<<<< HEAD

                // up to max 30 total rage cost
                if (rage_addition + GetPowerCost() > 300)
                    rage_addition = 300 - GetPowerCost();

                uint32 rage_modified = rage_addition;

=======

                // up to max 30 total rage cost
                if (rage_addition + GetPowerCost() > 300)
                    rage_addition = 300 - GetPowerCost();

                uint32 rage_modified = rage_addition;

>>>>>>> 5944326a
                // Glyph of Execution bonus
                if (Aura *aura = m_caster->GetDummyAura(58367))
                    rage_modified +=  aura->GetModifier()->m_amount*10;

                int32 basePoints0 = damage+int32(rage_modified * m_spellInfo->DmgMultiplier[eff_idx] +
                                                 m_caster->GetTotalAttackPowerValue(BASE_ATTACK)*0.2f);

                m_caster->CastCustomSpell(unitTarget, 20647, &basePoints0, NULL, NULL, true, 0);

                uint32 new_rage = rage - rage_addition;

                // Sudden Death
                Unit::AuraList const& auras = m_caster->GetAurasByType(SPELL_AURA_PROC_TRIGGER_SPELL);
                for (Unit::AuraList::const_iterator itr = auras.begin(); itr != auras.end(); ++itr)
                {
                    // Only Sudden Death have this SpellIconID with SPELL_AURA_PROC_TRIGGER_SPELL
                    if ((*itr)->GetSpellProto()->SpellIconID == 1989)
                    {
                        // saved rage top stored in next affect
                        uint32 save_rage = (*itr)->GetSpellProto()->CalculateSimpleValue(EFFECT_INDEX_1)*10;

                        if (new_rage < save_rage)
                            new_rage = save_rage;

                        break;
                    }
                }

                m_caster->SetPower(POWER_RAGE, new_rage);
                return;
            }
            // Slam
            if (m_spellInfo->SpellFamilyFlags & UI64LIT(0x0000000000200000))
            {
                if(!unitTarget)
                    return;

                // dummy cast itself ignored by client in logs
                m_caster->CastCustomSpell(unitTarget,50782,&damage,NULL,NULL,true);
                return;
            }
            // Concussion Blow
            if (m_spellInfo->SpellFamilyFlags & UI64LIT(0x0000000004000000))
            {
                m_damage+= uint32(damage * m_caster->GetTotalAttackPowerValue(BASE_ATTACK) / 100);
                return;
            }

            switch(m_spellInfo->Id)
            {
                // Warrior's Wrath
                case 21977:
                {
                    if (!unitTarget)
                        return;
                    m_caster->CastSpell(unitTarget, 21887, true);// spell mod
                    return;
                }
                // Last Stand
                case 12975:
                {
                    int32 healthModSpellBasePoints0 = int32(m_caster->GetMaxHealth()*0.3);
                    m_caster->CastCustomSpell(m_caster, 12976, &healthModSpellBasePoints0, NULL, NULL, true, NULL);
                    return;
                }
                // Bloodthirst
                case 23881:
                {
                    m_caster->CastCustomSpell(unitTarget, 23885, &damage, NULL, NULL, true, NULL);
                    return;
                }
            }
            break;
        }
        case SPELLFAMILY_WARLOCK:
        {
            // Life Tap
            if (m_spellInfo->SpellFamilyFlags & UI64LIT(0x0000000000040000))
            {
                if (unitTarget && (int32(unitTarget->GetHealth()) > damage))
                {
                    // Shouldn't Appear in Combat Log
                    unitTarget->ModifyHealth(-damage);

                    int32 spell_power = m_caster->SpellBaseDamageBonusDone(GetSpellSchoolMask(m_spellInfo));
                    int32 mana = damage + spell_power / 2;

                    // Improved Life Tap mod
                    Unit::AuraList const& auraDummy = m_caster->GetAurasByType(SPELL_AURA_DUMMY);
                    for(Unit::AuraList::const_iterator itr = auraDummy.begin(); itr != auraDummy.end(); ++itr)
                        if((*itr)->GetSpellProto()->SpellFamilyName==SPELLFAMILY_WARLOCK && (*itr)->GetSpellProto()->SpellIconID == 208)
                            mana = ((*itr)->GetModifier()->m_amount + 100)* mana / 100;

                    m_caster->CastCustomSpell(unitTarget, 31818, &mana, NULL, NULL, true);

                    // Mana Feed
                    int32 manaFeedVal = 0;
                    Unit::AuraList const& mod = m_caster->GetAurasByType(SPELL_AURA_ADD_FLAT_MODIFIER);
                    for(Unit::AuraList::const_iterator itr = mod.begin(); itr != mod.end(); ++itr)
                    {
                        if((*itr)->GetSpellProto()->SpellFamilyName==SPELLFAMILY_WARLOCK && (*itr)->GetSpellProto()->SpellIconID == 1982)
                            manaFeedVal+= (*itr)->GetModifier()->m_amount;
                    }
                    if (manaFeedVal > 0)
                    {
                        manaFeedVal = manaFeedVal * mana / 100;
                        m_caster->CastCustomSpell(m_caster, 32553, &manaFeedVal, NULL, NULL, true, NULL);
                    }
                }
                else
                    SendCastResult(SPELL_FAILED_FIZZLE);

                return;
            }
            break;
        }
        case SPELLFAMILY_PRIEST:
        {
            // Penance
            if (m_spellInfo->SpellFamilyFlags & UI64LIT(0x0080000000000000))
            {
                if (!unitTarget)
                    return;

                int hurt = 0;
                int heal = 0;
                switch(m_spellInfo->Id)
                {
                    case 47540: hurt = 47758; heal = 47757; break;
                    case 53005: hurt = 53001; heal = 52986; break;
                    case 53006: hurt = 53002; heal = 52987; break;
                    case 53007: hurt = 53003; heal = 52988; break;
                    default:
                        sLog.outError("Spell::EffectDummy: Spell %u Penance need set correct heal/damage spell", m_spellInfo->Id);
                        return;
                }

                // prevent interrupted message for main spell
                finish(true);

                // replace cast by selected spell, this also make it interruptible including target death case
                if (m_caster->IsFriendlyTo(unitTarget))
                    m_caster->CastSpell(unitTarget, heal, false);
                else
                    m_caster->CastSpell(unitTarget, hurt, false);

                return;
            }
            break;
        }
        case SPELLFAMILY_DRUID:
        {
            // Starfall
            if (m_spellInfo->SpellFamilyFlags2 & 0x00000100)
            {
                //Shapeshifting into an animal form or mounting cancels the effect.
                if(m_caster->GetCreatureType() == CREATURE_TYPE_BEAST || m_caster->IsMounted())
                {
                    if(m_triggeredByAuraSpell)
                        m_caster->RemoveAurasDueToSpell(m_triggeredByAuraSpell->Id);
                    return;
                }

                //Any effect which causes you to lose control of your character will supress the starfall effect.
                if (m_caster->hasUnitState(UNIT_STAT_NO_FREE_MOVE))
                    return;

                switch(m_spellInfo->Id)
                {
                    case 50286: m_caster->CastSpell(unitTarget, 50288, true); return;
                    case 53196: m_caster->CastSpell(unitTarget, 53191, true); return;
                    case 53197: m_caster->CastSpell(unitTarget, 53194, true); return;
                    case 53198: m_caster->CastSpell(unitTarget, 53195, true); return;
                    default:
                        sLog.outError("Spell::EffectDummy: Unhandeled Starfall spell rank %u",m_spellInfo->Id);
                        return;
                }
            }
            break;
        }
        case SPELLFAMILY_ROGUE:
        {
            switch(m_spellInfo->Id)
            {
                case 5938:                                  // Shiv
                {
                    if (m_caster->GetTypeId() != TYPEID_PLAYER)
                        return;

                    Player *pCaster = ((Player*)m_caster);

                    Item *item = pCaster->GetWeaponForAttack(OFF_ATTACK);
                    if (!item)
                        return;

                    // all poison enchantments is temporary
                    uint32 enchant_id = item->GetEnchantmentId(TEMP_ENCHANTMENT_SLOT);
                    if (!enchant_id)
                        return;

                    SpellItemEnchantmentEntry const *pEnchant = sSpellItemEnchantmentStore.LookupEntry(enchant_id);
                    if (!pEnchant)
                        return;

                    for (int s = 0; s < 3; ++s)
                    {
                        if (pEnchant->type[s]!=ITEM_ENCHANTMENT_TYPE_COMBAT_SPELL)
                            continue;

                        SpellEntry const* combatEntry = sSpellStore.LookupEntry(pEnchant->spellid[s]);
                        if (!combatEntry || combatEntry->Dispel != DISPEL_POISON)
                            continue;

                        m_caster->CastSpell(unitTarget, combatEntry, true, item);
                    }

                    m_caster->CastSpell(unitTarget, 5940, true);
                    return;
                }
                case 14185:                                 // Preparation
                {
                    if (m_caster->GetTypeId()!=TYPEID_PLAYER)
                        return;

                    //immediately finishes the cooldown on certain Rogue abilities
                    const SpellCooldowns& cm = ((Player *)m_caster)->GetSpellCooldownMap();
                    for (SpellCooldowns::const_iterator itr = cm.begin(); itr != cm.end();)
                    {
                        SpellEntry const *spellInfo = sSpellStore.LookupEntry(itr->first);

                        if (spellInfo->SpellFamilyName == SPELLFAMILY_ROGUE && (spellInfo->SpellFamilyFlags & UI64LIT(0x0000024000000860)))
                            ((Player*)m_caster)->RemoveSpellCooldown((itr++)->first,true);
                        // Glyph of Preparation
                        else if (m_caster->HasAura(56819) && (spellInfo->SpellFamilyName == SPELLFAMILY_ROGUE && (spellInfo->SpellFamilyFlags & 0x40000010 || spellInfo->Id == 51722)))
                            ((Player*)m_caster)->RemoveSpellCooldown((itr++)->first,true);
                        else
                            ++itr;
                    }
                    return;
                }
                case 31231:                                 // Cheat Death
                {
                    m_caster->CastSpell(m_caster, 45182, true);
                    return;
                }
                case 51662:                                 // Hunger for Blood
                {
                    m_caster->CastSpell(m_caster, 63848, true);
                    return;
                }
                case 51690:                                 // Killing Spree
                {
                    m_caster->CastSpell(m_caster, 61851, true);
                    return;
                }
            }
            break;
        }
        case SPELLFAMILY_HUNTER:
        {
            // Steady Shot
            if (m_spellInfo->SpellFamilyFlags & UI64LIT(0x100000000))
            {
                if (!unitTarget || !unitTarget->isAlive())
                    return;

                bool found = false;

                // check dazed affect
                Unit::AuraList const& decSpeedList = unitTarget->GetAurasByType(SPELL_AURA_MOD_DECREASE_SPEED);
                for(Unit::AuraList::const_iterator iter = decSpeedList.begin(); iter != decSpeedList.end(); ++iter)
                {
                    if ((*iter)->GetSpellProto()->SpellIconID==15 && (*iter)->GetSpellProto()->Dispel==0)
                    {
                        found = true;
                        break;
                    }
                }

                if (found)
                    m_damage+= damage;
                return;
            }

            // Disengage
            if (m_spellInfo->SpellFamilyFlags & UI64LIT(0x0000400000000000))
            {
                Unit* target = unitTarget;
                uint32 spellid;
                switch(m_spellInfo->Id)
                {
                    case 57635: spellid = 57636; break;     // one from creature cases
                    case 61507: spellid = 61508; break;     // one from creature cases
                    default:
                        sLog.outError("Spell %u not handled propertly in EffectDummy(Disengage)",m_spellInfo->Id);
                        return;
                }
                if (!target || !target->isAlive())
                    return;
                m_caster->CastSpell(target,spellid,true,NULL);
            }

            switch(m_spellInfo->Id)
            {
                case 23989:                                 // Readiness talent
                {
                    if (m_caster->GetTypeId()!=TYPEID_PLAYER)
                        return;

                    //immediately finishes the cooldown for hunter abilities
                    const SpellCooldowns& cm = ((Player*)m_caster)->GetSpellCooldownMap();
                    for (SpellCooldowns::const_iterator itr = cm.begin(); itr != cm.end();)
                    {
                        SpellEntry const *spellInfo = sSpellStore.LookupEntry(itr->first);

                        if (spellInfo->SpellFamilyName == SPELLFAMILY_HUNTER && spellInfo->Id != 23989 && GetSpellRecoveryTime(spellInfo) > 0 )
                            ((Player*)m_caster)->RemoveSpellCooldown((itr++)->first,true);
                        else
                            ++itr;
                    }
                    return;
                }
                case 37506:                                 // Scatter Shot
                {
                    if (m_caster->GetTypeId()!=TYPEID_PLAYER)
                        return;

                    // break Auto Shot and autohit
                    m_caster->InterruptSpell(CURRENT_AUTOREPEAT_SPELL);
                    m_caster->AttackStop();
                    ((Player*)m_caster)->SendAttackSwingCancelAttack();
                    return;
                }
                // Last Stand
                case 53478:
                {
                    if (!unitTarget)
                        return;
                    int32 healthModSpellBasePoints0 = int32(unitTarget->GetMaxHealth() * 0.3);
                    unitTarget->CastCustomSpell(unitTarget, 53479, &healthModSpellBasePoints0, NULL, NULL, true, NULL);
                    return;
                }
                // Master's Call
                case 53271:
                {
                    Pet* pet = m_caster->GetPet();
                    if (!pet || !unitTarget)
                        return;

                    pet->CastSpell(unitTarget, m_spellInfo->CalculateSimpleValue(eff_idx), true);
                    return;
                }
            }
            break;
        }
        case SPELLFAMILY_PALADIN:
        {
            switch(m_spellInfo->SpellIconID)
            {
                case 156:                                   // Holy Shock
                {
                    if (!unitTarget)
                        return;

                    int hurt = 0;
                    int heal = 0;

                    switch(m_spellInfo->Id)
                    {
                        case 20473: hurt = 25912; heal = 25914; break;
                        case 20929: hurt = 25911; heal = 25913; break;
                        case 20930: hurt = 25902; heal = 25903; break;
                        case 27174: hurt = 27176; heal = 27175; break;
                        case 33072: hurt = 33073; heal = 33074; break;
                        case 48824: hurt = 48822; heal = 48820; break;
                        case 48825: hurt = 48823; heal = 48821; break;
                        default:
                            sLog.outError("Spell::EffectDummy: Spell %u not handled in HS",m_spellInfo->Id);
                            return;
                    }

                    if (m_caster->IsFriendlyTo(unitTarget))
                        m_caster->CastSpell(unitTarget, heal, true);
                    else
                        m_caster->CastSpell(unitTarget, hurt, true);

                    return;
                }
                case 561:                                   // Judgement of command
                {
                    if (!unitTarget)
                        return;

                    uint32 spell_id = m_currentBasePoints[eff_idx];
                    SpellEntry const* spell_proto = sSpellStore.LookupEntry(spell_id);
                    if (!spell_proto)
                        return;

                    m_caster->CastSpell(unitTarget, spell_proto, true, NULL);
                    return;
                }
            }

            switch(m_spellInfo->Id)
            {
                case 31789:                                 // Righteous Defense (step 1)
                {
                    if (m_caster->GetTypeId() != TYPEID_PLAYER)
                    {
                        SendCastResult(SPELL_FAILED_TARGET_AFFECTING_COMBAT);
                        return;
                    }

                    // 31989 -> dummy effect (step 1) + dummy effect (step 2) -> 31709 (taunt like spell for each target)
                    Unit* friendTarget = !unitTarget || unitTarget->IsFriendlyTo(m_caster) ? unitTarget : unitTarget->getVictim();
                    if (friendTarget)
                    {
                        Player* player = friendTarget->GetCharmerOrOwnerPlayerOrPlayerItself();
                        if (!player || !player->IsInSameRaidWith((Player*)m_caster))
                            friendTarget = NULL;
                    }

                    // non-standard cast requirement check
                    if (!friendTarget || friendTarget->getAttackers().empty())
                    {
                        ((Player*)m_caster)->RemoveSpellCooldown(m_spellInfo->Id,true);
                        SendCastResult(SPELL_FAILED_TARGET_AFFECTING_COMBAT);
                        return;
                    }

                    // Righteous Defense (step 2) (in old version 31980 dummy effect)
                    // Clear targets for eff 1
                    for(std::list<TargetInfo>::iterator ihit= m_UniqueTargetInfo.begin();ihit != m_UniqueTargetInfo.end();++ihit)
                        ihit->effectMask &= ~(1<<1);

                    // not empty (checked), copy
                    Unit::AttackerSet attackers = friendTarget->getAttackers();

                    // selected from list 3
                    for(uint32 i = 0; i < std::min(size_t(3),attackers.size()); ++i)
                    {
                        Unit::AttackerSet::iterator aItr = attackers.begin();
                        std::advance(aItr, rand() % attackers.size());
                        AddUnitTarget((*aItr), EFFECT_INDEX_1);
                        attackers.erase(aItr);
                    }

                    // now let next effect cast spell at each target.
                    return;
                }
                case 37877:                                 // Blessing of Faith
                {
                    if (!unitTarget)
                        return;

                    uint32 spell_id = 0;
                    switch(unitTarget->getClass())
                    {
                        case CLASS_DRUID:   spell_id = 37878; break;
                        case CLASS_PALADIN: spell_id = 37879; break;
                        case CLASS_PRIEST:  spell_id = 37880; break;
                        case CLASS_SHAMAN:  spell_id = 37881; break;
                        default: return;                    // ignore for not healing classes
                    }

                    m_caster->CastSpell(m_caster, spell_id, true);
                    return;
                }
            }
            break;
        }
        case SPELLFAMILY_SHAMAN:
        {
            // Cleansing Totem
            if ((m_spellInfo->SpellFamilyFlags & UI64LIT(0x0000000004000000)) && m_spellInfo->SpellIconID==1673)
            {
                if (unitTarget)
                    m_caster->CastSpell(unitTarget, 52025, true);
                return;
            }
            // Healing Stream Totem
            if (m_spellInfo->SpellFamilyFlags & UI64LIT(0x0000000000002000))
            {
                if (unitTarget)
                {
                    if (Unit *owner = m_caster->GetOwner())
                    {
                        damage += int32(m_caster->GetOwner()->SpellDamageBonusDone(unitTarget, m_spellInfo, 0, HEAL) * 0.45f);

                        // Restorative Totems
                        Unit::AuraList const& mDummyAuras = owner->GetAurasByType(SPELL_AURA_DUMMY);
                        for(Unit::AuraList::const_iterator i = mDummyAuras.begin(); i != mDummyAuras.end(); ++i)
                            // only its have dummy with specific icon
                            if ((*i)->GetSpellProto()->SpellFamilyName == SPELLFAMILY_SHAMAN && (*i)->GetSpellProto()->SpellIconID == 338)
                                damage += (*i)->GetModifier()->m_amount * damage / 100;

                        // Glyph of Healing Stream Totem
                        if (Aura *dummy = owner->GetDummyAura(55456))
                            damage += dummy->GetModifier()->m_amount * damage / 100;
                    }
                    m_caster->CastCustomSpell(unitTarget, 52042, &damage, NULL, NULL, true, 0, 0, m_originalCasterGUID);
                }
                return;
            }
            // Mana Spring Totem
            if (m_spellInfo->SpellFamilyFlags & UI64LIT(0x0000000000004000))
            {
                if (!unitTarget || unitTarget->getPowerType()!=POWER_MANA)
                    return;
                m_caster->CastCustomSpell(unitTarget, 52032, &damage, 0, 0, true, 0, 0, m_originalCasterGUID);
                return;
            }
            if (m_spellInfo->Id == 39610)                   // Mana Tide Totem effect
            {
                if (!unitTarget || unitTarget->getPowerType() != POWER_MANA)
                    return;
                // Glyph of Mana Tide
                if (Unit *owner = m_caster->GetOwner())
                    if (Aura *dummy = owner->GetDummyAura(55441))
                        damage+=dummy->GetModifier()->m_amount;
                // Regenerate 6% of Total Mana Every 3 secs
                int32 EffectBasePoints0 = unitTarget->GetMaxPower(POWER_MANA)  * damage / 100;
                m_caster->CastCustomSpell(unitTarget, 39609, &EffectBasePoints0, NULL, NULL, true, NULL, NULL, m_originalCasterGUID);
                return;
            }
            // Lava Lash
            if (m_spellInfo->SpellFamilyFlags2 & 0x00000004)
            {
                if (m_caster->GetTypeId()!=TYPEID_PLAYER)
                    return;
                Item *item = ((Player*)m_caster)->GetItemByPos(INVENTORY_SLOT_BAG_0, EQUIPMENT_SLOT_OFFHAND);
                if (item)
                {
                    // Damage is increased if your off-hand weapon is enchanted with Flametongue.
                    Unit::AuraList const& auraDummy = m_caster->GetAurasByType(SPELL_AURA_DUMMY);
                    for(Unit::AuraList::const_iterator itr = auraDummy.begin(); itr != auraDummy.end(); ++itr)
                    {
                        if ((*itr)->GetSpellProto()->SpellFamilyName==SPELLFAMILY_SHAMAN &&
                            ((*itr)->GetSpellProto()->SpellFamilyFlags & UI64LIT(0x0000000000200000)) &&
                            (*itr)->GetCastItemGUID() == item->GetGUID())
                        {
                            m_damage += m_damage * damage / 100;
                            return;
                        }
                    }
                }
                return;
            }
            // Fire Nova
            if (m_spellInfo->SpellIconID == 33)
            {
                // fire totems slot
                Totem* totem = m_caster->GetTotem(TOTEM_SLOT_FIRE);
                if (!totem)
                    return;

                uint32 triggered_spell_id;
                switch(m_spellInfo->Id)
                {
                    case 1535:  triggered_spell_id = 8349;  break;
                    case 8498:  triggered_spell_id = 8502;  break;
                    case 8499:  triggered_spell_id = 8503;  break;
                    case 11314: triggered_spell_id = 11306; break;
                    case 11315: triggered_spell_id = 11307; break;
                    case 25546: triggered_spell_id = 25535; break;
                    case 25547: triggered_spell_id = 25537; break;
                    case 61649: triggered_spell_id = 61650; break;
                    case 61657: triggered_spell_id = 61654; break;
                    default: return;
                }

                totem->CastSpell(totem, triggered_spell_id, true, NULL, NULL, m_caster->GetGUID());

                // Fire Nova Visual
                totem->CastSpell(totem, 19823, true, NULL, NULL, m_caster->GetGUID());
                return;
            }
            break;
        }
        case SPELLFAMILY_DEATHKNIGHT:
        {
            // Corpse Explosion
            if(m_spellInfo->SpellIconID == 1737)
            {
            // Living ghoul as a target
                if (unitTarget->GetEntry() == 26125 && unitTarget->isAlive())
                {
                    int32 bp = unitTarget->GetMaxHealth()*0.25f;
                    unitTarget->CastCustomSpell(unitTarget,47496,&bp,NULL,NULL,true);
                }
            else
                return;
            }
            // Death Coil
            if (m_spellInfo->SpellFamilyFlags & UI64LIT(0x002000))
            {
                if (m_caster->IsFriendlyTo(unitTarget))
                {
                    if (!unitTarget || unitTarget->GetCreatureType() != CREATURE_TYPE_UNDEAD)
                        return;

                    int32 bp = int32(damage * 1.5f);
                    m_caster->CastCustomSpell(unitTarget, 47633, &bp, NULL, NULL, true);
                }
                else
                {
                    int32 bp = damage;
                    m_caster->CastCustomSpell(unitTarget, 47632, &bp, NULL, NULL, true);
                }
                return;
            }
            // Hungering Cold
            else if (m_spellInfo->SpellFamilyFlags & UI64LIT(0x0000100000000000))
            {
                m_caster->CastSpell(m_caster, 51209, true);
                return;
            }
            // Death Strike
            else if (m_spellInfo->SpellFamilyFlags & UI64LIT(0x0000000000000010))
            {
                uint32 count = 0;
                Unit::AuraMap const& auras = unitTarget->GetAuras();
                for(Unit::AuraMap::const_iterator itr = auras.begin(); itr!=auras.end(); ++itr)
                {
                    if (itr->second->GetSpellProto()->Dispel == DISPEL_DISEASE &&
                        itr->second->GetCasterGUID() == m_caster->GetGUID() &&
                        IsSpellLastAuraEffect(itr->second->GetSpellProto(), itr->second->GetEffIndex()))
                    {
                        ++count;
                        // max. 15%
                        if (count == 3)
                            break;
                    }
                }

                int32 bp = int32(count * m_caster->GetMaxHealth() * m_spellInfo->DmgMultiplier[EFFECT_INDEX_0] / 100);

                // Improved Death Strike (percent stored in not existed EFFECT_INDEX_2 effect base points)
                Unit::AuraList const& auraMod = m_caster->GetAurasByType(SPELL_AURA_ADD_FLAT_MODIFIER);
                for(Unit::AuraList::const_iterator iter = auraMod.begin(); iter != auraMod.end(); ++iter)
                {
                    // only required spell have spellicon for SPELL_AURA_ADD_FLAT_MODIFIER
                    if ((*iter)->GetSpellProto()->SpellIconID == 2751 && (*iter)->GetSpellProto()->SpellFamilyName == SPELLFAMILY_DEATHKNIGHT)
                    {
                        bp += (*iter)->GetSpellProto()->CalculateSimpleValue(EFFECT_INDEX_2) * bp / 100;
                        break;
                    }
                }

                m_caster->CastCustomSpell(m_caster, 45470, &bp, NULL, NULL, true);
                return;
            }
<<<<<<< HEAD
            // Raise dead effect
            else if(m_spellInfo->Id == 46584) 
            {
                if (m_caster->GetTypeId() != TYPEID_PLAYER)
                    return;
                // We can have a summoned pet/guardian only in 2 cases:
                // 1. It was summoned from corpse in EffectScriptEffect.
                if (getState() == SPELL_STATE_FINISHED)
                    return;
                // 2. Cooldown of Raise Dead is finished and we want to repeat the cast with active pet.
                if (((Player*)m_caster)->GetPet())
                {
                    ((Player*)m_caster)->RemoveSpellCooldown(m_spellInfo->Id,true);
                    SendCastResult(SPELL_FAILED_ALREADY_HAVE_SUMMON);
                    return;
                }
                // We will get here ONLY if we have no corpse.
                bool allow_cast = false;
                // We do not need any reagent if we have Glyph of Raise Dead.
                if (m_caster->HasAura(60200))
                    allow_cast = true;
                else
                    // We need Corpse Dust to cast a spell.
                    if (((Player*)m_caster)->HasItemCount(37201,1))
                    {
                        ((Player*)m_caster)->DestroyItemCount(37201,1,true);
                        allow_cast = true;
                    }
                if (allow_cast)
                {
                    if (m_caster->HasSpell(52143))
                        m_caster->CastSpell(m_caster,52150,true);
                    else
                        m_caster->CastSpell(m_caster,46585,true);
                }
                else
                {
                    ((Player*)m_caster)->RemoveSpellCooldown(m_spellInfo->Id,true);
                    SendCastResult(SPELL_FAILED_CANT_DO_THAT_RIGHT_NOW);
                }
                return;
            }
            switch(m_spellInfo->Id)
            {
                // Death Grip
                case 49560:
                case 49576:
                {
                    if (!unitTarget || !m_caster)
                        return;

                    float x = m_caster->GetPositionX();
                    float y = m_caster->GetPositionY();
                    float z = m_caster->GetPositionZ()+1;
                    float orientation = unitTarget->GetOrientation();

                    m_caster->CastSpell(unitTarget,51399,true,NULL);

                    if(unitTarget->GetTypeId() != TYPEID_PLAYER)
                    {
                        unitTarget->GetMap()->CreatureRelocation((Creature*)unitTarget,x,y,z,orientation);
                        ((Creature*)unitTarget)->SendMonsterMove(x, y, z, SPLINETYPE_NORMAL, SPLINEFLAG_UNKNOWN11, 1);
                    }
                    else
                        unitTarget->NearTeleportTo(x,y,z,orientation,false);

                    return;
                }
=======
            // Death Grip
            else if (m_spellInfo->Id == 49576)
            {
                if (!unitTarget)
                    return;

                m_caster->CastSpell(unitTarget, 49560, true);
                return;
            }
            else if (m_spellInfo->Id == 49560)
            {
                if (!unitTarget)
                    return;

                uint32 spellId = m_spellInfo->CalculateSimpleValue(EFFECT_INDEX_0);
                unitTarget->CastSpell(m_caster->GetPositionX(), m_caster->GetPositionY(), m_caster->GetPositionZ(), spellId, true);
                return;
>>>>>>> 5944326a
            }
            break;
        }
    }

    // pet auras
    if (PetAura const* petSpell = sSpellMgr.GetPetAura(m_spellInfo->Id, eff_idx))
    {
        m_caster->AddPetAura(petSpell);
        return;
    }

    // Script based implementation. Must be used only for not good for implementation in core spell effects
    // So called only for not processed cases
    if (gameObjTarget)
        Script->EffectDummyGameObj(m_caster, m_spellInfo->Id, eff_idx, gameObjTarget);
    else if (unitTarget && unitTarget->GetTypeId()==TYPEID_UNIT)
        Script->EffectDummyCreature(m_caster, m_spellInfo->Id, eff_idx, (Creature*)unitTarget);
    else if (itemTarget)
        Script->EffectDummyItem(m_caster, m_spellInfo->Id, eff_idx, itemTarget);
}

void Spell::EffectTriggerSpellWithValue(SpellEffectIndex eff_idx)
{
    uint32 triggered_spell_id = m_spellInfo->EffectTriggerSpell[eff_idx];

    // normal case
    SpellEntry const *spellInfo = sSpellStore.LookupEntry( triggered_spell_id );

    if(!spellInfo)
    {
        sLog.outError("EffectTriggerSpellWithValue of spell %u: triggering unknown spell id %i", m_spellInfo->Id,triggered_spell_id);
        return;
    }

    int32 bp = damage;
    m_caster->CastCustomSpell(unitTarget,triggered_spell_id,&bp,&bp,&bp,true,NULL,NULL,m_originalCasterGUID);
}

void Spell::EffectTriggerRitualOfSummoning(SpellEffectIndex eff_idx)
{
    uint32 triggered_spell_id = m_spellInfo->EffectTriggerSpell[eff_idx];
    SpellEntry const *spellInfo = sSpellStore.LookupEntry( triggered_spell_id );

    if(!spellInfo)
    {
        sLog.outError("EffectTriggerRitualOfSummoning of spell %u: triggering unknown spell id %i", m_spellInfo->Id,triggered_spell_id);
        return;
    }

    finish();

    m_caster->CastSpell(unitTarget,spellInfo,false);
}

void Spell::EffectForceCast(SpellEffectIndex eff_idx)
{
    if( !unitTarget )
        return;

    uint32 triggered_spell_id = m_spellInfo->EffectTriggerSpell[eff_idx];

    // normal case
    SpellEntry const *spellInfo = sSpellStore.LookupEntry( triggered_spell_id );

    if(!spellInfo)
    {
        sLog.outError("EffectForceCast of spell %u: triggering unknown spell id %i", m_spellInfo->Id,triggered_spell_id);
        return;
    }

    unitTarget->CastSpell(unitTarget, spellInfo, true, NULL, NULL, m_originalCasterGUID);
}

void Spell::EffectTriggerSpell(SpellEffectIndex effIndex)
{
    // only unit case known
    if (!unitTarget)
    {
        if(gameObjTarget || itemTarget)
            sLog.outError("Spell::EffectTriggerSpell (Spell: %u): Unsupported non-unit case!",m_spellInfo->Id);
        return;
    }

    uint32 triggered_spell_id = m_spellInfo->EffectTriggerSpell[effIndex];

    // special cases
    switch(triggered_spell_id)
    {
        // Vanish (not exist)
        case 18461:
        {
            unitTarget->RemoveSpellsCausingAura(SPELL_AURA_MOD_ROOT);
            unitTarget->RemoveSpellsCausingAura(SPELL_AURA_MOD_DECREASE_SPEED);
            unitTarget->RemoveSpellsCausingAura(SPELL_AURA_MOD_STALKED);

            // if this spell is given to NPC it must handle rest by it's own AI
            if (unitTarget->GetTypeId() != TYPEID_PLAYER)
                return;

            uint32 spellId = 1784;
            // reset cooldown on it if needed
            if (((Player*)unitTarget)->HasSpellCooldown(spellId))
                ((Player*)unitTarget)->RemoveSpellCooldown(spellId);

            m_caster->CastSpell(unitTarget, spellId, true);
            return;
        }
        // just skip
        case 23770:                                         // Sayge's Dark Fortune of *
            // not exist, common cooldown can be implemented in scripts if need.
            return;
        // Brittle Armor - (need add max stack of 24575 Brittle Armor)
        case 29284:
        {
            // Brittle Armor
            SpellEntry const* spell = sSpellStore.LookupEntry(24575);
            if (!spell)
                return;

            for (uint32 j=0; j < spell->StackAmount; ++j)
                m_caster->CastSpell(unitTarget, spell->Id, true, m_CastItem, NULL, m_originalCasterGUID);
            return;
        }
        // Mercurial Shield - (need add max stack of 26464 Mercurial Shield)
        case 29286:
        {
            // Mercurial Shield
            SpellEntry const* spell = sSpellStore.LookupEntry(26464);
            if (!spell)
                return;

            for (uint32 j=0; j < spell->StackAmount; ++j)
                m_caster->CastSpell(unitTarget, spell->Id, true, m_CastItem, NULL, m_originalCasterGUID);
            return;
        }
        // Righteous Defense
        case 31980:
        {
            m_caster->CastSpell(unitTarget, 31790, true, m_CastItem, NULL, m_originalCasterGUID);
            return;
        }
        // Cloak of Shadows
        case 35729:
        {
            Unit::AuraMap& Auras = unitTarget->GetAuras();
            for(Unit::AuraMap::iterator iter = Auras.begin(); iter != Auras.end(); ++iter)
            {
                // Remove all harmful spells on you except positive/passive/physical auras
                if (!iter->second->IsPositive() &&
                    !iter->second->IsPassive() &&
                    !iter->second->IsDeathPersistent() &&
                    (GetSpellSchoolMask(iter->second->GetSpellProto()) & SPELL_SCHOOL_MASK_NORMAL) == 0)
                {
                    m_caster->RemoveAurasDueToSpell(iter->second->GetSpellProto()->Id);
                    iter = Auras.begin();
                }
            }
            return;
        }
        // Priest Shadowfiend (34433) need apply mana gain trigger aura on pet
        case 41967:
        {
            if (Unit *pet = unitTarget->GetPet())
                pet->CastSpell(pet, 28305, true);
            return;
        }
    }

    // normal case
    SpellEntry const *spellInfo = sSpellStore.LookupEntry( triggered_spell_id );
    if (!spellInfo)
    {
        sLog.outError("EffectTriggerSpell of spell %u: triggering unknown spell id %i", m_spellInfo->Id,triggered_spell_id);
        return;
    }

    // select formal caster for triggered spell
    Unit* caster = m_caster;

    // some triggered spells require specific equipment
    if (spellInfo->EquippedItemClass >=0 && m_caster->GetTypeId()==TYPEID_PLAYER)
    {
        // main hand weapon required
        if (spellInfo->AttributesEx3 & SPELL_ATTR_EX3_MAIN_HAND)
        {
            Item* item = ((Player*)m_caster)->GetWeaponForAttack(BASE_ATTACK, true, false);

            // skip spell if no weapon in slot or broken
            if (!item)
                return;

            // skip spell if weapon not fit to triggered spell
            if (!item->IsFitToSpellRequirements(spellInfo))
                return;
        }

        // offhand hand weapon required
        if (spellInfo->AttributesEx3 & SPELL_ATTR_EX3_REQ_OFFHAND)
        {
            Item* item = ((Player*)m_caster)->GetWeaponForAttack(OFF_ATTACK, true, false);

            // skip spell if no weapon in slot or broken
            if (!item)
                return;

            // skip spell if weapon not fit to triggered spell
            if (!item->IsFitToSpellRequirements(spellInfo))
                return;
        }
    }
    else
    {
        // Note: not exist spells with weapon req. and IsSpellHaveCasterSourceTargets == true
        // so this just for speedup places in else
        caster = IsSpellWithCasterSourceTargetsOnly(spellInfo) ? unitTarget : m_caster;
    }

    caster->CastSpell(unitTarget,spellInfo,true,NULL,NULL,m_originalCasterGUID);
}

void Spell::EffectTriggerMissileSpell(SpellEffectIndex effect_idx)
{
    uint32 triggered_spell_id = m_spellInfo->EffectTriggerSpell[effect_idx];

    // normal case
    SpellEntry const *spellInfo = sSpellStore.LookupEntry( triggered_spell_id );

    if(!spellInfo)
    {
        sLog.outError("EffectTriggerMissileSpell of spell %u (eff: %u): triggering unknown spell id %u",
            m_spellInfo->Id,effect_idx,triggered_spell_id);
        return;
    }

    if (m_CastItem)
        DEBUG_FILTER_LOG(LOG_FILTER_SPELL_CAST, "WORLD: cast Item spellId - %i", spellInfo->Id);

    m_caster->CastSpell(m_targets.m_destX, m_targets.m_destY, m_targets.m_destZ, spellInfo, true, m_CastItem, 0, m_originalCasterGUID);
}

void Spell::EffectJump(SpellEffectIndex eff_idx)
{
    if(m_caster->isInFlight())
        return;

    // Init dest coordinates
    float x,y,z,o;
    if(m_targets.m_targetMask & TARGET_FLAG_DEST_LOCATION)
    {
        x = m_targets.m_destX;
        y = m_targets.m_destY;
        z = m_targets.m_destZ;

        if(m_spellInfo->EffectImplicitTargetA[eff_idx] == TARGET_BEHIND_VICTIM)
        {
            // explicit cast data from client or server-side cast
            // some spell at client send caster
            Unit* pTarget = NULL;
            if(m_targets.getUnitTarget() && m_targets.getUnitTarget()!=m_caster)
                pTarget = m_targets.getUnitTarget();
            else if(unitTarget->getVictim())
                pTarget = m_caster->getVictim();
            else if(m_caster->GetTypeId() == TYPEID_PLAYER)
                pTarget = ObjectAccessor::GetUnit(*m_caster, ((Player*)m_caster)->GetSelection());

            o = pTarget ? pTarget->GetOrientation() : m_caster->GetOrientation();
        }
        else
            o = m_caster->GetOrientation();
    }
    else if(unitTarget)
    {
        unitTarget->GetContactPoint(m_caster,x,y,z,CONTACT_DISTANCE);
        o = m_caster->GetOrientation();
    }
    else if(gameObjTarget)
    {
        gameObjTarget->GetContactPoint(m_caster,x,y,z,CONTACT_DISTANCE);
        o = m_caster->GetOrientation();
    }
    else
    {
        sLog.outError( "Spell::EffectJump - unsupported target mode for spell ID %u", m_spellInfo->Id );
        return;
    }

    m_caster->NearTeleportTo(x, y, z, o, true);
}

void Spell::EffectTeleportUnits(SpellEffectIndex eff_idx)
{
    if(!unitTarget || unitTarget->isInFlight())
        return;

    switch (m_spellInfo->EffectImplicitTargetB[eff_idx])
    {
        case TARGET_INNKEEPER_COORDINATES:
        {
            // Only players can teleport to innkeeper
            if (unitTarget->GetTypeId() != TYPEID_PLAYER)
                return;

            ((Player*)unitTarget)->TeleportToHomebind(unitTarget==m_caster ? TELE_TO_SPELL : 0);
            return;
        }
        case TARGET_AREAEFFECT_INSTANT:                     // in all cases first TARGET_TABLE_X_Y_Z_COORDINATES
        case TARGET_TABLE_X_Y_Z_COORDINATES:
        {
            SpellTargetPosition const* st = sSpellMgr.GetSpellTargetPosition(m_spellInfo->Id);
            if(!st)
            {
                sLog.outError( "Spell::EffectTeleportUnits - unknown Teleport coordinates for spell ID %u", m_spellInfo->Id );
                return;
            }

            if(st->target_mapId==unitTarget->GetMapId())
                unitTarget->NearTeleportTo(st->target_X,st->target_Y,st->target_Z,st->target_Orientation,unitTarget==m_caster);
            else if(unitTarget->GetTypeId()==TYPEID_PLAYER)
                ((Player*)unitTarget)->TeleportTo(st->target_mapId,st->target_X,st->target_Y,st->target_Z,st->target_Orientation,unitTarget==m_caster ? TELE_TO_SPELL : 0);
            break;
        }
        case TARGET_BEHIND_VICTIM:
        {
            Unit *pTarget = NULL;

            // explicit cast data from client or server-side cast
            // some spell at client send caster
            if(m_targets.getUnitTarget() && m_targets.getUnitTarget()!=unitTarget)
                pTarget = m_targets.getUnitTarget();
            else if(unitTarget->getVictim())
                pTarget = unitTarget->getVictim();
            else if(unitTarget->GetTypeId() == TYPEID_PLAYER)
                pTarget = ObjectAccessor::GetUnit(*unitTarget, ((Player*)unitTarget)->GetSelection());

            // Init dest coordinates
            float x = m_targets.m_destX;
            float y = m_targets.m_destY;
            float z = m_targets.m_destZ;
            float orientation = pTarget ? pTarget->GetOrientation() : unitTarget->GetOrientation();
            unitTarget->NearTeleportTo(x,y,z,orientation,unitTarget==m_caster);
            return;
        }
        default:
        {
            // If not exist data for dest location - return
            if(!(m_targets.m_targetMask & TARGET_FLAG_DEST_LOCATION))
            {
                sLog.outError( "Spell::EffectTeleportUnits - unknown EffectImplicitTargetB[%u] = %u for spell ID %u", eff_idx, m_spellInfo->EffectImplicitTargetB[eff_idx], m_spellInfo->Id );
                return;
            }
            // Init dest coordinates
            float x = m_targets.m_destX;
            float y = m_targets.m_destY;
            float z = m_targets.m_destZ;
            float orientation = unitTarget->GetOrientation();
            // Teleport
            unitTarget->NearTeleportTo(x,y,z,orientation,unitTarget==m_caster);
            return;
        }
    }

    // post effects for TARGET_TABLE_X_Y_Z_COORDINATES
    switch ( m_spellInfo->Id )
    {
        // Dimensional Ripper - Everlook
        case 23442:
        {
            int32 r = irand(0, 119);
            if ( r >= 70 )                                  // 7/12 success
            {
                if ( r < 100 )                              // 4/12 evil twin
                    m_caster->CastSpell(m_caster, 23445, true);
                else                                        // 1/12 fire
                    m_caster->CastSpell(m_caster, 23449, true);
            }
            return;
        }
        // Ultrasafe Transporter: Toshley's Station
        case 36941:
        {
            if ( roll_chance_i(50) )                        // 50% success
            {
                int32 rand_eff = urand(1, 7);
                switch ( rand_eff )
                {
                    case 1:
                        // soul split - evil
                        m_caster->CastSpell(m_caster, 36900, true);
                        break;
                    case 2:
                        // soul split - good
                        m_caster->CastSpell(m_caster, 36901, true);
                        break;
                    case 3:
                        // Increase the size
                        m_caster->CastSpell(m_caster, 36895, true);
                        break;
                    case 4:
                        // Decrease the size
                        m_caster->CastSpell(m_caster, 36893, true);
                        break;
                    case 5:
                    // Transform
                    {
                        if (((Player*)m_caster)->GetTeam() == ALLIANCE )
                            m_caster->CastSpell(m_caster, 36897, true);
                        else
                            m_caster->CastSpell(m_caster, 36899, true);
                        break;
                    }
                    case 6:
                        // chicken
                        m_caster->CastSpell(m_caster, 36940, true);
                        break;
                    case 7:
                        // evil twin
                        m_caster->CastSpell(m_caster, 23445, true);
                        break;
                }
            }
            return;
        }
        // Dimensional Ripper - Area 52
        case 36890:
        {
            if ( roll_chance_i(50) )                        // 50% success
            {
                int32 rand_eff = urand(1, 4);
                switch ( rand_eff )
                {
                    case 1:
                        // soul split - evil
                        m_caster->CastSpell(m_caster, 36900, true);
                        break;
                    case 2:
                        // soul split - good
                        m_caster->CastSpell(m_caster, 36901, true);
                        break;
                    case 3:
                        // Increase the size
                        m_caster->CastSpell(m_caster, 36895, true);
                        break;
                    case 4:
                    // Transform
                    {
                        if (((Player*)m_caster)->GetTeam() == ALLIANCE )
                            m_caster->CastSpell(m_caster, 36897, true);
                        else
                            m_caster->CastSpell(m_caster, 36899, true);
                        break;
                    }
                }
            }
            return;
        }
    }
}

void Spell::EffectApplyAura(SpellEffectIndex eff_idx)
{
    if(!unitTarget)
        return;

    // ghost spell check, allow apply any auras at player loading in ghost mode (will be cleanup after load)
    if ( (!unitTarget->isAlive() && !(IsDeathOnlySpell(m_spellInfo) || IsDeathPersistentSpell(m_spellInfo))) &&
        (unitTarget->GetTypeId() != TYPEID_PLAYER || !((Player*)unitTarget)->GetSession()->PlayerLoading()) )
        return;

    Unit* caster = GetAffectiveCaster();
    if(!caster)
    {
        // FIXME: currently we can't have auras applied explIcitly by gameobjects
        // so for auras from wild gameobjects (no owner) target used
        if (m_originalCasterGUID.IsGameobject())
            caster = unitTarget;
        else
            return;
    }

    DEBUG_FILTER_LOG(LOG_FILTER_SPELL_CAST, "Spell: Aura is: %u", m_spellInfo->EffectApplyAuraName[eff_idx]);

    Aura* Aur = CreateAura(m_spellInfo, eff_idx, &m_currentBasePoints[eff_idx], unitTarget, caster, m_CastItem);

    // Now Reduce spell duration using data received at spell hit
    int32 duration = Aur->GetAuraMaxDuration();
    int32 limitduration = GetDiminishingReturnsLimitDuration(m_diminishGroup,m_spellInfo);
    unitTarget->ApplyDiminishingToDuration(m_diminishGroup, duration, m_caster, m_diminishLevel,limitduration);
    Aur->setDiminishGroup(m_diminishGroup);

    // if Aura removed and deleted, do not continue.
    if(duration== 0 && !(Aur->IsPermanent()))
    {
        delete Aur;
        return;
    }

    if(duration != Aur->GetAuraMaxDuration())
    {
        Aur->SetAuraMaxDuration(duration);
        Aur->SetAuraDuration(duration);
    }

    unitTarget->AddAura(Aur);
}

void Spell::EffectUnlearnSpecialization(SpellEffectIndex eff_idx)
{
    if(!unitTarget || unitTarget->GetTypeId() != TYPEID_PLAYER)
        return;

    Player *_player = (Player*)unitTarget;
    uint32 spellToUnlearn = m_spellInfo->EffectTriggerSpell[eff_idx];

    _player->removeSpell(spellToUnlearn);

    DEBUG_LOG( "Spell: Player %u has unlearned spell %u from NpcGUID: %u", _player->GetGUIDLow(), spellToUnlearn, m_caster->GetGUIDLow() );
}

void Spell::EffectPowerDrain(SpellEffectIndex eff_idx)
{
    if(m_spellInfo->EffectMiscValue[eff_idx] < 0 || m_spellInfo->EffectMiscValue[eff_idx] >= MAX_POWERS)
        return;

    Powers drain_power = Powers(m_spellInfo->EffectMiscValue[eff_idx]);

    if(!unitTarget)
        return;
    if(!unitTarget->isAlive())
        return;
    if(unitTarget->getPowerType() != drain_power)
        return;
    if(damage < 0)
        return;

    uint32 curPower = unitTarget->GetPower(drain_power);

    //add spell damage bonus
    damage = m_caster->SpellDamageBonusDone(unitTarget,m_spellInfo,uint32(damage),SPELL_DIRECT_DAMAGE);
    damage = unitTarget->SpellDamageBonusTaken(m_caster, m_spellInfo, uint32(damage),SPELL_DIRECT_DAMAGE);

    // resilience reduce mana draining effect at spell crit damage reduction (added in 2.4)
    uint32 power = damage;
    if (drain_power == POWER_MANA)
        power -= unitTarget->GetSpellCritDamageReduction(power);

    int32 new_damage;
    if(curPower < power)
        new_damage = curPower;
    else
        new_damage = power;

    unitTarget->ModifyPower(drain_power,-new_damage);

    // Don`t restore from self drain
    if(drain_power == POWER_MANA && m_caster != unitTarget)
    {
        float manaMultiplier = m_spellInfo->EffectMultipleValue[eff_idx];
        if(manaMultiplier==0)
            manaMultiplier = 1;

        if(Player *modOwner = m_caster->GetSpellModOwner())
            modOwner->ApplySpellMod(m_spellInfo->Id, SPELLMOD_MULTIPLE_VALUE, manaMultiplier);

        int32 gain = int32(new_damage * manaMultiplier);

        m_caster->EnergizeBySpell(m_caster, m_spellInfo->Id, gain, POWER_MANA);
    }
}

void Spell::EffectSendEvent(SpellEffectIndex effectIndex)
{
    /*
    we do not handle a flag dropping or clicking on flag in battleground by sendevent system
    */
    DEBUG_FILTER_LOG(LOG_FILTER_SPELL_CAST, "Spell ScriptStart %u for spellid %u in EffectSendEvent ", m_spellInfo->EffectMiscValue[effectIndex], m_spellInfo->Id);
    m_caster->GetMap()->ScriptsStart(sEventScripts, m_spellInfo->EffectMiscValue[effectIndex], m_caster, focusObject);
}

void Spell::EffectPowerBurn(SpellEffectIndex eff_idx)
{
    if (m_spellInfo->EffectMiscValue[eff_idx] < 0 || m_spellInfo->EffectMiscValue[eff_idx] >= MAX_POWERS)
        return;

    Powers powertype = Powers(m_spellInfo->EffectMiscValue[eff_idx]);

    if (!unitTarget)
        return;
    if (!unitTarget->isAlive())
        return;
    if (unitTarget->getPowerType()!=powertype)
        return;
    if (damage < 0)
        return;

    // burn x% of target's mana, up to maximum of 2x% of caster's mana (Mana Burn)
    if (m_spellInfo->ManaCostPercentage)
    {
        int32 maxdamage = m_caster->GetMaxPower(powertype) * damage * 2 / 100;
        damage = unitTarget->GetMaxPower(powertype) * damage / 100;
        if(damage > maxdamage)
            damage = maxdamage;
    }

    int32 curPower = int32(unitTarget->GetPower(powertype));

    // resilience reduce mana draining effect at spell crit damage reduction (added in 2.4)
    int32 power = damage;
    if (powertype == POWER_MANA)
        power -= unitTarget->GetSpellCritDamageReduction(power);

    int32 new_damage = (curPower < power) ? curPower : power;

    unitTarget->ModifyPower(powertype, -new_damage);
    float multiplier = m_spellInfo->EffectMultipleValue[eff_idx];

    if (Player *modOwner = m_caster->GetSpellModOwner())
        modOwner->ApplySpellMod(m_spellInfo->Id, SPELLMOD_MULTIPLE_VALUE, multiplier);

    new_damage = int32(new_damage * multiplier);
    m_damage += new_damage;
}

void Spell::EffectHeal(SpellEffectIndex /*eff_idx*/)
{
    if (unitTarget && unitTarget->isAlive() && damage >= 0)
    {
        // Try to get original caster
        Unit *caster = GetAffectiveCaster();
        if (!caster)
            return;

        int32 addhealth = damage;

        // Seal of Light proc
        if (m_spellInfo->Id == 20167)
        {
            float ap = caster->GetTotalAttackPowerValue(BASE_ATTACK);
            int32 holy = caster->SpellBaseHealingBonusDone(GetSpellSchoolMask(m_spellInfo));
            if (holy < 0)
                holy = 0;
            addhealth += int32(ap * 0.15) + int32(holy * 15 / 100);
        }
        // Vessel of the Naaru (Vial of the Sunwell trinket)
        else if (m_spellInfo->Id == 45064)
        {
            // Amount of heal - depends from stacked Holy Energy
            int damageAmount = 0;
            Unit::AuraList const& mDummyAuras = m_caster->GetAurasByType(SPELL_AURA_DUMMY);
            for(Unit::AuraList::const_iterator i = mDummyAuras.begin(); i != mDummyAuras.end(); ++i)
                if ((*i)->GetId() == 45062)
                    damageAmount+=(*i)->GetModifier()->m_amount;
            if (damageAmount)
                m_caster->RemoveAurasDueToSpell(45062);

            addhealth += damageAmount;
        }
        // Death Pact (percent heal)
        else if (m_spellInfo->Id==48743)
            addhealth = addhealth * unitTarget->GetMaxHealth() / 100;
        // Swiftmend - consumes Regrowth or Rejuvenation
        else if (m_spellInfo->TargetAuraState == AURA_STATE_SWIFTMEND && unitTarget->HasAuraState(AURA_STATE_SWIFTMEND))
        {
            Unit::AuraList const& RejorRegr = unitTarget->GetAurasByType(SPELL_AURA_PERIODIC_HEAL);
            // find most short by duration
            Aura *targetAura = NULL;
            for(Unit::AuraList::const_iterator i = RejorRegr.begin(); i != RejorRegr.end(); ++i)
            {
                if ((*i)->GetSpellProto()->SpellFamilyName == SPELLFAMILY_DRUID &&
                    // Regrowth or Rejuvenation 0x40 | 0x10
                    ((*i)->GetSpellProto()->SpellFamilyFlags & UI64LIT(0x0000000000000050)))
                {
                    if (!targetAura || (*i)->GetAuraDuration() < targetAura->GetAuraDuration())
                        targetAura = *i;
                }
            }

            if (!targetAura)
            {
                sLog.outError("Target (GUID: %u TypeId: %u) has aurastate AURA_STATE_SWIFTMEND but no matching aura.", unitTarget->GetGUIDLow(), unitTarget->GetTypeId());
                return;
            }
            int idx = 0;
            while(idx < 3)
            {
                if(targetAura->GetSpellProto()->EffectApplyAuraName[idx] == SPELL_AURA_PERIODIC_HEAL)
                    break;
                idx++;
            }

            int32 tickheal = targetAura->GetModifier()->m_amount;
            int32 tickcount = GetSpellDuration(targetAura->GetSpellProto()) / targetAura->GetSpellProto()->EffectAmplitude[idx] - 1;

            // Glyph of Swiftmend
            if (!caster->HasAura(54824))
                unitTarget->RemoveAurasDueToSpell(targetAura->GetId());

            addhealth += tickheal * tickcount;
        }
        
        // Chain Healing
        if (m_spellInfo->SpellFamilyName == SPELLFAMILY_SHAMAN && m_spellInfo->SpellFamilyFlags & UI64LIT(0x0000000000000100))
        {
            if (unitTarget == m_targets.getUnitTarget())
            {
                // check for Riptide
                Aura* riptide = unitTarget->GetAura(SPELL_AURA_PERIODIC_HEAL, SPELLFAMILY_SHAMAN, 0, 0x00000010, caster->GetGUID());
                if (riptide)
                {
                    addhealth += addhealth/4;
                    unitTarget->RemoveAura(riptide);
                }
            }
        }

        addhealth = caster->SpellHealingBonusDone(unitTarget, m_spellInfo, addhealth, HEAL);
        addhealth = unitTarget->SpellHealingBonusTaken(caster, m_spellInfo, addhealth, HEAL);

        m_healing += addhealth;
    }
}

void Spell::EffectHealPct(SpellEffectIndex /*eff_idx*/)
{
    if (unitTarget && unitTarget->isAlive() && damage >= 0)
    {
        // Try to get original caster
        Unit *caster = GetAffectiveCaster();
        if (!caster)
            return;

        uint32 addhealth = unitTarget->GetMaxHealth() * damage / 100;
        
        addhealth = caster->SpellHealingBonusDone(unitTarget, m_spellInfo, addhealth, HEAL);
        addhealth = unitTarget->SpellHealingBonusTaken(caster, m_spellInfo, addhealth, HEAL);

        int32 gain = caster->DealHeal(unitTarget, addhealth, m_spellInfo);
        unitTarget->getHostileRefManager().threatAssist(m_caster, float(gain) * 0.5f, m_spellInfo);
    }
}

void Spell::EffectHealMechanical(SpellEffectIndex /*eff_idx*/)
{
    // Mechanic creature type should be correctly checked by targetCreatureType field
    if (unitTarget && unitTarget->isAlive() && damage >= 0)
    {
        // Try to get original caster
        Unit *caster = GetAffectiveCaster();
        if (!caster)
            return;

        uint32 addhealth = caster->SpellHealingBonusDone(unitTarget, m_spellInfo, damage, HEAL);
        addhealth = unitTarget->SpellHealingBonusTaken(caster, m_spellInfo, addhealth, HEAL);

        caster->DealHeal(unitTarget, addhealth, m_spellInfo);
    }
}

void Spell::EffectHealthLeech(SpellEffectIndex eff_idx)
{
    if (!unitTarget)
        return;
    if (!unitTarget->isAlive())
        return;

    if (damage < 0)
        return;

    DEBUG_FILTER_LOG(LOG_FILTER_SPELL_CAST, "HealthLeech :%i", damage);

    uint32 curHealth = unitTarget->GetHealth();
    damage = m_caster->SpellNonMeleeDamageLog(unitTarget, m_spellInfo->Id, damage );
    if ((int32)curHealth < damage)
        damage = curHealth;

    float multiplier = m_spellInfo->EffectMultipleValue[eff_idx];

    if (Player *modOwner = m_caster->GetSpellModOwner())
        modOwner->ApplySpellMod(m_spellInfo->Id, SPELLMOD_MULTIPLE_VALUE, multiplier);

    int32 heal = int32(damage*multiplier);
    if (m_caster->isAlive())
    {
        heal = m_caster->SpellHealingBonusTaken(m_caster, m_spellInfo, heal, HEAL);

        m_caster->DealHeal(m_caster, heal, m_spellInfo);
    }
}

void Spell::DoCreateItem(SpellEffectIndex eff_idx, uint32 itemtype)
{
    if (!unitTarget || unitTarget->GetTypeId() != TYPEID_PLAYER)
        return;

    Player* player = (Player*)unitTarget;

    uint32 newitemid = itemtype;
    ItemPrototype const *pProto = ObjectMgr::GetItemPrototype( newitemid );
    if(!pProto)
    {
        player->SendEquipError( EQUIP_ERR_ITEM_NOT_FOUND, NULL, NULL );
        return;
    }

    // bg reward have some special in code work
    bool bg_mark = false;
    switch(m_spellInfo->Id)
    {
        case SPELL_WG_MARK_VICTORY:
        case SPELL_WG_MARK_DEFEAT:
            bg_mark = true;
            break;
        default:
            break;
    }

    uint32 num_to_add = damage;

    if (num_to_add < 1)
        num_to_add = 1;
    if (num_to_add > pProto->GetMaxStackSize())
        num_to_add = pProto->GetMaxStackSize();

    // init items_count to 1, since 1 item will be created regardless of specialization
    int items_count=1;
    // the chance to create additional items
    float additionalCreateChance=0.0f;
    // the maximum number of created additional items
    uint8 additionalMaxNum=0;
    // get the chance and maximum number for creating extra items
    if ( canCreateExtraItems(player, m_spellInfo->Id, additionalCreateChance, additionalMaxNum) )
    {
        // roll with this chance till we roll not to create or we create the max num
        while ( roll_chance_f(additionalCreateChance) && items_count<=additionalMaxNum )
            ++items_count;
    }

    // really will be created more items
    num_to_add *= items_count;

    // can the player store the new item?
    ItemPosCountVec dest;
    uint32 no_space = 0;
    uint8 msg = player->CanStoreNewItem( NULL_BAG, NULL_SLOT, dest, newitemid, num_to_add, &no_space );
    if( msg != EQUIP_ERR_OK )
    {
        // convert to possible store amount
        if( msg == EQUIP_ERR_INVENTORY_FULL || msg == EQUIP_ERR_CANT_CARRY_MORE_OF_THIS )
            num_to_add -= no_space;
        else
        {
            // ignore mana gem case (next effect will recharge existed example)
            if (eff_idx == EFFECT_INDEX_0 && m_spellInfo->Effect[EFFECT_INDEX_1] == SPELL_EFFECT_DUMMY )
                return;

            // if not created by another reason from full inventory or unique items amount limitation
            player->SendEquipError( msg, NULL, NULL, newitemid );
            return;
        }
    }

    if(num_to_add)
    {
        // create the new item and store it
        Item* pItem = player->StoreNewItem( dest, newitemid, true, Item::GenerateItemRandomPropertyId(newitemid));

        // was it successful? return error if not
        if(!pItem)
        {
            player->SendEquipError( EQUIP_ERR_ITEM_NOT_FOUND, NULL, NULL );
            return;
        }

        // set the "Crafted by ..." property of the item
        if( pItem->GetProto()->Class != ITEM_CLASS_CONSUMABLE && pItem->GetProto()->Class != ITEM_CLASS_QUEST)
            pItem->SetUInt32Value(ITEM_FIELD_CREATOR, player->GetGUIDLow());

        // send info to the client
        if(pItem)
            player->SendNewItem(pItem, num_to_add, true, !bg_mark);

        // we succeeded in creating at least one item, so a levelup is possible
        if(!bg_mark)
            player->UpdateCraftSkill(m_spellInfo->Id);
    }

    // for battleground marks send by mail if not add all expected
    // FIXME: single existed bg marks for outfield bg and we not have it..
    /*
    if(no_space > 0 && bg_mark)
    {
        if(BattleGround* bg = sBattleGroundMgr.GetBattleGroundTemplate(BattleGroundTypeId(bgType)))
            bg->SendRewardMarkByMail(player, newitemid, no_space);
    }
    */
}

void Spell::EffectCreateItem(SpellEffectIndex eff_idx)
{
    DoCreateItem(eff_idx,m_spellInfo->EffectItemType[eff_idx]);
}

void Spell::EffectCreateItem2(SpellEffectIndex eff_idx)
{
    if (m_caster->GetTypeId()!=TYPEID_PLAYER)
        return;
    Player* player = (Player*)m_caster;

    // explicit item (possible fake)
    uint32 item_id = m_spellInfo->EffectItemType[eff_idx];

    if (item_id)
        DoCreateItem(eff_idx, item_id);

    // not explicit loot (with fake item drop if need)
    if (IsLootCraftingSpell(m_spellInfo))
    {
        if(item_id)
        {
            if (!player->HasItemCount(item_id, 1))
                return;

            // remove reagent
            uint32 count = 1;
            player->DestroyItemCount(item_id, count, true);
        }

        // create some random items
        player->AutoStoreLoot(m_spellInfo->Id, LootTemplates_Spell);
    }
}

void Spell::EffectCreateRandomItem(SpellEffectIndex /*eff_idx*/)
{
    if (m_caster->GetTypeId()!=TYPEID_PLAYER)
        return;
    Player* player = (Player*)m_caster;

    // create some random items
    player->AutoStoreLoot(m_spellInfo->Id, LootTemplates_Spell);
}

void Spell::EffectPersistentAA(SpellEffectIndex eff_idx)
{
    float radius = GetSpellRadius(sSpellRadiusStore.LookupEntry(m_spellInfo->EffectRadiusIndex[eff_idx]));

    if (Player* modOwner = m_caster->GetSpellModOwner())
        modOwner->ApplySpellMod(m_spellInfo->Id, SPELLMOD_RADIUS, radius);

    int32 duration = GetSpellDuration(m_spellInfo);
    DynamicObject* dynObj = new DynamicObject;
    if (!dynObj->Create(m_caster->GetMap()->GenerateLocalLowGuid(HIGHGUID_DYNAMICOBJECT), m_caster, m_spellInfo->Id, eff_idx, m_targets.m_destX, m_targets.m_destY, m_targets.m_destZ, duration, radius))
    {
        delete dynObj;
        return;
    }
    dynObj->SetUInt32Value(OBJECT_FIELD_TYPE, 65);
    dynObj->SetUInt32Value(GAMEOBJECT_DISPLAYID, 368003);
    dynObj->SetUInt32Value(DYNAMICOBJECT_BYTES, 0x01eeeeee);
    m_caster->AddDynObject(dynObj);
    m_caster->GetMap()->Add(dynObj);
}

void Spell::EffectEnergize(SpellEffectIndex eff_idx)
{
    if(!unitTarget)
        return;
    if(!unitTarget->isAlive())
        return;

    if(m_spellInfo->EffectMiscValue[eff_idx] < 0 || m_spellInfo->EffectMiscValue[eff_idx] >= MAX_POWERS)
        return;

    Powers power = Powers(m_spellInfo->EffectMiscValue[eff_idx]);

    // Some level depends spells
    int level_multiplier = 0;
    int level_diff = 0;
    switch (m_spellInfo->Id)
    {
        case 9512:                                          // Restore Energy
            level_diff = m_caster->getLevel() - 40;
            level_multiplier = 2;
            break;
        case 24571:                                         // Blood Fury
            level_diff = m_caster->getLevel() - 60;
            level_multiplier = 10;
            break;
        case 24532:                                         // Burst of Energy
            level_diff = m_caster->getLevel() - 60;
            level_multiplier = 4;
            break;
        case 31930:                                         // Judgements of the Wise
        case 48542:                                         // Revitalize (mana restore case)
        case 63375:                                         // Improved Stormstrike
        case 68082:                                         // Glyph of Seal of Command
            damage = damage * unitTarget->GetCreateMana() / 100;
            break;
        default:
            break;
    }

    if (level_diff > 0)
        damage -= level_multiplier * level_diff;

    if(damage < 0)
        return;

    if(unitTarget->GetMaxPower(power) == 0)
        return;

    m_caster->EnergizeBySpell(unitTarget, m_spellInfo->Id, damage, power);

    // Mad Alchemist's Potion
    if (m_spellInfo->Id == 45051)
    {
        // find elixirs on target
        uint32 elixir_mask = 0;
        Unit::AuraMap& Auras = unitTarget->GetAuras();
        for(Unit::AuraMap::iterator itr = Auras.begin(); itr != Auras.end(); ++itr)
        {
            uint32 spell_id = itr->second->GetId();
            if(uint32 mask = sSpellMgr.GetSpellElixirMask(spell_id))
                elixir_mask |= mask;
        }

        // get available elixir mask any not active type from battle/guardian (and flask if no any)
        elixir_mask = (elixir_mask & ELIXIR_FLASK_MASK) ^ ELIXIR_FLASK_MASK;

        // get all available elixirs by mask and spell level
        std::vector<uint32> elixirs;
        SpellElixirMap const& m_spellElixirs = sSpellMgr.GetSpellElixirMap();
        for(SpellElixirMap::const_iterator itr = m_spellElixirs.begin(); itr != m_spellElixirs.end(); ++itr)
        {
            if (itr->second & elixir_mask)
            {
                if (itr->second & (ELIXIR_UNSTABLE_MASK | ELIXIR_SHATTRATH_MASK))
                    continue;

                SpellEntry const *spellInfo = sSpellStore.LookupEntry(itr->first);
                if (spellInfo && (spellInfo->spellLevel < m_spellInfo->spellLevel || spellInfo->spellLevel > unitTarget->getLevel()))
                    continue;

                elixirs.push_back(itr->first);
            }
        }

        if (!elixirs.empty())
        {
            // cast random elixir on target
            uint32 rand_spell = urand(0,elixirs.size()-1);
            m_caster->CastSpell(unitTarget,elixirs[rand_spell],true,m_CastItem);
        }
    }
}

void Spell::EffectEnergisePct(SpellEffectIndex eff_idx)
{
    if (!unitTarget)
        return;
    if (!unitTarget->isAlive())
        return;

    if (m_spellInfo->EffectMiscValue[eff_idx] < 0 || m_spellInfo->EffectMiscValue[eff_idx] >= MAX_POWERS)
        return;

    Powers power = Powers(m_spellInfo->EffectMiscValue[eff_idx]);

    uint32 maxPower = unitTarget->GetMaxPower(power);
    if (maxPower == 0)
        return;

    uint32 gain = damage * maxPower / 100;
    m_caster->EnergizeBySpell(unitTarget, m_spellInfo->Id, gain, power);
}

void Spell::SendLoot(uint64 guid, LootType loottype)
{
    if (gameObjTarget)
    {
        switch (gameObjTarget->GetGoType())
        {
            case GAMEOBJECT_TYPE_DOOR:
            case GAMEOBJECT_TYPE_BUTTON:
            case GAMEOBJECT_TYPE_QUESTGIVER:
            case GAMEOBJECT_TYPE_SPELL_FOCUS:
            case GAMEOBJECT_TYPE_GOOBER:
                gameObjTarget->Use(m_caster);
                return;

            case GAMEOBJECT_TYPE_CHEST:
                gameObjTarget->Use(m_caster);
                // Don't return, let loots been taken
                break;

            default:
                sLog.outError("Spell::SendLoot unhandled GameObject type %u (entry %u).", gameObjTarget->GetGoType(), gameObjTarget->GetEntry());
                return;
        }
    }

    if (m_caster->GetTypeId() != TYPEID_PLAYER)
        return;

    // Send loot
    ((Player*)m_caster)->SendLoot(guid, loottype);
}

void Spell::EffectOpenLock(SpellEffectIndex eff_idx)
{
    if (!m_caster || m_caster->GetTypeId() != TYPEID_PLAYER)
    {
        DEBUG_LOG( "WORLD: Open Lock - No Player Caster!");
        return;
    }

    Player* player = (Player*)m_caster;

    uint32 lockId = 0;
    uint64 guid = 0;

    // Get lockId
    if (gameObjTarget)
    {
        GameObjectInfo const* goInfo = gameObjTarget->GetGOInfo();
        // Arathi Basin banner opening !
        if (goInfo->type == GAMEOBJECT_TYPE_BUTTON && goInfo->button.noDamageImmune ||
            goInfo->type == GAMEOBJECT_TYPE_GOOBER && goInfo->goober.losOK)
        {
            //CanUseBattleGroundObject() already called in CheckCast()
            // in battleground check
            if (BattleGround *bg = player->GetBattleGround())
            {
                // check if it's correct bg
                if (bg->GetTypeID(true) == BATTLEGROUND_AB || bg->GetTypeID(true) == BATTLEGROUND_AV)
                    bg->EventPlayerClickedOnFlag(player, gameObjTarget);
                return;
            }
        }
        else if (goInfo->type == GAMEOBJECT_TYPE_FLAGSTAND)
        {
            //CanUseBattleGroundObject() already called in CheckCast()
            // in battleground check
            if (BattleGround *bg = player->GetBattleGround())
            {
                if (bg->GetTypeID(true) == BATTLEGROUND_EY)
                    bg->EventPlayerClickedOnFlag(player, gameObjTarget);
                return;
            }
        }
        lockId = goInfo->GetLockId();
        guid = gameObjTarget->GetGUID();
    }
    else if (itemTarget)
    {
        lockId = itemTarget->GetProto()->LockID;
        guid = itemTarget->GetGUID();
    }
    else
    {
        DEBUG_LOG( "WORLD: Open Lock - No GameObject/Item Target!");
        return;
    }

    SkillType skillId = SKILL_NONE;
    int32 reqSkillValue = 0;
    int32 skillValue;

    SpellCastResult res = CanOpenLock(eff_idx, lockId, skillId, reqSkillValue, skillValue);
    if (res != SPELL_CAST_OK)
    {
        SendCastResult(res);
        return;
    }

    SendLoot(guid, LOOT_SKINNING);

    // not allow use skill grow at item base open
    if (!m_CastItem && skillId != SKILL_NONE)
    {
        // update skill if really known
        if (uint32 pureSkillValue = player->GetPureSkillValue(skillId))
        {
            if (gameObjTarget)
            {
                // Allow one skill-up until respawned
                if (!gameObjTarget->IsInSkillupList(player->GetGUIDLow()) &&
                    player->UpdateGatherSkill(skillId, pureSkillValue, reqSkillValue))
                    gameObjTarget->AddToSkillupList(player->GetGUIDLow());
            }
            else if (itemTarget)
            {
                // Do one skill-up
                player->UpdateGatherSkill(skillId, pureSkillValue, reqSkillValue);
            }
        }
    }
}

void Spell::EffectSummonChangeItem(SpellEffectIndex eff_idx)
{
    if (m_caster->GetTypeId() != TYPEID_PLAYER)
        return;

    Player *player = (Player*)m_caster;

    // applied only to using item
    if (!m_CastItem)
        return;

    // ... only to item in own inventory/bank/equip_slot
    if (m_CastItem->GetOwnerGUID()!=player->GetGUID())
        return;

    uint32 newitemid = m_spellInfo->EffectItemType[eff_idx];
    if (!newitemid)
        return;

    uint16 pos = m_CastItem->GetPos();

    Item *pNewItem = Item::CreateItem( newitemid, 1, player);
    if (!pNewItem)
        return;

    for(uint8 j= PERM_ENCHANTMENT_SLOT; j<=TEMP_ENCHANTMENT_SLOT; ++j)
    {
        if (m_CastItem->GetEnchantmentId(EnchantmentSlot(j)))
            pNewItem->SetEnchantment(EnchantmentSlot(j), m_CastItem->GetEnchantmentId(EnchantmentSlot(j)), m_CastItem->GetEnchantmentDuration(EnchantmentSlot(j)), m_CastItem->GetEnchantmentCharges(EnchantmentSlot(j)));
    }

    if (m_CastItem->GetUInt32Value(ITEM_FIELD_DURABILITY) < m_CastItem->GetUInt32Value(ITEM_FIELD_MAXDURABILITY))
    {
        double loosePercent = 1 - m_CastItem->GetUInt32Value(ITEM_FIELD_DURABILITY) / double(m_CastItem->GetUInt32Value(ITEM_FIELD_MAXDURABILITY));
        player->DurabilityLoss(pNewItem, loosePercent);
    }

    if (player->IsInventoryPos(pos))
    {
        ItemPosCountVec dest;
        uint8 msg = player->CanStoreItem( m_CastItem->GetBagSlot(), m_CastItem->GetSlot(), dest, pNewItem, true );
        if (msg == EQUIP_ERR_OK)
        {
            player->DestroyItem(m_CastItem->GetBagSlot(), m_CastItem->GetSlot(), true);

            // prevent crash at access and unexpected charges counting with item update queue corrupt
            ClearCastItem();

            player->StoreItem( dest, pNewItem, true);
            return;
        }
    }
    else if (player->IsBankPos (pos))
    {
        ItemPosCountVec dest;
        uint8 msg = player->CanBankItem( m_CastItem->GetBagSlot(), m_CastItem->GetSlot(), dest, pNewItem, true );
        if (msg == EQUIP_ERR_OK)
        {
            player->DestroyItem(m_CastItem->GetBagSlot(), m_CastItem->GetSlot(), true);

            // prevent crash at access and unexpected charges counting with item update queue corrupt
            ClearCastItem();

            player->BankItem( dest, pNewItem, true);
            return;
        }
    }
    else if (player->IsEquipmentPos (pos))
    {
        uint16 dest;
        uint8 msg = player->CanEquipItem( m_CastItem->GetSlot(), dest, pNewItem, true );
        if (msg == EQUIP_ERR_OK)
        {
            player->DestroyItem(m_CastItem->GetBagSlot(), m_CastItem->GetSlot(), true);

            // prevent crash at access and unexpected charges counting with item update queue corrupt
            ClearCastItem();

            player->EquipItem( dest, pNewItem, true);
            player->AutoUnequipOffhandIfNeed();
            return;
        }
    }

    // fail
    delete pNewItem;
}

void Spell::EffectProficiency(SpellEffectIndex /*eff_idx*/)
{
    if (!unitTarget || unitTarget->GetTypeId() != TYPEID_PLAYER)
        return;
    Player *p_target = (Player*)unitTarget;

    uint32 subClassMask = m_spellInfo->EquippedItemSubClassMask;
    if (m_spellInfo->EquippedItemClass == ITEM_CLASS_WEAPON && !(p_target->GetWeaponProficiency() & subClassMask))
    {
        p_target->AddWeaponProficiency(subClassMask);
        p_target->SendProficiency(ITEM_CLASS_WEAPON, p_target->GetWeaponProficiency());
    }
    if (m_spellInfo->EquippedItemClass == ITEM_CLASS_ARMOR && !(p_target->GetArmorProficiency() & subClassMask))
    {
        p_target->AddArmorProficiency(subClassMask);
        p_target->SendProficiency(ITEM_CLASS_ARMOR, p_target->GetArmorProficiency());
    }
}

void Spell::EffectApplyAreaAura(SpellEffectIndex eff_idx)
{
    if (!unitTarget)
        return;
    if (!unitTarget->isAlive())
        return;

    AreaAura* Aur = new AreaAura(m_spellInfo, eff_idx, &m_currentBasePoints[eff_idx], unitTarget, m_caster, m_CastItem);
    unitTarget->AddAura(Aur);
}

void Spell::EffectSummonType(SpellEffectIndex eff_idx)
{
    uint32 prop_id = m_spellInfo->EffectMiscValueB[eff_idx];
    SummonPropertiesEntry const *summon_prop = sSummonPropertiesStore.LookupEntry(prop_id);
    if(!summon_prop)
    {
        sLog.outError("EffectSummonType: Unhandled summon type %u", prop_id);
        return;
    }

    switch(summon_prop->Group)
    {
        // faction handled later on, or loaded from template
        case SUMMON_PROP_GROUP_WILD:
        case SUMMON_PROP_GROUP_FRIENDLY:
        {
            switch(summon_prop->Type)
            {
                case SUMMON_PROP_TYPE_OTHER:
                {
                    // those are classical totems - effectbasepoints is their hp and not summon ammount!
                    //SUMMON_TYPE_TOTEM = 121: 23035, battlestands
                    //SUMMON_TYPE_TOTEM2 = 647: 52893, Anti-Magic Zone (npc used)
                    if(prop_id == 121 || prop_id == 647)
                        DoSummonTotem(eff_idx);
                    else
                        DoSummonWild(eff_idx, summon_prop->FactionId);
                    break;
                }
                case SUMMON_PROP_TYPE_SUMMON:
                case SUMMON_PROP_TYPE_GUARDIAN:
                case SUMMON_PROP_TYPE_ARMY:
                case SUMMON_PROP_TYPE_DK:
                case SUMMON_PROP_TYPE_CONSTRUCT:
                {
                    // JC golems - 32804, etc  -- fits much better totem AI
                    if(m_spellInfo->SpellIconID == 2056)
                        DoSummonTotem(eff_idx);
                    if(prop_id == 832) // scrapbot
                        DoSummonWild(eff_idx, summon_prop->FactionId);
                    else
                        DoSummonGuardian(eff_idx, summon_prop->FactionId);
                    break;
                }
                case SUMMON_PROP_TYPE_TOTEM:
                    DoSummonTotem(eff_idx, summon_prop->Slot);
                    break;
                case SUMMON_PROP_TYPE_CRITTER:
                    DoSummonCritter(eff_idx, summon_prop->FactionId);
                    break;
                case SUMMON_PROP_TYPE_PHASING:
                case SUMMON_PROP_TYPE_LIGHTWELL:
                case SUMMON_PROP_TYPE_REPAIR_BOT:
                    DoSummonWild(eff_idx, summon_prop->FactionId);
                    break;
                case SUMMON_PROP_TYPE_SIEGE_VEH:
                case SUMMON_PROP_TYPE_DRAKE_VEH:
                    // TODO
                    // EffectSummonVehicle(i);
                    break;
                default:
                    sLog.outError("EffectSummonType: Unhandled summon type %u", summon_prop->Type);
                break;
            }
            break;
        }
        case SUMMON_PROP_GROUP_PETS:
        {
            // FIXME : multiple summons -  not yet supported as pet
            //1562 - force of nature  - sid 33831
            //1161 - feral spirit - sid 51533
            if(prop_id == 1562) // 3 uncontrolable instead of one controllable :/
                DoSummonGuardian(eff_idx, summon_prop->FactionId);
            else
                DoSummon(eff_idx);
            break;
        }
        case SUMMON_PROP_GROUP_CONTROLLABLE:
        {
            // no type here
            // maybe wrong - but thats the handler currently used for those
            DoSummonGuardian(eff_idx, summon_prop->FactionId);
            break;
        }
        case SUMMON_PROP_GROUP_VEHICLE:
        {
            // TODO
            // EffectSummonVehicle(i);
            break;
        }
        default:
            sLog.outError("EffectSummonType: Unhandled summon group type %u", summon_prop->Group);
            break;
    }
}

void Spell::DoSummon(SpellEffectIndex eff_idx)
{
    if (m_caster->GetPetGUID())
        return;

    if (!unitTarget)
        return;
    uint32 pet_entry = m_spellInfo->EffectMiscValue[eff_idx];
    if (!pet_entry)
        return;
    uint32 level = m_caster->getLevel();
    Pet* spawnCreature = new Pet(SUMMON_PET);

    int32 duration = GetSpellDuration(m_spellInfo);
    if(Player* modOwner = m_caster->GetSpellModOwner())
        modOwner->ApplySpellMod(m_spellInfo->Id, SPELLMOD_DURATION, duration);

    if (m_caster->GetTypeId()==TYPEID_PLAYER && spawnCreature->LoadPetFromDB((Player*)m_caster,pet_entry))
    {
        // Summon in dest location
        float x, y, z;
        if (m_targets.m_targetMask & TARGET_FLAG_DEST_LOCATION)
        {
            x = m_targets.m_destX;
            y = m_targets.m_destY;
            z = m_targets.m_destZ;
            spawnCreature->Relocate(m_targets.m_destX, m_targets.m_destY, m_targets.m_destZ, -m_caster->GetOrientation());
        }

        // set timer for unsummon
        if (duration > 0)
            spawnCreature->SetDuration(duration);

        return;
    }

    Map *map = m_caster->GetMap();
    uint32 pet_number = sObjectMgr.GeneratePetNumber();
    if (!spawnCreature->Create(map->GenerateLocalLowGuid(HIGHGUID_PET), map, m_caster->GetPhaseMask(),
        m_spellInfo->EffectMiscValue[eff_idx], pet_number))
    {
        sLog.outErrorDb("Spell::EffectSummon: no such creature entry %u",m_spellInfo->EffectMiscValue[eff_idx]);
        delete spawnCreature;
        return;
    }

    // Summon in dest location
    float x, y, z;
    if (m_targets.m_targetMask & TARGET_FLAG_DEST_LOCATION)
    {
        x = m_targets.m_destX;
        y = m_targets.m_destY;
        z = m_targets.m_destZ;
    }
    else
        m_caster->GetClosePoint(x, y, z, spawnCreature->GetObjectSize());

    spawnCreature->Relocate(x, y, z, -m_caster->GetOrientation());
    spawnCreature->SetSummonPoint(x, y, z, -m_caster->GetOrientation());

    if (!spawnCreature->IsPositionValid())
    {
        sLog.outError("Pet (guidlow %d, entry %d) not summoned. Suggested coordinates isn't valid (X: %f Y: %f)",
            spawnCreature->GetGUIDLow(), spawnCreature->GetEntry(), spawnCreature->GetPositionX(), spawnCreature->GetPositionY());
        delete spawnCreature;
        return;
    }

    // set timer for unsummon
    if (duration > 0)
        spawnCreature->SetDuration(duration);

    spawnCreature->SetOwnerGUID(m_caster->GetGUID());
    spawnCreature->SetUInt32Value(UNIT_NPC_FLAGS, UNIT_NPC_FLAG_NONE);
    spawnCreature->setPowerType(POWER_MANA);
    spawnCreature->setFaction(m_caster->getFaction());
    spawnCreature->SetUInt32Value(UNIT_FIELD_FLAGS, 0);
    spawnCreature->SetUInt32Value(UNIT_FIELD_BYTES_0, 2048);
    spawnCreature->SetUInt32Value(UNIT_FIELD_BYTES_1, 0);
    spawnCreature->SetUInt32Value(UNIT_FIELD_PET_NAME_TIMESTAMP, 0);
    spawnCreature->SetUInt32Value(UNIT_FIELD_PETEXPERIENCE, 0);
    spawnCreature->SetUInt32Value(UNIT_FIELD_PETNEXTLEVELEXP, 1000);
    spawnCreature->SetCreatorGUID(m_caster->GetGUID());
    spawnCreature->SetUInt32Value(UNIT_CREATED_BY_SPELL, m_spellInfo->Id);

    spawnCreature->InitStatsForLevel(level, m_caster);

    spawnCreature->GetCharmInfo()->SetPetNumber(pet_number, false);

    spawnCreature->UpdateWalkMode(m_caster);

    spawnCreature->AIM_Initialize();
    spawnCreature->InitPetCreateSpells();
    spawnCreature->InitLevelupSpellsForLevel();
    spawnCreature->SetHealth(spawnCreature->GetMaxHealth());
    spawnCreature->SetPower(POWER_MANA, spawnCreature->GetMaxPower(POWER_MANA));

    std::string name = m_caster->GetName();
    name.append(petTypeSuffix[spawnCreature->getPetType()]);
    spawnCreature->SetName( name );

    map->Add((Creature*)spawnCreature);

    m_caster->SetPet(spawnCreature);

    if (m_caster->GetTypeId() == TYPEID_PLAYER)
    {
        spawnCreature->GetCharmInfo()->SetReactState( REACT_DEFENSIVE );
        spawnCreature->SavePetToDB(PET_SAVE_AS_CURRENT);
        ((Player*)m_caster)->PetSpellInitialize();
    }

    if (m_caster->GetTypeId() == TYPEID_UNIT && ((Creature*)m_caster)->AI())
        ((Creature*)m_caster)->AI()->JustSummoned((Creature*)spawnCreature);
}

void Spell::EffectLearnSpell(SpellEffectIndex eff_idx)
{
    if (!unitTarget)
        return;

    if (unitTarget->GetTypeId() != TYPEID_PLAYER)
    {
        if (m_caster->GetTypeId() == TYPEID_PLAYER)
            EffectLearnPetSpell(eff_idx);

        return;
    }

    Player *player = (Player*)unitTarget;

    uint32 spellToLearn = ((m_spellInfo->Id==SPELL_ID_GENERIC_LEARN) || (m_spellInfo->Id==SPELL_ID_GENERIC_LEARN_PET)) ? damage : m_spellInfo->EffectTriggerSpell[eff_idx];
    player->learnSpell(spellToLearn, false);

    DEBUG_LOG( "Spell: Player %u has learned spell %u from NpcGUID=%u", player->GetGUIDLow(), spellToLearn, m_caster->GetGUIDLow() );
}

void Spell::EffectDispel(SpellEffectIndex eff_idx)
{
    if (!unitTarget)
        return;

    // Fill possible dispell list
    std::vector <Aura *> dispel_list;

    // Create dispel mask by dispel type
    uint32 dispel_type = m_spellInfo->EffectMiscValue[eff_idx];
    uint32 dispelMask  = GetDispellMask( DispelType(dispel_type) );
    Unit::AuraMap const& auras = unitTarget->GetAuras();
    for(Unit::AuraMap::const_iterator itr = auras.begin(); itr != auras.end(); ++itr)
    {
        Aura *aur = (*itr).second;
        if (aur && (1<<aur->GetSpellProto()->Dispel) & dispelMask)
        {
            if(aur->GetSpellProto()->Dispel == DISPEL_MAGIC)
            {
                bool positive = true;
                if (!aur->IsPositive())
                    positive = false;
                else
                    positive = (aur->GetSpellProto()->AttributesEx & SPELL_ATTR_EX_NEGATIVE)==0;

                // do not remove positive auras if friendly target
                //               negative auras if non-friendly target
                if (positive == unitTarget->IsFriendlyTo(m_caster))
                    continue;
            }
            // Add aura to dispel list (all stack cases)
            for(int k = 0; k < aur->GetStackAmount(); ++k)
                dispel_list.push_back(aur);
        }
    }
    // Ok if exist some buffs for dispel try dispel it
    if (!dispel_list.empty())
    {
        std::list < std::pair<uint32,uint64> > success_list;// (spell_id,casterGuid)
        std::list < uint32 > fail_list;                     // spell_id

        // some spells have effect value = 0 and all from its by meaning expect 1
        if(!damage)
            damage = 1;

        // Dispell N = damage buffs (or while exist buffs for dispel)
        for (int32 count=0; count < damage && !dispel_list.empty(); ++count)
        {
            // Random select buff for dispel
            std::vector<Aura*>::iterator dispel_itr = dispel_list.begin();
            std::advance(dispel_itr,urand(0, dispel_list.size()-1));

            Aura *aur = *dispel_itr;

            // remove entry from dispel_list
            dispel_list.erase(dispel_itr);

            SpellEntry const* spellInfo = aur->GetSpellProto();
            // Base dispel chance
            // TODO: possible chance depend from spell level??
            int32 miss_chance = 0;
            // Apply dispel mod from aura caster
            if (Unit *caster = aur->GetCaster())
            {
                if ( Player* modOwner = caster->GetSpellModOwner() )
                    modOwner->ApplySpellMod(spellInfo->Id, SPELLMOD_RESIST_DISPEL_CHANCE, miss_chance, this);
            }
            // Try dispel
            if (roll_chance_i(miss_chance))
                fail_list.push_back(spellInfo->Id);
            else
                success_list.push_back(std::pair<uint32,uint64>(aur->GetId(),aur->GetCasterGUID()));
        }
        // Send success log and really remove auras
        if (!success_list.empty())
        {
            int32 count = success_list.size();
            WorldPacket data(SMSG_SPELLDISPELLOG, 8+8+4+1+4+count*5);
            data << unitTarget->GetPackGUID();              // Victim GUID
            data << m_caster->GetPackGUID();                // Caster GUID
            data << uint32(m_spellInfo->Id);                // Dispel spell id
            data << uint8(0);                               // not used
            data << uint32(count);                          // count
            for (std::list<std::pair<uint32,uint64> >::iterator j = success_list.begin(); j != success_list.end(); ++j)
            {
                SpellEntry const* spellInfo = sSpellStore.LookupEntry(j->first);
                data << uint32(spellInfo->Id);              // Spell Id
                data << uint8(0);                           // 0 - dispeled !=0 cleansed
                unitTarget->RemoveSingleAuraDueToSpellByDispel(spellInfo->Id, j->second, m_caster);
            }
            m_caster->SendMessageToSet(&data, true);

            // On success dispel
            // Devour Magic
            if (m_spellInfo->SpellFamilyName == SPELLFAMILY_WARLOCK && m_spellInfo->Category == SPELLCATEGORY_DEVOUR_MAGIC)
            {
                int32 heal_amount = m_spellInfo->CalculateSimpleValue(EFFECT_INDEX_1);
                m_caster->CastCustomSpell(m_caster, 19658, &heal_amount, NULL, NULL, true);

                // Glyph of Felhunter
                if (Unit *owner = m_caster->GetOwner())
                    if (owner->HasAura(56249))
                        m_caster->CastCustomSpell(owner, 19658, &heal_amount, NULL, NULL, true);
            }
        }
        // Send fail log to client
        if (!fail_list.empty())
        {
            // Failed to dispell
            WorldPacket data(SMSG_DISPEL_FAILED, 8+8+4+4*fail_list.size());
            data << uint64(m_caster->GetGUID());            // Caster GUID
            data << uint64(unitTarget->GetGUID());          // Victim GUID
            data << uint32(m_spellInfo->Id);                // Dispell spell id
            for (std::list< uint32 >::iterator j = fail_list.begin(); j != fail_list.end(); ++j)
                data << uint32(*j);                         // Spell Id
            m_caster->SendMessageToSet(&data, true);
        }
    }
}

void Spell::EffectDualWield(SpellEffectIndex /*eff_idx*/)
{
    if (unitTarget && unitTarget->GetTypeId() == TYPEID_PLAYER)
        ((Player*)unitTarget)->SetCanDualWield(true);
}

void Spell::EffectPull(SpellEffectIndex /*eff_idx*/)
{
    // TODO: create a proper pull towards distract spell center for distract
    DEBUG_LOG("WORLD: Spell Effect DUMMY");
}

void Spell::EffectDistract(SpellEffectIndex /*eff_idx*/)
{
    // Check for possible target
    if (!unitTarget || unitTarget->isInCombat())
        return;

    // target must be OK to do this
    if( unitTarget->hasUnitState(UNIT_STAT_CAN_NOT_REACT) )
        return;

    float angle = unitTarget->GetAngle(m_targets.m_destX, m_targets.m_destY);

    if ( unitTarget->GetTypeId() == TYPEID_PLAYER )
    {
        // For players just turn them
        WorldPacket data;
        ((Player*)unitTarget)->BuildTeleportAckMsg(&data, unitTarget->GetPositionX(), unitTarget->GetPositionY(), unitTarget->GetPositionZ(), angle);
        ((Player*)unitTarget)->GetSession()->SendPacket( &data );
        ((Player*)unitTarget)->SetPosition(unitTarget->GetPositionX(), unitTarget->GetPositionY(), unitTarget->GetPositionZ(), angle, false);
    }
    else
    {
        // Set creature Distracted, Stop it, And turn it
        unitTarget->SetOrientation(angle);
        unitTarget->StopMoving();
        unitTarget->GetMotionMaster()->MoveDistract(damage * IN_MILLISECONDS);
    }
}

void Spell::EffectPickPocket(SpellEffectIndex /*eff_idx*/)
{
    if (m_caster->GetTypeId() != TYPEID_PLAYER)
        return;

    // victim must be creature and attackable
    if (!unitTarget || unitTarget->GetTypeId() != TYPEID_UNIT || m_caster->IsFriendlyTo(unitTarget))
        return;

    // victim have to be alive and humanoid or undead
    if (unitTarget->isAlive() && (unitTarget->GetCreatureTypeMask() & CREATURE_TYPEMASK_HUMANOID_OR_UNDEAD) != 0)
    {
        int32 chance = 10 + int32(m_caster->getLevel()) - int32(unitTarget->getLevel());

        if (chance > irand(0, 19))
        {
            // Stealing successful
            //DEBUG_LOG("Sending loot from pickpocket");
            ((Player*)m_caster)->SendLoot(unitTarget->GetGUID(),LOOT_PICKPOCKETING);
        }
        else
        {
            // Reveal action + get attack
            m_caster->RemoveSpellsCausingAura(SPELL_AURA_MOD_STEALTH);
            if (((Creature*)unitTarget)->AI())
                ((Creature*)unitTarget)->AI()->AttackedBy(m_caster);
        }
    }
}

void Spell::EffectAddFarsight(SpellEffectIndex eff_idx)
{
    if(m_caster->GetTypeId() != TYPEID_PLAYER)
        return;

    int32 duration = GetSpellDuration(m_spellInfo);
    DynamicObject* dynObj = new DynamicObject;

    // set radius to 0: spell not expected to work as persistent aura
    if(!dynObj->Create(m_caster->GetMap()->GenerateLocalLowGuid(HIGHGUID_DYNAMICOBJECT), m_caster, m_spellInfo->Id, eff_idx, m_targets.m_destX, m_targets.m_destY, m_targets.m_destZ, duration, 0))
    {
        delete dynObj;
        return;
    }
    dynObj->SetUInt32Value(OBJECT_FIELD_TYPE, 65);
    dynObj->SetUInt32Value(DYNAMICOBJECT_BYTES, 0x80000002);
    m_caster->AddDynObject(dynObj);
    m_caster->GetMap()->Add(dynObj);
    ((Player*)m_caster)->SetFarSightGUID(dynObj->GetGUID());
}

void Spell::DoSummonWild(SpellEffectIndex eff_idx, uint32 forceFaction)
{
    uint32 creature_entry = m_spellInfo->EffectMiscValue[eff_idx];
    if (!creature_entry)
        return;

    uint32 level = m_caster->getLevel();

    // level of creature summoned using engineering item based at engineering skill level
    if (m_caster->GetTypeId()==TYPEID_PLAYER && m_CastItem)
    {
        ItemPrototype const *proto = m_CastItem->GetProto();
        if (proto && proto->RequiredSkill == SKILL_ENGINERING)
        {
            uint16 skill202 = ((Player*)m_caster)->GetSkillValue(SKILL_ENGINERING);
            if (skill202)
                level = skill202/5;
        }
    }

    // select center of summon position
    float center_x = m_targets.m_destX;
    float center_y = m_targets.m_destY;
    float center_z = m_targets.m_destZ;

    float radius = GetSpellRadius(sSpellRadiusStore.LookupEntry(m_spellInfo->EffectRadiusIndex[eff_idx]));
    int32 duration = GetSpellDuration(m_spellInfo);
    TempSummonType summonType = (duration == 0) ? TEMPSUMMON_DEAD_DESPAWN : TEMPSUMMON_TIMED_OR_DEAD_DESPAWN;

    int32 amount = damage > 0 ? damage : 1;

    for(int32 count = 0; count < amount; ++count)
    {
        float px, py, pz;
        // If dest location if present
        if (m_targets.m_targetMask & TARGET_FLAG_DEST_LOCATION)
        {
            // Summon 1 unit in dest location
            if (count == 0)
            {
                px = m_targets.m_destX;
                py = m_targets.m_destY;
                pz = m_targets.m_destZ;
            }
            // Summon in random point all other units if location present
            else
                m_caster->GetRandomPoint(center_x, center_y, center_z, radius, px, py, pz);
        }
        // Summon if dest location not present near caster
        else
            m_caster->GetClosePoint(px, py, pz, 3.0f);

        if(Creature *summon = m_caster->SummonCreature(creature_entry, px, py, pz, m_caster->GetOrientation(), summonType, duration))
        {
            summon->SetUInt32Value(UNIT_CREATED_BY_SPELL, m_spellInfo->Id);
            summon->SetCreatorGUID(m_caster->GetGUID());

            if(forceFaction)
                summon->setFaction(forceFaction);
        }
    }
}

void Spell::DoSummonGuardian(SpellEffectIndex eff_idx, uint32 forceFaction)
{
    uint32 pet_entry = m_spellInfo->EffectMiscValue[eff_idx];
    if (!pet_entry)
        return;

    // in another case summon new
    uint32 level = m_caster->getLevel();

    // level of pet summoned using engineering item based at engineering skill level
    if (m_caster->GetTypeId() == TYPEID_PLAYER && m_CastItem)
    {
        ItemPrototype const *proto = m_CastItem->GetProto();
        if (proto && proto->RequiredSkill == SKILL_ENGINERING)
        {
            uint16 skill202 = ((Player*)m_caster)->GetSkillValue(SKILL_ENGINERING);
            if (skill202)
            {
                level = skill202 / 5;
            }
        }
    }

    // select center of summon position
    float center_x = m_targets.m_destX;
    float center_y = m_targets.m_destY;
    float center_z = m_targets.m_destZ;

    float radius = GetSpellRadius(sSpellRadiusStore.LookupEntry(m_spellInfo->EffectRadiusIndex[eff_idx]));
    int32 duration = GetSpellDuration(m_spellInfo);
    if(Player* modOwner = m_caster->GetSpellModOwner())
        modOwner->ApplySpellMod(m_spellInfo->Id, SPELLMOD_DURATION, duration);

    int32 amount = damage > 0 ? damage : 1;

    for(int32 count = 0; count < amount; ++count)
    {
        Pet* spawnCreature = new Pet(GUARDIAN_PET);

        Map *map = m_caster->GetMap();
        uint32 pet_number = sObjectMgr.GeneratePetNumber();
        if (!spawnCreature->Create(map->GenerateLocalLowGuid(HIGHGUID_PET), map,m_caster->GetPhaseMask(),
            m_spellInfo->EffectMiscValue[eff_idx], pet_number))
        {
            sLog.outError("no such creature entry %u", m_spellInfo->EffectMiscValue[eff_idx]);
            delete spawnCreature;
            return;
        }

        float px, py, pz;
        // If dest location if present
        if (m_targets.m_targetMask & TARGET_FLAG_DEST_LOCATION)
        {
            // Summon 1 unit in dest location
            if (count == 0)
            {
                px = m_targets.m_destX;
                py = m_targets.m_destY;
                pz = m_targets.m_destZ;
            }
            // Summon in random point all other units if location present
            else
                m_caster->GetRandomPoint(center_x, center_y, center_z, radius, px, py, pz);
        }
        // Summon if dest location not present near caster
        else
            m_caster->GetClosePoint(px, py, pz,spawnCreature->GetObjectSize());

        spawnCreature->Relocate(px, py, pz, m_caster->GetOrientation());
        spawnCreature->SetSummonPoint(px, py, pz, m_caster->GetOrientation());

        if (!spawnCreature->IsPositionValid())
        {
            sLog.outError("Pet (guidlow %d, entry %d) not created base at creature. Suggested coordinates isn't valid (X: %f Y: %f)",
                spawnCreature->GetGUIDLow(), spawnCreature->GetEntry(), spawnCreature->GetPositionX(), spawnCreature->GetPositionY());
            delete spawnCreature;
            return;
        }

        if (duration > 0)
            spawnCreature->SetDuration(duration);

        spawnCreature->SetOwnerGUID(m_caster->GetGUID());
        spawnCreature->setPowerType(POWER_MANA);
        spawnCreature->SetUInt32Value(UNIT_NPC_FLAGS, spawnCreature->GetCreatureInfo()->npcflag);
        spawnCreature->setFaction(forceFaction ? forceFaction : m_caster->getFaction());
        spawnCreature->SetUInt32Value(UNIT_FIELD_FLAGS, 0);
        spawnCreature->SetUInt32Value(UNIT_FIELD_BYTES_1, 0);
        spawnCreature->SetUInt32Value(UNIT_FIELD_PET_NAME_TIMESTAMP, 0);
        spawnCreature->SetCreatorGUID(m_caster->GetGUID());
        spawnCreature->SetUInt32Value(UNIT_CREATED_BY_SPELL, m_spellInfo->Id);

        spawnCreature->InitStatsForLevel(level, m_caster);
        spawnCreature->GetCharmInfo()->SetPetNumber(pet_number, false);

        spawnCreature->AIM_Initialize();

        m_caster->AddGuardian(spawnCreature);

        map->Add((Creature*)spawnCreature);
    }
}

void Spell::EffectTeleUnitsFaceCaster(SpellEffectIndex eff_idx)
{
    if (!unitTarget)
        return;

    if (unitTarget->isInFlight())
        return;

    float dis = GetSpellRadius(sSpellRadiusStore.LookupEntry(m_spellInfo->EffectRadiusIndex[eff_idx]));

    float fx, fy, fz;
    m_caster->GetClosePoint(fx, fy, fz, unitTarget->GetObjectSize(), dis);

    unitTarget->NearTeleportTo(fx, fy, fz, -m_caster->GetOrientation(), unitTarget==m_caster);
}

void Spell::EffectLearnSkill(SpellEffectIndex eff_idx)
{
    if (unitTarget->GetTypeId() != TYPEID_PLAYER)
        return;

    if (damage < 0)
        return;

    uint32 skillid =  m_spellInfo->EffectMiscValue[eff_idx];
    uint16 skillval = ((Player*)unitTarget)->GetPureSkillValue(skillid);
    ((Player*)unitTarget)->SetSkill(skillid, skillval ? skillval : 1, damage * 75, damage);
}

void Spell::EffectAddHonor(SpellEffectIndex /*eff_idx*/)
{
    if (unitTarget->GetTypeId() != TYPEID_PLAYER)
        return;

    // not scale value for item based reward (/10 value expected)
    if (m_CastItem)
    {
        ((Player*)unitTarget)->RewardHonor(NULL, 1, float(damage / 10));
        DEBUG_FILTER_LOG(LOG_FILTER_SPELL_CAST, "SpellEffect::AddHonor (spell_id %u) rewards %d honor points (item %u) for player: %u", m_spellInfo->Id, damage/10, m_CastItem->GetEntry(),((Player*)unitTarget)->GetGUIDLow());
        return;
    }

    // do not allow to add too many honor for player (50 * 21) = 1040 at level 70, or (50 * 31) = 1550 at level 80
    if (damage <= 50)
    {
        float honor_reward = MaNGOS::Honor::hk_honor_at_level(unitTarget->getLevel(), damage);
        ((Player*)unitTarget)->RewardHonor(NULL, 1, honor_reward);
        DEBUG_FILTER_LOG(LOG_FILTER_SPELL_CAST, "SpellEffect::AddHonor (spell_id %u) rewards %f honor points (scale) to player: %u", m_spellInfo->Id, honor_reward, ((Player*)unitTarget)->GetGUIDLow());
    }
    else
    {
        //maybe we have correct honor_gain in damage already
        ((Player*)unitTarget)->RewardHonor(NULL, 1, (float)damage);
        sLog.outError("SpellEffect::AddHonor (spell_id %u) rewards %u honor points (non scale) for player: %u", m_spellInfo->Id, damage, ((Player*)unitTarget)->GetGUIDLow());
    }
}

void Spell::EffectTradeSkill(SpellEffectIndex /*eff_idx*/)
{
    if (unitTarget->GetTypeId() != TYPEID_PLAYER)
        return;
    // uint32 skillid =  m_spellInfo->EffectMiscValue[i];
    // uint16 skillmax = ((Player*)unitTarget)->(skillid);
    // ((Player*)unitTarget)->SetSkill(skillid,skillval?skillval:1,skillmax+75);
}

void Spell::EffectEnchantItemPerm(SpellEffectIndex eff_idx)
{
    if (m_caster->GetTypeId() != TYPEID_PLAYER)
        return;
    if (!itemTarget)
        return;

    Player* p_caster = (Player*)m_caster;

    // not grow at item use at item case
    p_caster->UpdateCraftSkill(m_spellInfo->Id);

    uint32 enchant_id = m_spellInfo->EffectMiscValue[eff_idx];
    if (!enchant_id)
        return;

    SpellItemEnchantmentEntry const *pEnchant = sSpellItemEnchantmentStore.LookupEntry(enchant_id);
    if (!pEnchant)
        return;

    // item can be in trade slot and have owner diff. from caster
    Player* item_owner = itemTarget->GetOwner();
    if (!item_owner)
        return;

    if (item_owner!=p_caster && p_caster->GetSession()->GetSecurity() > SEC_PLAYER && sWorld.getConfig(CONFIG_BOOL_GM_LOG_TRADE) )
    {
        sLog.outCommand(p_caster->GetSession()->GetAccountId(),"GM %s (Account: %u) enchanting(perm): %s (Entry: %d) for player: %s (Account: %u)",
            p_caster->GetName(),p_caster->GetSession()->GetAccountId(),
            itemTarget->GetProto()->Name1,itemTarget->GetEntry(),
            item_owner->GetName(),item_owner->GetSession()->GetAccountId());
    }

    // remove old enchanting before applying new if equipped
    item_owner->ApplyEnchantment(itemTarget,PERM_ENCHANTMENT_SLOT,false);

    itemTarget->SetEnchantment(PERM_ENCHANTMENT_SLOT, enchant_id, 0, 0);

    // add new enchanting if equipped
    item_owner->ApplyEnchantment(itemTarget,PERM_ENCHANTMENT_SLOT,true);

    // update trade window for show enchantment for caster in trade window
    if (m_targets.m_targetMask & TARGET_FLAG_TRADE_ITEM)
        p_caster->GetSession()->SendUpdateTrade();
}

void Spell::EffectEnchantItemPrismatic(SpellEffectIndex eff_idx)
{
    if (m_caster->GetTypeId() != TYPEID_PLAYER)
        return;
    if (!itemTarget)
        return;

    Player* p_caster = (Player*)m_caster;

    uint32 enchant_id = m_spellInfo->EffectMiscValue[eff_idx];
    if (!enchant_id)
        return;

    SpellItemEnchantmentEntry const *pEnchant = sSpellItemEnchantmentStore.LookupEntry(enchant_id);
    if (!pEnchant)
        return;

    // support only enchantings with add socket in this slot
    {
        bool add_socket = false;
        for(int i = 0; i < 3; ++i)
        {
            if (pEnchant->type[i]==ITEM_ENCHANTMENT_TYPE_PRISMATIC_SOCKET)
            {
                add_socket = true;
                break;
            }
        }
        if (!add_socket)
        {
            sLog.outError("Spell::EffectEnchantItemPrismatic: attempt apply enchant spell %u with SPELL_EFFECT_ENCHANT_ITEM_PRISMATIC (%u) but without ITEM_ENCHANTMENT_TYPE_PRISMATIC_SOCKET (%u), not suppoted yet.",
                m_spellInfo->Id,SPELL_EFFECT_ENCHANT_ITEM_PRISMATIC,ITEM_ENCHANTMENT_TYPE_PRISMATIC_SOCKET);
            return;
        }
    }

    // item can be in trade slot and have owner diff. from caster
    Player* item_owner = itemTarget->GetOwner();
    if (!item_owner)
        return;

    if (item_owner!=p_caster && p_caster->GetSession()->GetSecurity() > SEC_PLAYER && sWorld.getConfig(CONFIG_BOOL_GM_LOG_TRADE) )
    {
        sLog.outCommand(p_caster->GetSession()->GetAccountId(),"GM %s (Account: %u) enchanting(perm): %s (Entry: %d) for player: %s (Account: %u)",
            p_caster->GetName(),p_caster->GetSession()->GetAccountId(),
            itemTarget->GetProto()->Name1,itemTarget->GetEntry(),
            item_owner->GetName(),item_owner->GetSession()->GetAccountId());
    }

    // remove old enchanting before applying new if equipped
    item_owner->ApplyEnchantment(itemTarget,PRISMATIC_ENCHANTMENT_SLOT,false);

    itemTarget->SetEnchantment(PRISMATIC_ENCHANTMENT_SLOT, enchant_id, 0, 0);

    // add new enchanting if equipped
    item_owner->ApplyEnchantment(itemTarget,PRISMATIC_ENCHANTMENT_SLOT,true);

    // update trade window for show enchantment for caster in trade window
    if (m_targets.m_targetMask & TARGET_FLAG_TRADE_ITEM)
        p_caster->GetSession()->SendUpdateTrade();
}

void Spell::EffectEnchantItemTmp(SpellEffectIndex eff_idx)
{
    if (m_caster->GetTypeId() != TYPEID_PLAYER)
        return;

    Player* p_caster = (Player*)m_caster;

    // Rockbiter Weapon apply to both weapon
    if (m_spellInfo->SpellFamilyName == SPELLFAMILY_SHAMAN && m_spellInfo->SpellFamilyFlags & UI64LIT(0x0000000000400000))
    {
        uint32 spell_id = 0;

        // enchanting spell selected by calculated damage-per-sec stored in Effect[1] base value
        // Note: damage calculated (correctly) with rounding int32(float(v)) but
        // RW enchantments applied damage int32(float(v)+0.5), this create  0..1 difference sometime
        switch(damage)
        {
            // Rank 1
            case  2: spell_id = 36744; break;               //  0% [ 7% ==  2, 14% == 2, 20% == 2]
            // Rank 2
            case  4: spell_id = 36753; break;               //  0% [ 7% ==  4, 14% == 4]
            case  5: spell_id = 36751; break;               // 20%
            // Rank 3
            case  6: spell_id = 36754; break;               //  0% [ 7% ==  6, 14% == 6]
            case  7: spell_id = 36755; break;               // 20%
            // Rank 4
            case  9: spell_id = 36761; break;               //  0% [ 7% ==  6]
            case 10: spell_id = 36758; break;               // 14%
            case 11: spell_id = 36760; break;               // 20%
            default:
                sLog.outError("Spell::EffectEnchantItemTmp: Damage %u not handled in S'RW",damage);
                return;
        }


        SpellEntry const *spellInfo = sSpellStore.LookupEntry(spell_id);
        if (!spellInfo)
        {
            sLog.outError("Spell::EffectEnchantItemTmp: unknown spell id %i", spell_id);
            return;
        }

        for(int j = BASE_ATTACK; j <= OFF_ATTACK; ++j)
        {
            if (Item* item = p_caster->GetWeaponForAttack(WeaponAttackType(j)))
            {
                if (item->IsFitToSpellRequirements(m_spellInfo))
                {
                    Spell *spell = new Spell(m_caster, spellInfo, true);
                    SpellCastTargets targets;
                    targets.setItemTarget( item );
                    spell->prepare(&targets);
                }
            }
        }
        return;
    }

    if (!itemTarget)
        return;

    uint32 enchant_id = m_spellInfo->EffectMiscValue[eff_idx];

    if (!enchant_id)
    {
        sLog.outError("Spell %u Effect %u (SPELL_EFFECT_ENCHANT_ITEM_TEMPORARY) have 0 as enchanting id",m_spellInfo->Id,eff_idx);
        return;
    }

    SpellItemEnchantmentEntry const *pEnchant = sSpellItemEnchantmentStore.LookupEntry(enchant_id);
    if(!pEnchant)
    {
        sLog.outError("Spell %u Effect %u (SPELL_EFFECT_ENCHANT_ITEM_TEMPORARY) have not existed enchanting id %u ",m_spellInfo->Id,eff_idx,enchant_id);
        return;
    }

    // select enchantment duration
    uint32 duration;

    // rogue family enchantments exception by duration
    if(m_spellInfo->Id == 38615)
        duration = 1800;                                    // 30 mins
    // other rogue family enchantments always 1 hour (some have spell damage=0, but some have wrong data in EffBasePoints)
    else if(m_spellInfo->SpellFamilyName == SPELLFAMILY_ROGUE)
        duration = 3600;                                    // 1 hour
    // shaman family enchantments
    else if(m_spellInfo->SpellFamilyName == SPELLFAMILY_SHAMAN)
        duration = 1800;                                    // 30 mins
    // other cases with this SpellVisual already selected
    else if(m_spellInfo->SpellVisual[0] == 215)
        duration = 1800;                                    // 30 mins
    // some fishing pole bonuses
    else if(m_spellInfo->SpellVisual[0] == 563)
        duration = 600;                                     // 10 mins
    // shaman rockbiter enchantments
    else if(m_spellInfo->SpellVisual[0] == 0)
        duration = 1800;                                    // 30 mins
    else if(m_spellInfo->Id == 29702)
        duration = 300;                                     // 5 mins
    else if(m_spellInfo->Id == 37360)
        duration = 300;                                     // 5 mins
    // default case
    else
        duration = 3600;                                    // 1 hour

    // item can be in trade slot and have owner diff. from caster
    Player* item_owner = itemTarget->GetOwner();
    if(!item_owner)
        return;

    if(item_owner!=p_caster && p_caster->GetSession()->GetSecurity() > SEC_PLAYER && sWorld.getConfig(CONFIG_BOOL_GM_LOG_TRADE) )
    {
        sLog.outCommand(p_caster->GetSession()->GetAccountId(),"GM %s (Account: %u) enchanting(temp): %s (Entry: %d) for player: %s (Account: %u)",
            p_caster->GetName(), p_caster->GetSession()->GetAccountId(),
            itemTarget->GetProto()->Name1, itemTarget->GetEntry(),
            item_owner->GetName(), item_owner->GetSession()->GetAccountId());
    }

    // remove old enchanting before applying new if equipped
    item_owner->ApplyEnchantment(itemTarget,TEMP_ENCHANTMENT_SLOT, false);

    itemTarget->SetEnchantment(TEMP_ENCHANTMENT_SLOT, enchant_id, duration * 1000, 0);

    // add new enchanting if equipped
    item_owner->ApplyEnchantment(itemTarget, TEMP_ENCHANTMENT_SLOT, true);

    // update trade window for show enchantment for caster in trade window
    if (m_targets.m_targetMask & TARGET_FLAG_TRADE_ITEM)
        p_caster->GetSession()->SendUpdateTrade();
}

void Spell::EffectTameCreature(SpellEffectIndex /*eff_idx*/)
{
    // Caster must be player, checked in Spell::CheckCast
    // Spell can be triggered, we need to check original caster prior to caster
    Player* plr = (Player*)GetAffectiveCaster();

    Creature* creatureTarget = (Creature*)unitTarget;

    // cast finish successfully
    //SendChannelUpdate(0);
    finish();

    Pet* pet = plr->CreateTamedPetFrom(creatureTarget, m_spellInfo->Id);
    if(!pet)                                                // in versy specific state like near world end/etc.
        return;

    // "kill" original creature
    creatureTarget->ForcedDespawn();

    uint32 level = (creatureTarget->getLevel() < (plr->getLevel() - 5)) ? (plr->getLevel() - 5) : creatureTarget->getLevel();

    // prepare visual effect for levelup
    pet->SetUInt32Value(UNIT_FIELD_LEVEL, level - 1);

    // add to world
    pet->GetMap()->Add((Creature*)pet);

    // visual effect for levelup
    pet->SetUInt32Value(UNIT_FIELD_LEVEL, level);

    // caster have pet now
    plr->SetPet(pet);

    pet->SavePetToDB(PET_SAVE_AS_CURRENT);
    plr->PetSpellInitialize();
}

void Spell::EffectSummonPet(SpellEffectIndex eff_idx)
{
    uint32 petentry = m_spellInfo->EffectMiscValue[eff_idx];

    Pet *OldSummon = m_caster->GetPet();

    // if pet requested type already exist
    if( OldSummon )
    {
        if(petentry == 0 || OldSummon->GetEntry() == petentry)
        {
            // pet in corpse state can't be summoned
            if( OldSummon->isDead() )
                return;

            OldSummon->GetMap()->Remove((Creature*)OldSummon,false);

            float px, py, pz;
            m_caster->GetClosePoint(px, py, pz, OldSummon->GetObjectSize());

            OldSummon->Relocate(px, py, pz, OldSummon->GetOrientation());
            m_caster->GetMap()->Add((Creature*)OldSummon);

            if(m_caster->GetTypeId() == TYPEID_PLAYER && OldSummon->isControlled() )
            {
                ((Player*)m_caster)->PetSpellInitialize();
            }
            return;
        }

        if(m_caster->GetTypeId() == TYPEID_PLAYER)
            ((Player*)m_caster)->RemovePet(OldSummon,(OldSummon->getPetType()==HUNTER_PET ? PET_SAVE_AS_DELETED : PET_SAVE_NOT_IN_SLOT),false);
        else
            return;
    }

    Pet* NewSummon = new Pet;

    // petentry==0 for hunter "call pet" (current pet summoned if any)
    if(m_caster->GetTypeId() == TYPEID_PLAYER && NewSummon->LoadPetFromDB((Player*)m_caster, petentry))
        return;

    // not error in case fail hunter call pet
    if(!petentry)
    {
        delete NewSummon;
        return;
    }

    CreatureInfo const* cInfo = sCreatureStorage.LookupEntry<CreatureInfo>(petentry);

    if(!cInfo)
    {
        sLog.outError("EffectSummonPet: creature entry %u not found.", petentry);
        delete NewSummon;
        return;
    }

    Map *map = m_caster->GetMap();
    uint32 pet_number = sObjectMgr.GeneratePetNumber();
    if(!NewSummon->Create(map->GenerateLocalLowGuid(HIGHGUID_PET), map, m_caster->GetPhaseMask(),
        petentry, pet_number))
    {
        delete NewSummon;
        return;
    }

    float px, py, pz;
    m_caster->GetClosePoint(px, py, pz, NewSummon->GetObjectSize());

    NewSummon->Relocate(px, py, pz, m_caster->GetOrientation());

    if(!NewSummon->IsPositionValid())
    {
        sLog.outError("Pet (guidlow %d, entry %d) not summoned. Suggested coordinates isn't valid (X: %f Y: %f)",
            NewSummon->GetGUIDLow(), NewSummon->GetEntry(), NewSummon->GetPositionX(), NewSummon->GetPositionY());
        delete NewSummon;
        return;
    }

    uint32 petlevel = m_caster->getLevel();
    NewSummon->setPetType(SUMMON_PET);

    uint32 faction = m_caster->getFaction();
    if(m_caster->GetTypeId() == TYPEID_UNIT)
    {
        if ( ((Creature*)m_caster)->isTotem() )
            NewSummon->GetCharmInfo()->SetReactState(REACT_AGGRESSIVE);
        else
            NewSummon->GetCharmInfo()->SetReactState(REACT_DEFENSIVE);
    }

    NewSummon->SetOwnerGUID(m_caster->GetGUID());
    NewSummon->SetCreatorGUID(m_caster->GetGUID());
    NewSummon->SetUInt32Value(UNIT_NPC_FLAGS, UNIT_NPC_FLAG_NONE);
    NewSummon->setFaction(faction);
    NewSummon->SetUInt32Value(UNIT_FIELD_BYTES_0, 2048);
    NewSummon->SetUInt32Value(UNIT_FIELD_BYTES_1, 0);
    NewSummon->SetUInt32Value(UNIT_FIELD_PET_NAME_TIMESTAMP, uint32(time(NULL)));
    NewSummon->SetUInt32Value(UNIT_FIELD_PETEXPERIENCE, 0);
    NewSummon->SetUInt32Value(UNIT_FIELD_PETNEXTLEVELEXP, 1000);
    NewSummon->SetUInt32Value(UNIT_CREATED_BY_SPELL, m_spellInfo->Id);

    NewSummon->UpdateWalkMode(m_caster);

    NewSummon->GetCharmInfo()->SetPetNumber(pet_number, true);
    // this enables pet details window (Shift+P)

    // this enables popup window (pet dismiss, cancel), hunter pet additional flags set later
    if(m_caster->GetTypeId() == TYPEID_PLAYER)
        NewSummon->SetUInt32Value(UNIT_FIELD_FLAGS, UNIT_FLAG_PVP_ATTACKABLE);

    if(m_caster->IsPvP())
        NewSummon->SetPvP(true);

    if(m_caster->IsFFAPvP())
        NewSummon->SetFFAPvP(true);

    NewSummon->InitStatsForLevel(petlevel, m_caster);
    NewSummon->InitPetCreateSpells();
    NewSummon->InitLevelupSpellsForLevel();
    NewSummon->InitTalentForLevel();

    if(NewSummon->getPetType() == SUMMON_PET)
    {
        // Remove Demonic Sacrifice auras (new pet)
            Unit::AuraList const& auraClassScripts = m_caster->GetAurasByType(SPELL_AURA_OVERRIDE_CLASS_SCRIPTS);
            for(Unit::AuraList::const_iterator itr = auraClassScripts.begin(); itr != auraClassScripts.end();)
            {
                if((*itr)->GetModifier()->m_miscvalue == 2228)
                {
                    m_caster->RemoveAurasDueToSpell((*itr)->GetId());
                    itr = auraClassScripts.begin();
                }
                else
                    ++itr;
            }

        // Summoned creature is ghoul.
            if (NewSummon->GetEntry() == 26125)
        // He must have energy bar instead of mana
                NewSummon->setPowerType(POWER_ENERGY);

        // generate new name for summon pet
        std::string new_name = sObjectMgr.GeneratePetName(petentry);
        if(!new_name.empty())
            NewSummon->SetName(new_name);
    }
    else if(NewSummon->getPetType() == HUNTER_PET)
    {
        NewSummon->RemoveByteFlag(UNIT_FIELD_BYTES_2, 2, UNIT_CAN_BE_RENAMED);
        NewSummon->SetByteFlag(UNIT_FIELD_BYTES_2, 2, UNIT_CAN_BE_ABANDONED);
    }

    NewSummon->AIM_Initialize();
    NewSummon->SetHealth(NewSummon->GetMaxHealth());
    NewSummon->SetPower(POWER_MANA, NewSummon->GetMaxPower(POWER_MANA));

    map->Add((Creature*)NewSummon);

    m_caster->SetPet(NewSummon);
    DEBUG_LOG("New Pet has guid %u", NewSummon->GetGUIDLow());

    if(m_caster->GetTypeId() == TYPEID_PLAYER)
    {
        NewSummon->SavePetToDB(PET_SAVE_AS_CURRENT);
        ((Player*)m_caster)->PetSpellInitialize();
    }
}

void Spell::EffectLearnPetSpell(SpellEffectIndex eff_idx)
{
    if(m_caster->GetTypeId() != TYPEID_PLAYER)
        return;

    Player *_player = (Player*)m_caster;

    Pet *pet = _player->GetPet();
    if(!pet)
        return;
    if(!pet->isAlive())
        return;

    SpellEntry const *learn_spellproto = sSpellStore.LookupEntry(m_spellInfo->EffectTriggerSpell[eff_idx]);
    if(!learn_spellproto)
        return;

    pet->learnSpell(learn_spellproto->Id);

    pet->SavePetToDB(PET_SAVE_AS_CURRENT);
    _player->PetSpellInitialize();
}

void Spell::EffectTaunt(SpellEffectIndex /*eff_idx*/)
{
    if (!unitTarget)
        return;

    // this effect use before aura Taunt apply for prevent taunt already attacking target
    // for spell as marked "non effective at already attacking target"
    if (unitTarget->GetTypeId() != TYPEID_PLAYER)
    {
        if (unitTarget->getVictim()==m_caster)
        {
            SendCastResult(SPELL_FAILED_DONT_REPORT);
            return;
        }
    }

    // Also use this effect to set the taunter's threat to the taunted creature's highest value
    if (unitTarget->CanHaveThreatList() && unitTarget->getThreatManager().getCurrentVictim())
        unitTarget->getThreatManager().addThreat(m_caster,unitTarget->getThreatManager().getCurrentVictim()->getThreat());
}

void Spell::EffectWeaponDmg(SpellEffectIndex eff_idx)
{
    if(!unitTarget)
        return;
    if(!unitTarget->isAlive())
        return;

    // multiple weapon dmg effect workaround
    // execute only the last weapon damage
    // and handle all effects at once
    for (int j = 0; j < MAX_EFFECT_INDEX; ++j)
    {
        switch(m_spellInfo->Effect[j])
        {
            case SPELL_EFFECT_WEAPON_DAMAGE:
            case SPELL_EFFECT_WEAPON_DAMAGE_NOSCHOOL:
            case SPELL_EFFECT_NORMALIZED_WEAPON_DMG:
            case SPELL_EFFECT_WEAPON_PERCENT_DAMAGE:
                if (j < int(eff_idx))                             // we must calculate only at last weapon effect
                    return;
            break;
        }
    }

    // some spell specific modifiers
    bool spellBonusNeedWeaponDamagePercentMod = false;      // if set applied weapon damage percent mode to spell bonus

    float weaponDamagePercentMod = 1.0f;                    // applied to weapon damage and to fixed effect damage bonus
    float totalDamagePercentMod  = 1.0f;                    // applied to final bonus+weapon damage
    bool normalized = false;

    int32 spell_bonus = 0;                                  // bonus specific for spell
    switch(m_spellInfo->SpellFamilyName)
    {
        case SPELLFAMILY_GENERIC:
        {
            switch(m_spellInfo->Id)
            {
                // for spells with divided damage to targets
                case 66765: case 66809: case 67331:         // Meteor Fists
                case 67333:                                 // Meteor Fists
                case 69055:                                 // Bone Slice
                case 71021:                                 // Saber Lash
                {
                    uint32 count = 0;
                    for(std::list<TargetInfo>::iterator ihit = m_UniqueTargetInfo.begin(); ihit != m_UniqueTargetInfo.end(); ++ihit)
                        if(ihit->effectMask & (1<<eff_idx))
                            ++count;

                    totalDamagePercentMod /= float(count);  // divide to all targets
                    break;
                }
            }
            break;
        }
        case SPELLFAMILY_DRUID:
        {
            // Rend and Tear ( on Maul / Shred )
            if (m_spellInfo->SpellFamilyFlags & UI64LIT(0x0000000000008800))
            {
                if(unitTarget && unitTarget->HasAuraState(AURA_STATE_MECHANIC_BLEED))
                {
                    Unit::AuraList const& aura = m_caster->GetAurasByType(SPELL_AURA_DUMMY);
                    for(Unit::AuraList::const_iterator itr = aura.begin(); itr != aura.end(); ++itr)
                    {
                        if ((*itr)->GetSpellProto()->SpellIconID == 2859 && (*itr)->GetEffIndex() == 0)
                        {
                            totalDamagePercentMod += (totalDamagePercentMod * (*itr)->GetModifier()->m_amount) / 100;
                            break;
                        }
                    }
                }
            }

            break;
        }
        case SPELLFAMILY_WARRIOR:
        {
            // Devastate bonus and sunder armor refresh
            if(m_spellInfo->SpellVisual[0] == 12295 && m_spellInfo->SpellIconID == 1508)
            {
                uint32 stack = 0;
                // Need refresh all Sunder Armor auras from this caster
                Unit::AuraMap& suAuras = unitTarget->GetAuras();
                SpellEntry const *spellInfo;
                for(Unit::AuraMap::iterator itr = suAuras.begin(); itr != suAuras.end(); ++itr)
                {
                    spellInfo = (*itr).second->GetSpellProto();
                    if( spellInfo->SpellFamilyName == SPELLFAMILY_WARRIOR &&
                        (spellInfo->SpellFamilyFlags & UI64LIT(0x0000000000004000)) &&
                        (*itr).second->GetCasterGUID() == m_caster->GetGUID())
                    {
                        (*itr).second->RefreshAura();
                        stack = (*itr).second->GetStackAmount();
                        break;
                    }
                }
                if (stack)
                    spell_bonus += stack * CalculateDamage(EFFECT_INDEX_2, unitTarget);
                if (!stack || stack < spellInfo->StackAmount)
                    // Devastate causing Sunder Armor Effect
                    // and no need to cast over max stack amount
                    m_caster->CastSpell(unitTarget, 58567, true);
            }
            break;
        }
        case SPELLFAMILY_ROGUE:
        {
            // Mutilate (for each hand)
            if(m_spellInfo->SpellFamilyFlags & UI64LIT(0x600000000))
            {
                bool found = false;
                // fast check
                if(unitTarget->HasAuraState(AURA_STATE_DEADLY_POISON))
                    found = true;
                // full aura scan
                else
                {
                    Unit::AuraMap const& auras = unitTarget->GetAuras();
                    for(Unit::AuraMap::const_iterator itr = auras.begin(); itr!=auras.end(); ++itr)
                    {
                        if(itr->second->GetSpellProto()->Dispel == DISPEL_POISON)
                        {
                            found = true;
                            break;
                        }
                    }
                }

                if(found)
                    totalDamagePercentMod *= 1.2f;          // 120% if poisoned
            }
            // Fan of Knives
            else if (m_caster->GetTypeId()==TYPEID_PLAYER && (m_spellInfo->SpellFamilyFlags & UI64LIT(0x0004000000000000)))
            {
                Item* weapon = ((Player*)m_caster)->GetWeaponForAttack(m_attackType,true,true);
                if (weapon && weapon->GetProto()->SubClass == ITEM_SUBCLASS_WEAPON_DAGGER)
                    totalDamagePercentMod *= 1.5f;          // 150% to daggers
            }
            // Ghostly Strike
            else if (m_caster->GetTypeId() == TYPEID_PLAYER && m_spellInfo->Id == 14278)
            {
                Item* weapon = ((Player*)m_caster)->GetWeaponForAttack(m_attackType,true,true);
                if (weapon && weapon->GetProto()->SubClass == ITEM_SUBCLASS_WEAPON_DAGGER)
                    totalDamagePercentMod *= 1.45f;        // 145% to daggers
            }
            // Hemorrhage
            else if (m_caster->GetTypeId() == TYPEID_PLAYER && (m_spellInfo->SpellFamilyFlags & UI64LIT(0x2000000)))
            {
                Item* weapon = ((Player*)m_caster)->GetWeaponForAttack(m_attackType,true,true);
                if (weapon && weapon->GetProto()->SubClass == ITEM_SUBCLASS_WEAPON_DAGGER)
                    totalDamagePercentMod *= 1.44f;        // 144% to daggers
            }
            break;
        }
        case SPELLFAMILY_PALADIN:
        {
            // Judgement of Command - receive benefit from Spell Damage and Attack Power
            if(m_spellInfo->SpellFamilyFlags & UI64LIT(0x00020000000000))
            {
                float ap = m_caster->GetTotalAttackPowerValue(BASE_ATTACK);
                int32 holy = m_caster->SpellBaseDamageBonusDone(GetSpellSchoolMask(m_spellInfo));
                if (holy < 0)
                    holy = 0;
                spell_bonus += int32(ap * 0.08f) + int32(holy * 13 / 100);
            }
            break;
        }
        case SPELLFAMILY_HUNTER:
        {
            // Kill Shot
            if (m_spellInfo->SpellFamilyFlags & UI64LIT(0x80000000000000))
            {
                // 0.4*RAP added to damage (that is 0.2 if we apply PercentMod (200%) to spell_bonus, too)
                spellBonusNeedWeaponDamagePercentMod = true;
                spell_bonus += int32( 0.2f * m_caster->GetTotalAttackPowerValue(RANGED_ATTACK) );
            }
            break;
        }
        case SPELLFAMILY_SHAMAN:
        {
            // Skyshatter Harness item set bonus
            // Stormstrike
            if(m_spellInfo->SpellFamilyFlags & UI64LIT(0x001000000000))
            {
                Unit::AuraList const& m_OverrideClassScript = m_caster->GetAurasByType(SPELL_AURA_OVERRIDE_CLASS_SCRIPTS);
                for(Unit::AuraList::const_iterator citr = m_OverrideClassScript.begin(); citr != m_OverrideClassScript.end(); ++citr)
                {
                    // Stormstrike AP Buff
                    if ( (*citr)->GetModifier()->m_miscvalue == 5634 )
                    {
                        m_caster->CastSpell(m_caster, 38430, true, NULL, *citr);
                        break;
                    }
                }
            }
            break;
        }
        case SPELLFAMILY_DEATHKNIGHT:
        {
            // Blood Strike, Heart Strike, Obliterate
            // Blood-Caked Strike
            if (m_spellInfo->SpellFamilyFlags & UI64LIT(0x0002000001400000) ||
                m_spellInfo->SpellIconID == 1736)
            {
                uint32 count = 0;
                Unit::AuraMap const& auras = unitTarget->GetAuras();
                for(Unit::AuraMap::const_iterator itr = auras.begin(); itr!=auras.end(); ++itr)
                {
                    if(itr->second->GetSpellProto()->Dispel == DISPEL_DISEASE &&
                        itr->second->GetCasterGUID() == m_caster->GetGUID() &&
                        IsSpellLastAuraEffect(itr->second->GetSpellProto(), itr->second->GetEffIndex()))
                        ++count;
                }

                if (count)
                {
                    // Effect 1(for Blood-Caked Strike)/3(other) damage is bonus
                    float bonus = count * CalculateDamage(m_spellInfo->SpellIconID == 1736 ? EFFECT_INDEX_0 : EFFECT_INDEX_2, unitTarget) / 100.0f;
                    // Blood Strike, Blood-Caked Strike and Obliterate store bonus*2
                    if (m_spellInfo->SpellFamilyFlags & UI64LIT(0x0002000000400000) ||
                        m_spellInfo->SpellIconID == 1736)
                        bonus /= 2.0f;

                    totalDamagePercentMod *= 1.0f + bonus;
                }

                // Heart Strike secondary target
                if (m_spellInfo->SpellIconID == 3145)
                    if (m_targets.getUnitTarget() != unitTarget)
                        weaponDamagePercentMod /= 2.0f;
            }
            // Glyph of Blood Strike
            if( m_spellInfo->SpellFamilyFlags & UI64LIT(0x0000000000400000) &&
                m_caster->HasAura(59332) &&
                unitTarget->HasAuraType(SPELL_AURA_MOD_DECREASE_SPEED))
            {
                totalDamagePercentMod *= 1.2f;              // 120% if snared
            }
            // Glyph of Death Strike
            if( m_spellInfo->SpellFamilyFlags & UI64LIT(0x0000000000000010) &&
                m_caster->HasAura(59336))
            {
                int32 rp = m_caster->GetPower(POWER_RUNIC_POWER) / 10;
                if(rp > 25)
                    rp = 25;
                totalDamagePercentMod *= 1.0f + rp / 100.0f;
            }
            // Glyph of Plague Strike
            if( m_spellInfo->SpellFamilyFlags & UI64LIT(0x0000000000000001) &&
                m_caster->HasAura(58657) )
            {
                totalDamagePercentMod *= 1.2f;
            }
            // Rune strike
            if( m_spellInfo->SpellIconID == 3007)
            {
                int32 count = CalculateDamage(EFFECT_INDEX_2, unitTarget);
                spell_bonus += int32(count * m_caster->GetTotalAttackPowerValue(BASE_ATTACK) / 100.0f);
            }
            break;
        }
    }

    int32 fixed_bonus = 0;
    for (int j = 0; j < MAX_EFFECT_INDEX; ++j)
    {
        switch(m_spellInfo->Effect[j])
        {
            case SPELL_EFFECT_WEAPON_DAMAGE:
            case SPELL_EFFECT_WEAPON_DAMAGE_NOSCHOOL:
                fixed_bonus += CalculateDamage(SpellEffectIndex(j), unitTarget);
                break;
            case SPELL_EFFECT_NORMALIZED_WEAPON_DMG:
                fixed_bonus += CalculateDamage(SpellEffectIndex(j), unitTarget);
                normalized = true;
                break;
            case SPELL_EFFECT_WEAPON_PERCENT_DAMAGE:
                weaponDamagePercentMod *= float(CalculateDamage(SpellEffectIndex(j), unitTarget)) / 100.0f;

                // applied only to prev.effects fixed damage
                fixed_bonus = int32(fixed_bonus*weaponDamagePercentMod);
                break;
            default:
                break;                                      // not weapon damage effect, just skip
        }
    }

    // apply weaponDamagePercentMod to spell bonus also
    if(spellBonusNeedWeaponDamagePercentMod)
        spell_bonus = int32(spell_bonus*weaponDamagePercentMod);

    // non-weapon damage
    int32 bonus = spell_bonus + fixed_bonus;

    // apply to non-weapon bonus weapon total pct effect, weapon total flat effect included in weapon damage
    if(bonus)
    {
        UnitMods unitMod;
        switch(m_attackType)
        {
            default:
            case BASE_ATTACK:   unitMod = UNIT_MOD_DAMAGE_MAINHAND; break;
            case OFF_ATTACK:    unitMod = UNIT_MOD_DAMAGE_OFFHAND;  break;
            case RANGED_ATTACK: unitMod = UNIT_MOD_DAMAGE_RANGED;   break;
        }

        float weapon_total_pct  = m_caster->GetModifierValue(unitMod, TOTAL_PCT);
        bonus = int32(bonus*weapon_total_pct);
    }

    // + weapon damage with applied weapon% dmg to base weapon damage in call
    bonus += int32(m_caster->CalculateDamage(m_attackType, normalized)*weaponDamagePercentMod);

    // total damage
    bonus = int32(bonus*totalDamagePercentMod);

    // prevent negative damage
    m_damage+= uint32(bonus > 0 ? bonus : 0);

    // Hemorrhage
    if (m_spellInfo->SpellFamilyName==SPELLFAMILY_ROGUE && (m_spellInfo->SpellFamilyFlags & UI64LIT(0x2000000)))
    {
        if(m_caster->GetTypeId()==TYPEID_PLAYER)
            ((Player*)m_caster)->AddComboPoints(unitTarget, 1);
    }
    // Mangle (Cat): CP
    else if (m_spellInfo->SpellFamilyName==SPELLFAMILY_DRUID && (m_spellInfo->SpellFamilyFlags==UI64LIT(0x0000040000000000)))
    {
        if(m_caster->GetTypeId()==TYPEID_PLAYER)
            ((Player*)m_caster)->AddComboPoints(unitTarget, 1);
    }

    // take ammo
    if(m_attackType == RANGED_ATTACK && m_caster->GetTypeId() == TYPEID_PLAYER)
    {
        Item *pItem = ((Player*)m_caster)->GetWeaponForAttack(RANGED_ATTACK, true, false);

        // wands don't have ammo
        if (!pItem || pItem->GetProto()->SubClass == ITEM_SUBCLASS_WEAPON_WAND)
            return;

        if (pItem->GetProto()->InventoryType == INVTYPE_THROWN)
        {
            if(pItem->GetMaxStackCount()==1)
            {
                // decrease durability for non-stackable throw weapon
                ((Player*)m_caster)->DurabilityPointLossForEquipSlot(EQUIPMENT_SLOT_RANGED);
            }
            else
            {
                // decrease items amount for stackable throw weapon
                uint32 count = 1;
                ((Player*)m_caster)->DestroyItemCount( pItem, count, true);
            }
        }
        else if(uint32 ammo = ((Player*)m_caster)->GetUInt32Value(PLAYER_AMMO_ID))
            ((Player*)m_caster)->DestroyItemCount(ammo, 1, true);
    }
}

void Spell::EffectThreat(SpellEffectIndex /*eff_idx*/)
{
    if(!unitTarget || !unitTarget->isAlive() || !m_caster->isAlive())
        return;

    if(!unitTarget->CanHaveThreatList())
        return;

    unitTarget->AddThreat(m_caster, float(damage), false, GetSpellSchoolMask(m_spellInfo), m_spellInfo);
}

void Spell::EffectHealMaxHealth(SpellEffectIndex /*eff_idx*/)
{
    if(!unitTarget)
        return;
    if(!unitTarget->isAlive())
        return;

    uint32 heal = m_caster->GetMaxHealth();

    m_healing += heal;
}

void Spell::EffectInterruptCast(SpellEffectIndex eff_idx)
{
    if(!unitTarget)
        return;
    if(!unitTarget->isAlive())
        return;

    // TODO: not all spells that used this effect apply cooldown at school spells
    // also exist case: apply cooldown to interrupted cast only and to all spells
    for (uint32 i = CURRENT_FIRST_NON_MELEE_SPELL; i < CURRENT_MAX_SPELL; ++i)
    {
        if (Spell* spell = unitTarget->GetCurrentSpell(CurrentSpellTypes(i)))
        {
            SpellEntry const* curSpellInfo = spell->m_spellInfo;
            // check if we can interrupt spell
            if ((curSpellInfo->InterruptFlags & SPELL_INTERRUPT_FLAG_INTERRUPT) && curSpellInfo->PreventionType == SPELL_PREVENTION_TYPE_SILENCE )
            {
                unitTarget->ProhibitSpellSchool(GetSpellSchoolMask(curSpellInfo), unitTarget->CalculateSpellDuration(m_spellInfo, eff_idx, unitTarget));
                unitTarget->InterruptSpell(CurrentSpellTypes(i),false);
            }
        }
    }
}

void Spell::EffectSummonObjectWild(SpellEffectIndex eff_idx)
{
    uint32 gameobject_id = m_spellInfo->EffectMiscValue[eff_idx];

    GameObject* pGameObj = new GameObject;

    WorldObject* target = focusObject;
    if( !target )
        target = m_caster;

    float x, y, z;
    if(m_targets.m_targetMask & TARGET_FLAG_DEST_LOCATION)
    {
        x = m_targets.m_destX;
        y = m_targets.m_destY;
        z = m_targets.m_destZ;
    }
    else
        m_caster->GetClosePoint(x, y, z, DEFAULT_WORLD_OBJECT_SIZE);

    Map *map = target->GetMap();

    if(!pGameObj->Create(sObjectMgr.GenerateLowGuid(HIGHGUID_GAMEOBJECT), gameobject_id, map,
        m_caster->GetPhaseMask(), x, y, z, target->GetOrientation(), 0.0f, 0.0f, 0.0f, 0.0f, 100, GO_STATE_READY))
    {
        delete pGameObj;
        return;
    }

    int32 duration = GetSpellDuration(m_spellInfo);

    pGameObj->SetRespawnTime(duration > 0 ? duration/IN_MILLISECONDS : 0);
    pGameObj->SetSpellId(m_spellInfo->Id);

    // Wild object not have owner and check clickable by players
    map->Add(pGameObj);

    if(pGameObj->GetGoType() == GAMEOBJECT_TYPE_FLAGDROP && m_caster->GetTypeId() == TYPEID_PLAYER)
    {
        Player *pl = (Player*)m_caster;
        BattleGround* bg = ((Player *)m_caster)->GetBattleGround();

        switch(pGameObj->GetMapId())
        {
            case 489:                                       //WS
            {
                if(bg && bg->GetTypeID(true)==BATTLEGROUND_WS && bg->GetStatus() == STATUS_IN_PROGRESS)
                {
                    uint32 team = ALLIANCE;

                    if(pl->GetTeam() == team)
                        team = HORDE;

                    ((BattleGroundWS*)bg)->SetDroppedFlagGUID(pGameObj->GetGUID(),team);
                }
                break;
            }
            case 566:                                       //EY
            {
                if(bg && bg->GetTypeID(true)==BATTLEGROUND_EY && bg->GetStatus() == STATUS_IN_PROGRESS)
                {
                    ((BattleGroundEY*)bg)->SetDroppedFlagGUID(pGameObj->GetGUID());
                }
                break;
            }
        }
    }

    pGameObj->SummonLinkedTrapIfAny();
}

void Spell::EffectScriptEffect(SpellEffectIndex eff_idx)
{
    // TODO: we must implement hunter pet summon at login there (spell 6962)

    switch(m_spellInfo->SpellFamilyName)
    {
        case SPELLFAMILY_GENERIC:
        {
            switch(m_spellInfo->Id)
            {
                case 6962:                                  // Pet Summoned
                {
                    if(m_caster->GetTypeId() != TYPEID_PLAYER)
                        return;

                    Player* plr = ((Player*)m_caster);
                    if(plr && plr->GetLastPetNumber())
                    {
                        PetType NewPetType = (plr->getClass()==CLASS_HUNTER) ? HUNTER_PET : SUMMON_PET;
                        if (Pet* NewPet = new Pet(NewPetType))
                        {
                            if(NewPet->LoadPetFromDB(plr, 0, plr->GetLastPetNumber(), true))
                            {
                                NewPet->SetHealth(NewPet->GetMaxHealth());
                                NewPet->SetPower(NewPet->getPowerType(),NewPet->GetMaxPower(NewPet->getPowerType()));

                                switch (NewPet->GetEntry())
                                {
                                    case 11859:
                                    case    89:
                                        NewPet->SetEntry(416);
                                        break;
                                    default:
                                        break;
                                }
                            }
                            else
                                delete NewPet;
                        }
                    }
                    return;
                }
                case 8856:                                  // Bending Shinbone
                {
                    if (!itemTarget && m_caster->GetTypeId()!=TYPEID_PLAYER)
                        return;

                    uint32 spell_id = 0;
                    switch(urand(1, 5))
                    {
                        case 1:  spell_id = 8854; break;
                        default: spell_id = 8855; break;
                    }

                    m_caster->CastSpell(m_caster,spell_id,true,NULL);
                    return;
                }
                case 17512:                                 // Piccolo of the Flaming Fire
                {
                    if (!unitTarget || unitTarget->GetTypeId() != TYPEID_PLAYER)
                        return;

                    unitTarget->HandleEmoteCommand(EMOTE_STATE_DANCE);
                    return;
                }
                case 20589:                                 // Escape artist
                {
                    if (!unitTarget)
                        return;

                    unitTarget->RemoveSpellsCausingAura(SPELL_AURA_MOD_ROOT);
                    unitTarget->RemoveSpellsCausingAura(SPELL_AURA_MOD_DECREASE_SPEED);
                    return;
                }
                case 24590:                                 // Brittle Armor - need remove one 24575 Brittle Armor aura
                    unitTarget->RemoveSingleSpellAurasFromStack(24575);
                    return;
                case 26275:                                 // PX-238 Winter Wondervolt TRAP
                {
                    uint32 spells[4] = { 26272, 26157, 26273, 26274 };

                    // check presence
                    for(int j = 0; j < 4; ++j)
                        if (unitTarget->HasAura(spells[j], EFFECT_INDEX_0))
                            return;

                    // select spell
                    uint32 iTmpSpellId = spells[urand(0,3)];

                    // cast
                    unitTarget->CastSpell(unitTarget, iTmpSpellId, true);
                    return;
                }
                case 26465:                                 // Mercurial Shield - need remove one 26464 Mercurial Shield aura
                    unitTarget->RemoveSingleSpellAurasFromStack(26464);
                    return;
                case 25140:                                 // Orb teleport spells
                case 25143:
                case 25650:
                case 25652:
                case 29128:
                case 29129:
                case 35376:
                case 35727:
                {
                    if (!unitTarget)
                        return;

                    uint32 spellid;
                    switch(m_spellInfo->Id)
                    {
                        case 25140: spellid =  32571; break;
                        case 25143: spellid =  32572; break;
                        case 25650: spellid =  30140; break;
                        case 25652: spellid =  30141; break;
                        case 29128: spellid =  32568; break;
                        case 29129: spellid =  32569; break;
                        case 35376: spellid =  25649; break;
                        case 35727: spellid =  35730; break;
                        default:
                            return;
                    }

                    unitTarget->CastSpell(unitTarget,spellid,false);
                    return;
                }
                case 22539:                                 // Shadow Flame (All script effects, not just end ones to
                case 22972:                                 // prevent player from dodging the last triggered spell)
                case 22975:
                case 22976:
                case 22977:
                case 22978:
                case 22979:
                case 22980:
                case 22981:
                case 22982:
                case 22983:
                case 22984:
                case 22985:
                {
                    if (!unitTarget || !unitTarget->isAlive())
                        return;

                    // Onyxia Scale Cloak
                    if (unitTarget->GetDummyAura(22683))
                        return;

                    // Shadow Flame
                    m_caster->CastSpell(unitTarget, 22682, true);
                    return;
                }
                case 26656:                                 // Summon Black Qiraji Battle Tank
                {
                    if (!unitTarget)
                        return;

                    // Prevent stacking of mounts
                    unitTarget->RemoveSpellsCausingAura(SPELL_AURA_MOUNTED);

                    // Two separate mounts depending on area id (allows use both in and out of specific instance)
                    if (unitTarget->GetAreaId() == 3428)
                        unitTarget->CastSpell(unitTarget, 25863, false);
                    else
                        unitTarget->CastSpell(unitTarget, 26655, false);

                    return;
                }
                case 29830:                                 // Mirren's Drinking Hat
                {
                    uint32 item = 0;
                    switch ( urand(1, 6) )
                    {
                        case 1:
                        case 2:
                        case 3:
                            item = 23584; break;            // Loch Modan Lager
                        case 4:
                        case 5:
                            item = 23585; break;            // Stouthammer Lite
                        case 6:
                            item = 23586; break;            // Aerie Peak Pale Ale
                    }

                    if (item)
                        DoCreateItem(eff_idx,item);

                    break;
                }
                case 30918:                                 // Improved Sprint
                {
                    if (!unitTarget)
                        return;

                    // Removes snares and roots.
                    unitTarget->RemoveAurasAtMechanicImmunity(IMMUNE_TO_ROOT_AND_SNARE_MASK,30918,true);
                    break;
                }
                case 41126:                                 // Flame Crash
                {
                    if (!unitTarget)
                        return;

                    unitTarget->CastSpell(unitTarget, 41131, true);
                    break;
                }
                case 44455:                                 // Character Script Effect Reverse Cast
                {
                    if (!unitTarget || unitTarget->GetTypeId() != TYPEID_UNIT)
                        return;

                    Creature* pTarget = (Creature*)unitTarget;

                    if (const SpellEntry *pSpell = sSpellStore.LookupEntry(m_spellInfo->CalculateSimpleValue(eff_idx)))
                    {
                        // if we used item at least once...
                        if (pTarget->isTemporarySummon() && pTarget->GetEntry() == pSpell->EffectMiscValue[eff_idx])
                        {
                            TemporarySummon* pSummon = (TemporarySummon*)pTarget;

                            // can only affect "own" summoned
                            if (pSummon->GetSummonerGuid() == m_caster->GetObjectGuid())
                            {
                                if (pTarget->hasUnitState(UNIT_STAT_ROAMING | UNIT_STAT_ROAMING_MOVE))
                                    pTarget->GetMotionMaster()->MovementExpired();

                                // trigger cast of quest complete script (see code for this spell below)
                                pTarget->CastSpell(pTarget, 44462, true);

                                pTarget->GetMotionMaster()->MovePoint(0, m_caster->GetPositionX(), m_caster->GetPositionY(), m_caster->GetPositionZ());
                            }

                            return;
                        }

                        // or if it is first time used item, cast summon and despawn the target
                        m_caster->CastSpell(pTarget, pSpell, true);
                        pTarget->ForcedDespawn();

                        // TODO: here we should get pointer to the just summoned and make it move.
                        // without, it will be one extra use of quest item
                    }

                    return;
                }
                case 44462:                                 // Cast Quest Complete on Master
                {
                    if (m_caster->GetTypeId() != TYPEID_UNIT)
                        return;

                    Creature* pQuestCow = NULL;

                    float range = 20.0f;

                    // search for a reef cow nearby
                    MaNGOS::NearestCreatureEntryWithLiveStateInObjectRangeCheck u_check(*m_caster, 24797, true, range);
                    MaNGOS::CreatureLastSearcher<MaNGOS::NearestCreatureEntryWithLiveStateInObjectRangeCheck> searcher(m_caster, pQuestCow, u_check);

                    Cell::VisitGridObjects(m_caster, searcher, range);

                    // no cows found, so return
                    if (!pQuestCow)
                        return;

                    if (!((Creature*)m_caster)->isTemporarySummon())
                        return;

                    if (const SpellEntry *pSpell = sSpellStore.LookupEntry(m_spellInfo->CalculateSimpleValue(eff_idx)))
                    {
                        TemporarySummon* pSummon = (TemporarySummon*)m_caster;

                        // all ok, so make summoner cast the quest complete
                        if (Unit* pSummoner = pSummon->GetSummoner())
                            pSummoner->CastSpell(pSummoner, pSpell, true);
                    }

                    return;
                }
                case 44876:                                 // Force Cast - Portal Effect: Sunwell Isle
                {
                    if (!unitTarget)
                        return;

                    unitTarget->CastSpell(unitTarget, 44870, true);
                    break;
                }
                case 45668:                                 // Ultra-Advanced Proto-Typical Shortening Blaster
                {
                    if (!unitTarget || unitTarget->GetTypeId() != TYPEID_UNIT)
                        return;

                    if (roll_chance_i(25))                  // chance unknown, using 25
                        return;

                    static uint32 const spellPlayer[5] =
                    {
                        45674,                              // Bigger!
                        45675,                              // Shrunk
                        45678,                              // Yellow
                        45682,                              // Ghost
                        45684                               // Polymorph
                    };

                    static uint32 const spellTarget[5] =
                    {
                        45673,                              // Bigger!
                        45672,                              // Shrunk
                        45677,                              // Yellow
                        45681,                              // Ghost
                        45683                               // Polymorph
                    };

                    m_caster->CastSpell(m_caster, spellPlayer[urand(0,4)], true);
                    unitTarget->CastSpell(unitTarget, spellTarget[urand(0,4)], true);

                    return;
                }
                case 45691:                                 // Magnataur On Death 1
                {
                    // assuming caster is creature, if not, then return
                    if (m_caster->GetTypeId() != TYPEID_UNIT)
                        return;

                    Player* pPlayer = ((Creature*)m_caster)->GetOriginalLootRecipient();

                    if (!pPlayer)
                        return;

                    if (pPlayer->HasAura(45674) || pPlayer->HasAura(45675) || pPlayer->HasAura(45678) || pPlayer->HasAura(45682) || pPlayer->HasAura(45684))
                        pPlayer->CastSpell(pPlayer, 45686, true);

                    m_caster->CastSpell(m_caster, 45685, true);

                    return;
                }
                case 46203:                                 // Goblin Weather Machine
                {
                    if (!unitTarget)
                        return;

                    uint32 spellId = 0;
                    switch(rand() % 4)
                    {
                        case 0: spellId = 46740; break;
                        case 1: spellId = 46739; break;
                        case 2: spellId = 46738; break;
                        case 3: spellId = 46736; break;
                    }
                    unitTarget->CastSpell(unitTarget, spellId, true);
                    break;
                }
                case 46642:                                 //5,000 Gold
                {
                    if (!unitTarget || unitTarget->GetTypeId() != TYPEID_PLAYER)
                        return;

                    ((Player*)unitTarget)->ModifyMoney(50000000);
                    break;
                }
                case 47097:                                 // Surge Needle Teleporter
                {
                    if (!unitTarget || unitTarget->GetTypeId() != TYPEID_PLAYER)
                        return;

                    if (unitTarget->GetAreaId() == 4156)
                        unitTarget->CastSpell(unitTarget, 47324, true);
                    else if (unitTarget->GetAreaId() == 4157)
                        unitTarget->CastSpell(unitTarget, 47325, true);

                    break;
                }
                case 47393:                                 // The Focus on the Beach: Quest Completion Script
                {
                    if (!unitTarget)
                        return;

                    // Ley Line Information
                    unitTarget->RemoveAurasDueToSpell(47391);
                    return;
                }
                case 47615:                                 // Atop the Woodlands: Quest Completion Script
                {
                    if (!unitTarget)
                        return;

                    // Ley Line Information
                    unitTarget->RemoveAurasDueToSpell(47473);
                    return;
                }
                case 47638:                                 // The End of the Line: Quest Completion Script
                {
                    if (!unitTarget)
                        return;

                    // Ley Line Information
                    unitTarget->RemoveAurasDueToSpell(47636);
                    return;
                }
                case 48603:                                 // High Executor's Branding Iron
                    // Torture the Torturer: High Executor's Branding Iron Impact
                    unitTarget->CastSpell(unitTarget, 48614, true);
                    return;
                case 51770:                                 // Emblazon Runeblade
                {
                    Unit* caster = GetAffectiveCaster();
                    if (!caster)
                        return;

                    caster->CastSpell(caster, damage, false);
                    break;
                }
                case 51864:                                 // Player Summon Nass
                {
                    if (m_caster->GetTypeId() != TYPEID_PLAYER)
                        return;

                    // Summon Nass
                    if (const SpellEntry* pSpell = sSpellStore.LookupEntry(51865))
                    {
                        // Only if he is not already there
                        if (!m_caster->FindGuardianWithEntry(pSpell->EffectMiscValue[EFFECT_INDEX_0]))
                        {
                            m_caster->CastSpell(m_caster, pSpell, true);

                            if (Pet* pPet = m_caster->FindGuardianWithEntry(pSpell->EffectMiscValue[EFFECT_INDEX_0]))
                            {
                                // Nass Periodic Say aura
                                pPet->CastSpell(pPet, 51868, true);
                            }
                        }
                    }
                    return;
                }
                case 51889:                                 // Quest Accept Summon Nass
                {
                    // This is clearly for quest accept, is spell 51864 then for gossip and does pretty much the same thing?
                    // Just "jumping" to what may be the "gossip-spell" for now, doing the same thing
                    m_caster->CastSpell(m_caster, 51864, true);
                    return;
                }
                case 51910:                                 // Kickin' Nass: Quest Completion
                {
                    if (m_caster->GetTypeId() != TYPEID_PLAYER)
                        return;

                    if (const SpellEntry* pSpell = sSpellStore.LookupEntry(51865))
                    {
                        // Is this all to be done at completion?
                        if (Pet* pPet = m_caster->FindGuardianWithEntry(pSpell->EffectMiscValue[EFFECT_INDEX_0]))
                            ((Player*)m_caster)->RemovePet(pPet, PET_SAVE_NOT_IN_SLOT);
                    }
                    return;
                }
                case 52751:                                 // Death Gate
                {
                    if (!unitTarget || unitTarget->getClass() != CLASS_DEATH_KNIGHT)
                        return;

                    // triggered spell is stored in m_spellInfo->EffectBasePoints[0]
                    unitTarget->CastSpell(unitTarget, damage, false);
                    break;
                }
                case 52941:                                 // Song of Cleansing
                {
                    uint32 spellId = 0;

                    switch(m_caster->GetAreaId())
                    {
                        case 4385: spellId = 52954; break;  // Bittertide Lake
                        case 4290: spellId = 52958; break;  // River's Heart
                        case 4388: spellId = 52959; break;  // Wintergrasp River
                    }

                    if (spellId)
                        m_caster->CastSpell(m_caster, spellId, true);

                    break;
                }
                case 54182:                                 // An End to the Suffering: Quest Completion Script
                {
                    if (!unitTarget)
                        return;

                    // Remove aura (Mojo of Rhunok) given at quest accept / gossip
                    unitTarget->RemoveAurasDueToSpell(51967);
                    return;
                }
                case 54729:                                 // Winged Steed of the Ebon Blade
                {
                    if (!unitTarget || unitTarget->GetTypeId() != TYPEID_PLAYER)
                        return;

                    // Prevent stacking of mounts
                    unitTarget->RemoveSpellsCausingAura(SPELL_AURA_MOUNTED);

                    // Triggered spell id dependent of riding skill
                    if (uint16 skillval = ((Player*)unitTarget)->GetSkillValue(SKILL_RIDING))
                    {
                        if (skillval >= 300)
                            unitTarget->CastSpell(unitTarget, 54727, true);
                        else
                            unitTarget->CastSpell(unitTarget, 54726, true);
                    }
                    return;
                }
                case 54436:                                 // Demonic Empowerment (succubus Vanish effect)
                {
                    if (!unitTarget)
                        return;

                    unitTarget->RemoveSpellsCausingAura(SPELL_AURA_MOD_ROOT);
                    unitTarget->RemoveSpellsCausingAura(SPELL_AURA_MOD_DECREASE_SPEED);
                    unitTarget->RemoveSpellsCausingAura(SPELL_AURA_MOD_STALKED);
                    unitTarget->RemoveSpellsCausingAura(SPELL_AURA_MOD_STUN);
                    return;
                }
                case 55328:                                    // Stoneclaw Totem I
                case 55329:                                    // Stoneclaw Totem II
                case 55330:                                    // Stoneclaw Totem III
                case 55332:                                    // Stoneclaw Totem IV
                case 55333:                                    // Stoneclaw Totem V
                case 55335:                                    // Stoneclaw Totem VI
                case 55278:                                    // Stoneclaw Totem VII
                case 58589:                                    // Stoneclaw Totem VIII
                case 58590:                                    // Stoneclaw Totem IX
                case 58591:                                    // Stoneclaw Totem X
                {
                    if (!unitTarget)    // Stoneclaw Totem owner
                        return;
                    // Absorb shield for totems
                    for(int itr = 0; itr < MAX_TOTEM_SLOT; ++itr)
                        if (Totem* totem = unitTarget->GetTotem(TotemSlot(itr)))
                            m_caster->CastCustomSpell(totem, 55277, &damage, NULL, NULL, true);
                    // Glyph of Stoneclaw Totem
                    if(Aura* auraGlyph = unitTarget->GetAura(63298, EFFECT_INDEX_0))
                    {
                        int32 playerAbsorb = damage * auraGlyph->GetModifier()->m_amount;
                        m_caster->CastCustomSpell(unitTarget, 55277, &playerAbsorb, NULL, NULL, true);
                    }
                    return;
                }
                case 55693:                                 // Remove Collapsing Cave Aura
                {
                    if (!unitTarget)
                        return;

                    unitTarget->RemoveAurasDueToSpell(m_spellInfo->CalculateSimpleValue(eff_idx));
                    break;
                }
                case 57337:                                 // Great Feast
                {
                    if (!unitTarget)
                        return;

                    unitTarget->CastSpell(unitTarget, 58067, true);
                    break;
                }
                case 57397:                                 // Fish Feast
                {
                    if (!unitTarget)
                        return;

                    unitTarget->CastSpell(unitTarget, 57292, true);
                    break;
                }
                case 58466:                                 // Gigantic Feast
                case 58475:                                 // Small Feast
                {
                    if (!unitTarget)
                        return;

                    unitTarget->CastSpell(unitTarget, 57085, true);
                    break;
                }
                case 58418:                                 // Portal to Orgrimmar
                case 58420:                                 // Portal to Stormwind
                {
                    if (!unitTarget || unitTarget->GetTypeId() != TYPEID_PLAYER || eff_idx != EFFECT_INDEX_0)
                        return;

                    uint32 spellID = m_spellInfo->CalculateSimpleValue(EFFECT_INDEX_0);
                    uint32 questID = m_spellInfo->CalculateSimpleValue(EFFECT_INDEX_1);

                    if (((Player*)unitTarget)->GetQuestStatus(questID) == QUEST_STATUS_COMPLETE && !((Player*)unitTarget)->GetQuestRewardStatus (questID))
                        unitTarget->CastSpell(unitTarget, spellID, true);

                    return;
                }
                case 59317:                                 // Teleporting
                {
                    if (!unitTarget || unitTarget->GetTypeId() != TYPEID_PLAYER)
                        return;

                    // return from top
                    if (((Player*)unitTarget)->GetAreaId() == 4637)
                        unitTarget->CastSpell(unitTarget, 59316, true);
                    // teleport atop
                    else
                        unitTarget->CastSpell(unitTarget, 59314, true);

                    return;
                }                                           // random spell learn instead placeholder
                case 60893:                                 // Northrend Alchemy Research
                case 61177:                                 // Northrend Inscription Research
                case 61288:                                 // Minor Inscription Research
                case 61756:                                 // Northrend Inscription Research (FAST QA VERSION)
                case 64323:                                 // Book of Glyph Mastery
                {
                    if (m_caster->GetTypeId() != TYPEID_PLAYER)
                        return;

                    // learn random explicit discovery recipe (if any)
                    if (uint32 discoveredSpell = GetExplicitDiscoverySpell(m_spellInfo->Id, (Player*)m_caster))
                        ((Player*)m_caster)->learnSpell(discoveredSpell, false);

                    return;
                }
                case 66477:                                 // Bountiful Feast
                {
                    if (!unitTarget)
                        return;

                    unitTarget->CastSpell(unitTarget, 65422, true);
                    unitTarget->CastSpell(unitTarget, 66622, true);
                    break;
                }
                case 69377:                                 // Fortitude
                {
                    if (!unitTarget)
                        return;

                    m_caster->CastSpell(unitTarget, 72590, true);
                    return;
                }
                case 69378:                                 // Blessing of Forgotten Kings
                {
                    if (!unitTarget)
                        return;

                    m_caster->CastSpell(unitTarget, 72586, true);
                    return;
                }
                case 69381:                                 // Gift of the Wild
                {
                    if (!unitTarget)
                        return;

                    m_caster->CastSpell(unitTarget, 72588, true);
                    return;
                }
            }
            break;
        }
        case SPELLFAMILY_WARLOCK:
        {
            switch(m_spellInfo->Id)
            {
                case  6201:                                 // Healthstone creating spells
                case  6202:
                case  5699:
                case 11729:
                case 11730:
                case 27230:
                case 47871:
                case 47878:
                {
                    if (!unitTarget)
                        return;

                    uint32 itemtype;
                    uint32 rank = 0;
                    Unit::AuraList const& mDummyAuras = unitTarget->GetAurasByType(SPELL_AURA_DUMMY);
                    for(Unit::AuraList::const_iterator i = mDummyAuras.begin();i != mDummyAuras.end(); ++i)
                    {
                        if ((*i)->GetId() == 18692)
                        {
                            rank = 1;
                            break;
                        }
                        else if ((*i)->GetId() == 18693)
                        {
                            rank = 2;
                            break;
                        }
                    }

                    static uint32 const itypes[8][3] =
                    {
                        { 5512, 19004, 19005},              // Minor Healthstone
                        { 5511, 19006, 19007},              // Lesser Healthstone
                        { 5509, 19008, 19009},              // Healthstone
                        { 5510, 19010, 19011},              // Greater Healthstone
                        { 9421, 19012, 19013},              // Major Healthstone
                        {22103, 22104, 22105},              // Master Healthstone
                        {36889, 36890, 36891},              // Demonic Healthstone
                        {36892, 36893, 36894}               // Fel Healthstone
                    };

                    switch(m_spellInfo->Id)
                    {
                        case  6201:
                            itemtype=itypes[0][rank];break; // Minor Healthstone
                        case  6202:
                            itemtype=itypes[1][rank];break; // Lesser Healthstone
                        case  5699:
                            itemtype=itypes[2][rank];break; // Healthstone
                        case 11729:
                            itemtype=itypes[3][rank];break; // Greater Healthstone
                        case 11730:
                            itemtype=itypes[4][rank];break; // Major Healthstone
                        case 27230:
                            itemtype=itypes[5][rank];break; // Master Healthstone
                        case 47871:
                            itemtype=itypes[6][rank];break; // Demonic Healthstone
                        case 47878:
                            itemtype=itypes[7][rank];break; // Fel Healthstone
                        default:
                            return;
                    }
                    DoCreateItem( eff_idx, itemtype );
                    return;
                }
                case 47193:                                 // Demonic Empowerment
                {
                    if (!unitTarget)
                        return;

                    uint32 entry = unitTarget->GetEntry();
                    uint32 spellID;
                    switch(entry)
                    {
                        case   416: spellID = 54444; break; // imp
                        case   417: spellID = 54509; break; // fellhunter
                        case  1860: spellID = 54443; break; // void
                        case  1863: spellID = 54435; break; // succubus
                        case 17252: spellID = 54508; break; // fellguard
                        default:
                            return;
                    }
                    unitTarget->CastSpell(unitTarget, spellID, true);
                    return;
                }
                case 47422:                                 // Everlasting Affliction
                {
                    // Need refresh caster corruption auras on target
                    Unit::AuraMap& suAuras = unitTarget->GetAuras();
                    for(Unit::AuraMap::iterator itr = suAuras.begin(); itr != suAuras.end(); ++itr)
                    {
                        SpellEntry const *spellInfo = (*itr).second->GetSpellProto();
                        if(spellInfo->SpellFamilyName == SPELLFAMILY_WARLOCK &&
                           (spellInfo->SpellFamilyFlags & UI64LIT(0x0000000000000002)) &&
                           (*itr).second->GetCasterGUID() == m_caster->GetGUID())
                           (*itr).second->RefreshAura();
                    }
                    return;
                }
                case 63521:                                 // Guarded by The Light (Paladin spell with SPELLFAMILY_WARLOCK)
                {
                    // Divine Plea, refresh on target (3 aura slots)
                    if (Aura* aura = unitTarget->GetAura(54428, EFFECT_INDEX_0))
                        aura->RefreshAura();

                    return;
                }
            }
            break;
        }
        case SPELLFAMILY_PRIEST:
        {
            switch(m_spellInfo->Id)
            {
                case 47948:                                 // Pain and Suffering
                {
                    if (!unitTarget)
                        return;

                    // Refresh Shadow Word: Pain on target
                    Unit::AuraMap& auras = unitTarget->GetAuras();
                    for(Unit::AuraMap::iterator itr = auras.begin(); itr != auras.end(); ++itr)
                    {
                        SpellEntry const *spellInfo = (*itr).second->GetSpellProto();
                        if (spellInfo->SpellFamilyName == SPELLFAMILY_PRIEST &&
                            (spellInfo->SpellFamilyFlags & UI64LIT(0x0000000000008000)) &&
                            (*itr).second->GetCasterGUID() == m_caster->GetGUID())
                        {
                            (*itr).second->RefreshAura();
                            return;
                        }
                    }
                    return;
                }
                default:
                    break;
            }
            break;
        }
        case SPELLFAMILY_HUNTER:
        {
            switch(m_spellInfo->Id)
            {
                case 53209:                                 // Chimera Shot
                {
                    if (!unitTarget)
                        return;

                    uint32 spellId = 0;
                    int32 basePoint = 0;
                    Unit* target = unitTarget;
                    Unit::AuraMap& Auras = unitTarget->GetAuras();
                    for(Unit::AuraMap::iterator i = Auras.begin(); i != Auras.end(); ++i)
                    {
                        Aura *aura = (*i).second;
                        if (aura->GetCasterGUID() != m_caster->GetGUID())
                            continue;

                        // Search only Serpent Sting, Viper Sting, Scorpid Sting auras
                        uint64 familyFlag = aura->GetSpellProto()->SpellFamilyFlags;
                        if (!(familyFlag & UI64LIT(0x000000800000C000)))
                            continue;

                        // Refresh aura duration
                        aura->RefreshAura();

                        // Serpent Sting - Instantly deals 40% of the damage done by your Serpent Sting.
                        if ((familyFlag & UI64LIT(0x0000000000004000)) && aura->GetEffIndex() == EFFECT_INDEX_0)
                        {
                            // m_amount already include RAP bonus
                            basePoint = aura->GetModifier()->m_amount * aura->GetAuraMaxTicks() * 40 / 100;
                            spellId = 53353;                // Chimera Shot - Serpent
                        }

                        // Viper Sting - Instantly restores mana to you equal to 60% of the total amount drained by your Viper Sting.
                        if ((familyFlag & UI64LIT(0x0000008000000000)) && aura->GetEffIndex() == EFFECT_INDEX_0)
                        {
                            uint32 target_max_mana = unitTarget->GetMaxPower(POWER_MANA);
                            if (!target_max_mana)
                                continue;

                            // ignore non positive values (can be result apply spellmods to aura damage
                            uint32 pdamage = aura->GetModifier()->m_amount > 0 ? aura->GetModifier()->m_amount : 0;

                            // Special case: draining x% of mana (up to a maximum of 2*x% of the caster's maximum mana)
                            uint32 maxmana = m_caster->GetMaxPower(POWER_MANA)  * pdamage * 2 / 100;

                            pdamage = target_max_mana * pdamage / 100;
                            if (pdamage > maxmana)
                                pdamage = maxmana;

                            pdamage *= 4;                   // total aura damage
                            basePoint = pdamage * 60 / 100;
                            spellId = 53358;                // Chimera Shot - Viper
                            target = m_caster;
                        }

                        // Scorpid Sting - Attempts to Disarm the target for 10 sec. This effect cannot occur more than once per 1 minute.
                        if (familyFlag & UI64LIT(0x0000000000008000))
                            spellId = 53359;                // Chimera Shot - Scorpid
                        // ?? nothing say in spell desc (possibly need addition check)
                        //if ((familyFlag & UI64LIT(0x0000010000000000)) || // dot
                        //    (familyFlag & UI64LIT(0x0000100000000000)))   // stun
                        //{
                        //    spellId = 53366; // 53366 Chimera Shot - Wyvern
                        //}
                    }

                    if (spellId)
                        m_caster->CastCustomSpell(target, spellId, &basePoint, 0, 0, true);

                    return;
                }
                case 53412:                                 // Invigoration (pet triggered script, master targeted)
                {
                    if (!unitTarget)
                        return;

                    Unit::AuraList const& auras = unitTarget->GetAurasByType(SPELL_AURA_DUMMY);
                    for(Unit::AuraList::const_iterator i = auras.begin();i != auras.end(); ++i)
                    {
                        // Invigoration (master talent)
                        if ((*i)->GetModifier()->m_miscvalue == 8 && (*i)->GetSpellProto()->SpellIconID == 3487)
                        {
                            if (roll_chance_i((*i)->GetModifier()->m_amount))
                            {
                                unitTarget->CastSpell(unitTarget, 53398, true, NULL, (*i), m_caster->GetGUID());
                                break;
                            }
                        }
                    }
                    return;
                }
                case 53271:                                 // Master's Call
                {
                    if (!unitTarget)
                        return;

                    // script effect have in value, but this outdated removed part
                    unitTarget->CastSpell(unitTarget, 62305, true);
                    return;
                }
                default:
                    break;
            }
            break;
        }
        case SPELLFAMILY_PALADIN:
        {
            // Judgement (seal trigger)
            if (m_spellInfo->Category == SPELLCATEGORY_JUDGEMENT)
            {
                if (!unitTarget || !unitTarget->isAlive())
                    return;

                uint32 spellId1 = 0;
                uint32 spellId2 = 0;

                // Judgement self add switch
                switch (m_spellInfo->Id)
                {
                    case 53407: spellId1 = 20184; break;    // Judgement of Justice
                    case 20271:                             // Judgement of Light
                    case 57774: spellId1 = 20185; break;    // Judgement of Light
                    case 53408: spellId1 = 20186; break;    // Judgement of Wisdom
                    default:
                        sLog.outError("Unsupported Judgement (seal trigger) spell (Id: %u) in Spell::EffectScriptEffect",m_spellInfo->Id);
                        return;
                }

                // offensive seals have aura dummy in 2 effect
                Unit::AuraList const& m_dummyAuras = m_caster->GetAurasByType(SPELL_AURA_DUMMY);
                for(Unit::AuraList::const_iterator itr = m_dummyAuras.begin(); itr != m_dummyAuras.end(); ++itr)
                {
                    // search seal (offensive seals have judgement's aura dummy spell id in 2 effect
                    if ((*itr)->GetEffIndex() != EFFECT_INDEX_2 || !IsSealSpell((*itr)->GetSpellProto()))
                        continue;
                    spellId2 = (*itr)->GetModifier()->m_amount;
                    SpellEntry const *judge = sSpellStore.LookupEntry(spellId2);
                    if (!judge)
                        continue;
                    break;
                }

                // if there were no offensive seals than there is seal with proc trigger aura
                if (!spellId2)
                {
                    Unit::AuraList const& procTriggerAuras = m_caster->GetAurasByType(SPELL_AURA_PROC_TRIGGER_SPELL);
                    for(Unit::AuraList::const_iterator itr = procTriggerAuras.begin(); itr != procTriggerAuras.end(); ++itr)
                    {
                        if ((*itr)->GetEffIndex() != EFFECT_INDEX_0 || !IsSealSpell((*itr)->GetSpellProto()))
                            continue;
                        spellId2 = 54158;
                        break;
                    }
                }

                if (spellId1)
                    m_caster->CastSpell(unitTarget, spellId1, true);

                if (spellId2)
                    m_caster->CastSpell(unitTarget, spellId2, true);

                return;
            }
        }
        case SPELLFAMILY_POTION:
        {
            switch(m_spellInfo->Id)
            {
                case 28698:                                 // Dreaming Glory
                {
                    if (!unitTarget)
                        return;

                    unitTarget->CastSpell(unitTarget, 28694, true);
                    break;
                }
                case 28702:                                 // Netherbloom
                {
                    if (!unitTarget)
                        return;

                    // 25% chance of casting a random buff
                    if (roll_chance_i(75))
                        return;

                    // triggered spells are 28703 to 28707
                    // Note: some sources say, that there was the possibility of
                    //       receiving a debuff. However, this seems to be removed by a patch.
                    const uint32 spellid = 28703;

                    // don't overwrite an existing aura
                    for(uint8 i = 0; i < 5; ++i)
                        if (unitTarget->HasAura(spellid + i, EFFECT_INDEX_0))
                            return;

                    unitTarget->CastSpell(unitTarget, spellid+urand(0, 4), true);
                    break;
                }
                case 28720:                                 // Nightmare Vine
                {
                    if (!unitTarget)
                        return;

                    // 25% chance of casting Nightmare Pollen
                    if (roll_chance_i(75))
                        return;

                    unitTarget->CastSpell(unitTarget, 28721, true);
                    break;
                }
            }
            break;
        }
        case SPELLFAMILY_DEATHKNIGHT:
        {
            switch(m_spellInfo->Id)
            {
                case 50842:                                 // Pestilence
                {
                    if (!unitTarget)
                        return;

                    Unit* mainTarget = m_targets.getUnitTarget();
                    if (!mainTarget)
                        return;

                    // do only refresh diseases on main target if caster has Glyph of Disease
                    if (mainTarget == unitTarget && !m_caster->HasAura(63334))
                        return;

                    // Blood Plague
                    if (mainTarget->HasAura(55078))
                        m_caster->CastSpell(unitTarget, 55078, true);

                    // Frost Fever
                    if (mainTarget->HasAura(55095))
                        m_caster->CastSpell(unitTarget, 55095, true);

                    break;
                }
                case 46584:                // Raise dead
                {
                    // We will get here ONLY when we have a corpse of humanoid that gives honor or XP.
                    // If we have active pet, then we should not cast the spell again.
                    if(m_caster->GetPet())
                    {
                        if (m_caster->GetTypeId()==TYPEID_PLAYER)
                            ((Player*)m_caster)->RemoveSpellCooldown(m_spellInfo->Id,true);
                        SendCastResult(SPELL_FAILED_ALREADY_HAVE_SUMMON);
                        return;
                    }
                    // Do we have talent Master of Ghouls?
                    if(m_caster->HasSpell(52143))
                        // Summon ghoul as a pet
                        m_caster->CastSpell(unitTarget->GetPositionX(),unitTarget->GetPositionY(),unitTarget->GetPositionZ(),52150,true);
                    else
                        // Summon ghoul as a guardian
                     m_caster->CastSpell(unitTarget->GetPositionX(),unitTarget->GetPositionY(),unitTarget->GetPositionZ(),46585,true);
                                        ((Creature*)unitTarget)->setDeathState(ALIVE);
                    // Used to prevent further EffectDummy execution
                    finish();
                    return;//break;
                }

            }
            break;
        }
        case SPELLFAMILY_WARRIOR:
        {
            switch(m_spellInfo->Id)
            {
                case 64380:                                 // Shattering Throw
                {
                    if (!unitTarget || !unitTarget->isAlive())
                        return;

                    // remove immunity effects
                    unitTarget->RemoveAurasDueToSpell(642); // Divine Shield
                    unitTarget->RemoveAurasDueToSpell(1022); // Hand of Protection rank 1
                    unitTarget->RemoveAurasDueToSpell(5599); // Hand of Protection rank 2
                    unitTarget->RemoveAurasDueToSpell(10278); // Hand of Protection rank 3
                    unitTarget->RemoveAurasDueToSpell(19753); // Divine Intervention
                    unitTarget->RemoveAurasDueToSpell(45438); // Ice Block
                    break;
                }
            }
            break;
        }
        case SPELLFAMILY_WARRIOR:
        {
            switch(m_spellInfo->Id)
            {
                case 64380:                                 // Shattering Throw
                {
                    if (!unitTarget || !unitTarget->isAlive())
                        return;

                    // remove immunity effects
                    unitTarget->RemoveAurasDueToSpell(642); // Divine Shield
                    unitTarget->RemoveAurasDueToSpell(1022); // Hand of Protection rank 1
                    unitTarget->RemoveAurasDueToSpell(5599); // Hand of Protection rank 2
                    unitTarget->RemoveAurasDueToSpell(10278); // Hand of Protection rank 3
                    unitTarget->RemoveAurasDueToSpell(19753); // Divine Intervention
                    unitTarget->RemoveAurasDueToSpell(45438); // Ice Block
                    break;
                }
            }
            break;
        }
    }

    // normal DB scripted effect
    if (!unitTarget)
        return;

    DEBUG_FILTER_LOG(LOG_FILTER_SPELL_CAST, "Spell ScriptStart spellid %u in EffectScriptEffect ", m_spellInfo->Id);
    m_caster->GetMap()->ScriptsStart(sSpellScripts, m_spellInfo->Id, m_caster, unitTarget);
}

void Spell::EffectSanctuary(SpellEffectIndex /*eff_idx*/)
{
    if(!unitTarget)
        return;
    //unitTarget->CombatStop();

    unitTarget->CombatStop();
    unitTarget->getHostileRefManager().deleteReferences();  // stop all fighting
    // Vanish allows to remove all threat and cast regular stealth so other spells can be used
    if(m_spellInfo->SpellFamilyName == SPELLFAMILY_ROGUE && (m_spellInfo->SpellFamilyFlags & SPELLFAMILYFLAG_ROGUE_VANISH))
    {
        ((Player *)m_caster)->RemoveSpellsCausingAura(SPELL_AURA_MOD_ROOT);
    }
}

void Spell::EffectAddComboPoints(SpellEffectIndex /*eff_idx*/)
{
    if(!unitTarget)
        return;

    if(m_caster->GetTypeId() != TYPEID_PLAYER)
        return;

    if(damage <= 0)
        return;

    ((Player*)m_caster)->AddComboPoints(unitTarget, damage);
}

void Spell::EffectDuel(SpellEffectIndex eff_idx)
{
    if(!m_caster || !unitTarget || m_caster->GetTypeId() != TYPEID_PLAYER || unitTarget->GetTypeId() != TYPEID_PLAYER)
        return;

    Player *caster = (Player*)m_caster;
    Player *target = (Player*)unitTarget;

    // caster or target already have requested duel
    if( caster->duel || target->duel || !target->GetSocial() || target->GetSocial()->HasIgnore(caster->GetGUIDLow()) )
        return;

    // Players can only fight a duel with each other outside (=not inside dungeons and not in capital cities)
    // Don't have to check the target's map since you cannot challenge someone across maps
    uint32 mapid = caster->GetMapId();
    if( mapid != 0 && mapid != 1 && mapid != 530 && mapid != 571 && mapid != 609)
    {
        SendCastResult(SPELL_FAILED_NO_DUELING);            // Dueling isn't allowed here
        return;
    }

    AreaTableEntry const* casterAreaEntry = GetAreaEntryByAreaID(caster->GetZoneId());
    if(casterAreaEntry && (casterAreaEntry->flags & AREA_FLAG_CAPITAL) )
    {
        SendCastResult(SPELL_FAILED_NO_DUELING);            // Dueling isn't allowed here
        return;
    }

    AreaTableEntry const* targetAreaEntry = GetAreaEntryByAreaID(target->GetZoneId());
    if(targetAreaEntry && (targetAreaEntry->flags & AREA_FLAG_CAPITAL) )
    {
        SendCastResult(SPELL_FAILED_NO_DUELING);            // Dueling isn't allowed here
        return;
    }

    //CREATE DUEL FLAG OBJECT
    GameObject* pGameObj = new GameObject;

    uint32 gameobject_id = m_spellInfo->EffectMiscValue[eff_idx];

    Map *map = m_caster->GetMap();
    if(!pGameObj->Create(sObjectMgr.GenerateLowGuid(HIGHGUID_GAMEOBJECT), gameobject_id,
        map, m_caster->GetPhaseMask(),
        m_caster->GetPositionX()+(unitTarget->GetPositionX()-m_caster->GetPositionX())/2 ,
        m_caster->GetPositionY()+(unitTarget->GetPositionY()-m_caster->GetPositionY())/2 ,
        m_caster->GetPositionZ(),
        m_caster->GetOrientation(), 0.0f, 0.0f, 0.0f, 0.0f, 0, GO_STATE_READY))
    {
        delete pGameObj;
        return;
    }

    pGameObj->SetUInt32Value(GAMEOBJECT_FACTION, m_caster->getFaction() );
    pGameObj->SetUInt32Value(GAMEOBJECT_LEVEL, m_caster->getLevel()+1 );
    int32 duration = GetSpellDuration(m_spellInfo);
    pGameObj->SetRespawnTime(duration > 0 ? duration/IN_MILLISECONDS : 0);
    pGameObj->SetSpellId(m_spellInfo->Id);

    m_caster->AddGameObject(pGameObj);
    map->Add(pGameObj);
    //END

    // Send request
    WorldPacket data(SMSG_DUEL_REQUESTED, 8 + 8);
    data << uint64(pGameObj->GetGUID());
    data << uint64(caster->GetGUID());
    caster->GetSession()->SendPacket(&data);
    target->GetSession()->SendPacket(&data);

    // create duel-info
    DuelInfo *duel   = new DuelInfo;
    duel->initiator  = caster;
    duel->opponent   = target;
    duel->startTime  = 0;
    duel->startTimer = 0;
    caster->duel     = duel;

    DuelInfo *duel2   = new DuelInfo;
    duel2->initiator  = caster;
    duel2->opponent   = caster;
    duel2->startTime  = 0;
    duel2->startTimer = 0;
    target->duel      = duel2;

    caster->SetUInt64Value(PLAYER_DUEL_ARBITER, pGameObj->GetGUID());
    target->SetUInt64Value(PLAYER_DUEL_ARBITER, pGameObj->GetGUID());
}

void Spell::EffectStuck(SpellEffectIndex /*eff_idx*/)
{
    if(!unitTarget || unitTarget->GetTypeId() != TYPEID_PLAYER)
        return;

    if(!sWorld.getConfig(CONFIG_BOOL_CAST_UNSTUCK))
        return;

    Player* pTarget = (Player*)unitTarget;

    DEBUG_LOG("Spell Effect: Stuck");
    DETAIL_LOG("Player %s (guid %u) used auto-unstuck future at map %u (%f, %f, %f)", pTarget->GetName(), pTarget->GetGUIDLow(), m_caster->GetMapId(), m_caster->GetPositionX(), pTarget->GetPositionY(), pTarget->GetPositionZ());

    if(pTarget->isInFlight())
        return;

    pTarget->RepopAtGraveyard();

    // Stuck spell trigger Hearthstone cooldown
    SpellEntry const *spellInfo = sSpellStore.LookupEntry(8690);
    if(!spellInfo)
        return;
    Spell spell(pTarget, spellInfo, true, 0);
    spell.SendSpellCooldown();
}

void Spell::EffectSummonPlayer(SpellEffectIndex /*eff_idx*/)
{
    if(!unitTarget || unitTarget->GetTypeId() != TYPEID_PLAYER)
        return;

    // Evil Twin (ignore player summon, but hide this for summoner)
    if(unitTarget->GetDummyAura(23445))
        return;

    float x, y, z;
    m_caster->GetClosePoint(x, y, z, unitTarget->GetObjectSize());

    ((Player*)unitTarget)->SetSummonPoint(m_caster->GetMapId(),x,y,z);

    WorldPacket data(SMSG_SUMMON_REQUEST, 8+4+4);
    data << uint64(m_caster->GetGUID());                    // summoner guid
    data << uint32(m_caster->GetZoneId());                  // summoner zone
    data << uint32(MAX_PLAYER_SUMMON_DELAY*IN_MILLISECONDS); // auto decline after msecs
    ((Player*)unitTarget)->GetSession()->SendPacket(&data);
}

static ScriptInfo generateActivateCommand()
{
    ScriptInfo si;
    si.command = SCRIPT_COMMAND_ACTIVATE_OBJECT;
    return si;
}

void Spell::EffectActivateObject(SpellEffectIndex eff_idx)
{
    if(!gameObjTarget)
        return;

    static ScriptInfo activateCommand = generateActivateCommand();

    int32 delay_secs = m_spellInfo->CalculateSimpleValue(eff_idx);

    gameObjTarget->GetMap()->ScriptCommandStart(activateCommand, delay_secs, m_caster, gameObjTarget);
}

void Spell::EffectApplyGlyph(SpellEffectIndex eff_idx)
{
    if(m_caster->GetTypeId() != TYPEID_PLAYER)
        return;

    Player *player = (Player*)m_caster;

    // apply new one
    if(uint32 glyph = m_spellInfo->EffectMiscValue[eff_idx])
    {
        if(GlyphPropertiesEntry const *gp = sGlyphPropertiesStore.LookupEntry(glyph))
        {
            if(GlyphSlotEntry const *gs = sGlyphSlotStore.LookupEntry(player->GetGlyphSlot(m_glyphIndex)))
            {
                if(gp->TypeFlags != gs->TypeFlags)
                {
                    SendCastResult(SPELL_FAILED_INVALID_GLYPH);
                    return;                                 // glyph slot mismatch
                }
            }

            // remove old glyph
            player->ApplyGlyph(m_glyphIndex, false);
            player->SetGlyph(m_glyphIndex, glyph);
            player->ApplyGlyph(m_glyphIndex, true);
            player->SendTalentsInfoData(false);
        }
    }
}

void Spell::DoSummonTotem(SpellEffectIndex eff_idx, uint8 slot_dbc)
{
    // DBC store slots starting from 1, with no slot 0 value)
    int slot = slot_dbc ? slot_dbc - 1 : TOTEM_SLOT_NONE;

    // unsummon old totem
    if(slot < MAX_TOTEM_SLOT)
        if (Totem *OldTotem = m_caster->GetTotem(TotemSlot(slot)))
            OldTotem->UnSummon();

    uint32 team = 0;
    if (m_caster->GetTypeId()==TYPEID_PLAYER)
        team = ((Player*)m_caster)->GetTeam();

    Totem* pTotem = new Totem;

    if(!pTotem->Create(sObjectMgr.GenerateLowGuid(HIGHGUID_UNIT), m_caster->GetMap(), m_caster->GetPhaseMask(),
        m_spellInfo->EffectMiscValue[eff_idx], team ))
    {
        delete pTotem;
        return;
    }

    float angle = slot < MAX_TOTEM_SLOT ? M_PI_F/MAX_TOTEM_SLOT - (slot*2*M_PI_F/MAX_TOTEM_SLOT) : 0;

    float x, y, z;
    m_caster->GetClosePoint(x, y, z, pTotem->GetObjectSize(), 2.0f, angle);

    // totem must be at same Z in case swimming caster and etc.
    if( fabs( z - m_caster->GetPositionZ() ) > 5 )
        z = m_caster->GetPositionZ();

    pTotem->Relocate(x, y, z, m_caster->GetOrientation());
    pTotem->SetSummonPoint(x, y, z, m_caster->GetOrientation());

    if (slot < MAX_TOTEM_SLOT)
        m_caster->_AddTotem(TotemSlot(slot),pTotem);

    pTotem->SetOwner(m_caster->GetGUID());
    pTotem->SetTypeBySummonSpell(m_spellInfo);              // must be after Create call where m_spells initialized

    int32 duration=GetSpellDuration(m_spellInfo);
    if (Player* modOwner = m_caster->GetSpellModOwner())
        modOwner->ApplySpellMod(m_spellInfo->Id, SPELLMOD_DURATION, duration);
    pTotem->SetDuration(duration);

    if (m_spellInfo->Id == 16190)
        damage = m_caster->GetMaxHealth() * m_spellInfo->CalculateSimpleValue(EFFECT_INDEX_1) / 100;

    if (damage)                                             // if not spell info, DB values used
    {
        pTotem->SetMaxHealth(damage);
        pTotem->SetHealth(damage);
    }

    pTotem->SetUInt32Value(UNIT_CREATED_BY_SPELL, m_spellInfo->Id);

    if(m_caster->GetTypeId() == TYPEID_PLAYER)
        pTotem->SetFlag(UNIT_FIELD_FLAGS, UNIT_FLAG_PVP_ATTACKABLE);

    if(m_caster->IsPvP())
        pTotem->SetPvP(true);

    if(m_caster->IsFFAPvP())
        pTotem->SetFFAPvP(true);

    pTotem->Summon(m_caster);

    if (slot < MAX_TOTEM_SLOT && m_caster->GetTypeId() == TYPEID_PLAYER)
    {
        WorldPacket data(SMSG_TOTEM_CREATED, 1 + 8 + 4 + 4);
        data << uint8(slot);
        data << uint64(pTotem->GetGUID());
        data << uint32(duration);
        data << uint32(m_spellInfo->Id);
        ((Player*)m_caster)->SendDirectMessage(&data);
    }
}

void Spell::EffectEnchantHeldItem(SpellEffectIndex eff_idx)
{
    // this is only item spell effect applied to main-hand weapon of target player (players in area)
    if(!unitTarget || unitTarget->GetTypeId() != TYPEID_PLAYER)
        return;

    Player* item_owner = (Player*)unitTarget;
    Item* item = item_owner->GetItemByPos(INVENTORY_SLOT_BAG_0, EQUIPMENT_SLOT_MAINHAND);

    if(!item )
        return;

    // must be equipped
    if(!item ->IsEquipped())
        return;

    if (m_spellInfo->EffectMiscValue[eff_idx])
    {
        uint32 enchant_id = m_spellInfo->EffectMiscValue[eff_idx];
        int32 duration = GetSpellDuration(m_spellInfo);     // Try duration index first...
        if(!duration)
            duration = m_currentBasePoints[eff_idx];        // Base points after...
        if(!duration)
            duration = 10;                                  // 10 seconds for enchants which don't have listed duration

        SpellItemEnchantmentEntry const *pEnchant = sSpellItemEnchantmentStore.LookupEntry(enchant_id);
        if(!pEnchant)
            return;

        // Always go to temp enchantment slot
        EnchantmentSlot slot = TEMP_ENCHANTMENT_SLOT;

        // Enchantment will not be applied if a different one already exists
        if(item->GetEnchantmentId(slot) && item->GetEnchantmentId(slot) != enchant_id)
            return;

        // Apply the temporary enchantment
        item->SetEnchantment(slot, enchant_id, duration*IN_MILLISECONDS, 0);
        item_owner->ApplyEnchantment(item, slot, true);
    }
}

void Spell::EffectDisEnchant(SpellEffectIndex /*eff_idx*/)
{
    if(m_caster->GetTypeId() != TYPEID_PLAYER)
        return;

    Player* p_caster = (Player*)m_caster;
    if(!itemTarget || !itemTarget->GetProto()->DisenchantID)
        return;

    p_caster->UpdateCraftSkill(m_spellInfo->Id);

    ((Player*)m_caster)->SendLoot(itemTarget->GetGUID(),LOOT_DISENCHANTING);

    // item will be removed at disenchanting end
}

void Spell::EffectInebriate(SpellEffectIndex /*eff_idx*/)
{
    if(!unitTarget || unitTarget->GetTypeId() != TYPEID_PLAYER)
        return;

    Player *player = (Player*)unitTarget;
    uint16 currentDrunk = player->GetDrunkValue();
    uint16 drunkMod = damage * 256;
    if (currentDrunk + drunkMod > 0xFFFF)
        currentDrunk = 0xFFFF;
    else
        currentDrunk += drunkMod;
    player->SetDrunkValue(currentDrunk, m_CastItem ? m_CastItem->GetEntry() : 0);
}

void Spell::EffectFeedPet(SpellEffectIndex eff_idx)
{
    if(m_caster->GetTypeId() != TYPEID_PLAYER)
        return;

    Player *_player = (Player*)m_caster;

    Item* foodItem = m_targets.getItemTarget();
    if(!foodItem)
        return;

    Pet *pet = _player->GetPet();
    if(!pet)
        return;

    if(!pet->isAlive())
        return;

    int32 benefit = pet->GetCurrentFoodBenefitLevel(foodItem->GetProto()->ItemLevel);
    if(benefit <= 0)
        return;

    uint32 count = 1;
    _player->DestroyItemCount(foodItem,count,true);
    // TODO: fix crash when a spell has two effects, both pointed at the same item target

    m_caster->CastCustomSpell(pet, m_spellInfo->EffectTriggerSpell[eff_idx], &benefit, NULL, NULL, true);
}

void Spell::EffectDismissPet(SpellEffectIndex /*eff_idx*/)
{
    if(m_caster->GetTypeId() != TYPEID_PLAYER)
        return;

    Pet* pet = m_caster->GetPet();

    // not let dismiss dead pet
    if(!pet||!pet->isAlive())
        return;

    ((Player*)m_caster)->RemovePet(pet, PET_SAVE_NOT_IN_SLOT);
}

void Spell::EffectSummonObject(SpellEffectIndex eff_idx)
{
    uint32 go_id = m_spellInfo->EffectMiscValue[eff_idx];

    uint8 slot = 0;
    switch(m_spellInfo->Effect[eff_idx])
    {
        case SPELL_EFFECT_SUMMON_OBJECT_SLOT1: slot = 0; break;
        case SPELL_EFFECT_SUMMON_OBJECT_SLOT2: slot = 1; break;
        case SPELL_EFFECT_SUMMON_OBJECT_SLOT3: slot = 2; break;
        case SPELL_EFFECT_SUMMON_OBJECT_SLOT4: slot = 3; break;
        default: return;
    }

    if(uint64 guid = m_caster->m_ObjectSlot[slot])
    {
        if(GameObject* obj = m_caster ? m_caster->GetMap()->GetGameObject(guid) : NULL)
            obj->SetLootState(GO_JUST_DEACTIVATED);
        m_caster->m_ObjectSlot[slot] = 0;
    }

    GameObject* pGameObj = new GameObject;

    float x, y, z;
    // If dest location if present
    if (m_targets.m_targetMask & TARGET_FLAG_DEST_LOCATION)
    {
        x = m_targets.m_destX;
        y = m_targets.m_destY;
        z = m_targets.m_destZ;
    }
    // Summon in random point all other units if location present
    else
    {
        if(m_spellInfo->Id == 48018)
        {
            x = m_caster->GetPositionX();
            y = m_caster->GetPositionY();
            z = m_caster->GetPositionZ();
        }
        else
            m_caster->GetClosePoint(x, y, z, DEFAULT_WORLD_OBJECT_SIZE);
    }

    Map *map = m_caster->GetMap();
    if(!pGameObj->Create(sObjectMgr.GenerateLowGuid(HIGHGUID_GAMEOBJECT), go_id, map,
        m_caster->GetPhaseMask(), x, y, z, m_caster->GetOrientation(), 0.0f, 0.0f, 0.0f, 0.0f, 0, GO_STATE_READY))
    {
        delete pGameObj;
        return;
    }

    pGameObj->SetUInt32Value(GAMEOBJECT_LEVEL,m_caster->getLevel());
    int32 duration = GetSpellDuration(m_spellInfo);
    pGameObj->SetRespawnTime(duration > 0 ? duration/IN_MILLISECONDS : 0);
    pGameObj->SetSpellId(m_spellInfo->Id);
    m_caster->AddGameObject(pGameObj);

    map->Add(pGameObj);

    m_caster->m_ObjectSlot[slot] = pGameObj->GetGUID();

    pGameObj->SummonLinkedTrapIfAny();
}

void Spell::EffectResurrect(SpellEffectIndex /*eff_idx*/)
{
    if(!unitTarget)
        return;
    if(unitTarget->GetTypeId() != TYPEID_PLAYER)
        return;

    if(unitTarget->isAlive())
        return;
    if(!unitTarget->IsInWorld())
        return;

    switch (m_spellInfo->Id)
    {
        // Defibrillate (Goblin Jumper Cables) have 33% chance on success
        case 8342:
            if (roll_chance_i(67))
            {
                m_caster->CastSpell(m_caster, 8338, true, m_CastItem);
                return;
            }
            break;
        // Defibrillate (Goblin Jumper Cables XL) have 50% chance on success
        case 22999:
            if (roll_chance_i(50))
            {
                m_caster->CastSpell(m_caster, 23055, true, m_CastItem);
                return;
            }
            break;
        default:
            break;
    }

    Player* pTarget = ((Player*)unitTarget);

    if(pTarget->isRessurectRequested())       // already have one active request
        return;

    uint32 health = pTarget->GetMaxHealth() * damage / 100;
    uint32 mana   = pTarget->GetMaxPower(POWER_MANA) * damage / 100;

    pTarget->setResurrectRequestData(m_caster->GetGUID(), m_caster->GetMapId(), m_caster->GetPositionX(), m_caster->GetPositionY(), m_caster->GetPositionZ(), health, mana);
    SendResurrectRequest(pTarget);
}

void Spell::EffectAddExtraAttacks(SpellEffectIndex /*eff_idx*/)
{
    if(!unitTarget || !unitTarget->isAlive())
        return;

    if( unitTarget->m_extraAttacks )
        return;

    unitTarget->m_extraAttacks = damage;
}

void Spell::EffectParry(SpellEffectIndex /*eff_idx*/)
{
    if (unitTarget && unitTarget->GetTypeId() == TYPEID_PLAYER)
        ((Player*)unitTarget)->SetCanParry(true);
}

void Spell::EffectBlock(SpellEffectIndex /*eff_idx*/)
{
    if (unitTarget && unitTarget->GetTypeId() == TYPEID_PLAYER)
        ((Player*)unitTarget)->SetCanBlock(true);
}

void Spell::EffectLeapForward(SpellEffectIndex eff_idx)
{
    if(unitTarget->isInFlight())
        return;

    if( m_spellInfo->rangeIndex == 1)                       //self range
    {
        uint32 mapid = m_caster->GetMapId();
        float dis = GetSpellRadius(sSpellRadiusStore.LookupEntry(m_spellInfo->EffectRadiusIndex[eff_idx]));
        //For glyph of blink
        if(m_caster->GetTypeId() == TYPEID_PLAYER)
            ((Player*)m_caster)->ApplySpellMod(m_spellInfo->Id, SPELLMOD_RADIUS, dis, this);

        // Start Info //
        float cx,cy,cz;
        float dx,dy,dz;
        float angle = unitTarget->GetOrientation();
        unitTarget->GetPosition(cx,cy,cz);
          
        //Check use of vmaps//
        bool useVmap = false;
        bool swapZone = true;

        if( unitTarget->GetMap()->GetHeight(cx, cy, cz, false) <  unitTarget->GetMap()->GetHeight(cx, cy, cz, true) )
            useVmap = true;

        const int itr = int(dis/0.5f);
        const float _dx = 0.5f * cos(angle);
        const float _dy = 0.5f * sin(angle);
        dx = cx;
        dy = cy;

        //Going foward 0.5f until max distance
        for(float i=0.5f; i<dis; i+=0.5f)
        {
            //unitTarget->GetNearPoint2D(dx,dy,i,angle);
            dx += _dx;
            dy += _dy;
            MaNGOS::NormalizeMapCoord(dx);
            MaNGOS::NormalizeMapCoord(dy);
            dz = cz;
             
            //Prevent climbing and go around object maybe 2.0f is to small? use 3.0f?
            if( unitTarget->GetMap()->IsNextZcoordOK(dx, dy, dz, 3.0f) && (unitTarget->IsWithinLOS(dx, dy, dz)))
            {
                //No climb, the z differenze between this and prev step is ok. Store this destination for future use or check.
                cx = dx;
                cy = dy;
                unitTarget->UpdateGroundPositionZ(cx, cy, cz, 3.0f);
            }
            else
            {
                //Something wrong with los or z differenze... maybe we are going from outer world inside a building or viceversa
                if(swapZone)
                {
                    //so... change use of vamp and go back 1 step backward and recheck again.
                    swapZone = false;
                    useVmap = !useVmap;
                    //i-=0.5f;
                    --i;
                    dx -= _dx;
                    dy -= _dy;
                }
                else
                {
                    //bad recheck result... so break this and use last good coord for teleport player...
                    dz += 0.5f;
                    break;
                }
            }
        }
            
        //Prevent Falling during swap building/outerspace
        unitTarget->UpdateGroundPositionZ(cx, cy, cz);

        if(unitTarget->GetTypeId() == TYPEID_PLAYER)
            ((Player*)unitTarget)->TeleportTo(mapid, cx, cy, cz, unitTarget->GetOrientation(), TELE_TO_NOT_LEAVE_COMBAT | TELE_TO_NOT_UNSUMMON_PET | (unitTarget==m_caster ? TELE_TO_SPELL : 0));
        else
            unitTarget->GetMap()->CreatureRelocation((Creature*)unitTarget, cx, cy, cz, unitTarget->GetOrientation());
    }
}

void Spell::EffectLeapBack(SpellEffectIndex eff_idx)
{
    if(unitTarget->isInFlight())
        return;

    m_caster->KnockBackFrom(unitTarget,float(m_spellInfo->EffectMiscValue[eff_idx])/10,float(damage)/10);
}

void Spell::EffectReputation(SpellEffectIndex eff_idx)
{
    if(!unitTarget || unitTarget->GetTypeId() != TYPEID_PLAYER)
        return;

    Player *_player = (Player*)unitTarget;

    int32  rep_change = m_currentBasePoints[eff_idx];

    uint32 faction_id = m_spellInfo->EffectMiscValue[eff_idx];

    FactionEntry const* factionEntry = sFactionStore.LookupEntry(faction_id);

    if(!factionEntry)
        return;

    _player->GetReputationMgr().ModifyReputation(factionEntry, rep_change);
}

void Spell::EffectQuestComplete(SpellEffectIndex eff_idx)
{
    if(m_caster->GetTypeId() != TYPEID_PLAYER)
        return;

    Player *_player = (Player*)m_caster;

    uint32 quest_id = m_spellInfo->EffectMiscValue[eff_idx];
    _player->AreaExploredOrEventHappens(quest_id);
}

void Spell::EffectSelfResurrect(SpellEffectIndex eff_idx)
{
    if(!unitTarget || unitTarget->isAlive())
        return;
    if(unitTarget->GetTypeId() != TYPEID_PLAYER)
        return;
    if(!unitTarget->IsInWorld())
        return;

    uint32 health = 0;
    uint32 mana = 0;

    // flat case
    if(damage < 0)
    {
        health = uint32(-damage);
        mana = m_spellInfo->EffectMiscValue[eff_idx];
    }
    // percent case
    else
    {
        health = uint32(damage/100.0f*unitTarget->GetMaxHealth());
        if(unitTarget->GetMaxPower(POWER_MANA) > 0)
            mana = uint32(damage/100.0f*unitTarget->GetMaxPower(POWER_MANA));
    }

    Player *plr = ((Player*)unitTarget);
    plr->ResurrectPlayer(0.0f);

    plr->SetHealth( health );
    plr->SetPower(POWER_MANA, mana );
    plr->SetPower(POWER_RAGE, 0 );
    plr->SetPower(POWER_ENERGY, plr->GetMaxPower(POWER_ENERGY) );

    plr->SpawnCorpseBones();
}

void Spell::EffectSkinning(SpellEffectIndex /*eff_idx*/)
{
    if(unitTarget->GetTypeId() != TYPEID_UNIT )
        return;
    if(!m_caster || m_caster->GetTypeId() != TYPEID_PLAYER)
        return;

    Creature* creature = (Creature*) unitTarget;
    int32 targetLevel = creature->getLevel();

    uint32 skill = creature->GetCreatureInfo()->GetRequiredLootSkill();

    ((Player*)m_caster)->SendLoot(creature->GetGUID(),LOOT_SKINNING);
    creature->RemoveFlag(UNIT_FIELD_FLAGS, UNIT_FLAG_SKINNABLE);

    int32 reqValue = targetLevel < 10 ? 0 : targetLevel < 20 ? (targetLevel-10)*10 : targetLevel*5;

    int32 skillValue = ((Player*)m_caster)->GetPureSkillValue(skill);

    // Double chances for elites
    ((Player*)m_caster)->UpdateGatherSkill(skill, skillValue, reqValue, creature->isElite() ? 2 : 1 );
}

void Spell::EffectCharge(SpellEffectIndex /*eff_idx*/)
{
    if (!unitTarget)
        return;

    //TODO: research more ContactPoint/attack distance.
    //3.666666 instead of ATTACK_DISTANCE(5.0f) in below seem to give more accurate result.
    float x, y, z;
    unitTarget->GetContactPoint(m_caster, x, y, z, 3.6f);

    // Try to normalize Z coord cuz GetContactPoint do nothing with Z axis
    unitTarget->UpdateGroundPositionZ(x, y, z, 5.0f);

    if (unitTarget->GetTypeId() != TYPEID_PLAYER)
        ((Creature *)unitTarget)->StopMoving();

    // Only send MOVEMENTFLAG_WALK_MODE, client has strange issues with other move flags
    m_caster->MonsterMove(x, y, z, 1);

    // not all charge effects used in negative spells
    if (unitTarget != m_caster && !IsPositiveSpell(m_spellInfo->Id))
        m_caster->Attack(unitTarget, true);
}

void Spell::EffectCharge2(SpellEffectIndex /*eff_idx*/)
{
    float x, y, z;
    if (m_targets.m_targetMask & TARGET_FLAG_DEST_LOCATION)
    {
        x = m_targets.m_destX;
        y = m_targets.m_destY;
        z = m_targets.m_destZ;

        if (unitTarget->GetTypeId() != TYPEID_PLAYER)
            ((Creature *)unitTarget)->StopMoving();
    }
    else if (unitTarget && unitTarget != m_caster)
        unitTarget->GetContactPoint(m_caster, x, y, z, 3.6f);
    else
        return;

    // Try to normalize Z coord cuz GetContactPoint do nothing with Z axis
    unitTarget->UpdateGroundPositionZ(x, y, z, 5.0f);

    // Only send MOVEMENTFLAG_WALK_MODE, client has strange issues with other move flags
    m_caster->MonsterMove(x, y, z, 1);

    // not all charge effects used in negative spells
    if (unitTarget && unitTarget != m_caster && !IsPositiveSpell(m_spellInfo->Id))
        m_caster->Attack(unitTarget, true);
}

void Spell::DoSummonCritter(SpellEffectIndex eff_idx, uint32 forceFaction)
{
    if(m_caster->GetTypeId() != TYPEID_PLAYER)
        return;
    Player* player = (Player*)m_caster;

    uint32 pet_entry = m_spellInfo->EffectMiscValue[eff_idx];
    if(!pet_entry)
        return;

    Pet* old_critter = player->GetMiniPet();

    // for same pet just despawn
    if(old_critter && old_critter->GetEntry() == pet_entry)
    {
        player->RemoveMiniPet();
        return;
    }

    // despawn old pet before summon new
    if(old_critter)
        player->RemoveMiniPet();

    // summon new pet
    Pet* critter = new Pet(MINI_PET);

    Map *map = m_caster->GetMap();
    uint32 pet_number = sObjectMgr.GeneratePetNumber();
    if(!critter->Create(map->GenerateLocalLowGuid(HIGHGUID_PET), map, m_caster->GetPhaseMask(),
        pet_entry, pet_number))
    {
        sLog.outError("Spell::EffectSummonCritter, spellid %u: no such creature entry %u", m_spellInfo->Id, pet_entry);
        delete critter;
        return;
    }

    float x, y, z;
    // If dest location if present
    if (m_targets.m_targetMask & TARGET_FLAG_DEST_LOCATION)
    {
        x = m_targets.m_destX;
        y = m_targets.m_destY;
        z = m_targets.m_destZ;
     }
     // Summon if dest location not present near caster
     else
        m_caster->GetClosePoint(x, y, z, critter->GetObjectSize());

    critter->Relocate(x, y, z, m_caster->GetOrientation());
    critter->SetSummonPoint(x, y, z, m_caster->GetOrientation());

    if(!critter->IsPositionValid())
    {
        sLog.outError("Pet (guidlow %d, entry %d) not summoned. Suggested coordinates isn't valid (X: %f Y: %f)",
            critter->GetGUIDLow(), critter->GetEntry(), critter->GetPositionX(), critter->GetPositionY());
        delete critter;
        return;
    }

    critter->SetOwnerGUID(m_caster->GetGUID());
    critter->SetCreatorGUID(m_caster->GetGUID());

    critter->SetUInt32Value(UNIT_CREATED_BY_SPELL, m_spellInfo->Id);
    critter->setFaction(forceFaction ? forceFaction : m_caster->getFaction());
    critter->AIM_Initialize();
    critter->InitPetCreateSpells();                         // e.g. disgusting oozeling has a create spell as critter...
    //critter->InitLevelupSpellsForLevel();                 // none?
    critter->SelectLevel(critter->GetCreatureInfo());       // some summoned creaters have different from 1 DB data for level/hp
    critter->SetUInt32Value(UNIT_NPC_FLAGS, critter->GetCreatureInfo()->npcflag);
                                                            // some mini-pets have quests

    // set timer for unsummon
    int32 duration = GetSpellDuration(m_spellInfo);
    if(duration > 0)
        critter->SetDuration(duration);

    std::string name = player->GetName();
    name.append(petTypeSuffix[critter->getPetType()]);
    critter->SetName( name );
    player->SetMiniPet(critter);

    map->Add((Creature*)critter);
}

void Spell::EffectKnockBack(SpellEffectIndex eff_idx)
{
    if(!unitTarget)
        return;

    unitTarget->KnockBackFrom(m_caster,float(m_spellInfo->EffectMiscValue[eff_idx])/10,float(damage)/10);
}

void Spell::EffectSendTaxi(SpellEffectIndex eff_idx)
{
    if(!unitTarget || unitTarget->GetTypeId() != TYPEID_PLAYER)
        return;

    ((Player*)unitTarget)->ActivateTaxiPathTo(m_spellInfo->EffectMiscValue[eff_idx],m_spellInfo->Id);
}

void Spell::EffectPlayerPull(SpellEffectIndex eff_idx)
{
    if(!unitTarget)
        return;

    float dist = unitTarget->GetDistance2d(m_caster);
    if (damage && dist > damage)
        dist = float(damage);

    unitTarget->KnockBackFrom(m_caster,-dist,float(m_spellInfo->EffectMiscValue[eff_idx])/30);
}

void Spell::EffectDispelMechanic(SpellEffectIndex eff_idx)
{
    if(!unitTarget)
        return;

    uint32 mechanic = m_spellInfo->EffectMiscValue[eff_idx];

    Unit::AuraMap& Auras = unitTarget->GetAuras();
    for(Unit::AuraMap::iterator iter = Auras.begin(), next; iter != Auras.end(); iter = next)
    {
        next = iter;
        ++next;
        SpellEntry const *spell = sSpellStore.LookupEntry(iter->second->GetSpellProto()->Id);
        if(spell->Mechanic == mechanic || spell->EffectMechanic[iter->second->GetEffIndex()] == mechanic)
        {
            unitTarget->RemoveAurasDueToSpell(spell->Id);
            if(Auras.empty())
                break;
            else
                next = Auras.begin();
        }
    }
    return;
}

void Spell::EffectSummonDeadPet(SpellEffectIndex /*eff_idx*/)
{
    if(m_caster->GetTypeId() != TYPEID_PLAYER)
        return;
    Player *_player = (Player*)m_caster;
    Pet *pet = _player->GetPet();
    if(!pet)
        return;
    if(pet->isAlive())
        return;
    if(damage < 0)
        return;
    pet->SetUInt32Value(UNIT_DYNAMIC_FLAGS, 0);
    pet->RemoveFlag (UNIT_FIELD_FLAGS, UNIT_FLAG_SKINNABLE);
    pet->setDeathState( ALIVE );
    pet->clearUnitState(UNIT_STAT_ALL_STATE);
    pet->SetHealth( uint32(pet->GetMaxHealth()*(float(damage)/100)));

    pet->AIM_Initialize();

    // _player->PetSpellInitialize(); -- action bar not removed at death and not required send at revive
    pet->SavePetToDB(PET_SAVE_AS_CURRENT);
}

void Spell::EffectSummonAllTotems(SpellEffectIndex eff_idx)
{
    if(m_caster->GetTypeId() != TYPEID_PLAYER)
        return;

    int32 start_button = ACTION_BUTTON_SHAMAN_TOTEMS_BAR + m_spellInfo->EffectMiscValue[eff_idx];
    int32 amount_buttons = m_spellInfo->EffectMiscValueB[eff_idx];

    for(int32 slot = 0; slot < amount_buttons; ++slot)
        if (ActionButton const* actionButton = ((Player*)m_caster)->GetActionButton(start_button+slot))
            if (actionButton->GetType()==ACTION_BUTTON_SPELL)
                if (uint32 spell_id = actionButton->GetAction())
                    if (!((Player*)m_caster)->HasSpellCooldown(spell_id))
                        m_caster->CastSpell(unitTarget, spell_id, true);
}

void Spell::EffectDestroyAllTotems(SpellEffectIndex /*eff_idx*/)
{
    int32 mana = 0;
    for(int slot = 0;  slot < MAX_TOTEM_SLOT; ++slot)
    {
        if (Totem* totem = m_caster->GetTotem(TotemSlot(slot)))
        {
            uint32 spell_id = totem->GetUInt32Value(UNIT_CREATED_BY_SPELL);
            if (SpellEntry const* spellInfo = sSpellStore.LookupEntry(spell_id))
            {
                uint32 manacost = m_caster->GetCreateMana() * spellInfo->ManaCostPercentage / 100;
                mana += manacost * damage / 100;
            }
            totem->UnSummon();
        }
    }

    if (mana)
        m_caster->CastCustomSpell(m_caster, 39104, &mana, NULL, NULL, true);
}

void Spell::EffectBreakPlayerTargeting (SpellEffectIndex /* eff_idx */)
{
    if (!unitTarget)
        return;

    WorldPacket data(SMSG_CLEAR_TARGET, 8);
    data << unitTarget->GetObjectGuid();
    unitTarget->SendMessageToSet(&data, false);
}

void Spell::EffectDurabilityDamage(SpellEffectIndex eff_idx)
{
    if(!unitTarget || unitTarget->GetTypeId() != TYPEID_PLAYER)
        return;

    int32 slot = m_spellInfo->EffectMiscValue[eff_idx];

    // FIXME: some spells effects have value -1/-2
    // Possibly its mean -1 all player equipped items and -2 all items
    if(slot < 0)
    {
        ((Player*)unitTarget)->DurabilityPointsLossAll(damage, (slot < -1));
        return;
    }

    // invalid slot value
    if(slot >= INVENTORY_SLOT_BAG_END)
        return;

    if(Item* item = ((Player*)unitTarget)->GetItemByPos(INVENTORY_SLOT_BAG_0, slot))
        ((Player*)unitTarget)->DurabilityPointsLoss(item, damage);
}

void Spell::EffectDurabilityDamagePCT(SpellEffectIndex eff_idx)
{
    if(!unitTarget || unitTarget->GetTypeId() != TYPEID_PLAYER)
        return;

    int32 slot = m_spellInfo->EffectMiscValue[eff_idx];

    // FIXME: some spells effects have value -1/-2
    // Possibly its mean -1 all player equipped items and -2 all items
    if(slot < 0)
    {
        ((Player*)unitTarget)->DurabilityLossAll(double(damage)/100.0f, (slot < -1));
        return;
    }

    // invalid slot value
    if(slot >= INVENTORY_SLOT_BAG_END)
        return;

    if(damage <= 0)
        return;

    if(Item* item = ((Player*)unitTarget)->GetItemByPos(INVENTORY_SLOT_BAG_0, slot))
        ((Player*)unitTarget)->DurabilityLoss(item, double(damage)/100.0f);
}

void Spell::EffectModifyThreatPercent(SpellEffectIndex /*eff_idx*/)
{
    if(!unitTarget)
        return;

    unitTarget->getThreatManager().modifyThreatPercent(m_caster, damage);
}

void Spell::EffectTransmitted(SpellEffectIndex eff_idx)
{
    uint32 name_id = m_spellInfo->EffectMiscValue[eff_idx];

    GameObjectInfo const* goinfo = ObjectMgr::GetGameObjectInfo(name_id);

    if (!goinfo)
    {
        sLog.outErrorDb("Gameobject (Entry: %u) not exist and not created at spell (ID: %u) cast",name_id, m_spellInfo->Id);
        return;
    }

    float fx, fy, fz;

    if(m_targets.m_targetMask & TARGET_FLAG_DEST_LOCATION)
    {
        fx = m_targets.m_destX;
        fy = m_targets.m_destY;
        fz = m_targets.m_destZ;
    }
    //FIXME: this can be better check for most objects but still hack
    else if(m_spellInfo->EffectRadiusIndex[eff_idx] && m_spellInfo->speed==0)
    {
        float dis = GetSpellRadius(sSpellRadiusStore.LookupEntry(m_spellInfo->EffectRadiusIndex[eff_idx]));
        m_caster->GetClosePoint(fx, fy, fz, DEFAULT_WORLD_OBJECT_SIZE, dis);
    }
    else
    {
        float min_dis = GetSpellMinRange(sSpellRangeStore.LookupEntry(m_spellInfo->rangeIndex));
        float max_dis = GetSpellMaxRange(sSpellRangeStore.LookupEntry(m_spellInfo->rangeIndex));
        float dis = rand_norm_f() * (max_dis - min_dis) + min_dis;

        m_caster->GetClosePoint(fx, fy, fz, DEFAULT_WORLD_OBJECT_SIZE, dis);
    }

    Map *cMap = m_caster->GetMap();

    if(goinfo->type==GAMEOBJECT_TYPE_FISHINGNODE)
    {
        if ( !cMap->IsInWater(fx, fy, fz-0.5f))             // Hack to prevent fishing bobber from failing to land on fishing hole
        { // but this is not proper, we really need to ignore not materialized objects
            SendCastResult(SPELL_FAILED_NOT_HERE);
            SendChannelUpdate(0);
            return;
        }

        // replace by water level in this case
        fz = cMap->GetWaterLevel(fx, fy);
    }
    // if gameobject is summoning object, it should be spawned right on caster's position
    else if(goinfo->type==GAMEOBJECT_TYPE_SUMMONING_RITUAL)
    {
        m_caster->GetPosition(fx, fy, fz);
    }

    GameObject* pGameObj = new GameObject;

    if(!pGameObj->Create(sObjectMgr.GenerateLowGuid(HIGHGUID_GAMEOBJECT), name_id, cMap,
        m_caster->GetPhaseMask(), fx, fy, fz, m_caster->GetOrientation(), 0.0f, 0.0f, 0.0f, 0.0f, 100, GO_STATE_READY))
    {
        delete pGameObj;
        return;
    }

    int32 duration = GetSpellDuration(m_spellInfo);

    switch(goinfo->type)
    {
        case GAMEOBJECT_TYPE_FISHINGNODE:
        {
            m_caster->SetChannelObjectGUID(pGameObj->GetGUID());
            m_caster->AddGameObject(pGameObj);              // will removed at spell cancel

            // end time of range when possible catch fish (FISHING_BOBBER_READY_TIME..GetDuration(m_spellInfo))
            // start time == fish-FISHING_BOBBER_READY_TIME (0..GetDuration(m_spellInfo)-FISHING_BOBBER_READY_TIME)
            int32 lastSec = 0;
            switch(urand(0, 3))
            {
                case 0: lastSec =  3; break;
                case 1: lastSec =  7; break;
                case 2: lastSec = 13; break;
                case 3: lastSec = 17; break;
            }

            duration = duration - lastSec*IN_MILLISECONDS + FISHING_BOBBER_READY_TIME*IN_MILLISECONDS;
            break;
        }
        case GAMEOBJECT_TYPE_SUMMONING_RITUAL:
        {
            if(m_caster->GetTypeId() == TYPEID_PLAYER)
            {
                pGameObj->AddUniqueUse((Player*)m_caster);
                m_caster->AddGameObject(pGameObj);          // will removed at spell cancel
            }
            break;
        }
        case GAMEOBJECT_TYPE_FISHINGHOLE:
        case GAMEOBJECT_TYPE_CHEST:
        default:
            break;
    }

    pGameObj->SetRespawnTime(duration > 0 ? duration/IN_MILLISECONDS : 0);

    pGameObj->SetOwnerGUID(m_caster->GetGUID());

    pGameObj->SetUInt32Value(GAMEOBJECT_LEVEL, m_caster->getLevel());
    pGameObj->SetSpellId(m_spellInfo->Id);

    DEBUG_LOG("AddObject at SpellEfects.cpp EffectTransmitted");
    //m_caster->AddGameObject(pGameObj);
    //m_ObjToDel.push_back(pGameObj);

    cMap->Add(pGameObj);

    pGameObj->SummonLinkedTrapIfAny();
}

void Spell::EffectProspecting(SpellEffectIndex /*eff_idx*/)
{
    if(m_caster->GetTypeId() != TYPEID_PLAYER)
        return;

    Player* p_caster = (Player*)m_caster;
    if(!itemTarget || !(itemTarget->GetProto()->BagFamily & BAG_FAMILY_MASK_MINING_SUPP))
        return;

    if(itemTarget->GetCount() < 5)
        return;

    if( sWorld.getConfig(CONFIG_BOOL_SKILL_PROSPECTING))
    {
        uint32 SkillValue = p_caster->GetPureSkillValue(SKILL_JEWELCRAFTING);
        uint32 reqSkillValue = itemTarget->GetProto()->RequiredSkillRank;
        p_caster->UpdateGatherSkill(SKILL_JEWELCRAFTING, SkillValue, reqSkillValue);
    }

    ((Player*)m_caster)->SendLoot(itemTarget->GetGUID(), LOOT_PROSPECTING);
}

void Spell::EffectMilling(SpellEffectIndex /*eff_idx*/)
{
    if(m_caster->GetTypeId() != TYPEID_PLAYER)
        return;

    Player* p_caster = (Player*)m_caster;
    if(!itemTarget || !(itemTarget->GetProto()->BagFamily & BAG_FAMILY_MASK_HERBS))
        return;

    if(itemTarget->GetCount() < 5)
        return;

    if( sWorld.getConfig(CONFIG_BOOL_SKILL_MILLING))
    {
        uint32 SkillValue = p_caster->GetPureSkillValue(SKILL_INSCRIPTION);
        uint32 reqSkillValue = itemTarget->GetProto()->RequiredSkillRank;
        p_caster->UpdateGatherSkill(SKILL_INSCRIPTION, SkillValue, reqSkillValue);
    }

    ((Player*)m_caster)->SendLoot(itemTarget->GetGUID(), LOOT_MILLING);
}

void Spell::EffectSkill(SpellEffectIndex /*eff_idx*/)
{
    DEBUG_LOG("WORLD: SkillEFFECT");
}

void Spell::EffectSpiritHeal(SpellEffectIndex /*eff_idx*/)
{
    // TODO player can't see the heal-animation - he should respawn some ticks later
    if (!unitTarget || unitTarget->isAlive())
        return;
    if (unitTarget->GetTypeId() != TYPEID_PLAYER)
        return;
    if (!unitTarget->IsInWorld())
        return;
    if (m_spellInfo->Id == 22012 && !unitTarget->HasAura(2584))
        return;

    ((Player*)unitTarget)->ResurrectPlayer(1.0f);
    ((Player*)unitTarget)->SpawnCorpseBones();

    ((Player*)unitTarget)->CastSpell(unitTarget, 6962, true);
}

// remove insignia spell effect
void Spell::EffectSkinPlayerCorpse(SpellEffectIndex /*eff_idx*/)
{
    DEBUG_LOG("Effect: SkinPlayerCorpse");
    if ( (m_caster->GetTypeId() != TYPEID_PLAYER) || (unitTarget->GetTypeId() != TYPEID_PLAYER) || (unitTarget->isAlive()) )
        return;

    ((Player*)unitTarget)->RemovedInsignia( (Player*)m_caster );
}

void Spell::EffectStealBeneficialBuff(SpellEffectIndex eff_idx)
{
    DEBUG_LOG("Effect: StealBeneficialBuff");

    if(!unitTarget || unitTarget==m_caster)                 // can't steal from self
        return;

    std::vector <Aura *> steal_list;
    // Create dispel mask by dispel type
    uint32 dispelMask  = GetDispellMask( DispelType(m_spellInfo->EffectMiscValue[eff_idx]) );
    Unit::AuraMap const& auras = unitTarget->GetAuras();
    for(Unit::AuraMap::const_iterator itr = auras.begin(); itr != auras.end(); ++itr)
    {
        Aura *aur = (*itr).second;
        if (aur && (1<<aur->GetSpellProto()->Dispel) & dispelMask)
        {
            // Need check for passive? this
            if (aur->IsPositive() && !aur->IsPassive() && !(aur->GetSpellProto()->AttributesEx4 & SPELL_ATTR_EX4_NOT_STEALABLE))
                steal_list.push_back(aur);
        }
    }
    // Ok if exist some buffs for dispel try dispel it
    if (!steal_list.empty())
    {
        std::list < std::pair<uint32,uint64> > success_list;// (spell_id,casterGuid)
        std::list < uint32 > fail_list;                     // spell_id
        // Dispell N = damage buffs (or while exist buffs for dispel)
       for (int32 count=0; count < damage && !steal_list.empty(); ++count)
        {
            // Random select buff for dispel
            std::vector<Aura*>::iterator steal_itr = steal_list.begin();
            std::advance(steal_itr,urand(0, steal_list.size()-1));

            Aura *aur = *steal_itr;
           // remove entry from steal_list
            steal_list.erase(steal_itr);

            SpellEntry const* spellInfo = aur->GetSpellProto();
            // Base dispel chance
            int32 miss_chance = 0;
            // Apply dispel mod from aura caster
            if (Unit *caster = aur->GetCaster())
           {
               if ( Player* modOwner = caster->GetSpellModOwner() )
                    modOwner->ApplySpellMod(spellInfo->Id, SPELLMOD_RESIST_DISPEL_CHANCE, miss_chance, this);
           }
            // Try dispel
            if (roll_chance_i(miss_chance))
                fail_list.push_back(spellInfo->Id);
            else
                success_list.push_back(std::pair<uint32,uint64>(aur->GetId(),aur->GetCasterGUID()));
        }
        // Really try steal and send log
        if (!success_list.empty())
        {
            int32 count = success_list.size();
            WorldPacket data(SMSG_SPELLSTEALLOG, 8+8+4+1+4+count*5);
            data << unitTarget->GetPackGUID();       // Victim GUID
            data << m_caster->GetPackGUID();         // Caster GUID
            data << uint32(m_spellInfo->Id);         // Dispell spell id
            data << uint8(0);                        // not used
            data << uint32(count);                   // count
            for (std::list<std::pair<uint32,uint64> >::iterator j = success_list.begin(); j != success_list.end(); ++j)
            {
                SpellEntry const* spellInfo = sSpellStore.LookupEntry(j->first);
                data << uint32(spellInfo->Id);       // Spell Id
                data << uint8(0);                    // 0 - steals !=0 transfers
                unitTarget->RemoveAurasDueToSpellBySteal(spellInfo->Id, j->second, m_caster);
            }
            m_caster->SendMessageToSet(&data, true);
        }
       // Send fail log to client
        if (!fail_list.empty())
        {
            // Failed to steal
            WorldPacket data(SMSG_DISPEL_FAILED, 8+8+4+4*fail_list.size());
            data << uint64(m_caster->GetGUID());            // Caster GUID
            data << uint64(unitTarget->GetGUID());          // Victim GUID
            data << uint32(m_spellInfo->Id);                // Steal spell id
            for (std::list< uint32 >::iterator j = fail_list.begin(); j != fail_list.end(); ++j)
               data << uint32(*j);                         // Spell Id
            m_caster->SendMessageToSet(&data, true);
        }
    }
}

void Spell::EffectKillCreditPersonal(SpellEffectIndex eff_idx)
{
    if(!unitTarget || unitTarget->GetTypeId() != TYPEID_PLAYER)
        return;

    ((Player*)unitTarget)->KilledMonsterCredit(m_spellInfo->EffectMiscValue[eff_idx], 0);
}

void Spell::EffectKillCredit(SpellEffectIndex eff_idx)
{
    if(!unitTarget || unitTarget->GetTypeId() != TYPEID_PLAYER)
        return;

    ((Player*)unitTarget)->RewardPlayerAndGroupAtEvent(m_spellInfo->EffectMiscValue[eff_idx], unitTarget);
}

void Spell::EffectQuestFail(SpellEffectIndex eff_idx)
{
    if(!unitTarget || unitTarget->GetTypeId() != TYPEID_PLAYER)
        return;

    ((Player*)unitTarget)->FailQuest(m_spellInfo->EffectMiscValue[eff_idx]);
}

void Spell::EffectActivateRune(SpellEffectIndex eff_idx)
{
    if(m_caster->GetTypeId() != TYPEID_PLAYER)
        return;

    Player *plr = (Player*)m_caster;

    if(plr->getClass() != CLASS_DEATH_KNIGHT)
        return;

    for(uint32 j = 0; j < MAX_RUNES; ++j)
    {
        if(plr->GetRuneCooldown(j) && plr->GetCurrentRune(j) == RuneType(m_spellInfo->EffectMiscValue[eff_idx]))
        {
            plr->SetRuneCooldown(j, 0);
        }
    }
}

void Spell::EffectTitanGrip(SpellEffectIndex /*eff_idx*/)
{
    if (unitTarget && unitTarget->GetTypeId() == TYPEID_PLAYER)
        ((Player*)unitTarget)->SetCanTitanGrip(true);
}

void Spell::EffectRenamePet(SpellEffectIndex /*eff_idx*/)
{
    if (!unitTarget || unitTarget->GetTypeId() != TYPEID_UNIT ||
        !((Creature*)unitTarget)->isPet() || ((Pet*)unitTarget)->getPetType() != HUNTER_PET)
        return;

    unitTarget->RemoveByteFlag(UNIT_FIELD_BYTES_2, 2, UNIT_CAN_BE_RENAMED);
}

void Spell::EffectPlayMusic(SpellEffectIndex eff_idx)
{
    if(!unitTarget || unitTarget->GetTypeId() != TYPEID_PLAYER)
        return;

    uint32 soundid = m_spellInfo->EffectMiscValue[eff_idx];

    if (!sSoundEntriesStore.LookupEntry(soundid))
    {
        sLog.outError("EffectPlayMusic: Sound (Id: %u) not exist in spell %u.",soundid,m_spellInfo->Id);
        return;
    }

    WorldPacket data(SMSG_PLAY_MUSIC, 4);
    data << uint32(soundid);
    ((Player*)unitTarget)->GetSession()->SendPacket(&data);
}

void Spell::EffectSpecCount(SpellEffectIndex /*eff_idx*/)
{
    if (!unitTarget || unitTarget->GetTypeId() != TYPEID_PLAYER)
        return;

    ((Player*)unitTarget)->UpdateSpecCount(damage);
}

void Spell::EffectActivateSpec(SpellEffectIndex /*eff_idx*/)
{
    if (!unitTarget || unitTarget->GetTypeId() != TYPEID_PLAYER)
        return;

    uint32 spec = damage-1;

    ((Player*)unitTarget)->ActivateSpec(spec);
}

void Spell::EffectBind(SpellEffectIndex eff_idx)
{
    if (!unitTarget || unitTarget->GetTypeId() != TYPEID_PLAYER)
        return;

    Player* player = (Player*)unitTarget;

    uint32 area_id;
    WorldLocation loc;
    if (m_spellInfo->EffectImplicitTargetA[eff_idx] == TARGET_TABLE_X_Y_Z_COORDINATES ||
        m_spellInfo->EffectImplicitTargetB[eff_idx] == TARGET_TABLE_X_Y_Z_COORDINATES)
    {
        SpellTargetPosition const* st = sSpellMgr.GetSpellTargetPosition(m_spellInfo->Id);
        if (!st)
        {
            sLog.outError( "Spell::EffectBind - unknown Teleport coordinates for spell ID %u", m_spellInfo->Id );
            return;
        }

        loc.mapid       = st->target_mapId;
        loc.coord_x     = st->target_X;
        loc.coord_y     = st->target_Y;
        loc.coord_z     = st->target_Y;
        loc.orientation = st->target_Orientation;
        area_id = sMapMgr.GetAreaId(loc.mapid, loc.coord_x, loc.coord_y, loc.coord_z);
    }
    else
    {
        player->GetPosition(loc);
        area_id = player->GetAreaId();
    }

    player->SetHomebindToLocation(loc,area_id);

    // binding
    WorldPacket data( SMSG_BINDPOINTUPDATE, (4+4+4+4+4) );
    data << float(loc.coord_x);
    data << float(loc.coord_y);
    data << float(loc.coord_z);
    data << uint32(loc.mapid);
    data << uint32(area_id);
    player->SendDirectMessage( &data );

    DEBUG_LOG("New Home Position X is %f", loc.coord_x);
    DEBUG_LOG("New Home Position Y is %f", loc.coord_y);
    DEBUG_LOG("New Home Position Z is %f", loc.coord_z);
    DEBUG_LOG("New Home MapId is %u", loc.mapid);
    DEBUG_LOG("New Home AreaId is %u", area_id);

    // zone update
    data.Initialize(SMSG_PLAYERBOUND, 8+4);
    data << uint64(player->GetGUID());
    data << uint32(area_id);
    player->SendDirectMessage( &data );
}

void Spell::EffectRestoreItemCharges( SpellEffectIndex eff_idx )
{
    if (unitTarget->GetTypeId() != TYPEID_PLAYER)
        return;

    Player* player = (Player*)unitTarget;

    ItemPrototype const* itemProto = ObjectMgr::GetItemPrototype(m_spellInfo->EffectItemType[eff_idx]);
    if (!itemProto)
        return;

    // In case item from limited category recharge any from category, is this valid checked early in spell checks
    Item* item;
    if (itemProto->ItemLimitCategory)
        item = player->GetItemByLimitedCategory(itemProto->ItemLimitCategory);
    else
        item = player->GetItemByEntry(m_spellInfo->EffectItemType[eff_idx]);

    if (!item)
        return;

    item->RestoreCharges();
}

void Spell::EffectTeachTaxiNode( SpellEffectIndex eff_idx )
{
    if (unitTarget->GetTypeId() != TYPEID_PLAYER)
        return;

    Player* player = (Player*)unitTarget;

    uint32 taxiNodeId = m_spellInfo->EffectMiscValue[eff_idx];
    if (!sTaxiNodesStore.LookupEntry(taxiNodeId))
        return;

    if (player->m_taxi.SetTaximaskNode(taxiNodeId))
    {
        WorldPacket data(SMSG_NEW_TAXI_PATH, 0);
        player->SendDirectMessage( &data );

        data.Initialize( SMSG_TAXINODE_STATUS, 9 );
        data << uint64( m_caster->GetGUID() );
        data << uint8( 1 );
        player->SendDirectMessage( &data );
    }
}<|MERGE_RESOLUTION|>--- conflicted
+++ resolved
@@ -1890,7 +1890,6 @@
                     m_caster->SetPower(POWER_RAGE, 1);
 
                 uint32 rage_addition = rage;
-<<<<<<< HEAD
 
                 // up to max 30 total rage cost
                 if (rage_addition + GetPowerCost() > 300)
@@ -1898,15 +1897,6 @@
 
                 uint32 rage_modified = rage_addition;
 
-=======
-
-                // up to max 30 total rage cost
-                if (rage_addition + GetPowerCost() > 300)
-                    rage_addition = 300 - GetPowerCost();
-
-                uint32 rage_modified = rage_addition;
-
->>>>>>> 5944326a
                 // Glyph of Execution bonus
                 if (Aura *aura = m_caster->GetDummyAura(58367))
                     rage_modified +=  aura->GetModifier()->m_amount*10;
@@ -2559,7 +2549,6 @@
                 m_caster->CastCustomSpell(m_caster, 45470, &bp, NULL, NULL, true);
                 return;
             }
-<<<<<<< HEAD
             // Raise dead effect
             else if(m_spellInfo->Id == 46584) 
             {
@@ -2602,33 +2591,6 @@
                 }
                 return;
             }
-            switch(m_spellInfo->Id)
-            {
-                // Death Grip
-                case 49560:
-                case 49576:
-                {
-                    if (!unitTarget || !m_caster)
-                        return;
-
-                    float x = m_caster->GetPositionX();
-                    float y = m_caster->GetPositionY();
-                    float z = m_caster->GetPositionZ()+1;
-                    float orientation = unitTarget->GetOrientation();
-
-                    m_caster->CastSpell(unitTarget,51399,true,NULL);
-
-                    if(unitTarget->GetTypeId() != TYPEID_PLAYER)
-                    {
-                        unitTarget->GetMap()->CreatureRelocation((Creature*)unitTarget,x,y,z,orientation);
-                        ((Creature*)unitTarget)->SendMonsterMove(x, y, z, SPLINETYPE_NORMAL, SPLINEFLAG_UNKNOWN11, 1);
-                    }
-                    else
-                        unitTarget->NearTeleportTo(x,y,z,orientation,false);
-
-                    return;
-                }
-=======
             // Death Grip
             else if (m_spellInfo->Id == 49576)
             {
@@ -2646,7 +2608,6 @@
                 uint32 spellId = m_spellInfo->CalculateSimpleValue(EFFECT_INDEX_0);
                 unitTarget->CastSpell(m_caster->GetPositionX(), m_caster->GetPositionY(), m_caster->GetPositionZ(), spellId, true);
                 return;
->>>>>>> 5944326a
             }
             break;
         }
@@ -6696,27 +6657,6 @@
             }
             break;
         }
-        case SPELLFAMILY_WARRIOR:
-        {
-            switch(m_spellInfo->Id)
-            {
-                case 64380:                                 // Shattering Throw
-                {
-                    if (!unitTarget || !unitTarget->isAlive())
-                        return;
-
-                    // remove immunity effects
-                    unitTarget->RemoveAurasDueToSpell(642); // Divine Shield
-                    unitTarget->RemoveAurasDueToSpell(1022); // Hand of Protection rank 1
-                    unitTarget->RemoveAurasDueToSpell(5599); // Hand of Protection rank 2
-                    unitTarget->RemoveAurasDueToSpell(10278); // Hand of Protection rank 3
-                    unitTarget->RemoveAurasDueToSpell(19753); // Divine Intervention
-                    unitTarget->RemoveAurasDueToSpell(45438); // Ice Block
-                    break;
-                }
-            }
-            break;
-        }
     }
 
     // normal DB scripted effect
