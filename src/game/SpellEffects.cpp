/*
 * Copyright (C) 2005-2010 MaNGOS <http://getmangos.com/>
 *
 * This program is free software; you can redistribute it and/or modify
 * it under the terms of the GNU General Public License as published by
 * the Free Software Foundation; either version 2 of the License, or
 * (at your option) any later version.
 *
 * This program is distributed in the hope that it will be useful,
 * but WITHOUT ANY WARRANTY; without even the implied warranty of
 * MERCHANTABILITY or FITNESS FOR A PARTICULAR PURPOSE.  See the
 * GNU General Public License for more details.
 *
 * You should have received a copy of the GNU General Public License
 * along with this program; if not, write to the Free Software
 * Foundation, Inc., 59 Temple Place, Suite 330, Boston, MA  02111-1307  USA
 */

#include "Common.h"
#include "Database/DatabaseEnv.h"
#include "WorldPacket.h"
#include "Opcodes.h"
#include "Log.h"
#include "UpdateMask.h"
#include "World.h"
#include "ObjectMgr.h"
#include "SpellMgr.h"
#include "Player.h"
#include "SkillExtraItems.h"
#include "Unit.h"
#include "Spell.h"
#include "DynamicObject.h"
#include "SpellAuras.h"
#include "Group.h"
#include "UpdateData.h"
#include "MapManager.h"
#include "ObjectAccessor.h"
#include "SharedDefines.h"
#include "Pet.h"
#include "GameObject.h"
#include "GossipDef.h"
#include "Creature.h"
#include "Totem.h"
#include "CreatureAI.h"
#include "BattleGroundMgr.h"
#include "BattleGround.h"
#include "BattleGroundEY.h"
#include "BattleGroundWS.h"
#include "VMapFactory.h"
#include "Language.h"
#include "SocialMgr.h"
#include "Util.h"
#include "TemporarySummon.h"
#include "ScriptCalls.h"
#include "SkillDiscovery.h"
#include "Formulas.h"
#include "GridNotifiers.h"
#include "GridNotifiersImpl.h"
#include "CellImpl.h"

pEffect SpellEffects[TOTAL_SPELL_EFFECTS]=
{
    &Spell::EffectNULL,                                     //  0
    &Spell::EffectInstaKill,                                //  1 SPELL_EFFECT_INSTAKILL
    &Spell::EffectSchoolDMG,                                //  2 SPELL_EFFECT_SCHOOL_DAMAGE
    &Spell::EffectDummy,                                    //  3 SPELL_EFFECT_DUMMY
    &Spell::EffectUnused,                                   //  4 SPELL_EFFECT_PORTAL_TELEPORT          unused from pre-1.2.1
    &Spell::EffectTeleportUnits,                            //  5 SPELL_EFFECT_TELEPORT_UNITS
    &Spell::EffectApplyAura,                                //  6 SPELL_EFFECT_APPLY_AURA
    &Spell::EffectEnvironmentalDMG,                         //  7 SPELL_EFFECT_ENVIRONMENTAL_DAMAGE
    &Spell::EffectPowerDrain,                               //  8 SPELL_EFFECT_POWER_DRAIN
    &Spell::EffectHealthLeech,                              //  9 SPELL_EFFECT_HEALTH_LEECH
    &Spell::EffectHeal,                                     // 10 SPELL_EFFECT_HEAL
    &Spell::EffectBind,                                     // 11 SPELL_EFFECT_BIND
    &Spell::EffectUnused,                                   // 12 SPELL_EFFECT_PORTAL                   unused from pre-1.2.1, exist 2 spell, but not exist any data about its real usage
    &Spell::EffectUnused,                                   // 13 SPELL_EFFECT_RITUAL_BASE              unused from pre-1.2.1
    &Spell::EffectUnused,                                   // 14 SPELL_EFFECT_RITUAL_SPECIALIZE        unused from pre-1.2.1
    &Spell::EffectUnused,                                   // 15 SPELL_EFFECT_RITUAL_ACTIVATE_PORTAL   unused from pre-1.2.1
    &Spell::EffectQuestComplete,                            // 16 SPELL_EFFECT_QUEST_COMPLETE
    &Spell::EffectWeaponDmg,                                // 17 SPELL_EFFECT_WEAPON_DAMAGE_NOSCHOOL
    &Spell::EffectResurrect,                                // 18 SPELL_EFFECT_RESURRECT
    &Spell::EffectAddExtraAttacks,                          // 19 SPELL_EFFECT_ADD_EXTRA_ATTACKS
    &Spell::EffectEmpty,                                    // 20 SPELL_EFFECT_DODGE                    one spell: Dodge
    &Spell::EffectEmpty,                                    // 21 SPELL_EFFECT_EVADE                    one spell: Evade (DND)
    &Spell::EffectParry,                                    // 22 SPELL_EFFECT_PARRY
    &Spell::EffectBlock,                                    // 23 SPELL_EFFECT_BLOCK                    one spell: Block
    &Spell::EffectCreateItem,                               // 24 SPELL_EFFECT_CREATE_ITEM
    &Spell::EffectEmpty,                                    // 25 SPELL_EFFECT_WEAPON                   spell per weapon type, in ItemSubclassmask store mask that can be used for usability check at equip, but current way using skill also work.
    &Spell::EffectEmpty,                                    // 26 SPELL_EFFECT_DEFENSE                  one spell: Defense
    &Spell::EffectPersistentAA,                             // 27 SPELL_EFFECT_PERSISTENT_AREA_AURA
    &Spell::EffectSummonType,                               // 28 SPELL_EFFECT_SUMMON
    &Spell::EffectLeapForward,                              // 29 SPELL_EFFECT_LEAP
    &Spell::EffectEnergize,                                 // 30 SPELL_EFFECT_ENERGIZE
    &Spell::EffectWeaponDmg,                                // 31 SPELL_EFFECT_WEAPON_PERCENT_DAMAGE
    &Spell::EffectTriggerMissileSpell,                      // 32 SPELL_EFFECT_TRIGGER_MISSILE
    &Spell::EffectOpenLock,                                 // 33 SPELL_EFFECT_OPEN_LOCK
    &Spell::EffectSummonChangeItem,                         // 34 SPELL_EFFECT_SUMMON_CHANGE_ITEM
    &Spell::EffectApplyAreaAura,                            // 35 SPELL_EFFECT_APPLY_AREA_AURA_PARTY
    &Spell::EffectLearnSpell,                               // 36 SPELL_EFFECT_LEARN_SPELL
    &Spell::EffectEmpty,                                    // 37 SPELL_EFFECT_SPELL_DEFENSE            one spell: SPELLDEFENSE (DND)
    &Spell::EffectDispel,                                   // 38 SPELL_EFFECT_DISPEL
    &Spell::EffectEmpty,                                    // 39 SPELL_EFFECT_LANGUAGE                 misc store lang id
    &Spell::EffectDualWield,                                // 40 SPELL_EFFECT_DUAL_WIELD
    &Spell::EffectJump,                                     // 41 SPELL_EFFECT_JUMP
    &Spell::EffectJump,                                     // 42 SPELL_EFFECT_JUMP2
    &Spell::EffectTeleUnitsFaceCaster,                      // 43 SPELL_EFFECT_TELEPORT_UNITS_FACE_CASTER
    &Spell::EffectLearnSkill,                               // 44 SPELL_EFFECT_SKILL_STEP
    &Spell::EffectAddHonor,                                 // 45 SPELL_EFFECT_ADD_HONOR                honor/pvp related
    &Spell::EffectNULL,                                     // 46 SPELL_EFFECT_SPAWN                    spawn/login animation, expected by spawn unit cast, also base points store some dynflags
    &Spell::EffectTradeSkill,                               // 47 SPELL_EFFECT_TRADE_SKILL
    &Spell::EffectUnused,                                   // 48 SPELL_EFFECT_STEALTH                  one spell: Base Stealth
    &Spell::EffectUnused,                                   // 49 SPELL_EFFECT_DETECT                   one spell: Detect
    &Spell::EffectTransmitted,                              // 50 SPELL_EFFECT_TRANS_DOOR
    &Spell::EffectUnused,                                   // 51 SPELL_EFFECT_FORCE_CRITICAL_HIT       unused from pre-1.2.1
    &Spell::EffectUnused,                                   // 52 SPELL_EFFECT_GUARANTEE_HIT            unused from pre-1.2.1
    &Spell::EffectEnchantItemPerm,                          // 53 SPELL_EFFECT_ENCHANT_ITEM
    &Spell::EffectEnchantItemTmp,                           // 54 SPELL_EFFECT_ENCHANT_ITEM_TEMPORARY
    &Spell::EffectTameCreature,                             // 55 SPELL_EFFECT_TAMECREATURE
    &Spell::EffectSummonPet,                                // 56 SPELL_EFFECT_SUMMON_PET
    &Spell::EffectLearnPetSpell,                            // 57 SPELL_EFFECT_LEARN_PET_SPELL
    &Spell::EffectWeaponDmg,                                // 58 SPELL_EFFECT_WEAPON_DAMAGE
    &Spell::EffectCreateRandomItem,                         // 59 SPELL_EFFECT_CREATE_RANDOM_ITEM       create item base at spell specific loot
    &Spell::EffectProficiency,                              // 60 SPELL_EFFECT_PROFICIENCY
    &Spell::EffectSendEvent,                                // 61 SPELL_EFFECT_SEND_EVENT
    &Spell::EffectPowerBurn,                                // 62 SPELL_EFFECT_POWER_BURN
    &Spell::EffectThreat,                                   // 63 SPELL_EFFECT_THREAT
    &Spell::EffectTriggerSpell,                             // 64 SPELL_EFFECT_TRIGGER_SPELL
    &Spell::EffectApplyAreaAura,                            // 65 SPELL_EFFECT_APPLY_AREA_AURA_RAID
    &Spell::EffectRestoreItemCharges,                       // 66 SPELL_EFFECT_RESTORE_ITEM_CHARGES     itemtype - is affected item ID
    &Spell::EffectHealMaxHealth,                            // 67 SPELL_EFFECT_HEAL_MAX_HEALTH
    &Spell::EffectInterruptCast,                            // 68 SPELL_EFFECT_INTERRUPT_CAST
    &Spell::EffectDistract,                                 // 69 SPELL_EFFECT_DISTRACT
    &Spell::EffectPull,                                     // 70 SPELL_EFFECT_PULL                     one spell: Distract Move
    &Spell::EffectPickPocket,                               // 71 SPELL_EFFECT_PICKPOCKET
    &Spell::EffectAddFarsight,                              // 72 SPELL_EFFECT_ADD_FARSIGHT
    &Spell::EffectNULL,                                     // 73 SPELL_EFFECT_UNTRAIN_TALENTS          one spell: Trainer: Untrain Talents
    &Spell::EffectApplyGlyph,                               // 74 SPELL_EFFECT_APPLY_GLYPH
    &Spell::EffectHealMechanical,                           // 75 SPELL_EFFECT_HEAL_MECHANICAL          one spell: Mechanical Patch Kit
    &Spell::EffectSummonObjectWild,                         // 76 SPELL_EFFECT_SUMMON_OBJECT_WILD
    &Spell::EffectScriptEffect,                             // 77 SPELL_EFFECT_SCRIPT_EFFECT
    &Spell::EffectUnused,                                   // 78 SPELL_EFFECT_ATTACK
    &Spell::EffectSanctuary,                                // 79 SPELL_EFFECT_SANCTUARY
    &Spell::EffectAddComboPoints,                           // 80 SPELL_EFFECT_ADD_COMBO_POINTS
    &Spell::EffectUnused,                                   // 81 SPELL_EFFECT_CREATE_HOUSE             one spell: Create House (TEST)
    &Spell::EffectNULL,                                     // 82 SPELL_EFFECT_BIND_SIGHT
    &Spell::EffectDuel,                                     // 83 SPELL_EFFECT_DUEL
    &Spell::EffectStuck,                                    // 84 SPELL_EFFECT_STUCK
    &Spell::EffectSummonPlayer,                             // 85 SPELL_EFFECT_SUMMON_PLAYER
    &Spell::EffectActivateObject,                           // 86 SPELL_EFFECT_ACTIVATE_OBJECT
    &Spell::EffectNULL,                                     // 87 SPELL_EFFECT_WMO_DAMAGE (57 spells in 3.3.2)
    &Spell::EffectNULL,                                     // 88 SPELL_EFFECT_WMO_REPAIR (2 spells in 3.3.2)
    &Spell::EffectNULL,                                     // 89 SPELL_EFFECT_WMO_CHANGE (7 spells in 3.3.2)
    &Spell::EffectKillCreditPersonal,                       // 90 SPELL_EFFECT_KILL_CREDIT              Kill credit but only for single person
    &Spell::EffectUnused,                                   // 91 SPELL_EFFECT_THREAT_ALL               one spell: zzOLDBrainwash
    &Spell::EffectEnchantHeldItem,                          // 92 SPELL_EFFECT_ENCHANT_HELD_ITEM
    &Spell::EffectUnused,                                   // 93 SPELL_EFFECT_93 (old SPELL_EFFECT_SUMMON_PHANTASM)
    &Spell::EffectSelfResurrect,                            // 94 SPELL_EFFECT_SELF_RESURRECT
    &Spell::EffectSkinning,                                 // 95 SPELL_EFFECT_SKINNING
    &Spell::EffectCharge,                                   // 96 SPELL_EFFECT_CHARGE
    &Spell::EffectSummonAllTotems,                          // 97 SPELL_EFFECT_SUMMON_ALL_TOTEMS
    &Spell::EffectKnockBack,                                // 98 SPELL_EFFECT_KNOCK_BACK
    &Spell::EffectDisEnchant,                               // 99 SPELL_EFFECT_DISENCHANT
    &Spell::EffectInebriate,                                //100 SPELL_EFFECT_INEBRIATE
    &Spell::EffectFeedPet,                                  //101 SPELL_EFFECT_FEED_PET
    &Spell::EffectDismissPet,                               //102 SPELL_EFFECT_DISMISS_PET
    &Spell::EffectReputation,                               //103 SPELL_EFFECT_REPUTATION
    &Spell::EffectSummonObject,                             //104 SPELL_EFFECT_SUMMON_OBJECT_SLOT1
    &Spell::EffectSummonObject,                             //105 SPELL_EFFECT_SUMMON_OBJECT_SLOT2
    &Spell::EffectSummonObject,                             //106 SPELL_EFFECT_SUMMON_OBJECT_SLOT3
    &Spell::EffectSummonObject,                             //107 SPELL_EFFECT_SUMMON_OBJECT_SLOT4
    &Spell::EffectDispelMechanic,                           //108 SPELL_EFFECT_DISPEL_MECHANIC
    &Spell::EffectSummonDeadPet,                            //109 SPELL_EFFECT_SUMMON_DEAD_PET
    &Spell::EffectDestroyAllTotems,                         //110 SPELL_EFFECT_DESTROY_ALL_TOTEMS
    &Spell::EffectDurabilityDamage,                         //111 SPELL_EFFECT_DURABILITY_DAMAGE
    &Spell::EffectUnused,                                   //112 SPELL_EFFECT_112 (old SPELL_EFFECT_SUMMON_DEMON)
    &Spell::EffectResurrectNew,                             //113 SPELL_EFFECT_RESURRECT_NEW
    &Spell::EffectTaunt,                                    //114 SPELL_EFFECT_ATTACK_ME
    &Spell::EffectDurabilityDamagePCT,                      //115 SPELL_EFFECT_DURABILITY_DAMAGE_PCT
    &Spell::EffectSkinPlayerCorpse,                         //116 SPELL_EFFECT_SKIN_PLAYER_CORPSE       one spell: Remove Insignia, bg usage, required special corpse flags...
    &Spell::EffectSpiritHeal,                               //117 SPELL_EFFECT_SPIRIT_HEAL              one spell: Spirit Heal
    &Spell::EffectSkill,                                    //118 SPELL_EFFECT_SKILL                    professions and more
    &Spell::EffectApplyAreaAura,                            //119 SPELL_EFFECT_APPLY_AREA_AURA_PET
    &Spell::EffectUnused,                                   //120 SPELL_EFFECT_TELEPORT_GRAVEYARD       one spell: Graveyard Teleport Test
    &Spell::EffectWeaponDmg,                                //121 SPELL_EFFECT_NORMALIZED_WEAPON_DMG
    &Spell::EffectUnused,                                   //122 SPELL_EFFECT_122                      unused
    &Spell::EffectSendTaxi,                                 //123 SPELL_EFFECT_SEND_TAXI                taxi/flight related (misc value is taxi path id)
    &Spell::EffectPlayerPull,                               //124 SPELL_EFFECT_PLAYER_PULL              opposite of knockback effect (pulls player twoard caster)
    &Spell::EffectModifyThreatPercent,                      //125 SPELL_EFFECT_MODIFY_THREAT_PERCENT
    &Spell::EffectStealBeneficialBuff,                      //126 SPELL_EFFECT_STEAL_BENEFICIAL_BUFF    spell steal effect?
    &Spell::EffectProspecting,                              //127 SPELL_EFFECT_PROSPECTING              Prospecting spell
    &Spell::EffectApplyAreaAura,                            //128 SPELL_EFFECT_APPLY_AREA_AURA_FRIEND
    &Spell::EffectApplyAreaAura,                            //129 SPELL_EFFECT_APPLY_AREA_AURA_ENEMY
    &Spell::EffectNULL,                                     //130 SPELL_EFFECT_REDIRECT_THREAT
    &Spell::EffectUnused,                                   //131 SPELL_EFFECT_131                      used in some test spells
    &Spell::EffectPlayMusic,                                //132 SPELL_EFFECT_PLAY_MUSIC               sound id in misc value (SoundEntries.dbc)
    &Spell::EffectUnlearnSpecialization,                    //133 SPELL_EFFECT_UNLEARN_SPECIALIZATION   unlearn profession specialization
    &Spell::EffectKillCredit,                               //134 SPELL_EFFECT_KILL_CREDIT              misc value is creature entry
    &Spell::EffectNULL,                                     //135 SPELL_EFFECT_CALL_PET
    &Spell::EffectHealPct,                                  //136 SPELL_EFFECT_HEAL_PCT
    &Spell::EffectEnergisePct,                              //137 SPELL_EFFECT_ENERGIZE_PCT
    &Spell::EffectLeapBack,                                 //138 SPELL_EFFECT_LEAP_BACK                Leap back
    &Spell::EffectNULL,                                     //139 SPELL_EFFECT_CLEAR_QUEST              (misc - is quest ID)
    &Spell::EffectForceCast,                                //140 SPELL_EFFECT_FORCE_CAST
    &Spell::EffectNULL,                                     //141 SPELL_EFFECT_141                      damage and reduce speed?
    &Spell::EffectTriggerSpellWithValue,                    //142 SPELL_EFFECT_TRIGGER_SPELL_WITH_VALUE
    &Spell::EffectApplyAreaAura,                            //143 SPELL_EFFECT_APPLY_AREA_AURA_OWNER
    &Spell::EffectNULL,                                     //144 SPELL_EFFECT_144                      Spectral Blast
    &Spell::EffectNULL,                                     //145 SPELL_EFFECT_145                      Black Hole Effect
    &Spell::EffectActivateRune,                             //146 SPELL_EFFECT_ACTIVATE_RUNE
    &Spell::EffectQuestFail,                                //147 SPELL_EFFECT_QUEST_FAIL               quest fail
    &Spell::EffectNULL,                                     //148 SPELL_EFFECT_148                      single spell: Inflicts Fire damage to an enemy.
    &Spell::EffectCharge2,                                  //149 SPELL_EFFECT_CHARGE2                  swoop
    &Spell::EffectNULL,                                     //150 SPELL_EFFECT_150                      2 spells in 3.3.2
    &Spell::EffectTriggerRitualOfSummoning,                 //151 SPELL_EFFECT_TRIGGER_SPELL_2
    &Spell::EffectNULL,                                     //152 SPELL_EFFECT_152                      summon Refer-a-Friend
    &Spell::EffectNULL,                                     //153 SPELL_EFFECT_CREATE_PET               misc value is creature entry
    &Spell::EffectTeachTaxiNode,                            //154 SPELL_EFFECT_TEACH_TAXI_NODE          single spell: Teach River's Heart Taxi Path
    &Spell::EffectTitanGrip,                                //155 SPELL_EFFECT_TITAN_GRIP Allows you to equip two-handed axes, maces and swords in one hand, but you attack $49152s1% slower than normal.
    &Spell::EffectEnchantItemPrismatic,                     //156 SPELL_EFFECT_ENCHANT_ITEM_PRISMATIC
    &Spell::EffectCreateItem2,                              //157 SPELL_EFFECT_CREATE_ITEM_2            create item or create item template and replace by some randon spell loot item
    &Spell::EffectMilling,                                  //158 SPELL_EFFECT_MILLING                  milling
    &Spell::EffectRenamePet,                                //159 SPELL_EFFECT_ALLOW_RENAME_PET         allow rename pet once again
    &Spell::EffectNULL,                                     //160 SPELL_EFFECT_160                      single spell: Nerub'ar Web Random Unit
    &Spell::EffectSpecCount,                                //161 SPELL_EFFECT_TALENT_SPEC_COUNT        second talent spec (learn/revert)
    &Spell::EffectActivateSpec,                             //162 SPELL_EFFECT_TALENT_SPEC_SELECT       activate primary/secondary spec
    &Spell::EffectNULL,                                     //163
    &Spell::EffectNULL,                                     //164 cancel's some aura...
};

void Spell::EffectEmpty(SpellEffectIndex /*eff_idx*/)
{
    // NOT NEED ANY IMPLEMENTATION CODE, EFFECT POSISBLE USED AS MARKER OR CLIENT INFORM
}

void Spell::EffectNULL(SpellEffectIndex /*eff_idx*/)
{
    sLog.outDebug("WORLD: Spell Effect DUMMY");
}

void Spell::EffectUnused(SpellEffectIndex /*eff_idx*/)
{
    // NOT USED BY ANY SPELL OR USELESS OR IMPLEMENTED IN DIFFERENT WAY IN MANGOS
}

void Spell::EffectResurrectNew(SpellEffectIndex eff_idx)
{
    if(!unitTarget || unitTarget->isAlive())
        return;

    if(unitTarget->GetTypeId() != TYPEID_PLAYER)
        return;

    if(!unitTarget->IsInWorld())
        return;

    Player* pTarget = ((Player*)unitTarget);

    if(pTarget->isRessurectRequested())       // already have one active request
        return;

    uint32 health = damage;
    uint32 mana = m_spellInfo->EffectMiscValue[eff_idx];
    pTarget->setResurrectRequestData(m_caster->GetGUID(), m_caster->GetMapId(), m_caster->GetPositionX(), m_caster->GetPositionY(), m_caster->GetPositionZ(), health, mana);
    SendResurrectRequest(pTarget);
}

void Spell::EffectInstaKill(SpellEffectIndex /*eff_idx*/)
{
    if( !unitTarget || !unitTarget->isAlive() )
        return;

    // Demonic Sacrifice
    if(m_spellInfo->Id==18788 && unitTarget->GetTypeId()==TYPEID_UNIT)
    {
        uint32 entry = unitTarget->GetEntry();
        uint32 spellID;
        switch(entry)
        {
            case   416: spellID=18789; break;               //imp
            case   417: spellID=18792; break;               //fellhunter
            case  1860: spellID=18790; break;               //void
            case  1863: spellID=18791; break;               //succubus
            case 17252: spellID=35701; break;               //fellguard
            default:
                sLog.outError("EffectInstaKill: Unhandled creature entry (%u) case.", entry);
                return;
        }

        m_caster->CastSpell(m_caster, spellID, true);
    }

    if(m_caster == unitTarget)                              // prevent interrupt message
        finish();

    m_caster->DealDamage(unitTarget, unitTarget->GetHealth(), NULL, DIRECT_DAMAGE, SPELL_SCHOOL_MASK_NORMAL, NULL, false);
}

void Spell::EffectEnvironmentalDMG(SpellEffectIndex eff_idx)
{
    uint32 absorb = 0;
    uint32 resist = 0;

    // Note: this hack with damage replace required until GO casting not implemented
    // environment damage spells already have around enemies targeting but this not help in case not existed GO casting support
    // currently each enemy selected explicitly and self cast damage, we prevent apply self casted spell bonuses/etc
    damage = m_spellInfo->CalculateSimpleValue(eff_idx);

    m_caster->CalculateAbsorbAndResist(m_caster, GetSpellSchoolMask(m_spellInfo), SPELL_DIRECT_DAMAGE, damage, &absorb, &resist);

    m_caster->SendSpellNonMeleeDamageLog(m_caster, m_spellInfo->Id, damage, GetSpellSchoolMask(m_spellInfo), absorb, resist, false, 0, false);
    if(m_caster->GetTypeId() == TYPEID_PLAYER)
        ((Player*)m_caster)->EnvironmentalDamage(DAMAGE_FIRE, damage);
}

void Spell::EffectSchoolDMG(SpellEffectIndex effect_idx)
{
    if( unitTarget && unitTarget->isAlive())
    {
        switch(m_spellInfo->SpellFamilyName)
        {
            case SPELLFAMILY_GENERIC:
            {
                switch(m_spellInfo->Id)                     // better way to check unknown
                {
                    // Meteor like spells (divided damage to targets)
                    case 24340: case 26558: case 28884:     // Meteor
                    case 36837: case 38903: case 41276:     // Meteor
                     case 57467:                             // Meteor
                    case 26789:                             // Shard of the Fallen Star
                    case 31436:                             // Malevolent Cleave
                    case 35181:                             // Dive Bomb
                    case 40810: case 43267: case 43268:     // Saber Lash
                    case 42384:                             // Brutal Swipe
                    case 45150:                             // Meteor Slash
                    case 64422: case 64688:                 // Sonic Screech
                    case 70492: case 72505:                 // Ooze Eruption
                    case 71904:                             // Chaos Bane
                    case 72624: case 72625:                 // Ooze Eruption
                    {
                        uint32 count = 0;
                        for(std::list<TargetInfo>::iterator ihit= m_UniqueTargetInfo.begin();ihit != m_UniqueTargetInfo.end();++ihit)
                            if(ihit->effectMask & (1<<effect_idx))
                                ++count;

                        damage /= count;                    // divide to all targets
                        break;
                    }
                    // AoE spells, which damage is reduced with distance from the initial hit point 
                    case 62598: case 62937:     // Detonate 
                    case 65279:                 // Lightning Nova 
                    case 62311: case 64596:     // Cosmic Smash 
                    { 
                        float distance = unitTarget->GetDistance2d(m_targets.m_destX, m_targets.m_destY); 
                        damage *= exp(-distance/15.0f); 
                        break; 
                    }
                    // percent from health with min
                    case 25599:                             // Thundercrash
                    {
                        damage = unitTarget->GetHealth() / 2;
                        if(damage < 200)
                            damage = 200;
                        break;
                    }
                    // Intercept (warrior spell trigger)
                    case 20253:
                    case 61491:
                    {
                        damage+= uint32(m_caster->GetTotalAttackPowerValue(BASE_ATTACK) * 0.12f);
                        break;
                    }
                    // percent max target health
                    case 29142:                             // Eyesore Blaster
                    case 35139:                             // Throw Boom's Doom
                    case 49882:                             // Leviroth Self-Impale
                    {
                        damage = damage * unitTarget->GetMaxHealth() / 100;
                        break;
                    }
                    // Cataclysmic Bolt
                    case 38441:
                    {
                        damage = unitTarget->GetMaxHealth() / 2;
                        break;
                    }
                    // Tympanic Tantrum
                    case 62775:
                    {
                        damage = unitTarget->GetMaxHealth() / 10;
                        break;
                    }
                    // Hand of Rekoning (name not have typos ;) )
                    case 67485:
                        damage += uint32(0.5f * m_caster->GetTotalAttackPowerValue(BASE_ATTACK));
                        break;
                }
                break;
            }
            case SPELLFAMILY_MAGE:
                // remove Arcane Blast buffs at any non-Arcane Blast arcane damage spell.
                // NOTE: it removed at hit instead cast because currently spell done-damage calculated at hit instead cast
                if ((m_spellInfo->SchoolMask & SPELL_SCHOOL_MASK_ARCANE) && !(m_spellInfo->SpellFamilyFlags & UI64LIT(0x20000000)))
                    m_caster->RemoveAurasDueToSpell(36032); // Arcane Blast buff
                break;
            case SPELLFAMILY_WARRIOR:
            {
                // Bloodthirst
                if (m_spellInfo->SpellFamilyFlags & UI64LIT(0x40000000000))
                {
                    damage = uint32(damage * (m_caster->GetTotalAttackPowerValue(BASE_ATTACK)) / 100);
                }
                // Shield Slam
                else if ((m_spellInfo->SpellFamilyFlags & UI64LIT(0x0000020000000000)) && m_spellInfo->Category==1209)
                    damage += int32(m_caster->GetShieldBlockValue());
                // Victory Rush
                else if (m_spellInfo->SpellFamilyFlags & UI64LIT(0x10000000000))
                {
                    damage = uint32(damage * m_caster->GetTotalAttackPowerValue(BASE_ATTACK) / 100);
                    m_caster->ModifyAuraState(AURA_STATE_WARRIOR_VICTORY_RUSH, false);
                }
                // Revenge ${$m1+$AP*0.310} to ${$M1+$AP*0.310}
                else if (m_spellInfo->SpellFamilyFlags & UI64LIT(0x0000000000000400))
                    damage+= uint32(m_caster->GetTotalAttackPowerValue(BASE_ATTACK) * 0.310f);
                // Heroic Throw ${$m1+$AP*.50}
                else if (m_spellInfo->SpellFamilyFlags & UI64LIT(0x0000000100000000))
                    damage+= uint32(m_caster->GetTotalAttackPowerValue(BASE_ATTACK) * 0.5f);
                // Shattering Throw ${$m1+$AP*.50}
                else if (m_spellInfo->SpellFamilyFlags & UI64LIT(0x0040000000000000))
                    damage+= uint32(m_caster->GetTotalAttackPowerValue(BASE_ATTACK) * 0.5f);
                // Shockwave ${$m3/100*$AP}
                else if (m_spellInfo->SpellFamilyFlags & UI64LIT(0x0000800000000000))
                {
                    int32 pct = m_caster->CalculateSpellDamage(unitTarget, m_spellInfo, EFFECT_INDEX_2);
                    if (pct > 0)
                        damage+= int32(m_caster->GetTotalAttackPowerValue(BASE_ATTACK) * pct / 100);
                    break;
                }
                // Thunder Clap
                else if (m_spellInfo->SpellFamilyFlags & UI64LIT(0x0000000000000080))
                {
                    damage+=int32(m_caster->GetTotalAttackPowerValue(BASE_ATTACK) * 12 / 100);
                }
                break;
            }
            case SPELLFAMILY_WARLOCK:
            {
                // Incinerate Rank 1 & 2
                if ((m_spellInfo->SpellFamilyFlags & UI64LIT(0x00004000000000)) && m_spellInfo->SpellIconID==2128)
                {
                    // Incinerate does more dmg (dmg*0.25) if the target have Immolate debuff.
                    // Check aura state for speed but aura state set not only for Immolate spell
                    if(unitTarget->HasAuraState(AURA_STATE_CONFLAGRATE))
                    {
                        Unit::AuraList const& RejorRegr = unitTarget->GetAurasByType(SPELL_AURA_PERIODIC_DAMAGE);
                        for(Unit::AuraList::const_iterator i = RejorRegr.begin(); i != RejorRegr.end(); ++i)
                        {
                            // Immolate
                            if((*i)->GetSpellProto()->SpellFamilyName == SPELLFAMILY_WARLOCK &&
                                ((*i)->GetSpellProto()->SpellFamilyFlags & UI64LIT(0x00000000000004)))
                            {
                                damage += damage/4;
                                break;
                            }
                        }
                    }
                }
                // Shadowflame
                else if (m_spellInfo->SpellFamilyFlags & UI64LIT(0x0001000000000000))
                {
                    // Apply DOT part
                    switch(m_spellInfo->Id)
                    {
                        case 47897: m_caster->CastSpell(unitTarget, 47960, true); break;
                        case 61290: m_caster->CastSpell(unitTarget, 61291, true); break;
                        default:
                            sLog.outError("Spell::EffectDummy: Unhandeled Shadowflame spell rank %u",m_spellInfo->Id);
                        break;
                    }
                }
                // Shadow Bite
                else if (m_spellInfo->SpellFamilyFlags & UI64LIT(0x0040000000000000))
                {
                    Unit *owner = m_caster->GetOwner();
                    if (!owner)
                        break;

                    uint32 counter = 0;
                    Unit::AuraList const& dotAuras = unitTarget->GetAurasByType(SPELL_AURA_PERIODIC_DAMAGE);
                    for(Unit::AuraList::const_iterator itr = dotAuras.begin(); itr!=dotAuras.end(); ++itr)
                        if ((*itr)->GetCasterGUID() == owner->GetGUID())
                            ++counter;

                    if (counter)
                        damage += (counter * owner->CalculateSpellDamage(unitTarget, m_spellInfo, EFFECT_INDEX_2) * damage) / 100.0f;
                }
                // Conflagrate - consumes Immolate or Shadowflame
                else if (m_spellInfo->TargetAuraState == AURA_STATE_CONFLAGRATE)
                {
                    Aura const* aura = NULL;                // found req. aura for damage calculation

                    Unit::AuraList const &mPeriodic = unitTarget->GetAurasByType(SPELL_AURA_PERIODIC_DAMAGE);
                    for(Unit::AuraList::const_iterator i = mPeriodic.begin(); i != mPeriodic.end(); ++i)
                    {
                        // for caster applied auras only
                        if ((*i)->GetSpellProto()->SpellFamilyName != SPELLFAMILY_WARLOCK ||
                            (*i)->GetCasterGUID()!=m_caster->GetGUID())
                            continue;

                        // Immolate
                        if ((*i)->GetSpellProto()->SpellFamilyFlags & UI64LIT(0x0000000000000004))
                        {
                            aura = *i;                      // it selected always if exist
                            break;
                        }

                        // Shadowflame
                        if ((*i)->GetSpellProto()->SpellFamilyFlags2 & 0x00000002)
                            aura = *i;                      // remember but wait possible Immolate as primary priority
                    }

                    // found Immolate or Shadowflame
                    if (aura)
                    {
                        int32 damagetick = aura->GetModifier()->m_amount;
                        // Save value of further damage
                        m_currentBasePoints[1] = damagetick * 2 / 3;
                        damage += damagetick * 3;

                        // Glyph of Conflagrate
                        if (!m_caster->HasAura(56235))
                            unitTarget->RemoveAurasByCasterSpell(aura->GetId(), m_caster->GetGUID());
                        break;
                    }
                }
                break;
            }
            case SPELLFAMILY_PRIEST:
            {
                // Shadow Word: Death - deals damage equal to damage done to caster
                if (m_spellInfo->SpellFamilyFlags & UI64LIT(0x0000000200000000))
                    m_caster->CastCustomSpell(m_caster, 32409, &damage, 0, 0, true);
                // Improved Mind Blast (Mind Blast in shadow form bonus)
                else if (m_caster->m_form == FORM_SHADOW && (m_spellInfo->SpellFamilyFlags & UI64LIT(0x00002000)))
                {
                    Unit::AuraList const& ImprMindBlast = m_caster->GetAurasByType(SPELL_AURA_ADD_FLAT_MODIFIER);
                    for(Unit::AuraList::const_iterator i = ImprMindBlast.begin(); i != ImprMindBlast.end(); ++i)
                    {
                        if ((*i)->GetSpellProto()->SpellFamilyName == SPELLFAMILY_PRIEST &&
                            ((*i)->GetSpellProto()->SpellIconID == 95))
                        {
                            int chance = (*i)->GetSpellProto()->CalculateSimpleValue(EFFECT_INDEX_1);
                            if (roll_chance_i(chance))
                                // Mind Trauma
                                m_caster->CastSpell(unitTarget, 48301, true);
                            break;
                        }
                    }
                }
                break;
            }
            case SPELLFAMILY_DRUID:
            {
                // Ferocious Bite
                if (m_caster->GetTypeId()==TYPEID_PLAYER && (m_spellInfo->SpellFamilyFlags & UI64LIT(0x000800000)) && m_spellInfo->SpellVisual[0]==6587)
                {
                    // converts up to 30 points of energy into ($f1+$AP/410) additional damage
                    float ap = m_caster->GetTotalAttackPowerValue(BASE_ATTACK);
                    float multiple = ap / 410 + m_spellInfo->DmgMultiplier[effect_idx];
                    damage += int32(((Player*)m_caster)->GetComboPoints() * ap * 7 / 100);
                    uint32 energy = m_caster->GetPower(POWER_ENERGY);
                    uint32 used_energy = energy > 30 ? 30 : energy;
                    damage += int32(used_energy * multiple);
                    m_caster->SetPower(POWER_ENERGY,energy-used_energy);
                }
                // Rake
                else if (m_spellInfo->SpellFamilyFlags & UI64LIT(0x0000000000001000) && m_spellInfo->Effect[EFFECT_INDEX_2] == SPELL_EFFECT_ADD_COMBO_POINTS)
                {
                    // $AP*0.01 bonus
                    damage += int32(m_caster->GetTotalAttackPowerValue(BASE_ATTACK) / 100);
                }
                // Swipe
                else if (m_spellInfo->SpellFamilyFlags & UI64LIT(0x0010000000000000))
                {
                    damage += int32(m_caster->GetTotalAttackPowerValue(BASE_ATTACK)*0.08f);
                }
                break;
            }
            case SPELLFAMILY_ROGUE:
            {
                // Envenom
                if (m_caster->GetTypeId()==TYPEID_PLAYER && (m_spellInfo->SpellFamilyFlags & UI64LIT(0x800000000)))
                {
                    // consume from stack dozes not more that have combo-points
                    if(uint32 combo = ((Player*)m_caster)->GetComboPoints())
                    {
                        Aura *poison = 0;
                        // Lookup for Deadly poison (only attacker applied)
                        Unit::AuraList const& auras = unitTarget->GetAurasByType(SPELL_AURA_PERIODIC_DAMAGE);
                        for(Unit::AuraList::const_iterator itr = auras.begin(); itr!=auras.end(); ++itr)
                            if( (*itr)->GetSpellProto()->SpellFamilyName==SPELLFAMILY_ROGUE &&
                                ((*itr)->GetSpellProto()->SpellFamilyFlags & UI64LIT(0x10000)) &&
                                (*itr)->GetCasterGUID()==m_caster->GetGUID() )
                            {
                                poison = *itr;
                                break;
                            }
                        // count consumed deadly poison doses at target
                        if (poison)
                        {
                            bool needConsume = true;
                            uint32 spellId = poison->GetId();
                            uint32 doses = poison->GetStackAmount();
                            if (doses > combo)
                                doses = combo;

                            // Master Poisoner
                            Unit::AuraList const& auraList = ((Player*)m_caster)->GetAurasByType(SPELL_AURA_MOD_DURATION_OF_EFFECTS_BY_DISPEL);
                            for(Unit::AuraList::const_iterator iter = auraList.begin(); iter!=auraList.end(); ++iter)
                            {
                                if ((*iter)->GetSpellProto()->SpellFamilyName == SPELLFAMILY_ROGUE && (*iter)->GetSpellProto()->SpellIconID == 1960)
                                {
                                    if (int32 chance = (*iter)->GetSpellProto()->CalculateSimpleValue(EFFECT_INDEX_2))
                                        if (roll_chance_i(chance))
                                            needConsume = false;

                                    break;
                                }
                            }

                            if(needConsume)
                                for (uint32 i = 0; i < doses; ++i)
                                    unitTarget->RemoveSingleSpellAurasFromStack(spellId);

                            damage *= doses;
                            damage += int32(((Player*)m_caster)->GetTotalAttackPowerValue(BASE_ATTACK) * 0.09f * doses);
                        }
                        // Eviscerate and Envenom Bonus Damage (item set effect)
                        if(m_caster->GetDummyAura(37169))
                            damage += ((Player*)m_caster)->GetComboPoints()*40;
                    }
                }
                // Eviscerate
                else if ((m_spellInfo->SpellFamilyFlags & UI64LIT(0x00020000)) && m_caster->GetTypeId()==TYPEID_PLAYER)
                {
                    if(uint32 combo = ((Player*)m_caster)->GetComboPoints())
                    {
                        float ap = m_caster->GetTotalAttackPowerValue(BASE_ATTACK);
                        damage += irand(int32(ap * combo * 0.03f), int32(ap * combo * 0.07f));

                        // Eviscerate and Envenom Bonus Damage (item set effect)
                        if(m_caster->GetDummyAura(37169))
                            damage += combo*40;
                    }
                }
                // Gouge
                else if (m_spellInfo->SpellFamilyFlags & UI64LIT(0x0000000000000008))
                {
                    damage += int32(m_caster->GetTotalAttackPowerValue(BASE_ATTACK)*0.21f);
                }
                // Instant Poison
                else if (m_spellInfo->SpellFamilyFlags & UI64LIT(0x0000000000002000))
                {
                    damage += int32(m_caster->GetTotalAttackPowerValue(BASE_ATTACK)*0.10f);
                }
                // Wound Poison
                else if (m_spellInfo->SpellFamilyFlags & UI64LIT(0x0000000010000000))
                {
                    damage += int32(m_caster->GetTotalAttackPowerValue(BASE_ATTACK)*0.04f);
                }
                break;
            }
            case SPELLFAMILY_HUNTER:
            {
                //Gore
                if (m_spellInfo->SpellIconID == 1578)
                {
                    if (m_caster->HasAura(57627))           // Charge 6 sec post-affect
                      damage *= 2;
                }
                // Mongoose Bite
                else if ((m_spellInfo->SpellFamilyFlags & UI64LIT(0x000000002)) && m_spellInfo->SpellVisual[0]==342)
                {
                    damage += int32(m_caster->GetTotalAttackPowerValue(BASE_ATTACK)*0.2f);
                }
                // Counterattack
                else if (m_spellInfo->SpellFamilyFlags & UI64LIT(0x0008000000000000))
                {
                    damage += int32(m_caster->GetTotalAttackPowerValue(BASE_ATTACK)*0.2f);
                }
                // Arcane Shot
                else if ((m_spellInfo->SpellFamilyFlags & UI64LIT(0x00000800)) && m_spellInfo->maxLevel > 0)
                {
                    damage += int32(m_caster->GetTotalAttackPowerValue(RANGED_ATTACK)*0.15f);
                }
                // Steady Shot
                else if (m_spellInfo->SpellFamilyFlags & UI64LIT(0x100000000))
                {
                    int32 base = irand((int32)m_caster->GetWeaponDamageRange(RANGED_ATTACK, MINDAMAGE),(int32)m_caster->GetWeaponDamageRange(RANGED_ATTACK, MAXDAMAGE));
                    damage += int32(float(base)/m_caster->GetAttackTime(RANGED_ATTACK)*2800 + m_caster->GetTotalAttackPowerValue(RANGED_ATTACK)*0.1f);
                }
                // Explosive Trap Effect
                else if (m_spellInfo->SpellFamilyFlags & UI64LIT(0x00000004))
                {
                    damage += int32(m_caster->GetTotalAttackPowerValue(RANGED_ATTACK)*0.1f);
                }
                break;
            }
            case SPELLFAMILY_PALADIN:
            {
                // Judgement of Righteousness - receive benefit from Spell Damage and Attack power
                if (m_spellInfo->Id == 20187)
                {
                    float ap = m_caster->GetTotalAttackPowerValue(BASE_ATTACK);
                    int32 holy = m_caster->SpellBaseDamageBonusDone(GetSpellSchoolMask(m_spellInfo)) +
                                 unitTarget->SpellBaseDamageBonusTaken(GetSpellSchoolMask(m_spellInfo));
                    damage += int32(ap * 0.2f) + int32(holy * 32 / 100);
                }
                // Judgement of Vengeance/Corruption ${1+0.22*$SPH+0.14*$AP} + 10% for each application of Holy Vengeance/Blood Corruption on the target
                else if ((m_spellInfo->SpellFamilyFlags & UI64LIT(0x800000000)) && m_spellInfo->SpellIconID==2292)
                {
                    uint32 debuf_id;
                    switch(m_spellInfo->Id)
                    {
                        case 53733: debuf_id = 53742; break;// Judgement of Corruption -> Blood Corruption
                        case 31804: debuf_id = 31803; break;// Judgement of Vengeance -> Holy Vengeance
                        default: return;
                    }

                    float ap = m_caster->GetTotalAttackPowerValue(BASE_ATTACK);
                    int32 holy = m_caster->SpellBaseDamageBonusDone(GetSpellSchoolMask(m_spellInfo)) +
                                 unitTarget->SpellBaseDamageBonusTaken(GetSpellSchoolMask(m_spellInfo));
                    damage+=int32(ap * 0.14f) + int32(holy * 22 / 100);
                    // Get stack of Holy Vengeance on the target added by caster
                    uint32 stacks = 0;
                    Unit::AuraList const& auras = unitTarget->GetAurasByType(SPELL_AURA_PERIODIC_DAMAGE);
                    for(Unit::AuraList::const_iterator itr = auras.begin(); itr!=auras.end(); ++itr)
                    {
                        if( ((*itr)->GetId() == debuf_id) && (*itr)->GetCasterGUID()==m_caster->GetGUID())
                        {
                            stacks = (*itr)->GetStackAmount();
                            break;
                        }
                    }
                    // + 10% for each application of Holy Vengeance on the target
                    if(stacks)
                        damage += damage * stacks * 10 /100;
                }
                // Avenger's Shield ($m1+0.07*$SPH+0.07*$AP) - ranged sdb for future
                else if (m_spellInfo->SpellFamilyFlags & UI64LIT(0x0000000000004000))
                {
                    float ap = m_caster->GetTotalAttackPowerValue(BASE_ATTACK);
                    int32 holy = m_caster->SpellBaseDamageBonusDone(GetSpellSchoolMask(m_spellInfo)) +
                                 unitTarget->SpellBaseDamageBonusTaken(GetSpellSchoolMask(m_spellInfo));
                    damage += int32(ap * 0.07f) + int32(holy * 7 / 100);
                }
                // Hammer of Wrath ($m1+0.15*$SPH+0.15*$AP) - ranged type sdb future fix
                else if (m_spellInfo->SpellFamilyFlags & UI64LIT(0x0000008000000000))
                {
                    float ap = m_caster->GetTotalAttackPowerValue(BASE_ATTACK);
                    int32 holy = m_caster->SpellBaseDamageBonusDone(GetSpellSchoolMask(m_spellInfo)) +
                                 unitTarget->SpellBaseDamageBonusTaken(GetSpellSchoolMask(m_spellInfo));
                    damage += int32(ap * 0.15f) + int32(holy * 15 / 100);
                }
                // Hammer of the Righteous
                else if (m_spellInfo->SpellFamilyFlags & UI64LIT(0x0004000000000000))
                {
                    // Add main hand dps * effect[2] amount
                    float average = (m_caster->GetFloatValue(UNIT_FIELD_MINDAMAGE) + m_caster->GetFloatValue(UNIT_FIELD_MAXDAMAGE)) / 2;
                    int32 count = m_caster->CalculateSpellDamage(unitTarget, m_spellInfo, EFFECT_INDEX_2);
                    damage += count * int32(average * IN_MILLISECONDS) / m_caster->GetAttackTime(BASE_ATTACK);
                }
                // Shield of Righteousness
                else if (m_spellInfo->SpellFamilyFlags & UI64LIT(0x0010000000000000))
                {
                    damage+=int32(m_caster->GetShieldBlockValue());
                }
                // Judgement
                else if (m_spellInfo->Id == 54158)
                {
                    // [1 + 0.25 * SPH + 0.16 * AP]
                    float ap = m_caster->GetTotalAttackPowerValue(BASE_ATTACK);
                    int32 holy = m_caster->SpellBaseDamageBonusDone(GetSpellSchoolMask(m_spellInfo)) +
                                 unitTarget->SpellBaseDamageBonusTaken(GetSpellSchoolMask(m_spellInfo));
                    damage += int32(ap * 0.16f) + int32(holy * 25 / 100);
                }
                break;
            }
        }

        if(damage >= 0)
            m_damage += damage;
    }
}

void Spell::EffectDummy(SpellEffectIndex eff_idx)
{
    if (!unitTarget && !gameObjTarget && !itemTarget)
        return;

    // selection by spell family
    switch(m_spellInfo->SpellFamilyName)
    {
        case SPELLFAMILY_GENERIC:
        {
            switch(m_spellInfo->Id)
            {
                case 8063:                                  // Deviate Fish
                {
                    if (m_caster->GetTypeId() != TYPEID_PLAYER)
                        return;

                    uint32 spell_id = 0;
                    switch(urand(1,5))
                    {
                        case 1: spell_id = 8064; break;     // Sleepy
                        case 2: spell_id = 8065; break;     // Invigorate
                        case 3: spell_id = 8066; break;     // Shrink
                        case 4: spell_id = 8067; break;     // Party Time!
                        case 5: spell_id = 8068; break;     // Healthy Spirit
                    }
                    m_caster->CastSpell(m_caster, spell_id, true, NULL);
                    return;
                }
                case 8213:                                  // Savory Deviate Delight
                {
                    if (m_caster->GetTypeId() != TYPEID_PLAYER)
                        return;

                    uint32 spell_id = 0;
                    switch(urand(1,2))
                    {
                        // Flip Out - ninja
                        case 1: spell_id = (m_caster->getGender() == GENDER_MALE ? 8219 : 8220); break;
                        // Yaaarrrr - pirate
                        case 2: spell_id = (m_caster->getGender() == GENDER_MALE ? 8221 : 8222); break;
                    }

                    m_caster->CastSpell(m_caster,spell_id,true,NULL);
                    return;
                }
                case 8593:                                  // Symbol of life (restore creature to life)
                case 31225:                                 // Shimmering Vessel (restore creature to life)
                {
                    if (!unitTarget || unitTarget->GetTypeId() != TYPEID_UNIT)
                        return;

                    ((Creature*)unitTarget)->setDeathState(JUST_ALIVED);
                    return;
                }
                case 13120:                                 // net-o-matic
                {
                    if (!unitTarget)
                        return;

                    uint32 spell_id = 0;

                    uint32 roll = urand(0, 99);

                    if (roll < 2)                           // 2% for 30 sec self root (off-like chance unknown)
                        spell_id = 16566;
                    else if (roll < 4)                      // 2% for 20 sec root, charge to target (off-like chance unknown)
                        spell_id = 13119;
                    else                                    // normal root
                        spell_id = 13099;

                    m_caster->CastSpell(unitTarget,spell_id,true,NULL);
                    return;
                }
                case 13567:                                 // Dummy Trigger
                {
                    // can be used for different aura triggering, so select by aura
                    if (!m_triggeredByAuraSpell || !unitTarget)
                        return;

                    switch(m_triggeredByAuraSpell->Id)
                    {
                        case 26467:                         // Persistent Shield
                            m_caster->CastCustomSpell(unitTarget, 26470, &damage, NULL, NULL, true);
                            break;
                        default:
                            sLog.outError("EffectDummy: Non-handled case for spell 13567 for triggered aura %u",m_triggeredByAuraSpell->Id);
                            break;
                    }
                    return;
                }
                case 15998:                                 // Capture Worg Pup
                case 29435:                                 // Capture Female Kaliri Hatchling
                {
                    if (!unitTarget || unitTarget->GetTypeId() != TYPEID_UNIT)
                        return;

                    Creature* creatureTarget = (Creature*)unitTarget;

                    creatureTarget->ForcedDespawn();
                    return;
                }
                case 16589:                                 // Noggenfogger Elixir
                {
                    if (m_caster->GetTypeId() != TYPEID_PLAYER)
                        return;

                    uint32 spell_id = 0;
                    switch(urand(1, 3))
                    {
                        case 1: spell_id = 16595; break;
                        case 2: spell_id = 16593; break;
                        default:spell_id = 16591; break;
                    }

                    m_caster->CastSpell(m_caster, spell_id, true, NULL);
                    return;
                }
                case 17251:                                 // Spirit Healer Res
                {
                    if (!unitTarget)
                        return;

                    Unit* caster = GetAffectiveCaster();

                    if (caster && caster->GetTypeId() == TYPEID_PLAYER)
                    {
                        WorldPacket data(SMSG_SPIRIT_HEALER_CONFIRM, 8);
                        data << uint64(unitTarget->GetGUID());
                        ((Player*)caster)->GetSession()->SendPacket( &data );
                    }
                    return;
                }
                case 17271:                                 // Test Fetid Skull
                {
                    if (!itemTarget && m_caster->GetTypeId()!=TYPEID_PLAYER)
                        return;

                    uint32 spell_id = roll_chance_i(50)
                        ? 17269                             // Create Resonating Skull
                        : 17270;                            // Create Bone Dust

                    m_caster->CastSpell(m_caster, spell_id, true, NULL);
                    return;
                }
                case 20577:                                 // Cannibalize
                {
                    if (unitTarget)
                        m_caster->CastSpell(m_caster, 20578, false, NULL);

                    return;
                }
                case 23019:                                 // Crystal Prison Dummy DND
                {
                    if (!unitTarget || !unitTarget->isAlive() || unitTarget->GetTypeId() != TYPEID_UNIT || ((Creature*)unitTarget)->isPet())
                        return;

                    Creature* creatureTarget = (Creature*)unitTarget;
                    if (creatureTarget->isPet())
                        return;

                    GameObject* pGameObj = new GameObject;

                    Map *map = creatureTarget->GetMap();

                    // create before death for get proper coordinates
                    if (!pGameObj->Create(sObjectMgr.GenerateLowGuid(HIGHGUID_GAMEOBJECT), 179644, map, m_caster->GetPhaseMask(),
                        creatureTarget->GetPositionX(), creatureTarget->GetPositionY(), creatureTarget->GetPositionZ(),
                        creatureTarget->GetOrientation(), 0.0f, 0.0f, 0.0f, 0.0f, 100, GO_STATE_READY) )
                    {
                        delete pGameObj;
                        return;
                    }

                    pGameObj->SetRespawnTime(creatureTarget->GetRespawnTime()-time(NULL));
                    pGameObj->SetOwnerGUID(m_caster->GetGUID() );
                    pGameObj->SetUInt32Value(GAMEOBJECT_LEVEL, m_caster->getLevel() );
                    pGameObj->SetSpellId(m_spellInfo->Id);

                    creatureTarget->ForcedDespawn();

                    DEBUG_LOG("AddObject at SpellEfects.cpp EffectDummy");
                    map->Add(pGameObj);

                    return;
                }
                case 23074:                                 // Arcanite Dragonling
                {
                    if (!m_CastItem)
                        return;

                    m_caster->CastSpell(m_caster, 19804, true, m_CastItem);
                    return;
                }
                case 23075:                                 // Mithril Mechanical Dragonling
                {
                    if (!m_CastItem)
                        return;

                    m_caster->CastSpell(m_caster, 12749, true, m_CastItem);
                    return;
                }
                case 23076:                                 // Mechanical Dragonling
                {
                    if (!m_CastItem)
                        return;

                    m_caster->CastSpell(m_caster, 4073, true, m_CastItem);
                    return;
                }
                case 23133:                                 // Gnomish Battle Chicken
                {
                    if (!m_CastItem)
                        return;

                    m_caster->CastSpell(m_caster, 13166, true, m_CastItem);
                    return;
                }
                case 23448:                                 // Transporter Arrival - Ultrasafe Transporter: Gadgetzan - backfires
                {
                    int32 r = irand(0, 119);
                    if (r < 20)                             // Transporter Malfunction - 1/6 polymorph
                        m_caster->CastSpell(m_caster, 23444, true);
                    else if (r < 100)                       // Evil Twin               - 4/6 evil twin
                        m_caster->CastSpell(m_caster, 23445, true);
                    else                                    // Transporter Malfunction - 1/6 miss the target
                        m_caster->CastSpell(m_caster, 36902, true);

                    return;
                }
                case 23453:                                 // Gnomish Transporter - Ultrasafe Transporter: Gadgetzan
                {
                    if (roll_chance_i(50))                  // Gadgetzan Transporter         - success
                        m_caster->CastSpell(m_caster, 23441, true);
                    else                                    // Gadgetzan Transporter Failure - failure
                        m_caster->CastSpell(m_caster, 23446, true);

                    return;
                }
                case 23645:                                 // Hourglass Sand
                    m_caster->RemoveAurasDueToSpell(23170); // Brood Affliction: Bronze
                    return;
                case 23725:                                 // Gift of Life (warrior bwl trinket)
                    m_caster->CastSpell(m_caster, 23782, true);
                    m_caster->CastSpell(m_caster, 23783, true);
                    return;
                case 25860:                                 // Reindeer Transformation
                {
                    if (!m_caster->HasAuraType(SPELL_AURA_MOUNTED))
                        return;

                    float flyspeed = m_caster->GetSpeedRate(MOVE_FLIGHT);
                    float speed = m_caster->GetSpeedRate(MOVE_RUN);

                    m_caster->RemoveSpellsCausingAura(SPELL_AURA_MOUNTED);

                    //5 different spells used depending on mounted speed and if mount can fly or not
                    if (flyspeed >= 4.1f)
                        // Flying Reindeer
                        m_caster->CastSpell(m_caster, 44827, true); //310% flying Reindeer
                    else if (flyspeed >= 3.8f)
                        // Flying Reindeer
                        m_caster->CastSpell(m_caster, 44825, true); //280% flying Reindeer
                    else if (flyspeed >= 1.6f)
                        // Flying Reindeer
                        m_caster->CastSpell(m_caster, 44824, true); //60% flying Reindeer
                    else if (speed >= 2.0f)
                        // Reindeer
                        m_caster->CastSpell(m_caster, 25859, true); //100% ground Reindeer
                    else
                        // Reindeer
                        m_caster->CastSpell(m_caster, 25858, true); //60% ground Reindeer

                    return;
                }
                case 26074:                                 // Holiday Cheer
                    // implemented at client side
                    return;
                case 28006:                                 // Arcane Cloaking
                {
                    if (unitTarget && unitTarget->GetTypeId() == TYPEID_PLAYER )
                        // Naxxramas Entry Flag Effect DND
                        m_caster->CastSpell(unitTarget, 29294, true);

                    return;
                }
                case 29200:                                 // Purify Helboar Meat
                {
                    if (m_caster->GetTypeId() != TYPEID_PLAYER)
                        return;

                    uint32 spell_id = roll_chance_i(50)
                        ? 29277                             // Summon Purified Helboar Meat
                        : 29278;                            // Summon Toxic Helboar Meat

                    m_caster->CastSpell(m_caster,spell_id,true,NULL);
                    return;
                }
                case 29858:                                 // Soulshatter
                {
                    if (unitTarget && unitTarget->GetTypeId() == TYPEID_UNIT && unitTarget->IsHostileTo(m_caster))
                        m_caster->CastSpell(unitTarget,32835,true);

                    return;
                }
                case 30458:                                 // Nigh Invulnerability
                {
                    if (!m_CastItem)
                        return;

                    if (roll_chance_i(86))                  // Nigh-Invulnerability   - success
                        m_caster->CastSpell(m_caster, 30456, true, m_CastItem);
                    else                                    // Complete Vulnerability - backfire in 14% casts
                        m_caster->CastSpell(m_caster, 30457, true, m_CastItem);

                    return;
                }
                case 30507:                                 // Poultryizer
                {
                    if (!m_CastItem)
                        return;

                    if (roll_chance_i(80))                  // Poultryized! - success
                        m_caster->CastSpell(unitTarget, 30501, true, m_CastItem);
                    else                                    // Poultryized! - backfire 20%
                        m_caster->CastSpell(unitTarget, 30504, true, m_CastItem);

                    return;
                }
                case 33060:                                 // Make a Wish
                {
                    if (m_caster->GetTypeId()!=TYPEID_PLAYER)
                        return;

                    uint32 spell_id = 0;

                    switch(urand(1,5))
                    {
                        case 1: spell_id = 33053; break;    // Mr Pinchy's Blessing
                        case 2: spell_id = 33057; break;    // Summon Mighty Mr. Pinchy
                        case 3: spell_id = 33059; break;    // Summon Furious Mr. Pinchy
                        case 4: spell_id = 33062; break;    // Tiny Magical Crawdad
                        case 5: spell_id = 33064; break;    // Mr. Pinchy's Gift
                    }

                    m_caster->CastSpell(m_caster, spell_id, true, NULL);
                    return;
                }
                case 35745:                                 // Socrethar's Stone
                {
                    uint32 spell_id;
                    switch(m_caster->GetAreaId())
                    {
                        case 3900: spell_id = 35743; break; // Socrethar Portal
                        case 3742: spell_id = 35744; break; // Socrethar Portal
                        default: return;
                    }

                    m_caster->CastSpell(m_caster, spell_id, true);
                    return;
                }
                case 37674:                                 // Chaos Blast
                {
                    if (!unitTarget)
                        return;

                    int32 basepoints0 = 100;
                    m_caster->CastCustomSpell(unitTarget, 37675, &basepoints0, NULL, NULL, true);
                    return;
                }
                case 40802:                                 // Mingo's Fortune Generator (Mingo's Fortune Giblets)
                {
                    // selecting one from Bloodstained Fortune item
                    uint32 newitemid;
                    switch(urand(1, 20))
                    {
                        case 1:  newitemid = 32688; break;
                        case 2:  newitemid = 32689; break;
                        case 3:  newitemid = 32690; break;
                        case 4:  newitemid = 32691; break;
                        case 5:  newitemid = 32692; break;
                        case 6:  newitemid = 32693; break;
                        case 7:  newitemid = 32700; break;
                        case 8:  newitemid = 32701; break;
                        case 9:  newitemid = 32702; break;
                        case 10: newitemid = 32703; break;
                        case 11: newitemid = 32704; break;
                        case 12: newitemid = 32705; break;
                        case 13: newitemid = 32706; break;
                        case 14: newitemid = 32707; break;
                        case 15: newitemid = 32708; break;
                        case 16: newitemid = 32709; break;
                        case 17: newitemid = 32710; break;
                        case 18: newitemid = 32711; break;
                        case 19: newitemid = 32712; break;
                        case 20: newitemid = 32713; break;
                        default:
                            return;
                    }

                    DoCreateItem(eff_idx, newitemid);
                    return;
                }
                case 42287:                                 // Salvage Wreckage
                {
                    if (m_caster->GetTypeId() != TYPEID_PLAYER)
                        return;

                    if (roll_chance_i(66))
                        m_caster->CastSpell(m_caster, 42289, true, m_CastItem);
                    else
                        m_caster->CastSpell(m_caster, 42288, true);

                    return;
                }
                case 43036:                                 // Dismembering Corpse
                {
                    if (!unitTarget || m_caster->GetTypeId() != TYPEID_PLAYER)
                        return;

                    if (unitTarget->HasAura(43059, EFFECT_INDEX_0))
                        return;

                    unitTarget->CastSpell(m_caster, 43037, true);
                    unitTarget->CastSpell(unitTarget, 43059, true);
                    return;
                }
                // Demon Broiled Surprise
                /* FIX ME: Required for correct work implementing implicit target 7 (in pair (22,7))
                case 43723:
                {
                    if (m_caster->GetTypeId() != TYPEID_PLAYER)
                        return;

                    ((Player*)m_caster)->CastSpell(unitTarget, 43753, true);
                    return;
                }
                */
                case 43882:                                 // Scourging Crystal Controller Dummy
                {
                    if (!unitTarget || unitTarget->GetTypeId() != TYPEID_UNIT)
                        return;

                    // see spell dummy 50133
                    unitTarget->RemoveAurasDueToSpell(43874);
                    return;
                }
                case 44454:                                 // Tasty Reef Fish
                {
                    if (!unitTarget || unitTarget->GetTypeId() != TYPEID_UNIT)
                        return;

                    m_caster->CastSpell(unitTarget, 44455, true, m_CastItem);
                    return;
                }
                case 44875:                                 // Complete Raptor Capture
                {
                    if (!unitTarget || unitTarget->GetTypeId() != TYPEID_UNIT)
                        return;

                    Creature* creatureTarget = (Creature*)unitTarget;

                    creatureTarget->ForcedDespawn();

                    //cast spell Raptor Capture Credit
                    m_caster->CastSpell(m_caster, 42337, true, NULL);
                    return;
                }
                case 44997:                                 // Converting Sentry
                {
                    //Converted Sentry Credit
                    m_caster->CastSpell(m_caster, 45009, true);
                    return;
                }
                case 45030:                                 // Impale Emissary
                {
                    // Emissary of Hate Credit
                    m_caster->CastSpell(m_caster, 45088, true);
                    return;
                }
                case 45980:                                 // Re-Cursive Transmatter Injection
                {
                    if (m_caster->GetTypeId() == TYPEID_PLAYER && unitTarget)
                    {
                        if (const SpellEntry *pSpell = sSpellStore.LookupEntry(46022))
                        {
                            m_caster->CastSpell(unitTarget, pSpell, true);
                            ((Player*)m_caster)->KilledMonsterCredit(pSpell->EffectMiscValue[EFFECT_INDEX_0], 0);
                        }

                        if (unitTarget->GetTypeId() == TYPEID_UNIT)
                            ((Creature*)unitTarget)->ForcedDespawn();
                    }

                    return;
                }
                case 45685:                                 // Magnataur On Death 2
                {
                    m_caster->RemoveAurasDueToSpell(45673);
                    m_caster->RemoveAurasDueToSpell(45672);
                    m_caster->RemoveAurasDueToSpell(45677);
                    m_caster->RemoveAurasDueToSpell(45681);
                    m_caster->RemoveAurasDueToSpell(45683);
                    return;
                }
                case 45990:                                 // Collect Oil
                {
                    if (!unitTarget || unitTarget->GetTypeId() != TYPEID_UNIT)
                        return;

                    if (const SpellEntry *pSpell = sSpellStore.LookupEntry(45991))
                    {
                        unitTarget->CastSpell(unitTarget, pSpell, true);
                        ((Creature*)unitTarget)->ForcedDespawn(GetSpellDuration(pSpell) + 1);
                    }

                    return;
                }
                case 46167:                                 // Planning for the Future: Create Snowfall Glade Pup Cover
                case 50926:                                 // Gluttonous Lurkers: Create Zul'Drak Rat Cover
                case 51026:                                 // Create Drakkari Medallion Cover
                case 51592:                                 // Pickup Primordial Hatchling
                case 51961:                                 // Captured Chicken Cover
                case 55364:                                 // Create Ghoul Drool Cover
                {
                    if (!unitTarget || unitTarget->GetTypeId() != TYPEID_UNIT || m_caster->GetTypeId() != TYPEID_PLAYER)
                        return;

                    uint32 spellId = 0;

                    switch(m_spellInfo->Id)
                    {
                        case 46167: spellId = 46773; break;
                        case 50926: spellId = 50927; break;
                        case 51026: spellId = 50737; break;
                        case 51592: spellId = 51593; break;
                        case 51961: spellId = 51037; break;
                        case 55364: spellId = 55363; break;
                    }

                    if (const SpellEntry *pSpell = sSpellStore.LookupEntry(spellId))
                    {
                        unitTarget->CastSpell(m_caster, spellId, true);

                        Creature* creatureTarget = (Creature*)unitTarget;

                        if (const SpellCastTimesEntry *pCastTime = sSpellCastTimesStore.LookupEntry(pSpell->CastingTimeIndex))
                            creatureTarget->ForcedDespawn(pCastTime->CastTime + 1);
                    }
                    return;
                }
                case 46485:                                 // Greatmother's Soulcatcher
                {
                    if (!unitTarget || unitTarget->GetTypeId() != TYPEID_UNIT)
                        return;

                    if (const SpellEntry *pSpell = sSpellStore.LookupEntry(46486))
                    {
                        m_caster->CastSpell(unitTarget, pSpell, true);

                        if (const SpellEntry *pSpellCredit = sSpellStore.LookupEntry(pSpell->EffectMiscValue[EFFECT_INDEX_0]))
                            ((Player*)m_caster)->KilledMonsterCredit(pSpellCredit->EffectMiscValue[EFFECT_INDEX_0], 0);

                        ((Creature*)unitTarget)->ForcedDespawn();
                    }

                    return;
                }
                case 46606:                                 // Plague Canister Dummy
                {
                    if (!unitTarget || unitTarget->GetTypeId() != TYPEID_UNIT)
                        return;

                    unitTarget->CastSpell(m_caster, 43160, true);
                    unitTarget->setDeathState(JUST_DIED);
                    unitTarget->SetHealth(0);
                    return;
                }
                case 46797:                                 // Quest - Borean Tundra - Set Explosives Cart
                {
                    if (!unitTarget)
                        return;

                    // Quest - Borean Tundra - Summon Explosives Cart
                    unitTarget->CastSpell(unitTarget,46798,true,m_CastItem,NULL,m_originalCasterGUID);
                    break;
                }
                case 49357:                                 // Brewfest Mount Transformation
                {
                    if (m_caster->GetTypeId() != TYPEID_PLAYER)
                        return;

                    if (!m_caster->HasAuraType(SPELL_AURA_MOUNTED))
                        return;

                    m_caster->RemoveSpellsCausingAura(SPELL_AURA_MOUNTED);

                    // Ram for Alliance, Kodo for Horde
                    if (((Player *)m_caster)->GetTeam() == ALLIANCE)
                    {
                        if (m_caster->GetSpeedRate(MOVE_RUN) >= 2.0f)
                            // 100% Ram
                            m_caster->CastSpell(m_caster, 43900, true);
                        else
                            // 60% Ram
                            m_caster->CastSpell(m_caster, 43899, true);
                    }
                    else
                    {
                        if (((Player *)m_caster)->GetSpeedRate(MOVE_RUN) >= 2.0f)
                            // 100% Kodo
                            m_caster->CastSpell(m_caster, 49379, true);
                        else
                            // 60% Kodo
                            m_caster->CastSpell(m_caster, 49378, true);
                    }
                    return;
                }
                case 50133:                                 // Scourging Crystal Controller
                {
                    if (!unitTarget || unitTarget->GetTypeId() != TYPEID_UNIT)
                        return;

                    if (unitTarget->HasAura(43874))
                    {
                        // someone else is already channeling target
                        if (unitTarget->HasAura(43878))
                            return;

                        m_caster->CastSpell(unitTarget, 43878, true, m_CastItem);
                    }

                    return;
                }
                case 50243:                                 // Teach Language
                {
                    if (m_caster->GetTypeId() != TYPEID_PLAYER)
                        return;

                    // spell has a 1/3 chance to trigger one of the below
                    if (roll_chance_i(66))
                        return;

                    if (((Player*)m_caster)->GetTeam() == ALLIANCE)
                    {
                        // 1000001 - gnomish binary
                        m_caster->CastSpell(m_caster, 50242, true);
                    }
                    else
                    {
                        // 01001000 - goblin binary
                        m_caster->CastSpell(m_caster, 50246, true);
                    }

                    return;
                }
                case 51276:                                 // Incinerate Corpse
                {
                    if (!unitTarget || unitTarget->GetTypeId() != TYPEID_UNIT)
                        return;

                    unitTarget->CastSpell(unitTarget, 51278, true);
                    unitTarget->CastSpell(m_caster, 51279, true);

                    unitTarget->setDeathState(JUST_DIED);
                    return;
                }
                case 51330:                                 // Shoot RJR
                {
                    if (!unitTarget)
                        return;

                    // guessed chances
                    if (roll_chance_i(75))
                        m_caster->CastSpell(unitTarget, roll_chance_i(50) ? 51332 : 51366, true, m_CastItem);
                    else
                        m_caster->CastSpell(unitTarget, 51331, true, m_CastItem);

                    return;
                }
                case 51333:                                 // Dig For Treasure
                {
                    if (!unitTarget)
                        return;

                    if (roll_chance_i(75))
                        m_caster->CastSpell(unitTarget, 51370, true, m_CastItem);
                    else
                        m_caster->CastSpell(m_caster, 51345, true);

                    return;
                }
                case 51582:                                 // Rocket Boots Engaged (Rocket Boots Xtreme and Rocket Boots Xtreme Lite)
                {
                    if (m_caster->GetTypeId() != TYPEID_PLAYER)
                        return;

                    if (BattleGround* bg = ((Player*)m_caster)->GetBattleGround())
                        bg->EventPlayerDroppedFlag((Player*)m_caster);

                    m_caster->CastSpell(m_caster, 30452, true, NULL);
                    return;
                }
                case 52308:                                 // Take Sputum Sample
                {
                    switch(eff_idx)
                    {
                        case EFFECT_INDEX_0:
                        {
                            uint32 spellID = m_spellInfo->CalculateSimpleValue(EFFECT_INDEX_0);
                            uint32 reqAuraID = m_spellInfo->CalculateSimpleValue(EFFECT_INDEX_1);

                            if (m_caster->HasAura(reqAuraID, EFFECT_INDEX_0))
                                m_caster->CastSpell(m_caster, spellID, true, NULL);
                            return;
                        }
                        case EFFECT_INDEX_1:
                            return;                         // additional data for dummy[0]
                    }
                    return;
                }
                case 52759:                                 // Ancestral Awakening
                {
                    if (!unitTarget)
                        return;

                    m_caster->CastCustomSpell(unitTarget, 52752, &damage, NULL, NULL, true);
                    return;
                }
                case 52845:                                 // Brewfest Mount Transformation (Faction Swap)
                {
                    if (m_caster->GetTypeId() != TYPEID_PLAYER)
                        return;

                    if (!m_caster->HasAuraType(SPELL_AURA_MOUNTED))
                        return;

                    m_caster->RemoveSpellsCausingAura(SPELL_AURA_MOUNTED);

                    // Ram for Horde, Kodo for Alliance
                    if (((Player *)m_caster)->GetTeam() == HORDE)
                    {
                        if (m_caster->GetSpeedRate(MOVE_RUN) >= 2.0f)
                            // Swift Brewfest Ram, 100% Ram
                            m_caster->CastSpell(m_caster, 43900, true);
                        else
                            // Brewfest Ram, 60% Ram
                            m_caster->CastSpell(m_caster, 43899, true);
                    }
                    else
                    {
                        if (((Player *)m_caster)->GetSpeedRate(MOVE_RUN) >= 2.0f)
                            // Great Brewfest Kodo, 100% Kodo
                            m_caster->CastSpell(m_caster, 49379, true);
                        else
                            // Brewfest Riding Kodo, 60% Kodo
                            m_caster->CastSpell(m_caster, 49378, true);
                    }
                    return;
                }
                case 53341:                                 // Rune of Cinderglacier
                case 53343:                                 // Rune of Razorice
                {
                    // Runeforging Credit
                    m_caster->CastSpell(m_caster, 54586, true);
                    return;
                }
                case 53808:                                 // Pygmy Oil
                {
                    const SpellEntry *pSpellShrink = sSpellStore.LookupEntry(53805);
                    const SpellEntry *pSpellTransf = sSpellStore.LookupEntry(53806);

                    if (!pSpellTransf || !pSpellShrink)
                        return;

                    if (Aura* pAura = m_caster->GetAura(pSpellShrink->Id, EFFECT_INDEX_0))
                    {
                        uint8 stackNum = pAura->GetStackAmount();

                        // chance to become pygmified (5, 10, 15 etc)
                        if (roll_chance_i(stackNum*5))
                        {
                            m_caster->RemoveAurasDueToSpell(pSpellShrink->Id);
                            m_caster->CastSpell(m_caster, pSpellTransf, true);
                            return;
                        }
                    }

                    if (m_caster->HasAura(pSpellTransf->Id, EFFECT_INDEX_0))
                        return;

                    m_caster->CastSpell(m_caster, pSpellShrink, true);
                    return;
                }
                case 55004:                                 // Nitro Boosts
                {
                    if (!m_CastItem)
                        return;

                    if (roll_chance_i(95))                  // Nitro Boosts - success
                        m_caster->CastSpell(m_caster, 54861, true, m_CastItem);
                    else                                    // Knocked Up   - backfire 5%
                        m_caster->CastSpell(m_caster, 46014, true, m_CastItem);

                    return;
                }
                case 55818:                                 // Hurl Boulder
                {
                    // unclear how many summon min/max random, best guess below
                    uint32 random = urand(3,5);

                    for(uint32 i = 0; i < random; ++i)
                        m_caster->CastSpell(m_caster, 55528, true);

                    return;
                }
                case 58418:                                 // Portal to Orgrimmar
                case 58420:                                 // Portal to Stormwind
                    return;                                 // implemented in EffectScript[0]
                case 58601:                                 // Remove Flight Auras
                {
                    m_caster->RemoveSpellsCausingAura(SPELL_AURA_FLY);
                    m_caster->RemoveSpellsCausingAura(SPELL_AURA_MOD_FLIGHT_SPEED_MOUNTED);
                    return;
                }
                case 59640:                                 // Underbelly Elixir
                {
                    if (m_caster->GetTypeId() != TYPEID_PLAYER)
                        return;

                    uint32 spell_id = 0;
                    switch(urand(1,3))
                    {
                        case 1: spell_id = 59645; break;
                        case 2: spell_id = 59831; break;
                        case 3: spell_id = 59843; break;
                    }

                    m_caster->CastSpell(m_caster,spell_id,true,NULL);
                    return;
                }
                case 60932:                                 // Disengage (one from creature versions)
                {
                    if (!unitTarget)
                        return;

                    m_caster->CastSpell(unitTarget,60934,true,NULL);
                    return;
                }
                case 67019:                                 // Flask of the North
                {
                    if (m_caster->GetTypeId() != TYPEID_PLAYER)
                        return;

                    uint32 spell_id = 0;
                    switch(m_caster->getClass())
                    {
                        case CLASS_WARRIOR:
                        case CLASS_DEATH_KNIGHT:
                            spell_id = 67018;               // STR for Warriors, Death Knights
                            break;
                        case CLASS_ROGUE:
                        case CLASS_HUNTER:
                            spell_id = 67017;               // AP for Rogues, Hunters
                            break;
                        case CLASS_PRIEST:
                        case CLASS_MAGE:
                        case CLASS_WARLOCK:
                            spell_id = 67016;               // SPD for Priests, Mages, Warlocks
                            break;
                        case CLASS_SHAMAN:
                            // random (SPD, AP)
                            spell_id = roll_chance_i(50) ? 67016 : 67017;
                            break;
                        case CLASS_PALADIN:
                        case CLASS_DRUID:
                        default:
                            // random (SPD, STR)
                            spell_id = roll_chance_i(50) ? 67016 : 67018;
                            break;
                    }
                    m_caster->CastSpell(m_caster, spell_id, true);
                    return;
                }
            }
            break;
        }
        case SPELLFAMILY_MAGE:
        {
            switch(m_spellInfo->Id)
            {
                case 11958:                                 // Cold Snap
                {
                    if (m_caster->GetTypeId()!=TYPEID_PLAYER)
                        return;

                    // immediately finishes the cooldown on Frost spells
                    const SpellCooldowns& cm = ((Player *)m_caster)->GetSpellCooldownMap();
                    for (SpellCooldowns::const_iterator itr = cm.begin(); itr != cm.end();)
                    {
                        SpellEntry const *spellInfo = sSpellStore.LookupEntry(itr->first);

                        if (spellInfo->SpellFamilyName == SPELLFAMILY_MAGE &&
                            (GetSpellSchoolMask(spellInfo) & SPELL_SCHOOL_MASK_FROST) &&
                            spellInfo->Id != 11958 && GetSpellRecoveryTime(spellInfo) > 0)
                        {
                            ((Player*)m_caster)->RemoveSpellCooldown((itr++)->first, true);
                        }
                        else
                            ++itr;
                    }
                    return;
                }
                case 31687:                                 // Summon Water Elemental
                {
                    if (m_caster->HasAura(70937))           // Glyph of Eternal Water (permanent limited by known spells version)
                        m_caster->CastSpell(m_caster, 70908, true);
                    else                                    // temporary version
                        m_caster->CastSpell(m_caster, 70907, true);

                    return;
                }
                case 32826:                                 // Polymorph Cast Visual
                {
                    if (unitTarget && unitTarget->GetTypeId() == TYPEID_UNIT)
                    {
                        //Polymorph Cast Visual Rank 1
                        const uint32 spell_list[6] =
                        {
                            32813,                          // Squirrel Form
                            32816,                          // Giraffe Form
                            32817,                          // Serpent Form
                            32818,                          // Dragonhawk Form
                            32819,                          // Worgen Form
                            32820                           // Sheep Form
                        };
                        unitTarget->CastSpell( unitTarget, spell_list[urand(0, 5)], true);
                    }
                    return;
                }
            }

            // Conjure Mana Gem
            if (eff_idx == EFFECT_INDEX_1 && m_spellInfo->Effect[EFFECT_INDEX_0] == SPELL_EFFECT_CREATE_ITEM)
            {
                if (m_caster->GetTypeId()!=TYPEID_PLAYER)
                    return;

                // checked in create item check, avoid unexpected
                if (Item* item = ((Player*)m_caster)->GetItemByLimitedCategory(ITEM_LIMIT_CATEGORY_MANA_GEM))
                    if (item->HasMaxCharges())
                        return;

                unitTarget->CastSpell( unitTarget, m_spellInfo->CalculateSimpleValue(eff_idx), true, m_CastItem);
                return;
            }
            break;
        }
        case SPELLFAMILY_WARRIOR:
        {
            // Charge
            if ((m_spellInfo->SpellFamilyFlags & UI64LIT(0x1)) && m_spellInfo->SpellVisual[0] == 867)
            {
                int32 chargeBasePoints0 = damage;
                m_caster->CastCustomSpell(m_caster, 34846, &chargeBasePoints0, NULL, NULL, true);
                return;
            }
            // Execute
            if (m_spellInfo->SpellFamilyFlags & UI64LIT(0x20000000))
            {
                if (!unitTarget)
                    return;

                uint32 rage = m_caster->GetPower(POWER_RAGE);

                // up to max 30 rage cost
                if (rage > 300)
                    rage = 300;

                // Glyph of Execution bonus
                uint32 rage_modified = rage;

                if (Aura *aura = m_caster->GetDummyAura(58367))
                    rage_modified +=  aura->GetModifier()->m_amount*10;

                int32 basePoints0 = damage+int32(rage_modified * m_spellInfo->DmgMultiplier[eff_idx] +
                                                 m_caster->GetTotalAttackPowerValue(BASE_ATTACK)*0.2f);

                m_caster->CastCustomSpell(unitTarget, 20647, &basePoints0, NULL, NULL, true, 0);

                // Sudden Death
                if (m_caster->HasAura(52437))
                {
                    Unit::AuraList const& auras = m_caster->GetAurasByType(SPELL_AURA_PROC_TRIGGER_SPELL);
                    for (Unit::AuraList::const_iterator itr = auras.begin(); itr != auras.end(); ++itr)
                    {
                        // Only Sudden Death have this SpellIconID with SPELL_AURA_PROC_TRIGGER_SPELL
                        if ((*itr)->GetSpellProto()->SpellIconID == 1989)
                        {
                            // saved rage top stored in next affect
                            uint32 lastrage = (*itr)->GetSpellProto()->CalculateSimpleValue(EFFECT_INDEX_1)*10;
                            if(lastrage < rage)
                                rage -= lastrage;
                            break;
                        }
                    }
                }

                m_caster->SetPower(POWER_RAGE,m_caster->GetPower(POWER_RAGE)-rage);
                return;
            }
            // Slam
            if (m_spellInfo->SpellFamilyFlags & UI64LIT(0x0000000000200000))
            {
                if(!unitTarget)
                    return;

                // dummy cast itself ignored by client in logs
                m_caster->CastCustomSpell(unitTarget,50782,&damage,NULL,NULL,true);
                return;
            }
            // Concussion Blow
            if (m_spellInfo->SpellFamilyFlags & UI64LIT(0x0000000004000000))
            {
                m_damage+= uint32(damage * m_caster->GetTotalAttackPowerValue(BASE_ATTACK) / 100);
                return;
            }

            switch(m_spellInfo->Id)
            {
                // Warrior's Wrath
                case 21977:
                {
                    if (!unitTarget)
                        return;
                    m_caster->CastSpell(unitTarget, 21887, true);// spell mod
                    return;
                }
                // Last Stand
                case 12975:
                {
                    int32 healthModSpellBasePoints0 = int32(m_caster->GetMaxHealth()*0.3);
                    m_caster->CastCustomSpell(m_caster, 12976, &healthModSpellBasePoints0, NULL, NULL, true, NULL);
                    return;
                }
                // Bloodthirst
                case 23881:
                {
                    m_caster->CastCustomSpell(unitTarget, 23885, &damage, NULL, NULL, true, NULL);
                    return;
                }
            }
            break;
        }
        case SPELLFAMILY_WARLOCK:
        {
            // Life Tap
            if (m_spellInfo->SpellFamilyFlags & UI64LIT(0x0000000000040000))
            {
                // In 303 exist spirit depend
                uint32 spirit = uint32(m_caster->GetStat(STAT_SPIRIT));
                switch (m_spellInfo->Id)
                {
                    case  1454: damage+=spirit; break;
                    case  1455: damage+=spirit*15/10; break;
                    case  1456: damage+=spirit*2; break;
                    case 11687: damage+=spirit*25/10; break;
                    case 11688:
                    case 11689:
                    case 27222:
                    case 57946: damage+=spirit*3; break;
                    default:
                        sLog.outError("Spell::EffectDummy: %u Life Tap need set spirit multipler", m_spellInfo->Id);
                        return;
                }
//              Think its not need (also need remove Life Tap from SpellDamageBonus or add new value)
//              damage = m_caster->SpellDamageBonus(m_caster, m_spellInfo,uint32(damage > 0 ? damage : 0), SPELL_DIRECT_DAMAGE);
                if (unitTarget && (int32(unitTarget->GetHealth()) > damage))
                {
                    // Shouldn't Appear in Combat Log
                    unitTarget->ModifyHealth(-damage);

                    int32 mana = damage;
                    // Improved Life Tap mod
                    Unit::AuraList const& auraDummy = m_caster->GetAurasByType(SPELL_AURA_DUMMY);
                    for(Unit::AuraList::const_iterator itr = auraDummy.begin(); itr != auraDummy.end(); ++itr)
                    {
                        if((*itr)->GetSpellProto()->SpellFamilyName==SPELLFAMILY_WARLOCK && (*itr)->GetSpellProto()->SpellIconID == 208)
                            mana = ((*itr)->GetModifier()->m_amount + 100)* mana / 100;
                    }
                    m_caster->CastCustomSpell(unitTarget, 31818, &mana, NULL, NULL, true);

                    // Mana Feed
                    int32 manaFeedVal = 0;
                    Unit::AuraList const& mod = m_caster->GetAurasByType(SPELL_AURA_ADD_FLAT_MODIFIER);
                    for(Unit::AuraList::const_iterator itr = mod.begin(); itr != mod.end(); ++itr)
                    {
                        if((*itr)->GetSpellProto()->SpellFamilyName==SPELLFAMILY_WARLOCK && (*itr)->GetSpellProto()->SpellIconID == 1982)
                            manaFeedVal+= (*itr)->GetModifier()->m_amount;
                    }
                    if (manaFeedVal > 0)
                    {
                        manaFeedVal = manaFeedVal * mana / 100;
                        m_caster->CastCustomSpell(m_caster, 32553, &manaFeedVal, NULL, NULL, true, NULL);
                    }
                }
                else
                    SendCastResult(SPELL_FAILED_FIZZLE);

                return;
            }
            break;
        }
        case SPELLFAMILY_PRIEST:
        {
            // Penance
            if (m_spellInfo->SpellFamilyFlags & UI64LIT(0x0080000000000000))
            {
                if (!unitTarget)
                    return;

                int hurt = 0;
                int heal = 0;
                switch(m_spellInfo->Id)
                {
                    case 47540: hurt = 47758; heal = 47757; break;
                    case 53005: hurt = 53001; heal = 52986; break;
                    case 53006: hurt = 53002; heal = 52987; break;
                    case 53007: hurt = 53003; heal = 52988; break;
                    default:
                        sLog.outError("Spell::EffectDummy: Spell %u Penance need set correct heal/damage spell", m_spellInfo->Id);
                        return;
                }

                // prevent interrupted message for main spell
                finish(true);

                // replace cast by selected spell, this also make it interruptible including target death case
                if (m_caster->IsFriendlyTo(unitTarget))
                    m_caster->CastSpell(unitTarget, heal, false);
                else
                    m_caster->CastSpell(unitTarget, hurt, false);

                return;
            }
            break;
        }
        case SPELLFAMILY_DRUID:
        {
            // Starfall
            if (m_spellInfo->SpellFamilyFlags2 & 0x00000100)
            {
                //Shapeshifting into an animal form or mounting cancels the effect.
                if(m_caster->GetCreatureType() == CREATURE_TYPE_BEAST || m_caster->IsMounted())
                {
                    if(m_triggeredByAuraSpell)
                        m_caster->RemoveAurasDueToSpell(m_triggeredByAuraSpell->Id);
                    return;
                }

                //Any effect which causes you to lose control of your character will supress the starfall effect.
                if (m_caster->hasUnitState(UNIT_STAT_NO_FREE_MOVE))
                    return;

                switch(m_spellInfo->Id)
                {
                    case 50286: m_caster->CastSpell(unitTarget, 50288, true); return;
                    case 53196: m_caster->CastSpell(unitTarget, 53191, true); return;
                    case 53197: m_caster->CastSpell(unitTarget, 53194, true); return;
                    case 53198: m_caster->CastSpell(unitTarget, 53195, true); return;
                    default:
                        sLog.outError("Spell::EffectDummy: Unhandeled Starfall spell rank %u",m_spellInfo->Id);
                        return;
                }
            }
            break;
        }
        case SPELLFAMILY_ROGUE:
        {
            switch(m_spellInfo->Id)
            {
                case 5938:                                  // Shiv
                {
                    if (m_caster->GetTypeId() != TYPEID_PLAYER)
                        return;

                    Player *pCaster = ((Player*)m_caster);

                    Item *item = pCaster->GetWeaponForAttack(OFF_ATTACK);
                    if (!item)
                        return;

                    // all poison enchantments is temporary
                    uint32 enchant_id = item->GetEnchantmentId(TEMP_ENCHANTMENT_SLOT);
                    if (!enchant_id)
                        return;

                    SpellItemEnchantmentEntry const *pEnchant = sSpellItemEnchantmentStore.LookupEntry(enchant_id);
                    if (!pEnchant)
                        return;

                    for (int s = 0; s < 3; ++s)
                    {
                        if (pEnchant->type[s]!=ITEM_ENCHANTMENT_TYPE_COMBAT_SPELL)
                            continue;

                        SpellEntry const* combatEntry = sSpellStore.LookupEntry(pEnchant->spellid[s]);
                        if (!combatEntry || combatEntry->Dispel != DISPEL_POISON)
                            continue;

                        m_caster->CastSpell(unitTarget, combatEntry, true, item);
                    }

                    m_caster->CastSpell(unitTarget, 5940, true);
                    return;
                }
                case 14185:                                 // Preparation
                {
                    if (m_caster->GetTypeId()!=TYPEID_PLAYER)
                        return;

                    //immediately finishes the cooldown on certain Rogue abilities
                    const SpellCooldowns& cm = ((Player *)m_caster)->GetSpellCooldownMap();
                    for (SpellCooldowns::const_iterator itr = cm.begin(); itr != cm.end();)
                    {
                        SpellEntry const *spellInfo = sSpellStore.LookupEntry(itr->first);

                        if (spellInfo->SpellFamilyName == SPELLFAMILY_ROGUE && (spellInfo->SpellFamilyFlags & UI64LIT(0x0000024000000860)))
                            ((Player*)m_caster)->RemoveSpellCooldown((itr++)->first,true);
                        else
                            ++itr;
                    }
                    return;
                }
                case 31231:                                 // Cheat Death
                {
                    m_caster->CastSpell(m_caster, 45182, true);
                    return;
                }
                case 51662:                                 // Hunger for Blood
                {
                    m_caster->CastSpell(m_caster, 63848, true);
                    return;
                }
            }
            break;
        }
        case SPELLFAMILY_HUNTER:
        {
            // Steady Shot
            if (m_spellInfo->SpellFamilyFlags & UI64LIT(0x100000000))
            {
                if (!unitTarget || !unitTarget->isAlive())
                    return;

                bool found = false;

                // check dazed affect
                Unit::AuraList const& decSpeedList = unitTarget->GetAurasByType(SPELL_AURA_MOD_DECREASE_SPEED);
                for(Unit::AuraList::const_iterator iter = decSpeedList.begin(); iter != decSpeedList.end(); ++iter)
                {
                    if ((*iter)->GetSpellProto()->SpellIconID==15 && (*iter)->GetSpellProto()->Dispel==0)
                    {
                        found = true;
                        break;
                    }
                }

                if (found)
                    m_damage+= damage;
                return;
            }

            // Disengage
            if (m_spellInfo->SpellFamilyFlags & UI64LIT(0x0000400000000000))
            {
                Unit* target = unitTarget;
                uint32 spellid;
                switch(m_spellInfo->Id)
                {
                    case 57635: spellid = 57636; break;     // one from creature cases
                    case 61507: spellid = 61508; break;     // one from creature cases
                    default:
                        sLog.outError("Spell %u not handled propertly in EffectDummy(Disengage)",m_spellInfo->Id);
                        return;
                }
                if (!target || !target->isAlive())
                    return;
                m_caster->CastSpell(target,spellid,true,NULL);
            }

            switch(m_spellInfo->Id)
            {
                case 23989:                                 // Readiness talent
                {
                    if (m_caster->GetTypeId()!=TYPEID_PLAYER)
                        return;

                    //immediately finishes the cooldown for hunter abilities
                    const SpellCooldowns& cm = ((Player*)m_caster)->GetSpellCooldownMap();
                    for (SpellCooldowns::const_iterator itr = cm.begin(); itr != cm.end();)
                    {
                        SpellEntry const *spellInfo = sSpellStore.LookupEntry(itr->first);

                        if (spellInfo->SpellFamilyName == SPELLFAMILY_HUNTER && spellInfo->Id != 23989 && GetSpellRecoveryTime(spellInfo) > 0 )
                            ((Player*)m_caster)->RemoveSpellCooldown((itr++)->first,true);
                        else
                            ++itr;
                    }
                    return;
                }
                case 37506:                                 // Scatter Shot
                {
                    if (m_caster->GetTypeId()!=TYPEID_PLAYER)
                        return;

                    // break Auto Shot and autohit
                    m_caster->InterruptSpell(CURRENT_AUTOREPEAT_SPELL);
                    m_caster->AttackStop();
                    ((Player*)m_caster)->SendAttackSwingCancelAttack();
                    return;
                }
                // Last Stand
                case 53478:
                {
                    if (!unitTarget)
                        return;
                    int32 healthModSpellBasePoints0 = int32(unitTarget->GetMaxHealth() * 0.3);
                    unitTarget->CastCustomSpell(unitTarget, 53479, &healthModSpellBasePoints0, NULL, NULL, true, NULL);
                    return;
                }
                // Master's Call
                case 53271:
                {
                    Pet* pet = m_caster->GetPet();
                    if (!pet || !unitTarget)
                        return;

                    pet->CastSpell(unitTarget, m_spellInfo->CalculateSimpleValue(eff_idx), true);
                    return;
                }
            }
            break;
        }
        case SPELLFAMILY_PALADIN:
        {
            switch(m_spellInfo->SpellIconID)
            {
                case 156:                                   // Holy Shock
                {
                    if (!unitTarget)
                        return;

                    int hurt = 0;
                    int heal = 0;

                    switch(m_spellInfo->Id)
                    {
                        case 20473: hurt = 25912; heal = 25914; break;
                        case 20929: hurt = 25911; heal = 25913; break;
                        case 20930: hurt = 25902; heal = 25903; break;
                        case 27174: hurt = 27176; heal = 27175; break;
                        case 33072: hurt = 33073; heal = 33074; break;
                        case 48824: hurt = 48822; heal = 48820; break;
                        case 48825: hurt = 48823; heal = 48821; break;
                        default:
                            sLog.outError("Spell::EffectDummy: Spell %u not handled in HS",m_spellInfo->Id);
                            return;
                    }

                    if (m_caster->IsFriendlyTo(unitTarget))
                        m_caster->CastSpell(unitTarget, heal, true);
                    else
                        m_caster->CastSpell(unitTarget, hurt, true);

                    return;
                }
                case 561:                                   // Judgement of command
                {
                    if (!unitTarget)
                        return;

                    uint32 spell_id = m_currentBasePoints[eff_idx];
                    SpellEntry const* spell_proto = sSpellStore.LookupEntry(spell_id);
                    if (!spell_proto)
                        return;

                    m_caster->CastSpell(unitTarget, spell_proto, true, NULL);
                    return;
                }
            }

            switch(m_spellInfo->Id)
            {
                case 31789:                                 // Righteous Defense (step 1)
                {
                    if (m_caster->GetTypeId() != TYPEID_PLAYER)
                    {
                        SendCastResult(SPELL_FAILED_TARGET_AFFECTING_COMBAT);
                        return;
                    }

                    // 31989 -> dummy effect (step 1) + dummy effect (step 2) -> 31709 (taunt like spell for each target)
                    Unit* friendTarget = !unitTarget || unitTarget->IsFriendlyTo(m_caster) ? unitTarget : unitTarget->getVictim();
                    if (friendTarget)
                    {
                        Player* player = friendTarget->GetCharmerOrOwnerPlayerOrPlayerItself();
                        if (!player || !player->IsInSameRaidWith((Player*)m_caster))
                            friendTarget = NULL;
                    }

                    // non-standard cast requirement check
                    if (!friendTarget || friendTarget->getAttackers().empty())
                    {
                        ((Player*)m_caster)->RemoveSpellCooldown(m_spellInfo->Id,true);
                        SendCastResult(SPELL_FAILED_TARGET_AFFECTING_COMBAT);
                        return;
                    }

                    // Righteous Defense (step 2) (in old version 31980 dummy effect)
                    // Clear targets for eff 1
                    for(std::list<TargetInfo>::iterator ihit= m_UniqueTargetInfo.begin();ihit != m_UniqueTargetInfo.end();++ihit)
                        ihit->effectMask &= ~(1<<1);

                    // not empty (checked), copy
                    Unit::AttackerSet attackers = friendTarget->getAttackers();

                    // selected from list 3
                    for(uint32 i = 0; i < std::min(size_t(3),attackers.size()); ++i)
                    {
                        Unit::AttackerSet::iterator aItr = attackers.begin();
                        std::advance(aItr, rand() % attackers.size());
                        AddUnitTarget((*aItr), EFFECT_INDEX_1);
                        attackers.erase(aItr);
                    }

                    // now let next effect cast spell at each target.
                    return;
                }
                case 37877:                                 // Blessing of Faith
                {
                    if (!unitTarget)
                        return;

                    uint32 spell_id = 0;
                    switch(unitTarget->getClass())
                    {
                        case CLASS_DRUID:   spell_id = 37878; break;
                        case CLASS_PALADIN: spell_id = 37879; break;
                        case CLASS_PRIEST:  spell_id = 37880; break;
                        case CLASS_SHAMAN:  spell_id = 37881; break;
                        default: return;                    // ignore for not healing classes
                    }

                    m_caster->CastSpell(m_caster, spell_id, true);
                    return;
                }
            }
            break;
        }
        case SPELLFAMILY_SHAMAN:
        {
            // Cleansing Totem
            if ((m_spellInfo->SpellFamilyFlags & UI64LIT(0x0000000004000000)) && m_spellInfo->SpellIconID==1673)
            {
                if (unitTarget)
                    m_caster->CastSpell(unitTarget, 52025, true);
                return;
            }
            // Healing Stream Totem
            if (m_spellInfo->SpellFamilyFlags & UI64LIT(0x0000000000002000))
            {
                if (unitTarget)
                {
                    if (Unit *owner = m_caster->GetOwner())
                    {
                        // Restorative Totems
                        Unit::AuraList const& mDummyAuras = owner->GetAurasByType(SPELL_AURA_DUMMY);
                        for(Unit::AuraList::const_iterator i = mDummyAuras.begin(); i != mDummyAuras.end(); ++i)
                            // only its have dummy with specific icon
                            if ((*i)->GetSpellProto()->SpellFamilyName == SPELLFAMILY_SHAMAN && (*i)->GetSpellProto()->SpellIconID == 338)
                                damage += (*i)->GetModifier()->m_amount * damage / 100;

                        // Glyph of Healing Stream Totem
                        if (Aura *dummy = owner->GetDummyAura(55456))
                            damage += dummy->GetModifier()->m_amount * damage / 100;
                    }
                    m_caster->CastCustomSpell(unitTarget, 52042, &damage, NULL, NULL, true, 0, 0, m_originalCasterGUID);
                }
                return;
            }
            // Mana Spring Totem
            if (m_spellInfo->SpellFamilyFlags & UI64LIT(0x0000000000004000))
            {
                if (!unitTarget || unitTarget->getPowerType()!=POWER_MANA)
                    return;
                m_caster->CastCustomSpell(unitTarget, 52032, &damage, 0, 0, true, 0, 0, m_originalCasterGUID);
                return;
            }
            if (m_spellInfo->Id == 39610)                   // Mana Tide Totem effect
            {
                if (!unitTarget || unitTarget->getPowerType() != POWER_MANA)
                    return;
                // Glyph of Mana Tide
                if (Unit *owner = m_caster->GetOwner())
                    if (Aura *dummy = owner->GetDummyAura(55441))
                        damage+=dummy->GetModifier()->m_amount;
                // Regenerate 6% of Total Mana Every 3 secs
                int32 EffectBasePoints0 = unitTarget->GetMaxPower(POWER_MANA)  * damage / 100;
                m_caster->CastCustomSpell(unitTarget, 39609, &EffectBasePoints0, NULL, NULL, true, NULL, NULL, m_originalCasterGUID);
                return;
            }
            // Lava Lash
            if (m_spellInfo->SpellFamilyFlags2 & 0x00000004)
            {
                if (m_caster->GetTypeId()!=TYPEID_PLAYER)
                    return;
                Item *item = ((Player*)m_caster)->GetItemByPos(INVENTORY_SLOT_BAG_0, EQUIPMENT_SLOT_OFFHAND);
                if (item)
                {
                    // Damage is increased if your off-hand weapon is enchanted with Flametongue.
                    Unit::AuraList const& auraDummy = m_caster->GetAurasByType(SPELL_AURA_DUMMY);
                    for(Unit::AuraList::const_iterator itr = auraDummy.begin(); itr != auraDummy.end(); ++itr)
                    {
                        if ((*itr)->GetSpellProto()->SpellFamilyName==SPELLFAMILY_SHAMAN &&
                            ((*itr)->GetSpellProto()->SpellFamilyFlags & UI64LIT(0x0000000000200000)) &&
                            (*itr)->GetCastItemGUID() == item->GetGUID())
                        {
                           m_damage += m_damage * damage / 100;
                           return;
                        }
                    }
                }
                return;
            }
            // Fire Nova
            if (m_spellInfo->SpellIconID == 33)
            {
                // fire totems slot
                Totem* totem = m_caster->GetTotem(TOTEM_SLOT_FIRE);
                if (!totem)
                    return;

                uint32 triggered_spell_id;
                switch(m_spellInfo->Id)
                {
                    case 1535:  triggered_spell_id = 8349;  break;
                    case 8498:  triggered_spell_id = 8502;  break;
                    case 8499:  triggered_spell_id = 8503;  break;
                    case 11314: triggered_spell_id = 11306; break;
                    case 11315: triggered_spell_id = 11307; break;
                    case 25546: triggered_spell_id = 25535; break;
                    case 25547: triggered_spell_id = 25537; break;
                    case 61649: triggered_spell_id = 61650; break;
                    case 61657: triggered_spell_id = 61654; break;
                    default: return;
                }

                totem->CastSpell(totem, triggered_spell_id, true, NULL, NULL, m_caster->GetGUID());

                // Fire Nova Visual
                totem->CastSpell(totem, 19823, true, NULL, NULL, m_caster->GetGUID());
                return;
            }
            break;
        }
        case SPELLFAMILY_DEATHKNIGHT:
        {
            // Death Coil
            if (m_spellInfo->SpellFamilyFlags & UI64LIT(0x002000))
            {
                if (m_caster->IsFriendlyTo(unitTarget))
                {
                    if (unitTarget->GetCreatureType() != CREATURE_TYPE_UNDEAD)
                        return;

                    int32 bp = int32(damage * 1.5f);
                    m_caster->CastCustomSpell(unitTarget, 47633, &bp, NULL, NULL, true);
                }
                else
                {
                    int32 bp = damage;
                    m_caster->CastCustomSpell(unitTarget, 47632, &bp, NULL, NULL, true);
                }
                return;
            }
            // Hungering Cold
            else if (m_spellInfo->SpellFamilyFlags & UI64LIT(0x0000100000000000))
            {
                m_caster->CastSpell(m_caster, 51209, true);
                return;
            }
            // Death Strike
            else if (m_spellInfo->SpellFamilyFlags & UI64LIT(0x0000000000000010))
            {
                uint32 count = 0;
                Unit::AuraMap const& auras = unitTarget->GetAuras();
                for(Unit::AuraMap::const_iterator itr = auras.begin(); itr!=auras.end(); ++itr)
                {
                    if (itr->second->GetSpellProto()->Dispel == DISPEL_DISEASE &&
                        itr->second->GetCasterGUID() == m_caster->GetGUID() &&
                        IsSpellLastAuraEffect(itr->second->GetSpellProto(), itr->second->GetEffIndex()))
                    {
                        ++count;
                        // max. 15%
                        if (count == 3)
                            break;
                    }
                }

                int32 bp = int32(count * m_caster->GetMaxHealth() * m_spellInfo->DmgMultiplier[EFFECT_INDEX_0] / 100);

                // Improved Death Strike (percent stored in not existed EFFECT_INDEX_2 effect base points)
                Unit::AuraList const& auraMod = m_caster->GetAurasByType(SPELL_AURA_ADD_FLAT_MODIFIER);
                for(Unit::AuraList::const_iterator iter = auraMod.begin(); iter != auraMod.end(); ++iter)
                {
                    // only required spell have spellicon for SPELL_AURA_ADD_FLAT_MODIFIER
                    if ((*iter)->GetSpellProto()->SpellIconID == 2751 && (*iter)->GetSpellProto()->SpellFamilyName == SPELLFAMILY_DEATHKNIGHT)
                    {
                        bp += (*iter)->GetSpellProto()->CalculateSimpleValue(EFFECT_INDEX_2) * bp / 100;
                        break;
                    }
                }

                m_caster->CastCustomSpell(m_caster, 45470, &bp, NULL, NULL, true);
                return;
            }
            // Raise dead effect
            else if(m_spellInfo->Id == 46584) 
            {
                if (m_caster->GetTypeId() != TYPEID_PLAYER)
                    return;
                // We can have a summoned pet/guardian only in 2 cases:
                // 1. It was summoned from corpse in EffectScriptEffect.
                if (getState() == SPELL_STATE_FINISHED)
                    return;
                // 2. Cooldown of Raise Dead is finished and we want to repeat the cast with active pet.
                if (((Player*)m_caster)->GetPet())
                {
                    ((Player*)m_caster)->RemoveSpellCooldown(m_spellInfo->Id,true);
                    SendCastResult(SPELL_FAILED_ALREADY_HAVE_SUMMON);
                    return;
                }
                // We will get here ONLY if we have no corpse.
                bool allow_cast = false;
                // We do not need any reagent if we have Glyph of Raise Dead.
                if (m_caster->HasAura(60200))
                    allow_cast = true;
                else
                    // We need Corpse Dust to cast a spell.
                    if (((Player*)m_caster)->HasItemCount(37201,1))
                    {
                        ((Player*)m_caster)->DestroyItemCount(37201,1,true);
                        allow_cast = true;
                    }
                if (allow_cast)
                {
                    if (m_caster->HasSpell(52143))
                        m_caster->CastSpell(m_caster,52150,true);
                    else
                        m_caster->CastSpell(m_caster,46585,true);
                }
                else
                {
                    ((Player*)m_caster)->RemoveSpellCooldown(m_spellInfo->Id,true);
                    SendCastResult(SPELL_FAILED_CANT_DO_THAT_RIGHT_NOW);
                }
                return;
            }
            switch(m_spellInfo->Id)
            {
                // Death Grip
                case 49560:
                case 49576:
                {
                    if (!unitTarget || !m_caster)
                        return;

                    float x = m_caster->GetPositionX();
                    float y = m_caster->GetPositionY();
                    float z = m_caster->GetPositionZ()+1;
                    float orientation = unitTarget->GetOrientation();

                    m_caster->CastSpell(unitTarget,51399,true,NULL);

                    if(unitTarget->GetTypeId() != TYPEID_PLAYER)
                    {
                        unitTarget->GetMap()->CreatureRelocation((Creature*)unitTarget,x,y,z,orientation);
                        ((Creature*)unitTarget)->SendMonsterMove(x, y, z, SPLINETYPE_NORMAL, SPLINEFLAG_UNKNOWN11, 1);
                    }
                    else
                        unitTarget->NearTeleportTo(x,y,z,orientation,false);

                    return;
                }
            }
            break;
        }
    }

    // pet auras
    if (PetAura const* petSpell = sSpellMgr.GetPetAura(m_spellInfo->Id, eff_idx))
    {
        m_caster->AddPetAura(petSpell);
        return;
    }

    // Script based implementation. Must be used only for not good for implementation in core spell effects
    // So called only for not processed cases
    if (gameObjTarget)
        Script->EffectDummyGameObj(m_caster, m_spellInfo->Id, eff_idx, gameObjTarget);
    else if (unitTarget && unitTarget->GetTypeId()==TYPEID_UNIT)
        Script->EffectDummyCreature(m_caster, m_spellInfo->Id, eff_idx, (Creature*)unitTarget);
    else if (itemTarget)
        Script->EffectDummyItem(m_caster, m_spellInfo->Id, eff_idx, itemTarget);
}

void Spell::EffectTriggerSpellWithValue(SpellEffectIndex eff_idx)
{
    uint32 triggered_spell_id = m_spellInfo->EffectTriggerSpell[eff_idx];

    // normal case
    SpellEntry const *spellInfo = sSpellStore.LookupEntry( triggered_spell_id );

    if(!spellInfo)
    {
        sLog.outError("EffectTriggerSpellWithValue of spell %u: triggering unknown spell id %i", m_spellInfo->Id,triggered_spell_id);
        return;
    }

    int32 bp = damage;
    m_caster->CastCustomSpell(unitTarget,triggered_spell_id,&bp,&bp,&bp,true,NULL,NULL,m_originalCasterGUID);
}

void Spell::EffectTriggerRitualOfSummoning(SpellEffectIndex eff_idx)
{
    uint32 triggered_spell_id = m_spellInfo->EffectTriggerSpell[eff_idx];
    SpellEntry const *spellInfo = sSpellStore.LookupEntry( triggered_spell_id );

    if(!spellInfo)
    {
        sLog.outError("EffectTriggerRitualOfSummoning of spell %u: triggering unknown spell id %i", m_spellInfo->Id,triggered_spell_id);
        return;
    }

    finish();

    m_caster->CastSpell(unitTarget,spellInfo,false);
}

void Spell::EffectForceCast(SpellEffectIndex eff_idx)
{
    if( !unitTarget )
        return;

    uint32 triggered_spell_id = m_spellInfo->EffectTriggerSpell[eff_idx];

    // normal case
    SpellEntry const *spellInfo = sSpellStore.LookupEntry( triggered_spell_id );

    if(!spellInfo)
    {
        sLog.outError("EffectForceCast of spell %u: triggering unknown spell id %i", m_spellInfo->Id,triggered_spell_id);
        return;
    }

    unitTarget->CastSpell(unitTarget, spellInfo, true, NULL, NULL, m_originalCasterGUID);
}

void Spell::EffectTriggerSpell(SpellEffectIndex effIndex)
{
    // only unit case known
    if (!unitTarget)
    {
        if(gameObjTarget || itemTarget)
            sLog.outError("Spell::EffectTriggerSpell (Spell: %u): Unsupported non-unit case!",m_spellInfo->Id);
        return;
    }

    uint32 triggered_spell_id = m_spellInfo->EffectTriggerSpell[effIndex];

    // special cases
    switch(triggered_spell_id)
    {
        // Vanish (not exist)
        case 18461:
        {
            unitTarget->RemoveSpellsCausingAura(SPELL_AURA_MOD_ROOT);
            unitTarget->RemoveSpellsCausingAura(SPELL_AURA_MOD_DECREASE_SPEED);
            unitTarget->RemoveSpellsCausingAura(SPELL_AURA_MOD_STALKED);

            // if this spell is given to NPC it must handle rest by it's own AI
            if (unitTarget->GetTypeId() != TYPEID_PLAYER)
                return;

            // get highest rank of the Stealth spell
            uint32 spellId = 0;
            const PlayerSpellMap& sp_list = ((Player*)unitTarget)->GetSpellMap();
            for (PlayerSpellMap::const_iterator itr = sp_list.begin(); itr != sp_list.end(); ++itr)
            {
                // only highest rank is shown in spell book, so simply check if shown in spell book
                if (!itr->second.active || itr->second.disabled || itr->second.state == PLAYERSPELL_REMOVED)
                    continue;

                SpellEntry const *spellInfo = sSpellStore.LookupEntry(itr->first);
                if (!spellInfo)
                    continue;

                if (spellInfo->SpellFamilyName == SPELLFAMILY_ROGUE && spellInfo->SpellFamilyFlags & SPELLFAMILYFLAG_ROGUE_STEALTH)
                {
                    spellId = spellInfo->Id;
                    break;
                }
            }

            // no Stealth spell found
            if (!spellId)
                return;

            // reset cooldown on it if needed
            if (((Player*)unitTarget)->HasSpellCooldown(spellId))
                ((Player*)unitTarget)->RemoveSpellCooldown(spellId);

            m_caster->CastSpell(unitTarget, spellId, true);
            return;
        }
        // just skip
        case 23770:                                         // Sayge's Dark Fortune of *
            // not exist, common cooldown can be implemented in scripts if need.
            return;
        // Brittle Armor - (need add max stack of 24575 Brittle Armor)
        case 29284:
        {
            // Brittle Armor
            SpellEntry const* spell = sSpellStore.LookupEntry(24575);
            if (!spell)
                return;

            for (uint32 j=0; j < spell->StackAmount; ++j)
                m_caster->CastSpell(unitTarget, spell->Id, true, m_CastItem, NULL, m_originalCasterGUID);
            return;
        }
        // Mercurial Shield - (need add max stack of 26464 Mercurial Shield)
        case 29286:
        {
            // Mercurial Shield
            SpellEntry const* spell = sSpellStore.LookupEntry(26464);
            if (!spell)
                return;

            for (uint32 j=0; j < spell->StackAmount; ++j)
                m_caster->CastSpell(unitTarget, spell->Id, true, m_CastItem, NULL, m_originalCasterGUID);
            return;
        }
        // Righteous Defense
        case 31980:
        {
            m_caster->CastSpell(unitTarget, 31790, true, m_CastItem, NULL, m_originalCasterGUID);
            return;
        }
        // Cloak of Shadows
        case 35729:
        {
            Unit::AuraMap& Auras = unitTarget->GetAuras();
            for(Unit::AuraMap::iterator iter = Auras.begin(); iter != Auras.end(); ++iter)
            {
                // remove all harmful spells on you...
                if( // ignore positive and passive auras
                    !iter->second->IsPositive() && !iter->second->IsPassive() &&
                    // ignore physical auras
                    (GetSpellSchoolMask(iter->second->GetSpellProto()) & SPELL_SCHOOL_MASK_NORMAL)==0 &&
                    // ignore deserter
                    iter->second->GetSpellProto()->Id != 26013 )
                {
                    m_caster->RemoveAurasDueToSpell(iter->second->GetSpellProto()->Id);
                    iter = Auras.begin();
                }
            }
            return;
        }
        // Priest Shadowfiend (34433) need apply mana gain trigger aura on pet
        case 41967:
        {
            if (Unit *pet = unitTarget->GetPet())
                pet->CastSpell(pet, 28305, true);
            return;
        }
    }

    // normal case
    SpellEntry const *spellInfo = sSpellStore.LookupEntry( triggered_spell_id );
    if (!spellInfo)
    {
        sLog.outError("EffectTriggerSpell of spell %u: triggering unknown spell id %i", m_spellInfo->Id,triggered_spell_id);
        return;
    }

    // select formal caster for triggered spell
    Unit* caster = m_caster;

    // some triggered spells require specific equipment
    if (spellInfo->EquippedItemClass >=0 && m_caster->GetTypeId()==TYPEID_PLAYER)
    {
        // main hand weapon required
        if (spellInfo->AttributesEx3 & SPELL_ATTR_EX3_MAIN_HAND)
        {
            Item* item = ((Player*)m_caster)->GetWeaponForAttack(BASE_ATTACK, true, false);

            // skip spell if no weapon in slot or broken
            if (!item)
                return;

            // skip spell if weapon not fit to triggered spell
            if (!item->IsFitToSpellRequirements(spellInfo))
                return;
        }

        // offhand hand weapon required
        if (spellInfo->AttributesEx3 & SPELL_ATTR_EX3_REQ_OFFHAND)
        {
            Item* item = ((Player*)m_caster)->GetWeaponForAttack(OFF_ATTACK, true, false);

            // skip spell if no weapon in slot or broken
            if (!item)
                return;

            // skip spell if weapon not fit to triggered spell
            if (!item->IsFitToSpellRequirements(spellInfo))
                return;
        }
    }
    else
    {
        // Note: not exist spells with weapon req. and IsSpellHaveCasterSourceTargets == true
        // so this just for speedup places in else
        caster = IsSpellWithCasterSourceTargetsOnly(spellInfo) ? unitTarget : m_caster;
    }

    caster->CastSpell(unitTarget,spellInfo,true,NULL,NULL,m_originalCasterGUID);
}

void Spell::EffectTriggerMissileSpell(SpellEffectIndex effect_idx)
{
    uint32 triggered_spell_id = m_spellInfo->EffectTriggerSpell[effect_idx];

    // normal case
    SpellEntry const *spellInfo = sSpellStore.LookupEntry( triggered_spell_id );

    if(!spellInfo)
    {
        sLog.outError("EffectTriggerMissileSpell of spell %u (eff: %u): triggering unknown spell id %u",
            m_spellInfo->Id,effect_idx,triggered_spell_id);
        return;
    }

    if (m_CastItem)
        DEBUG_LOG("WORLD: cast Item spellId - %i", spellInfo->Id);

    m_caster->CastSpell(m_targets.m_destX, m_targets.m_destY, m_targets.m_destZ, spellInfo, true, m_CastItem, 0, m_originalCasterGUID);
}

void Spell::EffectJump(SpellEffectIndex eff_idx)
{
    if(m_caster->isInFlight())
        return;

    // Init dest coordinates
    float x,y,z,o;
    if(m_targets.m_targetMask & TARGET_FLAG_DEST_LOCATION)
    {
        x = m_targets.m_destX;
        y = m_targets.m_destY;
        z = m_targets.m_destZ;

        if(m_spellInfo->EffectImplicitTargetA[eff_idx] == TARGET_BEHIND_VICTIM)
        {
            // explicit cast data from client or server-side cast
            // some spell at client send caster
            Unit* pTarget = NULL;
            if(m_targets.getUnitTarget() && m_targets.getUnitTarget()!=m_caster)
                pTarget = m_targets.getUnitTarget();
            else if(unitTarget->getVictim())
                pTarget = m_caster->getVictim();
            else if(m_caster->GetTypeId() == TYPEID_PLAYER)
                pTarget = ObjectAccessor::GetUnit(*m_caster, ((Player*)m_caster)->GetSelection());

            o = pTarget ? pTarget->GetOrientation() : m_caster->GetOrientation();
        }
        else
            o = m_caster->GetOrientation();
    }
    else if(unitTarget)
    {
        unitTarget->GetContactPoint(m_caster,x,y,z,CONTACT_DISTANCE);
        o = m_caster->GetOrientation();
    }
    else if(gameObjTarget)
    {
        gameObjTarget->GetContactPoint(m_caster,x,y,z,CONTACT_DISTANCE);
        o = m_caster->GetOrientation();
    }
    else
    {
        sLog.outError( "Spell::EffectJump - unsupported target mode for spell ID %u", m_spellInfo->Id );
        return;
    }

    m_caster->NearTeleportTo(x, y, z, o, true);
}

void Spell::EffectTeleportUnits(SpellEffectIndex eff_idx)
{
    if(!unitTarget || unitTarget->isInFlight())
        return;

    switch (m_spellInfo->EffectImplicitTargetB[eff_idx])
    {
        case TARGET_INNKEEPER_COORDINATES:
        {
            // Only players can teleport to innkeeper
            if (unitTarget->GetTypeId() != TYPEID_PLAYER)
                return;

            ((Player*)unitTarget)->TeleportToHomebind(unitTarget==m_caster ? TELE_TO_SPELL : 0);
            return;
        }
        case TARGET_AREAEFFECT_INSTANT:                     // in all cases first TARGET_TABLE_X_Y_Z_COORDINATES
        case TARGET_TABLE_X_Y_Z_COORDINATES:
        {
            SpellTargetPosition const* st = sSpellMgr.GetSpellTargetPosition(m_spellInfo->Id);
            if(!st)
            {
                sLog.outError( "Spell::EffectTeleportUnits - unknown Teleport coordinates for spell ID %u", m_spellInfo->Id );
                return;
            }

            if(st->target_mapId==unitTarget->GetMapId())
                unitTarget->NearTeleportTo(st->target_X,st->target_Y,st->target_Z,st->target_Orientation,unitTarget==m_caster);
            else if(unitTarget->GetTypeId()==TYPEID_PLAYER)
                ((Player*)unitTarget)->TeleportTo(st->target_mapId,st->target_X,st->target_Y,st->target_Z,st->target_Orientation,unitTarget==m_caster ? TELE_TO_SPELL : 0);
            break;
        }
        case TARGET_BEHIND_VICTIM:
        {
            Unit *pTarget = NULL;

            // explicit cast data from client or server-side cast
            // some spell at client send caster
            if(m_targets.getUnitTarget() && m_targets.getUnitTarget()!=unitTarget)
                pTarget = m_targets.getUnitTarget();
            else if(unitTarget->getVictim())
                pTarget = unitTarget->getVictim();
            else if(unitTarget->GetTypeId() == TYPEID_PLAYER)
                pTarget = ObjectAccessor::GetUnit(*unitTarget, ((Player*)unitTarget)->GetSelection());

            // Init dest coordinates
            float x = m_targets.m_destX;
            float y = m_targets.m_destY;
            float z = m_targets.m_destZ;
            float orientation = pTarget ? pTarget->GetOrientation() : unitTarget->GetOrientation();
            unitTarget->NearTeleportTo(x,y,z,orientation,unitTarget==m_caster);
            return;
        }
        default:
        {
            // If not exist data for dest location - return
            if(!(m_targets.m_targetMask & TARGET_FLAG_DEST_LOCATION))
            {
                sLog.outError( "Spell::EffectTeleportUnits - unknown EffectImplicitTargetB[%u] = %u for spell ID %u", eff_idx, m_spellInfo->EffectImplicitTargetB[eff_idx], m_spellInfo->Id );
                return;
            }
            // Init dest coordinates
            float x = m_targets.m_destX;
            float y = m_targets.m_destY;
            float z = m_targets.m_destZ;
            float orientation = unitTarget->GetOrientation();
            // Teleport
            unitTarget->NearTeleportTo(x,y,z,orientation,unitTarget==m_caster);
            return;
        }
    }

    // post effects for TARGET_TABLE_X_Y_Z_COORDINATES
    switch ( m_spellInfo->Id )
    {
        // Dimensional Ripper - Everlook
        case 23442:
        {
            int32 r = irand(0, 119);
            if ( r >= 70 )                                  // 7/12 success
            {
                if ( r < 100 )                              // 4/12 evil twin
                    m_caster->CastSpell(m_caster, 23445, true);
                else                                        // 1/12 fire
                    m_caster->CastSpell(m_caster, 23449, true);
            }
            return;
        }
        // Ultrasafe Transporter: Toshley's Station
        case 36941:
        {
            if ( roll_chance_i(50) )                        // 50% success
            {
                int32 rand_eff = urand(1, 7);
                switch ( rand_eff )
                {
                    case 1:
                        // soul split - evil
                        m_caster->CastSpell(m_caster, 36900, true);
                        break;
                    case 2:
                        // soul split - good
                        m_caster->CastSpell(m_caster, 36901, true);
                        break;
                    case 3:
                        // Increase the size
                        m_caster->CastSpell(m_caster, 36895, true);
                        break;
                    case 4:
                        // Decrease the size
                        m_caster->CastSpell(m_caster, 36893, true);
                        break;
                    case 5:
                    // Transform
                    {
                        if (((Player*)m_caster)->GetTeam() == ALLIANCE )
                            m_caster->CastSpell(m_caster, 36897, true);
                        else
                            m_caster->CastSpell(m_caster, 36899, true);
                        break;
                    }
                    case 6:
                        // chicken
                        m_caster->CastSpell(m_caster, 36940, true);
                        break;
                    case 7:
                        // evil twin
                        m_caster->CastSpell(m_caster, 23445, true);
                        break;
                }
            }
            return;
        }
        // Dimensional Ripper - Area 52
        case 36890:
        {
            if ( roll_chance_i(50) )                        // 50% success
            {
                int32 rand_eff = urand(1, 4);
                switch ( rand_eff )
                {
                    case 1:
                        // soul split - evil
                        m_caster->CastSpell(m_caster, 36900, true);
                        break;
                    case 2:
                        // soul split - good
                        m_caster->CastSpell(m_caster, 36901, true);
                        break;
                    case 3:
                        // Increase the size
                        m_caster->CastSpell(m_caster, 36895, true);
                        break;
                    case 4:
                    // Transform
                    {
                        if (((Player*)m_caster)->GetTeam() == ALLIANCE )
                            m_caster->CastSpell(m_caster, 36897, true);
                        else
                            m_caster->CastSpell(m_caster, 36899, true);
                        break;
                    }
                }
            }
            return;
        }
    }
}

void Spell::EffectApplyAura(SpellEffectIndex eff_idx)
{
    if(!unitTarget)
        return;

    // ghost spell check, allow apply any auras at player loading in ghost mode (will be cleanup after load)
    if ( (!unitTarget->isAlive() && !(IsDeathOnlySpell(m_spellInfo) || IsDeathPersistentSpell(m_spellInfo))) &&
        (unitTarget->GetTypeId() != TYPEID_PLAYER || !((Player*)unitTarget)->GetSession()->PlayerLoading()) )
        return;

    Unit* caster = GetAffectiveCaster();
    if(!caster)
    {
        // FIXME: currently we can't have auras applied explIcitly by gameobjects
        // so for auras from wild gameobjects (no owner) target used
        if (m_originalCasterGUID.IsGameobject())
            caster = unitTarget;
        else
            return;
    }

    sLog.outDebug("Spell: Aura is: %u", m_spellInfo->EffectApplyAuraName[eff_idx]);

    Aura* Aur = CreateAura(m_spellInfo, eff_idx, &m_currentBasePoints[eff_idx], unitTarget, caster, m_CastItem);

    // Now Reduce spell duration using data received at spell hit
    int32 duration = Aur->GetAuraMaxDuration();
    int32 limitduration = GetDiminishingReturnsLimitDuration(m_diminishGroup,m_spellInfo);
    unitTarget->ApplyDiminishingToDuration(m_diminishGroup, duration, m_caster, m_diminishLevel,limitduration);
    Aur->setDiminishGroup(m_diminishGroup);

    // if Aura removed and deleted, do not continue.
    if(duration== 0 && !(Aur->IsPermanent()))
    {
        delete Aur;
        return;
    }

    if(duration != Aur->GetAuraMaxDuration())
    {
        Aur->SetAuraMaxDuration(duration);
        Aur->SetAuraDuration(duration);
    }

    unitTarget->AddAura(Aur);
}

void Spell::EffectUnlearnSpecialization(SpellEffectIndex eff_idx)
{
    if(!unitTarget || unitTarget->GetTypeId() != TYPEID_PLAYER)
        return;

    Player *_player = (Player*)unitTarget;
    uint32 spellToUnlearn = m_spellInfo->EffectTriggerSpell[eff_idx];

    _player->removeSpell(spellToUnlearn);

    sLog.outDebug( "Spell: Player %u has unlearned spell %u from NpcGUID: %u", _player->GetGUIDLow(), spellToUnlearn, m_caster->GetGUIDLow() );
}

void Spell::EffectPowerDrain(SpellEffectIndex eff_idx)
{
    if(m_spellInfo->EffectMiscValue[eff_idx] < 0 || m_spellInfo->EffectMiscValue[eff_idx] >= MAX_POWERS)
        return;

    Powers drain_power = Powers(m_spellInfo->EffectMiscValue[eff_idx]);

    if(!unitTarget)
        return;
    if(!unitTarget->isAlive())
        return;
    if(unitTarget->getPowerType() != drain_power)
        return;
    if(damage < 0)
        return;

    uint32 curPower = unitTarget->GetPower(drain_power);

    //add spell damage bonus
    damage = m_caster->SpellDamageBonusDone(unitTarget,m_spellInfo,uint32(damage),SPELL_DIRECT_DAMAGE);
    damage = unitTarget->SpellDamageBonusTaken(m_caster, m_spellInfo, uint32(damage),SPELL_DIRECT_DAMAGE);

    // resilience reduce mana draining effect at spell crit damage reduction (added in 2.4)
    uint32 power = damage;
    if (drain_power == POWER_MANA)
        power -= unitTarget->GetSpellCritDamageReduction(power);

    int32 new_damage;
    if(curPower < power)
        new_damage = curPower;
    else
        new_damage = power;

    unitTarget->ModifyPower(drain_power,-new_damage);

    // Don`t restore from self drain
    if(drain_power == POWER_MANA && m_caster != unitTarget)
    {
        float manaMultiplier = m_spellInfo->EffectMultipleValue[eff_idx];
        if(manaMultiplier==0)
            manaMultiplier = 1;

        if(Player *modOwner = m_caster->GetSpellModOwner())
            modOwner->ApplySpellMod(m_spellInfo->Id, SPELLMOD_MULTIPLE_VALUE, manaMultiplier);

        int32 gain = int32(new_damage * manaMultiplier);

        m_caster->EnergizeBySpell(m_caster, m_spellInfo->Id, gain, POWER_MANA);
    }
}

void Spell::EffectSendEvent(SpellEffectIndex effectIndex)
{
    /*
    we do not handle a flag dropping or clicking on flag in battleground by sendevent system
    */
    sLog.outDebug("Spell ScriptStart %u for spellid %u in EffectSendEvent ", m_spellInfo->EffectMiscValue[effectIndex], m_spellInfo->Id);
    m_caster->GetMap()->ScriptsStart(sEventScripts, m_spellInfo->EffectMiscValue[effectIndex], m_caster, focusObject);
}

void Spell::EffectPowerBurn(SpellEffectIndex eff_idx)
{
    if (m_spellInfo->EffectMiscValue[eff_idx] < 0 || m_spellInfo->EffectMiscValue[eff_idx] >= MAX_POWERS)
        return;

    Powers powertype = Powers(m_spellInfo->EffectMiscValue[eff_idx]);

    if (!unitTarget)
        return;
    if (!unitTarget->isAlive())
        return;
    if (unitTarget->getPowerType()!=powertype)
        return;
    if (damage < 0)
        return;

    // burn x% of target's mana, up to maximum of 2x% of caster's mana (Mana Burn)
    if (m_spellInfo->ManaCostPercentage)
    {
        int32 maxdamage = m_caster->GetMaxPower(powertype) * damage * 2 / 100;
        damage = unitTarget->GetMaxPower(powertype) * damage / 100;
        if(damage > maxdamage)
            damage = maxdamage;
    }

    int32 curPower = int32(unitTarget->GetPower(powertype));

    // resilience reduce mana draining effect at spell crit damage reduction (added in 2.4)
    int32 power = damage;
    if (powertype == POWER_MANA)
        power -= unitTarget->GetSpellCritDamageReduction(power);

    int32 new_damage = (curPower < power) ? curPower : power;

    unitTarget->ModifyPower(powertype, -new_damage);
    float multiplier = m_spellInfo->EffectMultipleValue[eff_idx];

    if (Player *modOwner = m_caster->GetSpellModOwner())
        modOwner->ApplySpellMod(m_spellInfo->Id, SPELLMOD_MULTIPLE_VALUE, multiplier);

    new_damage = int32(new_damage * multiplier);
    m_damage += new_damage;
}

void Spell::EffectHeal(SpellEffectIndex /*eff_idx*/)
{
    if (unitTarget && unitTarget->isAlive() && damage >= 0)
    {
        // Try to get original caster
        Unit *caster = GetAffectiveCaster();
        if (!caster)
            return;

        int32 addhealth = damage;

        // Seal of Light proc
        if (m_spellInfo->Id == 20167)
        {
            float ap = caster->GetTotalAttackPowerValue(BASE_ATTACK);
            int32 holy = caster->SpellBaseHealingBonusDone(GetSpellSchoolMask(m_spellInfo)) +
                         unitTarget->SpellBaseHealingBonusTaken(GetSpellSchoolMask(m_spellInfo));
            addhealth += int32(ap * 0.15) + int32(holy * 15 / 100);
        }
        // Vessel of the Naaru (Vial of the Sunwell trinket)
        else if (m_spellInfo->Id == 45064)
        {
            // Amount of heal - depends from stacked Holy Energy
            int damageAmount = 0;
            Unit::AuraList const& mDummyAuras = m_caster->GetAurasByType(SPELL_AURA_DUMMY);
            for(Unit::AuraList::const_iterator i = mDummyAuras.begin(); i != mDummyAuras.end(); ++i)
                if ((*i)->GetId() == 45062)
                    damageAmount+=(*i)->GetModifier()->m_amount;
            if (damageAmount)
                m_caster->RemoveAurasDueToSpell(45062);

            addhealth += damageAmount;
        }
        // Death Pact (percent heal)
        else if (m_spellInfo->Id==48743)
            addhealth = addhealth * unitTarget->GetMaxHealth() / 100;
        // Swiftmend - consumes Regrowth or Rejuvenation
        else if (m_spellInfo->TargetAuraState == AURA_STATE_SWIFTMEND && unitTarget->HasAuraState(AURA_STATE_SWIFTMEND))
        {
            Unit::AuraList const& RejorRegr = unitTarget->GetAurasByType(SPELL_AURA_PERIODIC_HEAL);
            // find most short by duration
            Aura *targetAura = NULL;
            for(Unit::AuraList::const_iterator i = RejorRegr.begin(); i != RejorRegr.end(); ++i)
            {
                if ((*i)->GetSpellProto()->SpellFamilyName == SPELLFAMILY_DRUID &&
                    // Regrowth or Rejuvenation 0x40 | 0x10
                    ((*i)->GetSpellProto()->SpellFamilyFlags & UI64LIT(0x0000000000000050)))
                {
                    if (!targetAura || (*i)->GetAuraDuration() < targetAura->GetAuraDuration())
                        targetAura = *i;
                }
            }

            if (!targetAura)
            {
                sLog.outError("Target (GUID: %u TypeId: %u) has aurastate AURA_STATE_SWIFTMEND but no matching aura.", unitTarget->GetGUIDLow(), unitTarget->GetTypeId());
                return;
            }
            int idx = 0;
            while(idx < 3)
            {
                if(targetAura->GetSpellProto()->EffectApplyAuraName[idx] == SPELL_AURA_PERIODIC_HEAL)
                    break;
                idx++;
            }

<<<<<<< HEAD
            int32 tickheal = caster->SpellHealingBonusDone(unitTarget, targetAura->GetSpellProto(), targetAura->GetModifier()->m_amount, DOT);
            tickheal = unitTarget->SpellHealingBonusTaken(caster, targetAura->GetSpellProto(), tickheal, DOT);

            int32 tickcount = (GetSpellDuration(targetAura->GetSpellProto()) / targetAura->GetSpellProto()->EffectAmplitude[idx]) - 1;
=======
            int32 tickheal = targetAura->GetModifier()->m_amount;
            int32 tickcount = GetSpellDuration(targetAura->GetSpellProto()) / targetAura->GetSpellProto()->EffectAmplitude[idx] - 1;
>>>>>>> 7a82ce70

            // Glyph of Swiftmend
            if (!caster->HasAura(54824))
                unitTarget->RemoveAurasDueToSpell(targetAura->GetId());

            addhealth += tickheal * tickcount;
        }
        else
        {
            addhealth = caster->SpellHealingBonusDone(unitTarget, m_spellInfo, addhealth, HEAL);
            addhealth = unitTarget->SpellHealingBonusTaken(caster, m_spellInfo, addhealth, HEAL);
        }

        m_healing += addhealth;

        // Chain Healing
        if (m_spellInfo->SpellFamilyName == SPELLFAMILY_SHAMAN && m_spellInfo->SpellFamilyFlags & UI64LIT(0x0000000000000100))
        {
            // check for Riptide
            if (unitTarget != m_targets.getUnitTarget())
                return;
            Aura* riptide = unitTarget->GetAura(SPELL_AURA_PERIODIC_HEAL, SPELLFAMILY_SHAMAN, 0, 0x00000010, caster->GetGUID());
            if (!riptide)
                return;
            m_healing += m_healing/4;
            unitTarget->RemoveAura(riptide);
        }
    }
}

void Spell::EffectHealPct(SpellEffectIndex /*eff_idx*/)
{
    if (unitTarget && unitTarget->isAlive() && damage >= 0)
    {
        // Try to get original caster
        Unit *caster = GetAffectiveCaster();
        if (!caster)
            return;

        uint32 addhealth = unitTarget->GetMaxHealth() * damage / 100;
        if (Player* modOwner = m_caster->GetSpellModOwner())
            modOwner->ApplySpellMod(m_spellInfo->Id, SPELLMOD_DAMAGE, addhealth, this);

        int32 gain = caster->DealHeal(unitTarget, addhealth, m_spellInfo);
        unitTarget->getHostileRefManager().threatAssist(m_caster, float(gain) * 0.5f, m_spellInfo);
    }
}

void Spell::EffectHealMechanical(SpellEffectIndex /*eff_idx*/)
{
    // Mechanic creature type should be correctly checked by targetCreatureType field
    if (unitTarget && unitTarget->isAlive() && damage >= 0)
    {
        // Try to get original caster
        Unit *caster = GetAffectiveCaster();
        if (!caster)
            return;

        uint32 addhealth = caster->SpellHealingBonusDone(unitTarget, m_spellInfo, damage, HEAL);
        addhealth = unitTarget->SpellHealingBonusTaken(caster, m_spellInfo, addhealth, HEAL);

        caster->DealHeal(unitTarget, addhealth, m_spellInfo);
    }
}

void Spell::EffectHealthLeech(SpellEffectIndex eff_idx)
{
    if (!unitTarget)
        return;
    if (!unitTarget->isAlive())
        return;

    if (damage < 0)
        return;

    sLog.outDebug("HealthLeech :%i", damage);

    uint32 curHealth = unitTarget->GetHealth();
    damage = m_caster->SpellNonMeleeDamageLog(unitTarget, m_spellInfo->Id, damage );
    if ((int32)curHealth < damage)
        damage = curHealth;

    float multiplier = m_spellInfo->EffectMultipleValue[eff_idx];

    if (Player *modOwner = m_caster->GetSpellModOwner())
        modOwner->ApplySpellMod(m_spellInfo->Id, SPELLMOD_MULTIPLE_VALUE, multiplier);

    int32 heal = int32(damage*multiplier);
    if (m_caster->isAlive())
    {
        heal = m_caster->SpellHealingBonusDone(m_caster, m_spellInfo, heal, HEAL);
        heal = m_caster->SpellHealingBonusTaken(m_caster, m_spellInfo, heal, HEAL);

        m_caster->DealHeal(m_caster, heal, m_spellInfo);
    }
}

void Spell::DoCreateItem(SpellEffectIndex eff_idx, uint32 itemtype)
{
    if (!unitTarget || unitTarget->GetTypeId() != TYPEID_PLAYER)
        return;

    Player* player = (Player*)unitTarget;

    uint32 newitemid = itemtype;
    ItemPrototype const *pProto = ObjectMgr::GetItemPrototype( newitemid );
    if(!pProto)
    {
        player->SendEquipError( EQUIP_ERR_ITEM_NOT_FOUND, NULL, NULL );
        return;
    }

    // bg reward have some special in code work
    bool bg_mark = false;
    switch(m_spellInfo->Id)
    {
        case SPELL_WG_MARK_VICTORY:
        case SPELL_WG_MARK_DEFEAT:
            bg_mark = true;
            break;
        default:
            break;
    }

    uint32 num_to_add = damage;

    if (num_to_add < 1)
        num_to_add = 1;
    if (num_to_add > pProto->GetMaxStackSize())
        num_to_add = pProto->GetMaxStackSize();

    // init items_count to 1, since 1 item will be created regardless of specialization
    int items_count=1;
    // the chance to create additional items
    float additionalCreateChance=0.0f;
    // the maximum number of created additional items
    uint8 additionalMaxNum=0;
    // get the chance and maximum number for creating extra items
    if ( canCreateExtraItems(player, m_spellInfo->Id, additionalCreateChance, additionalMaxNum) )
    {
        // roll with this chance till we roll not to create or we create the max num
        while ( roll_chance_f(additionalCreateChance) && items_count<=additionalMaxNum )
            ++items_count;
    }

    // really will be created more items
    num_to_add *= items_count;

    // can the player store the new item?
    ItemPosCountVec dest;
    uint32 no_space = 0;
    uint8 msg = player->CanStoreNewItem( NULL_BAG, NULL_SLOT, dest, newitemid, num_to_add, &no_space );
    if( msg != EQUIP_ERR_OK )
    {
        // convert to possible store amount
        if( msg == EQUIP_ERR_INVENTORY_FULL || msg == EQUIP_ERR_CANT_CARRY_MORE_OF_THIS )
            num_to_add -= no_space;
        else
        {
            // ignore mana gem case (next effect will recharge existed example)
            if (eff_idx == EFFECT_INDEX_0 && m_spellInfo->Effect[EFFECT_INDEX_1] == SPELL_EFFECT_DUMMY )
                return;

            // if not created by another reason from full inventory or unique items amount limitation
            player->SendEquipError( msg, NULL, NULL, newitemid );
            return;
        }
    }

    if(num_to_add)
    {
        // create the new item and store it
        Item* pItem = player->StoreNewItem( dest, newitemid, true, Item::GenerateItemRandomPropertyId(newitemid));

        // was it successful? return error if not
        if(!pItem)
        {
            player->SendEquipError( EQUIP_ERR_ITEM_NOT_FOUND, NULL, NULL );
            return;
        }

        // set the "Crafted by ..." property of the item
        if( pItem->GetProto()->Class != ITEM_CLASS_CONSUMABLE && pItem->GetProto()->Class != ITEM_CLASS_QUEST)
            pItem->SetUInt32Value(ITEM_FIELD_CREATOR, player->GetGUIDLow());

        // send info to the client
        if(pItem)
            player->SendNewItem(pItem, num_to_add, true, !bg_mark);

        // we succeeded in creating at least one item, so a levelup is possible
        if(!bg_mark)
            player->UpdateCraftSkill(m_spellInfo->Id);
    }

    // for battleground marks send by mail if not add all expected
    // FIXME: single existed bg marks for outfield bg and we not have it..
    /*
    if(no_space > 0 && bg_mark)
    {
        if(BattleGround* bg = sBattleGroundMgr.GetBattleGroundTemplate(BattleGroundTypeId(bgType)))
            bg->SendRewardMarkByMail(player, newitemid, no_space);
    }
    */
}

void Spell::EffectCreateItem(SpellEffectIndex eff_idx)
{
    DoCreateItem(eff_idx,m_spellInfo->EffectItemType[eff_idx]);
}

void Spell::EffectCreateItem2(SpellEffectIndex eff_idx)
{
    if (m_caster->GetTypeId()!=TYPEID_PLAYER)
        return;
    Player* player = (Player*)m_caster;

    // explicit item (possible fake)
    uint32 item_id = m_spellInfo->EffectItemType[eff_idx];

    if (item_id)
        DoCreateItem(eff_idx, item_id);

    // not explicit loot (with fake item drop if need)
    if (IsLootCraftingSpell(m_spellInfo))
    {
        if(item_id)
        {
            if (!player->HasItemCount(item_id, 1))
                return;

            // remove reagent
            uint32 count = 1;
            player->DestroyItemCount(item_id, count, true);
        }

        // create some random items
        player->AutoStoreLoot(m_spellInfo->Id, LootTemplates_Spell);
    }
}

void Spell::EffectCreateRandomItem(SpellEffectIndex /*eff_idx*/)
{
    if (m_caster->GetTypeId()!=TYPEID_PLAYER)
        return;
    Player* player = (Player*)m_caster;

    // create some random items
    player->AutoStoreLoot(m_spellInfo->Id, LootTemplates_Spell);
}

void Spell::EffectPersistentAA(SpellEffectIndex eff_idx)
{
    float radius = GetSpellRadius(sSpellRadiusStore.LookupEntry(m_spellInfo->EffectRadiusIndex[eff_idx]));

    if (Player* modOwner = m_caster->GetSpellModOwner())
        modOwner->ApplySpellMod(m_spellInfo->Id, SPELLMOD_RADIUS, radius);

    int32 duration = GetSpellDuration(m_spellInfo);
    DynamicObject* dynObj = new DynamicObject;
    if (!dynObj->Create(m_caster->GetMap()->GenerateLocalLowGuid(HIGHGUID_DYNAMICOBJECT), m_caster, m_spellInfo->Id, eff_idx, m_targets.m_destX, m_targets.m_destY, m_targets.m_destZ, duration, radius))
    {
        delete dynObj;
        return;
    }
    dynObj->SetUInt32Value(OBJECT_FIELD_TYPE, 65);
    dynObj->SetUInt32Value(GAMEOBJECT_DISPLAYID, 368003);
    dynObj->SetUInt32Value(DYNAMICOBJECT_BYTES, 0x01eeeeee);
    m_caster->AddDynObject(dynObj);
    m_caster->GetMap()->Add(dynObj);
}

void Spell::EffectEnergize(SpellEffectIndex eff_idx)
{
    if(!unitTarget)
        return;
    if(!unitTarget->isAlive())
        return;

    if(m_spellInfo->EffectMiscValue[eff_idx] < 0 || m_spellInfo->EffectMiscValue[eff_idx] >= MAX_POWERS)
        return;

    Powers power = Powers(m_spellInfo->EffectMiscValue[eff_idx]);

    // Some level depends spells
    int level_multiplier = 0;
    int level_diff = 0;
    switch (m_spellInfo->Id)
    {
        case 9512:                                          // Restore Energy
            level_diff = m_caster->getLevel() - 40;
            level_multiplier = 2;
            break;
        case 24571:                                         // Blood Fury
            level_diff = m_caster->getLevel() - 60;
            level_multiplier = 10;
            break;
        case 24532:                                         // Burst of Energy
            level_diff = m_caster->getLevel() - 60;
            level_multiplier = 4;
            break;
        case 31930:                                         // Judgements of the Wise
        case 48542:                                         // Revitalize (mana restore case)
        case 63375:                                         // Improved Stormstrike
        case 68082:                                         // Glyph of Seal of Command
            damage = damage * unitTarget->GetCreateMana() / 100;
            break;
        default:
            break;
    }

    if (level_diff > 0)
        damage -= level_multiplier * level_diff;

    if(damage < 0)
        return;

    if(unitTarget->GetMaxPower(power) == 0)
        return;

    m_caster->EnergizeBySpell(unitTarget, m_spellInfo->Id, damage, power);

    // Mad Alchemist's Potion
    if (m_spellInfo->Id == 45051)
    {
        // find elixirs on target
        uint32 elixir_mask = 0;
        Unit::AuraMap& Auras = unitTarget->GetAuras();
        for(Unit::AuraMap::iterator itr = Auras.begin(); itr != Auras.end(); ++itr)
        {
            uint32 spell_id = itr->second->GetId();
            if(uint32 mask = sSpellMgr.GetSpellElixirMask(spell_id))
                elixir_mask |= mask;
        }

        // get available elixir mask any not active type from battle/guardian (and flask if no any)
        elixir_mask = (elixir_mask & ELIXIR_FLASK_MASK) ^ ELIXIR_FLASK_MASK;

        // get all available elixirs by mask and spell level
        std::vector<uint32> elixirs;
        SpellElixirMap const& m_spellElixirs = sSpellMgr.GetSpellElixirMap();
        for(SpellElixirMap::const_iterator itr = m_spellElixirs.begin(); itr != m_spellElixirs.end(); ++itr)
        {
            if (itr->second & elixir_mask)
            {
                if (itr->second & (ELIXIR_UNSTABLE_MASK | ELIXIR_SHATTRATH_MASK))
                    continue;

                SpellEntry const *spellInfo = sSpellStore.LookupEntry(itr->first);
                if (spellInfo && (spellInfo->spellLevel < m_spellInfo->spellLevel || spellInfo->spellLevel > unitTarget->getLevel()))
                    continue;

                elixirs.push_back(itr->first);
            }
        }

        if (!elixirs.empty())
        {
            // cast random elixir on target
            uint32 rand_spell = urand(0,elixirs.size()-1);
            m_caster->CastSpell(unitTarget,elixirs[rand_spell],true,m_CastItem);
        }
    }
}

void Spell::EffectEnergisePct(SpellEffectIndex eff_idx)
{
    if (!unitTarget)
        return;
    if (!unitTarget->isAlive())
        return;

    if (m_spellInfo->EffectMiscValue[eff_idx] < 0 || m_spellInfo->EffectMiscValue[eff_idx] >= MAX_POWERS)
        return;

    Powers power = Powers(m_spellInfo->EffectMiscValue[eff_idx]);

    uint32 maxPower = unitTarget->GetMaxPower(power);
    if (maxPower == 0)
        return;

    uint32 gain = damage * maxPower / 100;
    m_caster->EnergizeBySpell(unitTarget, m_spellInfo->Id, gain, power);
}

void Spell::SendLoot(uint64 guid, LootType loottype)
{
    if (gameObjTarget)
    {
        switch (gameObjTarget->GetGoType())
        {
            case GAMEOBJECT_TYPE_DOOR:
            case GAMEOBJECT_TYPE_BUTTON:
            case GAMEOBJECT_TYPE_QUESTGIVER:
            case GAMEOBJECT_TYPE_SPELL_FOCUS:
            case GAMEOBJECT_TYPE_GOOBER:
                gameObjTarget->Use(m_caster);
                return;

            case GAMEOBJECT_TYPE_CHEST:
                gameObjTarget->Use(m_caster);
                // Don't return, let loots been taken
                break;

            default:
                sLog.outError("Spell::SendLoot unhandled GameObject type %u (entry %u).", gameObjTarget->GetGoType(), gameObjTarget->GetEntry());
                return;
        }
    }

    if (m_caster->GetTypeId() != TYPEID_PLAYER)
        return;

    // Send loot
    ((Player*)m_caster)->SendLoot(guid, loottype);
}

void Spell::EffectOpenLock(SpellEffectIndex eff_idx)
{
    if (!m_caster || m_caster->GetTypeId() != TYPEID_PLAYER)
    {
        sLog.outDebug( "WORLD: Open Lock - No Player Caster!");
        return;
    }

    Player* player = (Player*)m_caster;

    uint32 lockId = 0;
    uint64 guid = 0;

    // Get lockId
    if (gameObjTarget)
    {
        GameObjectInfo const* goInfo = gameObjTarget->GetGOInfo();
        // Arathi Basin banner opening !
        if (goInfo->type == GAMEOBJECT_TYPE_BUTTON && goInfo->button.noDamageImmune ||
            goInfo->type == GAMEOBJECT_TYPE_GOOBER && goInfo->goober.losOK)
        {
            //CanUseBattleGroundObject() already called in CheckCast()
            // in battleground check
            if (BattleGround *bg = player->GetBattleGround())
            {
                // check if it's correct bg
                if (bg->GetTypeID(true) == BATTLEGROUND_AB || bg->GetTypeID(true) == BATTLEGROUND_AV)
                    bg->EventPlayerClickedOnFlag(player, gameObjTarget);
                return;
            }
        }
        else if (goInfo->type == GAMEOBJECT_TYPE_FLAGSTAND)
        {
            //CanUseBattleGroundObject() already called in CheckCast()
            // in battleground check
            if (BattleGround *bg = player->GetBattleGround())
            {
                if (bg->GetTypeID(true) == BATTLEGROUND_EY)
                    bg->EventPlayerClickedOnFlag(player, gameObjTarget);
                return;
            }
        }
        lockId = goInfo->GetLockId();
        guid = gameObjTarget->GetGUID();
    }
    else if (itemTarget)
    {
        lockId = itemTarget->GetProto()->LockID;
        guid = itemTarget->GetGUID();
    }
    else
    {
        sLog.outDebug( "WORLD: Open Lock - No GameObject/Item Target!");
        return;
    }

    SkillType skillId = SKILL_NONE;
    int32 reqSkillValue = 0;
    int32 skillValue;

    SpellCastResult res = CanOpenLock(eff_idx, lockId, skillId, reqSkillValue, skillValue);
    if (res != SPELL_CAST_OK)
    {
        SendCastResult(res);
        return;
    }

    SendLoot(guid, LOOT_SKINNING);

    // not allow use skill grow at item base open
    if (!m_CastItem && skillId != SKILL_NONE)
    {
        // update skill if really known
        if (uint32 pureSkillValue = player->GetPureSkillValue(skillId))
        {
            if (gameObjTarget)
            {
                // Allow one skill-up until respawned
                if (!gameObjTarget->IsInSkillupList(player->GetGUIDLow()) &&
                    player->UpdateGatherSkill(skillId, pureSkillValue, reqSkillValue))
                    gameObjTarget->AddToSkillupList(player->GetGUIDLow());
            }
            else if (itemTarget)
            {
                // Do one skill-up
                player->UpdateGatherSkill(skillId, pureSkillValue, reqSkillValue);
            }
        }
    }
}

void Spell::EffectSummonChangeItem(SpellEffectIndex eff_idx)
{
    if (m_caster->GetTypeId() != TYPEID_PLAYER)
        return;

    Player *player = (Player*)m_caster;

    // applied only to using item
    if (!m_CastItem)
        return;

    // ... only to item in own inventory/bank/equip_slot
    if (m_CastItem->GetOwnerGUID()!=player->GetGUID())
        return;

    uint32 newitemid = m_spellInfo->EffectItemType[eff_idx];
    if (!newitemid)
        return;

    uint16 pos = m_CastItem->GetPos();

    Item *pNewItem = Item::CreateItem( newitemid, 1, player);
    if (!pNewItem)
        return;

    for(uint8 j= PERM_ENCHANTMENT_SLOT; j<=TEMP_ENCHANTMENT_SLOT; ++j)
    {
        if (m_CastItem->GetEnchantmentId(EnchantmentSlot(j)))
            pNewItem->SetEnchantment(EnchantmentSlot(j), m_CastItem->GetEnchantmentId(EnchantmentSlot(j)), m_CastItem->GetEnchantmentDuration(EnchantmentSlot(j)), m_CastItem->GetEnchantmentCharges(EnchantmentSlot(j)));
    }

    if (m_CastItem->GetUInt32Value(ITEM_FIELD_DURABILITY) < m_CastItem->GetUInt32Value(ITEM_FIELD_MAXDURABILITY))
    {
        double loosePercent = 1 - m_CastItem->GetUInt32Value(ITEM_FIELD_DURABILITY) / double(m_CastItem->GetUInt32Value(ITEM_FIELD_MAXDURABILITY));
        player->DurabilityLoss(pNewItem, loosePercent);
    }

    if (player->IsInventoryPos(pos))
    {
        ItemPosCountVec dest;
        uint8 msg = player->CanStoreItem( m_CastItem->GetBagSlot(), m_CastItem->GetSlot(), dest, pNewItem, true );
        if (msg == EQUIP_ERR_OK)
        {
            player->DestroyItem(m_CastItem->GetBagSlot(), m_CastItem->GetSlot(), true);

            // prevent crash at access and unexpected charges counting with item update queue corrupt
            if (m_CastItem==m_targets.getItemTarget())
                m_targets.setItemTarget(NULL);

            m_CastItem = NULL;

            player->StoreItem( dest, pNewItem, true);
            return;
        }
    }
    else if (player->IsBankPos (pos))
    {
        ItemPosCountVec dest;
        uint8 msg = player->CanBankItem( m_CastItem->GetBagSlot(), m_CastItem->GetSlot(), dest, pNewItem, true );
        if (msg == EQUIP_ERR_OK)
        {
            player->DestroyItem(m_CastItem->GetBagSlot(), m_CastItem->GetSlot(), true);

            // prevent crash at access and unexpected charges counting with item update queue corrupt
            if (m_CastItem==m_targets.getItemTarget())
                m_targets.setItemTarget(NULL);

            m_CastItem = NULL;

            player->BankItem( dest, pNewItem, true);
            return;
        }
    }
    else if (player->IsEquipmentPos (pos))
    {
        uint16 dest;
        uint8 msg = player->CanEquipItem( m_CastItem->GetSlot(), dest, pNewItem, true );
        if (msg == EQUIP_ERR_OK)
        {
            player->DestroyItem(m_CastItem->GetBagSlot(), m_CastItem->GetSlot(), true);

            // prevent crash at access and unexpected charges counting with item update queue corrupt
            if (m_CastItem==m_targets.getItemTarget())
                m_targets.setItemTarget(NULL);

            m_CastItem = NULL;

            player->EquipItem( dest, pNewItem, true);
            player->AutoUnequipOffhandIfNeed();
            return;
        }
    }

    // fail
    delete pNewItem;
}

void Spell::EffectProficiency(SpellEffectIndex /*eff_idx*/)
{
    if (!unitTarget || unitTarget->GetTypeId() != TYPEID_PLAYER)
        return;
    Player *p_target = (Player*)unitTarget;

    uint32 subClassMask = m_spellInfo->EquippedItemSubClassMask;
    if (m_spellInfo->EquippedItemClass == ITEM_CLASS_WEAPON && !(p_target->GetWeaponProficiency() & subClassMask))
    {
        p_target->AddWeaponProficiency(subClassMask);
        p_target->SendProficiency(ITEM_CLASS_WEAPON, p_target->GetWeaponProficiency());
    }
    if (m_spellInfo->EquippedItemClass == ITEM_CLASS_ARMOR && !(p_target->GetArmorProficiency() & subClassMask))
    {
        p_target->AddArmorProficiency(subClassMask);
        p_target->SendProficiency(ITEM_CLASS_ARMOR, p_target->GetArmorProficiency());
    }
}

void Spell::EffectApplyAreaAura(SpellEffectIndex eff_idx)
{
    if (!unitTarget)
        return;
    if (!unitTarget->isAlive())
        return;

    AreaAura* Aur = new AreaAura(m_spellInfo, eff_idx, &m_currentBasePoints[eff_idx], unitTarget, m_caster, m_CastItem);
    unitTarget->AddAura(Aur);
}

void Spell::EffectSummonType(SpellEffectIndex eff_idx)
{
    uint32 prop_id = m_spellInfo->EffectMiscValueB[eff_idx];
    SummonPropertiesEntry const *summon_prop = sSummonPropertiesStore.LookupEntry(prop_id);
    if(!summon_prop)
    {
        sLog.outError("EffectSummonType: Unhandled summon type %u", prop_id);
        return;
    }

    switch(summon_prop->Group)
    {
        // faction handled later on, or loaded from template
        case SUMMON_PROP_GROUP_WILD:
        case SUMMON_PROP_GROUP_FRIENDLY:
        {
            switch(summon_prop->Type)
            {
                case SUMMON_PROP_TYPE_OTHER:
                {
                    // those are classical totems - effectbasepoints is their hp and not summon ammount!
                    //SUMMON_TYPE_TOTEM = 121: 23035, battlestands
                    //SUMMON_TYPE_TOTEM2 = 647: 52893, Anti-Magic Zone (npc used)
                    if(prop_id == 121 || prop_id == 647)
                        DoSummonTotem(eff_idx);
                    else
                        DoSummonWild(eff_idx, summon_prop->FactionId);
                    break;
                }
                case SUMMON_PROP_TYPE_SUMMON:
                case SUMMON_PROP_TYPE_GUARDIAN:
                case SUMMON_PROP_TYPE_ARMY:
                case SUMMON_PROP_TYPE_DK:
                case SUMMON_PROP_TYPE_CONSTRUCT:
                {
                     // JC golems - 32804, etc  -- fits much better totem AI
                    if(m_spellInfo->SpellIconID == 2056)
                        DoSummonTotem(eff_idx);
                    if(prop_id == 832) // scrapbot
                        DoSummonWild(eff_idx, summon_prop->FactionId);
                    else
                        DoSummonGuardian(eff_idx, summon_prop->FactionId);
                    break;
                }
                case SUMMON_PROP_TYPE_TOTEM:
                    DoSummonTotem(eff_idx, summon_prop->Slot);
                    break;
                case SUMMON_PROP_TYPE_CRITTER:
                    DoSummonCritter(eff_idx, summon_prop->FactionId);
                    break;
                case SUMMON_PROP_TYPE_PHASING:
                case SUMMON_PROP_TYPE_LIGHTWELL:
                case SUMMON_PROP_TYPE_REPAIR_BOT:
                    DoSummonWild(eff_idx, summon_prop->FactionId);
                    break;
                case SUMMON_PROP_TYPE_SIEGE_VEH:
                case SUMMON_PROP_TYPE_DRAKE_VEH:
                    // TODO
                    // EffectSummonVehicle(i);
                    break;
                default:
                    sLog.outError("EffectSummonType: Unhandled summon type %u", summon_prop->Type);
                break;
            }
            break;
        }
        case SUMMON_PROP_GROUP_PETS:
        {
            // FIXME : multiple summons -  not yet supported as pet
            //1562 - force of nature  - sid 33831
            //1161 - feral spirit - sid 51533
            if(prop_id == 1562) // 3 uncontrolable instead of one controllable :/
                DoSummonGuardian(eff_idx, summon_prop->FactionId);
            else
                DoSummon(eff_idx);
            break;
        }
        case SUMMON_PROP_GROUP_CONTROLLABLE:
        {
            // no type here
            // maybe wrong - but thats the handler currently used for those
            DoSummonGuardian(eff_idx, summon_prop->FactionId);
            break;
        }
        case SUMMON_PROP_GROUP_VEHICLE:
        {
            // TODO
            // EffectSummonVehicle(i);
            break;
        }
        default:
            sLog.outError("EffectSummonType: Unhandled summon group type %u", summon_prop->Group);
            break;
    }
}

void Spell::DoSummon(SpellEffectIndex eff_idx)
{
    if (m_caster->GetPetGUID())
        return;

    if (!unitTarget)
        return;
    uint32 pet_entry = m_spellInfo->EffectMiscValue[eff_idx];
    if (!pet_entry)
        return;
    uint32 level = m_caster->getLevel();
    Pet* spawnCreature = new Pet(SUMMON_PET);

    int32 duration = GetSpellDuration(m_spellInfo);
    if(Player* modOwner = m_caster->GetSpellModOwner())
        modOwner->ApplySpellMod(m_spellInfo->Id, SPELLMOD_DURATION, duration);

    if (m_caster->GetTypeId()==TYPEID_PLAYER && spawnCreature->LoadPetFromDB((Player*)m_caster,pet_entry))
    {
        // Summon in dest location
        float x, y, z;
        if (m_targets.m_targetMask & TARGET_FLAG_DEST_LOCATION)
        {
            x = m_targets.m_destX;
            y = m_targets.m_destY;
            z = m_targets.m_destZ;
            spawnCreature->Relocate(m_targets.m_destX, m_targets.m_destY, m_targets.m_destZ, -m_caster->GetOrientation());
        }

        // set timer for unsummon
        if (duration > 0)
            spawnCreature->SetDuration(duration);

        return;
    }

    Map *map = m_caster->GetMap();
    uint32 pet_number = sObjectMgr.GeneratePetNumber();
    if (!spawnCreature->Create(map->GenerateLocalLowGuid(HIGHGUID_PET), map, m_caster->GetPhaseMask(),
        m_spellInfo->EffectMiscValue[eff_idx], pet_number))
    {
        sLog.outErrorDb("Spell::EffectSummon: no such creature entry %u",m_spellInfo->EffectMiscValue[eff_idx]);
        delete spawnCreature;
        return;
    }

    // Summon in dest location
    float x, y, z;
    if (m_targets.m_targetMask & TARGET_FLAG_DEST_LOCATION)
    {
        x = m_targets.m_destX;
        y = m_targets.m_destY;
        z = m_targets.m_destZ;
    }
    else
        m_caster->GetClosePoint(x, y, z, spawnCreature->GetObjectSize());

    spawnCreature->Relocate(x, y, z, -m_caster->GetOrientation());
    spawnCreature->SetSummonPoint(x, y, z, -m_caster->GetOrientation());

    if (!spawnCreature->IsPositionValid())
    {
        sLog.outError("Pet (guidlow %d, entry %d) not summoned. Suggested coordinates isn't valid (X: %f Y: %f)",
            spawnCreature->GetGUIDLow(), spawnCreature->GetEntry(), spawnCreature->GetPositionX(), spawnCreature->GetPositionY());
        delete spawnCreature;
        return;
    }

    // set timer for unsummon
    if (duration > 0)
        spawnCreature->SetDuration(duration);

    spawnCreature->SetOwnerGUID(m_caster->GetGUID());
    spawnCreature->SetUInt32Value(UNIT_NPC_FLAGS, UNIT_NPC_FLAG_NONE);
    spawnCreature->setPowerType(POWER_MANA);
    spawnCreature->setFaction(m_caster->getFaction());
    spawnCreature->SetUInt32Value(UNIT_FIELD_FLAGS, 0);
    spawnCreature->SetUInt32Value(UNIT_FIELD_BYTES_0, 2048);
    spawnCreature->SetUInt32Value(UNIT_FIELD_BYTES_1, 0);
    spawnCreature->SetUInt32Value(UNIT_FIELD_PET_NAME_TIMESTAMP, 0);
    spawnCreature->SetUInt32Value(UNIT_FIELD_PETEXPERIENCE, 0);
    spawnCreature->SetUInt32Value(UNIT_FIELD_PETNEXTLEVELEXP, 1000);
    spawnCreature->SetCreatorGUID(m_caster->GetGUID());
    spawnCreature->SetUInt32Value(UNIT_CREATED_BY_SPELL, m_spellInfo->Id);

    spawnCreature->InitStatsForLevel(level, m_caster);

    spawnCreature->GetCharmInfo()->SetPetNumber(pet_number, false);

    spawnCreature->UpdateWalkMode(m_caster);

    spawnCreature->AIM_Initialize();
    spawnCreature->InitPetCreateSpells();
    spawnCreature->InitLevelupSpellsForLevel();
    spawnCreature->SetHealth(spawnCreature->GetMaxHealth());
    spawnCreature->SetPower(POWER_MANA, spawnCreature->GetMaxPower(POWER_MANA));

    std::string name = m_caster->GetName();
    name.append(petTypeSuffix[spawnCreature->getPetType()]);
    spawnCreature->SetName( name );

    map->Add((Creature*)spawnCreature);

    m_caster->SetPet(spawnCreature);

    if (m_caster->GetTypeId() == TYPEID_PLAYER)
    {
        spawnCreature->GetCharmInfo()->SetReactState( REACT_DEFENSIVE );
        spawnCreature->SavePetToDB(PET_SAVE_AS_CURRENT);
        ((Player*)m_caster)->PetSpellInitialize();
    }

    if (m_caster->GetTypeId() == TYPEID_UNIT && ((Creature*)m_caster)->AI())
        ((Creature*)m_caster)->AI()->JustSummoned((Creature*)spawnCreature);
}

void Spell::EffectLearnSpell(SpellEffectIndex eff_idx)
{
    if (!unitTarget)
        return;

    if (unitTarget->GetTypeId() != TYPEID_PLAYER)
    {
        if (m_caster->GetTypeId() == TYPEID_PLAYER)
            EffectLearnPetSpell(eff_idx);

        return;
    }

    Player *player = (Player*)unitTarget;

    uint32 spellToLearn = ((m_spellInfo->Id==SPELL_ID_GENERIC_LEARN) || (m_spellInfo->Id==SPELL_ID_GENERIC_LEARN_PET)) ? damage : m_spellInfo->EffectTriggerSpell[eff_idx];
    player->learnSpell(spellToLearn, false);

    sLog.outDebug( "Spell: Player %u has learned spell %u from NpcGUID=%u", player->GetGUIDLow(), spellToLearn, m_caster->GetGUIDLow() );
}

void Spell::EffectDispel(SpellEffectIndex eff_idx)
{
    if (!unitTarget)
        return;

    // Fill possible dispell list
    std::vector <Aura *> dispel_list;

    // Create dispel mask by dispel type
    uint32 dispel_type = m_spellInfo->EffectMiscValue[eff_idx];
    uint32 dispelMask  = GetDispellMask( DispelType(dispel_type) );
    Unit::AuraMap const& auras = unitTarget->GetAuras();
    for(Unit::AuraMap::const_iterator itr = auras.begin(); itr != auras.end(); ++itr)
    {
        Aura *aur = (*itr).second;
        if (aur && (1<<aur->GetSpellProto()->Dispel) & dispelMask)
        {
            if(aur->GetSpellProto()->Dispel == DISPEL_MAGIC)
            {
                bool positive = true;
                if (!aur->IsPositive())
                    positive = false;
                else
                    positive = (aur->GetSpellProto()->AttributesEx & SPELL_ATTR_EX_NEGATIVE)==0;

                // do not remove positive auras if friendly target
                //               negative auras if non-friendly target
                if (positive == unitTarget->IsFriendlyTo(m_caster))
                    continue;
            }
            // Add aura to dispel list (all stack cases)
            for(int k = 0; k < aur->GetStackAmount(); ++k)
                dispel_list.push_back(aur);
        }
    }
    // Ok if exist some buffs for dispel try dispel it
    if (!dispel_list.empty())
    {
        std::list < std::pair<uint32,uint64> > success_list;// (spell_id,casterGuid)
        std::list < uint32 > fail_list;                     // spell_id

        // some spells have effect value = 0 and all from its by meaning expect 1
        if(!damage)
            damage = 1;

        // Dispell N = damage buffs (or while exist buffs for dispel)
        for (int32 count=0; count < damage && !dispel_list.empty(); ++count)
        {
            // Random select buff for dispel
            std::vector<Aura*>::iterator dispel_itr = dispel_list.begin();
            std::advance(dispel_itr,urand(0, dispel_list.size()-1));

            Aura *aur = *dispel_itr;

            // remove entry from dispel_list
            dispel_list.erase(dispel_itr);

            SpellEntry const* spellInfo = aur->GetSpellProto();
            // Base dispel chance
            // TODO: possible chance depend from spell level??
            int32 miss_chance = 0;
            // Apply dispel mod from aura caster
            if (Unit *caster = aur->GetCaster())
            {
                if ( Player* modOwner = caster->GetSpellModOwner() )
                    modOwner->ApplySpellMod(spellInfo->Id, SPELLMOD_RESIST_DISPEL_CHANCE, miss_chance, this);
            }
            // Try dispel
            if (roll_chance_i(miss_chance))
                fail_list.push_back(spellInfo->Id);
            else
                success_list.push_back(std::pair<uint32,uint64>(aur->GetId(),aur->GetCasterGUID()));
        }
        // Send success log and really remove auras
        if (!success_list.empty())
        {
            int32 count = success_list.size();
            WorldPacket data(SMSG_SPELLDISPELLOG, 8+8+4+1+4+count*5);
            data << unitTarget->GetPackGUID();              // Victim GUID
            data << m_caster->GetPackGUID();                // Caster GUID
            data << uint32(m_spellInfo->Id);                // Dispel spell id
            data << uint8(0);                               // not used
            data << uint32(count);                          // count
            for (std::list<std::pair<uint32,uint64> >::iterator j = success_list.begin(); j != success_list.end(); ++j)
            {
                SpellEntry const* spellInfo = sSpellStore.LookupEntry(j->first);
                data << uint32(spellInfo->Id);              // Spell Id
                data << uint8(0);                           // 0 - dispeled !=0 cleansed
                unitTarget->RemoveSingleAuraDueToSpellByDispel(spellInfo->Id, j->second, m_caster);
            }
            m_caster->SendMessageToSet(&data, true);

            // On success dispel
            // Devour Magic
            if (m_spellInfo->SpellFamilyName == SPELLFAMILY_WARLOCK && m_spellInfo->Category == SPELLCATEGORY_DEVOUR_MAGIC)
            {
                int32 heal_amount = m_spellInfo->CalculateSimpleValue(EFFECT_INDEX_1);
                m_caster->CastCustomSpell(m_caster, 19658, &heal_amount, NULL, NULL, true);

                // Glyph of Felhunter
                if (Unit *owner = m_caster->GetOwner())
                    if (owner->HasAura(56249))
                        m_caster->CastCustomSpell(owner, 19658, &heal_amount, NULL, NULL, true);
            }
        }
        // Send fail log to client
        if (!fail_list.empty())
        {
            // Failed to dispell
            WorldPacket data(SMSG_DISPEL_FAILED, 8+8+4+4*fail_list.size());
            data << uint64(m_caster->GetGUID());            // Caster GUID
            data << uint64(unitTarget->GetGUID());          // Victim GUID
            data << uint32(m_spellInfo->Id);                // Dispell spell id
            for (std::list< uint32 >::iterator j = fail_list.begin(); j != fail_list.end(); ++j)
                data << uint32(*j);                         // Spell Id
            m_caster->SendMessageToSet(&data, true);
        }
    }
}

void Spell::EffectDualWield(SpellEffectIndex /*eff_idx*/)
{
    if (unitTarget && unitTarget->GetTypeId() == TYPEID_PLAYER)
        ((Player*)unitTarget)->SetCanDualWield(true);
}

void Spell::EffectPull(SpellEffectIndex /*eff_idx*/)
{
    // TODO: create a proper pull towards distract spell center for distract
    sLog.outDebug("WORLD: Spell Effect DUMMY");
}

void Spell::EffectDistract(SpellEffectIndex /*eff_idx*/)
{
    // Check for possible target
    if (!unitTarget || unitTarget->isInCombat())
        return;

    // target must be OK to do this
    if( unitTarget->hasUnitState(UNIT_STAT_CAN_NOT_REACT) )
        return;

    float angle = unitTarget->GetAngle(m_targets.m_destX, m_targets.m_destY);

    if ( unitTarget->GetTypeId() == TYPEID_PLAYER )
    {
        // For players just turn them
        WorldPacket data;
        ((Player*)unitTarget)->BuildTeleportAckMsg(&data, unitTarget->GetPositionX(), unitTarget->GetPositionY(), unitTarget->GetPositionZ(), angle);
        ((Player*)unitTarget)->GetSession()->SendPacket( &data );
        ((Player*)unitTarget)->SetPosition(unitTarget->GetPositionX(), unitTarget->GetPositionY(), unitTarget->GetPositionZ(), angle, false);
    }
    else
    {
        // Set creature Distracted, Stop it, And turn it
        unitTarget->SetOrientation(angle);
        unitTarget->StopMoving();
        unitTarget->GetMotionMaster()->MoveDistract(damage * IN_MILLISECONDS);
    }
}

void Spell::EffectPickPocket(SpellEffectIndex /*eff_idx*/)
{
    if (m_caster->GetTypeId() != TYPEID_PLAYER)
        return;

    // victim must be creature and attackable
    if (!unitTarget || unitTarget->GetTypeId() != TYPEID_UNIT || m_caster->IsFriendlyTo(unitTarget))
        return;

    // victim have to be alive and humanoid or undead
    if (unitTarget->isAlive() && (unitTarget->GetCreatureTypeMask() & CREATURE_TYPEMASK_HUMANOID_OR_UNDEAD) != 0)
    {
        int32 chance = 10 + int32(m_caster->getLevel()) - int32(unitTarget->getLevel());

        if (chance > irand(0, 19))
        {
            // Stealing successful
            //sLog.outDebug("Sending loot from pickpocket");
            ((Player*)m_caster)->SendLoot(unitTarget->GetGUID(),LOOT_PICKPOCKETING);
        }
        else
        {
            // Reveal action + get attack
            m_caster->RemoveSpellsCausingAura(SPELL_AURA_MOD_STEALTH);
            if (((Creature*)unitTarget)->AI())
                ((Creature*)unitTarget)->AI()->AttackedBy(m_caster);
        }
    }
}

void Spell::EffectAddFarsight(SpellEffectIndex eff_idx)
{
    if(m_caster->GetTypeId() != TYPEID_PLAYER)
        return;

    int32 duration = GetSpellDuration(m_spellInfo);
    DynamicObject* dynObj = new DynamicObject;

    // set radius to 0: spell not expected to work as persistent aura
    if(!dynObj->Create(m_caster->GetMap()->GenerateLocalLowGuid(HIGHGUID_DYNAMICOBJECT), m_caster, m_spellInfo->Id, eff_idx, m_targets.m_destX, m_targets.m_destY, m_targets.m_destZ, duration, 0))
    {
        delete dynObj;
        return;
    }
    dynObj->SetUInt32Value(OBJECT_FIELD_TYPE, 65);
    dynObj->SetUInt32Value(DYNAMICOBJECT_BYTES, 0x80000002);
    m_caster->AddDynObject(dynObj);
    m_caster->GetMap()->Add(dynObj);
    ((Player*)m_caster)->SetFarSightGUID(dynObj->GetGUID());
}

void Spell::DoSummonWild(SpellEffectIndex eff_idx, uint32 forceFaction)
{
    uint32 creature_entry = m_spellInfo->EffectMiscValue[eff_idx];
    if (!creature_entry)
        return;

    uint32 level = m_caster->getLevel();

    // level of creature summoned using engineering item based at engineering skill level
    if (m_caster->GetTypeId()==TYPEID_PLAYER && m_CastItem)
    {
        ItemPrototype const *proto = m_CastItem->GetProto();
        if (proto && proto->RequiredSkill == SKILL_ENGINERING)
        {
            uint16 skill202 = ((Player*)m_caster)->GetSkillValue(SKILL_ENGINERING);
            if (skill202)
                level = skill202/5;
        }
    }

    // select center of summon position
    float center_x = m_targets.m_destX;
    float center_y = m_targets.m_destY;
    float center_z = m_targets.m_destZ;

    float radius = GetSpellRadius(sSpellRadiusStore.LookupEntry(m_spellInfo->EffectRadiusIndex[eff_idx]));
    int32 duration = GetSpellDuration(m_spellInfo);
    TempSummonType summonType = (duration == 0) ? TEMPSUMMON_DEAD_DESPAWN : TEMPSUMMON_TIMED_OR_DEAD_DESPAWN;

    int32 amount = damage > 0 ? damage : 1;

    for(int32 count = 0; count < amount; ++count)
    {
        float px, py, pz;
        // If dest location if present
        if (m_targets.m_targetMask & TARGET_FLAG_DEST_LOCATION)
        {
            // Summon 1 unit in dest location
            if (count == 0)
            {
                px = m_targets.m_destX;
                py = m_targets.m_destY;
                pz = m_targets.m_destZ;
            }
            // Summon in random point all other units if location present
            else
                m_caster->GetRandomPoint(center_x, center_y, center_z, radius, px, py, pz);
        }
        // Summon if dest location not present near caster
        else
            m_caster->GetClosePoint(px, py, pz, 3.0f);

        if(Creature *summon = m_caster->SummonCreature(creature_entry, px, py, pz, m_caster->GetOrientation(), summonType, duration))
        {
            summon->SetUInt32Value(UNIT_CREATED_BY_SPELL, m_spellInfo->Id);
            summon->SetCreatorGUID(m_caster->GetGUID());

            if(forceFaction)
                summon->setFaction(forceFaction);
        }
    }
}

void Spell::DoSummonGuardian(SpellEffectIndex eff_idx, uint32 forceFaction)
{
    uint32 pet_entry = m_spellInfo->EffectMiscValue[eff_idx];
    if (!pet_entry)
        return;

    // in another case summon new
    uint32 level = m_caster->getLevel();

    // level of pet summoned using engineering item based at engineering skill level
    if (m_caster->GetTypeId() == TYPEID_PLAYER && m_CastItem)
    {
        ItemPrototype const *proto = m_CastItem->GetProto();
        if (proto && proto->RequiredSkill == SKILL_ENGINERING)
        {
            uint16 skill202 = ((Player*)m_caster)->GetSkillValue(SKILL_ENGINERING);
            if (skill202)
            {
                level = skill202 / 5;
            }
        }
    }

    // select center of summon position
    float center_x = m_targets.m_destX;
    float center_y = m_targets.m_destY;
    float center_z = m_targets.m_destZ;

    float radius = GetSpellRadius(sSpellRadiusStore.LookupEntry(m_spellInfo->EffectRadiusIndex[eff_idx]));
    int32 duration = GetSpellDuration(m_spellInfo);
    if(Player* modOwner = m_caster->GetSpellModOwner())
        modOwner->ApplySpellMod(m_spellInfo->Id, SPELLMOD_DURATION, duration);

    int32 amount = damage > 0 ? damage : 1;

    for(int32 count = 0; count < amount; ++count)
    {
        Pet* spawnCreature = new Pet(GUARDIAN_PET);

        Map *map = m_caster->GetMap();
        uint32 pet_number = sObjectMgr.GeneratePetNumber();
        if (!spawnCreature->Create(map->GenerateLocalLowGuid(HIGHGUID_PET), map,m_caster->GetPhaseMask(),
            m_spellInfo->EffectMiscValue[eff_idx], pet_number))
        {
            sLog.outError("no such creature entry %u", m_spellInfo->EffectMiscValue[eff_idx]);
            delete spawnCreature;
            return;
        }

        float px, py, pz;
        // If dest location if present
        if (m_targets.m_targetMask & TARGET_FLAG_DEST_LOCATION)
        {
            // Summon 1 unit in dest location
            if (count == 0)
            {
                px = m_targets.m_destX;
                py = m_targets.m_destY;
                pz = m_targets.m_destZ;
            }
            // Summon in random point all other units if location present
            else
                m_caster->GetRandomPoint(center_x, center_y, center_z, radius, px, py, pz);
        }
        // Summon if dest location not present near caster
        else
            m_caster->GetClosePoint(px, py, pz,spawnCreature->GetObjectSize());

        spawnCreature->Relocate(px, py, pz, m_caster->GetOrientation());
        spawnCreature->SetSummonPoint(px, py, pz, m_caster->GetOrientation());

        if (!spawnCreature->IsPositionValid())
        {
            sLog.outError("Pet (guidlow %d, entry %d) not created base at creature. Suggested coordinates isn't valid (X: %f Y: %f)",
                spawnCreature->GetGUIDLow(), spawnCreature->GetEntry(), spawnCreature->GetPositionX(), spawnCreature->GetPositionY());
            delete spawnCreature;
            return;
        }

        if (duration > 0)
            spawnCreature->SetDuration(duration);

        spawnCreature->SetOwnerGUID(m_caster->GetGUID());
        spawnCreature->setPowerType(POWER_MANA);
        spawnCreature->SetUInt32Value(UNIT_NPC_FLAGS, spawnCreature->GetCreatureInfo()->npcflag);
        spawnCreature->setFaction(forceFaction ? forceFaction : m_caster->getFaction());
        spawnCreature->SetUInt32Value(UNIT_FIELD_FLAGS, 0);
        spawnCreature->SetUInt32Value(UNIT_FIELD_BYTES_1, 0);
        spawnCreature->SetUInt32Value(UNIT_FIELD_PET_NAME_TIMESTAMP, 0);
        spawnCreature->SetCreatorGUID(m_caster->GetGUID());
        spawnCreature->SetUInt32Value(UNIT_CREATED_BY_SPELL, m_spellInfo->Id);

        spawnCreature->InitStatsForLevel(level, m_caster);
        spawnCreature->GetCharmInfo()->SetPetNumber(pet_number, false);

        spawnCreature->AIM_Initialize();

        m_caster->AddGuardian(spawnCreature);

        map->Add((Creature*)spawnCreature);
    }
}

void Spell::EffectTeleUnitsFaceCaster(SpellEffectIndex eff_idx)
{
    if (!unitTarget)
        return;

    if (unitTarget->isInFlight())
        return;

    float dis = GetSpellRadius(sSpellRadiusStore.LookupEntry(m_spellInfo->EffectRadiusIndex[eff_idx]));

    float fx, fy, fz;
    m_caster->GetClosePoint(fx, fy, fz, unitTarget->GetObjectSize(), dis);

    unitTarget->NearTeleportTo(fx, fy, fz, -m_caster->GetOrientation(), unitTarget==m_caster);
}

void Spell::EffectLearnSkill(SpellEffectIndex eff_idx)
{
    if (unitTarget->GetTypeId() != TYPEID_PLAYER)
        return;

    if (damage < 0)
        return;

    uint32 skillid =  m_spellInfo->EffectMiscValue[eff_idx];
    uint16 skillval = ((Player*)unitTarget)->GetPureSkillValue(skillid);
    ((Player*)unitTarget)->SetSkill(skillid, skillval ? skillval : 1, damage * 75, damage);
}

void Spell::EffectAddHonor(SpellEffectIndex /*eff_idx*/)
{
    if (unitTarget->GetTypeId() != TYPEID_PLAYER)
        return;

    // not scale value for item based reward (/10 value expected)
    if (m_CastItem)
    {
        ((Player*)unitTarget)->RewardHonor(NULL, 1, float(damage / 10));
        sLog.outDebug("SpellEffect::AddHonor (spell_id %u) rewards %d honor points (item %u) for player: %u", m_spellInfo->Id, damage/10, m_CastItem->GetEntry(),((Player*)unitTarget)->GetGUIDLow());
        return;
    }

    // do not allow to add too many honor for player (50 * 21) = 1040 at level 70, or (50 * 31) = 1550 at level 80
    if (damage <= 50)
    {
        float honor_reward = MaNGOS::Honor::hk_honor_at_level(unitTarget->getLevel(), damage);
        ((Player*)unitTarget)->RewardHonor(NULL, 1, honor_reward);
        sLog.outDebug("SpellEffect::AddHonor (spell_id %u) rewards %f honor points (scale) to player: %u", m_spellInfo->Id, honor_reward, ((Player*)unitTarget)->GetGUIDLow());
    }
    else
    {
        //maybe we have correct honor_gain in damage already
        ((Player*)unitTarget)->RewardHonor(NULL, 1, (float)damage);
        sLog.outError("SpellEffect::AddHonor (spell_id %u) rewards %u honor points (non scale) for player: %u", m_spellInfo->Id, damage, ((Player*)unitTarget)->GetGUIDLow());
    }
}

void Spell::EffectTradeSkill(SpellEffectIndex /*eff_idx*/)
{
    if (unitTarget->GetTypeId() != TYPEID_PLAYER)
        return;
    // uint32 skillid =  m_spellInfo->EffectMiscValue[i];
    // uint16 skillmax = ((Player*)unitTarget)->(skillid);
    // ((Player*)unitTarget)->SetSkill(skillid,skillval?skillval:1,skillmax+75);
}

void Spell::EffectEnchantItemPerm(SpellEffectIndex eff_idx)
{
    if (m_caster->GetTypeId() != TYPEID_PLAYER)
        return;
    if (!itemTarget)
        return;

    Player* p_caster = (Player*)m_caster;

    // not grow at item use at item case
    p_caster->UpdateCraftSkill(m_spellInfo->Id);

    uint32 enchant_id = m_spellInfo->EffectMiscValue[eff_idx];
    if (!enchant_id)
        return;

    SpellItemEnchantmentEntry const *pEnchant = sSpellItemEnchantmentStore.LookupEntry(enchant_id);
    if (!pEnchant)
        return;

    // item can be in trade slot and have owner diff. from caster
    Player* item_owner = itemTarget->GetOwner();
    if (!item_owner)
        return;

    if (item_owner!=p_caster && p_caster->GetSession()->GetSecurity() > SEC_PLAYER && sWorld.getConfig(CONFIG_BOOL_GM_LOG_TRADE) )
    {
        sLog.outCommand(p_caster->GetSession()->GetAccountId(),"GM %s (Account: %u) enchanting(perm): %s (Entry: %d) for player: %s (Account: %u)",
            p_caster->GetName(),p_caster->GetSession()->GetAccountId(),
            itemTarget->GetProto()->Name1,itemTarget->GetEntry(),
            item_owner->GetName(),item_owner->GetSession()->GetAccountId());
    }

    // remove old enchanting before applying new if equipped
    item_owner->ApplyEnchantment(itemTarget,PERM_ENCHANTMENT_SLOT,false);

    itemTarget->SetEnchantment(PERM_ENCHANTMENT_SLOT, enchant_id, 0, 0);

    // add new enchanting if equipped
    item_owner->ApplyEnchantment(itemTarget,PERM_ENCHANTMENT_SLOT,true);

    // update trade window for show enchantment for caster in trade window
    if (m_targets.m_targetMask & TARGET_FLAG_TRADE_ITEM)
        p_caster->GetSession()->SendUpdateTrade();
}

void Spell::EffectEnchantItemPrismatic(SpellEffectIndex eff_idx)
{
    if (m_caster->GetTypeId() != TYPEID_PLAYER)
        return;
    if (!itemTarget)
        return;

    Player* p_caster = (Player*)m_caster;

    uint32 enchant_id = m_spellInfo->EffectMiscValue[eff_idx];
    if (!enchant_id)
        return;

    SpellItemEnchantmentEntry const *pEnchant = sSpellItemEnchantmentStore.LookupEntry(enchant_id);
    if (!pEnchant)
        return;

    // support only enchantings with add socket in this slot
    {
        bool add_socket = false;
        for(int i = 0; i < 3; ++i)
        {
            if (pEnchant->type[i]==ITEM_ENCHANTMENT_TYPE_PRISMATIC_SOCKET)
            {
                add_socket = true;
                break;
            }
        }
        if (!add_socket)
        {
            sLog.outError("Spell::EffectEnchantItemPrismatic: attempt apply enchant spell %u with SPELL_EFFECT_ENCHANT_ITEM_PRISMATIC (%u) but without ITEM_ENCHANTMENT_TYPE_PRISMATIC_SOCKET (%u), not suppoted yet.",
                m_spellInfo->Id,SPELL_EFFECT_ENCHANT_ITEM_PRISMATIC,ITEM_ENCHANTMENT_TYPE_PRISMATIC_SOCKET);
            return;
        }
    }

    // item can be in trade slot and have owner diff. from caster
    Player* item_owner = itemTarget->GetOwner();
    if (!item_owner)
        return;

    if (item_owner!=p_caster && p_caster->GetSession()->GetSecurity() > SEC_PLAYER && sWorld.getConfig(CONFIG_BOOL_GM_LOG_TRADE) )
    {
        sLog.outCommand(p_caster->GetSession()->GetAccountId(),"GM %s (Account: %u) enchanting(perm): %s (Entry: %d) for player: %s (Account: %u)",
            p_caster->GetName(),p_caster->GetSession()->GetAccountId(),
            itemTarget->GetProto()->Name1,itemTarget->GetEntry(),
            item_owner->GetName(),item_owner->GetSession()->GetAccountId());
    }

    // remove old enchanting before applying new if equipped
    item_owner->ApplyEnchantment(itemTarget,PRISMATIC_ENCHANTMENT_SLOT,false);

    itemTarget->SetEnchantment(PRISMATIC_ENCHANTMENT_SLOT, enchant_id, 0, 0);

    // add new enchanting if equipped
    item_owner->ApplyEnchantment(itemTarget,PRISMATIC_ENCHANTMENT_SLOT,true);

    // update trade window for show enchantment for caster in trade window
    if (m_targets.m_targetMask & TARGET_FLAG_TRADE_ITEM)
        p_caster->GetSession()->SendUpdateTrade();
}

void Spell::EffectEnchantItemTmp(SpellEffectIndex eff_idx)
{
    if (m_caster->GetTypeId() != TYPEID_PLAYER)
        return;

    Player* p_caster = (Player*)m_caster;

    // Rockbiter Weapon apply to both weapon
    if (m_spellInfo->SpellFamilyName == SPELLFAMILY_SHAMAN && m_spellInfo->SpellFamilyFlags & UI64LIT(0x0000000000400000))
    {
        uint32 spell_id = 0;

        // enchanting spell selected by calculated damage-per-sec stored in Effect[1] base value
        // Note: damage calculated (correctly) with rounding int32(float(v)) but
        // RW enchantments applied damage int32(float(v)+0.5), this create  0..1 difference sometime
        switch(damage)
        {
            // Rank 1
            case  2: spell_id = 36744; break;               //  0% [ 7% ==  2, 14% == 2, 20% == 2]
            // Rank 2
            case  4: spell_id = 36753; break;               //  0% [ 7% ==  4, 14% == 4]
            case  5: spell_id = 36751; break;               // 20%
            // Rank 3
            case  6: spell_id = 36754; break;               //  0% [ 7% ==  6, 14% == 6]
            case  7: spell_id = 36755; break;               // 20%
            // Rank 4
            case  9: spell_id = 36761; break;               //  0% [ 7% ==  6]
            case 10: spell_id = 36758; break;               // 14%
            case 11: spell_id = 36760; break;               // 20%
            default:
                sLog.outError("Spell::EffectEnchantItemTmp: Damage %u not handled in S'RW",damage);
                return;
        }


        SpellEntry const *spellInfo = sSpellStore.LookupEntry(spell_id);
        if (!spellInfo)
        {
            sLog.outError("Spell::EffectEnchantItemTmp: unknown spell id %i", spell_id);
            return;
        }

        for(int j = BASE_ATTACK; j <= OFF_ATTACK; ++j)
        {
            if (Item* item = p_caster->GetWeaponForAttack(WeaponAttackType(j)))
            {
                if (item->IsFitToSpellRequirements(m_spellInfo))
                {
                    Spell *spell = new Spell(m_caster, spellInfo, true);
                    SpellCastTargets targets;
                    targets.setItemTarget( item );
                    spell->prepare(&targets);
                }
            }
        }
        return;
    }

    if (!itemTarget)
        return;

    uint32 enchant_id = m_spellInfo->EffectMiscValue[eff_idx];

    if (!enchant_id)
    {
        sLog.outError("Spell %u Effect %u (SPELL_EFFECT_ENCHANT_ITEM_TEMPORARY) have 0 as enchanting id",m_spellInfo->Id,eff_idx);
        return;
    }

    SpellItemEnchantmentEntry const *pEnchant = sSpellItemEnchantmentStore.LookupEntry(enchant_id);
    if(!pEnchant)
    {
        sLog.outError("Spell %u Effect %u (SPELL_EFFECT_ENCHANT_ITEM_TEMPORARY) have not existed enchanting id %u ",m_spellInfo->Id,eff_idx,enchant_id);
        return;
    }

    // select enchantment duration
    uint32 duration;

    // rogue family enchantments exception by duration
    if(m_spellInfo->Id == 38615)
        duration = 1800;                                    // 30 mins
    // other rogue family enchantments always 1 hour (some have spell damage=0, but some have wrong data in EffBasePoints)
    else if(m_spellInfo->SpellFamilyName == SPELLFAMILY_ROGUE)
        duration = 3600;                                    // 1 hour
    // shaman family enchantments
    else if(m_spellInfo->SpellFamilyName == SPELLFAMILY_SHAMAN)
        duration = 1800;                                    // 30 mins
    // other cases with this SpellVisual already selected
    else if(m_spellInfo->SpellVisual[0] == 215)
        duration = 1800;                                    // 30 mins
    // some fishing pole bonuses
    else if(m_spellInfo->SpellVisual[0] == 563)
        duration = 600;                                     // 10 mins
    // shaman rockbiter enchantments
    else if(m_spellInfo->SpellVisual[0] == 0)
        duration = 1800;                                    // 30 mins
    else if(m_spellInfo->Id == 29702)
        duration = 300;                                     // 5 mins
    else if(m_spellInfo->Id == 37360)
        duration = 300;                                     // 5 mins
    // default case
    else
        duration = 3600;                                    // 1 hour

    // item can be in trade slot and have owner diff. from caster
    Player* item_owner = itemTarget->GetOwner();
    if(!item_owner)
        return;

    if(item_owner!=p_caster && p_caster->GetSession()->GetSecurity() > SEC_PLAYER && sWorld.getConfig(CONFIG_BOOL_GM_LOG_TRADE) )
    {
        sLog.outCommand(p_caster->GetSession()->GetAccountId(),"GM %s (Account: %u) enchanting(temp): %s (Entry: %d) for player: %s (Account: %u)",
            p_caster->GetName(), p_caster->GetSession()->GetAccountId(),
            itemTarget->GetProto()->Name1, itemTarget->GetEntry(),
            item_owner->GetName(), item_owner->GetSession()->GetAccountId());
    }

    // remove old enchanting before applying new if equipped
    item_owner->ApplyEnchantment(itemTarget,TEMP_ENCHANTMENT_SLOT, false);

    itemTarget->SetEnchantment(TEMP_ENCHANTMENT_SLOT, enchant_id, duration * 1000, 0);

    // add new enchanting if equipped
    item_owner->ApplyEnchantment(itemTarget, TEMP_ENCHANTMENT_SLOT, true);

    // update trade window for show enchantment for caster in trade window
    if (m_targets.m_targetMask & TARGET_FLAG_TRADE_ITEM)
        p_caster->GetSession()->SendUpdateTrade();
}

void Spell::EffectTameCreature(SpellEffectIndex /*eff_idx*/)
{
    // Caster must be player, checked in Spell::CheckCast
    // Spell can be triggered, we need to check original caster prior to caster
    Player* plr = (Player*)GetAffectiveCaster();

    Creature* creatureTarget = (Creature*)unitTarget;

    // cast finish successfully
    //SendChannelUpdate(0);
    finish();

    Pet* pet = plr->CreateTamedPetFrom(creatureTarget, m_spellInfo->Id);
    if(!pet)                                                // in versy specific state like near world end/etc.
        return;

    // "kill" original creature
    creatureTarget->ForcedDespawn();

    uint32 level = (creatureTarget->getLevel() < (plr->getLevel() - 5)) ? (plr->getLevel() - 5) : creatureTarget->getLevel();

    // prepare visual effect for levelup
    pet->SetUInt32Value(UNIT_FIELD_LEVEL, level - 1);

    // add to world
    pet->GetMap()->Add((Creature*)pet);

    // visual effect for levelup
    pet->SetUInt32Value(UNIT_FIELD_LEVEL, level);

    // caster have pet now
    plr->SetPet(pet);

    pet->SavePetToDB(PET_SAVE_AS_CURRENT);
    plr->PetSpellInitialize();
}

void Spell::EffectSummonPet(SpellEffectIndex eff_idx)
{
    uint32 petentry = m_spellInfo->EffectMiscValue[eff_idx];

    Pet *OldSummon = m_caster->GetPet();

    // if pet requested type already exist
    if( OldSummon )
    {
        if(petentry == 0 || OldSummon->GetEntry() == petentry)
        {
            // pet in corpse state can't be summoned
            if( OldSummon->isDead() )
                return;

            OldSummon->GetMap()->Remove((Creature*)OldSummon,false);

            float px, py, pz;
            m_caster->GetClosePoint(px, py, pz, OldSummon->GetObjectSize());

            OldSummon->Relocate(px, py, pz, OldSummon->GetOrientation());
            m_caster->GetMap()->Add((Creature*)OldSummon);

            if(m_caster->GetTypeId() == TYPEID_PLAYER && OldSummon->isControlled() )
            {
                ((Player*)m_caster)->PetSpellInitialize();
            }
            return;
        }

        if(m_caster->GetTypeId() == TYPEID_PLAYER)
            ((Player*)m_caster)->RemovePet(OldSummon,(OldSummon->getPetType()==HUNTER_PET ? PET_SAVE_AS_DELETED : PET_SAVE_NOT_IN_SLOT),false);
        else
            return;
    }

    Pet* NewSummon = new Pet;

    // petentry==0 for hunter "call pet" (current pet summoned if any)
    if(m_caster->GetTypeId() == TYPEID_PLAYER && NewSummon->LoadPetFromDB((Player*)m_caster, petentry))
    {
        if(NewSummon->getPetType() == SUMMON_PET)
        {
            // Remove Demonic Sacrifice auras (known pet)
            Unit::AuraList const& auraClassScripts = m_caster->GetAurasByType(SPELL_AURA_OVERRIDE_CLASS_SCRIPTS);
            for(Unit::AuraList::const_iterator itr = auraClassScripts.begin(); itr != auraClassScripts.end();)
            {
                if((*itr)->GetModifier()->m_miscvalue == 2228)
                {
                    m_caster->RemoveAurasDueToSpell((*itr)->GetId());
                    itr = auraClassScripts.begin();
                }
                else
                    ++itr;
            }
        }

        return;
    }

    // not error in case fail hunter call pet
    if(!petentry)
    {
        delete NewSummon;
        return;
    }

    CreatureInfo const* cInfo = sCreatureStorage.LookupEntry<CreatureInfo>(petentry);

    if(!cInfo)
    {
        sLog.outError("EffectSummonPet: creature entry %u not found.", petentry);
        delete NewSummon;
        return;
    }

    Map *map = m_caster->GetMap();
    uint32 pet_number = sObjectMgr.GeneratePetNumber();
    if(!NewSummon->Create(map->GenerateLocalLowGuid(HIGHGUID_PET), map, m_caster->GetPhaseMask(),
        petentry, pet_number))
    {
        delete NewSummon;
        return;
    }

    float px, py, pz;
    m_caster->GetClosePoint(px, py, pz, NewSummon->GetObjectSize());

    NewSummon->Relocate(px, py, pz, m_caster->GetOrientation());

    if(!NewSummon->IsPositionValid())
    {
        sLog.outError("Pet (guidlow %d, entry %d) not summoned. Suggested coordinates isn't valid (X: %f Y: %f)",
            NewSummon->GetGUIDLow(), NewSummon->GetEntry(), NewSummon->GetPositionX(), NewSummon->GetPositionY());
        delete NewSummon;
        return;
    }

    uint32 petlevel = m_caster->getLevel();
    NewSummon->setPetType(SUMMON_PET);

    uint32 faction = m_caster->getFaction();
    if(m_caster->GetTypeId() == TYPEID_UNIT)
    {
        if ( ((Creature*)m_caster)->isTotem() )
            NewSummon->GetCharmInfo()->SetReactState(REACT_AGGRESSIVE);
        else
            NewSummon->GetCharmInfo()->SetReactState(REACT_DEFENSIVE);
    }

    NewSummon->SetOwnerGUID(m_caster->GetGUID());
    NewSummon->SetCreatorGUID(m_caster->GetGUID());
    NewSummon->SetUInt32Value(UNIT_NPC_FLAGS, UNIT_NPC_FLAG_NONE);
    NewSummon->setFaction(faction);
    NewSummon->SetUInt32Value(UNIT_FIELD_BYTES_0, 2048);
    NewSummon->SetUInt32Value(UNIT_FIELD_BYTES_1, 0);
    NewSummon->SetUInt32Value(UNIT_FIELD_PET_NAME_TIMESTAMP, uint32(time(NULL)));
    NewSummon->SetUInt32Value(UNIT_FIELD_PETEXPERIENCE, 0);
    NewSummon->SetUInt32Value(UNIT_FIELD_PETNEXTLEVELEXP, 1000);
    NewSummon->SetUInt32Value(UNIT_CREATED_BY_SPELL, m_spellInfo->Id);

    NewSummon->UpdateWalkMode(m_caster);

    NewSummon->GetCharmInfo()->SetPetNumber(pet_number, true);
    // this enables pet details window (Shift+P)

    // this enables popup window (pet dismiss, cancel), hunter pet additional flags set later
    if(m_caster->GetTypeId() == TYPEID_PLAYER)
        NewSummon->SetUInt32Value(UNIT_FIELD_FLAGS, UNIT_FLAG_PVP_ATTACKABLE);

    if(m_caster->IsPvP())
        NewSummon->SetPvP(true);

    if(m_caster->IsFFAPvP())
        NewSummon->SetFFAPvP(true);

    NewSummon->InitStatsForLevel(petlevel, m_caster);
    NewSummon->InitPetCreateSpells();
    NewSummon->InitLevelupSpellsForLevel();
    NewSummon->InitTalentForLevel();

    if(NewSummon->getPetType() == SUMMON_PET)
    {
        // Remove Demonic Sacrifice auras (new pet)
        Unit::AuraList const& auraClassScripts = m_caster->GetAurasByType(SPELL_AURA_OVERRIDE_CLASS_SCRIPTS);
        for(Unit::AuraList::const_iterator itr = auraClassScripts.begin(); itr != auraClassScripts.end();)
        {
            if((*itr)->GetModifier()->m_miscvalue == 2228)
            {
                m_caster->RemoveAurasDueToSpell((*itr)->GetId());
                itr = auraClassScripts.begin();
            }
            else
                ++itr;
        }

        // generate new name for summon pet
        std::string new_name = sObjectMgr.GeneratePetName(petentry);
        if(!new_name.empty())
            NewSummon->SetName(new_name);
    }
    else if(NewSummon->getPetType() == HUNTER_PET)
    {
        NewSummon->RemoveByteFlag(UNIT_FIELD_BYTES_2, 2, UNIT_CAN_BE_RENAMED);
        NewSummon->SetByteFlag(UNIT_FIELD_BYTES_2, 2, UNIT_CAN_BE_ABANDONED);
    }

    NewSummon->AIM_Initialize();
    NewSummon->SetHealth(NewSummon->GetMaxHealth());
    NewSummon->SetPower(POWER_MANA, NewSummon->GetMaxPower(POWER_MANA));

    map->Add((Creature*)NewSummon);

    m_caster->SetPet(NewSummon);
    sLog.outDebug("New Pet has guid %u", NewSummon->GetGUIDLow());

    if(m_caster->GetTypeId() == TYPEID_PLAYER)
    {
        NewSummon->SavePetToDB(PET_SAVE_AS_CURRENT);
        ((Player*)m_caster)->PetSpellInitialize();
    }
}

void Spell::EffectLearnPetSpell(SpellEffectIndex eff_idx)
{
    if(m_caster->GetTypeId() != TYPEID_PLAYER)
        return;

    Player *_player = (Player*)m_caster;

    Pet *pet = _player->GetPet();
    if(!pet)
        return;
    if(!pet->isAlive())
        return;

    SpellEntry const *learn_spellproto = sSpellStore.LookupEntry(m_spellInfo->EffectTriggerSpell[eff_idx]);
    if(!learn_spellproto)
        return;

    pet->learnSpell(learn_spellproto->Id);

    pet->SavePetToDB(PET_SAVE_AS_CURRENT);
    _player->PetSpellInitialize();
}

void Spell::EffectTaunt(SpellEffectIndex /*eff_idx*/)
{
    if (!unitTarget)
        return;

    // this effect use before aura Taunt apply for prevent taunt already attacking target
    // for spell as marked "non effective at already attacking target"
    if (unitTarget->GetTypeId() != TYPEID_PLAYER)
    {
        if (unitTarget->getVictim()==m_caster)
        {
            SendCastResult(SPELL_FAILED_DONT_REPORT);
            return;
        }
    }

    // Also use this effect to set the taunter's threat to the taunted creature's highest value
    if (unitTarget->CanHaveThreatList() && unitTarget->getThreatManager().getCurrentVictim())
        unitTarget->getThreatManager().addThreat(m_caster,unitTarget->getThreatManager().getCurrentVictim()->getThreat());
}

void Spell::EffectWeaponDmg(SpellEffectIndex eff_idx)
{
    if(!unitTarget)
        return;
    if(!unitTarget->isAlive())
        return;

    // multiple weapon dmg effect workaround
    // execute only the last weapon damage
    // and handle all effects at once
    for (int j = 0; j < MAX_EFFECT_INDEX; ++j)
    {
        switch(m_spellInfo->Effect[j])
        {
            case SPELL_EFFECT_WEAPON_DAMAGE:
            case SPELL_EFFECT_WEAPON_DAMAGE_NOSCHOOL:
            case SPELL_EFFECT_NORMALIZED_WEAPON_DMG:
            case SPELL_EFFECT_WEAPON_PERCENT_DAMAGE:
                if (j < int(eff_idx))                             // we must calculate only at last weapon effect
                    return;
            break;
        }
    }

    // some spell specific modifiers
    bool spellBonusNeedWeaponDamagePercentMod = false;      // if set applied weapon damage percent mode to spell bonus

    float weaponDamagePercentMod = 1.0f;                    // applied to weapon damage and to fixed effect damage bonus
    float totalDamagePercentMod  = 1.0f;                    // applied to final bonus+weapon damage
    bool normalized = false;

    int32 spell_bonus = 0;                                  // bonus specific for spell
    switch(m_spellInfo->SpellFamilyName)
    {
        case SPELLFAMILY_DRUID:
        {
            // Rend and Tear ( on Maul / Shred )
            if (m_spellInfo->SpellFamilyFlags & UI64LIT(0x0000000000008800))
            {
                if(unitTarget && unitTarget->HasAuraState(AURA_STATE_MECHANIC_BLEED))
                {
                    Unit::AuraList const& aura = m_caster->GetAurasByType(SPELL_AURA_DUMMY);
                    for(Unit::AuraList::const_iterator itr = aura.begin(); itr != aura.end(); ++itr)
                    {
                        if ((*itr)->GetSpellProto()->SpellIconID == 2859 && (*itr)->GetEffIndex() == 0)
                        {
                            totalDamagePercentMod += (totalDamagePercentMod * (*itr)->GetModifier()->m_amount) / 100;
                            break;
                        }
                    }
                }
            }

            break;
        }
        case SPELLFAMILY_WARRIOR:
        {
            // Devastate bonus and sunder armor refresh
            if(m_spellInfo->SpellVisual[0] == 12295 && m_spellInfo->SpellIconID == 1508)
            {
                uint32 stack = 0;
                // Need refresh all Sunder Armor auras from this caster
                Unit::AuraMap& suAuras = unitTarget->GetAuras();
                SpellEntry const *spellInfo;
                for(Unit::AuraMap::iterator itr = suAuras.begin(); itr != suAuras.end(); ++itr)
                {
                    spellInfo = (*itr).second->GetSpellProto();
                    if( spellInfo->SpellFamilyName == SPELLFAMILY_WARRIOR &&
                        (spellInfo->SpellFamilyFlags & UI64LIT(0x0000000000004000)) &&
                        (*itr).second->GetCasterGUID() == m_caster->GetGUID())
                    {
                        (*itr).second->RefreshAura();
                        stack = (*itr).second->GetStackAmount();
                        break;
                    }
                }
                if (stack)
                    spell_bonus += stack * CalculateDamage(EFFECT_INDEX_2, unitTarget);
                if (!stack || stack < spellInfo->StackAmount)
                    // Devastate causing Sunder Armor Effect
                    // and no need to cast over max stack amount
                    m_caster->CastSpell(unitTarget, 58567, true);
            }
            break;
        }
        case SPELLFAMILY_ROGUE:
        {
            // Mutilate (for each hand)
            if(m_spellInfo->SpellFamilyFlags & UI64LIT(0x600000000))
            {
                bool found = false;
                // fast check
                if(unitTarget->HasAuraState(AURA_STATE_DEADLY_POISON))
                    found = true;
                // full aura scan
                else
                {
                    Unit::AuraMap const& auras = unitTarget->GetAuras();
                    for(Unit::AuraMap::const_iterator itr = auras.begin(); itr!=auras.end(); ++itr)
                    {
                        if(itr->second->GetSpellProto()->Dispel == DISPEL_POISON)
                        {
                            found = true;
                            break;
                        }
                    }
                }

                if(found)
                    totalDamagePercentMod *= 1.2f;          // 120% if poisoned
            }
            // Fan of Knives
            else if (m_caster->GetTypeId()==TYPEID_PLAYER && (m_spellInfo->SpellFamilyFlags & UI64LIT(0x0004000000000000)))
            {
                Item* weapon = ((Player*)m_caster)->GetWeaponForAttack(m_attackType,true,true);
                if (weapon && weapon->GetProto()->SubClass == ITEM_SUBCLASS_WEAPON_DAGGER)
                    totalDamagePercentMod *= 1.5f;          // 150% to daggers
            }
            // Ghostly Strike
            else if (m_caster->GetTypeId() == TYPEID_PLAYER && m_spellInfo->Id == 14278)
            {
                Item* weapon = ((Player*)m_caster)->GetWeaponForAttack(m_attackType,true,true);
                if (weapon && weapon->GetProto()->SubClass == ITEM_SUBCLASS_WEAPON_DAGGER)
                    totalDamagePercentMod *= 1.45f;        // 145% to daggers
            }
            // Hemorrhage
            else if (m_caster->GetTypeId() == TYPEID_PLAYER && (m_spellInfo->SpellFamilyFlags & UI64LIT(0x2000000)))
            {
                Item* weapon = ((Player*)m_caster)->GetWeaponForAttack(m_attackType,true,true);
                if (weapon && weapon->GetProto()->SubClass == ITEM_SUBCLASS_WEAPON_DAGGER)
                    totalDamagePercentMod *= 1.44f;        // 144% to daggers
            }
            break;
        }
        case SPELLFAMILY_PALADIN:
        {
            // Judgement of Command - receive benefit from Spell Damage and Attack Power
            if(m_spellInfo->SpellFamilyFlags & UI64LIT(0x00020000000000))
            {
                float ap = m_caster->GetTotalAttackPowerValue(BASE_ATTACK);
                int32 holy = m_caster->SpellBaseDamageBonusDone(GetSpellSchoolMask(m_spellInfo)) +
                             unitTarget->SpellBaseDamageBonusTaken(GetSpellSchoolMask(m_spellInfo));
                spell_bonus += int32(ap * 0.08f) + int32(holy * 13 / 100);
            }
            break;
        }
        case SPELLFAMILY_HUNTER:
        {
            // Kill Shot
            if (m_spellInfo->SpellFamilyFlags & UI64LIT(0x80000000000000))
            {
                // 0.4*RAP added to damage (that is 0.2 if we apply PercentMod (200%) to spell_bonus, too)
                spellBonusNeedWeaponDamagePercentMod = true;
                spell_bonus += int32( 0.2f * m_caster->GetTotalAttackPowerValue(RANGED_ATTACK) );
            }
            break;
        }
        case SPELLFAMILY_SHAMAN:
        {
            // Skyshatter Harness item set bonus
            // Stormstrike
            if(m_spellInfo->SpellFamilyFlags & UI64LIT(0x001000000000))
            {
                Unit::AuraList const& m_OverrideClassScript = m_caster->GetAurasByType(SPELL_AURA_OVERRIDE_CLASS_SCRIPTS);
                for(Unit::AuraList::const_iterator citr = m_OverrideClassScript.begin(); citr != m_OverrideClassScript.end(); ++citr)
                {
                    // Stormstrike AP Buff
                    if ( (*citr)->GetModifier()->m_miscvalue == 5634 )
                    {
                        m_caster->CastSpell(m_caster, 38430, true, NULL, *citr);
                        break;
                    }
                }
            }
            break;
        }
        case SPELLFAMILY_DEATHKNIGHT:
        {
            // Blood Strike, Heart Strike, Obliterate
            // Blood-Caked Strike, Scourge Strike
            if (m_spellInfo->SpellFamilyFlags & UI64LIT(0x0002000001400000) ||
                m_spellInfo->SpellIconID == 1736 || m_spellInfo->SpellIconID == 3143)
            {
                uint32 count = 0;
                Unit::AuraMap const& auras = unitTarget->GetAuras();
                for(Unit::AuraMap::const_iterator itr = auras.begin(); itr!=auras.end(); ++itr)
                {
                    if(itr->second->GetSpellProto()->Dispel == DISPEL_DISEASE &&
                        itr->second->GetCasterGUID() == m_caster->GetGUID() &&
                        IsSpellLastAuraEffect(itr->second->GetSpellProto(), itr->second->GetEffIndex()))
                        ++count;
                }

                if (count)
                {
                    // Effect 1(for Blood-Caked Strike)/3(other) damage is bonus
                    float bonus = count * CalculateDamage(m_spellInfo->SpellIconID == 1736 ? EFFECT_INDEX_0 : EFFECT_INDEX_2, unitTarget) / 100.0f;
                    // Blood Strike, Blood-Caked Strike and Obliterate store bonus*2
                    if (m_spellInfo->SpellFamilyFlags & UI64LIT(0x0002000000400000) ||
                        m_spellInfo->SpellIconID == 1736)
                        bonus /= 2.0f;

                    totalDamagePercentMod *= 1.0f + bonus;
                }

                // Heart Strike secondary target
                if (m_spellInfo->SpellIconID == 3145)
                    if (m_targets.getUnitTarget() != unitTarget)
                        weaponDamagePercentMod /= 2.0f;
            }
            // Glyph of Blood Strike
            if( m_spellInfo->SpellFamilyFlags & UI64LIT(0x0000000000400000) &&
                m_caster->HasAura(59332) &&
                unitTarget->HasAuraType(SPELL_AURA_MOD_DECREASE_SPEED))
            {
                totalDamagePercentMod *= 1.2f;              // 120% if snared
            }
            // Glyph of Death Strike
            if( m_spellInfo->SpellFamilyFlags & UI64LIT(0x0000000000000010) &&
                m_caster->HasAura(59336))
            {
                int32 rp = m_caster->GetPower(POWER_RUNIC_POWER) / 10;
                if(rp > 25)
                    rp = 25;
                totalDamagePercentMod *= 1.0f + rp / 100.0f;
            }
            // Glyph of Plague Strike
            if( m_spellInfo->SpellFamilyFlags & UI64LIT(0x0000000000000001) &&
                m_caster->HasAura(58657) )
            {
                totalDamagePercentMod *= 1.2f;
            }
            // Rune strike
            if( m_spellInfo->SpellIconID == 3007)
            {
                int32 count = CalculateDamage(EFFECT_INDEX_2, unitTarget);
                spell_bonus += int32(count * m_caster->GetTotalAttackPowerValue(BASE_ATTACK) / 100.0f);

                if( Aura * pAura = m_caster->GetAura(56816, EFFECT_INDEX_0))
                    pAura->SendFakeAuraUpdate(56817, true);
            }
            break;
        }
    }

    int32 fixed_bonus = 0;
    for (int j = 0; j < MAX_EFFECT_INDEX; ++j)
    {
        switch(m_spellInfo->Effect[j])
        {
            case SPELL_EFFECT_WEAPON_DAMAGE:
            case SPELL_EFFECT_WEAPON_DAMAGE_NOSCHOOL:
                fixed_bonus += CalculateDamage(SpellEffectIndex(j), unitTarget);
                break;
            case SPELL_EFFECT_NORMALIZED_WEAPON_DMG:
                fixed_bonus += CalculateDamage(SpellEffectIndex(j), unitTarget);
                normalized = true;
                break;
            case SPELL_EFFECT_WEAPON_PERCENT_DAMAGE:
                weaponDamagePercentMod *= float(CalculateDamage(SpellEffectIndex(j), unitTarget)) / 100.0f;

                // applied only to prev.effects fixed damage
                fixed_bonus = int32(fixed_bonus*weaponDamagePercentMod);
                break;
            default:
                break;                                      // not weapon damage effect, just skip
        }
    }

    // apply weaponDamagePercentMod to spell bonus also
    if(spellBonusNeedWeaponDamagePercentMod)
        spell_bonus = int32(spell_bonus*weaponDamagePercentMod);

    // non-weapon damage
    int32 bonus = spell_bonus + fixed_bonus;

    // apply to non-weapon bonus weapon total pct effect, weapon total flat effect included in weapon damage
    if(bonus)
    {
        UnitMods unitMod;
        switch(m_attackType)
        {
            default:
            case BASE_ATTACK:   unitMod = UNIT_MOD_DAMAGE_MAINHAND; break;
            case OFF_ATTACK:    unitMod = UNIT_MOD_DAMAGE_OFFHAND;  break;
            case RANGED_ATTACK: unitMod = UNIT_MOD_DAMAGE_RANGED;   break;
        }

        float weapon_total_pct  = m_caster->GetModifierValue(unitMod, TOTAL_PCT);
        bonus = int32(bonus*weapon_total_pct);
    }

    // + weapon damage with applied weapon% dmg to base weapon damage in call
    bonus += int32(m_caster->CalculateDamage(m_attackType, normalized)*weaponDamagePercentMod);

    // total damage
    bonus = int32(bonus*totalDamagePercentMod);

    // prevent negative damage
    m_damage+= uint32(bonus > 0 ? bonus : 0);

    // Hemorrhage
    if (m_spellInfo->SpellFamilyName==SPELLFAMILY_ROGUE && (m_spellInfo->SpellFamilyFlags & UI64LIT(0x2000000)))
    {
        if(m_caster->GetTypeId()==TYPEID_PLAYER)
            ((Player*)m_caster)->AddComboPoints(unitTarget, 1);
    }
    // Mangle (Cat): CP
    else if (m_spellInfo->SpellFamilyName==SPELLFAMILY_DRUID && (m_spellInfo->SpellFamilyFlags==UI64LIT(0x0000040000000000)))
    {
        if(m_caster->GetTypeId()==TYPEID_PLAYER)
            ((Player*)m_caster)->AddComboPoints(unitTarget, 1);
    }

    // take ammo
    if(m_attackType == RANGED_ATTACK && m_caster->GetTypeId() == TYPEID_PLAYER)
    {
        Item *pItem = ((Player*)m_caster)->GetWeaponForAttack(RANGED_ATTACK, true, false);

        // wands don't have ammo
        if (!pItem || pItem->GetProto()->SubClass == ITEM_SUBCLASS_WEAPON_WAND)
            return;

        if (pItem->GetProto()->InventoryType == INVTYPE_THROWN)
        {
            if(pItem->GetMaxStackCount()==1)
            {
                // decrease durability for non-stackable throw weapon
                ((Player*)m_caster)->DurabilityPointLossForEquipSlot(EQUIPMENT_SLOT_RANGED);
            }
            else
            {
                // decrease items amount for stackable throw weapon
                uint32 count = 1;
                ((Player*)m_caster)->DestroyItemCount( pItem, count, true);
            }
        }
        else if(uint32 ammo = ((Player*)m_caster)->GetUInt32Value(PLAYER_AMMO_ID))
            ((Player*)m_caster)->DestroyItemCount(ammo, 1, true);
    }

    switch(m_spellInfo->Id)                     // for spells with divided damage to targets
    {
        case 66765: case 67333:                 // Meteor Fists
        {
            uint32 count = 0;
            for(std::list<TargetInfo>::iterator ihit= m_UniqueTargetInfo.begin();ihit != m_UniqueTargetInfo.end();++ihit) 
            ++count;

            m_damage /= count;                    // divide to all targets
            break;
        }
        break;
    }
}

void Spell::EffectThreat(SpellEffectIndex /*eff_idx*/)
{
    if(!unitTarget || !unitTarget->isAlive() || !m_caster->isAlive())
        return;

    if(!unitTarget->CanHaveThreatList())
        return;

    unitTarget->AddThreat(m_caster, float(damage), false, GetSpellSchoolMask(m_spellInfo), m_spellInfo);
}

void Spell::EffectHealMaxHealth(SpellEffectIndex /*eff_idx*/)
{
    if(!unitTarget)
        return;
    if(!unitTarget->isAlive())
        return;

    uint32 heal = m_caster->GetMaxHealth();

    m_healing += heal;
}

void Spell::EffectInterruptCast(SpellEffectIndex eff_idx)
{
    if(!unitTarget)
        return;
    if(!unitTarget->isAlive())
        return;

    // TODO: not all spells that used this effect apply cooldown at school spells
    // also exist case: apply cooldown to interrupted cast only and to all spells
    for (uint32 i = CURRENT_FIRST_NON_MELEE_SPELL; i < CURRENT_MAX_SPELL; ++i)
    {
        if (Spell* spell = unitTarget->GetCurrentSpell(CurrentSpellTypes(i)))
        {
            SpellEntry const* curSpellInfo = spell->m_spellInfo;
            // check if we can interrupt spell
            if ((curSpellInfo->InterruptFlags & SPELL_INTERRUPT_FLAG_INTERRUPT) && curSpellInfo->PreventionType == SPELL_PREVENTION_TYPE_SILENCE )
            {
                unitTarget->ProhibitSpellSchool(GetSpellSchoolMask(curSpellInfo), unitTarget->CalculateSpellDuration(m_spellInfo, eff_idx, unitTarget));
                unitTarget->InterruptSpell(CurrentSpellTypes(i),false);
            }
        }
    }
}

void Spell::EffectSummonObjectWild(SpellEffectIndex eff_idx)
{
    uint32 gameobject_id = m_spellInfo->EffectMiscValue[eff_idx];

    GameObject* pGameObj = new GameObject;

    WorldObject* target = focusObject;
    if( !target )
        target = m_caster;

    float x, y, z;
    if(m_targets.m_targetMask & TARGET_FLAG_DEST_LOCATION)
    {
        x = m_targets.m_destX;
        y = m_targets.m_destY;
        z = m_targets.m_destZ;
    }
    else
        m_caster->GetClosePoint(x, y, z, DEFAULT_WORLD_OBJECT_SIZE);

    Map *map = target->GetMap();

    if(!pGameObj->Create(sObjectMgr.GenerateLowGuid(HIGHGUID_GAMEOBJECT), gameobject_id, map,
        m_caster->GetPhaseMask(), x, y, z, target->GetOrientation(), 0.0f, 0.0f, 0.0f, 0.0f, 100, GO_STATE_READY))
    {
        delete pGameObj;
        return;
    }

    int32 duration = GetSpellDuration(m_spellInfo);

    pGameObj->SetRespawnTime(duration > 0 ? duration/IN_MILLISECONDS : 0);
    pGameObj->SetSpellId(m_spellInfo->Id);

    // Wild object not have owner and check clickable by players
    map->Add(pGameObj);

    if(pGameObj->GetGoType() == GAMEOBJECT_TYPE_FLAGDROP && m_caster->GetTypeId() == TYPEID_PLAYER)
    {
        Player *pl = (Player*)m_caster;
        BattleGround* bg = ((Player *)m_caster)->GetBattleGround();

        switch(pGameObj->GetMapId())
        {
            case 489:                                       //WS
            {
                if(bg && bg->GetTypeID(true)==BATTLEGROUND_WS && bg->GetStatus() == STATUS_IN_PROGRESS)
                {
                    uint32 team = ALLIANCE;

                    if(pl->GetTeam() == team)
                        team = HORDE;

                    ((BattleGroundWS*)bg)->SetDroppedFlagGUID(pGameObj->GetGUID(),team);
                }
                break;
            }
            case 566:                                       //EY
            {
                if(bg && bg->GetTypeID(true)==BATTLEGROUND_EY && bg->GetStatus() == STATUS_IN_PROGRESS)
                {
                    ((BattleGroundEY*)bg)->SetDroppedFlagGUID(pGameObj->GetGUID());
                }
                break;
            }
        }
    }

    pGameObj->SummonLinkedTrapIfAny();
}

void Spell::EffectScriptEffect(SpellEffectIndex eff_idx)
{
    // TODO: we must implement hunter pet summon at login there (spell 6962)

    switch(m_spellInfo->SpellFamilyName)
    {
        case SPELLFAMILY_GENERIC:
        {
            switch(m_spellInfo->Id)
            {
                case 6962:                                  // Pet Summoned
                {
                    if(m_caster->GetTypeId() != TYPEID_PLAYER)
                        return;

                    Player* plr = ((Player*)m_caster);
                    if(plr && plr->GetLastPetNumber())
                    {
                        PetType NewPetType = (plr->getClass()==CLASS_HUNTER) ? HUNTER_PET : SUMMON_PET;
                        if (Pet* NewPet = new Pet(NewPetType))
                        {
                            if(NewPet->LoadPetFromDB(plr, 0, plr->GetLastPetNumber(), true))
                            {
                                NewPet->SetHealth(NewPet->GetMaxHealth());
                                NewPet->SetPower(NewPet->getPowerType(),NewPet->GetMaxPower(NewPet->getPowerType()));

                                switch (NewPet->GetEntry())
                                {
                                    case 11859:
                                    case    89:
                                        NewPet->SetEntry(416);
                                        break;
                                    default:
                                        break;
                                }
                            }
                            else
                                delete NewPet;
                        }
                    }
                    return;
                }
                case 8856:                                  // Bending Shinbone
                {
                    if (!itemTarget && m_caster->GetTypeId()!=TYPEID_PLAYER)
                        return;

                    uint32 spell_id = 0;
                    switch(urand(1, 5))
                    {
                        case 1:  spell_id = 8854; break;
                        default: spell_id = 8855; break;
                    }

                    m_caster->CastSpell(m_caster,spell_id,true,NULL);
                    return;
                }
                case 17512:                                 // Piccolo of the Flaming Fire
                {
                    if (!unitTarget || unitTarget->GetTypeId() != TYPEID_PLAYER)
                        return;

                    unitTarget->HandleEmoteCommand(EMOTE_STATE_DANCE);
                    return;
                }
                case 20589:                                 // Escape artist
                {
                    if (!unitTarget)
                        return;

                    unitTarget->RemoveSpellsCausingAura(SPELL_AURA_MOD_ROOT);
                    unitTarget->RemoveSpellsCausingAura(SPELL_AURA_MOD_DECREASE_SPEED);
                    return;
                }
                case 24590:                                 // Brittle Armor - need remove one 24575 Brittle Armor aura
                    unitTarget->RemoveSingleSpellAurasFromStack(24575);
                    return;
                case 26275:                                 // PX-238 Winter Wondervolt TRAP
                {
                    uint32 spells[4] = { 26272, 26157, 26273, 26274 };

                    // check presence
                    for(int j = 0; j < 4; ++j)
                        if (unitTarget->HasAura(spells[j], EFFECT_INDEX_0))
                            return;

                    // select spell
                    uint32 iTmpSpellId = spells[urand(0,3)];

                    // cast
                    unitTarget->CastSpell(unitTarget, iTmpSpellId, true);
                    return;
                }
                case 26465:                                 // Mercurial Shield - need remove one 26464 Mercurial Shield aura
                    unitTarget->RemoveSingleSpellAurasFromStack(26464);
                    return;
                case 25140:                                 // Orb teleport spells
                case 25143:
                case 25650:
                case 25652:
                case 29128:
                case 29129:
                case 35376:
                case 35727:
                {
                    if (!unitTarget)
                        return;

                    uint32 spellid;
                    switch(m_spellInfo->Id)
                    {
                        case 25140: spellid =  32571; break;
                        case 25143: spellid =  32572; break;
                        case 25650: spellid =  30140; break;
                        case 25652: spellid =  30141; break;
                        case 29128: spellid =  32568; break;
                        case 29129: spellid =  32569; break;
                        case 35376: spellid =  25649; break;
                        case 35727: spellid =  35730; break;
                        default:
                            return;
                    }

                    unitTarget->CastSpell(unitTarget,spellid,false);
                    return;
                }
                case 22539:                                 // Shadow Flame (All script effects, not just end ones to
                case 22972:                                 // prevent player from dodging the last triggered spell)
                case 22975:
                case 22976:
                case 22977:
                case 22978:
                case 22979:
                case 22980:
                case 22981:
                case 22982:
                case 22983:
                case 22984:
                case 22985:
                {
                    if (!unitTarget || !unitTarget->isAlive())
                        return;

                    // Onyxia Scale Cloak
                    if (unitTarget->GetDummyAura(22683))
                        return;

                    // Shadow Flame
                    m_caster->CastSpell(unitTarget, 22682, true);
                    return;
                }
                case 26656:                                 // Summon Black Qiraji Battle Tank
                {
                    if (!unitTarget)
                        return;

                    // Prevent stacking of mounts
                    unitTarget->RemoveSpellsCausingAura(SPELL_AURA_MOUNTED);

                    // Two separate mounts depending on area id (allows use both in and out of specific instance)
                    if (unitTarget->GetAreaId() == 3428)
                        unitTarget->CastSpell(unitTarget, 25863, false);
                    else
                        unitTarget->CastSpell(unitTarget, 26655, false);

                    return;
                }
                case 29830:                                 // Mirren's Drinking Hat
                {
                    uint32 item = 0;
                    switch ( urand(1, 6) )
                    {
                        case 1:
                        case 2:
                        case 3:
                            item = 23584; break;            // Loch Modan Lager
                        case 4:
                        case 5:
                            item = 23585; break;            // Stouthammer Lite
                        case 6:
                            item = 23586; break;            // Aerie Peak Pale Ale
                    }

                    if (item)
                        DoCreateItem(eff_idx,item);

                    break;
                }
                case 30918:                                 // Improved Sprint
                {
                    if (!unitTarget)
                        return;

                    // Removes snares and roots.
                    unitTarget->RemoveAurasAtMechanicImmunity(IMMUNE_TO_ROOT_AND_SNARE_MASK,30918,true);
                    break;
                }
                case 41126:                                 // Flame Crash
                {
                    if (!unitTarget)
                        return;

                    unitTarget->CastSpell(unitTarget, 41131, true);
                    break;
                }
                case 44455:                                 // Character Script Effect Reverse Cast
                {
                    if (!unitTarget || unitTarget->GetTypeId() != TYPEID_UNIT)
                        return;

                    Creature* pTarget = (Creature*)unitTarget;

                    if (const SpellEntry *pSpell = sSpellStore.LookupEntry(m_spellInfo->CalculateSimpleValue(eff_idx)))
                    {
                        // if we used item at least once...
                        if (pTarget->isTemporarySummon() && pTarget->GetEntry() == pSpell->EffectMiscValue[eff_idx])
                        {
                            TemporarySummon* pSummon = (TemporarySummon*)pTarget;

                            // can only affect "own" summoned
                            if (pSummon->GetSummonerGuid() == m_caster->GetObjectGuid())
                            {
                                if (pTarget->hasUnitState(UNIT_STAT_ROAMING | UNIT_STAT_ROAMING_MOVE))
                                    pTarget->GetMotionMaster()->MovementExpired();

                                // trigger cast of quest complete script (see code for this spell below)
                                pTarget->CastSpell(pTarget, 44462, true);

                                pTarget->GetMotionMaster()->MovePoint(0, m_caster->GetPositionX(), m_caster->GetPositionY(), m_caster->GetPositionZ());
                            }

                            return;
                        }

                        // or if it is first time used item, cast summon and despawn the target
                        m_caster->CastSpell(pTarget, pSpell, true);
                        pTarget->ForcedDespawn();

                        // TODO: here we should get pointer to the just summoned and make it move.
                        // without, it will be one extra use of quest item
                    }

                    return;
                }
                case 44462:                                 // Cast Quest Complete on Master
                {
                    if (m_caster->GetTypeId() != TYPEID_UNIT)
                        return;

                    Creature* pQuestCow = NULL;

                    float range = 20.0f;

                    // search for a reef cow nearby
                    MaNGOS::NearestCreatureEntryWithLiveStateInObjectRangeCheck u_check(*m_caster, 24797, true, range);
                    MaNGOS::CreatureLastSearcher<MaNGOS::NearestCreatureEntryWithLiveStateInObjectRangeCheck> searcher(m_caster, pQuestCow, u_check);

                    Cell::VisitGridObjects(m_caster, searcher, range);

                    // no cows found, so return
                    if (!pQuestCow)
                        return;

                    if (!((Creature*)m_caster)->isTemporarySummon())
                        return;

                    if (const SpellEntry *pSpell = sSpellStore.LookupEntry(m_spellInfo->CalculateSimpleValue(eff_idx)))
                    {
                        TemporarySummon* pSummon = (TemporarySummon*)m_caster;

                        // all ok, so make summoner cast the quest complete
                        if (Unit* pSummoner = pSummon->GetSummoner())
                            pSummoner->CastSpell(pSummoner, pSpell, true);
                    }

                    return;
                }
                case 44876:                                 // Force Cast - Portal Effect: Sunwell Isle
                {
                    if (!unitTarget)
                        return;

                    unitTarget->CastSpell(unitTarget, 44870, true);
                    break;
                }
                case 45668:                                 // Ultra-Advanced Proto-Typical Shortening Blaster
                {
                    if (!unitTarget || unitTarget->GetTypeId() != TYPEID_UNIT)
                        return;

                    if (roll_chance_i(25))                  // chance unknown, using 25
                        return;

                    static uint32 const spellPlayer[5] =
                    {
                        45674,                              // Bigger!
                        45675,                              // Shrunk
                        45678,                              // Yellow
                        45682,                              // Ghost
                        45684                               // Polymorph
                    };

                    static uint32 const spellTarget[5] =
                    {
                        45673,                              // Bigger!
                        45672,                              // Shrunk
                        45677,                              // Yellow
                        45681,                              // Ghost
                        45683                               // Polymorph
                    };

                    m_caster->CastSpell(m_caster, spellPlayer[urand(0,4)], true);
                    unitTarget->CastSpell(unitTarget, spellTarget[urand(0,4)], true);

                    return;
                }
                case 45691:                                 // Magnataur On Death 1
                {
                    // assuming caster is creature, if not, then return
                    if (m_caster->GetTypeId() != TYPEID_UNIT)
                        return;

                    Player* pPlayer = ((Creature*)m_caster)->GetLootRecipient();

                    if (!pPlayer)
                        return;

                    if (pPlayer->HasAura(45674) || pPlayer->HasAura(45675) || pPlayer->HasAura(45678) || pPlayer->HasAura(45682) || pPlayer->HasAura(45684))
                        pPlayer->CastSpell(pPlayer, 45686, true);

                    m_caster->CastSpell(m_caster, 45685, true);

                    return;
                }
                case 46203:                                 // Goblin Weather Machine
                {
                    if (!unitTarget)
                        return;

                    uint32 spellId = 0;
                    switch(rand() % 4)
                    {
                        case 0: spellId = 46740; break;
                        case 1: spellId = 46739; break;
                        case 2: spellId = 46738; break;
                        case 3: spellId = 46736; break;
                    }
                    unitTarget->CastSpell(unitTarget, spellId, true);
                    break;
                }
                case 46642:                                 //5,000 Gold
                {
                    if (!unitTarget || unitTarget->GetTypeId() != TYPEID_PLAYER)
                        return;

                    ((Player*)unitTarget)->ModifyMoney(50000000);
                    break;
                }
                case 47097:                                 // Surge Needle Teleporter
                {
                    if (!unitTarget || unitTarget->GetTypeId() != TYPEID_PLAYER)
                        return;

                    if (unitTarget->GetAreaId() == 4156)
                        unitTarget->CastSpell(unitTarget, 47324, true);
                    else if (unitTarget->GetAreaId() == 4157)
                        unitTarget->CastSpell(unitTarget, 47325, true);

                    break;
                }
                case 48603:                                 // High Executor's Branding Iron
                    // Torture the Torturer: High Executor's Branding Iron Impact
                    unitTarget->CastSpell(unitTarget, 48614, true);
                    return;
                case 51770:                                 // Emblazon Runeblade
                {
                    Unit* caster = GetAffectiveCaster();
                    if (!caster)
                        return;

                    caster->CastSpell(caster, damage, false);
                    break;
                }
                case 52751:                                 // Death Gate
                {
                    if (!unitTarget || unitTarget->getClass() != CLASS_DEATH_KNIGHT)
                        return;

                    // triggered spell is stored in m_spellInfo->EffectBasePoints[0]
                    unitTarget->CastSpell(unitTarget, damage, false);
                    break;
                }
                case 52941:                                 // Song of Cleansing
                {
                    uint32 spellId = 0;

                    switch(m_caster->GetAreaId())
                    {
                        case 4385: spellId = 52954; break;  // Bittertide Lake
                        case 4290: spellId = 52958; break;  // River's Heart
                        case 4388: spellId = 52959; break;  // Wintergrasp River
                    }

                    if (spellId)
                        m_caster->CastSpell(m_caster, spellId, true);

                    break;
                }
                case 54729:                                 // Winged Steed of the Ebon Blade
                {
                    if (!unitTarget || unitTarget->GetTypeId() != TYPEID_PLAYER)
                        return;

                    // Prevent stacking of mounts
                    unitTarget->RemoveSpellsCausingAura(SPELL_AURA_MOUNTED);

                    // Triggered spell id dependent of riding skill
                    if (uint16 skillval = ((Player*)unitTarget)->GetSkillValue(SKILL_RIDING))
                    {
                        if (skillval >= 300)
                            unitTarget->CastSpell(unitTarget, 54727, true);
                        else
                            unitTarget->CastSpell(unitTarget, 54726, true);
                    }
                    return;
                }
                case 54436:                                 // Demonic Empowerment (succubus Vanish effect)
                {
                    if (!unitTarget)
                        return;

                    unitTarget->RemoveSpellsCausingAura(SPELL_AURA_MOD_ROOT);
                    unitTarget->RemoveSpellsCausingAura(SPELL_AURA_MOD_DECREASE_SPEED);
                    unitTarget->RemoveSpellsCausingAura(SPELL_AURA_MOD_STALKED);
                    unitTarget->RemoveSpellsCausingAura(SPELL_AURA_MOD_STUN);
                    return;
                }
                case 55328:                                    // Stoneclaw Totem I
                case 55329:                                    // Stoneclaw Totem II
                case 55330:                                    // Stoneclaw Totem III
                case 55332:                                    // Stoneclaw Totem IV
                case 55333:                                    // Stoneclaw Totem V
                case 55335:                                    // Stoneclaw Totem VI
                case 55278:                                    // Stoneclaw Totem VII
                case 58589:                                    // Stoneclaw Totem VIII
                case 58590:                                    // Stoneclaw Totem IX
                case 58591:                                    // Stoneclaw Totem X
                {
                    if (!unitTarget)    // Stoneclaw Totem owner
                        return;
                    // Absorb shield for totems
                    for(int itr = 0; itr < MAX_TOTEM_SLOT; ++itr)
                        if (Totem* totem = unitTarget->GetTotem(TotemSlot(itr)))
                            m_caster->CastCustomSpell(totem, 55277, &damage, NULL, NULL, true);
                    // Glyph of Stoneclaw Totem
                    if(Aura* auraGlyph = unitTarget->GetAura(63298, EFFECT_INDEX_0))
                    {
                        int32 playerAbsorb = damage * auraGlyph->GetModifier()->m_amount;
                        m_caster->CastCustomSpell(unitTarget, 55277, &playerAbsorb, NULL, NULL, true);
                    }
                    return;
                }
                case 55693:                                 // Remove Collapsing Cave Aura
                {
                    if (!unitTarget)
                        return;

                    unitTarget->RemoveAurasDueToSpell(m_spellInfo->CalculateSimpleValue(eff_idx));
                    break;
                }
                case 58418:                                 // Portal to Orgrimmar
                case 58420:                                 // Portal to Stormwind
                {
                    if (!unitTarget || unitTarget->GetTypeId() != TYPEID_PLAYER || eff_idx != EFFECT_INDEX_0)
                        return;

                    uint32 spellID = m_spellInfo->CalculateSimpleValue(EFFECT_INDEX_0);
                    uint32 questID = m_spellInfo->CalculateSimpleValue(EFFECT_INDEX_1);

                    if (((Player*)unitTarget)->GetQuestStatus(questID) == QUEST_STATUS_COMPLETE && !((Player*)unitTarget)->GetQuestRewardStatus (questID))
                        unitTarget->CastSpell(unitTarget, spellID, true);

                    return;
                }
                case 59317:                                 // Teleporting
                {
                    if (!unitTarget || unitTarget->GetTypeId() != TYPEID_PLAYER)
                        return;

                    // return from top
                    if (((Player*)unitTarget)->GetAreaId() == 4637)
                        unitTarget->CastSpell(unitTarget, 59316, true);
                    // teleport atop
                    else
                        unitTarget->CastSpell(unitTarget, 59314, true);

                    return;
                }                                           // random spell learn instead placeholder
                case 60893:                                 // Northrend Alchemy Research
                case 61177:                                 // Northrend Inscription Research
                case 61288:                                 // Minor Inscription Research
                case 61756:                                 // Northrend Inscription Research (FAST QA VERSION)
                case 64323:                                 // Book of Glyph Mastery
                {
                    if (m_caster->GetTypeId() != TYPEID_PLAYER)
                        return;

                    // learn random explicit discovery recipe (if any)
                    if (uint32 discoveredSpell = GetExplicitDiscoverySpell(m_spellInfo->Id, (Player*)m_caster))
                        ((Player*)m_caster)->learnSpell(discoveredSpell, false);

                    return;
                }
                case 69377:                                 // Fortitude
                {
                    if (!unitTarget)
                        return;

                    m_caster->CastSpell(unitTarget, 72590, true);
                    return;
                }
                case 69378:                                 // Blessing of Forgotten Kings
                {
                    if (!unitTarget)
                        return;

                    m_caster->CastSpell(unitTarget, 72586, true);
                    return;
                }
                case 69381:                                 // Gift of the Wild
                {
                    if (!unitTarget)
                        return;

                    m_caster->CastSpell(unitTarget, 72588, true);
                    return;
                }
            }
            break;
        }
        case SPELLFAMILY_WARLOCK:
        {
            switch(m_spellInfo->Id)
            {
                case  6201:                                 // Healthstone creating spells
                case  6202:
                case  5699:
                case 11729:
                case 11730:
                case 27230:
                case 47871:
                case 47878:
                {
                    if (!unitTarget)
                        return;

                    uint32 itemtype;
                    uint32 rank = 0;
                    Unit::AuraList const& mDummyAuras = unitTarget->GetAurasByType(SPELL_AURA_DUMMY);
                    for(Unit::AuraList::const_iterator i = mDummyAuras.begin();i != mDummyAuras.end(); ++i)
                    {
                        if ((*i)->GetId() == 18692)
                        {
                            rank = 1;
                            break;
                        }
                        else if ((*i)->GetId() == 18693)
                        {
                            rank = 2;
                            break;
                        }
                    }

                    static uint32 const itypes[8][3] =
                    {
                        { 5512, 19004, 19005},              // Minor Healthstone
                        { 5511, 19006, 19007},              // Lesser Healthstone
                        { 5509, 19008, 19009},              // Healthstone
                        { 5510, 19010, 19011},              // Greater Healthstone
                        { 9421, 19012, 19013},              // Major Healthstone
                        {22103, 22104, 22105},              // Master Healthstone
                        {36889, 36890, 36891},              // Demonic Healthstone
                        {36892, 36893, 36894}               // Fel Healthstone
                    };

                    switch(m_spellInfo->Id)
                    {
                        case  6201:
                            itemtype=itypes[0][rank];break; // Minor Healthstone
                        case  6202:
                            itemtype=itypes[1][rank];break; // Lesser Healthstone
                        case  5699:
                            itemtype=itypes[2][rank];break; // Healthstone
                        case 11729:
                            itemtype=itypes[3][rank];break; // Greater Healthstone
                        case 11730:
                            itemtype=itypes[4][rank];break; // Major Healthstone
                        case 27230:
                            itemtype=itypes[5][rank];break; // Master Healthstone
                        case 47871:
                            itemtype=itypes[6][rank];break; // Demonic Healthstone
                        case 47878:
                            itemtype=itypes[7][rank];break; // Fel Healthstone
                        default:
                            return;
                    }
                    DoCreateItem( eff_idx, itemtype );
                    return;
                }
                case 47193:                                 // Demonic Empowerment
                {
                    if (!unitTarget)
                        return;

                    uint32 entry = unitTarget->GetEntry();
                    uint32 spellID;
                    switch(entry)
                    {
                        case   416: spellID = 54444; break; // imp
                        case   417: spellID = 54509; break; // fellhunter
                        case  1860: spellID = 54443; break; // void
                        case  1863: spellID = 54435; break; // succubus
                        case 17252: spellID = 54508; break; // fellguard
                        default:
                            return;
                    }
                    unitTarget->CastSpell(unitTarget, spellID, true);
                    return;
                }
                case 47422:                                 // Everlasting Affliction
                {
                    // Need refresh caster corruption auras on target
                    Unit::AuraMap& suAuras = unitTarget->GetAuras();
                    for(Unit::AuraMap::iterator itr = suAuras.begin(); itr != suAuras.end(); ++itr)
                    {
                        SpellEntry const *spellInfo = (*itr).second->GetSpellProto();
                        if(spellInfo->SpellFamilyName == SPELLFAMILY_WARLOCK &&
                           (spellInfo->SpellFamilyFlags & UI64LIT(0x0000000000000002)) &&
                           (*itr).second->GetCasterGUID() == m_caster->GetGUID())
                           (*itr).second->RefreshAura();
                    }
                    return;
                }
                case 63521:                                 // Guarded by The Light (Paladin spell with SPELLFAMILY_WARLOCK)
                {
                    // Divine Plea, refresh on target (3 aura slots)
                    if (Aura* aura = unitTarget->GetAura(54428, EFFECT_INDEX_0))
                        aura->RefreshAura();

                    return;
                }
            }
            break;
        }
        case SPELLFAMILY_PRIEST:
        {
            switch(m_spellInfo->Id)
            {
                case 47948:                                 // Pain and Suffering
                {
                    if (!unitTarget)
                        return;

                    // Refresh Shadow Word: Pain on target
                    Unit::AuraMap& auras = unitTarget->GetAuras();
                    for(Unit::AuraMap::iterator itr = auras.begin(); itr != auras.end(); ++itr)
                    {
                        SpellEntry const *spellInfo = (*itr).second->GetSpellProto();
                        if (spellInfo->SpellFamilyName == SPELLFAMILY_PRIEST &&
                            (spellInfo->SpellFamilyFlags & UI64LIT(0x0000000000008000)) &&
                            (*itr).second->GetCasterGUID() == m_caster->GetGUID())
                        {
                            (*itr).second->RefreshAura();
                            return;
                        }
                    }
                    return;
                }
                default:
                    break;
            }
            break;
        }
        case SPELLFAMILY_HUNTER:
        {
            switch(m_spellInfo->Id)
            {
                case 53209:                                 // Chimera Shot
                {
                    if (!unitTarget)
                        return;

                    uint32 spellId = 0;
                    int32 basePoint = 0;
                    Unit* target = unitTarget;
                    Unit::AuraMap& Auras = unitTarget->GetAuras();
                    for(Unit::AuraMap::iterator i = Auras.begin(); i != Auras.end(); ++i)
                    {
                        Aura *aura = (*i).second;
                        if (aura->GetCasterGUID() != m_caster->GetGUID())
                            continue;

                        // Search only Serpent Sting, Viper Sting, Scorpid Sting auras
                        uint64 familyFlag = aura->GetSpellProto()->SpellFamilyFlags;
                        if (!(familyFlag & UI64LIT(0x000000800000C000)))
                            continue;

                        // Refresh aura duration
                        aura->RefreshAura();

                        // Serpent Sting - Instantly deals 40% of the damage done by your Serpent Sting.
                        if ((familyFlag & UI64LIT(0x0000000000004000)) && aura->GetEffIndex() == EFFECT_INDEX_0)
                        {
                            // m_amount already include RAP bonus
                            basePoint = aura->GetModifier()->m_amount * aura->GetAuraMaxTicks() * 40 / 100;
                            spellId = 53353;                // Chimera Shot - Serpent
                        }

                        // Viper Sting - Instantly restores mana to you equal to 60% of the total amount drained by your Viper Sting.
                        if ((familyFlag & UI64LIT(0x0000008000000000)) && aura->GetEffIndex() == EFFECT_INDEX_0)
                        {
                            uint32 target_max_mana = unitTarget->GetMaxPower(POWER_MANA);
                            if (!target_max_mana)
                                continue;

                            // ignore non positive values (can be result apply spellmods to aura damage
                            uint32 pdamage = aura->GetModifier()->m_amount > 0 ? aura->GetModifier()->m_amount : 0;

                            // Special case: draining x% of mana (up to a maximum of 2*x% of the caster's maximum mana)
                            uint32 maxmana = m_caster->GetMaxPower(POWER_MANA)  * pdamage * 2 / 100;

                            pdamage = target_max_mana * pdamage / 100;
                            if (pdamage > maxmana)
                                pdamage = maxmana;

                            pdamage *= 4;                   // total aura damage
                            basePoint = pdamage * 60 / 100;
                            spellId = 53358;                // Chimera Shot - Viper
                            target = m_caster;
                        }

                        // Scorpid Sting - Attempts to Disarm the target for 10 sec. This effect cannot occur more than once per 1 minute.
                        if (familyFlag & UI64LIT(0x0000000000008000))
                            spellId = 53359;                // Chimera Shot - Scorpid
                        // ?? nothing say in spell desc (possibly need addition check)
                        //if ((familyFlag & UI64LIT(0x0000010000000000)) || // dot
                        //    (familyFlag & UI64LIT(0x0000100000000000)))   // stun
                        //{
                        //    spellId = 53366; // 53366 Chimera Shot - Wyvern
                        //}
                    }

                    if (spellId)
                        m_caster->CastCustomSpell(target, spellId, &basePoint, 0, 0, true);

                    return;
                }
                case 53412:                                 // Invigoration (pet triggered script, master targeted)
                {
                    if (!unitTarget)
                        return;

                    Unit::AuraList const& auras = unitTarget->GetAurasByType(SPELL_AURA_DUMMY);
                    for(Unit::AuraList::const_iterator i = auras.begin();i != auras.end(); ++i)
                    {
                        // Invigoration (master talent)
                        if ((*i)->GetModifier()->m_miscvalue == 8 && (*i)->GetSpellProto()->SpellIconID == 3487)
                        {
                            if (roll_chance_i((*i)->GetModifier()->m_amount))
                            {
                                unitTarget->CastSpell(unitTarget, 53398, true, NULL, (*i), m_caster->GetGUID());
                                break;
                            }
                        }
                    }
                    return;
                }
                case 53271:                                 // Master's Call
                {
                    if (!unitTarget)
                        return;

                    // script effect have in value, but this outdated removed part
                    unitTarget->CastSpell(unitTarget, 62305, true);
                    return;
                }
                default:
                    break;
            }
            break;
        }
        case SPELLFAMILY_PALADIN:
        {
            // Judgement (seal trigger)
            if (m_spellInfo->Category == SPELLCATEGORY_JUDGEMENT)
            {
                if (!unitTarget || !unitTarget->isAlive())
                    return;

                uint32 spellId1 = 0;
                uint32 spellId2 = 0;

                // Judgement self add switch
                switch (m_spellInfo->Id)
                {
                    case 53407: spellId1 = 20184; break;    // Judgement of Justice
                    case 20271:                             // Judgement of Light
                    case 57774: spellId1 = 20185; break;    // Judgement of Light
                    case 53408: spellId1 = 20186; break;    // Judgement of Wisdom
                    default:
                        sLog.outError("Unsupported Judgement (seal trigger) spell (Id: %u) in Spell::EffectScriptEffect",m_spellInfo->Id);
                        return;
                }

                // offensive seals have aura dummy in 2 effect
                Unit::AuraList const& m_dummyAuras = m_caster->GetAurasByType(SPELL_AURA_DUMMY);
                for(Unit::AuraList::const_iterator itr = m_dummyAuras.begin(); itr != m_dummyAuras.end(); ++itr)
                {
                    // search seal (offensive seals have judgement's aura dummy spell id in 2 effect
                    if ((*itr)->GetEffIndex() != EFFECT_INDEX_2 || !IsSealSpell((*itr)->GetSpellProto()))
                        continue;
                    spellId2 = (*itr)->GetModifier()->m_amount;
                    SpellEntry const *judge = sSpellStore.LookupEntry(spellId2);
                    if (!judge)
                        continue;
                    break;
                }

                // if there were no offensive seals than there is seal with proc trigger aura
                if (!spellId2)
                {
                    Unit::AuraList const& procTriggerAuras = m_caster->GetAurasByType(SPELL_AURA_PROC_TRIGGER_SPELL);
                    for(Unit::AuraList::const_iterator itr = procTriggerAuras.begin(); itr != procTriggerAuras.end(); ++itr)
                    {
                        if ((*itr)->GetEffIndex() != EFFECT_INDEX_0 || !IsSealSpell((*itr)->GetSpellProto()))
                            continue;
                        spellId2 = 54158;
                        break;
                    }
                }

                if (spellId1)
                    m_caster->CastSpell(unitTarget, spellId1, true);

                if (spellId2)
                    m_caster->CastSpell(unitTarget, spellId2, true);

                return;
            }
        }
        case SPELLFAMILY_POTION:
        {
            switch(m_spellInfo->Id)
            {
                case 28698:                                 // Dreaming Glory
                {
                    if (!unitTarget)
                        return;

                    unitTarget->CastSpell(unitTarget, 28694, true);
                    break;
                }
                case 28702:                                 // Netherbloom
                {
                    if (!unitTarget)
                        return;

                    // 25% chance of casting a random buff
                    if (roll_chance_i(75))
                        return;

                    // triggered spells are 28703 to 28707
                    // Note: some sources say, that there was the possibility of
                    //       receiving a debuff. However, this seems to be removed by a patch.
                    const uint32 spellid = 28703;

                    // don't overwrite an existing aura
                    for(uint8 i = 0; i < 5; ++i)
                        if (unitTarget->HasAura(spellid + i, EFFECT_INDEX_0))
                            return;

                    unitTarget->CastSpell(unitTarget, spellid+urand(0, 4), true);
                    break;
                }
                case 28720:                                 // Nightmare Vine
                {
                    if (!unitTarget)
                        return;

                    // 25% chance of casting Nightmare Pollen
                    if (roll_chance_i(75))
                        return;

                    unitTarget->CastSpell(unitTarget, 28721, true);
                    break;
                }
            }
            break;
        }
        case SPELLFAMILY_DEATHKNIGHT:
        {
            switch(m_spellInfo->Id)
            {
                case 50842:                                 // Pestilence
                {
                    if (!unitTarget)
                        return;

                    Unit* mainTarget = m_targets.getUnitTarget();
                    if (!mainTarget)
                        return;

                    // do only refresh diseases on main target if caster has Glyph of Disease
                    if (mainTarget == unitTarget && !m_caster->HasAura(63334))
                        return;

                    // Blood Plague
                    if (mainTarget->HasAura(55078))
                        m_caster->CastSpell(unitTarget, 55078, true);

                    // Frost Fever
                    if (mainTarget->HasAura(55095))
                        m_caster->CastSpell(unitTarget, 55095, true);

                    break;
                }
                case 46584:                // Raise dead
                {
                    // We will get here ONLY when we have a corpse of humanoid that gives honor or XP.
                    // If we have active pet, then we should not cast the spell again.
                    if(m_caster->GetPet())
                    {
                        if (m_caster->GetTypeId()==TYPEID_PLAYER)
                            ((Player*)m_caster)->RemoveSpellCooldown(m_spellInfo->Id,true);
                        SendCastResult(SPELL_FAILED_ALREADY_HAVE_SUMMON);
                        return;
                    }
                    // Do we have talent Master of Ghouls?
                    if(m_caster->HasSpell(52143))
                        // Summon ghoul as a pet
                        m_caster->CastSpell(unitTarget->GetPositionX(),unitTarget->GetPositionY(),unitTarget->GetPositionZ(),52150,true);
                    else
                        // Summon ghoul as a guardian
                     m_caster->CastSpell(unitTarget->GetPositionX(),unitTarget->GetPositionY(),unitTarget->GetPositionZ(),46585,true);
                                        ((Creature*)unitTarget)->setDeathState(ALIVE);
                    // Used to prevent further EffectDummy execution
                    finish();
                    return;//break;
                }

            }
            break;
        }
        case SPELLFAMILY_WARRIOR:
        {
            switch(m_spellInfo->Id)
            {
                case 64380:                                 // Shattering Throw
                {
                    if (!unitTarget || !unitTarget->isAlive())
                        return;

                    // remove immunity effects
                    unitTarget->RemoveAurasDueToSpell(642); // Divine Shield
                    unitTarget->RemoveAurasDueToSpell(1022); // Hand of Protection rank 1
                    unitTarget->RemoveAurasDueToSpell(5599); // Hand of Protection rank 2
                    unitTarget->RemoveAurasDueToSpell(10278); // Hand of Protection rank 3
                    unitTarget->RemoveAurasDueToSpell(19753); // Divine Intervention
                    unitTarget->RemoveAurasDueToSpell(45438); // Ice Block
                    break;
                }
            }
            break;
        }
    }

    // normal DB scripted effect
    if (!unitTarget)
        return;

    sLog.outDebug("Spell ScriptStart spellid %u in EffectScriptEffect ", m_spellInfo->Id);
    m_caster->GetMap()->ScriptsStart(sSpellScripts, m_spellInfo->Id, m_caster, unitTarget);
}

void Spell::EffectSanctuary(SpellEffectIndex /*eff_idx*/)
{
    if(!unitTarget)
        return;
    //unitTarget->CombatStop();

    unitTarget->CombatStop();
    unitTarget->getHostileRefManager().deleteReferences();  // stop all fighting
    // Vanish allows to remove all threat and cast regular stealth so other spells can be used
    if(m_spellInfo->SpellFamilyName == SPELLFAMILY_ROGUE && (m_spellInfo->SpellFamilyFlags & SPELLFAMILYFLAG_ROGUE_VANISH))
    {
        ((Player *)m_caster)->RemoveSpellsCausingAura(SPELL_AURA_MOD_ROOT);
    }
}

void Spell::EffectAddComboPoints(SpellEffectIndex /*eff_idx*/)
{
    if(!unitTarget)
        return;

    if(m_caster->GetTypeId() != TYPEID_PLAYER)
        return;

    if(damage <= 0)
        return;

    ((Player*)m_caster)->AddComboPoints(unitTarget, damage);
}

void Spell::EffectDuel(SpellEffectIndex eff_idx)
{
    if(!m_caster || !unitTarget || m_caster->GetTypeId() != TYPEID_PLAYER || unitTarget->GetTypeId() != TYPEID_PLAYER)
        return;

    Player *caster = (Player*)m_caster;
    Player *target = (Player*)unitTarget;

    // caster or target already have requested duel
    if( caster->duel || target->duel || !target->GetSocial() || target->GetSocial()->HasIgnore(caster->GetGUIDLow()) )
        return;

    // Players can only fight a duel with each other outside (=not inside dungeons and not in capital cities)
    // Don't have to check the target's map since you cannot challenge someone across maps
    uint32 mapid = caster->GetMapId();
    if( mapid != 0 && mapid != 1 && mapid != 530 && mapid != 571 && mapid != 609)
    {
        SendCastResult(SPELL_FAILED_NO_DUELING);            // Dueling isn't allowed here
        return;
    }

    AreaTableEntry const* casterAreaEntry = GetAreaEntryByAreaID(caster->GetZoneId());
    if(casterAreaEntry && (casterAreaEntry->flags & AREA_FLAG_CAPITAL) )
    {
        SendCastResult(SPELL_FAILED_NO_DUELING);            // Dueling isn't allowed here
        return;
    }

    AreaTableEntry const* targetAreaEntry = GetAreaEntryByAreaID(target->GetZoneId());
    if(targetAreaEntry && (targetAreaEntry->flags & AREA_FLAG_CAPITAL) )
    {
        SendCastResult(SPELL_FAILED_NO_DUELING);            // Dueling isn't allowed here
        return;
    }

    //CREATE DUEL FLAG OBJECT
    GameObject* pGameObj = new GameObject;

    uint32 gameobject_id = m_spellInfo->EffectMiscValue[eff_idx];

    Map *map = m_caster->GetMap();
    if(!pGameObj->Create(sObjectMgr.GenerateLowGuid(HIGHGUID_GAMEOBJECT), gameobject_id,
        map, m_caster->GetPhaseMask(),
        m_caster->GetPositionX()+(unitTarget->GetPositionX()-m_caster->GetPositionX())/2 ,
        m_caster->GetPositionY()+(unitTarget->GetPositionY()-m_caster->GetPositionY())/2 ,
        m_caster->GetPositionZ(),
        m_caster->GetOrientation(), 0.0f, 0.0f, 0.0f, 0.0f, 0, GO_STATE_READY))
    {
        delete pGameObj;
        return;
    }

    pGameObj->SetUInt32Value(GAMEOBJECT_FACTION, m_caster->getFaction() );
    pGameObj->SetUInt32Value(GAMEOBJECT_LEVEL, m_caster->getLevel()+1 );
    int32 duration = GetSpellDuration(m_spellInfo);
    pGameObj->SetRespawnTime(duration > 0 ? duration/IN_MILLISECONDS : 0);
    pGameObj->SetSpellId(m_spellInfo->Id);

    m_caster->AddGameObject(pGameObj);
    map->Add(pGameObj);
    //END

    // Send request
    WorldPacket data(SMSG_DUEL_REQUESTED, 8 + 8);
    data << uint64(pGameObj->GetGUID());
    data << uint64(caster->GetGUID());
    caster->GetSession()->SendPacket(&data);
    target->GetSession()->SendPacket(&data);

    // create duel-info
    DuelInfo *duel   = new DuelInfo;
    duel->initiator  = caster;
    duel->opponent   = target;
    duel->startTime  = 0;
    duel->startTimer = 0;
    caster->duel     = duel;

    DuelInfo *duel2   = new DuelInfo;
    duel2->initiator  = caster;
    duel2->opponent   = caster;
    duel2->startTime  = 0;
    duel2->startTimer = 0;
    target->duel      = duel2;

    caster->SetUInt64Value(PLAYER_DUEL_ARBITER, pGameObj->GetGUID());
    target->SetUInt64Value(PLAYER_DUEL_ARBITER, pGameObj->GetGUID());
}

void Spell::EffectStuck(SpellEffectIndex /*eff_idx*/)
{
    if(!unitTarget || unitTarget->GetTypeId() != TYPEID_PLAYER)
        return;

    if(!sWorld.getConfig(CONFIG_BOOL_CAST_UNSTUCK))
        return;

    Player* pTarget = (Player*)unitTarget;

    sLog.outDebug("Spell Effect: Stuck");
    sLog.outDetail("Player %s (guid %u) used auto-unstuck future at map %u (%f, %f, %f)", pTarget->GetName(), pTarget->GetGUIDLow(), m_caster->GetMapId(), m_caster->GetPositionX(), pTarget->GetPositionY(), pTarget->GetPositionZ());

    if(pTarget->isInFlight())
        return;

    pTarget->RepopAtGraveyard();

    // Stuck spell trigger Hearthstone cooldown
    SpellEntry const *spellInfo = sSpellStore.LookupEntry(8690);
    if(!spellInfo)
        return;
    Spell spell(pTarget, spellInfo, true, 0);
    spell.SendSpellCooldown();
}

void Spell::EffectSummonPlayer(SpellEffectIndex /*eff_idx*/)
{
    if(!unitTarget || unitTarget->GetTypeId() != TYPEID_PLAYER)
        return;

    // Evil Twin (ignore player summon, but hide this for summoner)
    if(unitTarget->GetDummyAura(23445))
        return;

    float x, y, z;
    m_caster->GetClosePoint(x, y, z, unitTarget->GetObjectSize());

    ((Player*)unitTarget)->SetSummonPoint(m_caster->GetMapId(),x,y,z);

    WorldPacket data(SMSG_SUMMON_REQUEST, 8+4+4);
    data << uint64(m_caster->GetGUID());                    // summoner guid
    data << uint32(m_caster->GetZoneId());                  // summoner zone
    data << uint32(MAX_PLAYER_SUMMON_DELAY*IN_MILLISECONDS); // auto decline after msecs
    ((Player*)unitTarget)->GetSession()->SendPacket(&data);
}

static ScriptInfo generateActivateCommand()
{
    ScriptInfo si;
    si.command = SCRIPT_COMMAND_ACTIVATE_OBJECT;
    return si;
}

void Spell::EffectActivateObject(SpellEffectIndex eff_idx)
{
    if(!gameObjTarget)
        return;

    static ScriptInfo activateCommand = generateActivateCommand();

    int32 delay_secs = m_spellInfo->CalculateSimpleValue(eff_idx);

    gameObjTarget->GetMap()->ScriptCommandStart(activateCommand, delay_secs, m_caster, gameObjTarget);
}

void Spell::EffectApplyGlyph(SpellEffectIndex eff_idx)
{
    if(m_caster->GetTypeId() != TYPEID_PLAYER)
        return;

    Player *player = (Player*)m_caster;

    // apply new one
    if(uint32 glyph = m_spellInfo->EffectMiscValue[eff_idx])
    {
        if(GlyphPropertiesEntry const *gp = sGlyphPropertiesStore.LookupEntry(glyph))
        {
            if(GlyphSlotEntry const *gs = sGlyphSlotStore.LookupEntry(player->GetGlyphSlot(m_glyphIndex)))
            {
                if(gp->TypeFlags != gs->TypeFlags)
                {
                    SendCastResult(SPELL_FAILED_INVALID_GLYPH);
                    return;                                 // glyph slot mismatch
                }
            }

            // remove old glyph
            player->ApplyGlyph(m_glyphIndex, false);
            player->SetGlyph(m_glyphIndex, glyph);
            player->ApplyGlyph(m_glyphIndex, true);
            player->SendTalentsInfoData(false);
        }
    }
}

void Spell::DoSummonTotem(SpellEffectIndex eff_idx, uint8 slot_dbc)
{
    // DBC store slots starting from 1, with no slot 0 value)
    int slot = slot_dbc ? slot_dbc - 1 : TOTEM_SLOT_NONE;

    // unsummon old totem
    if(slot < MAX_TOTEM_SLOT)
        if (Totem *OldTotem = m_caster->GetTotem(TotemSlot(slot)))
            OldTotem->UnSummon();

    uint32 team = 0;
    if (m_caster->GetTypeId()==TYPEID_PLAYER)
        team = ((Player*)m_caster)->GetTeam();

    Totem* pTotem = new Totem;

    if(!pTotem->Create(sObjectMgr.GenerateLowGuid(HIGHGUID_UNIT), m_caster->GetMap(), m_caster->GetPhaseMask(),
        m_spellInfo->EffectMiscValue[eff_idx], team ))
    {
        delete pTotem;
        return;
    }

    float angle = slot < MAX_TOTEM_SLOT ? M_PI_F/MAX_TOTEM_SLOT - (slot*2*M_PI_F/MAX_TOTEM_SLOT) : 0;

    float x, y, z;
    m_caster->GetClosePoint(x, y, z, pTotem->GetObjectSize(), 2.0f, angle);

    // totem must be at same Z in case swimming caster and etc.
    if( fabs( z - m_caster->GetPositionZ() ) > 5 )
        z = m_caster->GetPositionZ();

    pTotem->Relocate(x, y, z, m_caster->GetOrientation());
    pTotem->SetSummonPoint(x, y, z, m_caster->GetOrientation());

    if (slot < MAX_TOTEM_SLOT)
        m_caster->_AddTotem(TotemSlot(slot),pTotem);

    pTotem->SetOwner(m_caster->GetGUID());
    pTotem->SetTypeBySummonSpell(m_spellInfo);              // must be after Create call where m_spells initialized

    int32 duration=GetSpellDuration(m_spellInfo);
    if (Player* modOwner = m_caster->GetSpellModOwner())
        modOwner->ApplySpellMod(m_spellInfo->Id, SPELLMOD_DURATION, duration);
    pTotem->SetDuration(duration);

    if (damage)                                             // if not spell info, DB values used
    {
        pTotem->SetMaxHealth(damage);
        pTotem->SetHealth(damage);
    }

    pTotem->SetUInt32Value(UNIT_CREATED_BY_SPELL, m_spellInfo->Id);

    if(m_caster->GetTypeId() == TYPEID_PLAYER)
        pTotem->SetFlag(UNIT_FIELD_FLAGS, UNIT_FLAG_PVP_ATTACKABLE);

    if(m_caster->IsPvP())
        pTotem->SetPvP(true);

    if(m_caster->IsFFAPvP())
        pTotem->SetFFAPvP(true);

    pTotem->Summon(m_caster);

    if (slot < MAX_TOTEM_SLOT && m_caster->GetTypeId() == TYPEID_PLAYER)
    {
        WorldPacket data(SMSG_TOTEM_CREATED, 1 + 8 + 4 + 4);
        data << uint8(slot);
        data << uint64(pTotem->GetGUID());
        data << uint32(duration);
        data << uint32(m_spellInfo->Id);
        ((Player*)m_caster)->SendDirectMessage(&data);
    }
}

void Spell::EffectEnchantHeldItem(SpellEffectIndex eff_idx)
{
    // this is only item spell effect applied to main-hand weapon of target player (players in area)
    if(!unitTarget || unitTarget->GetTypeId() != TYPEID_PLAYER)
        return;

    Player* item_owner = (Player*)unitTarget;
    Item* item = item_owner->GetItemByPos(INVENTORY_SLOT_BAG_0, EQUIPMENT_SLOT_MAINHAND);

    if(!item )
        return;

    // must be equipped
    if(!item ->IsEquipped())
        return;

    if (m_spellInfo->EffectMiscValue[eff_idx])
    {
        uint32 enchant_id = m_spellInfo->EffectMiscValue[eff_idx];
        int32 duration = GetSpellDuration(m_spellInfo);     // Try duration index first...
        if(!duration)
            duration = m_currentBasePoints[eff_idx];        // Base points after...
        if(!duration)
            duration = 10;                                  // 10 seconds for enchants which don't have listed duration

        SpellItemEnchantmentEntry const *pEnchant = sSpellItemEnchantmentStore.LookupEntry(enchant_id);
        if(!pEnchant)
            return;

        // Always go to temp enchantment slot
        EnchantmentSlot slot = TEMP_ENCHANTMENT_SLOT;

        // Enchantment will not be applied if a different one already exists
        if(item->GetEnchantmentId(slot) && item->GetEnchantmentId(slot) != enchant_id)
            return;

        // Apply the temporary enchantment
        item->SetEnchantment(slot, enchant_id, duration*IN_MILLISECONDS, 0);
        item_owner->ApplyEnchantment(item, slot, true);
    }
}

void Spell::EffectDisEnchant(SpellEffectIndex /*eff_idx*/)
{
    if(m_caster->GetTypeId() != TYPEID_PLAYER)
        return;

    Player* p_caster = (Player*)m_caster;
    if(!itemTarget || !itemTarget->GetProto()->DisenchantID)
        return;

    p_caster->UpdateCraftSkill(m_spellInfo->Id);

    ((Player*)m_caster)->SendLoot(itemTarget->GetGUID(),LOOT_DISENCHANTING);

    // item will be removed at disenchanting end
}

void Spell::EffectInebriate(SpellEffectIndex /*eff_idx*/)
{
    if(!unitTarget || unitTarget->GetTypeId() != TYPEID_PLAYER)
        return;

    Player *player = (Player*)unitTarget;
    uint16 currentDrunk = player->GetDrunkValue();
    uint16 drunkMod = damage * 256;
    if (currentDrunk + drunkMod > 0xFFFF)
        currentDrunk = 0xFFFF;
    else
        currentDrunk += drunkMod;
    player->SetDrunkValue(currentDrunk, m_CastItem ? m_CastItem->GetEntry() : 0);
}

void Spell::EffectFeedPet(SpellEffectIndex eff_idx)
{
    if(m_caster->GetTypeId() != TYPEID_PLAYER)
        return;

    Player *_player = (Player*)m_caster;

    Item* foodItem = m_targets.getItemTarget();
    if(!foodItem)
        return;

    Pet *pet = _player->GetPet();
    if(!pet)
        return;

    if(!pet->isAlive())
        return;

    int32 benefit = pet->GetCurrentFoodBenefitLevel(foodItem->GetProto()->ItemLevel);
    if(benefit <= 0)
        return;

    uint32 count = 1;
    _player->DestroyItemCount(foodItem,count,true);
    // TODO: fix crash when a spell has two effects, both pointed at the same item target

    m_caster->CastCustomSpell(pet, m_spellInfo->EffectTriggerSpell[eff_idx], &benefit, NULL, NULL, true);
}

void Spell::EffectDismissPet(SpellEffectIndex /*eff_idx*/)
{
    if(m_caster->GetTypeId() != TYPEID_PLAYER)
        return;

    Pet* pet = m_caster->GetPet();

    // not let dismiss dead pet
    if(!pet||!pet->isAlive())
        return;

    ((Player*)m_caster)->RemovePet(pet, PET_SAVE_NOT_IN_SLOT);
}

void Spell::EffectSummonObject(SpellEffectIndex eff_idx)
{
    uint32 go_id = m_spellInfo->EffectMiscValue[eff_idx];

    uint8 slot = 0;
    switch(m_spellInfo->Effect[eff_idx])
    {
        case SPELL_EFFECT_SUMMON_OBJECT_SLOT1: slot = 0; break;
        case SPELL_EFFECT_SUMMON_OBJECT_SLOT2: slot = 1; break;
        case SPELL_EFFECT_SUMMON_OBJECT_SLOT3: slot = 2; break;
        case SPELL_EFFECT_SUMMON_OBJECT_SLOT4: slot = 3; break;
        default: return;
    }

    if(uint64 guid = m_caster->m_ObjectSlot[slot])
    {
        if(GameObject* obj = m_caster ? m_caster->GetMap()->GetGameObject(guid) : NULL)
            obj->SetLootState(GO_JUST_DEACTIVATED);
        m_caster->m_ObjectSlot[slot] = 0;
    }

    GameObject* pGameObj = new GameObject;

    float x, y, z;
    // If dest location if present
    if (m_targets.m_targetMask & TARGET_FLAG_DEST_LOCATION)
    {
        x = m_targets.m_destX;
        y = m_targets.m_destY;
        z = m_targets.m_destZ;
    }
    // Summon in random point all other units if location present
    else
    {
        if(m_spellInfo->Id == 48018)
        {
            x = m_caster->GetPositionX();
            y = m_caster->GetPositionY();
            z = m_caster->GetPositionZ();
        }
        else
            m_caster->GetClosePoint(x, y, z, DEFAULT_WORLD_OBJECT_SIZE);
    }

    Map *map = m_caster->GetMap();
    if(!pGameObj->Create(sObjectMgr.GenerateLowGuid(HIGHGUID_GAMEOBJECT), go_id, map,
        m_caster->GetPhaseMask(), x, y, z, m_caster->GetOrientation(), 0.0f, 0.0f, 0.0f, 0.0f, 0, GO_STATE_READY))
    {
        delete pGameObj;
        return;
    }

    pGameObj->SetUInt32Value(GAMEOBJECT_LEVEL,m_caster->getLevel());
    int32 duration = GetSpellDuration(m_spellInfo);
    pGameObj->SetRespawnTime(duration > 0 ? duration/IN_MILLISECONDS : 0);
    pGameObj->SetSpellId(m_spellInfo->Id);
    m_caster->AddGameObject(pGameObj);

    map->Add(pGameObj);

    m_caster->m_ObjectSlot[slot] = pGameObj->GetGUID();

    pGameObj->SummonLinkedTrapIfAny();
}

void Spell::EffectResurrect(SpellEffectIndex /*eff_idx*/)
{
    if(!unitTarget)
        return;
    if(unitTarget->GetTypeId() != TYPEID_PLAYER)
        return;

    if(unitTarget->isAlive())
        return;
    if(!unitTarget->IsInWorld())
        return;

    switch (m_spellInfo->Id)
    {
        // Defibrillate (Goblin Jumper Cables) have 33% chance on success
        case 8342:
            if (roll_chance_i(67))
            {
                m_caster->CastSpell(m_caster, 8338, true, m_CastItem);
                return;
            }
            break;
        // Defibrillate (Goblin Jumper Cables XL) have 50% chance on success
        case 22999:
            if (roll_chance_i(50))
            {
                m_caster->CastSpell(m_caster, 23055, true, m_CastItem);
                return;
            }
            break;
        default:
            break;
    }

    Player* pTarget = ((Player*)unitTarget);

    if(pTarget->isRessurectRequested())       // already have one active request
        return;

    uint32 health = pTarget->GetMaxHealth() * damage / 100;
    uint32 mana   = pTarget->GetMaxPower(POWER_MANA) * damage / 100;

    pTarget->setResurrectRequestData(m_caster->GetGUID(), m_caster->GetMapId(), m_caster->GetPositionX(), m_caster->GetPositionY(), m_caster->GetPositionZ(), health, mana);
    SendResurrectRequest(pTarget);
}

void Spell::EffectAddExtraAttacks(SpellEffectIndex /*eff_idx*/)
{
    if(!unitTarget || !unitTarget->isAlive())
        return;

    if( unitTarget->m_extraAttacks )
        return;

    unitTarget->m_extraAttacks = damage;
}

void Spell::EffectParry(SpellEffectIndex /*eff_idx*/)
{
    if (unitTarget && unitTarget->GetTypeId() == TYPEID_PLAYER)
        ((Player*)unitTarget)->SetCanParry(true);
}

void Spell::EffectBlock(SpellEffectIndex /*eff_idx*/)
{
    if (unitTarget && unitTarget->GetTypeId() == TYPEID_PLAYER)
        ((Player*)unitTarget)->SetCanBlock(true);
}

void Spell::EffectLeapForward(SpellEffectIndex eff_idx)
{
    if(unitTarget->isInFlight())
        return;

    if( m_spellInfo->rangeIndex == 1)                       //self range
    {
        float dis = GetSpellRadius(sSpellRadiusStore.LookupEntry(m_spellInfo->EffectRadiusIndex[eff_idx]));

        // before caster
        float fx, fy, fz;
        unitTarget->GetClosePoint(fx, fy, fz, unitTarget->GetObjectSize(), dis);
        float ox, oy, oz;
        unitTarget->GetPosition(ox, oy, oz);

        float fx2, fy2, fz2;                                // getObjectHitPos overwrite last args in any result case
        if(VMAP::VMapFactory::createOrGetVMapManager()->getObjectHitPos(unitTarget->GetMapId(), ox,oy,oz+0.5f, fx,fy,oz+0.5f,fx2,fy2,fz2, -0.5f))
        {
            fx = fx2;
            fy = fy2;
            fz = fz2;
            unitTarget->UpdateGroundPositionZ(fx, fy, fz);
        }

        unitTarget->NearTeleportTo(fx, fy, fz, unitTarget->GetOrientation(), unitTarget == m_caster);
    }
}

void Spell::EffectLeapBack(SpellEffectIndex eff_idx)
{
    if(unitTarget->isInFlight())
        return;

    m_caster->KnockBackFrom(unitTarget,float(m_spellInfo->EffectMiscValue[eff_idx])/10,float(damage)/10);
}

void Spell::EffectReputation(SpellEffectIndex eff_idx)
{
    if(!unitTarget || unitTarget->GetTypeId() != TYPEID_PLAYER)
        return;

    Player *_player = (Player*)unitTarget;

    int32  rep_change = m_currentBasePoints[eff_idx];

    uint32 faction_id = m_spellInfo->EffectMiscValue[eff_idx];

    FactionEntry const* factionEntry = sFactionStore.LookupEntry(faction_id);

    if(!factionEntry)
        return;

    _player->GetReputationMgr().ModifyReputation(factionEntry, rep_change);
}

void Spell::EffectQuestComplete(SpellEffectIndex eff_idx)
{
    if(m_caster->GetTypeId() != TYPEID_PLAYER)
        return;

    Player *_player = (Player*)m_caster;

    uint32 quest_id = m_spellInfo->EffectMiscValue[eff_idx];
    _player->AreaExploredOrEventHappens(quest_id);
}

void Spell::EffectSelfResurrect(SpellEffectIndex eff_idx)
{
    if(!unitTarget || unitTarget->isAlive())
        return;
    if(unitTarget->GetTypeId() != TYPEID_PLAYER)
        return;
    if(!unitTarget->IsInWorld())
        return;

    uint32 health = 0;
    uint32 mana = 0;

    // flat case
    if(damage < 0)
    {
        health = uint32(-damage);
        mana = m_spellInfo->EffectMiscValue[eff_idx];
    }
    // percent case
    else
    {
        health = uint32(damage/100.0f*unitTarget->GetMaxHealth());
        if(unitTarget->GetMaxPower(POWER_MANA) > 0)
            mana = uint32(damage/100.0f*unitTarget->GetMaxPower(POWER_MANA));
    }

    Player *plr = ((Player*)unitTarget);
    plr->ResurrectPlayer(0.0f);

    plr->SetHealth( health );
    plr->SetPower(POWER_MANA, mana );
    plr->SetPower(POWER_RAGE, 0 );
    plr->SetPower(POWER_ENERGY, plr->GetMaxPower(POWER_ENERGY) );

    plr->SpawnCorpseBones();
}

void Spell::EffectSkinning(SpellEffectIndex /*eff_idx*/)
{
    if(unitTarget->GetTypeId() != TYPEID_UNIT )
        return;
    if(!m_caster || m_caster->GetTypeId() != TYPEID_PLAYER)
        return;

    Creature* creature = (Creature*) unitTarget;
    int32 targetLevel = creature->getLevel();

    uint32 skill = creature->GetCreatureInfo()->GetRequiredLootSkill();

    ((Player*)m_caster)->SendLoot(creature->GetGUID(),LOOT_SKINNING);
    creature->RemoveFlag(UNIT_FIELD_FLAGS, UNIT_FLAG_SKINNABLE);

    int32 reqValue = targetLevel < 10 ? 0 : targetLevel < 20 ? (targetLevel-10)*10 : targetLevel*5;

    int32 skillValue = ((Player*)m_caster)->GetPureSkillValue(skill);

    // Double chances for elites
    ((Player*)m_caster)->UpdateGatherSkill(skill, skillValue, reqValue, creature->isElite() ? 2 : 1 );
}

void Spell::EffectCharge(SpellEffectIndex /*eff_idx*/)
{
    if (!unitTarget)
        return;

    //TODO: research more ContactPoint/attack distance.
    //3.666666 instead of ATTACK_DISTANCE(5.0f) in below seem to give more accurate result.
    float x, y, z;
    unitTarget->GetContactPoint(m_caster, x, y, z, 3.666666f);

    if (unitTarget->GetTypeId() != TYPEID_PLAYER)
        ((Creature *)unitTarget)->StopMoving();

    // Only send MOVEMENTFLAG_WALK_MODE, client has strange issues with other move flags
    m_caster->MonsterMove(x, y, z, 1);

    // not all charge effects used in negative spells
    if (unitTarget != m_caster && !IsPositiveSpell(m_spellInfo->Id))
        m_caster->Attack(unitTarget, true);
}

void Spell::EffectCharge2(SpellEffectIndex /*eff_idx*/)
{
    float x, y, z;
    if (m_targets.m_targetMask & TARGET_FLAG_DEST_LOCATION)
    {
        x = m_targets.m_destX;
        y = m_targets.m_destY;
        z = m_targets.m_destZ;

        if (unitTarget->GetTypeId() != TYPEID_PLAYER)
            ((Creature *)unitTarget)->StopMoving();
    }
    else if (unitTarget && unitTarget != m_caster)
        unitTarget->GetContactPoint(m_caster, x, y, z, 3.666666f);
    else
        return;

    // Only send MOVEMENTFLAG_WALK_MODE, client has strange issues with other move flags
    m_caster->MonsterMove(x, y, z, 1);

    // not all charge effects used in negative spells
    if (unitTarget && unitTarget != m_caster && !IsPositiveSpell(m_spellInfo->Id))
        m_caster->Attack(unitTarget, true);
}

void Spell::DoSummonCritter(SpellEffectIndex eff_idx, uint32 forceFaction)
{
    if(m_caster->GetTypeId() != TYPEID_PLAYER)
        return;
    Player* player = (Player*)m_caster;

    uint32 pet_entry = m_spellInfo->EffectMiscValue[eff_idx];
    if(!pet_entry)
        return;

    Pet* old_critter = player->GetMiniPet();

    // for same pet just despawn
    if(old_critter && old_critter->GetEntry() == pet_entry)
    {
        player->RemoveMiniPet();
        return;
    }

    // despawn old pet before summon new
    if(old_critter)
        player->RemoveMiniPet();

    // summon new pet
    Pet* critter = new Pet(MINI_PET);

    Map *map = m_caster->GetMap();
    uint32 pet_number = sObjectMgr.GeneratePetNumber();
    if(!critter->Create(map->GenerateLocalLowGuid(HIGHGUID_PET), map, m_caster->GetPhaseMask(),
        pet_entry, pet_number))
    {
        sLog.outError("Spell::EffectSummonCritter, spellid %u: no such creature entry %u", m_spellInfo->Id, pet_entry);
        delete critter;
        return;
    }

    float x, y, z;
    // If dest location if present
    if (m_targets.m_targetMask & TARGET_FLAG_DEST_LOCATION)
    {
         x = m_targets.m_destX;
         y = m_targets.m_destY;
         z = m_targets.m_destZ;
     }
     // Summon if dest location not present near caster
     else
         m_caster->GetClosePoint(x, y, z, critter->GetObjectSize());

    critter->Relocate(x, y, z, m_caster->GetOrientation());
    critter->SetSummonPoint(x, y, z, m_caster->GetOrientation());

    if(!critter->IsPositionValid())
    {
        sLog.outError("Pet (guidlow %d, entry %d) not summoned. Suggested coordinates isn't valid (X: %f Y: %f)",
            critter->GetGUIDLow(), critter->GetEntry(), critter->GetPositionX(), critter->GetPositionY());
        delete critter;
        return;
    }

    critter->SetOwnerGUID(m_caster->GetGUID());
    critter->SetCreatorGUID(m_caster->GetGUID());

    critter->SetUInt32Value(UNIT_CREATED_BY_SPELL, m_spellInfo->Id);
    critter->setFaction(forceFaction ? forceFaction : m_caster->getFaction());
    critter->AIM_Initialize();
    critter->InitPetCreateSpells();                         // e.g. disgusting oozeling has a create spell as critter...
    //critter->InitLevelupSpellsForLevel();                 // none?
    critter->SelectLevel(critter->GetCreatureInfo());       // some summoned creaters have different from 1 DB data for level/hp
    critter->SetUInt32Value(UNIT_NPC_FLAGS, critter->GetCreatureInfo()->npcflag);
                                                            // some mini-pets have quests

    // set timer for unsummon
    int32 duration = GetSpellDuration(m_spellInfo);
    if(duration > 0)
        critter->SetDuration(duration);

    std::string name = player->GetName();
    name.append(petTypeSuffix[critter->getPetType()]);
    critter->SetName( name );
    player->SetMiniPet(critter);

    map->Add((Creature*)critter);
}

void Spell::EffectKnockBack(SpellEffectIndex eff_idx)
{
    if(!unitTarget)
        return;

    unitTarget->KnockBackFrom(m_caster,float(m_spellInfo->EffectMiscValue[eff_idx])/10,float(damage)/10);
}

void Spell::EffectSendTaxi(SpellEffectIndex eff_idx)
{
    if(!unitTarget || unitTarget->GetTypeId() != TYPEID_PLAYER)
        return;

    ((Player*)unitTarget)->ActivateTaxiPathTo(m_spellInfo->EffectMiscValue[eff_idx],m_spellInfo->Id);
}

void Spell::EffectPlayerPull(SpellEffectIndex eff_idx)
{
    if(!unitTarget)
        return;

    float dist = unitTarget->GetDistance2d(m_caster);
    if (damage && dist > damage)
        dist = float(damage);

    unitTarget->KnockBackFrom(m_caster,-dist,float(m_spellInfo->EffectMiscValue[eff_idx])/30);
}

void Spell::EffectDispelMechanic(SpellEffectIndex eff_idx)
{
    if(!unitTarget)
        return;

    uint32 mechanic = m_spellInfo->EffectMiscValue[eff_idx];

    Unit::AuraMap& Auras = unitTarget->GetAuras();
    for(Unit::AuraMap::iterator iter = Auras.begin(), next; iter != Auras.end(); iter = next)
    {
        next = iter;
        ++next;
        SpellEntry const *spell = sSpellStore.LookupEntry(iter->second->GetSpellProto()->Id);
        if(spell->Mechanic == mechanic || spell->EffectMechanic[iter->second->GetEffIndex()] == mechanic)
        {
            unitTarget->RemoveAurasDueToSpell(spell->Id);
            if(Auras.empty())
                break;
            else
                next = Auras.begin();
        }
    }
    return;
}

void Spell::EffectSummonDeadPet(SpellEffectIndex /*eff_idx*/)
{
    if(m_caster->GetTypeId() != TYPEID_PLAYER)
        return;
    Player *_player = (Player*)m_caster;
    Pet *pet = _player->GetPet();
    if(!pet)
        return;
    if(pet->isAlive())
        return;
    if(damage < 0)
        return;
    pet->SetUInt32Value(UNIT_DYNAMIC_FLAGS, 0);
    pet->RemoveFlag (UNIT_FIELD_FLAGS, UNIT_FLAG_SKINNABLE);
    pet->setDeathState( ALIVE );
    pet->clearUnitState(UNIT_STAT_ALL_STATE);
    pet->SetHealth( uint32(pet->GetMaxHealth()*(float(damage)/100)));

    pet->AIM_Initialize();

    // _player->PetSpellInitialize(); -- action bar not removed at death and not required send at revive
    pet->SavePetToDB(PET_SAVE_AS_CURRENT);
}

void Spell::EffectSummonAllTotems(SpellEffectIndex eff_idx)
{
    if(m_caster->GetTypeId() != TYPEID_PLAYER)
        return;

    int32 start_button = ACTION_BUTTON_SHAMAN_TOTEMS_BAR + m_spellInfo->EffectMiscValue[eff_idx];
    int32 amount_buttons = m_spellInfo->EffectMiscValueB[eff_idx];

    for(int32 slot = 0; slot < amount_buttons; ++slot)
        if (ActionButton const* actionButton = ((Player*)m_caster)->GetActionButton(start_button+slot))
            if (actionButton->GetType()==ACTION_BUTTON_SPELL)
                if (uint32 spell_id = actionButton->GetAction())
                    if (!((Player*)m_caster)->HasSpellCooldown(spell_id))
                        m_caster->CastSpell(unitTarget, spell_id, true);
}

void Spell::EffectDestroyAllTotems(SpellEffectIndex /*eff_idx*/)
{
    int32 mana = 0;
    for(int slot = 0;  slot < MAX_TOTEM_SLOT; ++slot)
    {
        if (Totem* totem = m_caster->GetTotem(TotemSlot(slot)))
        {
            uint32 spell_id = totem->GetUInt32Value(UNIT_CREATED_BY_SPELL);
            if (SpellEntry const* spellInfo = sSpellStore.LookupEntry(spell_id))
            {
                uint32 manacost = m_caster->GetCreateMana() * spellInfo->ManaCostPercentage / 100;
                mana += manacost * damage / 100;
            }
            totem->UnSummon();
        }
    }

    if (mana)
        m_caster->CastCustomSpell(m_caster, 39104, &mana, NULL, NULL, true);
}

void Spell::EffectDurabilityDamage(SpellEffectIndex eff_idx)
{
    if(!unitTarget || unitTarget->GetTypeId() != TYPEID_PLAYER)
        return;

    int32 slot = m_spellInfo->EffectMiscValue[eff_idx];

    // FIXME: some spells effects have value -1/-2
    // Possibly its mean -1 all player equipped items and -2 all items
    if(slot < 0)
    {
        ((Player*)unitTarget)->DurabilityPointsLossAll(damage, (slot < -1));
        return;
    }

    // invalid slot value
    if(slot >= INVENTORY_SLOT_BAG_END)
        return;

    if(Item* item = ((Player*)unitTarget)->GetItemByPos(INVENTORY_SLOT_BAG_0, slot))
        ((Player*)unitTarget)->DurabilityPointsLoss(item, damage);
}

void Spell::EffectDurabilityDamagePCT(SpellEffectIndex eff_idx)
{
    if(!unitTarget || unitTarget->GetTypeId() != TYPEID_PLAYER)
        return;

    int32 slot = m_spellInfo->EffectMiscValue[eff_idx];

    // FIXME: some spells effects have value -1/-2
    // Possibly its mean -1 all player equipped items and -2 all items
    if(slot < 0)
    {
        ((Player*)unitTarget)->DurabilityLossAll(double(damage)/100.0f, (slot < -1));
        return;
    }

    // invalid slot value
    if(slot >= INVENTORY_SLOT_BAG_END)
        return;

    if(damage <= 0)
        return;

    if(Item* item = ((Player*)unitTarget)->GetItemByPos(INVENTORY_SLOT_BAG_0, slot))
        ((Player*)unitTarget)->DurabilityLoss(item, double(damage)/100.0f);
}

void Spell::EffectModifyThreatPercent(SpellEffectIndex /*eff_idx*/)
{
    if(!unitTarget)
        return;

    unitTarget->getThreatManager().modifyThreatPercent(m_caster, damage);
}

void Spell::EffectTransmitted(SpellEffectIndex eff_idx)
{
    uint32 name_id = m_spellInfo->EffectMiscValue[eff_idx];

    GameObjectInfo const* goinfo = ObjectMgr::GetGameObjectInfo(name_id);

    if (!goinfo)
    {
        sLog.outErrorDb("Gameobject (Entry: %u) not exist and not created at spell (ID: %u) cast",name_id, m_spellInfo->Id);
        return;
    }

    float fx, fy, fz;

    if(m_targets.m_targetMask & TARGET_FLAG_DEST_LOCATION)
    {
        fx = m_targets.m_destX;
        fy = m_targets.m_destY;
        fz = m_targets.m_destZ;
    }
    //FIXME: this can be better check for most objects but still hack
    else if(m_spellInfo->EffectRadiusIndex[eff_idx] && m_spellInfo->speed==0)
    {
        float dis = GetSpellRadius(sSpellRadiusStore.LookupEntry(m_spellInfo->EffectRadiusIndex[eff_idx]));
        m_caster->GetClosePoint(fx, fy, fz, DEFAULT_WORLD_OBJECT_SIZE, dis);
    }
    else
    {
        float min_dis = GetSpellMinRange(sSpellRangeStore.LookupEntry(m_spellInfo->rangeIndex));
        float max_dis = GetSpellMaxRange(sSpellRangeStore.LookupEntry(m_spellInfo->rangeIndex));
        float dis = rand_norm_f() * (max_dis - min_dis) + min_dis;

        m_caster->GetClosePoint(fx, fy, fz, DEFAULT_WORLD_OBJECT_SIZE, dis);
    }

    Map *cMap = m_caster->GetMap();

    if(goinfo->type==GAMEOBJECT_TYPE_FISHINGNODE)
    {
        if ( !cMap->IsInWater(fx, fy, fz-0.5f))             // Hack to prevent fishing bobber from failing to land on fishing hole
        { // but this is not proper, we really need to ignore not materialized objects
            SendCastResult(SPELL_FAILED_NOT_HERE);
            SendChannelUpdate(0);
            return;
        }

        // replace by water level in this case
        fz = cMap->GetWaterLevel(fx, fy);
    }
    // if gameobject is summoning object, it should be spawned right on caster's position
    else if(goinfo->type==GAMEOBJECT_TYPE_SUMMONING_RITUAL)
    {
        m_caster->GetPosition(fx, fy, fz);
    }

    GameObject* pGameObj = new GameObject;

    if(!pGameObj->Create(sObjectMgr.GenerateLowGuid(HIGHGUID_GAMEOBJECT), name_id, cMap,
        m_caster->GetPhaseMask(), fx, fy, fz, m_caster->GetOrientation(), 0.0f, 0.0f, 0.0f, 0.0f, 100, GO_STATE_READY))
    {
        delete pGameObj;
        return;
    }

    int32 duration = GetSpellDuration(m_spellInfo);

    switch(goinfo->type)
    {
        case GAMEOBJECT_TYPE_FISHINGNODE:
        {
            m_caster->SetChannelObjectGUID(pGameObj->GetGUID());
            m_caster->AddGameObject(pGameObj);              // will removed at spell cancel

            // end time of range when possible catch fish (FISHING_BOBBER_READY_TIME..GetDuration(m_spellInfo))
            // start time == fish-FISHING_BOBBER_READY_TIME (0..GetDuration(m_spellInfo)-FISHING_BOBBER_READY_TIME)
            int32 lastSec = 0;
            switch(urand(0, 3))
            {
                case 0: lastSec =  3; break;
                case 1: lastSec =  7; break;
                case 2: lastSec = 13; break;
                case 3: lastSec = 17; break;
            }

            duration = duration - lastSec*IN_MILLISECONDS + FISHING_BOBBER_READY_TIME*IN_MILLISECONDS;
            break;
        }
        case GAMEOBJECT_TYPE_SUMMONING_RITUAL:
        {
            if(m_caster->GetTypeId() == TYPEID_PLAYER)
            {
                pGameObj->AddUniqueUse((Player*)m_caster);
                m_caster->AddGameObject(pGameObj);          // will removed at spell cancel
            }
            break;
        }
        case GAMEOBJECT_TYPE_FISHINGHOLE:
        case GAMEOBJECT_TYPE_CHEST:
        default:
            break;
    }

    pGameObj->SetRespawnTime(duration > 0 ? duration/IN_MILLISECONDS : 0);

    pGameObj->SetOwnerGUID(m_caster->GetGUID());

    pGameObj->SetUInt32Value(GAMEOBJECT_LEVEL, m_caster->getLevel());
    pGameObj->SetSpellId(m_spellInfo->Id);

    DEBUG_LOG("AddObject at SpellEfects.cpp EffectTransmitted");
    //m_caster->AddGameObject(pGameObj);
    //m_ObjToDel.push_back(pGameObj);

    cMap->Add(pGameObj);

    pGameObj->SummonLinkedTrapIfAny();
}

void Spell::EffectProspecting(SpellEffectIndex /*eff_idx*/)
{
    if(m_caster->GetTypeId() != TYPEID_PLAYER)
        return;

    Player* p_caster = (Player*)m_caster;
    if(!itemTarget || !(itemTarget->GetProto()->BagFamily & BAG_FAMILY_MASK_MINING_SUPP))
        return;

    if(itemTarget->GetCount() < 5)
        return;

    if( sWorld.getConfig(CONFIG_BOOL_SKILL_PROSPECTING))
    {
        uint32 SkillValue = p_caster->GetPureSkillValue(SKILL_JEWELCRAFTING);
        uint32 reqSkillValue = itemTarget->GetProto()->RequiredSkillRank;
        p_caster->UpdateGatherSkill(SKILL_JEWELCRAFTING, SkillValue, reqSkillValue);
    }

    ((Player*)m_caster)->SendLoot(itemTarget->GetGUID(), LOOT_PROSPECTING);
}

void Spell::EffectMilling(SpellEffectIndex /*eff_idx*/)
{
    if(m_caster->GetTypeId() != TYPEID_PLAYER)
        return;

    Player* p_caster = (Player*)m_caster;
    if(!itemTarget || !(itemTarget->GetProto()->BagFamily & BAG_FAMILY_MASK_HERBS))
        return;

    if(itemTarget->GetCount() < 5)
        return;

    if( sWorld.getConfig(CONFIG_BOOL_SKILL_MILLING))
    {
        uint32 SkillValue = p_caster->GetPureSkillValue(SKILL_INSCRIPTION);
        uint32 reqSkillValue = itemTarget->GetProto()->RequiredSkillRank;
        p_caster->UpdateGatherSkill(SKILL_INSCRIPTION, SkillValue, reqSkillValue);
    }

    ((Player*)m_caster)->SendLoot(itemTarget->GetGUID(), LOOT_MILLING);
}

void Spell::EffectSkill(SpellEffectIndex /*eff_idx*/)
{
    sLog.outDebug("WORLD: SkillEFFECT");
}

void Spell::EffectSpiritHeal(SpellEffectIndex /*eff_idx*/)
{
    // TODO player can't see the heal-animation - he should respawn some ticks later
    if (!unitTarget || unitTarget->isAlive())
        return;
    if (unitTarget->GetTypeId() != TYPEID_PLAYER)
        return;
    if (!unitTarget->IsInWorld())
        return;
    if (m_spellInfo->Id == 22012 && !unitTarget->HasAura(2584))
        return;

    ((Player*)unitTarget)->ResurrectPlayer(1.0f);
    ((Player*)unitTarget)->SpawnCorpseBones();

    ((Player*)unitTarget)->CastSpell(unitTarget, 6962, true);
}

// remove insignia spell effect
void Spell::EffectSkinPlayerCorpse(SpellEffectIndex /*eff_idx*/)
{
    sLog.outDebug("Effect: SkinPlayerCorpse");
    if ( (m_caster->GetTypeId() != TYPEID_PLAYER) || (unitTarget->GetTypeId() != TYPEID_PLAYER) || (unitTarget->isAlive()) )
        return;

    ((Player*)unitTarget)->RemovedInsignia( (Player*)m_caster );
}

void Spell::EffectStealBeneficialBuff(SpellEffectIndex eff_idx)
{
    sLog.outDebug("Effect: StealBeneficialBuff");

    if(!unitTarget || unitTarget==m_caster)                 // can't steal from self
        return;

    std::vector <Aura *> steal_list;
    // Create dispel mask by dispel type
    uint32 dispelMask  = GetDispellMask( DispelType(m_spellInfo->EffectMiscValue[eff_idx]) );
    Unit::AuraMap const& auras = unitTarget->GetAuras();
    for(Unit::AuraMap::const_iterator itr = auras.begin(); itr != auras.end(); ++itr)
    {
        Aura *aur = (*itr).second;
        if (aur && (1<<aur->GetSpellProto()->Dispel) & dispelMask)
        {
            // Need check for passive? this
            if (aur->IsPositive() && !aur->IsPassive() && !(aur->GetSpellProto()->AttributesEx4 & SPELL_ATTR_EX4_NOT_STEALABLE))
                steal_list.push_back(aur);
        }
    }
    // Ok if exist some buffs for dispel try dispel it
    if (!steal_list.empty())
    {
        std::list < std::pair<uint32,uint64> > success_list;
        int32 list_size = steal_list.size();
        // Dispell N = damage buffs (or while exist buffs for dispel)
        for (int32 count=0; count < damage && list_size > 0; ++count)
        {
            // Random select buff for dispel
            Aura *aur = steal_list[urand(0, list_size-1)];
            // Not use chance for steal
            // TODO possible need do it
            success_list.push_back( std::pair<uint32,uint64>(aur->GetId(),aur->GetCasterGUID()));

            // Remove buff from list for prevent doubles
            for (std::vector<Aura *>::iterator j = steal_list.begin(); j != steal_list.end(); )
            {
                Aura *stealed = *j;
                if (stealed->GetId() == aur->GetId() && stealed->GetCasterGUID() == aur->GetCasterGUID())
                {
                    j = steal_list.erase(j);
                    --list_size;
                }
                else
                    ++j;
            }
        }
        // Really try steal and send log
        if (!success_list.empty())
        {
            int32 count = success_list.size();
            WorldPacket data(SMSG_SPELLSTEALLOG, 8+8+4+1+4+count*5);
            data << unitTarget->GetPackGUID();       // Victim GUID
            data << m_caster->GetPackGUID();         // Caster GUID
            data << uint32(m_spellInfo->Id);         // Dispell spell id
            data << uint8(0);                        // not used
            data << uint32(count);                   // count
            for (std::list<std::pair<uint32,uint64> >::iterator j = success_list.begin(); j != success_list.end(); ++j)
            {
                SpellEntry const* spellInfo = sSpellStore.LookupEntry(j->first);
                data << uint32(spellInfo->Id);       // Spell Id
                data << uint8(0);                    // 0 - steals !=0 transfers
                unitTarget->RemoveAurasDueToSpellBySteal(spellInfo->Id, j->second, m_caster);
            }
            m_caster->SendMessageToSet(&data, true);
        }
    }
}

void Spell::EffectKillCreditPersonal(SpellEffectIndex eff_idx)
{
    if(!unitTarget || unitTarget->GetTypeId() != TYPEID_PLAYER)
        return;

    ((Player*)unitTarget)->KilledMonsterCredit(m_spellInfo->EffectMiscValue[eff_idx], 0);
}

void Spell::EffectKillCredit(SpellEffectIndex eff_idx)
{
    if(!unitTarget || unitTarget->GetTypeId() != TYPEID_PLAYER)
        return;

    ((Player*)unitTarget)->RewardPlayerAndGroupAtEvent(m_spellInfo->EffectMiscValue[eff_idx], unitTarget);
}

void Spell::EffectQuestFail(SpellEffectIndex eff_idx)
{
    if(!unitTarget || unitTarget->GetTypeId() != TYPEID_PLAYER)
        return;

    ((Player*)unitTarget)->FailQuest(m_spellInfo->EffectMiscValue[eff_idx]);
}

void Spell::EffectActivateRune(SpellEffectIndex eff_idx)
{
    if(m_caster->GetTypeId() != TYPEID_PLAYER)
        return;

    Player *plr = (Player*)m_caster;

    if(plr->getClass() != CLASS_DEATH_KNIGHT)
        return;

    for(uint32 j = 0; j < MAX_RUNES; ++j)
    {
        if(plr->GetRuneCooldown(j) && plr->GetCurrentRune(j) == RuneType(m_spellInfo->EffectMiscValue[eff_idx]))
        {
            plr->SetRuneCooldown(j, 0);
        }
    }
}

void Spell::EffectTitanGrip(SpellEffectIndex /*eff_idx*/)
{
    if (unitTarget && unitTarget->GetTypeId() == TYPEID_PLAYER)
        ((Player*)unitTarget)->SetCanTitanGrip(true);
}

void Spell::EffectRenamePet(SpellEffectIndex /*eff_idx*/)
{
    if (!unitTarget || unitTarget->GetTypeId() != TYPEID_UNIT ||
        !((Creature*)unitTarget)->isPet() || ((Pet*)unitTarget)->getPetType() != HUNTER_PET)
        return;

    unitTarget->RemoveByteFlag(UNIT_FIELD_BYTES_2, 2, UNIT_CAN_BE_RENAMED);
}

void Spell::EffectPlayMusic(SpellEffectIndex eff_idx)
{
    if(!unitTarget || unitTarget->GetTypeId() != TYPEID_PLAYER)
        return;

    uint32 soundid = m_spellInfo->EffectMiscValue[eff_idx];

    if (!sSoundEntriesStore.LookupEntry(soundid))
    {
        sLog.outError("EffectPlayMusic: Sound (Id: %u) not exist in spell %u.",soundid,m_spellInfo->Id);
        return;
    }

    WorldPacket data(SMSG_PLAY_MUSIC, 4);
    data << uint32(soundid);
    ((Player*)unitTarget)->GetSession()->SendPacket(&data);
}

void Spell::EffectSpecCount(SpellEffectIndex /*eff_idx*/)
{
    if (!unitTarget || unitTarget->GetTypeId() != TYPEID_PLAYER)
        return;

    ((Player*)unitTarget)->UpdateSpecCount(damage);
}

void Spell::EffectActivateSpec(SpellEffectIndex /*eff_idx*/)
{
    if (!unitTarget || unitTarget->GetTypeId() != TYPEID_PLAYER)
        return;

    uint32 spec = damage-1;

    ((Player*)unitTarget)->ActivateSpec(spec);
}

void Spell::EffectBind(SpellEffectIndex eff_idx)
{
    if (!unitTarget || unitTarget->GetTypeId() != TYPEID_PLAYER)
        return;

    Player* player = (Player*)unitTarget;

    uint32 area_id;
    WorldLocation loc;
    if (m_spellInfo->EffectImplicitTargetA[eff_idx] == TARGET_TABLE_X_Y_Z_COORDINATES ||
        m_spellInfo->EffectImplicitTargetB[eff_idx] == TARGET_TABLE_X_Y_Z_COORDINATES)
    {
        SpellTargetPosition const* st = sSpellMgr.GetSpellTargetPosition(m_spellInfo->Id);
        if (!st)
        {
            sLog.outError( "Spell::EffectBind - unknown Teleport coordinates for spell ID %u", m_spellInfo->Id );
            return;
        }

        loc.mapid       = st->target_mapId;
        loc.coord_x     = st->target_X;
        loc.coord_y     = st->target_Y;
        loc.coord_z     = st->target_Y;
        loc.orientation = st->target_Orientation;
        area_id = sMapMgr.GetAreaId(loc.mapid, loc.coord_x, loc.coord_y, loc.coord_z);
    }
    else
    {
        player->GetPosition(loc);
        area_id = player->GetAreaId();
    }

    player->SetHomebindToLocation(loc,area_id);

    // binding
    WorldPacket data( SMSG_BINDPOINTUPDATE, (4+4+4+4+4) );
    data << float(loc.coord_x);
    data << float(loc.coord_y);
    data << float(loc.coord_z);
    data << uint32(loc.mapid);
    data << uint32(area_id);
    player->SendDirectMessage( &data );

    DEBUG_LOG("New Home Position X is %f", loc.coord_x);
    DEBUG_LOG("New Home Position Y is %f", loc.coord_y);
    DEBUG_LOG("New Home Position Z is %f", loc.coord_z);
    DEBUG_LOG("New Home MapId is %u", loc.mapid);
    DEBUG_LOG("New Home AreaId is %u", area_id);

    // zone update
    data.Initialize(SMSG_PLAYERBOUND, 8+4);
    data << uint64(player->GetGUID());
    data << uint32(area_id);
    player->SendDirectMessage( &data );
}

void Spell::EffectRestoreItemCharges( SpellEffectIndex eff_idx )
{
    if (unitTarget->GetTypeId() != TYPEID_PLAYER)
        return;

    Player* player = (Player*)unitTarget;

    ItemPrototype const* itemProto = ObjectMgr::GetItemPrototype(m_spellInfo->EffectItemType[eff_idx]);
    if (!itemProto)
        return;

    // In case item from limited category recharge any from category, is this valid checked early in spell checks
    Item* item;
    if (itemProto->ItemLimitCategory)
        item = player->GetItemByLimitedCategory(itemProto->ItemLimitCategory);
    else
        item = player->GetItemByEntry(m_spellInfo->EffectItemType[eff_idx]);

    if (!item)
        return;

    item->RestoreCharges();
}

void Spell::EffectTeachTaxiNode( SpellEffectIndex eff_idx )
{
    if (unitTarget->GetTypeId() != TYPEID_PLAYER)
        return;

    Player* player = (Player*)unitTarget;

    uint32 taxiNodeId = m_spellInfo->EffectMiscValue[eff_idx];
    if (!sTaxiNodesStore.LookupEntry(taxiNodeId))
        return;

    if (player->m_taxi.SetTaximaskNode(taxiNodeId))
    {
        WorldPacket data(SMSG_NEW_TAXI_PATH, 0);
        player->SendDirectMessage( &data );

        data.Initialize( SMSG_TAXINODE_STATUS, 9 );
        data << uint64( m_caster->GetGUID() );
        data << uint8( 1 );
        player->SendDirectMessage( &data );
    }
}<|MERGE_RESOLUTION|>--- conflicted
+++ resolved
@@ -3201,15 +3201,8 @@
                 idx++;
             }
 
-<<<<<<< HEAD
-            int32 tickheal = caster->SpellHealingBonusDone(unitTarget, targetAura->GetSpellProto(), targetAura->GetModifier()->m_amount, DOT);
-            tickheal = unitTarget->SpellHealingBonusTaken(caster, targetAura->GetSpellProto(), tickheal, DOT);
-
-            int32 tickcount = (GetSpellDuration(targetAura->GetSpellProto()) / targetAura->GetSpellProto()->EffectAmplitude[idx]) - 1;
-=======
             int32 tickheal = targetAura->GetModifier()->m_amount;
             int32 tickcount = GetSpellDuration(targetAura->GetSpellProto()) / targetAura->GetSpellProto()->EffectAmplitude[idx] - 1;
->>>>>>> 7a82ce70
 
             // Glyph of Swiftmend
             if (!caster->HasAura(54824))
