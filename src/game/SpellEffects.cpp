/*
 * Copyright (C) 2005-2010 MaNGOS <http://getmangos.com/>
 *
 * This program is free software; you can redistribute it and/or modify
 * it under the terms of the GNU General Public License as published by
 * the Free Software Foundation; either version 2 of the License, or
 * (at your option) any later version.
 *
 * This program is distributed in the hope that it will be useful,
 * but WITHOUT ANY WARRANTY; without even the implied warranty of
 * MERCHANTABILITY or FITNESS FOR A PARTICULAR PURPOSE.  See the
 * GNU General Public License for more details.
 *
 * You should have received a copy of the GNU General Public License
 * along with this program; if not, write to the Free Software
 * Foundation, Inc., 59 Temple Place, Suite 330, Boston, MA  02111-1307  USA
 */

#include "Common.h"
#include "Database/DatabaseEnv.h"
#include "WorldPacket.h"
#include "Opcodes.h"
#include "Log.h"
#include "UpdateMask.h"
#include "World.h"
#include "ObjectMgr.h"
#include "SpellMgr.h"
#include "Player.h"
#include "SkillExtraItems.h"
#include "Unit.h"
#include "Spell.h"
#include "DynamicObject.h"
#include "SpellAuras.h"
#include "Group.h"
#include "UpdateData.h"
#include "MapManager.h"
#include "ObjectAccessor.h"
#include "SharedDefines.h"
#include "Pet.h"
#include "GameObject.h"
#include "GossipDef.h"
#include "Creature.h"
#include "Totem.h"
#include "CreatureAI.h"
#include "BattleGroundMgr.h"
#include "BattleGround.h"
#include "BattleGroundEY.h"
#include "BattleGroundWS.h"
#include "VMapFactory.h"
#include "Language.h"
#include "SocialMgr.h"
#include "Util.h"
#include "TemporarySummon.h"
#include "ScriptCalls.h"
#include "SkillDiscovery.h"
#include "Formulas.h"

pEffect SpellEffects[TOTAL_SPELL_EFFECTS]=
{
    &Spell::EffectNULL,                                     //  0
    &Spell::EffectInstaKill,                                //  1 SPELL_EFFECT_INSTAKILL
    &Spell::EffectSchoolDMG,                                //  2 SPELL_EFFECT_SCHOOL_DAMAGE
    &Spell::EffectDummy,                                    //  3 SPELL_EFFECT_DUMMY
    &Spell::EffectUnused,                                   //  4 SPELL_EFFECT_PORTAL_TELEPORT          unused
    &Spell::EffectTeleportUnits,                            //  5 SPELL_EFFECT_TELEPORT_UNITS
    &Spell::EffectApplyAura,                                //  6 SPELL_EFFECT_APPLY_AURA
    &Spell::EffectEnvironmentalDMG,                         //  7 SPELL_EFFECT_ENVIRONMENTAL_DAMAGE
    &Spell::EffectPowerDrain,                               //  8 SPELL_EFFECT_POWER_DRAIN
    &Spell::EffectHealthLeech,                              //  9 SPELL_EFFECT_HEALTH_LEECH
    &Spell::EffectHeal,                                     // 10 SPELL_EFFECT_HEAL
    &Spell::EffectUnused,                                   // 11 SPELL_EFFECT_BIND
    &Spell::EffectNULL,                                     // 12 SPELL_EFFECT_PORTAL
    &Spell::EffectUnused,                                   // 13 SPELL_EFFECT_RITUAL_BASE              unused
    &Spell::EffectUnused,                                   // 14 SPELL_EFFECT_RITUAL_SPECIALIZE        unused
    &Spell::EffectUnused,                                   // 15 SPELL_EFFECT_RITUAL_ACTIVATE_PORTAL   unused
    &Spell::EffectQuestComplete,                            // 16 SPELL_EFFECT_QUEST_COMPLETE
    &Spell::EffectWeaponDmg,                                // 17 SPELL_EFFECT_WEAPON_DAMAGE_NOSCHOOL
    &Spell::EffectResurrect,                                // 18 SPELL_EFFECT_RESURRECT
    &Spell::EffectAddExtraAttacks,                          // 19 SPELL_EFFECT_ADD_EXTRA_ATTACKS
    &Spell::EffectUnused,                                   // 20 SPELL_EFFECT_DODGE                    one spell: Dodge
    &Spell::EffectUnused,                                   // 21 SPELL_EFFECT_EVADE                    one spell: Evade (DND)
    &Spell::EffectParry,                                    // 22 SPELL_EFFECT_PARRY
    &Spell::EffectBlock,                                    // 23 SPELL_EFFECT_BLOCK                    one spell: Block
    &Spell::EffectCreateItem,                               // 24 SPELL_EFFECT_CREATE_ITEM
    &Spell::EffectUnused,                                   // 25 SPELL_EFFECT_WEAPON
    &Spell::EffectUnused,                                   // 26 SPELL_EFFECT_DEFENSE                  one spell: Defense
    &Spell::EffectPersistentAA,                             // 27 SPELL_EFFECT_PERSISTENT_AREA_AURA
    &Spell::EffectSummonType,                               // 28 SPELL_EFFECT_SUMMON
    &Spell::EffectLeapForward,                              // 29 SPELL_EFFECT_LEAP
    &Spell::EffectEnergize,                                 // 30 SPELL_EFFECT_ENERGIZE
    &Spell::EffectWeaponDmg,                                // 31 SPELL_EFFECT_WEAPON_PERCENT_DAMAGE
    &Spell::EffectTriggerMissileSpell,                      // 32 SPELL_EFFECT_TRIGGER_MISSILE
    &Spell::EffectOpenLock,                                 // 33 SPELL_EFFECT_OPEN_LOCK
    &Spell::EffectSummonChangeItem,                         // 34 SPELL_EFFECT_SUMMON_CHANGE_ITEM
    &Spell::EffectApplyAreaAura,                            // 35 SPELL_EFFECT_APPLY_AREA_AURA_PARTY
    &Spell::EffectLearnSpell,                               // 36 SPELL_EFFECT_LEARN_SPELL
    &Spell::EffectUnused,                                   // 37 SPELL_EFFECT_SPELL_DEFENSE            one spell: SPELLDEFENSE (DND)
    &Spell::EffectDispel,                                   // 38 SPELL_EFFECT_DISPEL
    &Spell::EffectUnused,                                   // 39 SPELL_EFFECT_LANGUAGE
    &Spell::EffectDualWield,                                // 40 SPELL_EFFECT_DUAL_WIELD
    &Spell::EffectJump,                                     // 41 SPELL_EFFECT_JUMP
    &Spell::EffectJump,                                     // 42 SPELL_EFFECT_JUMP2
    &Spell::EffectTeleUnitsFaceCaster,                      // 43 SPELL_EFFECT_TELEPORT_UNITS_FACE_CASTER
    &Spell::EffectLearnSkill,                               // 44 SPELL_EFFECT_SKILL_STEP
    &Spell::EffectAddHonor,                                 // 45 SPELL_EFFECT_ADD_HONOR                honor/pvp related
    &Spell::EffectNULL,                                     // 46 SPELL_EFFECT_SPAWN                    we must spawn pet there
    &Spell::EffectTradeSkill,                               // 47 SPELL_EFFECT_TRADE_SKILL
    &Spell::EffectUnused,                                   // 48 SPELL_EFFECT_STEALTH                  one spell: Base Stealth
    &Spell::EffectUnused,                                   // 49 SPELL_EFFECT_DETECT                   one spell: Detect
    &Spell::EffectTransmitted,                              // 50 SPELL_EFFECT_TRANS_DOOR
    &Spell::EffectUnused,                                   // 51 SPELL_EFFECT_FORCE_CRITICAL_HIT       unused
    &Spell::EffectUnused,                                   // 52 SPELL_EFFECT_GUARANTEE_HIT            one spell: zzOLDCritical Shot
    &Spell::EffectEnchantItemPerm,                          // 53 SPELL_EFFECT_ENCHANT_ITEM
    &Spell::EffectEnchantItemTmp,                           // 54 SPELL_EFFECT_ENCHANT_ITEM_TEMPORARY
    &Spell::EffectTameCreature,                             // 55 SPELL_EFFECT_TAMECREATURE
    &Spell::EffectSummonPet,                                // 56 SPELL_EFFECT_SUMMON_PET
    &Spell::EffectLearnPetSpell,                            // 57 SPELL_EFFECT_LEARN_PET_SPELL
    &Spell::EffectWeaponDmg,                                // 58 SPELL_EFFECT_WEAPON_DAMAGE
    &Spell::EffectCreateRandomItem,                         // 59 SPELL_EFFECT_CREATE_RANDOM_ITEM       create item base at spell specific loot
    &Spell::EffectProficiency,                              // 60 SPELL_EFFECT_PROFICIENCY
    &Spell::EffectSendEvent,                                // 61 SPELL_EFFECT_SEND_EVENT
    &Spell::EffectPowerBurn,                                // 62 SPELL_EFFECT_POWER_BURN
    &Spell::EffectThreat,                                   // 63 SPELL_EFFECT_THREAT
    &Spell::EffectTriggerSpell,                             // 64 SPELL_EFFECT_TRIGGER_SPELL
    &Spell::EffectApplyAreaAura,                            // 65 SPELL_EFFECT_APPLY_AREA_AURA_RAID
    &Spell::EffectUnused,                                   // 66 SPELL_EFFECT_CREATE_MANA_GEM          (possibly recharge it, misc - is item ID)
    &Spell::EffectHealMaxHealth,                            // 67 SPELL_EFFECT_HEAL_MAX_HEALTH
    &Spell::EffectInterruptCast,                            // 68 SPELL_EFFECT_INTERRUPT_CAST
    &Spell::EffectDistract,                                 // 69 SPELL_EFFECT_DISTRACT
    &Spell::EffectPull,                                     // 70 SPELL_EFFECT_PULL                     one spell: Distract Move
    &Spell::EffectPickPocket,                               // 71 SPELL_EFFECT_PICKPOCKET
    &Spell::EffectAddFarsight,                              // 72 SPELL_EFFECT_ADD_FARSIGHT
    &Spell::EffectUnused,                                   // 73 SPELL_EFFECT_UNTRAIN_TALENTS
    &Spell::EffectApplyGlyph,                               // 74 SPELL_EFFECT_APPLY_GLYPH
    &Spell::EffectHealMechanical,                           // 75 SPELL_EFFECT_HEAL_MECHANICAL          one spell: Mechanical Patch Kit
    &Spell::EffectSummonObjectWild,                         // 76 SPELL_EFFECT_SUMMON_OBJECT_WILD
    &Spell::EffectScriptEffect,                             // 77 SPELL_EFFECT_SCRIPT_EFFECT
    &Spell::EffectUnused,                                   // 78 SPELL_EFFECT_ATTACK
    &Spell::EffectSanctuary,                                // 79 SPELL_EFFECT_SANCTUARY
    &Spell::EffectAddComboPoints,                           // 80 SPELL_EFFECT_ADD_COMBO_POINTS
    &Spell::EffectUnused,                                   // 81 SPELL_EFFECT_CREATE_HOUSE             one spell: Create House (TEST)
    &Spell::EffectNULL,                                     // 82 SPELL_EFFECT_BIND_SIGHT
    &Spell::EffectDuel,                                     // 83 SPELL_EFFECT_DUEL
    &Spell::EffectStuck,                                    // 84 SPELL_EFFECT_STUCK
    &Spell::EffectSummonPlayer,                             // 85 SPELL_EFFECT_SUMMON_PLAYER
    &Spell::EffectActivateObject,                           // 86 SPELL_EFFECT_ACTIVATE_OBJECT
    &Spell::EffectUnused,                                   // 87 SPELL_EFFECT_WMO_DAMAGE
    &Spell::EffectUnused,                                   // 88 SPELL_EFFECT_WMO_REPAIR
    &Spell::EffectUnused,                                   // 89 SPELL_EFFECT_WMO_CHANGE
    &Spell::EffectKillCreditPersonal,                       // 90 SPELL_EFFECT_KILL_CREDIT              Kill credit but only for single person
    &Spell::EffectUnused,                                   // 91 SPELL_EFFECT_THREAT_ALL               one spell: zzOLDBrainwash
    &Spell::EffectEnchantHeldItem,                          // 92 SPELL_EFFECT_ENCHANT_HELD_ITEM
    &Spell::EffectUnused,                                   // 93 SPELL_EFFECT_SUMMON_PHANTASM
    &Spell::EffectSelfResurrect,                            // 94 SPELL_EFFECT_SELF_RESURRECT
    &Spell::EffectSkinning,                                 // 95 SPELL_EFFECT_SKINNING
    &Spell::EffectCharge,                                   // 96 SPELL_EFFECT_CHARGE
    &Spell::EffectSummonAllTotems,                          // 97 SPELL_EFFECT_SUMMON_ALL_TOTEMS
    &Spell::EffectKnockBack,                                // 98 SPELL_EFFECT_KNOCK_BACK
    &Spell::EffectDisEnchant,                               // 99 SPELL_EFFECT_DISENCHANT
    &Spell::EffectInebriate,                                //100 SPELL_EFFECT_INEBRIATE
    &Spell::EffectFeedPet,                                  //101 SPELL_EFFECT_FEED_PET
    &Spell::EffectDismissPet,                               //102 SPELL_EFFECT_DISMISS_PET
    &Spell::EffectReputation,                               //103 SPELL_EFFECT_REPUTATION
    &Spell::EffectSummonObject,                             //104 SPELL_EFFECT_SUMMON_OBJECT_SLOT1
    &Spell::EffectSummonObject,                             //105 SPELL_EFFECT_SUMMON_OBJECT_SLOT2
    &Spell::EffectSummonObject,                             //106 SPELL_EFFECT_SUMMON_OBJECT_SLOT3
    &Spell::EffectSummonObject,                             //107 SPELL_EFFECT_SUMMON_OBJECT_SLOT4
    &Spell::EffectDispelMechanic,                           //108 SPELL_EFFECT_DISPEL_MECHANIC
    &Spell::EffectSummonDeadPet,                            //109 SPELL_EFFECT_SUMMON_DEAD_PET
    &Spell::EffectDestroyAllTotems,                         //110 SPELL_EFFECT_DESTROY_ALL_TOTEMS
    &Spell::EffectDurabilityDamage,                         //111 SPELL_EFFECT_DURABILITY_DAMAGE
    &Spell::EffectUnused,                                   //112 SPELL_EFFECT_112
    &Spell::EffectResurrectNew,                             //113 SPELL_EFFECT_RESURRECT_NEW
    &Spell::EffectTaunt,                                    //114 SPELL_EFFECT_ATTACK_ME
    &Spell::EffectDurabilityDamagePCT,                      //115 SPELL_EFFECT_DURABILITY_DAMAGE_PCT
    &Spell::EffectSkinPlayerCorpse,                         //116 SPELL_EFFECT_SKIN_PLAYER_CORPSE       one spell: Remove Insignia, bg usage, required special corpse flags...
    &Spell::EffectSpiritHeal,                               //117 SPELL_EFFECT_SPIRIT_HEAL              one spell: Spirit Heal
    &Spell::EffectSkill,                                    //118 SPELL_EFFECT_SKILL                    professions and more
    &Spell::EffectApplyAreaAura,                            //119 SPELL_EFFECT_APPLY_AREA_AURA_PET
    &Spell::EffectUnused,                                   //120 SPELL_EFFECT_TELEPORT_GRAVEYARD       one spell: Graveyard Teleport Test
    &Spell::EffectWeaponDmg,                                //121 SPELL_EFFECT_NORMALIZED_WEAPON_DMG
    &Spell::EffectUnused,                                   //122 SPELL_EFFECT_122                      unused
    &Spell::EffectSendTaxi,                                 //123 SPELL_EFFECT_SEND_TAXI                taxi/flight related (misc value is taxi path id)
    &Spell::EffectPlayerPull,                               //124 SPELL_EFFECT_PLAYER_PULL              opposite of knockback effect (pulls player twoard caster)
    &Spell::EffectModifyThreatPercent,                      //125 SPELL_EFFECT_MODIFY_THREAT_PERCENT
    &Spell::EffectStealBeneficialBuff,                      //126 SPELL_EFFECT_STEAL_BENEFICIAL_BUFF    spell steal effect?
    &Spell::EffectProspecting,                              //127 SPELL_EFFECT_PROSPECTING              Prospecting spell
    &Spell::EffectApplyAreaAura,                            //128 SPELL_EFFECT_APPLY_AREA_AURA_FRIEND
    &Spell::EffectApplyAreaAura,                            //129 SPELL_EFFECT_APPLY_AREA_AURA_ENEMY
    &Spell::EffectNULL,                                     //130 SPELL_EFFECT_REDIRECT_THREAT
    &Spell::EffectUnused,                                   //131 SPELL_EFFECT_131                      used in some test spells
    &Spell::EffectPlayMusic,                                //132 SPELL_EFFECT_PLAY_MUSIC               sound id in misc value (SoundEntries.dbc)
    &Spell::EffectUnlearnSpecialization,                    //133 SPELL_EFFECT_UNLEARN_SPECIALIZATION   unlearn profession specialization
    &Spell::EffectKillCredit,                               //134 SPELL_EFFECT_KILL_CREDIT              misc value is creature entry
    &Spell::EffectNULL,                                     //135 SPELL_EFFECT_CALL_PET
    &Spell::EffectHealPct,                                  //136 SPELL_EFFECT_HEAL_PCT
    &Spell::EffectEnergisePct,                              //137 SPELL_EFFECT_ENERGIZE_PCT
    &Spell::EffectLeapBack,                                 //138 SPELL_EFFECT_LEAP_BACK                Leap back
    &Spell::EffectUnused,                                   //139 SPELL_EFFECT_CLEAR_QUEST              (misc - is quest ID)
    &Spell::EffectForceCast,                                //140 SPELL_EFFECT_FORCE_CAST
    &Spell::EffectNULL,                                     //141 SPELL_EFFECT_141                      damage and reduce speed?
    &Spell::EffectTriggerSpellWithValue,                    //142 SPELL_EFFECT_TRIGGER_SPELL_WITH_VALUE
    &Spell::EffectApplyAreaAura,                            //143 SPELL_EFFECT_APPLY_AREA_AURA_OWNER
    &Spell::EffectNULL,                                     //144 SPELL_EFFECT_144                      Spectral Blast
    &Spell::EffectNULL,                                     //145 SPELL_EFFECT_145                      Black Hole Effect
    &Spell::EffectActivateRune,                             //146 SPELL_EFFECT_ACTIVATE_RUNE
    &Spell::EffectQuestFail,                                //147 SPELL_EFFECT_QUEST_FAIL               quest fail
    &Spell::EffectUnused,                                   //148 SPELL_EFFECT_148                      unused
    &Spell::EffectCharge2,                                  //149 SPELL_EFFECT_CHARGE2                  swoop
    &Spell::EffectUnused,                                   //150 SPELL_EFFECT_150                      unused
    &Spell::EffectTriggerRitualOfSummoning,                 //151 SPELL_EFFECT_TRIGGER_SPELL_2
    &Spell::EffectNULL,                                     //152 SPELL_EFFECT_152                      summon Refer-a-Friend
    &Spell::EffectNULL,                                     //153 SPELL_EFFECT_CREATE_PET               misc value is creature entry
    &Spell::EffectNULL,                                     //154 unused
    &Spell::EffectTitanGrip,                                //155 SPELL_EFFECT_TITAN_GRIP Allows you to equip two-handed axes, maces and swords in one hand, but you attack $49152s1% slower than normal.
    &Spell::EffectEnchantItemPrismatic,                     //156 SPELL_EFFECT_ENCHANT_ITEM_PRISMATIC
    &Spell::EffectCreateItem2,                              //157 SPELL_EFFECT_CREATE_ITEM_2            create item or create item template and replace by some randon spell loot item
    &Spell::EffectMilling,                                  //158 SPELL_EFFECT_MILLING                  milling
    &Spell::EffectRenamePet,                                //159 SPELL_EFFECT_ALLOW_RENAME_PET         allow rename pet once again
    &Spell::EffectNULL,                                     //160 SPELL_EFFECT_160                      unused
    &Spell::EffectSpecCount,                                //161 SPELL_EFFECT_TALENT_SPEC_COUNT        second talent spec (learn/revert)
    &Spell::EffectActivateSpec,                             //162 SPELL_EFFECT_TALENT_SPEC_SELECT       activate primary/secondary spec
};

void Spell::EffectNULL(SpellEffectIndex /*eff_idx*/)
{
    sLog.outDebug("WORLD: Spell Effect DUMMY");
}

void Spell::EffectUnused(SpellEffectIndex /*eff_idx*/)
{
    // NOT USED BY ANY SPELL OR USELESS OR IMPLEMENTED IN DIFFERENT WAY IN MANGOS
}

void Spell::EffectResurrectNew(SpellEffectIndex eff_idx)
{
    if(!unitTarget || unitTarget->isAlive())
        return;

    if(unitTarget->GetTypeId() != TYPEID_PLAYER)
        return;

    if(!unitTarget->IsInWorld())
        return;

    Player* pTarget = ((Player*)unitTarget);

    if(pTarget->isRessurectRequested())       // already have one active request
        return;

    uint32 health = damage;
    uint32 mana = m_spellInfo->EffectMiscValue[eff_idx];
    pTarget->setResurrectRequestData(m_caster->GetGUID(), m_caster->GetMapId(), m_caster->GetPositionX(), m_caster->GetPositionY(), m_caster->GetPositionZ(), health, mana);
    SendResurrectRequest(pTarget);
}

void Spell::EffectInstaKill(SpellEffectIndex /*eff_idx*/)
{
    if( !unitTarget || !unitTarget->isAlive() )
        return;

    // Demonic Sacrifice
    if(m_spellInfo->Id==18788 && unitTarget->GetTypeId()==TYPEID_UNIT)
    {
        uint32 entry = unitTarget->GetEntry();
        uint32 spellID;
        switch(entry)
        {
            case   416: spellID=18789; break;               //imp
            case   417: spellID=18792; break;               //fellhunter
            case  1860: spellID=18790; break;               //void
            case  1863: spellID=18791; break;               //succubus
            case 17252: spellID=35701; break;               //fellguard
            default:
                sLog.outError("EffectInstaKill: Unhandled creature entry (%u) case.", entry);
                return;
        }

        m_caster->CastSpell(m_caster, spellID, true);
    }

    if(m_caster == unitTarget)                              // prevent interrupt message
        finish();

    m_caster->DealDamage(unitTarget, unitTarget->GetHealth(), NULL, DIRECT_DAMAGE, SPELL_SCHOOL_MASK_NORMAL, NULL, false);
}

void Spell::EffectEnvironmentalDMG(SpellEffectIndex eff_idx)
{
    uint32 absorb = 0;
    uint32 resist = 0;

    // Note: this hack with damage replace required until GO casting not implemented
    // environment damage spells already have around enemies targeting but this not help in case not existed GO casting support
    // currently each enemy selected explicitly and self cast damage, we prevent apply self casted spell bonuses/etc
    damage = m_spellInfo->CalculateSimpleValue(eff_idx);

    m_caster->CalcAbsorbResist(m_caster, GetSpellSchoolMask(m_spellInfo), SPELL_DIRECT_DAMAGE, damage, &absorb, &resist);

    m_caster->SendSpellNonMeleeDamageLog(m_caster, m_spellInfo->Id, damage, GetSpellSchoolMask(m_spellInfo), absorb, resist, false, 0, false);
    if(m_caster->GetTypeId() == TYPEID_PLAYER)
        ((Player*)m_caster)->EnvironmentalDamage(DAMAGE_FIRE, damage);
}

void Spell::EffectSchoolDMG(SpellEffectIndex effect_idx)
{
    if( unitTarget && unitTarget->isAlive())
    {
        switch(m_spellInfo->SpellFamilyName)
        {
            case SPELLFAMILY_GENERIC:
            {
                switch(m_spellInfo->Id)                     // better way to check unknown
                {
                    // Meteor like spells (divided damage to targets)
                    case 24340: case 26558: case 28884:     // Meteor
                    case 36837: case 38903: case 41276:     // Meteor
                    case 26789:                             // Shard of the Fallen Star
                    case 31436:                             // Malevolent Cleave
                    case 35181:                             // Dive Bomb
                    case 40810: case 43267: case 43268:     // Saber Lash
                    case 42384:                             // Brutal Swipe
                    case 45150:                             // Meteor Slash
                    case 64422: case 64688:                 // Sonic Screech
                    case 70492: case 72505:                 // Ooze Eruption
                    case 71904:                             // Chaos Bane
                    case 72624: case 72625:                 // Ooze Eruption
                    {
                        uint32 count = 0;
                        for(std::list<TargetInfo>::iterator ihit= m_UniqueTargetInfo.begin();ihit != m_UniqueTargetInfo.end();++ihit)
                            if(ihit->effectMask & (1<<effect_idx))
                                ++count;

                        damage /= count;                    // divide to all targets
                        break;
                    }
                    // percent from health with min
                    case 25599:                             // Thundercrash
                    {
                        damage = unitTarget->GetHealth() / 2;
                        if(damage < 200)
                            damage = 200;
                        break;
                    }
                    // Intercept (warrior spell trigger)
                    case 20253:
                    case 61491:
                    {
                        damage+= uint32(m_caster->GetTotalAttackPowerValue(BASE_ATTACK) * 0.12f);
                        break;
                    }
                    // Cataclysmic Bolt
                    case 38441:
                    {
                        damage = unitTarget->GetMaxHealth() / 2;
                        break;
                    }
                    // Tympanic Tantrum
                    case 62775:
                    {
                        damage = unitTarget->GetMaxHealth() / 10;
                        break;
                    }
                    // Hand of Rekoning (name not have typos ;) )
                    case 67485:
                        damage += uint32(0.5f * m_caster->GetTotalAttackPowerValue(BASE_ATTACK));
                        break;
                }
                break;
            }
            case SPELLFAMILY_MAGE:
                // remove Arcane Blast buffs at any non-Arcane Blast arcane damage spell.
                // NOTE: it removed at hit instead cast because currently spell done-damage calculated at hit instead cast
                if ((m_spellInfo->SchoolMask & SPELL_SCHOOL_MASK_ARCANE) && !(m_spellInfo->SpellFamilyFlags & UI64LIT(0x20000000)))
                    m_caster->RemoveAurasDueToSpell(36032); // Arcane Blast buff
                break;
            case SPELLFAMILY_WARRIOR:
            {
                // Bloodthirst
                if (m_spellInfo->SpellFamilyFlags & UI64LIT(0x40000000000))
                {
                    damage = uint32(damage * (m_caster->GetTotalAttackPowerValue(BASE_ATTACK)) / 100);
                }
                // Shield Slam
                else if ((m_spellInfo->SpellFamilyFlags & UI64LIT(0x0000020000000000)) && m_spellInfo->Category==1209)
                    damage += int32(m_caster->GetShieldBlockValue());
                // Victory Rush
                else if (m_spellInfo->SpellFamilyFlags & UI64LIT(0x10000000000))
                {
                    damage = uint32(damage * m_caster->GetTotalAttackPowerValue(BASE_ATTACK) / 100);
                    m_caster->ModifyAuraState(AURA_STATE_WARRIOR_VICTORY_RUSH, false);
                }
                // Revenge ${$m1+$AP*0.207} to ${$M1+$AP*0.207}
                else if (m_spellInfo->SpellFamilyFlags & UI64LIT(0x0000000000000400))
                    damage+= uint32(m_caster->GetTotalAttackPowerValue(BASE_ATTACK) * 0.207f);
                // Heroic Throw ${$m1+$AP*.50}
                else if (m_spellInfo->SpellFamilyFlags & UI64LIT(0x0000000100000000))
                    damage+= uint32(m_caster->GetTotalAttackPowerValue(BASE_ATTACK) * 0.5f);
                // Shockwave ${$m3/100*$AP}
                else if (m_spellInfo->SpellFamilyFlags & UI64LIT(0x0000800000000000))
                {
                    int32 pct = m_caster->CalculateSpellDamage(m_spellInfo, EFFECT_INDEX_2, m_spellInfo->EffectBasePoints[EFFECT_INDEX_2], unitTarget);
                    if (pct > 0)
                        damage+= int32(m_caster->GetTotalAttackPowerValue(BASE_ATTACK) * pct / 100);
                    break;
                }
                // Thunder Clap
                else if (m_spellInfo->SpellFamilyFlags & UI64LIT(0x0000000000000080))
                {
                    damage+=int32(m_caster->GetTotalAttackPowerValue(BASE_ATTACK) * 12 / 100);
                }
                break;
            }
            case SPELLFAMILY_WARLOCK:
            {
                // Incinerate Rank 1 & 2
                if ((m_spellInfo->SpellFamilyFlags & UI64LIT(0x00004000000000)) && m_spellInfo->SpellIconID==2128)
                {
                    // Incinerate does more dmg (dmg*0.25) if the target have Immolate debuff.
                    // Check aura state for speed but aura state set not only for Immolate spell
                    if(unitTarget->HasAuraState(AURA_STATE_CONFLAGRATE))
                    {
                        Unit::AuraList const& RejorRegr = unitTarget->GetAurasByType(SPELL_AURA_PERIODIC_DAMAGE);
                        for(Unit::AuraList::const_iterator i = RejorRegr.begin(); i != RejorRegr.end(); ++i)
                        {
                            // Immolate
                            if((*i)->GetSpellProto()->SpellFamilyName == SPELLFAMILY_WARLOCK &&
                                ((*i)->GetSpellProto()->SpellFamilyFlags & UI64LIT(0x00000000000004)))
                            {
                                damage += damage/4;
                                break;
                            }
                        }
                    }
                }
                // Shadowflame
                else if (m_spellInfo->SpellFamilyFlags & UI64LIT(0x0001000000000000))
                {
                    // Apply DOT part
                    switch(m_spellInfo->Id)
                    {
                        case 47897: m_caster->CastSpell(unitTarget, 47960, true); break;
                        case 61290: m_caster->CastSpell(unitTarget, 61291, true); break;
                        default:
                            sLog.outError("Spell::EffectDummy: Unhandeled Shadowflame spell rank %u",m_spellInfo->Id);
                        break;
                    }
                }
                // Conflagrate - consumes Immolate or Shadowflame
                else if (m_spellInfo->TargetAuraState == AURA_STATE_CONFLAGRATE)
                {
                    Aura const* aura = NULL;                // found req. aura for damage calculation

                    Unit::AuraList const &mPeriodic = unitTarget->GetAurasByType(SPELL_AURA_PERIODIC_DAMAGE);
                    for(Unit::AuraList::const_iterator i = mPeriodic.begin(); i != mPeriodic.end(); ++i)
                    {
                        // for caster applied auras only
                        if ((*i)->GetSpellProto()->SpellFamilyName != SPELLFAMILY_WARLOCK ||
                            (*i)->GetCasterGUID()!=m_caster->GetGUID())
                            continue;

                        // Immolate
                        if ((*i)->GetSpellProto()->SpellFamilyFlags & UI64LIT(0x0000000000000004))
                        {
                            aura = *i;                      // it selected always if exist
                            break;
                        }

                        // Shadowflame
                        if ((*i)->GetSpellProto()->SpellFamilyFlags2 & 0x00000002)
                            aura = *i;                      // remember but wait possible Immolate as primary priority
                    }

                    // found Immolate or Shadowflame
                    if (aura)
                    {
                        // DoT not have applied spell bonuses in m_amount
                        int32 damagetick = m_caster->SpellDamageBonus(unitTarget, aura->GetSpellProto(), aura->GetModifier()->m_amount, DOT);
                        // Save value of further damage
                        m_currentBasePoints[1] = damagetick * 2 / 3;
                        damage += damagetick * 3;

                        // Glyph of Conflagrate
                        if (!m_caster->HasAura(56235))
                            unitTarget->RemoveAurasByCasterSpell(aura->GetId(), m_caster->GetGUID());
                        break;
                    }
                }
                break;
            }
            case SPELLFAMILY_PRIEST:
            {
                // Shadow Word: Death - deals damage equal to damage done to caster
                if (m_spellInfo->SpellFamilyFlags & UI64LIT(0x0000000200000000))
                    m_caster->CastCustomSpell(m_caster, 32409, &damage, 0, 0, true);
                // Improved Mind Blast (Mind Blast in shadow form bonus)
                else if (m_caster->m_form == FORM_SHADOW && (m_spellInfo->SpellFamilyFlags & UI64LIT(0x00002000)))
                {
                    Unit::AuraList const& ImprMindBlast = m_caster->GetAurasByType(SPELL_AURA_ADD_FLAT_MODIFIER);
                    for(Unit::AuraList::const_iterator i = ImprMindBlast.begin(); i != ImprMindBlast.end(); ++i)
                    {
                        if ((*i)->GetSpellProto()->SpellFamilyName == SPELLFAMILY_PRIEST &&
                            ((*i)->GetSpellProto()->SpellIconID == 95))
                        {
                            int chance = (*i)->GetSpellProto()->CalculateSimpleValue(EFFECT_INDEX_1);
                            if (roll_chance_i(chance))
                                // Mind Trauma
                                m_caster->CastSpell(unitTarget, 48301, true);
                            break;
                        }
                    }
                }
                break;
            }
            case SPELLFAMILY_DRUID:
            {
                // Ferocious Bite
                if (m_caster->GetTypeId()==TYPEID_PLAYER && (m_spellInfo->SpellFamilyFlags & UI64LIT(0x000800000)) && m_spellInfo->SpellVisual[0]==6587)
                {
                    // converts up to 30 points of energy into ($f1+$AP/410) additional damage
                    float ap = m_caster->GetTotalAttackPowerValue(BASE_ATTACK);
                    float multiple = ap / 410 + m_spellInfo->DmgMultiplier[effect_idx];
                    damage += int32(((Player*)m_caster)->GetComboPoints() * ap * 7 / 100);
                    uint32 energy = m_caster->GetPower(POWER_ENERGY);
                    uint32 used_energy = energy > 30 ? 30 : energy;
                    damage += int32(used_energy * multiple);
                    m_caster->SetPower(POWER_ENERGY,energy-used_energy);
                }
                // Rake
                else if (m_spellInfo->SpellFamilyFlags & UI64LIT(0x0000000000001000) && m_spellInfo->Effect[EFFECT_INDEX_2] == SPELL_EFFECT_ADD_COMBO_POINTS)
                {
                    // $AP*0.01 bonus
                    damage += int32(m_caster->GetTotalAttackPowerValue(BASE_ATTACK) / 100);
                }
                // Swipe
                else if (m_spellInfo->SpellFamilyFlags & UI64LIT(0x0010000000000000))
                {
                    damage += int32(m_caster->GetTotalAttackPowerValue(BASE_ATTACK)*0.08f);
                }
                break;
            }
            case SPELLFAMILY_ROGUE:
            {
                // Envenom
                if (m_caster->GetTypeId()==TYPEID_PLAYER && (m_spellInfo->SpellFamilyFlags & UI64LIT(0x800000000)))
                {
                    // consume from stack dozes not more that have combo-points
                    if(uint32 combo = ((Player*)m_caster)->GetComboPoints())
                    {
                        Aura *poison = 0;
                        // Lookup for Deadly poison (only attacker applied)
                        Unit::AuraList const& auras = unitTarget->GetAurasByType(SPELL_AURA_PERIODIC_DAMAGE);
                        for(Unit::AuraList::const_iterator itr = auras.begin(); itr!=auras.end(); ++itr)
                            if( (*itr)->GetSpellProto()->SpellFamilyName==SPELLFAMILY_ROGUE &&
                                ((*itr)->GetSpellProto()->SpellFamilyFlags & UI64LIT(0x10000)) &&
                                (*itr)->GetCasterGUID()==m_caster->GetGUID() )
                            {
                                poison = *itr;
                                break;
                            }
                        // count consumed deadly poison doses at target
                        if (poison)
                        {
                            bool needConsume = true;
                            uint32 spellId = poison->GetId();
                            uint32 doses = poison->GetStackAmount();
                            if (doses > combo)
                                doses = combo;

                            // Master Poisoner
                            Unit::AuraList const& auraList = ((Player*)m_caster)->GetAurasByType(SPELL_AURA_MOD_DURATION_OF_EFFECTS_BY_DISPEL);
                            for(Unit::AuraList::const_iterator iter = auraList.begin(); iter!=auraList.end(); ++iter)
                            {
                                if ((*iter)->GetSpellProto()->SpellFamilyName == SPELLFAMILY_ROGUE && (*iter)->GetSpellProto()->SpellIconID == 1960)
                                {
                                    if (int32 chance = (*iter)->GetSpellProto()->CalculateSimpleValue(EFFECT_INDEX_2))
                                        if (roll_chance_i(chance))
                                            needConsume = false;

                                    break;
                                }
                            }

                            if(needConsume)
                                for (uint32 i = 0; i < doses; ++i)
                                    unitTarget->RemoveSingleSpellAurasFromStack(spellId);

                            damage *= doses;
                            damage += int32(((Player*)m_caster)->GetTotalAttackPowerValue(BASE_ATTACK) * 0.09f * doses);
                        }
                        // Eviscerate and Envenom Bonus Damage (item set effect)
                        if(m_caster->GetDummyAura(37169))
                            damage += ((Player*)m_caster)->GetComboPoints()*40;
                    }
                }
                // Eviscerate
                else if ((m_spellInfo->SpellFamilyFlags & UI64LIT(0x00020000)) && m_caster->GetTypeId()==TYPEID_PLAYER)
                {
                    if(uint32 combo = ((Player*)m_caster)->GetComboPoints())
                    {
                        float ap = m_caster->GetTotalAttackPowerValue(BASE_ATTACK);
                        damage += irand(int32(ap * combo * 0.03f), int32(ap * combo * 0.07f));

                        // Eviscerate and Envenom Bonus Damage (item set effect)
                        if(m_caster->GetDummyAura(37169))
                            damage += combo*40;
                    }
                }
                // Gouge
                else if (m_spellInfo->SpellFamilyFlags & UI64LIT(0x0000000000000008))
                {
                    damage += int32(m_caster->GetTotalAttackPowerValue(BASE_ATTACK)*0.21f);
                }
                // Instant Poison
                else if (m_spellInfo->SpellFamilyFlags & UI64LIT(0x0000000000002000))
                {
                    damage += int32(m_caster->GetTotalAttackPowerValue(BASE_ATTACK)*0.10f);
                }
                // Wound Poison
                else if (m_spellInfo->SpellFamilyFlags & UI64LIT(0x0000000010000000))
                {
                    damage += int32(m_caster->GetTotalAttackPowerValue(BASE_ATTACK)*0.04f);
                }
                break;
            }
            case SPELLFAMILY_HUNTER:
            {
                //Gore
                if (m_spellInfo->SpellIconID == 1578)
                {
                    if (m_caster->HasAura(57627))           // Charge 6 sec post-affect
                      damage *= 2;
                }
                // Mongoose Bite
                else if ((m_spellInfo->SpellFamilyFlags & UI64LIT(0x000000002)) && m_spellInfo->SpellVisual[0]==342)
                {
                    damage += int32(m_caster->GetTotalAttackPowerValue(BASE_ATTACK)*0.2f);
                }
                // Counterattack
                else if (m_spellInfo->SpellFamilyFlags & UI64LIT(0x0008000000000000))
                {
                    damage += int32(m_caster->GetTotalAttackPowerValue(BASE_ATTACK)*0.2f);
                }
                // Arcane Shot
                else if ((m_spellInfo->SpellFamilyFlags & UI64LIT(0x00000800)) && m_spellInfo->maxLevel > 0)
                {
                    damage += int32(m_caster->GetTotalAttackPowerValue(RANGED_ATTACK)*0.15f);
                }
                // Steady Shot
                else if (m_spellInfo->SpellFamilyFlags & UI64LIT(0x100000000))
                {
                    int32 base = irand((int32)m_caster->GetWeaponDamageRange(RANGED_ATTACK, MINDAMAGE),(int32)m_caster->GetWeaponDamageRange(RANGED_ATTACK, MAXDAMAGE));
                    damage += int32(float(base)/m_caster->GetAttackTime(RANGED_ATTACK)*2800 + m_caster->GetTotalAttackPowerValue(RANGED_ATTACK)*0.1f);
                }
                // Explosive Trap Effect
                else if (m_spellInfo->SpellFamilyFlags & UI64LIT(0x00000004))
                {
                    damage += int32(m_caster->GetTotalAttackPowerValue(RANGED_ATTACK)*0.1f);
                }
                break;
            }
            case SPELLFAMILY_PALADIN:
            {
                // Judgement of Righteousness - receive benefit from Spell Damage and Attack power
                if (m_spellInfo->Id == 20187)
                {
                    float ap = m_caster->GetTotalAttackPowerValue(BASE_ATTACK);
                    int32 holy = m_caster->SpellBaseDamageBonus(GetSpellSchoolMask(m_spellInfo)) +
                                 m_caster->SpellBaseDamageBonusForVictim(GetSpellSchoolMask(m_spellInfo), unitTarget);
                    damage += int32(ap * 0.2f) + int32(holy * 32 / 100);
                }
                // Judgement of Vengeance/Corruption ${1+0.22*$SPH+0.14*$AP} + 10% for each application of Holy Vengeance/Blood Corruption on the target
                else if ((m_spellInfo->SpellFamilyFlags & UI64LIT(0x800000000)) && m_spellInfo->SpellIconID==2292)
                {
                    uint32 debuf_id;
                    switch(m_spellInfo->Id)
                    {
                        case 53733: debuf_id = 53742; break;// Judgement of Corruption -> Blood Corruption
                        case 31804: debuf_id = 31803; break;// Judgement of Vengeance -> Holy Vengeance
                        default: return;
                    }

                    float ap = m_caster->GetTotalAttackPowerValue(BASE_ATTACK);
                    int32 holy = m_caster->SpellBaseDamageBonus(GetSpellSchoolMask(m_spellInfo)) +
                                 m_caster->SpellBaseDamageBonusForVictim(GetSpellSchoolMask(m_spellInfo), unitTarget);
                    damage+=int32(ap * 0.14f) + int32(holy * 22 / 100);
                    // Get stack of Holy Vengeance on the target added by caster
                    uint32 stacks = 0;
                    Unit::AuraList const& auras = unitTarget->GetAurasByType(SPELL_AURA_PERIODIC_DAMAGE);
                    for(Unit::AuraList::const_iterator itr = auras.begin(); itr!=auras.end(); ++itr)
                    {
                        if( ((*itr)->GetId() == debuf_id) && (*itr)->GetCasterGUID()==m_caster->GetGUID())
                        {
                            stacks = (*itr)->GetStackAmount();
                            break;
                        }
                    }
                    // + 10% for each application of Holy Vengeance on the target
                    if(stacks)
                        damage += damage * stacks * 10 /100;
                }
                // Avenger's Shield ($m1+0.07*$SPH+0.07*$AP) - ranged sdb for future
                else if (m_spellInfo->SpellFamilyFlags & UI64LIT(0x0000000000004000))
                {
                    float ap = m_caster->GetTotalAttackPowerValue(BASE_ATTACK);
                    int32 holy = m_caster->SpellBaseDamageBonus(GetSpellSchoolMask(m_spellInfo)) +
                                 m_caster->SpellBaseDamageBonusForVictim(GetSpellSchoolMask(m_spellInfo), unitTarget);
                    damage += int32(ap * 0.07f) + int32(holy * 7 / 100);
                }
                // Hammer of Wrath ($m1+0.15*$SPH+0.15*$AP) - ranged type sdb future fix
                else if (m_spellInfo->SpellFamilyFlags & UI64LIT(0x0000008000000000))
                {
                    float ap = m_caster->GetTotalAttackPowerValue(BASE_ATTACK);
                    int32 holy = m_caster->SpellBaseDamageBonus(GetSpellSchoolMask(m_spellInfo)) +
                                 m_caster->SpellBaseDamageBonusForVictim(GetSpellSchoolMask(m_spellInfo), unitTarget);
                    damage += int32(ap * 0.15f) + int32(holy * 15 / 100);
                }
                // Hammer of the Righteous
                else if (m_spellInfo->SpellFamilyFlags & UI64LIT(0x0004000000000000))
                {
                    // Add main hand dps * effect[2] amount
                    float average = (m_caster->GetFloatValue(UNIT_FIELD_MINDAMAGE) + m_caster->GetFloatValue(UNIT_FIELD_MAXDAMAGE)) / 2;
                    int32 count = m_caster->CalculateSpellDamage(m_spellInfo, EFFECT_INDEX_2, m_spellInfo->EffectBasePoints[EFFECT_INDEX_2], unitTarget);
                    damage += count * int32(average * IN_MILISECONDS) / m_caster->GetAttackTime(BASE_ATTACK);
                }
                // Shield of Righteousness
                else if (m_spellInfo->SpellFamilyFlags & UI64LIT(0x0010000000000000))
                {
                    damage+=int32(m_caster->GetShieldBlockValue());
                }
                // Judgement
                else if (m_spellInfo->Id == 54158)
                {
                    // [1 + 0.25 * SPH + 0.16 * AP]
                    damage += int32(m_caster->GetTotalAttackPowerValue(BASE_ATTACK) * 0.16f);
                }
                break;
            }
        }

        if(damage >= 0)
            m_damage += damage;
    }
}

void Spell::EffectDummy(SpellEffectIndex eff_idx)
{
    if (!unitTarget && !gameObjTarget && !itemTarget)
        return;

    // selection by spell family
    switch(m_spellInfo->SpellFamilyName)
    {
        case SPELLFAMILY_GENERIC:
        {
            switch(m_spellInfo->Id)
            {
                case 8063:                                  // Deviate Fish
                {
                    if (m_caster->GetTypeId() != TYPEID_PLAYER)
                        return;

                    uint32 spell_id = 0;
                    switch(urand(1,5))
                    {
                        case 1: spell_id = 8064; break;     // Sleepy
                        case 2: spell_id = 8065; break;     // Invigorate
                        case 3: spell_id = 8066; break;     // Shrink
                        case 4: spell_id = 8067; break;     // Party Time!
                        case 5: spell_id = 8068; break;     // Healthy Spirit
                    }
                    m_caster->CastSpell(m_caster, spell_id, true, NULL);
                    return;
                }
                case 8213:                                  // Savory Deviate Delight
                {
                    if (m_caster->GetTypeId() != TYPEID_PLAYER)
                        return;

                    uint32 spell_id = 0;
                    switch(urand(1,2))
                    {
                        // Flip Out - ninja
                        case 1: spell_id = (m_caster->getGender() == GENDER_MALE ? 8219 : 8220); break;
                        // Yaaarrrr - pirate
                        case 2: spell_id = (m_caster->getGender() == GENDER_MALE ? 8221 : 8222); break;
                    }

                    m_caster->CastSpell(m_caster,spell_id,true,NULL);
                    return;
                }
                case 8593:                                  // Symbol of life (restore creature to life)
                case 31225:                                 // Shimmering Vessel (restore creature to life)
                {
                    if (!unitTarget || unitTarget->GetTypeId() != TYPEID_UNIT)
                        return;

                    ((Creature*)unitTarget)->setDeathState(JUST_ALIVED);
                    return;
                }
                case 13120:                                 // net-o-matic
                {
                    if (!unitTarget)
                        return;

                    uint32 spell_id = 0;

                    uint32 roll = urand(0, 99);

                    if (roll < 2)                           // 2% for 30 sec self root (off-like chance unknown)
                        spell_id = 16566;
                    else if (roll < 4)                      // 2% for 20 sec root, charge to target (off-like chance unknown)
                        spell_id = 13119;
                    else                                    // normal root
                        spell_id = 13099;

                    m_caster->CastSpell(unitTarget,spell_id,true,NULL);
                    return;
                }
                case 13567:                                 // Dummy Trigger
                {
                    // can be used for different aura triggering, so select by aura
                    if (!m_triggeredByAuraSpell || !unitTarget)
                        return;

                    switch(m_triggeredByAuraSpell->Id)
                    {
                        case 26467:                         // Persistent Shield
                            m_caster->CastCustomSpell(unitTarget, 26470, &damage, NULL, NULL, true);
                            break;
                        default:
                            sLog.outError("EffectDummy: Non-handled case for spell 13567 for triggered aura %u",m_triggeredByAuraSpell->Id);
                            break;
                    }
                    return;
                }
                case 15998:                                 // Capture Worg Pup
                case 29435:                                 // Capture Female Kaliri Hatchling
                {
                    if (!unitTarget || unitTarget->GetTypeId() != TYPEID_UNIT)
                        return;

                    Creature* creatureTarget = (Creature*)unitTarget;

                    creatureTarget->ForcedDespawn();
                    return;
                }
                case 16589:                                 // Noggenfogger Elixir
                {
                    if (m_caster->GetTypeId() != TYPEID_PLAYER)
                        return;

                    uint32 spell_id = 0;
                    switch(urand(1, 3))
                    {
                        case 1: spell_id = 16595; break;
                        case 2: spell_id = 16593; break;
                        default:spell_id = 16591; break;
                    }

                    m_caster->CastSpell(m_caster, spell_id, true, NULL);
                    return;
                }
                case 17251:                                 // Spirit Healer Res
                {
                    if (!unitTarget)
                        return;

                    Unit* caster = GetAffectiveCaster();

                    if (caster && caster->GetTypeId() == TYPEID_PLAYER)
                    {
                        WorldPacket data(SMSG_SPIRIT_HEALER_CONFIRM, 8);
                        data << uint64(unitTarget->GetGUID());
                        ((Player*)caster)->GetSession()->SendPacket( &data );
                    }
                    return;
                }
                case 17271:                                 // Test Fetid Skull
                {
                    if (!itemTarget && m_caster->GetTypeId()!=TYPEID_PLAYER)
                        return;

                    uint32 spell_id = roll_chance_i(50)
                        ? 17269                             // Create Resonating Skull
                        : 17270;                            // Create Bone Dust

                    m_caster->CastSpell(m_caster, spell_id, true, NULL);
                    return;
                }
                case 20577:                                 // Cannibalize
                {
                    if (unitTarget)
                        m_caster->CastSpell(m_caster, 20578, false, NULL);

                    return;
                }
                case 23019:                                 // Crystal Prison Dummy DND
                {
                    if (!unitTarget || !unitTarget->isAlive() || unitTarget->GetTypeId() != TYPEID_UNIT || ((Creature*)unitTarget)->isPet())
                        return;

                    Creature* creatureTarget = (Creature*)unitTarget;
                    if (creatureTarget->isPet())
                        return;

                    GameObject* pGameObj = new GameObject;

                    Map *map = creatureTarget->GetMap();

                    // create before death for get proper coordinates
                    if (!pGameObj->Create(sObjectMgr.GenerateLowGuid(HIGHGUID_GAMEOBJECT), 179644, map, m_caster->GetPhaseMask(),
                        creatureTarget->GetPositionX(), creatureTarget->GetPositionY(), creatureTarget->GetPositionZ(),
                        creatureTarget->GetOrientation(), 0.0f, 0.0f, 0.0f, 0.0f, 100, GO_STATE_READY) )
                    {
                        delete pGameObj;
                        return;
                    }

                    pGameObj->SetRespawnTime(creatureTarget->GetRespawnTime()-time(NULL));
                    pGameObj->SetOwnerGUID(m_caster->GetGUID() );
                    pGameObj->SetUInt32Value(GAMEOBJECT_LEVEL, m_caster->getLevel() );
                    pGameObj->SetSpellId(m_spellInfo->Id);

                    creatureTarget->ForcedDespawn();

                    DEBUG_LOG("AddObject at SpellEfects.cpp EffectDummy");
                    map->Add(pGameObj);

                    return;
                }
                case 23074:                                 // Arcanite Dragonling
                {
                    if (!m_CastItem)
                        return;

                    m_caster->CastSpell(m_caster, 19804, true, m_CastItem);
                    return;
                }
                case 23075:                                 // Mithril Mechanical Dragonling
                {
                    if (!m_CastItem)
                        return;

                    m_caster->CastSpell(m_caster, 12749, true, m_CastItem);
                    return;
                }
                case 23076:                                 // Mechanical Dragonling
                {
                    if (!m_CastItem)
                        return;

                    m_caster->CastSpell(m_caster, 4073, true, m_CastItem);
                    return;
                }
                case 23133:                                 // Gnomish Battle Chicken
                {
                    if (!m_CastItem)
                        return;

                    m_caster->CastSpell(m_caster, 13166, true, m_CastItem);
                    return;
                }
                case 23448:                                 // Transporter Arrival - Ultrasafe Transporter: Gadgetzan - backfires
                {
                    int32 r = irand(0, 119);
                    if (r < 20)                             // Transporter Malfunction - 1/6 polymorph
                        m_caster->CastSpell(m_caster, 23444, true);
                    else if (r < 100)                       // Evil Twin               - 4/6 evil twin
                        m_caster->CastSpell(m_caster, 23445, true);
                    else                                    // Transporter Malfunction - 1/6 miss the target
                        m_caster->CastSpell(m_caster, 36902, true);

                    return;
                }
                case 23453:                                 // Gnomish Transporter - Ultrasafe Transporter: Gadgetzan
                {
                    if (roll_chance_i(50))                  // Gadgetzan Transporter         - success
                        m_caster->CastSpell(m_caster, 23441, true);
                    else                                    // Gadgetzan Transporter Failure - failure
                        m_caster->CastSpell(m_caster, 23446, true);

                    return;
                }
                case 23645:                                 // Hourglass Sand
                    m_caster->RemoveAurasDueToSpell(23170); // Brood Affliction: Bronze
                    return;
                case 23725:                                 // Gift of Life (warrior bwl trinket)
                    m_caster->CastSpell(m_caster, 23782, true);
                    m_caster->CastSpell(m_caster, 23783, true);
                    return;
                case 25860:                                 // Reindeer Transformation
                {
                    if (!m_caster->HasAuraType(SPELL_AURA_MOUNTED))
                        return;

                    float flyspeed = m_caster->GetSpeedRate(MOVE_FLIGHT);
                    float speed = m_caster->GetSpeedRate(MOVE_RUN);

                    m_caster->RemoveSpellsCausingAura(SPELL_AURA_MOUNTED);

                    //5 different spells used depending on mounted speed and if mount can fly or not
                    if (flyspeed >= 4.1f)
                        // Flying Reindeer
                        m_caster->CastSpell(m_caster, 44827, true); //310% flying Reindeer
                    else if (flyspeed >= 3.8f)
                        // Flying Reindeer
                        m_caster->CastSpell(m_caster, 44825, true); //280% flying Reindeer
                    else if (flyspeed >= 1.6f)
                        // Flying Reindeer
                        m_caster->CastSpell(m_caster, 44824, true); //60% flying Reindeer
                    else if (speed >= 2.0f)
                        // Reindeer
                        m_caster->CastSpell(m_caster, 25859, true); //100% ground Reindeer
                    else
                        // Reindeer
                        m_caster->CastSpell(m_caster, 25858, true); //60% ground Reindeer

                    return;
                }
                case 26074:                                 // Holiday Cheer
                    // implemented at client side
                    return;
                case 28006:                                 // Arcane Cloaking
                {
                    if (unitTarget && unitTarget->GetTypeId() == TYPEID_PLAYER )
                        // Naxxramas Entry Flag Effect DND
                        m_caster->CastSpell(unitTarget, 29294, true);

                    return;
                }
                case 29200:                                 // Purify Helboar Meat
                {
                    if (m_caster->GetTypeId() != TYPEID_PLAYER)
                        return;

                    uint32 spell_id = roll_chance_i(50)
                        ? 29277                             // Summon Purified Helboar Meat
                        : 29278;                            // Summon Toxic Helboar Meat

                    m_caster->CastSpell(m_caster,spell_id,true,NULL);
                    return;
                }
                case 29858:                                 // Soulshatter
                {
                    if (unitTarget && unitTarget->GetTypeId() == TYPEID_UNIT && unitTarget->IsHostileTo(m_caster))
                        m_caster->CastSpell(unitTarget,32835,true);

                    return;
                }
                case 30458:                                 // Nigh Invulnerability
                {
                    if (!m_CastItem)
                        return;

                    if (roll_chance_i(86))                  // Nigh-Invulnerability   - success
                        m_caster->CastSpell(m_caster, 30456, true, m_CastItem);
                    else                                    // Complete Vulnerability - backfire in 14% casts
                        m_caster->CastSpell(m_caster, 30457, true, m_CastItem);

                    return;
                }
                case 30507:                                 // Poultryizer
                {
                    if (!m_CastItem)
                        return;

                    if (roll_chance_i(80))                  // Poultryized! - success
                        m_caster->CastSpell(unitTarget, 30501, true, m_CastItem);
                    else                                    // Poultryized! - backfire 20%
                        m_caster->CastSpell(unitTarget, 30504, true, m_CastItem);

                    return;
                }
                case 33060:                                 // Make a Wish
                {
                    if (m_caster->GetTypeId()!=TYPEID_PLAYER)
                        return;

                    uint32 spell_id = 0;

                    switch(urand(1,5))
                    {
                        case 1: spell_id = 33053; break;    // Mr Pinchy's Blessing
                        case 2: spell_id = 33057; break;    // Summon Mighty Mr. Pinchy
                        case 3: spell_id = 33059; break;    // Summon Furious Mr. Pinchy
                        case 4: spell_id = 33062; break;    // Tiny Magical Crawdad
                        case 5: spell_id = 33064; break;    // Mr. Pinchy's Gift
                    }

                    m_caster->CastSpell(m_caster, spell_id, true, NULL);
                    return;
                }
                case 34665:                                 //Administer Antidote
                {
                    if (!unitTarget || m_caster->GetTypeId() != TYPEID_PLAYER )
                        return;

                    // Spell has scriptable target but for sure.
                    if (unitTarget->GetTypeId() != TYPEID_UNIT)
                        return;

                    uint32 health = unitTarget->GetHealth();
                    float x, y, z, o;

                    unitTarget->GetPosition(x, y, z);
                    o = unitTarget->GetOrientation();
                    ((Creature*)unitTarget)->ForcedDespawn();

                    if (Creature* summon = m_caster->SummonCreature(16992, x, y, z, o,TEMPSUMMON_TIMED_OR_DEAD_DESPAWN,180000))
                    {
                        summon->SetHealth(health);
                        ((Player*)m_caster)->RewardPlayerAndGroupAtEvent(16992, summon);

                        if (summon->AI())
                            summon->AI()->AttackStart(m_caster);
                    }
                    return;
                }
                case 35745:                                 // Socrethar's Stone
                {
                    uint32 spell_id;
                    switch(m_caster->GetAreaId())
                    {
                        case 3900: spell_id = 35743; break; // Socrethar Portal
                        case 3742: spell_id = 35744; break; // Socrethar Portal
                        default: return;
                    }

                    m_caster->CastSpell(m_caster, spell_id, true);
                    return;
                }
                case 37674:                                 // Chaos Blast
                {
                    if (!unitTarget)
                        return;

                    int32 basepoints0 = 100;
                    m_caster->CastCustomSpell(unitTarget, 37675, &basepoints0, NULL, NULL, true);
                    return;
                }
                case 40802:                                 // Mingo's Fortune Generator (Mingo's Fortune Giblets)
                {
                    // selecting one from Bloodstained Fortune item
                    uint32 newitemid;
                    switch(urand(1, 20))
                    {
                        case 1:  newitemid = 32688; break;
                        case 2:  newitemid = 32689; break;
                        case 3:  newitemid = 32690; break;
                        case 4:  newitemid = 32691; break;
                        case 5:  newitemid = 32692; break;
                        case 6:  newitemid = 32693; break;
                        case 7:  newitemid = 32700; break;
                        case 8:  newitemid = 32701; break;
                        case 9:  newitemid = 32702; break;
                        case 10: newitemid = 32703; break;
                        case 11: newitemid = 32704; break;
                        case 12: newitemid = 32705; break;
                        case 13: newitemid = 32706; break;
                        case 14: newitemid = 32707; break;
                        case 15: newitemid = 32708; break;
                        case 16: newitemid = 32709; break;
                        case 17: newitemid = 32710; break;
                        case 18: newitemid = 32711; break;
                        case 19: newitemid = 32712; break;
                        case 20: newitemid = 32713; break;
                        default:
                            return;
                    }

                    DoCreateItem(eff_idx, newitemid);
                    return;
                }
                // Demon Broiled Surprise
                /* FIX ME: Required for correct work implementing implicit target 7 (in pair (22,7))
                case 43723:
                {
                    if (m_caster->GetTypeId() != TYPEID_PLAYER)
                        return;

                    ((Player*)m_caster)->CastSpell(unitTarget, 43753, true);
                    return;
                }
                */
                case 44875:                                 // Complete Raptor Capture
                {
                    if (!unitTarget || unitTarget->GetTypeId() != TYPEID_UNIT)
                        return;

                    Creature* creatureTarget = (Creature*)unitTarget;

                    creatureTarget->ForcedDespawn();

                    //cast spell Raptor Capture Credit
                    m_caster->CastSpell(m_caster, 42337, true, NULL);
                    return;
                }
                case 44997:                                 // Converting Sentry
                {
                    //Converted Sentry Credit
                    m_caster->CastSpell(m_caster, 45009, true);
                    return;
                }
                case 45030:                                 // Impale Emissary
                {
                    // Emissary of Hate Credit
                    m_caster->CastSpell(m_caster, 45088, true);
                    return;
                }
                case 45980:                                 // Re-Cursive Transmatter Injection
                {
                    if (m_caster->GetTypeId() == TYPEID_PLAYER && unitTarget)
                    {
                        if (const SpellEntry *pSpell = sSpellStore.LookupEntry(46022))
                        {
                            m_caster->CastSpell(unitTarget, pSpell, true);
                            ((Player*)m_caster)->KilledMonsterCredit(pSpell->EffectMiscValue[EFFECT_INDEX_0], 0);
                        }

                        if (unitTarget->GetTypeId() == TYPEID_UNIT)
                            ((Creature*)unitTarget)->ForcedDespawn();
                    }

                    return;
                }
                case 45990:                                 // Collect Oil
                {
                    if (!unitTarget || unitTarget->GetTypeId() != TYPEID_UNIT)
                        return;

                    if (const SpellEntry *pSpell = sSpellStore.LookupEntry(45991))
                    {
                        unitTarget->CastSpell(unitTarget, pSpell, true);
                        ((Creature*)unitTarget)->ForcedDespawn(GetSpellDuration(pSpell) + 1);
                    }

                    return;
                }
                case 46167:                                 // Planning for the Future: Create Snowfall Glade Pup Cover
                case 50926:                                 // Gluttonous Lurkers: Create Zul'Drak Rat Cover
                case 51026:                                 // Create Drakkari Medallion Cover
                case 51592:                                 // Pickup Primordial Hatchling
                case 51961:                                 // Captured Chicken Cover
                {
                    if (!unitTarget || unitTarget->GetTypeId() != TYPEID_UNIT || m_caster->GetTypeId() != TYPEID_PLAYER)
                        return;

                    uint32 spellId = 0;

                    switch(m_spellInfo->Id)
                    {
                        case 46167: spellId = 46773; break;
                        case 50926: spellId = 50927; break;
                        case 51026: spellId = 50737; break;
                        case 51592: spellId = 51593; break;
                        case 51961: spellId = 51037; break;
                    }

                    if (const SpellEntry *pSpell = sSpellStore.LookupEntry(spellId))
                    {
                        unitTarget->CastSpell(m_caster, spellId, true);

                        Creature* creatureTarget = (Creature*)unitTarget;

                        if (const SpellCastTimesEntry *pCastTime = sSpellCastTimesStore.LookupEntry(pSpell->CastingTimeIndex))
                            creatureTarget->ForcedDespawn(pCastTime->CastTime + 1);
                    }
                    return;
                }
                case 46485:                                 // Greatmother's Soulcatcher
                {
                    if (!unitTarget || unitTarget->GetTypeId() != TYPEID_UNIT)
                        return;

                    if (const SpellEntry *pSpell = sSpellStore.LookupEntry(46486))
                    {
                        m_caster->CastSpell(unitTarget, pSpell, true);

                        if (const SpellEntry *pSpellCredit = sSpellStore.LookupEntry(pSpell->EffectMiscValue[EFFECT_INDEX_0]))
                            ((Player*)m_caster)->KilledMonsterCredit(pSpellCredit->EffectMiscValue[EFFECT_INDEX_0], 0);

                        ((Creature*)unitTarget)->ForcedDespawn();
                    }

                    return;
                }
                case 46606:                                 // Plague Canister Dummy
                {
                    if (!unitTarget || unitTarget->GetTypeId() != TYPEID_UNIT)
                        return;

                    unitTarget->CastSpell(m_caster, 43160, true);
                    unitTarget->setDeathState(JUST_DIED);
                    unitTarget->SetHealth(0);
                    return;
                }
                case 46797:                                 // Quest - Borean Tundra - Set Explosives Cart
                {
                    if (!unitTarget)
                        return;

                    // Quest - Borean Tundra - Summon Explosives Cart
                    unitTarget->CastSpell(unitTarget,46798,true,m_CastItem,NULL,m_originalCasterGUID);
                    break;
                }
                case 49357:                                 // Brewfest Mount Transformation
                {
                    if (m_caster->GetTypeId() != TYPEID_PLAYER)
                        return;

                    if (!m_caster->HasAuraType(SPELL_AURA_MOUNTED))
                        return;

                    m_caster->RemoveSpellsCausingAura(SPELL_AURA_MOUNTED);

                    // Ram for Alliance, Kodo for Horde
                    if (((Player *)m_caster)->GetTeam() == ALLIANCE)
                    {
                        if (m_caster->GetSpeedRate(MOVE_RUN) >= 2.0f)
                            // 100% Ram
                            m_caster->CastSpell(m_caster, 43900, true);
                        else
                            // 60% Ram
                            m_caster->CastSpell(m_caster, 43899, true);
                    }
                    else
                    {
                        if (((Player *)m_caster)->GetSpeedRate(MOVE_RUN) >= 2.0f)
                            // 100% Kodo
                            m_caster->CastSpell(m_caster, 49379, true);
                        else
                            // 60% Kodo
                            m_caster->CastSpell(m_caster, 49378, true);
                    }
                    return;
                }
                case 50243:                                 // Teach Language
                {
                    if (m_caster->GetTypeId() != TYPEID_PLAYER)
                        return;

                    // spell has a 1/3 chance to trigger one of the below
                    if (roll_chance_i(66))
                        return;

                    if (((Player*)m_caster)->GetTeam() == ALLIANCE)
                    {
                        // 1000001 - gnomish binary
                        m_caster->CastSpell(m_caster, 50242, true);
                    }
                    else
                    {
                        // 01001000 - goblin binary
                        m_caster->CastSpell(m_caster, 50246, true);
                    }

                    return;
                }
                case 51582:                                 // Rocket Boots Engaged (Rocket Boots Xtreme and Rocket Boots Xtreme Lite)
                {
                    if (m_caster->GetTypeId() != TYPEID_PLAYER)
                        return;

                    if (BattleGround* bg = ((Player*)m_caster)->GetBattleGround())
                        bg->EventPlayerDroppedFlag((Player*)m_caster);

                    m_caster->CastSpell(m_caster, 30452, true, NULL);
                    return;
                }
                case 52308:                                 // Take Sputum Sample
                {
                    switch(eff_idx)
                    {
                        case EFFECT_INDEX_0:
                        {
                            uint32 spellID = m_spellInfo->CalculateSimpleValue(EFFECT_INDEX_0);
                            uint32 reqAuraID = m_spellInfo->CalculateSimpleValue(EFFECT_INDEX_1);

                            if (m_caster->HasAura(reqAuraID, EFFECT_INDEX_0))
                                m_caster->CastSpell(m_caster, spellID, true, NULL);
                            return;
                        }
                        case EFFECT_INDEX_1:
                            return;                         // additional data for dummy[0]
                    }
                    return;
                }
                case 52759:                                 // Ancestral Awakening
                {
                    if (!unitTarget)
                        return;

                    m_caster->CastCustomSpell(unitTarget, 52752, &damage, NULL, NULL, true);
                    return;
                }
                case 52845:                                 // Brewfest Mount Transformation (Faction Swap)
                {
                    if (m_caster->GetTypeId() != TYPEID_PLAYER)
                        return;

                    if (!m_caster->HasAuraType(SPELL_AURA_MOUNTED))
                        return;

                    m_caster->RemoveSpellsCausingAura(SPELL_AURA_MOUNTED);

                    // Ram for Horde, Kodo for Alliance
                    if (((Player *)m_caster)->GetTeam() == HORDE)
                    {
                        if (m_caster->GetSpeedRate(MOVE_RUN) >= 2.0f)
                            // Swift Brewfest Ram, 100% Ram
                            m_caster->CastSpell(m_caster, 43900, true);
                        else
                            // Brewfest Ram, 60% Ram
                            m_caster->CastSpell(m_caster, 43899, true);
                    }
                    else
                    {
                        if (((Player *)m_caster)->GetSpeedRate(MOVE_RUN) >= 2.0f)
                            // Great Brewfest Kodo, 100% Kodo
                            m_caster->CastSpell(m_caster, 49379, true);
                        else
                            // Brewfest Riding Kodo, 60% Kodo
                            m_caster->CastSpell(m_caster, 49378, true);
                    }
                    return;
                }
                case 53341:                                 // Rune of Cinderglacier
                case 53343:                                 // Rune of Razorice
                {
                    // Runeforging Credit
                    m_caster->CastSpell(m_caster, 54586, true);
                    return;
                }
                case 55004:                                 // Nitro Boosts
                {
                    if (!m_CastItem)
                        return;

                    if (roll_chance_i(95))                  // Nitro Boosts - success
                        m_caster->CastSpell(m_caster, 54861, true, m_CastItem);
                    else                                    // Knocked Up   - backfire 5%
                        m_caster->CastSpell(m_caster, 46014, true, m_CastItem);

                    return;
                }
                case 58418:                                 // Portal to Orgrimmar
                case 58420:                                 // Portal to Stormwind
                    return;                                 // implemented in EffectScript[0]
                case 59640:                                 // Underbelly Elixir
                {
                    if (m_caster->GetTypeId() != TYPEID_PLAYER)
                        return;

                    uint32 spell_id = 0;
                    switch(urand(1,3))
                    {
                        case 1: spell_id = 59645; break;
                        case 2: spell_id = 59831; break;
                        case 3: spell_id = 59843; break;
                    }

                    m_caster->CastSpell(m_caster,spell_id,true,NULL);
                    return;
                }
                case 60932:                                 // Disengage (one from creature versions)
                {
                    if (!unitTarget)
                        return;

                    m_caster->CastSpell(unitTarget,60934,true,NULL);
                    return;
                }
                case 67019:                                 // Flask of the North
                {
                    if (m_caster->GetTypeId() != TYPEID_PLAYER)
                        return;

                    uint32 spell_id = 0;
                    switch(m_caster->getClass())
                    {
                        case CLASS_WARRIOR:
                        case CLASS_DEATH_KNIGHT:
                            spell_id = 67018;               // STR for Warriors, Death Knights
                            break;
                        case CLASS_ROGUE:
                        case CLASS_HUNTER:
                            spell_id = 67017;               // AP for Rogues, Hunters
                            break;
                        case CLASS_PRIEST:
                        case CLASS_MAGE:
                        case CLASS_WARLOCK:
                            spell_id = 67016;               // SPD for Priests, Mages, Warlocks
                            break;
                        case CLASS_SHAMAN:
                            // random (SPD, AP)
                            spell_id = roll_chance_i(50) ? 67016 : 67017;
                            break;
                        case CLASS_PALADIN:
                        case CLASS_DRUID:
                        default:
                            // random (SPD, STR)
                            spell_id = roll_chance_i(50) ? 67016 : 67018;
                            break;
                    }
                    m_caster->CastSpell(m_caster, spell_id, true);
                    return;
                }
            }
            break;
        }
        case SPELLFAMILY_MAGE:
        {
            switch(m_spellInfo->Id)
            {
                case 11958:                                 // Cold Snap
                {
                    if (m_caster->GetTypeId()!=TYPEID_PLAYER)
                        return;

                    // immediately finishes the cooldown on Frost spells
                    const SpellCooldowns& cm = ((Player *)m_caster)->GetSpellCooldownMap();
                    for (SpellCooldowns::const_iterator itr = cm.begin(); itr != cm.end();)
                    {
                        SpellEntry const *spellInfo = sSpellStore.LookupEntry(itr->first);

                        if (spellInfo->SpellFamilyName == SPELLFAMILY_MAGE &&
                            (GetSpellSchoolMask(spellInfo) & SPELL_SCHOOL_MASK_FROST) &&
                            spellInfo->Id != 11958 && GetSpellRecoveryTime(spellInfo) > 0)
                        {
                            ((Player*)m_caster)->RemoveSpellCooldown((itr++)->first, true);
                        }
                        else
                            ++itr;
                    }
                    return;
                }
                case 31687:                                 // Summon Water Elemental
                {
                    if (m_caster->HasAura(70937))           // Glyph of Eternal Water (permanent limited by known spells version)
                        m_caster->CastSpell(m_caster, 70908, true);
                    else                                    // temporary version
                        m_caster->CastSpell(m_caster, 70907, true);

                    return;
                }
                case 32826:                                 // Polymorph Cast Visual
                {
                    if (unitTarget && unitTarget->GetTypeId() == TYPEID_UNIT)
                    {
                        //Polymorph Cast Visual Rank 1
                        const uint32 spell_list[6] =
                        {
                            32813,                          // Squirrel Form
                            32816,                          // Giraffe Form
                            32817,                          // Serpent Form
                            32818,                          // Dragonhawk Form
                            32819,                          // Worgen Form
                            32820                           // Sheep Form
                        };
                        unitTarget->CastSpell( unitTarget, spell_list[urand(0, 5)], true);
                    }
                    return;
                }
            }
            break;
        }
        case SPELLFAMILY_WARRIOR:
        {
            // Charge
            if ((m_spellInfo->SpellFamilyFlags & UI64LIT(0x1)) && m_spellInfo->SpellVisual[0] == 867)
            {
                int32 chargeBasePoints0 = damage;
                m_caster->CastCustomSpell(m_caster, 34846, &chargeBasePoints0, NULL, NULL, true);
                return;
            }
            // Execute
            if (m_spellInfo->SpellFamilyFlags & UI64LIT(0x20000000))
            {
                if (!unitTarget)
                    return;

                uint32 rage = m_caster->GetPower(POWER_RAGE);

                // up to max 30 rage cost
                if (rage > 300)
                    rage = 300;

                // Glyph of Execution bonus
                uint32 rage_modified = rage;

                if (Aura *aura = m_caster->GetDummyAura(58367))
                    rage_modified +=  aura->GetModifier()->m_amount*10;

                int32 basePoints0 = damage+int32(rage_modified * m_spellInfo->DmgMultiplier[eff_idx] +
                                                 m_caster->GetTotalAttackPowerValue(BASE_ATTACK)*0.2f);

                m_caster->CastCustomSpell(unitTarget, 20647, &basePoints0, NULL, NULL, true, 0);

                // Sudden Death
                if (m_caster->HasAura(52437))
                {
                    Unit::AuraList const& auras = m_caster->GetAurasByType(SPELL_AURA_PROC_TRIGGER_SPELL);
                    for (Unit::AuraList::const_iterator itr = auras.begin(); itr != auras.end(); ++itr)
                    {
                        // Only Sudden Death have this SpellIconID with SPELL_AURA_PROC_TRIGGER_SPELL
                        if ((*itr)->GetSpellProto()->SpellIconID == 1989)
                        {
                            // saved rage top stored in next affect
                            uint32 lastrage = (*itr)->GetSpellProto()->CalculateSimpleValue(EFFECT_INDEX_1)*10;
                            if(lastrage < rage)
                                rage -= lastrage;
                            break;
                        }
                    }
                }

                m_caster->SetPower(POWER_RAGE,m_caster->GetPower(POWER_RAGE)-rage);
                return;
            }
            // Slam
            if (m_spellInfo->SpellFamilyFlags & UI64LIT(0x0000000000200000))
            {
                if(!unitTarget)
                    return;

                // dummy cast itself ignored by client in logs
                m_caster->CastCustomSpell(unitTarget,50782,&damage,NULL,NULL,true);
                return;
            }
            // Concussion Blow
            if (m_spellInfo->SpellFamilyFlags & UI64LIT(0x0000000004000000))
            {
                m_damage+= uint32(damage * m_caster->GetTotalAttackPowerValue(BASE_ATTACK) / 100);
                return;
            }

            switch(m_spellInfo->Id)
            {
                // Warrior's Wrath
                case 21977:
                {
                    if (!unitTarget)
                        return;
                    m_caster->CastSpell(unitTarget, 21887, true);// spell mod
                    return;
                }
                // Last Stand
                case 12975:
                {
                    int32 healthModSpellBasePoints0 = int32(m_caster->GetMaxHealth()*0.3);
                    m_caster->CastCustomSpell(m_caster, 12976, &healthModSpellBasePoints0, NULL, NULL, true, NULL);
                    return;
                }
                // Bloodthirst
                case 23881:
                {
                    m_caster->CastCustomSpell(unitTarget, 23885, &damage, NULL, NULL, true, NULL);
                    return;
                }
            }
            break;
        }
        case SPELLFAMILY_WARLOCK:
        {
            // Life Tap
            if (m_spellInfo->SpellFamilyFlags & UI64LIT(0x0000000000040000))
            {
                // In 303 exist spirit depend
                uint32 spirit = uint32(m_caster->GetStat(STAT_SPIRIT));
                switch (m_spellInfo->Id)
                {
                    case  1454: damage+=spirit; break;
                    case  1455: damage+=spirit*15/10; break;
                    case  1456: damage+=spirit*2; break;
                    case 11687: damage+=spirit*25/10; break;
                    case 11688:
                    case 11689:
                    case 27222:
                    case 57946: damage+=spirit*3; break;
                    default:
                        sLog.outError("Spell::EffectDummy: %u Life Tap need set spirit multipler", m_spellInfo->Id);
                        return;
                }
//              Think its not need (also need remove Life Tap from SpellDamageBonus or add new value)
//              damage = m_caster->SpellDamageBonus(m_caster, m_spellInfo,uint32(damage > 0 ? damage : 0), SPELL_DIRECT_DAMAGE);
                if (unitTarget && (int32(unitTarget->GetHealth()) > damage))
                {
                    // Shouldn't Appear in Combat Log
                    unitTarget->ModifyHealth(-damage);

                    int32 mana = damage;
                    // Improved Life Tap mod
                    Unit::AuraList const& auraDummy = m_caster->GetAurasByType(SPELL_AURA_DUMMY);
                    for(Unit::AuraList::const_iterator itr = auraDummy.begin(); itr != auraDummy.end(); ++itr)
                    {
                        if((*itr)->GetSpellProto()->SpellFamilyName==SPELLFAMILY_WARLOCK && (*itr)->GetSpellProto()->SpellIconID == 208)
                            mana = ((*itr)->GetModifier()->m_amount + 100)* mana / 100;
                    }
                    m_caster->CastCustomSpell(unitTarget, 31818, &mana, NULL, NULL, true);

                    // Mana Feed
                    int32 manaFeedVal = 0;
                    Unit::AuraList const& mod = m_caster->GetAurasByType(SPELL_AURA_ADD_FLAT_MODIFIER);
                    for(Unit::AuraList::const_iterator itr = mod.begin(); itr != mod.end(); ++itr)
                    {
                        if((*itr)->GetSpellProto()->SpellFamilyName==SPELLFAMILY_WARLOCK && (*itr)->GetSpellProto()->SpellIconID == 1982)
                            manaFeedVal+= (*itr)->GetModifier()->m_amount;
                    }
                    if (manaFeedVal > 0)
                    {
                        manaFeedVal = manaFeedVal * mana / 100;
                        m_caster->CastCustomSpell(m_caster, 32553, &manaFeedVal, NULL, NULL, true, NULL);
                    }
                }
                else
                    SendCastResult(SPELL_FAILED_FIZZLE);

                return;
            }
            break;
        }
        case SPELLFAMILY_PRIEST:
        {
            // Penance
            if (m_spellInfo->SpellFamilyFlags & UI64LIT(0x0080000000000000))
            {
                if (!unitTarget)
                    return;

                int hurt = 0;
                int heal = 0;
                switch(m_spellInfo->Id)
                {
                    case 47540: hurt = 47758; heal = 47757; break;
                    case 53005: hurt = 53001; heal = 52986; break;
                    case 53006: hurt = 53002; heal = 52987; break;
                    case 53007: hurt = 53003; heal = 52988; break;
                    default:
                        sLog.outError("Spell::EffectDummy: Spell %u Penance need set correct heal/damage spell", m_spellInfo->Id);
                        return;
                }

                if (m_caster->IsFriendlyTo(unitTarget))
                    m_caster->CastSpell(unitTarget, heal, true);
                else
                    m_caster->CastSpell(unitTarget, hurt, true);

                return;
            }
            break;
        }
        case SPELLFAMILY_DRUID:
        {
            // Starfall
            if (m_spellInfo->SpellFamilyFlags2 & 0x00000100)
            {
                //Shapeshifting into an animal form or mounting cancels the effect.
                if(m_caster->GetCreatureType() == CREATURE_TYPE_BEAST || m_caster->IsMounted())
                {
                    if(m_triggeredByAuraSpell)
                        m_caster->RemoveAurasDueToSpell(m_triggeredByAuraSpell->Id);
                    return;
                }

                //Any effect which causes you to lose control of your character will supress the starfall effect.
                if (m_caster->hasUnitState(UNIT_STAT_NO_FREE_MOVE))
                    return;

                switch(m_spellInfo->Id)
                {
                    case 50286: m_caster->CastSpell(unitTarget, 50288, true); return;
                    case 53196: m_caster->CastSpell(unitTarget, 53191, true); return;
                    case 53197: m_caster->CastSpell(unitTarget, 53194, true); return;
                    case 53198: m_caster->CastSpell(unitTarget, 53195, true); return;
                    default:
                        sLog.outError("Spell::EffectDummy: Unhandeled Starfall spell rank %u",m_spellInfo->Id);
                        return;
                }
            }
            break;
        }
        case SPELLFAMILY_ROGUE:
        {
            switch(m_spellInfo->Id)
            {
                case 5938:                                  // Shiv
                {
                    if (m_caster->GetTypeId() != TYPEID_PLAYER)
                        return;

                    Player *pCaster = ((Player*)m_caster);

                    Item *item = pCaster->GetWeaponForAttack(OFF_ATTACK);
                    if (!item)
                        return;

                    // all poison enchantments is temporary
                    uint32 enchant_id = item->GetEnchantmentId(TEMP_ENCHANTMENT_SLOT);
                    if (!enchant_id)
                        return;

                    SpellItemEnchantmentEntry const *pEnchant = sSpellItemEnchantmentStore.LookupEntry(enchant_id);
                    if (!pEnchant)
                        return;

                    for (int s = 0; s < 3; ++s)
                    {
                        if (pEnchant->type[s]!=ITEM_ENCHANTMENT_TYPE_COMBAT_SPELL)
                            continue;

                        SpellEntry const* combatEntry = sSpellStore.LookupEntry(pEnchant->spellid[s]);
                        if (!combatEntry || combatEntry->Dispel != DISPEL_POISON)
                            continue;

                        m_caster->CastSpell(unitTarget, combatEntry, true, item);
                    }

                    m_caster->CastSpell(unitTarget, 5940, true);
                    return;
                }
                case 14185:                                 // Preparation
                {
                    if (m_caster->GetTypeId()!=TYPEID_PLAYER)
                        return;

                    //immediately finishes the cooldown on certain Rogue abilities
                    const SpellCooldowns& cm = ((Player *)m_caster)->GetSpellCooldownMap();
                    for (SpellCooldowns::const_iterator itr = cm.begin(); itr != cm.end();)
                    {
                        SpellEntry const *spellInfo = sSpellStore.LookupEntry(itr->first);

                        if (spellInfo->SpellFamilyName == SPELLFAMILY_ROGUE && (spellInfo->SpellFamilyFlags & UI64LIT(0x0000024000000860)))
                            ((Player*)m_caster)->RemoveSpellCooldown((itr++)->first,true);
                        else
                            ++itr;
                    }
                    return;
                }
                case 31231:                                 // Cheat Death
                {
                    m_caster->CastSpell(m_caster, 45182, true);
                    return;
                }
                case 51662:                                 // Hunger for Blood
                {
                    m_caster->CastSpell(m_caster, 63848, true);
                    return;
                }
            }
            break;
        }
        case SPELLFAMILY_HUNTER:
        {
            // Steady Shot
            if (m_spellInfo->SpellFamilyFlags & UI64LIT(0x100000000))
            {
                if (!unitTarget || !unitTarget->isAlive())
                    return;

                bool found = false;

                // check dazed affect
                Unit::AuraList const& decSpeedList = unitTarget->GetAurasByType(SPELL_AURA_MOD_DECREASE_SPEED);
                for(Unit::AuraList::const_iterator iter = decSpeedList.begin(); iter != decSpeedList.end(); ++iter)
                {
                    if ((*iter)->GetSpellProto()->SpellIconID==15 && (*iter)->GetSpellProto()->Dispel==0)
                    {
                        found = true;
                        break;
                    }
                }

                if (found)
                    m_damage+= damage;
                return;
            }

            // Disengage
            if (m_spellInfo->SpellFamilyFlags & UI64LIT(0x0000400000000000))
            {
                Unit* target = unitTarget;
                uint32 spellid;
                switch(m_spellInfo->Id)
                {
                    case 57635: spellid = 57636; break;     // one from creature cases
                    case 61507: spellid = 61508; break;     // one from creature cases
                    default:
                        sLog.outError("Spell %u not handled propertly in EffectDummy(Disengage)",m_spellInfo->Id);
                        return;
                }
                if (!target || !target->isAlive())
                    return;
                m_caster->CastSpell(target,spellid,true,NULL);
            }

            switch(m_spellInfo->Id)
            {
                case 23989:                                 // Readiness talent
                {
                    if (m_caster->GetTypeId()!=TYPEID_PLAYER)
                        return;

                    //immediately finishes the cooldown for hunter abilities
                    const SpellCooldowns& cm = ((Player*)m_caster)->GetSpellCooldownMap();
                    for (SpellCooldowns::const_iterator itr = cm.begin(); itr != cm.end();)
                    {
                        SpellEntry const *spellInfo = sSpellStore.LookupEntry(itr->first);

                        if (spellInfo->SpellFamilyName == SPELLFAMILY_HUNTER && spellInfo->Id != 23989 && GetSpellRecoveryTime(spellInfo) > 0 )
                            ((Player*)m_caster)->RemoveSpellCooldown((itr++)->first,true);
                        else
                            ++itr;
                    }
                    return;
                }
                case 37506:                                 // Scatter Shot
                {
                    if (m_caster->GetTypeId()!=TYPEID_PLAYER)
                        return;

                    // break Auto Shot and autohit
                    m_caster->InterruptSpell(CURRENT_AUTOREPEAT_SPELL);
                    m_caster->AttackStop();
                    ((Player*)m_caster)->SendAttackSwingCancelAttack();
                    return;
                }
                // Last Stand
                case 53478:
                {
                    if (!unitTarget)
                        return;
                    int32 healthModSpellBasePoints0 = int32(unitTarget->GetMaxHealth() * 0.3);
                    unitTarget->CastCustomSpell(unitTarget, 53479, &healthModSpellBasePoints0, NULL, NULL, true, NULL);
                    return;
                }
                // Master's Call
                case 53271:
                {
                    Pet* pet = m_caster->GetPet();
                    if (!pet || !unitTarget)
                        return;

                    pet->CastSpell(unitTarget, m_spellInfo->CalculateSimpleValue(eff_idx), true);
                    return;
                }
            }
            break;
        }
        case SPELLFAMILY_PALADIN:
        {
            switch(m_spellInfo->SpellIconID)
            {
                case 156:                                   // Holy Shock
                {
                    if (!unitTarget)
                        return;

                    int hurt = 0;
                    int heal = 0;

                    switch(m_spellInfo->Id)
                    {
                        case 20473: hurt = 25912; heal = 25914; break;
                        case 20929: hurt = 25911; heal = 25913; break;
                        case 20930: hurt = 25902; heal = 25903; break;
                        case 27174: hurt = 27176; heal = 27175; break;
                        case 33072: hurt = 33073; heal = 33074; break;
                        case 48824: hurt = 48822; heal = 48820; break;
                        case 48825: hurt = 48823; heal = 48821; break;
                        default:
                            sLog.outError("Spell::EffectDummy: Spell %u not handled in HS",m_spellInfo->Id);
                            return;
                    }

                    if (m_caster->IsFriendlyTo(unitTarget))
                        m_caster->CastSpell(unitTarget, heal, true);
                    else
                        m_caster->CastSpell(unitTarget, hurt, true);

                    return;
                }
                case 561:                                   // Judgement of command
                {
                    if (!unitTarget)
                        return;

                    uint32 spell_id = m_currentBasePoints[eff_idx]+1;
                    SpellEntry const* spell_proto = sSpellStore.LookupEntry(spell_id);
                    if (!spell_proto)
                        return;

                    m_caster->CastSpell(unitTarget, spell_proto, true, NULL);
                    return;
                }
            }

            switch(m_spellInfo->Id)
            {
                case 31789:                                 // Righteous Defense (step 1)
                {
                    if (m_caster->GetTypeId() != TYPEID_PLAYER)
                    {
                        SendCastResult(SPELL_FAILED_TARGET_AFFECTING_COMBAT);
                        return;
                    }

                    // 31989 -> dummy effect (step 1) + dummy effect (step 2) -> 31709 (taunt like spell for each target)
                    Unit* friendTarget = !unitTarget || unitTarget->IsFriendlyTo(m_caster) ? unitTarget : unitTarget->getVictim();
                    if (friendTarget)
                    {
                        Player* player = friendTarget->GetCharmerOrOwnerPlayerOrPlayerItself();
                        if (!player || !player->IsInSameRaidWith((Player*)m_caster))
                            friendTarget = NULL;
                    }

                    // non-standard cast requirement check
                    if (!friendTarget || friendTarget->getAttackers().empty())
                    {
                        ((Player*)m_caster)->RemoveSpellCooldown(m_spellInfo->Id,true);
                        SendCastResult(SPELL_FAILED_TARGET_AFFECTING_COMBAT);
                        return;
                    }

                    // Righteous Defense (step 2) (in old version 31980 dummy effect)
                    // Clear targets for eff 1
                    for(std::list<TargetInfo>::iterator ihit= m_UniqueTargetInfo.begin();ihit != m_UniqueTargetInfo.end();++ihit)
                        ihit->effectMask &= ~(1<<1);

                    // not empty (checked), copy
                    Unit::AttackerSet attackers = friendTarget->getAttackers();

                    // selected from list 3
                    for(uint32 i = 0; i < std::min(size_t(3),attackers.size()); ++i)
                    {
                        Unit::AttackerSet::iterator aItr = attackers.begin();
                        std::advance(aItr, rand() % attackers.size());
                        AddUnitTarget((*aItr), EFFECT_INDEX_1);
                        attackers.erase(aItr);
                    }

                    // now let next effect cast spell at each target.
                    return;
                }
                case 37877:                                 // Blessing of Faith
                {
                    if (!unitTarget)
                        return;

                    uint32 spell_id = 0;
                    switch(unitTarget->getClass())
                    {
                        case CLASS_DRUID:   spell_id = 37878; break;
                        case CLASS_PALADIN: spell_id = 37879; break;
                        case CLASS_PRIEST:  spell_id = 37880; break;
                        case CLASS_SHAMAN:  spell_id = 37881; break;
                        default: return;                    // ignore for not healing classes
                    }

                    m_caster->CastSpell(m_caster, spell_id, true);
                    return;
                }
            }
            break;
        }
        case SPELLFAMILY_SHAMAN:
        {
            // Cleansing Totem
            if ((m_spellInfo->SpellFamilyFlags & UI64LIT(0x0000000004000000)) && m_spellInfo->SpellIconID==1673)
            {
                if (unitTarget)
                    m_caster->CastSpell(unitTarget, 52025, true);
                return;
            }
            // Healing Stream Totem
            if (m_spellInfo->SpellFamilyFlags & UI64LIT(0x0000000000002000))
            {
                if (unitTarget)
                {
                    if (Unit *owner = m_caster->GetOwner())
                    {
                        // Restorative Totems
                        Unit::AuraList const& mDummyAuras = owner->GetAurasByType(SPELL_AURA_DUMMY);
                        for(Unit::AuraList::const_iterator i = mDummyAuras.begin(); i != mDummyAuras.end(); ++i)
                            // only its have dummy with specific icon
                            if ((*i)->GetSpellProto()->SpellFamilyName == SPELLFAMILY_SHAMAN && (*i)->GetSpellProto()->SpellIconID == 338)
                                damage += (*i)->GetModifier()->m_amount * damage / 100;

                        // Glyph of Healing Stream Totem
                        if (Aura *dummy = owner->GetDummyAura(55456))
                            damage += dummy->GetModifier()->m_amount * damage / 100;
                    }
                    m_caster->CastCustomSpell(unitTarget, 52042, &damage, NULL, NULL, true, 0, 0, m_originalCasterGUID);
                }
                return;
            }
            // Mana Spring Totem
            if (m_spellInfo->SpellFamilyFlags & UI64LIT(0x0000000000004000))
            {
                if (!unitTarget || unitTarget->getPowerType()!=POWER_MANA)
                    return;
                m_caster->CastCustomSpell(unitTarget, 52032, &damage, 0, 0, true, 0, 0, m_originalCasterGUID);
                return;
            }
            if (m_spellInfo->Id == 39610)                   // Mana Tide Totem effect
            {
                if (!unitTarget || unitTarget->getPowerType() != POWER_MANA)
                    return;
                // Glyph of Mana Tide
                if (Unit *owner = m_caster->GetOwner())
                    if (Aura *dummy = owner->GetDummyAura(55441))
                        damage+=dummy->GetModifier()->m_amount;
                // Regenerate 6% of Total Mana Every 3 secs
                int32 EffectBasePoints0 = unitTarget->GetMaxPower(POWER_MANA)  * damage / 100;
                m_caster->CastCustomSpell(unitTarget, 39609, &EffectBasePoints0, NULL, NULL, true, NULL, NULL, m_originalCasterGUID);
                return;
            }
            // Lava Lash
            if (m_spellInfo->SpellFamilyFlags2 & 0x00000004)
            {
                if (m_caster->GetTypeId()!=TYPEID_PLAYER)
                    return;
                Item *item = ((Player*)m_caster)->GetItemByPos(INVENTORY_SLOT_BAG_0, EQUIPMENT_SLOT_OFFHAND);
                if (item)
                {
                    // Damage is increased if your off-hand weapon is enchanted with Flametongue.
                    Unit::AuraList const& auraDummy = m_caster->GetAurasByType(SPELL_AURA_DUMMY);
                    for(Unit::AuraList::const_iterator itr = auraDummy.begin(); itr != auraDummy.end(); ++itr)
                    {
                        if ((*itr)->GetSpellProto()->SpellFamilyName==SPELLFAMILY_SHAMAN &&
                            ((*itr)->GetSpellProto()->SpellFamilyFlags & UI64LIT(0x0000000000200000)) &&
                            (*itr)->GetCastItemGUID() == item->GetGUID())
                        {
                           m_damage += m_damage * damage / 100;
                           return;
                        }
                    }
                }
                return;
            }
            // Fire Nova
            if (m_spellInfo->SpellIconID == 33)
            {
                // fire totems slot
                if (!m_caster->m_TotemSlot[0])
                    return;

                Creature* totem = m_caster->GetMap()->GetCreature(m_caster->m_TotemSlot[0]);
                if (!totem)
                    return;

                uint32 triggered_spell_id;
                switch(m_spellInfo->Id)
                {
                    case 1535:  triggered_spell_id = 8349;  break;
                    case 8498:  triggered_spell_id = 8502;  break;
                    case 8499:  triggered_spell_id = 8503;  break;
                    case 11314: triggered_spell_id = 11306; break;
                    case 11315: triggered_spell_id = 11307; break;
                    case 25546: triggered_spell_id = 25535; break;
                    case 25547: triggered_spell_id = 25537; break;
                    case 61649: triggered_spell_id = 61650; break;
                    case 61657: triggered_spell_id = 61654; break;
                    default: return;
                }

                totem->CastSpell(totem, triggered_spell_id, true, NULL, NULL, m_caster->GetGUID());

                // Fire Nova Visual
                totem->CastSpell(totem, 19823, true, NULL, NULL, m_caster->GetGUID());
                return;
            }
            break;
        }
        case SPELLFAMILY_DEATHKNIGHT:
        {
            // Death Coil
            if (m_spellInfo->SpellFamilyFlags & UI64LIT(0x002000))
            {
                if (m_caster->IsFriendlyTo(unitTarget))
                {
                    if (unitTarget->GetCreatureType() != CREATURE_TYPE_UNDEAD)
                        return;

                    int32 bp = int32(damage * 1.5f);
                    m_caster->CastCustomSpell(unitTarget, 47633, &bp, NULL, NULL, true);
                }
                else
                {
                    int32 bp = damage;
                    m_caster->CastCustomSpell(unitTarget, 47632, &bp, NULL, NULL, true);
                }
                return;
            }
            // Hungering Cold
            else if (m_spellInfo->SpellFamilyFlags & UI64LIT(0x0000100000000000))
            {
                m_caster->CastSpell(m_caster, 51209, true);
                return;
            }
            // Death Strike
            else if (m_spellInfo->SpellFamilyFlags & UI64LIT(0x0000000000000010))
            {
                uint32 count = 0;
                Unit::AuraMap const& auras = unitTarget->GetAuras();
                for(Unit::AuraMap::const_iterator itr = auras.begin(); itr!=auras.end(); ++itr)
                {
                    if (itr->second->GetSpellProto()->Dispel == DISPEL_DISEASE &&
                        itr->second->GetCasterGUID() == m_caster->GetGUID() &&
                        IsSpellLastAuraEffect(itr->second->GetSpellProto(), itr->second->GetEffIndex()))
                    {
                        ++count;
                        // max. 15%
                        if (count == 3)
                            break;
                    }
                }

                int32 bp = int32(count * m_caster->GetMaxHealth() * m_spellInfo->DmgMultiplier[0] / 100);

                // Improved Death Strike
                Unit::AuraList const& auraMod = m_caster->GetAurasByType(SPELL_AURA_ADD_FLAT_MODIFIER);
                for(Unit::AuraList::const_iterator iter = auraMod.begin(); iter != auraMod.end(); ++iter)
                {
                    if ((*iter)->GetSpellProto()->SpellIconID == 2751 && (*iter)->GetSpellProto()->SpellFamilyName == SPELLFAMILY_DEATHKNIGHT)
                    {
                        bp += (*iter)->GetSpellProto()->CalculateSimpleValue(EFFECT_INDEX_2) * bp / 100;
                        break;
                    }
                }

                m_caster->CastCustomSpell(m_caster, 45470, &bp, NULL, NULL, true);
                return;
            }
            switch(m_spellInfo->Id)
            {
                // Death Grip
                case 49560:
                case 49576:
                {
                    if (!unitTarget || !m_caster)
                        return;

                    float x = m_caster->GetPositionX();
                    float y = m_caster->GetPositionY();
                    float z = m_caster->GetPositionZ()+1;
                    float orientation = unitTarget->GetOrientation();

                    m_caster->CastSpell(unitTarget,51399,true,NULL);

                    if(unitTarget->GetTypeId() != TYPEID_PLAYER)
                    {
                        unitTarget->GetMap()->CreatureRelocation((Creature*)unitTarget,x,y,z,orientation);
                        ((Creature*)unitTarget)->SendMonsterMove(x, y, z, SPLINETYPE_NORMAL, SPLINEFLAG_UNKNOWN11, 1);
                    }
                    else
                        unitTarget->NearTeleportTo(x,y,z,orientation,false);

                    return;
                }
            }
            break;
        }
    }

    // pet auras
    if (PetAura const* petSpell = sSpellMgr.GetPetAura(m_spellInfo->Id, eff_idx))
    {
        m_caster->AddPetAura(petSpell);
        return;
    }

    // Script based implementation. Must be used only for not good for implementation in core spell effects
    // So called only for not processed cases
    if (gameObjTarget)
        Script->EffectDummyGameObj(m_caster, m_spellInfo->Id, eff_idx, gameObjTarget);
    else if (unitTarget && unitTarget->GetTypeId()==TYPEID_UNIT)
        Script->EffectDummyCreature(m_caster, m_spellInfo->Id, eff_idx, (Creature*)unitTarget);
    else if (itemTarget)
        Script->EffectDummyItem(m_caster, m_spellInfo->Id, eff_idx, itemTarget);
}

void Spell::EffectTriggerSpellWithValue(SpellEffectIndex eff_idx)
{
    uint32 triggered_spell_id = m_spellInfo->EffectTriggerSpell[eff_idx];

    // normal case
    SpellEntry const *spellInfo = sSpellStore.LookupEntry( triggered_spell_id );

    if(!spellInfo)
    {
        sLog.outError("EffectTriggerSpellWithValue of spell %u: triggering unknown spell id %i", m_spellInfo->Id,triggered_spell_id);
        return;
    }

    int32 bp = damage;
    m_caster->CastCustomSpell(unitTarget,triggered_spell_id,&bp,&bp,&bp,true,NULL,NULL,m_originalCasterGUID);
}

void Spell::EffectTriggerRitualOfSummoning(SpellEffectIndex eff_idx)
{
    uint32 triggered_spell_id = m_spellInfo->EffectTriggerSpell[eff_idx];
    SpellEntry const *spellInfo = sSpellStore.LookupEntry( triggered_spell_id );

    if(!spellInfo)
    {
        sLog.outError("EffectTriggerRitualOfSummoning of spell %u: triggering unknown spell id %i", m_spellInfo->Id,triggered_spell_id);
        return;
    }

    finish();

    m_caster->CastSpell(unitTarget,spellInfo,false);
}

void Spell::EffectForceCast(SpellEffectIndex eff_idx)
{
    if( !unitTarget )
        return;

    uint32 triggered_spell_id = m_spellInfo->EffectTriggerSpell[eff_idx];

    // normal case
    SpellEntry const *spellInfo = sSpellStore.LookupEntry( triggered_spell_id );

    if(!spellInfo)
    {
        sLog.outError("EffectForceCast of spell %u: triggering unknown spell id %i", m_spellInfo->Id,triggered_spell_id);
        return;
    }

    unitTarget->CastSpell(unitTarget, spellInfo, true, NULL, NULL, m_originalCasterGUID);
}

void Spell::EffectTriggerSpell(SpellEffectIndex effIndex)
{
    // only unit case known
    if (!unitTarget)
    {
        if(gameObjTarget || itemTarget)
            sLog.outError("Spell::EffectTriggerSpell (Spell: %u): Unsupported non-unit case!",m_spellInfo->Id);
        return;
    }

    uint32 triggered_spell_id = m_spellInfo->EffectTriggerSpell[effIndex];

    // special cases
    switch(triggered_spell_id)
    {
        // Vanish (not exist)
        case 18461:
        {
            unitTarget->RemoveSpellsCausingAura(SPELL_AURA_MOD_ROOT);
            unitTarget->RemoveSpellsCausingAura(SPELL_AURA_MOD_DECREASE_SPEED);
            unitTarget->RemoveSpellsCausingAura(SPELL_AURA_MOD_STALKED);

            // if this spell is given to NPC it must handle rest by it's own AI
            if (unitTarget->GetTypeId() != TYPEID_PLAYER)
                return;

            // get highest rank of the Stealth spell
            uint32 spellId = 0;
            const PlayerSpellMap& sp_list = ((Player*)unitTarget)->GetSpellMap();
            for (PlayerSpellMap::const_iterator itr = sp_list.begin(); itr != sp_list.end(); ++itr)
            {
                // only highest rank is shown in spell book, so simply check if shown in spell book
                if (!itr->second->active || itr->second->disabled || itr->second->state == PLAYERSPELL_REMOVED)
                    continue;

                SpellEntry const *spellInfo = sSpellStore.LookupEntry(itr->first);
                if (!spellInfo)
                    continue;

                if (spellInfo->SpellFamilyName == SPELLFAMILY_ROGUE && spellInfo->SpellFamilyFlags & SPELLFAMILYFLAG_ROGUE_STEALTH)
                {
                    spellId = spellInfo->Id;
                    break;
                }
            }

            // no Stealth spell found
            if (!spellId)
                return;

            // reset cooldown on it if needed
            if (((Player*)unitTarget)->HasSpellCooldown(spellId))
                ((Player*)unitTarget)->RemoveSpellCooldown(spellId);

            m_caster->CastSpell(unitTarget, spellId, true);
            return;
        }
        // just skip
        case 23770:                                         // Sayge's Dark Fortune of *
            // not exist, common cooldown can be implemented in scripts if need.
            return;
        // Brittle Armor - (need add max stack of 24575 Brittle Armor)
        case 29284:
        {
            // Brittle Armor
            SpellEntry const* spell = sSpellStore.LookupEntry(24575);
            if (!spell)
                return;

            for (uint32 j=0; j < spell->StackAmount; ++j)
                m_caster->CastSpell(unitTarget, spell->Id, true, m_CastItem, NULL, m_originalCasterGUID);
            return;
        }
        // Mercurial Shield - (need add max stack of 26464 Mercurial Shield)
        case 29286:
        {
            // Mercurial Shield
            SpellEntry const* spell = sSpellStore.LookupEntry(26464);
            if (!spell)
                return;

            for (uint32 j=0; j < spell->StackAmount; ++j)
                m_caster->CastSpell(unitTarget, spell->Id, true, m_CastItem, NULL, m_originalCasterGUID);
            return;
        }
        // Righteous Defense
        case 31980:
        {
            m_caster->CastSpell(unitTarget, 31790, true, m_CastItem, NULL, m_originalCasterGUID);
            return;
        }
        // Cloak of Shadows
        case 35729:
        {
            Unit::AuraMap& Auras = unitTarget->GetAuras();
            for(Unit::AuraMap::iterator iter = Auras.begin(); iter != Auras.end(); ++iter)
            {
                // remove all harmful spells on you...
                if( // ignore positive and passive auras
                    !iter->second->IsPositive() && !iter->second->IsPassive() &&
                    // ignore physical auras
                    (GetSpellSchoolMask(iter->second->GetSpellProto()) & SPELL_SCHOOL_MASK_NORMAL)==0 &&
                    // ignore deserter
                    iter->second->GetSpellProto()->Id != 26013 )
                {
                    m_caster->RemoveAurasDueToSpell(iter->second->GetSpellProto()->Id);
                    iter = Auras.begin();
                }
            }
            return;
        }
        // Priest Shadowfiend (34433) need apply mana gain trigger aura on pet
        case 41967:
        {
            if (Unit *pet = unitTarget->GetPet())
                pet->CastSpell(pet, 28305, true);
            return;
        }
    }

    // normal case
    SpellEntry const *spellInfo = sSpellStore.LookupEntry( triggered_spell_id );
    if (!spellInfo)
    {
        sLog.outError("EffectTriggerSpell of spell %u: triggering unknown spell id %i", m_spellInfo->Id,triggered_spell_id);
        return;
    }

    // select formal caster for triggered spell
    Unit* caster = m_caster;

    // some triggered spells require specific equipment
    if (spellInfo->EquippedItemClass >=0 && m_caster->GetTypeId()==TYPEID_PLAYER)
    {
        // main hand weapon required
        if (spellInfo->AttributesEx3 & SPELL_ATTR_EX3_MAIN_HAND)
        {
            Item* item = ((Player*)m_caster)->GetWeaponForAttack(BASE_ATTACK, true, false);

            // skip spell if no weapon in slot or broken
            if (!item)
                return;

            // skip spell if weapon not fit to triggered spell
            if (!item->IsFitToSpellRequirements(spellInfo))
                return;
        }

        // offhand hand weapon required
        if (spellInfo->AttributesEx3 & SPELL_ATTR_EX3_REQ_OFFHAND)
        {
            Item* item = ((Player*)m_caster)->GetWeaponForAttack(OFF_ATTACK, true, false);

            // skip spell if no weapon in slot or broken
            if (!item)
                return;

            // skip spell if weapon not fit to triggered spell
            if (!item->IsFitToSpellRequirements(spellInfo))
                return;
        }
    }
    else
    {
        // Note: not exist spells with weapon req. and IsSpellHaveCasterSourceTargets == true
        // so this just for speedup places in else
        caster = IsSpellWithCasterSourceTargetsOnly(spellInfo) ? unitTarget : m_caster;
    }

    caster->CastSpell(unitTarget,spellInfo,true,NULL,NULL,m_originalCasterGUID);
}

void Spell::EffectTriggerMissileSpell(SpellEffectIndex effect_idx)
{
    uint32 triggered_spell_id = m_spellInfo->EffectTriggerSpell[effect_idx];

    // normal case
    SpellEntry const *spellInfo = sSpellStore.LookupEntry( triggered_spell_id );

    if(!spellInfo)
    {
        sLog.outError("EffectTriggerMissileSpell of spell %u (eff: %u): triggering unknown spell id %u",
            m_spellInfo->Id,effect_idx,triggered_spell_id);
        return;
    }

    if (m_CastItem)
        DEBUG_LOG("WORLD: cast Item spellId - %i", spellInfo->Id);

    m_caster->CastSpell(m_targets.m_destX, m_targets.m_destY, m_targets.m_destZ, spellInfo, true, m_CastItem, 0, m_originalCasterGUID);
}

void Spell::EffectJump(SpellEffectIndex eff_idx)
{
    if(m_caster->isInFlight())
        return;

    // Init dest coordinates
    float x,y,z,o;
    if(m_targets.m_targetMask & TARGET_FLAG_DEST_LOCATION)
    {
        x = m_targets.m_destX;
        y = m_targets.m_destY;
        z = m_targets.m_destZ;

        if(m_spellInfo->EffectImplicitTargetA[eff_idx] == TARGET_BEHIND_VICTIM)
        {
            // explicit cast data from client or server-side cast
            // some spell at client send caster
            Unit* pTarget = NULL;
            if(m_targets.getUnitTarget() && m_targets.getUnitTarget()!=m_caster)
                pTarget = m_targets.getUnitTarget();
            else if(unitTarget->getVictim())
                pTarget = m_caster->getVictim();
            else if(m_caster->GetTypeId() == TYPEID_PLAYER)
                pTarget = ObjectAccessor::GetUnit(*m_caster, ((Player*)m_caster)->GetSelection());

            o = pTarget ? pTarget->GetOrientation() : m_caster->GetOrientation();
        }
        else
            o = m_caster->GetOrientation();
    }
    else if(unitTarget)
    {
        unitTarget->GetContactPoint(m_caster,x,y,z,CONTACT_DISTANCE);
        o = m_caster->GetOrientation();
    }
    else if(gameObjTarget)
    {
        gameObjTarget->GetContactPoint(m_caster,x,y,z,CONTACT_DISTANCE);
        o = m_caster->GetOrientation();
    }
    else
    {
        sLog.outError( "Spell::EffectJump - unsupported target mode for spell ID %u", m_spellInfo->Id );
        return;
    }

    m_caster->NearTeleportTo(x, y, z, o, true);
}

void Spell::EffectTeleportUnits(SpellEffectIndex eff_idx)
{
    if(!unitTarget || unitTarget->isInFlight())
        return;

    switch (m_spellInfo->EffectImplicitTargetB[eff_idx])
    {
        case TARGET_INNKEEPER_COORDINATES:
        {
            // Only players can teleport to innkeeper
            if (unitTarget->GetTypeId() != TYPEID_PLAYER)
                return;

            ((Player*)unitTarget)->TeleportToHomebind(unitTarget==m_caster ? TELE_TO_SPELL : 0);
            return;
        }
        case TARGET_AREAEFFECT_INSTANT:                     // in all cases first TARGET_TABLE_X_Y_Z_COORDINATES
        case TARGET_TABLE_X_Y_Z_COORDINATES:
        {
            SpellTargetPosition const* st = sSpellMgr.GetSpellTargetPosition(m_spellInfo->Id);
            if(!st)
            {
                sLog.outError( "Spell::EffectTeleportUnits - unknown Teleport coordinates for spell ID %u", m_spellInfo->Id );
                return;
            }

            if(st->target_mapId==unitTarget->GetMapId())
                unitTarget->NearTeleportTo(st->target_X,st->target_Y,st->target_Z,st->target_Orientation,unitTarget==m_caster);
            else if(unitTarget->GetTypeId()==TYPEID_PLAYER)
                ((Player*)unitTarget)->TeleportTo(st->target_mapId,st->target_X,st->target_Y,st->target_Z,st->target_Orientation,unitTarget==m_caster ? TELE_TO_SPELL : 0);
            break;
        }
        case TARGET_BEHIND_VICTIM:
        {
            Unit *pTarget = NULL;

            // explicit cast data from client or server-side cast
            // some spell at client send caster
            if(m_targets.getUnitTarget() && m_targets.getUnitTarget()!=unitTarget)
                pTarget = m_targets.getUnitTarget();
            else if(unitTarget->getVictim())
                pTarget = unitTarget->getVictim();
            else if(unitTarget->GetTypeId() == TYPEID_PLAYER)
                pTarget = ObjectAccessor::GetUnit(*unitTarget, ((Player*)unitTarget)->GetSelection());

            // Init dest coordinates
            float x = m_targets.m_destX;
            float y = m_targets.m_destY;
            float z = m_targets.m_destZ;
            float orientation = pTarget ? pTarget->GetOrientation() : unitTarget->GetOrientation();
            unitTarget->NearTeleportTo(x,y,z,orientation,unitTarget==m_caster);
            return;
        }
        default:
        {
            // If not exist data for dest location - return
            if(!(m_targets.m_targetMask & TARGET_FLAG_DEST_LOCATION))
            {
                sLog.outError( "Spell::EffectTeleportUnits - unknown EffectImplicitTargetB[%u] = %u for spell ID %u", eff_idx, m_spellInfo->EffectImplicitTargetB[eff_idx], m_spellInfo->Id );
                return;
            }
            // Init dest coordinates
            float x = m_targets.m_destX;
            float y = m_targets.m_destY;
            float z = m_targets.m_destZ;
            float orientation = unitTarget->GetOrientation();
            // Teleport
            unitTarget->NearTeleportTo(x,y,z,orientation,unitTarget==m_caster);
            return;
        }
    }

    // post effects for TARGET_TABLE_X_Y_Z_COORDINATES
    switch ( m_spellInfo->Id )
    {
        // Dimensional Ripper - Everlook
        case 23442:
        {
            int32 r = irand(0, 119);
            if ( r >= 70 )                                  // 7/12 success
            {
                if ( r < 100 )                              // 4/12 evil twin
                    m_caster->CastSpell(m_caster, 23445, true);
                else                                        // 1/12 fire
                    m_caster->CastSpell(m_caster, 23449, true);
            }
            return;
        }
        // Ultrasafe Transporter: Toshley's Station
        case 36941:
        {
            if ( roll_chance_i(50) )                        // 50% success
            {
                int32 rand_eff = urand(1, 7);
                switch ( rand_eff )
                {
                    case 1:
                        // soul split - evil
                        m_caster->CastSpell(m_caster, 36900, true);
                        break;
                    case 2:
                        // soul split - good
                        m_caster->CastSpell(m_caster, 36901, true);
                        break;
                    case 3:
                        // Increase the size
                        m_caster->CastSpell(m_caster, 36895, true);
                        break;
                    case 4:
                        // Decrease the size
                        m_caster->CastSpell(m_caster, 36893, true);
                        break;
                    case 5:
                    // Transform
                    {
                        if (((Player*)m_caster)->GetTeam() == ALLIANCE )
                            m_caster->CastSpell(m_caster, 36897, true);
                        else
                            m_caster->CastSpell(m_caster, 36899, true);
                        break;
                    }
                    case 6:
                        // chicken
                        m_caster->CastSpell(m_caster, 36940, true);
                        break;
                    case 7:
                        // evil twin
                        m_caster->CastSpell(m_caster, 23445, true);
                        break;
                }
            }
            return;
        }
        // Dimensional Ripper - Area 52
        case 36890:
        {
            if ( roll_chance_i(50) )                        // 50% success
            {
                int32 rand_eff = urand(1, 4);
                switch ( rand_eff )
                {
                    case 1:
                        // soul split - evil
                        m_caster->CastSpell(m_caster, 36900, true);
                        break;
                    case 2:
                        // soul split - good
                        m_caster->CastSpell(m_caster, 36901, true);
                        break;
                    case 3:
                        // Increase the size
                        m_caster->CastSpell(m_caster, 36895, true);
                        break;
                    case 4:
                    // Transform
                    {
                        if (((Player*)m_caster)->GetTeam() == ALLIANCE )
                            m_caster->CastSpell(m_caster, 36897, true);
                        else
                            m_caster->CastSpell(m_caster, 36899, true);
                        break;
                    }
                }
            }
            return;
        }
    }
}

void Spell::EffectApplyAura(SpellEffectIndex eff_idx)
{
    if(!unitTarget)
        return;

    // ghost spell check, allow apply any auras at player loading in ghost mode (will be cleanup after load)
    if ( (!unitTarget->isAlive() && !(IsDeathOnlySpell(m_spellInfo) || IsDeathPersistentSpell(m_spellInfo))) &&
        (unitTarget->GetTypeId() != TYPEID_PLAYER || !((Player*)unitTarget)->GetSession()->PlayerLoading()) )
        return;

    Unit* caster = GetAffectiveCaster();
    if(!caster)
        return;

    sLog.outDebug("Spell: Aura is: %u", m_spellInfo->EffectApplyAuraName[eff_idx]);

    Aura* Aur = CreateAura(m_spellInfo, eff_idx, &m_currentBasePoints[eff_idx], unitTarget, caster, m_CastItem);

    // Now Reduce spell duration using data received at spell hit
    int32 duration = Aur->GetAuraMaxDuration();
    int32 limitduration = GetDiminishingReturnsLimitDuration(m_diminishGroup,m_spellInfo);
    unitTarget->ApplyDiminishingToDuration(m_diminishGroup, duration, m_caster, m_diminishLevel,limitduration);
    Aur->setDiminishGroup(m_diminishGroup);

    // if Aura removed and deleted, do not continue.
    if(duration== 0 && !(Aur->IsPermanent()))
    {
        delete Aur;
        return;
    }

    if(duration != Aur->GetAuraMaxDuration())
    {
        Aur->SetAuraMaxDuration(duration);
        Aur->SetAuraDuration(duration);
    }

    unitTarget->AddAura(Aur);
}

void Spell::EffectUnlearnSpecialization(SpellEffectIndex eff_idx)
{
    if(!unitTarget || unitTarget->GetTypeId() != TYPEID_PLAYER)
        return;

    Player *_player = (Player*)unitTarget;
    uint32 spellToUnlearn = m_spellInfo->EffectTriggerSpell[eff_idx];

    _player->removeSpell(spellToUnlearn);

    sLog.outDebug( "Spell: Player %u has unlearned spell %u from NpcGUID: %u", _player->GetGUIDLow(), spellToUnlearn, m_caster->GetGUIDLow() );
}

void Spell::EffectPowerDrain(SpellEffectIndex eff_idx)
{
    if(m_spellInfo->EffectMiscValue[eff_idx] < 0 || m_spellInfo->EffectMiscValue[eff_idx] >= MAX_POWERS)
        return;

    Powers drain_power = Powers(m_spellInfo->EffectMiscValue[eff_idx]);

    if(!unitTarget)
        return;
    if(!unitTarget->isAlive())
        return;
    if(unitTarget->getPowerType() != drain_power)
        return;
    if(damage < 0)
        return;

    uint32 curPower = unitTarget->GetPower(drain_power);

    //add spell damage bonus
    damage=m_caster->SpellDamageBonus(unitTarget,m_spellInfo,uint32(damage),SPELL_DIRECT_DAMAGE);

    // resilience reduce mana draining effect at spell crit damage reduction (added in 2.4)
    uint32 power = damage;
    if (drain_power == POWER_MANA)
        power -= unitTarget->GetSpellCritDamageReduction(power);

    int32 new_damage;
    if(curPower < power)
        new_damage = curPower;
    else
        new_damage = power;

    unitTarget->ModifyPower(drain_power,-new_damage);

    // Don`t restore from self drain
    if(drain_power == POWER_MANA && m_caster != unitTarget)
    {
        float manaMultiplier = m_spellInfo->EffectMultipleValue[eff_idx];
        if(manaMultiplier==0)
            manaMultiplier = 1;

        if(Player *modOwner = m_caster->GetSpellModOwner())
            modOwner->ApplySpellMod(m_spellInfo->Id, SPELLMOD_MULTIPLE_VALUE, manaMultiplier);

        int32 gain = int32(new_damage * manaMultiplier);

        m_caster->EnergizeBySpell(m_caster, m_spellInfo->Id, gain, POWER_MANA);
    }
}

void Spell::EffectSendEvent(SpellEffectIndex effectIndex)
{
    /*
    we do not handle a flag dropping or clicking on flag in battleground by sendevent system
    */
    sLog.outDebug("Spell ScriptStart %u for spellid %u in EffectSendEvent ", m_spellInfo->EffectMiscValue[effectIndex], m_spellInfo->Id);
    m_caster->GetMap()->ScriptsStart(sEventScripts, m_spellInfo->EffectMiscValue[effectIndex], m_caster, focusObject);
}

void Spell::EffectPowerBurn(SpellEffectIndex eff_idx)
{
    if (m_spellInfo->EffectMiscValue[eff_idx] < 0 || m_spellInfo->EffectMiscValue[eff_idx] >= MAX_POWERS)
        return;

    Powers powertype = Powers(m_spellInfo->EffectMiscValue[eff_idx]);

    if (!unitTarget)
        return;
    if (!unitTarget->isAlive())
        return;
    if (unitTarget->getPowerType()!=powertype)
        return;
    if (damage < 0)
        return;

    // burn x% of target's mana, up to maximum of 2x% of caster's mana (Mana Burn)
    if (m_spellInfo->ManaCostPercentage)
    {
        int32 maxdamage = m_caster->GetMaxPower(powertype) * damage * 2 / 100;
        damage = unitTarget->GetMaxPower(powertype) * damage / 100;
        if(damage > maxdamage)
            damage = maxdamage;
    }

    int32 curPower = int32(unitTarget->GetPower(powertype));

    // resilience reduce mana draining effect at spell crit damage reduction (added in 2.4)
    int32 power = damage;
    if (powertype == POWER_MANA)
        power -= unitTarget->GetSpellCritDamageReduction(power);

    int32 new_damage = (curPower < power) ? curPower : power;

    unitTarget->ModifyPower(powertype, -new_damage);
    float multiplier = m_spellInfo->EffectMultipleValue[eff_idx];

    if (Player *modOwner = m_caster->GetSpellModOwner())
        modOwner->ApplySpellMod(m_spellInfo->Id, SPELLMOD_MULTIPLE_VALUE, multiplier);

    new_damage = int32(new_damage * multiplier);
    m_damage += new_damage;
}

void Spell::EffectHeal(SpellEffectIndex /*eff_idx*/)
{
    if (unitTarget && unitTarget->isAlive() && damage >= 0)
    {
        // Try to get original caster
        Unit *caster = GetAffectiveCaster();
        if (!caster)
            return;

        int32 addhealth = damage;

        // Seal of Light proc
        if (m_spellInfo->Id == 20167)
        {
            float ap = caster->GetTotalAttackPowerValue(BASE_ATTACK);
            int32 holy = caster->SpellBaseHealingBonus(GetSpellSchoolMask(m_spellInfo)) +
                         caster->SpellBaseHealingBonusForVictim(GetSpellSchoolMask(m_spellInfo), unitTarget);
            addhealth += int32(ap * 0.15) + int32(holy * 15 / 100);
        }
        // Vessel of the Naaru (Vial of the Sunwell trinket)
        else if (m_spellInfo->Id == 45064)
        {
            // Amount of heal - depends from stacked Holy Energy
            int damageAmount = 0;
            Unit::AuraList const& mDummyAuras = m_caster->GetAurasByType(SPELL_AURA_DUMMY);
            for(Unit::AuraList::const_iterator i = mDummyAuras.begin(); i != mDummyAuras.end(); ++i)
                if ((*i)->GetId() == 45062)
                    damageAmount+=(*i)->GetModifier()->m_amount;
            if (damageAmount)
                m_caster->RemoveAurasDueToSpell(45062);

            addhealth += damageAmount;
        }
        // Death Pact (percent heal)
        else if (m_spellInfo->Id==48743)
            addhealth = addhealth * unitTarget->GetMaxHealth() / 100;
        // Swiftmend - consumes Regrowth or Rejuvenation
        else if (m_spellInfo->TargetAuraState == AURA_STATE_SWIFTMEND && unitTarget->HasAuraState(AURA_STATE_SWIFTMEND))
        {
            Unit::AuraList const& RejorRegr = unitTarget->GetAurasByType(SPELL_AURA_PERIODIC_HEAL);
            // find most short by duration
            Aura *targetAura = NULL;
            for(Unit::AuraList::const_iterator i = RejorRegr.begin(); i != RejorRegr.end(); ++i)
            {
                if ((*i)->GetSpellProto()->SpellFamilyName == SPELLFAMILY_DRUID &&
                    // Regrowth or Rejuvenation 0x40 | 0x10
                    ((*i)->GetSpellProto()->SpellFamilyFlags & UI64LIT(0x0000000000000050)))
                {
                    if (!targetAura || (*i)->GetAuraDuration() < targetAura->GetAuraDuration())
                        targetAura = *i;
                }
            }

            if (!targetAura)
            {
                sLog.outError("Target (GUID: %u TypeId: %u) has aurastate AURA_STATE_SWIFTMEND but no matching aura.", unitTarget->GetGUIDLow(), unitTarget->GetTypeId());
                return;
            }
            int idx = 0;
            while(idx < 3)
            {
                if(targetAura->GetSpellProto()->EffectApplyAuraName[idx] == SPELL_AURA_PERIODIC_HEAL)
                    break;
                idx++;
            }

            int32 tickheal = caster->SpellHealingBonus(unitTarget, targetAura->GetSpellProto(), targetAura->GetModifier()->m_amount, DOT);
            int32 tickcount = GetSpellDuration(targetAura->GetSpellProto()) / targetAura->GetSpellProto()->EffectAmplitude[idx];

            // Glyph of Swiftmend
            if (!caster->HasAura(54824))
                unitTarget->RemoveAurasDueToSpell(targetAura->GetId());

            addhealth += tickheal * tickcount;
        }
        else
            addhealth = caster->SpellHealingBonus(unitTarget, m_spellInfo, addhealth, HEAL);

        m_healing+=addhealth;
    }
}

void Spell::EffectHealPct(SpellEffectIndex /*eff_idx*/)
{
    if (unitTarget && unitTarget->isAlive() && damage >= 0)
    {
        // Try to get original caster
        Unit *caster = GetAffectiveCaster();
        if (!caster)
            return;

        uint32 addhealth = unitTarget->GetMaxHealth() * damage / 100;
        if (Player* modOwner = m_caster->GetSpellModOwner())
            modOwner->ApplySpellMod(m_spellInfo->Id, SPELLMOD_DAMAGE, addhealth, this);

        int32 gain = caster->DealHeal(unitTarget, addhealth, m_spellInfo);
        unitTarget->getHostileRefManager().threatAssist(m_caster, float(gain) * 0.5f, m_spellInfo);
    }
}

void Spell::EffectHealMechanical(SpellEffectIndex /*eff_idx*/)
{
    // Mechanic creature type should be correctly checked by targetCreatureType field
    if (unitTarget && unitTarget->isAlive() && damage >= 0)
    {
        // Try to get original caster
        Unit *caster = GetAffectiveCaster();
        if (!caster)
            return;

        uint32 addhealth = caster->SpellHealingBonus(unitTarget, m_spellInfo, damage, HEAL);
        caster->DealHeal(unitTarget, addhealth, m_spellInfo);
    }
}

void Spell::EffectHealthLeech(SpellEffectIndex eff_idx)
{
    if (!unitTarget)
        return;
    if (!unitTarget->isAlive())
        return;

    if (damage < 0)
        return;

    sLog.outDebug("HealthLeech :%i", damage);

    uint32 curHealth = unitTarget->GetHealth();
    damage = m_caster->SpellNonMeleeDamageLog(unitTarget, m_spellInfo->Id, damage );
    if ((int32)curHealth < damage)
        damage = curHealth;

    float multiplier = m_spellInfo->EffectMultipleValue[eff_idx];

    if (Player *modOwner = m_caster->GetSpellModOwner())
        modOwner->ApplySpellMod(m_spellInfo->Id, SPELLMOD_MULTIPLE_VALUE, multiplier);

    int32 heal = int32(damage*multiplier);
    if (m_caster->isAlive())
    {
        heal = m_caster->SpellHealingBonus(m_caster, m_spellInfo, heal, HEAL);
        m_caster->DealHeal(m_caster, heal, m_spellInfo);
    }
}

void Spell::DoCreateItem(SpellEffectIndex eff_idx, uint32 itemtype)
{
    if (!unitTarget || unitTarget->GetTypeId() != TYPEID_PLAYER)
        return;

    Player* player = (Player*)unitTarget;

    uint32 newitemid = itemtype;
    ItemPrototype const *pProto = ObjectMgr::GetItemPrototype( newitemid );
    if(!pProto)
    {
        player->SendEquipError( EQUIP_ERR_ITEM_NOT_FOUND, NULL, NULL );
        return;
    }

    // bg reward have some special in code work
    uint32 bgType = 0;
    switch(m_spellInfo->Id)
    {
        case SPELL_AV_MARK_WINNER:
        case SPELL_AV_MARK_LOSER:
            bgType = BATTLEGROUND_AV;
            break;
        case SPELL_WS_MARK_WINNER:
        case SPELL_WS_MARK_LOSER:
            bgType = BATTLEGROUND_WS;
            break;
        case SPELL_AB_MARK_WINNER:
        case SPELL_AB_MARK_LOSER:
            bgType = BATTLEGROUND_AB;
            break;
        default:
            break;
    }

    uint32 num_to_add;

    // TODO: maybe all this can be replaced by using correct calculated `damage` value
    if(pProto->Class != ITEM_CLASS_CONSUMABLE || m_spellInfo->SpellFamilyName != SPELLFAMILY_MAGE)
    {
        int32 basePoints = m_currentBasePoints[eff_idx];
        int32 randomPoints = m_spellInfo->EffectDieSides[eff_idx];
        if (randomPoints)
            num_to_add = basePoints + irand(1, randomPoints);
        else
            num_to_add = basePoints + 1;
    }
    else if (pProto->MaxCount == 1)
        num_to_add = 1;
    else if(player->getLevel() >= m_spellInfo->spellLevel)
    {
        int32 basePoints = m_currentBasePoints[eff_idx];
        float pointPerLevel = m_spellInfo->EffectRealPointsPerLevel[eff_idx];
        num_to_add = basePoints + 1 + uint32((player->getLevel() - m_spellInfo->spellLevel)*pointPerLevel);
    }
    else
        num_to_add = 2;

    if (num_to_add < 1)
        num_to_add = 1;
    if (num_to_add > pProto->GetMaxStackSize())
        num_to_add = pProto->GetMaxStackSize();

    // init items_count to 1, since 1 item will be created regardless of specialization
    int items_count=1;
    // the chance to create additional items
    float additionalCreateChance=0.0f;
    // the maximum number of created additional items
    uint8 additionalMaxNum=0;
    // get the chance and maximum number for creating extra items
    if ( canCreateExtraItems(player, m_spellInfo->Id, additionalCreateChance, additionalMaxNum) )
    {
        // roll with this chance till we roll not to create or we create the max num
        while ( roll_chance_f(additionalCreateChance) && items_count<=additionalMaxNum )
            ++items_count;
    }

    // really will be created more items
    num_to_add *= items_count;

    // can the player store the new item?
    ItemPosCountVec dest;
    uint32 no_space = 0;
    uint8 msg = player->CanStoreNewItem( NULL_BAG, NULL_SLOT, dest, newitemid, num_to_add, &no_space );
    if( msg != EQUIP_ERR_OK )
    {
        // convert to possible store amount
        if( msg == EQUIP_ERR_INVENTORY_FULL || msg == EQUIP_ERR_CANT_CARRY_MORE_OF_THIS )
            num_to_add -= no_space;
        else
        {
            // if not created by another reason from full inventory or unique items amount limitation
            player->SendEquipError( msg, NULL, NULL );
            return;
        }
    }

    if(num_to_add)
    {
        // create the new item and store it
        Item* pItem = player->StoreNewItem( dest, newitemid, true, Item::GenerateItemRandomPropertyId(newitemid));

        // was it successful? return error if not
        if(!pItem)
        {
            player->SendEquipError( EQUIP_ERR_ITEM_NOT_FOUND, NULL, NULL );
            return;
        }

        // set the "Crafted by ..." property of the item
        if( pItem->GetProto()->Class != ITEM_CLASS_CONSUMABLE && pItem->GetProto()->Class != ITEM_CLASS_QUEST)
            pItem->SetUInt32Value(ITEM_FIELD_CREATOR, player->GetGUIDLow());

        // send info to the client
        if(pItem)
            player->SendNewItem(pItem, num_to_add, true, bgType == 0);

        // we succeeded in creating at least one item, so a levelup is possible
        if(bgType == 0)
            player->UpdateCraftSkill(m_spellInfo->Id);
    }

    // for battleground marks send by mail if not add all expected
    if(no_space > 0 && bgType)
    {
        if(BattleGround* bg = sBattleGroundMgr.GetBattleGroundTemplate(BattleGroundTypeId(bgType)))
            bg->SendRewardMarkByMail(player, newitemid, no_space);
    }
}

void Spell::EffectCreateItem(SpellEffectIndex eff_idx)
{
    DoCreateItem(eff_idx,m_spellInfo->EffectItemType[eff_idx]);
}

void Spell::EffectCreateItem2(SpellEffectIndex eff_idx)
{
    if (m_caster->GetTypeId()!=TYPEID_PLAYER)
        return;
    Player* player = (Player*)m_caster;

    uint32 item_id = m_spellInfo->EffectItemType[eff_idx];

    DoCreateItem(eff_idx, item_id);

    // special case: fake item replaced by generate using spell_loot_template
    if (IsLootCraftingSpell(m_spellInfo))
    {
        if (!player->HasItemCount(item_id, 1))
            return;

        // remove reagent
        uint32 count = 1;
        player->DestroyItemCount(item_id, count, true);

        // create some random items
        player->AutoStoreLoot(m_spellInfo->Id, LootTemplates_Spell);
    }
}

void Spell::EffectCreateRandomItem(SpellEffectIndex /*eff_idx*/)
{
    if (m_caster->GetTypeId()!=TYPEID_PLAYER)
        return;
    Player* player = (Player*)m_caster;

    // create some random items
    player->AutoStoreLoot(m_spellInfo->Id, LootTemplates_Spell);
}

void Spell::EffectPersistentAA(SpellEffectIndex eff_idx)
{
    float radius = GetSpellRadius(sSpellRadiusStore.LookupEntry(m_spellInfo->EffectRadiusIndex[eff_idx]));

    if (Player* modOwner = m_caster->GetSpellModOwner())
        modOwner->ApplySpellMod(m_spellInfo->Id, SPELLMOD_RADIUS, radius);

    int32 duration = GetSpellDuration(m_spellInfo);
    DynamicObject* dynObj = new DynamicObject;
    if (!dynObj->Create(m_caster->GetMap()->GenerateLocalLowGuid(HIGHGUID_DYNAMICOBJECT), m_caster, m_spellInfo->Id, eff_idx, m_targets.m_destX, m_targets.m_destY, m_targets.m_destZ, duration, radius))
    {
        delete dynObj;
        return;
    }
    dynObj->SetUInt32Value(OBJECT_FIELD_TYPE, 65);
    dynObj->SetUInt32Value(GAMEOBJECT_DISPLAYID, 368003);
    dynObj->SetUInt32Value(DYNAMICOBJECT_BYTES, 0x01eeeeee);
    m_caster->AddDynObject(dynObj);
    m_caster->GetMap()->Add(dynObj);
}

void Spell::EffectEnergize(SpellEffectIndex eff_idx)
{
    if(!unitTarget)
        return;
    if(!unitTarget->isAlive())
        return;

    if(m_spellInfo->EffectMiscValue[eff_idx] < 0 || m_spellInfo->EffectMiscValue[eff_idx] >= MAX_POWERS)
        return;

    Powers power = Powers(m_spellInfo->EffectMiscValue[eff_idx]);

    // Some level depends spells
    int level_multiplier = 0;
    int level_diff = 0;
    switch (m_spellInfo->Id)
    {
        case 9512:                                          // Restore Energy
            level_diff = m_caster->getLevel() - 40;
            level_multiplier = 2;
            break;
        case 24571:                                         // Blood Fury
            level_diff = m_caster->getLevel() - 60;
            level_multiplier = 10;
            break;
        case 24532:                                         // Burst of Energy
            level_diff = m_caster->getLevel() - 60;
            level_multiplier = 4;
            break;
        case 31930:                                         // Judgements of the Wise
        case 48542:                                         // Revitalize (mana restore case)
        case 63375:                                         // Improved Stormstrike
            damage = damage * unitTarget->GetCreateMana() / 100;
            break;
        default:
            break;
    }

    if (level_diff > 0)
        damage -= level_multiplier * level_diff;

    if(damage < 0)
        return;

    if(unitTarget->GetMaxPower(power) == 0)
        return;

    m_caster->EnergizeBySpell(unitTarget, m_spellInfo->Id, damage, power);

    // Mad Alchemist's Potion
    if (m_spellInfo->Id == 45051)
    {
        // find elixirs on target
        uint32 elixir_mask = 0;
        Unit::AuraMap& Auras = unitTarget->GetAuras();
        for(Unit::AuraMap::iterator itr = Auras.begin(); itr != Auras.end(); ++itr)
        {
            uint32 spell_id = itr->second->GetId();
            if(uint32 mask = sSpellMgr.GetSpellElixirMask(spell_id))
                elixir_mask |= mask;
        }

        // get available elixir mask any not active type from battle/guardian (and flask if no any)
        elixir_mask = (elixir_mask & ELIXIR_FLASK_MASK) ^ ELIXIR_FLASK_MASK;

        // get all available elixirs by mask and spell level
        std::vector<uint32> elixirs;
        SpellElixirMap const& m_spellElixirs = sSpellMgr.GetSpellElixirMap();
        for(SpellElixirMap::const_iterator itr = m_spellElixirs.begin(); itr != m_spellElixirs.end(); ++itr)
        {
            if (itr->second & elixir_mask)
            {
                if (itr->second & (ELIXIR_UNSTABLE_MASK | ELIXIR_SHATTRATH_MASK))
                    continue;

                SpellEntry const *spellInfo = sSpellStore.LookupEntry(itr->first);
                if (spellInfo && (spellInfo->spellLevel < m_spellInfo->spellLevel || spellInfo->spellLevel > unitTarget->getLevel()))
                    continue;

                elixirs.push_back(itr->first);
            }
        }

        if (!elixirs.empty())
        {
            // cast random elixir on target
            uint32 rand_spell = urand(0,elixirs.size()-1);
            m_caster->CastSpell(unitTarget,elixirs[rand_spell],true,m_CastItem);
        }
    }
}

void Spell::EffectEnergisePct(SpellEffectIndex eff_idx)
{
    if (!unitTarget)
        return;
    if (!unitTarget->isAlive())
        return;

    if (m_spellInfo->EffectMiscValue[eff_idx] < 0 || m_spellInfo->EffectMiscValue[eff_idx] >= MAX_POWERS)
        return;

    Powers power = Powers(m_spellInfo->EffectMiscValue[eff_idx]);

    uint32 maxPower = unitTarget->GetMaxPower(power);
    if (maxPower == 0)
        return;

    uint32 gain = damage * maxPower / 100;
    m_caster->EnergizeBySpell(unitTarget, m_spellInfo->Id, gain, power);
}

void Spell::SendLoot(uint64 guid, LootType loottype)
{
    if (gameObjTarget)
    {
        switch (gameObjTarget->GetGoType())
        {
            case GAMEOBJECT_TYPE_DOOR:
            case GAMEOBJECT_TYPE_BUTTON:
            case GAMEOBJECT_TYPE_QUESTGIVER:
            case GAMEOBJECT_TYPE_SPELL_FOCUS:
            case GAMEOBJECT_TYPE_GOOBER:
                gameObjTarget->Use(m_caster);
                return;

            case GAMEOBJECT_TYPE_CHEST:
                gameObjTarget->Use(m_caster);
                // Don't return, let loots been taken
                break;

            default:
                sLog.outError("Spell::SendLoot unhandled GameObject type %u (entry %u).", gameObjTarget->GetGoType(), gameObjTarget->GetEntry());
                return;
        }
    }

    if (m_caster->GetTypeId() != TYPEID_PLAYER)
        return;

    // Send loot
    ((Player*)m_caster)->SendLoot(guid, loottype);
}

void Spell::EffectOpenLock(SpellEffectIndex eff_idx)
{
    if (!m_caster || m_caster->GetTypeId() != TYPEID_PLAYER)
    {
        sLog.outDebug( "WORLD: Open Lock - No Player Caster!");
        return;
    }

    Player* player = (Player*)m_caster;

    uint32 lockId = 0;
    uint64 guid = 0;

    // Get lockId
    if (gameObjTarget)
    {
        GameObjectInfo const* goInfo = gameObjTarget->GetGOInfo();
        // Arathi Basin banner opening !
        if (goInfo->type == GAMEOBJECT_TYPE_BUTTON && goInfo->button.noDamageImmune ||
            goInfo->type == GAMEOBJECT_TYPE_GOOBER && goInfo->goober.losOK)
        {
            //CanUseBattleGroundObject() already called in CheckCast()
            // in battleground check
            if (BattleGround *bg = player->GetBattleGround())
            {
                // check if it's correct bg
                if (bg->GetTypeID() == BATTLEGROUND_AB || bg->GetTypeID() == BATTLEGROUND_AV)
                    bg->EventPlayerClickedOnFlag(player, gameObjTarget);
                return;
            }
        }
        else if (goInfo->type == GAMEOBJECT_TYPE_FLAGSTAND)
        {
            //CanUseBattleGroundObject() already called in CheckCast()
            // in battleground check
            if (BattleGround *bg = player->GetBattleGround())
            {
                if (bg->GetTypeID() == BATTLEGROUND_EY)
                    bg->EventPlayerClickedOnFlag(player, gameObjTarget);
                return;
            }
        }
        lockId = goInfo->GetLockId();
        guid = gameObjTarget->GetGUID();
    }
    else if (itemTarget)
    {
        lockId = itemTarget->GetProto()->LockID;
        guid = itemTarget->GetGUID();
    }
    else
    {
        sLog.outDebug( "WORLD: Open Lock - No GameObject/Item Target!");
        return;
    }

    SkillType skillId = SKILL_NONE;
    int32 reqSkillValue = 0;
    int32 skillValue;

    SpellCastResult res = CanOpenLock(eff_idx, lockId, skillId, reqSkillValue, skillValue);
    if (res != SPELL_CAST_OK)
    {
        SendCastResult(res);
        return;
    }

    SendLoot(guid, LOOT_SKINNING);

    // not allow use skill grow at item base open
    if (!m_CastItem && skillId != SKILL_NONE)
    {
        // update skill if really known
        if (uint32 pureSkillValue = player->GetPureSkillValue(skillId))
        {
            if (gameObjTarget)
            {
                // Allow one skill-up until respawned
                if (!gameObjTarget->IsInSkillupList(player->GetGUIDLow()) &&
                    player->UpdateGatherSkill(skillId, pureSkillValue, reqSkillValue))
                    gameObjTarget->AddToSkillupList(player->GetGUIDLow());
            }
            else if (itemTarget)
            {
                // Do one skill-up
                player->UpdateGatherSkill(skillId, pureSkillValue, reqSkillValue);
            }
        }
    }
}

void Spell::EffectSummonChangeItem(SpellEffectIndex eff_idx)
{
    if (m_caster->GetTypeId() != TYPEID_PLAYER)
        return;

    Player *player = (Player*)m_caster;

    // applied only to using item
    if (!m_CastItem)
        return;

    // ... only to item in own inventory/bank/equip_slot
    if (m_CastItem->GetOwnerGUID()!=player->GetGUID())
        return;

    uint32 newitemid = m_spellInfo->EffectItemType[eff_idx];
    if (!newitemid)
        return;

    uint16 pos = m_CastItem->GetPos();

    Item *pNewItem = Item::CreateItem( newitemid, 1, player);
    if (!pNewItem)
        return;

    for(uint8 j= PERM_ENCHANTMENT_SLOT; j<=TEMP_ENCHANTMENT_SLOT; ++j)
    {
        if (m_CastItem->GetEnchantmentId(EnchantmentSlot(j)))
            pNewItem->SetEnchantment(EnchantmentSlot(j), m_CastItem->GetEnchantmentId(EnchantmentSlot(j)), m_CastItem->GetEnchantmentDuration(EnchantmentSlot(j)), m_CastItem->GetEnchantmentCharges(EnchantmentSlot(j)));
    }

    if (m_CastItem->GetUInt32Value(ITEM_FIELD_DURABILITY) < m_CastItem->GetUInt32Value(ITEM_FIELD_MAXDURABILITY))
    {
        double loosePercent = 1 - m_CastItem->GetUInt32Value(ITEM_FIELD_DURABILITY) / double(m_CastItem->GetUInt32Value(ITEM_FIELD_MAXDURABILITY));
        player->DurabilityLoss(pNewItem, loosePercent);
    }

    if (player->IsInventoryPos(pos))
    {
        ItemPosCountVec dest;
        uint8 msg = player->CanStoreItem( m_CastItem->GetBagSlot(), m_CastItem->GetSlot(), dest, pNewItem, true );
        if (msg == EQUIP_ERR_OK)
        {
            player->DestroyItem(m_CastItem->GetBagSlot(), m_CastItem->GetSlot(), true);

            // prevent crash at access and unexpected charges counting with item update queue corrupt
            if (m_CastItem==m_targets.getItemTarget())
                m_targets.setItemTarget(NULL);

            m_CastItem = NULL;

            player->StoreItem( dest, pNewItem, true);
            return;
        }
    }
    else if (player->IsBankPos (pos))
    {
        ItemPosCountVec dest;
        uint8 msg = player->CanBankItem( m_CastItem->GetBagSlot(), m_CastItem->GetSlot(), dest, pNewItem, true );
        if (msg == EQUIP_ERR_OK)
        {
            player->DestroyItem(m_CastItem->GetBagSlot(), m_CastItem->GetSlot(), true);

            // prevent crash at access and unexpected charges counting with item update queue corrupt
            if (m_CastItem==m_targets.getItemTarget())
                m_targets.setItemTarget(NULL);

            m_CastItem = NULL;

            player->BankItem( dest, pNewItem, true);
            return;
        }
    }
    else if (player->IsEquipmentPos (pos))
    {
        uint16 dest;
        uint8 msg = player->CanEquipItem( m_CastItem->GetSlot(), dest, pNewItem, true );
        if (msg == EQUIP_ERR_OK)
        {
            player->DestroyItem(m_CastItem->GetBagSlot(), m_CastItem->GetSlot(), true);

            // prevent crash at access and unexpected charges counting with item update queue corrupt
            if (m_CastItem==m_targets.getItemTarget())
                m_targets.setItemTarget(NULL);

            m_CastItem = NULL;

            player->EquipItem( dest, pNewItem, true);
            player->AutoUnequipOffhandIfNeed();
            return;
        }
    }

    // fail
    delete pNewItem;
}

void Spell::EffectProficiency(SpellEffectIndex /*eff_idx*/)
{
    if (!unitTarget || unitTarget->GetTypeId() != TYPEID_PLAYER)
        return;
    Player *p_target = (Player*)unitTarget;

    uint32 subClassMask = m_spellInfo->EquippedItemSubClassMask;
    if (m_spellInfo->EquippedItemClass == ITEM_CLASS_WEAPON && !(p_target->GetWeaponProficiency() & subClassMask))
    {
        p_target->AddWeaponProficiency(subClassMask);
        p_target->SendProficiency(ITEM_CLASS_WEAPON, p_target->GetWeaponProficiency());
    }
    if (m_spellInfo->EquippedItemClass == ITEM_CLASS_ARMOR && !(p_target->GetArmorProficiency() & subClassMask))
    {
        p_target->AddArmorProficiency(subClassMask);
        p_target->SendProficiency(ITEM_CLASS_ARMOR, p_target->GetArmorProficiency());
    }
}

void Spell::EffectApplyAreaAura(SpellEffectIndex eff_idx)
{
    if (!unitTarget)
        return;
    if (!unitTarget->isAlive())
        return;

    AreaAura* Aur = new AreaAura(m_spellInfo, eff_idx, &m_currentBasePoints[eff_idx], unitTarget, m_caster, m_CastItem);
    unitTarget->AddAura(Aur);
}

void Spell::EffectSummonType(SpellEffectIndex eff_idx)
{
    uint32 prop_id = m_spellInfo->EffectMiscValueB[eff_idx];
    SummonPropertiesEntry const *summon_prop = sSummonPropertiesStore.LookupEntry(prop_id);
    if(!summon_prop)
    {
        sLog.outError("EffectSummonType: Unhandled summon type %u", prop_id);
        return;
    }

    switch(summon_prop->Group)
    {
        // faction handled later on, or loaded from template
        case SUMMON_PROP_GROUP_WILD:
        case SUMMON_PROP_GROUP_FRIENDLY:
        {
            switch(summon_prop->Type)
            {
                case SUMMON_PROP_TYPE_OTHER:
                {
                    // those are classical totems - effectbasepoints is their hp and not summon ammount!
                    //SUMMON_TYPE_TOTEM = 121: 23035, battlestands
                    //SUMMON_TYPE_TOTEM2 = 647: 52893, Anti-Magic Zone (npc used)
                    if(prop_id == 121 || prop_id == 647)
                        DoSummonTotem(eff_idx);
                    else
                        DoSummonWild(eff_idx, summon_prop->FactionId);
                    break;
                }
                case SUMMON_PROP_TYPE_SUMMON:
                case SUMMON_PROP_TYPE_GUARDIAN:
                case SUMMON_PROP_TYPE_ARMY:
                case SUMMON_PROP_TYPE_DK:
                case SUMMON_PROP_TYPE_CONSTRUCT:
                {
                     // JC golems - 32804, etc  -- fits much better totem AI
                    if(m_spellInfo->SpellIconID == 2056)
                        DoSummonTotem(eff_idx);
                    if(prop_id == 832) // scrapbot
                        DoSummonWild(eff_idx, summon_prop->FactionId);
                    else
                        DoSummonGuardian(eff_idx, summon_prop->FactionId);
                    break;
                }
                case SUMMON_PROP_TYPE_TOTEM:
                    DoSummonTotem(eff_idx, summon_prop->Slot);
                    break;
                case SUMMON_PROP_TYPE_CRITTER:
                    DoSummonCritter(eff_idx, summon_prop->FactionId);
                    break;
                case SUMMON_PROP_TYPE_PHASING:
                case SUMMON_PROP_TYPE_LIGHTWELL:
                case SUMMON_PROP_TYPE_REPAIR_BOT:
                    DoSummonWild(eff_idx, summon_prop->FactionId);
                    break;
                case SUMMON_PROP_TYPE_SIEGE_VEH:
                case SUMMON_PROP_TYPE_DRAKE_VEH:
                    // TODO
                    // EffectSummonVehicle(i);
                    break;
                default:
                    sLog.outError("EffectSummonType: Unhandled summon type %u", summon_prop->Type);
                break;
            }
            break;
        }
        case SUMMON_PROP_GROUP_PETS:
        {
            // FIXME : multiple summons -  not yet supported as pet
            //1562 - force of nature  - sid 33831
            //1161 - feral spirit - sid 51533
            if(prop_id == 1562) // 3 uncontrolable instead of one controllable :/
                DoSummonGuardian(eff_idx, summon_prop->FactionId);
            else
                DoSummon(eff_idx);
            break;
        }
        case SUMMON_PROP_GROUP_CONTROLLABLE:
        {
            // no type here
            // maybe wrong - but thats the handler currently used for those
            DoSummonGuardian(eff_idx, summon_prop->FactionId);
            break;
        }
        case SUMMON_PROP_GROUP_VEHICLE:
        {
            // TODO
            // EffectSummonVehicle(i);
            break;
        }
        default:
            sLog.outError("EffectSummonType: Unhandled summon group type %u", summon_prop->Group);
            break;
    }
}

void Spell::DoSummon(SpellEffectIndex eff_idx)
{
    if (m_caster->GetPetGUID())
        return;

    if (!unitTarget)
        return;
    uint32 pet_entry = m_spellInfo->EffectMiscValue[eff_idx];
    if (!pet_entry)
        return;
    uint32 level = m_caster->getLevel();
    Pet* spawnCreature = new Pet(SUMMON_PET);

    int32 duration = GetSpellDuration(m_spellInfo);
    if(Player* modOwner = m_caster->GetSpellModOwner())
        modOwner->ApplySpellMod(m_spellInfo->Id, SPELLMOD_DURATION, duration);

    if (m_caster->GetTypeId()==TYPEID_PLAYER && spawnCreature->LoadPetFromDB((Player*)m_caster,pet_entry))
    {
        // Summon in dest location
        float x, y, z;
        if (m_targets.m_targetMask & TARGET_FLAG_DEST_LOCATION)
        {
            x = m_targets.m_destX;
            y = m_targets.m_destY;
            z = m_targets.m_destZ;
            spawnCreature->Relocate(m_targets.m_destX, m_targets.m_destY, m_targets.m_destZ, -m_caster->GetOrientation());
        }

        // set timer for unsummon
        if (duration > 0)
            spawnCreature->SetDuration(duration);

        return;
    }

    Map *map = m_caster->GetMap();
    uint32 pet_number = sObjectMgr.GeneratePetNumber();
    if (!spawnCreature->Create(map->GenerateLocalLowGuid(HIGHGUID_PET), map, m_caster->GetPhaseMask(),
        m_spellInfo->EffectMiscValue[eff_idx], pet_number))
    {
        sLog.outErrorDb("Spell::EffectSummon: no such creature entry %u",m_spellInfo->EffectMiscValue[eff_idx]);
        delete spawnCreature;
        return;
    }

    // Summon in dest location
    float x, y, z;
    if (m_targets.m_targetMask & TARGET_FLAG_DEST_LOCATION)
    {
        x = m_targets.m_destX;
        y = m_targets.m_destY;
        z = m_targets.m_destZ;
    }
    else
        m_caster->GetClosePoint(x, y, z, spawnCreature->GetObjectSize());

    spawnCreature->Relocate(x, y, z, -m_caster->GetOrientation());

    if (!spawnCreature->IsPositionValid())
    {
        sLog.outError("Pet (guidlow %d, entry %d) not summoned. Suggested coordinates isn't valid (X: %f Y: %f)",
            spawnCreature->GetGUIDLow(), spawnCreature->GetEntry(), spawnCreature->GetPositionX(), spawnCreature->GetPositionY());
        delete spawnCreature;
        return;
    }

    // set timer for unsummon
    if (duration > 0)
        spawnCreature->SetDuration(duration);

    spawnCreature->SetOwnerGUID(m_caster->GetGUID());
    spawnCreature->SetUInt32Value(UNIT_NPC_FLAGS, UNIT_NPC_FLAG_NONE);
    spawnCreature->setPowerType(POWER_MANA);
    spawnCreature->setFaction(m_caster->getFaction());
    spawnCreature->SetUInt32Value(UNIT_FIELD_FLAGS, 0);
    spawnCreature->SetUInt32Value(UNIT_FIELD_BYTES_0, 2048);
    spawnCreature->SetUInt32Value(UNIT_FIELD_BYTES_1, 0);
    spawnCreature->SetUInt32Value(UNIT_FIELD_PET_NAME_TIMESTAMP, 0);
    spawnCreature->SetUInt32Value(UNIT_FIELD_PETEXPERIENCE, 0);
    spawnCreature->SetUInt32Value(UNIT_FIELD_PETNEXTLEVELEXP, 1000);
    spawnCreature->SetCreatorGUID(m_caster->GetGUID());
    spawnCreature->SetUInt32Value(UNIT_CREATED_BY_SPELL, m_spellInfo->Id);

    spawnCreature->InitStatsForLevel(level, m_caster);

    spawnCreature->GetCharmInfo()->SetPetNumber(pet_number, false);
    
    spawnCreature->UpdateWalkMode(m_caster);

    spawnCreature->AIM_Initialize();
    spawnCreature->InitPetCreateSpells();
    spawnCreature->InitLevelupSpellsForLevel();
    spawnCreature->SetHealth(spawnCreature->GetMaxHealth());
    spawnCreature->SetPower(POWER_MANA, spawnCreature->GetMaxPower(POWER_MANA));

    std::string name = m_caster->GetName();
    name.append(petTypeSuffix[spawnCreature->getPetType()]);
    spawnCreature->SetName( name );

    map->Add((Creature*)spawnCreature);

    m_caster->SetPet(spawnCreature);

    if (m_caster->GetTypeId() == TYPEID_PLAYER)
    {
        spawnCreature->GetCharmInfo()->SetReactState( REACT_DEFENSIVE );
        spawnCreature->SavePetToDB(PET_SAVE_AS_CURRENT);
        ((Player*)m_caster)->PetSpellInitialize();
    }
}

void Spell::EffectLearnSpell(SpellEffectIndex eff_idx)
{
    if (!unitTarget)
        return;

    if (unitTarget->GetTypeId() != TYPEID_PLAYER)
    {
        if (m_caster->GetTypeId() == TYPEID_PLAYER)
            EffectLearnPetSpell(eff_idx);

        return;
    }

    Player *player = (Player*)unitTarget;

    uint32 spellToLearn = ((m_spellInfo->Id==SPELL_ID_GENERIC_LEARN) || (m_spellInfo->Id==SPELL_ID_GENERIC_LEARN_PET)) ? damage : m_spellInfo->EffectTriggerSpell[eff_idx];
    player->learnSpell(spellToLearn,false);

    sLog.outDebug( "Spell: Player %u has learned spell %u from NpcGUID=%u", player->GetGUIDLow(), spellToLearn, m_caster->GetGUIDLow() );
}

void Spell::EffectDispel(SpellEffectIndex eff_idx)
{
    if (!unitTarget)
        return;

    // Fill possible dispell list
    std::vector <Aura *> dispel_list;

    // Create dispel mask by dispel type
    uint32 dispel_type = m_spellInfo->EffectMiscValue[eff_idx];
    uint32 dispelMask  = GetDispellMask( DispelType(dispel_type) );
    Unit::AuraMap const& auras = unitTarget->GetAuras();
    for(Unit::AuraMap::const_iterator itr = auras.begin(); itr != auras.end(); ++itr)
    {
        Aura *aur = (*itr).second;
        if (aur && (1<<aur->GetSpellProto()->Dispel) & dispelMask)
        {
            if(aur->GetSpellProto()->Dispel == DISPEL_MAGIC)
            {
                bool positive = true;
                if (!aur->IsPositive())
                    positive = false;
                else
                    positive = (aur->GetSpellProto()->AttributesEx & SPELL_ATTR_EX_NEGATIVE)==0;

                // do not remove positive auras if friendly target
                //               negative auras if non-friendly target
                if (positive == unitTarget->IsFriendlyTo(m_caster))
                    continue;
            }
            // Add aura to dispel list (all stack cases)
            for(int k = 0; k < aur->GetStackAmount(); ++k)
                dispel_list.push_back(aur);
        }
    }
    // Ok if exist some buffs for dispel try dispel it
    if (!dispel_list.empty())
    {
        std::list < std::pair<uint32,uint64> > success_list;// (spell_id,casterGuid)
        std::list < uint32 > fail_list;                     // spell_id

        // some spells have effect value = 0 and all from its by meaning expect 1
        if(!damage)
            damage = 1;

        // Dispell N = damage buffs (or while exist buffs for dispel)
        for (int32 count=0; count < damage && !dispel_list.empty(); ++count)
        {
            // Random select buff for dispel
            std::vector<Aura*>::iterator dispel_itr = dispel_list.begin();
            std::advance(dispel_itr,urand(0, dispel_list.size()-1));

            Aura *aur = *dispel_itr;

            // remove entry from dispel_list
            dispel_list.erase(dispel_itr);

            SpellEntry const* spellInfo = aur->GetSpellProto();
            // Base dispel chance
            // TODO: possible chance depend from spell level??
            int32 miss_chance = 0;
            // Apply dispel mod from aura caster
            if (Unit *caster = aur->GetCaster())
            {
                if ( Player* modOwner = caster->GetSpellModOwner() )
                    modOwner->ApplySpellMod(spellInfo->Id, SPELLMOD_RESIST_DISPEL_CHANCE, miss_chance, this);
            }
            // Try dispel
            if (roll_chance_i(miss_chance))
                fail_list.push_back(spellInfo->Id);
            else
                success_list.push_back(std::pair<uint32,uint64>(aur->GetId(),aur->GetCasterGUID()));
        }
        // Send success log and really remove auras
        if (!success_list.empty())
        {
            int32 count = success_list.size();
            WorldPacket data(SMSG_SPELLDISPELLOG, 8+8+4+1+4+count*5);
            data.append(unitTarget->GetPackGUID());         // Victim GUID
            data.append(m_caster->GetPackGUID());           // Caster GUID
            data << uint32(m_spellInfo->Id);                // Dispel spell id
            data << uint8(0);                               // not used
            data << uint32(count);                          // count
            for (std::list<std::pair<uint32,uint64> >::iterator j = success_list.begin(); j != success_list.end(); ++j)
            {
                SpellEntry const* spellInfo = sSpellStore.LookupEntry(j->first);
                data << uint32(spellInfo->Id);              // Spell Id
                data << uint8(0);                           // 0 - dispeled !=0 cleansed
                unitTarget->RemoveSingleAuraDueToSpellByDispel(spellInfo->Id, j->second, m_caster);
            }
            m_caster->SendMessageToSet(&data, true);

            // On success dispel
            // Devour Magic
            if (m_spellInfo->SpellFamilyName == SPELLFAMILY_WARLOCK && m_spellInfo->Category == SPELLCATEGORY_DEVOUR_MAGIC)
            {
                int32 heal_amount = m_spellInfo->CalculateSimpleValue(EFFECT_INDEX_1);
                m_caster->CastCustomSpell(m_caster, 19658, &heal_amount, NULL, NULL, true);
            }
        }
        // Send fail log to client
        if (!fail_list.empty())
        {
            // Failed to dispell
            WorldPacket data(SMSG_DISPEL_FAILED, 8+8+4+4*fail_list.size());
            data << uint64(m_caster->GetGUID());            // Caster GUID
            data << uint64(unitTarget->GetGUID());          // Victim GUID
            data << uint32(m_spellInfo->Id);                // Dispell spell id
            for (std::list< uint32 >::iterator j = fail_list.begin(); j != fail_list.end(); ++j)
                data << uint32(*j);                         // Spell Id
            m_caster->SendMessageToSet(&data, true);
        }
    }
}

void Spell::EffectDualWield(SpellEffectIndex /*eff_idx*/)
{
    if (unitTarget && unitTarget->GetTypeId() == TYPEID_PLAYER)
        ((Player*)unitTarget)->SetCanDualWield(true);
}

void Spell::EffectPull(SpellEffectIndex /*eff_idx*/)
{
    // TODO: create a proper pull towards distract spell center for distract
    sLog.outDebug("WORLD: Spell Effect DUMMY");
}

void Spell::EffectDistract(SpellEffectIndex /*eff_idx*/)
{
    // Check for possible target
    if (!unitTarget || unitTarget->isInCombat())
        return;

    // target must be OK to do this
    if( unitTarget->hasUnitState(UNIT_STAT_CAN_NOT_REACT) )
        return;

    float angle = unitTarget->GetAngle(m_targets.m_destX, m_targets.m_destY);

    if ( unitTarget->GetTypeId() == TYPEID_PLAYER )
    {
        // For players just turn them
        WorldPacket data;
        ((Player*)unitTarget)->BuildTeleportAckMsg(&data, unitTarget->GetPositionX(), unitTarget->GetPositionY(), unitTarget->GetPositionZ(), angle);
        ((Player*)unitTarget)->GetSession()->SendPacket( &data );
        ((Player*)unitTarget)->SetPosition(unitTarget->GetPositionX(), unitTarget->GetPositionY(), unitTarget->GetPositionZ(), angle, false);
    }
    else
    {
        // Set creature Distracted, Stop it, And turn it
        unitTarget->SetOrientation(angle);
        unitTarget->StopMoving();
        unitTarget->GetMotionMaster()->MoveDistract(damage * IN_MILISECONDS);
    }
}

void Spell::EffectPickPocket(SpellEffectIndex /*eff_idx*/)
{
    if (m_caster->GetTypeId() != TYPEID_PLAYER)
        return;

    // victim must be creature and attackable
    if (!unitTarget || unitTarget->GetTypeId() != TYPEID_UNIT || m_caster->IsFriendlyTo(unitTarget))
        return;

    // victim have to be alive and humanoid or undead
    if (unitTarget->isAlive() && (unitTarget->GetCreatureTypeMask() & CREATURE_TYPEMASK_HUMANOID_OR_UNDEAD) != 0)
    {
        int32 chance = 10 + int32(m_caster->getLevel()) - int32(unitTarget->getLevel());

        if (chance > irand(0, 19))
        {
            // Stealing successful
            //sLog.outDebug("Sending loot from pickpocket");
            ((Player*)m_caster)->SendLoot(unitTarget->GetGUID(),LOOT_PICKPOCKETING);
        }
        else
        {
            // Reveal action + get attack
            m_caster->RemoveSpellsCausingAura(SPELL_AURA_MOD_STEALTH);
            if (((Creature*)unitTarget)->AI())
                ((Creature*)unitTarget)->AI()->AttackedBy(m_caster);
        }
    }
}

void Spell::EffectAddFarsight(SpellEffectIndex eff_idx)
{
    if(m_caster->GetTypeId() != TYPEID_PLAYER)
        return;

    int32 duration = GetSpellDuration(m_spellInfo);
    DynamicObject* dynObj = new DynamicObject;

    // set radius to 0: spell not expected to work as persistent aura
    if(!dynObj->Create(m_caster->GetMap()->GenerateLocalLowGuid(HIGHGUID_DYNAMICOBJECT), m_caster, m_spellInfo->Id, eff_idx, m_targets.m_destX, m_targets.m_destY, m_targets.m_destZ, duration, 0))
    {
        delete dynObj;
        return;
    }
    dynObj->SetUInt32Value(OBJECT_FIELD_TYPE, 65);
    dynObj->SetUInt32Value(DYNAMICOBJECT_BYTES, 0x80000002);
    m_caster->AddDynObject(dynObj);
    m_caster->GetMap()->Add(dynObj);
    ((Player*)m_caster)->SetFarSightGUID(dynObj->GetGUID());
}

void Spell::DoSummonWild(SpellEffectIndex eff_idx, uint32 forceFaction)
{
    uint32 creature_entry = m_spellInfo->EffectMiscValue[eff_idx];
    if (!creature_entry)
        return;

    uint32 level = m_caster->getLevel();

    // level of creature summoned using engineering item based at engineering skill level
    if (m_caster->GetTypeId()==TYPEID_PLAYER && m_CastItem)
    {
        ItemPrototype const *proto = m_CastItem->GetProto();
        if (proto && proto->RequiredSkill == SKILL_ENGINERING)
        {
            uint16 skill202 = ((Player*)m_caster)->GetSkillValue(SKILL_ENGINERING);
            if (skill202)
                level = skill202/5;
        }
    }

    // select center of summon position
    float center_x = m_targets.m_destX;
    float center_y = m_targets.m_destY;
    float center_z = m_targets.m_destZ;

    float radius = GetSpellRadius(sSpellRadiusStore.LookupEntry(m_spellInfo->EffectRadiusIndex[eff_idx]));
    int32 duration = GetSpellDuration(m_spellInfo);
    TempSummonType summonType = (duration == 0) ? TEMPSUMMON_DEAD_DESPAWN : TEMPSUMMON_TIMED_OR_DEAD_DESPAWN;

    int32 amount = damage > 0 ? damage : 1;

    for(int32 count = 0; count < amount; ++count)
    {
        float px, py, pz;
        // If dest location if present
        if (m_targets.m_targetMask & TARGET_FLAG_DEST_LOCATION)
        {
            // Summon 1 unit in dest location
            if (count == 0)
            {
                px = m_targets.m_destX;
                py = m_targets.m_destY;
                pz = m_targets.m_destZ;
            }
            // Summon in random point all other units if location present
            else
                m_caster->GetRandomPoint(center_x, center_y, center_z, radius, px, py, pz);
        }
        // Summon if dest location not present near caster
        else
            m_caster->GetClosePoint(px, py, pz, 3.0f);

        if(Creature *summon = m_caster->SummonCreature(creature_entry, px, py, pz, m_caster->GetOrientation(), summonType, duration))
        {
            summon->SetUInt32Value(UNIT_CREATED_BY_SPELL, m_spellInfo->Id);
            summon->SetCreatorGUID(m_caster->GetGUID());

            if(forceFaction)
                summon->setFaction(forceFaction);
        }
    }
}

void Spell::DoSummonGuardian(SpellEffectIndex eff_idx, uint32 forceFaction)
{
    uint32 pet_entry = m_spellInfo->EffectMiscValue[eff_idx];
    if (!pet_entry)
        return;

    // in another case summon new
    uint32 level = m_caster->getLevel();

    // level of pet summoned using engineering item based at engineering skill level
    if (m_caster->GetTypeId() == TYPEID_PLAYER && m_CastItem)
    {
        ItemPrototype const *proto = m_CastItem->GetProto();
        if (proto && proto->RequiredSkill == SKILL_ENGINERING)
        {
            uint16 skill202 = ((Player*)m_caster)->GetSkillValue(SKILL_ENGINERING);
            if (skill202)
            {
                level = skill202 / 5;
            }
        }
    }

    // select center of summon position
    float center_x = m_targets.m_destX;
    float center_y = m_targets.m_destY;
    float center_z = m_targets.m_destZ;

    float radius = GetSpellRadius(sSpellRadiusStore.LookupEntry(m_spellInfo->EffectRadiusIndex[eff_idx]));
    int32 duration = GetSpellDuration(m_spellInfo);
    if(Player* modOwner = m_caster->GetSpellModOwner())
        modOwner->ApplySpellMod(m_spellInfo->Id, SPELLMOD_DURATION, duration);

    int32 amount = damage > 0 ? damage : 1;

    for(int32 count = 0; count < amount; ++count)
    {
        Pet* spawnCreature = new Pet(GUARDIAN_PET);

        Map *map = m_caster->GetMap();
        uint32 pet_number = sObjectMgr.GeneratePetNumber();
        if (!spawnCreature->Create(map->GenerateLocalLowGuid(HIGHGUID_PET), map,m_caster->GetPhaseMask(),
            m_spellInfo->EffectMiscValue[eff_idx], pet_number))
        {
            sLog.outError("no such creature entry %u", m_spellInfo->EffectMiscValue[eff_idx]);
            delete spawnCreature;
            return;
        }

        float px, py, pz;
        // If dest location if present
        if (m_targets.m_targetMask & TARGET_FLAG_DEST_LOCATION)
        {
            // Summon 1 unit in dest location
            if (count == 0)
            {
                px = m_targets.m_destX;
                py = m_targets.m_destY;
                pz = m_targets.m_destZ;
            }
            // Summon in random point all other units if location present
            else
                m_caster->GetRandomPoint(center_x, center_y, center_z, radius, px, py, pz);
        }
        // Summon if dest location not present near caster
        else
            m_caster->GetClosePoint(px, py, pz,spawnCreature->GetObjectSize());

        spawnCreature->Relocate(px, py, pz, m_caster->GetOrientation());

        if (!spawnCreature->IsPositionValid())
        {
            sLog.outError("Pet (guidlow %d, entry %d) not created base at creature. Suggested coordinates isn't valid (X: %f Y: %f)",
                spawnCreature->GetGUIDLow(), spawnCreature->GetEntry(), spawnCreature->GetPositionX(), spawnCreature->GetPositionY());
            delete spawnCreature;
            return;
        }

        if (duration > 0)
            spawnCreature->SetDuration(duration);

        spawnCreature->SetOwnerGUID(m_caster->GetGUID());
        spawnCreature->setPowerType(POWER_MANA);
        spawnCreature->SetUInt32Value(UNIT_NPC_FLAGS, spawnCreature->GetCreatureInfo()->npcflag);
        spawnCreature->setFaction(forceFaction ? forceFaction : m_caster->getFaction());
        spawnCreature->SetUInt32Value(UNIT_FIELD_FLAGS, 0);
        spawnCreature->SetUInt32Value(UNIT_FIELD_BYTES_1, 0);
        spawnCreature->SetUInt32Value(UNIT_FIELD_PET_NAME_TIMESTAMP, 0);
        spawnCreature->SetCreatorGUID(m_caster->GetGUID());
        spawnCreature->SetUInt32Value(UNIT_CREATED_BY_SPELL, m_spellInfo->Id);

        spawnCreature->InitStatsForLevel(level, m_caster);
        spawnCreature->GetCharmInfo()->SetPetNumber(pet_number, false);

        spawnCreature->AIM_Initialize();

        m_caster->AddGuardian(spawnCreature);

        map->Add((Creature*)spawnCreature);
    }
}

void Spell::EffectTeleUnitsFaceCaster(SpellEffectIndex eff_idx)
{
    if (!unitTarget)
        return;

    if (unitTarget->isInFlight())
        return;

    float dis = GetSpellRadius(sSpellRadiusStore.LookupEntry(m_spellInfo->EffectRadiusIndex[eff_idx]));

    float fx, fy, fz;
    m_caster->GetClosePoint(fx, fy, fz, unitTarget->GetObjectSize(), dis);

    unitTarget->NearTeleportTo(fx, fy, fz, -m_caster->GetOrientation(), unitTarget==m_caster);
}

void Spell::EffectLearnSkill(SpellEffectIndex eff_idx)
{
    if (unitTarget->GetTypeId() != TYPEID_PLAYER)
        return;

    if (damage < 0)
        return;

    uint32 skillid =  m_spellInfo->EffectMiscValue[eff_idx];
    uint16 skillval = ((Player*)unitTarget)->GetPureSkillValue(skillid);
    ((Player*)unitTarget)->SetSkill(skillid, skillval ? skillval : 1, damage * 75);
}

void Spell::EffectAddHonor(SpellEffectIndex /*eff_idx*/)
{
    if (unitTarget->GetTypeId() != TYPEID_PLAYER)
        return;

    // not scale value for item based reward (/10 value expected)
    if (m_CastItem)
    {
        ((Player*)unitTarget)->RewardHonor(NULL, 1, float(damage / 10));
        sLog.outDebug("SpellEffect::AddHonor (spell_id %u) rewards %d honor points (item %u) for player: %u", m_spellInfo->Id, damage/10, m_CastItem->GetEntry(),((Player*)unitTarget)->GetGUIDLow());
        return;
    }

    // do not allow to add too many honor for player (50 * 21) = 1040 at level 70, or (50 * 31) = 1550 at level 80
    if (damage <= 50)
    {
        float honor_reward = MaNGOS::Honor::hk_honor_at_level(unitTarget->getLevel(), damage);
        ((Player*)unitTarget)->RewardHonor(NULL, 1, honor_reward);
        sLog.outDebug("SpellEffect::AddHonor (spell_id %u) rewards %f honor points (scale) to player: %u", m_spellInfo->Id, honor_reward, ((Player*)unitTarget)->GetGUIDLow());
    }
    else
    {
        //maybe we have correct honor_gain in damage already
        ((Player*)unitTarget)->RewardHonor(NULL, 1, (float)damage);
        sLog.outError("SpellEffect::AddHonor (spell_id %u) rewards %u honor points (non scale) for player: %u", m_spellInfo->Id, damage, ((Player*)unitTarget)->GetGUIDLow());
    }
}

void Spell::EffectTradeSkill(SpellEffectIndex /*eff_idx*/)
{
    if (unitTarget->GetTypeId() != TYPEID_PLAYER)
        return;
    // uint32 skillid =  m_spellInfo->EffectMiscValue[i];
    // uint16 skillmax = ((Player*)unitTarget)->(skillid);
    // ((Player*)unitTarget)->SetSkill(skillid,skillval?skillval:1,skillmax+75);
}

void Spell::EffectEnchantItemPerm(SpellEffectIndex eff_idx)
{
    if (m_caster->GetTypeId() != TYPEID_PLAYER)
        return;
    if (!itemTarget)
        return;

    Player* p_caster = (Player*)m_caster;

    // not grow at item use at item case
    p_caster->UpdateCraftSkill(m_spellInfo->Id);

    uint32 enchant_id = m_spellInfo->EffectMiscValue[eff_idx];
    if (!enchant_id)
        return;

    SpellItemEnchantmentEntry const *pEnchant = sSpellItemEnchantmentStore.LookupEntry(enchant_id);
    if (!pEnchant)
        return;

    // item can be in trade slot and have owner diff. from caster
    Player* item_owner = itemTarget->GetOwner();
    if (!item_owner)
        return;

    if (item_owner!=p_caster && p_caster->GetSession()->GetSecurity() > SEC_PLAYER && sWorld.getConfig(CONFIG_BOOL_GM_LOG_TRADE) )
    {
        sLog.outCommand(p_caster->GetSession()->GetAccountId(),"GM %s (Account: %u) enchanting(perm): %s (Entry: %d) for player: %s (Account: %u)",
            p_caster->GetName(),p_caster->GetSession()->GetAccountId(),
            itemTarget->GetProto()->Name1,itemTarget->GetEntry(),
            item_owner->GetName(),item_owner->GetSession()->GetAccountId());
    }

    // remove old enchanting before applying new if equipped
    item_owner->ApplyEnchantment(itemTarget,PERM_ENCHANTMENT_SLOT,false);

    itemTarget->SetEnchantment(PERM_ENCHANTMENT_SLOT, enchant_id, 0, 0);

    // add new enchanting if equipped
    item_owner->ApplyEnchantment(itemTarget,PERM_ENCHANTMENT_SLOT,true);

    // update trade window for show enchantment for caster in trade window
    if (m_targets.m_targetMask & TARGET_FLAG_TRADE_ITEM)
        p_caster->GetSession()->SendUpdateTrade();
}

void Spell::EffectEnchantItemPrismatic(SpellEffectIndex eff_idx)
{
    if (m_caster->GetTypeId() != TYPEID_PLAYER)
        return;
    if (!itemTarget)
        return;

    Player* p_caster = (Player*)m_caster;

    uint32 enchant_id = m_spellInfo->EffectMiscValue[eff_idx];
    if (!enchant_id)
        return;

    SpellItemEnchantmentEntry const *pEnchant = sSpellItemEnchantmentStore.LookupEntry(enchant_id);
    if (!pEnchant)
        return;

    // support only enchantings with add socket in this slot
    {
        bool add_socket = false;
        for(int i = 0; i < 3; ++i)
        {
            if (pEnchant->type[i]==ITEM_ENCHANTMENT_TYPE_PRISMATIC_SOCKET)
            {
                add_socket = true;
                break;
            }
        }
        if (!add_socket)
        {
            sLog.outError("Spell::EffectEnchantItemPrismatic: attempt apply enchant spell %u with SPELL_EFFECT_ENCHANT_ITEM_PRISMATIC (%u) but without ITEM_ENCHANTMENT_TYPE_PRISMATIC_SOCKET (%u), not suppoted yet.",
                m_spellInfo->Id,SPELL_EFFECT_ENCHANT_ITEM_PRISMATIC,ITEM_ENCHANTMENT_TYPE_PRISMATIC_SOCKET);
            return;
        }
    }

    // item can be in trade slot and have owner diff. from caster
    Player* item_owner = itemTarget->GetOwner();
    if (!item_owner)
        return;

    if (item_owner!=p_caster && p_caster->GetSession()->GetSecurity() > SEC_PLAYER && sWorld.getConfig(CONFIG_BOOL_GM_LOG_TRADE) )
    {
        sLog.outCommand(p_caster->GetSession()->GetAccountId(),"GM %s (Account: %u) enchanting(perm): %s (Entry: %d) for player: %s (Account: %u)",
            p_caster->GetName(),p_caster->GetSession()->GetAccountId(),
            itemTarget->GetProto()->Name1,itemTarget->GetEntry(),
            item_owner->GetName(),item_owner->GetSession()->GetAccountId());
    }

    // remove old enchanting before applying new if equipped
    item_owner->ApplyEnchantment(itemTarget,PRISMATIC_ENCHANTMENT_SLOT,false);

    itemTarget->SetEnchantment(PRISMATIC_ENCHANTMENT_SLOT, enchant_id, 0, 0);

    // add new enchanting if equipped
    item_owner->ApplyEnchantment(itemTarget,PRISMATIC_ENCHANTMENT_SLOT,true);

    // update trade window for show enchantment for caster in trade window
    if (m_targets.m_targetMask & TARGET_FLAG_TRADE_ITEM)
        p_caster->GetSession()->SendUpdateTrade();
}

void Spell::EffectEnchantItemTmp(SpellEffectIndex eff_idx)
{
    if (m_caster->GetTypeId() != TYPEID_PLAYER)
        return;

    Player* p_caster = (Player*)m_caster;

    // Rockbiter Weapon apply to both weapon
    if (m_spellInfo->SpellFamilyName == SPELLFAMILY_SHAMAN && m_spellInfo->SpellFamilyFlags & UI64LIT(0x0000000000400000))
    {
        uint32 spell_id = 0;

        // enchanting spell selected by calculated damage-per-sec stored in Effect[1] base value
        // Note: damage calculated (correctly) with rounding int32(float(v)) but
        // RW enchantments applied damage int32(float(v)+0.5), this create  0..1 difference sometime
        switch(damage)
        {
            // Rank 1
            case  2: spell_id = 36744; break;               //  0% [ 7% ==  2, 14% == 2, 20% == 2]
            // Rank 2
            case  4: spell_id = 36753; break;               //  0% [ 7% ==  4, 14% == 4]
            case  5: spell_id = 36751; break;               // 20%
            // Rank 3
            case  6: spell_id = 36754; break;               //  0% [ 7% ==  6, 14% == 6]
            case  7: spell_id = 36755; break;               // 20%
            // Rank 4
            case  9: spell_id = 36761; break;               //  0% [ 7% ==  6]
            case 10: spell_id = 36758; break;               // 14%
            case 11: spell_id = 36760; break;               // 20%
            default:
                sLog.outError("Spell::EffectEnchantItemTmp: Damage %u not handled in S'RW",damage);
                return;
        }


        SpellEntry const *spellInfo = sSpellStore.LookupEntry(spell_id);
        if (!spellInfo)
        {
            sLog.outError("Spell::EffectEnchantItemTmp: unknown spell id %i", spell_id);
            return;
        }

        for(int j = BASE_ATTACK; j <= OFF_ATTACK; ++j)
        {
            if (Item* item = p_caster->GetWeaponForAttack(WeaponAttackType(j)))
            {
                if (item->IsFitToSpellRequirements(m_spellInfo))
                {
                    Spell *spell = new Spell(m_caster, spellInfo, true);
                    SpellCastTargets targets;
                    targets.setItemTarget( item );
                    spell->prepare(&targets);
                }
            }
        }
        return;
    }

    if (!itemTarget)
        return;

    uint32 enchant_id = m_spellInfo->EffectMiscValue[eff_idx];

    if (!enchant_id)
    {
        sLog.outError("Spell %u Effect %u (SPELL_EFFECT_ENCHANT_ITEM_TEMPORARY) have 0 as enchanting id",m_spellInfo->Id,eff_idx);
        return;
    }

    SpellItemEnchantmentEntry const *pEnchant = sSpellItemEnchantmentStore.LookupEntry(enchant_id);
    if(!pEnchant)
    {
        sLog.outError("Spell %u Effect %u (SPELL_EFFECT_ENCHANT_ITEM_TEMPORARY) have not existed enchanting id %u ",m_spellInfo->Id,eff_idx,enchant_id);
        return;
    }

    // select enchantment duration
    uint32 duration;

    // rogue family enchantments exception by duration
    if(m_spellInfo->Id == 38615)
        duration = 1800;                                    // 30 mins
    // other rogue family enchantments always 1 hour (some have spell damage=0, but some have wrong data in EffBasePoints)
    else if(m_spellInfo->SpellFamilyName == SPELLFAMILY_ROGUE)
        duration = 3600;                                    // 1 hour
    // shaman family enchantments
    else if(m_spellInfo->SpellFamilyName == SPELLFAMILY_SHAMAN)
        duration = 1800;                                    // 30 mins
    // other cases with this SpellVisual already selected
    else if(m_spellInfo->SpellVisual[0] == 215)
        duration = 1800;                                    // 30 mins
    // some fishing pole bonuses
    else if(m_spellInfo->SpellVisual[0] == 563)
        duration = 600;                                     // 10 mins
    // shaman rockbiter enchantments
    else if(m_spellInfo->SpellVisual[0] == 0)
        duration = 1800;                                    // 30 mins
    else if(m_spellInfo->Id == 29702)
        duration = 300;                                     // 5 mins
    else if(m_spellInfo->Id == 37360)
        duration = 300;                                     // 5 mins
    // default case
    else
        duration = 3600;                                    // 1 hour

    // item can be in trade slot and have owner diff. from caster
    Player* item_owner = itemTarget->GetOwner();
    if(!item_owner)
        return;

    if(item_owner!=p_caster && p_caster->GetSession()->GetSecurity() > SEC_PLAYER && sWorld.getConfig(CONFIG_BOOL_GM_LOG_TRADE) )
    {
        sLog.outCommand(p_caster->GetSession()->GetAccountId(),"GM %s (Account: %u) enchanting(temp): %s (Entry: %d) for player: %s (Account: %u)",
            p_caster->GetName(), p_caster->GetSession()->GetAccountId(),
            itemTarget->GetProto()->Name1, itemTarget->GetEntry(),
            item_owner->GetName(), item_owner->GetSession()->GetAccountId());
    }

    // remove old enchanting before applying new if equipped
    item_owner->ApplyEnchantment(itemTarget,TEMP_ENCHANTMENT_SLOT, false);

    itemTarget->SetEnchantment(TEMP_ENCHANTMENT_SLOT, enchant_id, duration * 1000, 0);

    // add new enchanting if equipped
    item_owner->ApplyEnchantment(itemTarget, TEMP_ENCHANTMENT_SLOT, true);

    // update trade window for show enchantment for caster in trade window
    if (m_targets.m_targetMask & TARGET_FLAG_TRADE_ITEM)
        p_caster->GetSession()->SendUpdateTrade();
}

void Spell::EffectTameCreature(SpellEffectIndex /*eff_idx*/)
{
    // Caster must be player, checked in Spell::CheckCast
    // Spell can be triggered, we need to check original caster prior to caster
    Player* plr = (Player*)GetAffectiveCaster();

    Creature* creatureTarget = (Creature*)unitTarget;

    // cast finish successfully
    //SendChannelUpdate(0);
    finish();

    Pet* pet = plr->CreateTamedPetFrom(creatureTarget, m_spellInfo->Id);
    if(!pet)                                                // in versy specific state like near world end/etc.
        return;

    // "kill" original creature
    creatureTarget->ForcedDespawn();

    uint32 level = (creatureTarget->getLevel() < (plr->getLevel() - 5)) ? (plr->getLevel() - 5) : creatureTarget->getLevel();

    // prepare visual effect for levelup
    pet->SetUInt32Value(UNIT_FIELD_LEVEL, level - 1);

    // add to world
    pet->GetMap()->Add((Creature*)pet);

    // visual effect for levelup
    pet->SetUInt32Value(UNIT_FIELD_LEVEL, level);

    // caster have pet now
    plr->SetPet(pet);

    pet->SavePetToDB(PET_SAVE_AS_CURRENT);
    plr->PetSpellInitialize();
}

void Spell::EffectSummonPet(SpellEffectIndex eff_idx)
{
    uint32 petentry = m_spellInfo->EffectMiscValue[eff_idx];

    Pet *OldSummon = m_caster->GetPet();

    // if pet requested type already exist
    if( OldSummon )
    {
        if(petentry == 0 || OldSummon->GetEntry() == petentry)
        {
            // pet in corpse state can't be summoned
            if( OldSummon->isDead() )
                return;

            OldSummon->GetMap()->Remove((Creature*)OldSummon,false);

            float px, py, pz;
            m_caster->GetClosePoint(px, py, pz, OldSummon->GetObjectSize());

            OldSummon->Relocate(px, py, pz, OldSummon->GetOrientation());
            m_caster->GetMap()->Add((Creature*)OldSummon);

            if(m_caster->GetTypeId() == TYPEID_PLAYER && OldSummon->isControlled() )
            {
                ((Player*)m_caster)->PetSpellInitialize();
            }
            return;
        }

        if(m_caster->GetTypeId() == TYPEID_PLAYER)
            ((Player*)m_caster)->RemovePet(OldSummon,(OldSummon->getPetType()==HUNTER_PET ? PET_SAVE_AS_DELETED : PET_SAVE_NOT_IN_SLOT),false);
        else
            return;
    }

    Pet* NewSummon = new Pet;

    // petentry==0 for hunter "call pet" (current pet summoned if any)
    if(m_caster->GetTypeId() == TYPEID_PLAYER && NewSummon->LoadPetFromDB((Player*)m_caster, petentry))
    {
        if(NewSummon->getPetType() == SUMMON_PET)
        {
            // Remove Demonic Sacrifice auras (known pet)
            Unit::AuraList const& auraClassScripts = m_caster->GetAurasByType(SPELL_AURA_OVERRIDE_CLASS_SCRIPTS);
            for(Unit::AuraList::const_iterator itr = auraClassScripts.begin(); itr != auraClassScripts.end();)
            {
                if((*itr)->GetModifier()->m_miscvalue == 2228)
                {
                    m_caster->RemoveAurasDueToSpell((*itr)->GetId());
                    itr = auraClassScripts.begin();
                }
                else
                    ++itr;
            }
        }

        return;
    }

    // not error in case fail hunter call pet
    if(!petentry)
    {
        delete NewSummon;
        return;
    }

    CreatureInfo const* cInfo = sCreatureStorage.LookupEntry<CreatureInfo>(petentry);

    if(!cInfo)
    {
        sLog.outError("EffectSummonPet: creature entry %u not found.", petentry);
        delete NewSummon;
        return;
    }

    Map *map = m_caster->GetMap();
    uint32 pet_number = sObjectMgr.GeneratePetNumber();
    if(!NewSummon->Create(map->GenerateLocalLowGuid(HIGHGUID_PET), map, m_caster->GetPhaseMask(),
        petentry, pet_number))
    {
        delete NewSummon;
        return;
    }

    float px, py, pz;
    m_caster->GetClosePoint(px, py, pz, NewSummon->GetObjectSize());

    NewSummon->Relocate(px, py, pz, m_caster->GetOrientation());

    if(!NewSummon->IsPositionValid())
    {
        sLog.outError("Pet (guidlow %d, entry %d) not summoned. Suggested coordinates isn't valid (X: %f Y: %f)",
            NewSummon->GetGUIDLow(), NewSummon->GetEntry(), NewSummon->GetPositionX(), NewSummon->GetPositionY());
        delete NewSummon;
        return;
    }

    uint32 petlevel = m_caster->getLevel();
    NewSummon->setPetType(SUMMON_PET);

    uint32 faction = m_caster->getFaction();
    if(m_caster->GetTypeId() == TYPEID_UNIT)
    {
        if ( ((Creature*)m_caster)->isTotem() )
            NewSummon->GetCharmInfo()->SetReactState(REACT_AGGRESSIVE);
        else
            NewSummon->GetCharmInfo()->SetReactState(REACT_DEFENSIVE);
    }

    NewSummon->SetOwnerGUID(m_caster->GetGUID());
    NewSummon->SetCreatorGUID(m_caster->GetGUID());
    NewSummon->SetUInt32Value(UNIT_NPC_FLAGS, UNIT_NPC_FLAG_NONE);
    NewSummon->setFaction(faction);
    NewSummon->SetUInt32Value(UNIT_FIELD_BYTES_0, 2048);
    NewSummon->SetUInt32Value(UNIT_FIELD_BYTES_1, 0);
    NewSummon->SetUInt32Value(UNIT_FIELD_PET_NAME_TIMESTAMP, uint32(time(NULL)));
    NewSummon->SetUInt32Value(UNIT_FIELD_PETEXPERIENCE, 0);
    NewSummon->SetUInt32Value(UNIT_FIELD_PETNEXTLEVELEXP, 1000);
    NewSummon->SetUInt32Value(UNIT_CREATED_BY_SPELL, m_spellInfo->Id);

    NewSummon->UpdateWalkMode(m_caster);

    NewSummon->GetCharmInfo()->SetPetNumber(pet_number, true);
    // this enables pet details window (Shift+P)

    // this enables popup window (pet dismiss, cancel), hunter pet additional flags set later
    if(m_caster->GetTypeId() == TYPEID_PLAYER)
        NewSummon->SetUInt32Value(UNIT_FIELD_FLAGS, UNIT_FLAG_PVP_ATTACKABLE);

    if(m_caster->IsPvP())
        NewSummon->SetPvP(true);

    if(m_caster->IsFFAPvP())
        NewSummon->SetFFAPvP(true);

    NewSummon->InitStatsForLevel(petlevel, m_caster);
    NewSummon->InitPetCreateSpells();
    NewSummon->InitLevelupSpellsForLevel();
    NewSummon->InitTalentForLevel();

    if(NewSummon->getPetType() == SUMMON_PET)
    {
        // Remove Demonic Sacrifice auras (new pet)
        Unit::AuraList const& auraClassScripts = m_caster->GetAurasByType(SPELL_AURA_OVERRIDE_CLASS_SCRIPTS);
        for(Unit::AuraList::const_iterator itr = auraClassScripts.begin(); itr != auraClassScripts.end();)
        {
            if((*itr)->GetModifier()->m_miscvalue == 2228)
            {
                m_caster->RemoveAurasDueToSpell((*itr)->GetId());
                itr = auraClassScripts.begin();
            }
            else
                ++itr;
        }

        // generate new name for summon pet
        std::string new_name = sObjectMgr.GeneratePetName(petentry);
        if(!new_name.empty())
            NewSummon->SetName(new_name);
    }
    else if(NewSummon->getPetType() == HUNTER_PET)
    {
        NewSummon->RemoveByteFlag(UNIT_FIELD_BYTES_2, 2, UNIT_CAN_BE_RENAMED);
        NewSummon->SetByteFlag(UNIT_FIELD_BYTES_2, 2, UNIT_CAN_BE_ABANDONED);
    }

    NewSummon->AIM_Initialize();
    NewSummon->SetHealth(NewSummon->GetMaxHealth());
    NewSummon->SetPower(POWER_MANA, NewSummon->GetMaxPower(POWER_MANA));

    map->Add((Creature*)NewSummon);

    m_caster->SetPet(NewSummon);
    sLog.outDebug("New Pet has guid %u", NewSummon->GetGUIDLow());

    if(m_caster->GetTypeId() == TYPEID_PLAYER)
    {
        NewSummon->SavePetToDB(PET_SAVE_AS_CURRENT);
        ((Player*)m_caster)->PetSpellInitialize();
    }
}

void Spell::EffectLearnPetSpell(SpellEffectIndex eff_idx)
{
    if(m_caster->GetTypeId() != TYPEID_PLAYER)
        return;

    Player *_player = (Player*)m_caster;

    Pet *pet = _player->GetPet();
    if(!pet)
        return;
    if(!pet->isAlive())
        return;

    SpellEntry const *learn_spellproto = sSpellStore.LookupEntry(m_spellInfo->EffectTriggerSpell[eff_idx]);
    if(!learn_spellproto)
        return;

    pet->learnSpell(learn_spellproto->Id);

    pet->SavePetToDB(PET_SAVE_AS_CURRENT);
    _player->PetSpellInitialize();
}

void Spell::EffectTaunt(SpellEffectIndex /*eff_idx*/)
{
    if (!unitTarget)
        return;

    // this effect use before aura Taunt apply for prevent taunt already attacking target
    // for spell as marked "non effective at already attacking target"
    if (unitTarget->GetTypeId() != TYPEID_PLAYER)
    {
        if (unitTarget->getVictim()==m_caster)
        {
            SendCastResult(SPELL_FAILED_DONT_REPORT);
            return;
        }
    }

    // Also use this effect to set the taunter's threat to the taunted creature's highest value
    if (unitTarget->CanHaveThreatList() && unitTarget->getThreatManager().getCurrentVictim())
        unitTarget->getThreatManager().addThreat(m_caster,unitTarget->getThreatManager().getCurrentVictim()->getThreat());
}

void Spell::EffectWeaponDmg(SpellEffectIndex eff_idx)
{
    if(!unitTarget)
        return;
    if(!unitTarget->isAlive())
        return;

    // multiple weapon dmg effect workaround
    // execute only the last weapon damage
    // and handle all effects at once
    for (int j = 0; j < MAX_EFFECT_INDEX; ++j)
    {
        switch(m_spellInfo->Effect[j])
        {
            case SPELL_EFFECT_WEAPON_DAMAGE:
            case SPELL_EFFECT_WEAPON_DAMAGE_NOSCHOOL:
            case SPELL_EFFECT_NORMALIZED_WEAPON_DMG:
            case SPELL_EFFECT_WEAPON_PERCENT_DAMAGE:
                if (j < int(eff_idx))                             // we must calculate only at last weapon effect
                    return;
            break;
        }
    }

    // some spell specific modifiers
    bool spellBonusNeedWeaponDamagePercentMod = false;      // if set applied weapon damage percent mode to spell bonus

    float weaponDamagePercentMod = 1.0f;                    // applied to weapon damage and to fixed effect damage bonus
    float totalDamagePercentMod  = 1.0f;                    // applied to final bonus+weapon damage
    bool normalized = false;

    int32 spell_bonus = 0;                                  // bonus specific for spell
    switch(m_spellInfo->SpellFamilyName)
    {
        case SPELLFAMILY_DRUID:
        {
            // Rend and Tear ( on Maul / Shred )
            if (m_spellInfo->SpellFamilyFlags & UI64LIT(0x0000000000008800))
            {
                if(unitTarget && unitTarget->HasAuraState(AURA_STATE_MECHANIC_BLEED))
                {
                    Unit::AuraList const& aura = m_caster->GetAurasByType(SPELL_AURA_DUMMY);
                    for(Unit::AuraList::const_iterator itr = aura.begin(); itr != aura.end(); ++itr)
                    {
                        if ((*itr)->GetSpellProto()->SpellIconID == 2859 && (*itr)->GetEffIndex() == 0)
                        {
                            totalDamagePercentMod += (totalDamagePercentMod * (*itr)->GetModifier()->m_amount) / 100;
                            break;
                        }
                    }
                }
            }

            break;
        }
        case SPELLFAMILY_WARRIOR:
        {
            // Devastate bonus and sunder armor refresh
            if(m_spellInfo->SpellVisual[0] == 12295 && m_spellInfo->SpellIconID == 1508)
            {
                uint32 stack = 0;
                // Need refresh all Sunder Armor auras from this caster
                Unit::AuraMap& suAuras = unitTarget->GetAuras();
                SpellEntry const *spellInfo;
                for(Unit::AuraMap::iterator itr = suAuras.begin(); itr != suAuras.end(); ++itr)
                {
                    spellInfo = (*itr).second->GetSpellProto();
                    if( spellInfo->SpellFamilyName == SPELLFAMILY_WARRIOR &&
                        (spellInfo->SpellFamilyFlags & UI64LIT(0x0000000000004000)) &&
                        (*itr).second->GetCasterGUID() == m_caster->GetGUID())
                    {
                        (*itr).second->RefreshAura();
                        stack = (*itr).second->GetStackAmount();
                        break;
                    }
                }
                if (stack)
                    spell_bonus += stack * CalculateDamage(EFFECT_INDEX_2, unitTarget);
                if (!stack || stack < spellInfo->StackAmount)
                    // Devastate causing Sunder Armor Effect
                    // and no need to cast over max stack amount
                    m_caster->CastSpell(unitTarget, 58567, true);
            }
            break;
        }
        case SPELLFAMILY_ROGUE:
        {
            // Mutilate (for each hand)
            if(m_spellInfo->SpellFamilyFlags & UI64LIT(0x600000000))
            {
                bool found = false;
                // fast check
                if(unitTarget->HasAuraState(AURA_STATE_DEADLY_POISON))
                    found = true;
                // full aura scan
                else
                {
                    Unit::AuraMap const& auras = unitTarget->GetAuras();
                    for(Unit::AuraMap::const_iterator itr = auras.begin(); itr!=auras.end(); ++itr)
                    {
                        if(itr->second->GetSpellProto()->Dispel == DISPEL_POISON)
                        {
                            found = true;
                            break;
                        }
                    }
                }

                if(found)
                    totalDamagePercentMod *= 1.2f;          // 120% if poisoned
            }
            // Fan of Knives
            else if (m_caster->GetTypeId()==TYPEID_PLAYER && (m_spellInfo->SpellFamilyFlags & UI64LIT(0x0004000000000000)))
            {
                Item* weapon = ((Player*)m_caster)->GetWeaponForAttack(m_attackType,true,true);
                if (weapon && weapon->GetProto()->SubClass == ITEM_SUBCLASS_WEAPON_DAGGER)
                    totalDamagePercentMod *= 1.5f;          // 150% to daggers
            }
            break;
        }
        case SPELLFAMILY_PALADIN:
        {
            // Judgement of Command - receive benefit from Spell Damage and Attack Power
            if(m_spellInfo->SpellFamilyFlags & UI64LIT(0x00020000000000))
            {
                float ap = m_caster->GetTotalAttackPowerValue(BASE_ATTACK);
                int32 holy = m_caster->SpellBaseDamageBonus(GetSpellSchoolMask(m_spellInfo)) +
                             m_caster->SpellBaseDamageBonusForVictim(GetSpellSchoolMask(m_spellInfo), unitTarget);
                spell_bonus += int32(ap * 0.08f) + int32(holy * 13 / 100);
            }
            break;
        }
        case SPELLFAMILY_HUNTER:
        {
            // Kill Shot
            if (m_spellInfo->SpellFamilyFlags & UI64LIT(0x80000000000000))
            {
                // 0.4*RAP added to damage (that is 0.2 if we apply PercentMod (200%) to spell_bonus, too)
                spellBonusNeedWeaponDamagePercentMod = true;
                spell_bonus += int32( 0.2f * m_caster->GetTotalAttackPowerValue(RANGED_ATTACK) );
            }
            break;
        }
        case SPELLFAMILY_SHAMAN:
        {
            // Skyshatter Harness item set bonus
            // Stormstrike
            if(m_spellInfo->SpellFamilyFlags & UI64LIT(0x001000000000))
            {
                Unit::AuraList const& m_OverrideClassScript = m_caster->GetAurasByType(SPELL_AURA_OVERRIDE_CLASS_SCRIPTS);
                for(Unit::AuraList::const_iterator citr = m_OverrideClassScript.begin(); citr != m_OverrideClassScript.end(); ++citr)
                {
                    // Stormstrike AP Buff
                    if ( (*citr)->GetModifier()->m_miscvalue == 5634 )
                    {
                        m_caster->CastSpell(m_caster, 38430, true, NULL, *citr);
                        break;
                    }
                }
            }
            break;
        }
        case SPELLFAMILY_DEATHKNIGHT:
        {
            // Blood Strike, Heart Strike, Obliterate
            // Blood-Caked Strike, Scourge Strike
            if (m_spellInfo->SpellFamilyFlags & UI64LIT(0x0002000001400000) ||
                m_spellInfo->SpellIconID == 1736 || m_spellInfo->SpellIconID == 3143)
            {
                uint32 count = 0;
                Unit::AuraMap const& auras = unitTarget->GetAuras();
                for(Unit::AuraMap::const_iterator itr = auras.begin(); itr!=auras.end(); ++itr)
                {
                    if(itr->second->GetSpellProto()->Dispel == DISPEL_DISEASE &&
                        itr->second->GetCasterGUID() == m_caster->GetGUID() &&
                        IsSpellLastAuraEffect(itr->second->GetSpellProto(), itr->second->GetEffIndex()))
                        ++count;
                }

                if (count)
                {
                    // Effect 1(for Blood-Caked Strike)/3(other) damage is bonus
                    float bonus = count * CalculateDamage(m_spellInfo->SpellIconID == 1736 ? EFFECT_INDEX_0 : EFFECT_INDEX_2, unitTarget) / 100.0f;
                    // Blood Strike, Blood-Caked Strike and Obliterate store bonus*2
                    if (m_spellInfo->SpellFamilyFlags & UI64LIT(0x0002000000400000) ||
                        m_spellInfo->SpellIconID == 1736)
                        bonus /= 2.0f;

                    totalDamagePercentMod *= 1.0f + bonus;
                }

                // Heart Strike secondary target
                if (m_spellInfo->SpellIconID == 3145)
                    if (m_targets.getUnitTarget() != unitTarget)
                        weaponDamagePercentMod /= 2.0f;
            }
            // Glyph of Blood Strike
            if( m_spellInfo->SpellFamilyFlags & UI64LIT(0x0000000000400000) &&
                m_caster->HasAura(59332) &&
                unitTarget->HasAuraType(SPELL_AURA_MOD_DECREASE_SPEED))
            {
                totalDamagePercentMod *= 1.2f;              // 120% if snared
            }
            // Glyph of Death Strike
            if( m_spellInfo->SpellFamilyFlags & UI64LIT(0x0000000000000010) &&
                m_caster->HasAura(59336))
            {
                int32 rp = m_caster->GetPower(POWER_RUNIC_POWER) / 10;
                if(rp > 25)
                    rp = 25;
                totalDamagePercentMod *= 1.0f + rp / 100.0f;
            }
            // Glyph of Plague Strike
            if( m_spellInfo->SpellFamilyFlags & UI64LIT(0x0000000000000001) &&
                m_caster->HasAura(58657) )
            {
                totalDamagePercentMod *= 1.2f;
            }
            break;
        }
    }

    int32 fixed_bonus = 0;
    for (int j = 0; j < MAX_EFFECT_INDEX; ++j)
    {
        switch(m_spellInfo->Effect[j])
        {
            case SPELL_EFFECT_WEAPON_DAMAGE:
            case SPELL_EFFECT_WEAPON_DAMAGE_NOSCHOOL:
                fixed_bonus += CalculateDamage(SpellEffectIndex(j), unitTarget);
                break;
            case SPELL_EFFECT_NORMALIZED_WEAPON_DMG:
                fixed_bonus += CalculateDamage(SpellEffectIndex(j), unitTarget);
                normalized = true;
                break;
            case SPELL_EFFECT_WEAPON_PERCENT_DAMAGE:
                weaponDamagePercentMod *= float(CalculateDamage(SpellEffectIndex(j), unitTarget)) / 100.0f;

                // applied only to prev.effects fixed damage
                fixed_bonus = int32(fixed_bonus*weaponDamagePercentMod);
                break;
            default:
                break;                                      // not weapon damage effect, just skip
        }
    }

    // apply weaponDamagePercentMod to spell bonus also
    if(spellBonusNeedWeaponDamagePercentMod)
        spell_bonus = int32(spell_bonus*weaponDamagePercentMod);

    // non-weapon damage
    int32 bonus = spell_bonus + fixed_bonus;

    // apply to non-weapon bonus weapon total pct effect, weapon total flat effect included in weapon damage
    if(bonus)
    {
        UnitMods unitMod;
        switch(m_attackType)
        {
            default:
            case BASE_ATTACK:   unitMod = UNIT_MOD_DAMAGE_MAINHAND; break;
            case OFF_ATTACK:    unitMod = UNIT_MOD_DAMAGE_OFFHAND;  break;
            case RANGED_ATTACK: unitMod = UNIT_MOD_DAMAGE_RANGED;   break;
        }

        float weapon_total_pct  = m_caster->GetModifierValue(unitMod, TOTAL_PCT);
        bonus = int32(bonus*weapon_total_pct);
    }

    // + weapon damage with applied weapon% dmg to base weapon damage in call
    bonus += int32(m_caster->CalculateDamage(m_attackType, normalized)*weaponDamagePercentMod);

    // total damage
    bonus = int32(bonus*totalDamagePercentMod);

    // prevent negative damage
    m_damage+= uint32(bonus > 0 ? bonus : 0);

    // Hemorrhage
    if (m_spellInfo->SpellFamilyName==SPELLFAMILY_ROGUE && (m_spellInfo->SpellFamilyFlags & UI64LIT(0x2000000)))
    {
        if(m_caster->GetTypeId()==TYPEID_PLAYER)
            ((Player*)m_caster)->AddComboPoints(unitTarget, 1);
    }
    // Mangle (Cat): CP
    else if (m_spellInfo->SpellFamilyName==SPELLFAMILY_DRUID && (m_spellInfo->SpellFamilyFlags==UI64LIT(0x0000040000000000)))
    {
        if(m_caster->GetTypeId()==TYPEID_PLAYER)
            ((Player*)m_caster)->AddComboPoints(unitTarget, 1);
    }

    // take ammo
    if(m_attackType == RANGED_ATTACK && m_caster->GetTypeId() == TYPEID_PLAYER)
    {
        Item *pItem = ((Player*)m_caster)->GetWeaponForAttack(RANGED_ATTACK, true, false);

        // wands don't have ammo
        if (!pItem || pItem->GetProto()->SubClass == ITEM_SUBCLASS_WEAPON_WAND)
            return;

        if (pItem->GetProto()->InventoryType == INVTYPE_THROWN)
        {
            if(pItem->GetMaxStackCount()==1)
            {
                // decrease durability for non-stackable throw weapon
                ((Player*)m_caster)->DurabilityPointLossForEquipSlot(EQUIPMENT_SLOT_RANGED);
            }
            else
            {
                // decrease items amount for stackable throw weapon
                uint32 count = 1;
                ((Player*)m_caster)->DestroyItemCount( pItem, count, true);
            }
        }
        else if(uint32 ammo = ((Player*)m_caster)->GetUInt32Value(PLAYER_AMMO_ID))
            ((Player*)m_caster)->DestroyItemCount(ammo, 1, true);
    }
}

void Spell::EffectThreat(SpellEffectIndex /*eff_idx*/)
{
    if(!unitTarget || !unitTarget->isAlive() || !m_caster->isAlive())
        return;

    if(!unitTarget->CanHaveThreatList())
        return;

    unitTarget->AddThreat(m_caster, float(damage), false, GetSpellSchoolMask(m_spellInfo), m_spellInfo);
}

void Spell::EffectHealMaxHealth(SpellEffectIndex /*eff_idx*/)
{
    if(!unitTarget)
        return;
    if(!unitTarget->isAlive())
        return;

    uint32 heal = m_caster->GetMaxHealth();

    m_healing += heal;
}

void Spell::EffectInterruptCast(SpellEffectIndex eff_idx)
{
    if(!unitTarget)
        return;
    if(!unitTarget->isAlive())
        return;

    // TODO: not all spells that used this effect apply cooldown at school spells
    // also exist case: apply cooldown to interrupted cast only and to all spells
    for (uint32 i = CURRENT_FIRST_NON_MELEE_SPELL; i < CURRENT_MAX_SPELL; ++i)
    {
        if (Spell* spell = unitTarget->GetCurrentSpell(CurrentSpellTypes(i)))
        {
            SpellEntry const* curSpellInfo = spell->m_spellInfo;
            // check if we can interrupt spell
            if ((curSpellInfo->InterruptFlags & SPELL_INTERRUPT_FLAG_INTERRUPT) && curSpellInfo->PreventionType == SPELL_PREVENTION_TYPE_SILENCE )
            {
                unitTarget->ProhibitSpellSchool(GetSpellSchoolMask(curSpellInfo), unitTarget->CalculateSpellDuration(m_spellInfo, eff_idx, unitTarget));
                unitTarget->InterruptSpell(CurrentSpellTypes(i),false);
            }
        }
    }
}

void Spell::EffectSummonObjectWild(SpellEffectIndex eff_idx)
{
    uint32 gameobject_id = m_spellInfo->EffectMiscValue[eff_idx];

    GameObject* pGameObj = new GameObject;

    WorldObject* target = focusObject;
    if( !target )
        target = m_caster;

    float x, y, z;
    if(m_targets.m_targetMask & TARGET_FLAG_DEST_LOCATION)
    {
        x = m_targets.m_destX;
        y = m_targets.m_destY;
        z = m_targets.m_destZ;
    }
    else
        m_caster->GetClosePoint(x, y, z, DEFAULT_WORLD_OBJECT_SIZE);

    Map *map = target->GetMap();

    if(!pGameObj->Create(sObjectMgr.GenerateLowGuid(HIGHGUID_GAMEOBJECT), gameobject_id, map,
        m_caster->GetPhaseMask(), x, y, z, target->GetOrientation(), 0.0f, 0.0f, 0.0f, 0.0f, 100, GO_STATE_READY))
    {
        delete pGameObj;
        return;
    }

    int32 duration = GetSpellDuration(m_spellInfo);

    pGameObj->SetRespawnTime(duration > 0 ? duration/IN_MILISECONDS : 0);
    pGameObj->SetSpellId(m_spellInfo->Id);

    // Wild object not have owner and check clickable by players
    map->Add(pGameObj);

    if(pGameObj->GetGoType() == GAMEOBJECT_TYPE_FLAGDROP && m_caster->GetTypeId() == TYPEID_PLAYER)
    {
        Player *pl = (Player*)m_caster;
        BattleGround* bg = ((Player *)m_caster)->GetBattleGround();

        switch(pGameObj->GetMapId())
        {
            case 489:                                       //WS
            {
                if(bg && bg->GetTypeID()==BATTLEGROUND_WS && bg->GetStatus() == STATUS_IN_PROGRESS)
                {
                    uint32 team = ALLIANCE;

                    if(pl->GetTeam() == team)
                        team = HORDE;

                    ((BattleGroundWS*)bg)->SetDroppedFlagGUID(pGameObj->GetGUID(),team);
                }
                break;
            }
            case 566:                                       //EY
            {
                if(bg && bg->GetTypeID()==BATTLEGROUND_EY && bg->GetStatus() == STATUS_IN_PROGRESS)
                {
                    ((BattleGroundEY*)bg)->SetDroppedFlagGUID(pGameObj->GetGUID());
                }
                break;
            }
        }
    }

    pGameObj->SummonLinkedTrapIfAny();
}

void Spell::EffectScriptEffect(SpellEffectIndex eff_idx)
{
    // TODO: we must implement hunter pet summon at login there (spell 6962)

    switch(m_spellInfo->SpellFamilyName)
    {
        case SPELLFAMILY_GENERIC:
        {
            switch(m_spellInfo->Id)
            {
<<<<<<< HEAD
                case 6962:
                {
                    if(m_caster->GetTypeId() != TYPEID_PLAYER)
                        return;

                    Player* plr = ((Player*)m_caster);
                    if(plr && plr->GetLastPetNumber())
                    {
                        PetType NewPetType = (plr->getClass()==CLASS_HUNTER) ? HUNTER_PET : SUMMON_PET;
                        if (Pet* NewPet = new Pet(NewPetType))
                        {
                            if(NewPet->LoadPetFromDB(plr, 0, plr->GetLastPetNumber(), true))
                            {
                                NewPet->SetHealth(NewPet->GetMaxHealth());
                                NewPet->SetPower(NewPet->getPowerType(),NewPet->GetMaxPower(NewPet->getPowerType()));

                                switch (NewPet->GetEntry())
                                {
                                    case 11859:
                                    case    89:
                                        NewPet->SetEntry(416);
                                        break;
                                    default:
                                        break;
                                }
                            }
                            else
                                delete NewPet;
                        }
                    }
                    return;
                }
                // Bending Shinbone
                case 8856:
=======
                case 8856:                                  // Bending Shinbone
>>>>>>> aeacc5c2
                {
                    if (!itemTarget && m_caster->GetTypeId()!=TYPEID_PLAYER)
                        return;

                    uint32 spell_id = 0;
                    switch(urand(1, 5))
                    {
                        case 1:  spell_id = 8854; break;
                        default: spell_id = 8855; break;
                    }

                    m_caster->CastSpell(m_caster,spell_id,true,NULL);
                    return;
                }
                case 17512:                                 // Piccolo of the Flaming Fire
                {
                    if (!unitTarget || unitTarget->GetTypeId() != TYPEID_PLAYER)
                        return;

                    unitTarget->HandleEmoteCommand(EMOTE_STATE_DANCE);
                    return;
                }
                case 20589:                                 // Escape artist
                {
                    if (!unitTarget)
                        return;

                    unitTarget->RemoveSpellsCausingAura(SPELL_AURA_MOD_ROOT);
                    unitTarget->RemoveSpellsCausingAura(SPELL_AURA_MOD_DECREASE_SPEED);
                    return;
                }
                case 24590:                                 // Brittle Armor - need remove one 24575 Brittle Armor aura
                    unitTarget->RemoveSingleSpellAurasFromStack(24575);
                    return;
                case 26275:                                 // PX-238 Winter Wondervolt TRAP
                {
                    uint32 spells[4] = { 26272, 26157, 26273, 26274 };

                    // check presence
                    for(int j = 0; j < 4; ++j)
                        if (unitTarget->HasAura(spells[j], EFFECT_INDEX_0))
                            return;

                    // select spell
                    uint32 iTmpSpellId = spells[urand(0,3)];

                    // cast
                    unitTarget->CastSpell(unitTarget, iTmpSpellId, true);
                    return;
                }
                case 26465:                                 // Mercurial Shield - need remove one 26464 Mercurial Shield aura
                    unitTarget->RemoveSingleSpellAurasFromStack(26464);
                    return;
                case 25140:                                 // Orb teleport spells
                case 25143:
                case 25650:
                case 25652:
                case 29128:
                case 29129:
                case 35376:
                case 35727:
                {
                    if (!unitTarget)
                        return;

                    uint32 spellid;
                    switch(m_spellInfo->Id)
                    {
                        case 25140: spellid =  32571; break;
                        case 25143: spellid =  32572; break;
                        case 25650: spellid =  30140; break;
                        case 25652: spellid =  30141; break;
                        case 29128: spellid =  32568; break;
                        case 29129: spellid =  32569; break;
                        case 35376: spellid =  25649; break;
                        case 35727: spellid =  35730; break;
                        default:
                            return;
                    }

                    unitTarget->CastSpell(unitTarget,spellid,false);
                    return;
                }
                case 22539:                                 // Shadow Flame (All script effects, not just end ones to
                case 22972:                                 // prevent player from dodging the last triggered spell)
                case 22975:
                case 22976:
                case 22977:
                case 22978:
                case 22979:
                case 22980:
                case 22981:
                case 22982:
                case 22983:
                case 22984:
                case 22985:
                {
                    if (!unitTarget || !unitTarget->isAlive())
                        return;

                    // Onyxia Scale Cloak
                    if (unitTarget->GetDummyAura(22683))
                        return;

                    // Shadow Flame
                    m_caster->CastSpell(unitTarget, 22682, true);
                    return;
                }
                case 26656:                                 // Summon Black Qiraji Battle Tank
                {
                    if (!unitTarget)
                        return;

                    // Prevent stacking of mounts
                    unitTarget->RemoveSpellsCausingAura(SPELL_AURA_MOUNTED);

                    // Two separate mounts depending on area id (allows use both in and out of specific instance)
                    if (unitTarget->GetAreaId() == 3428)
                        unitTarget->CastSpell(unitTarget, 25863, false);
                    else
                        unitTarget->CastSpell(unitTarget, 26655, false);

                    return;
                }
                case 29830:                                 // Mirren's Drinking Hat
                {
                    uint32 item = 0;
                    switch ( urand(1, 6) )
                    {
                        case 1:
                        case 2:
                        case 3:
                            item = 23584; break;            // Loch Modan Lager
                        case 4:
                        case 5:
                            item = 23585; break;            // Stouthammer Lite
                        case 6:
                            item = 23586; break;            // Aerie Peak Pale Ale
                    }

                    if (item)
                        DoCreateItem(eff_idx,item);

                    break;
                }
                case 30918:                                 // Improved Sprint
                {
                    if (!unitTarget)
                        return;

                    // Removes snares and roots.
                    unitTarget->RemoveAurasAtMechanicImmunity(IMMUNE_TO_ROOT_AND_SNARE_MASK,30918,true);
                    break;
                }
                case 41126:                                 // Flame Crash
                {
                    if (!unitTarget)
                        return;

                    unitTarget->CastSpell(unitTarget, 41131, true);
                    break;
                }
                case 44876:                                 // Force Cast - Portal Effect: Sunwell Isle
                {
                    if (!unitTarget)
                        return;

                    unitTarget->CastSpell(unitTarget, 44870, true);
                    break;
                }
                case 46203:                                 // Goblin Weather Machine
                {
                    if (!unitTarget)
                        return;

                    uint32 spellId = 0;
                    switch(rand() % 4)
                    {
                        case 0: spellId = 46740; break;
                        case 1: spellId = 46739; break;
                        case 2: spellId = 46738; break;
                        case 3: spellId = 46736; break;
                    }
                    unitTarget->CastSpell(unitTarget, spellId, true);
                    break;
                }
                case 46642:                                 //5,000 Gold
                {
                    if (!unitTarget || unitTarget->GetTypeId() != TYPEID_PLAYER)
                        return;

                    ((Player*)unitTarget)->ModifyMoney(50000000);
                    break;
                }
                case 47097:                                 // Surge Needle Teleporter
                {
                    if (!unitTarget || unitTarget->GetTypeId() != TYPEID_PLAYER)
                        return;

                    if (unitTarget->GetAreaId() == 4156)
                        unitTarget->CastSpell(unitTarget, 47324, true);
                    else if (unitTarget->GetAreaId() == 4157)
                        unitTarget->CastSpell(unitTarget, 47325, true);

                    break;
                }
                case 48603:                                 // High Executor's Branding Iron
                    // Torture the Torturer: High Executor's Branding Iron Impact
                    unitTarget->CastSpell(unitTarget, 48614, true);
                    return;
                case 51770:                                 // Emblazon Runeblade
                {
                    Unit* caster = GetAffectiveCaster();
                    if (!caster)
                        return;

                    caster->CastSpell(caster, damage, false);
                    break;
                }
                case 52751:                                 // Death Gate
                {
                    if (!unitTarget || unitTarget->getClass() != CLASS_DEATH_KNIGHT)
                        return;

                    // triggered spell is stored in m_spellInfo->EffectBasePoints[0]
                    unitTarget->CastSpell(unitTarget, damage, false);
                    break;
                }
                case 54729:                                 // Winged Steed of the Ebon Blade
                {
                    if (!unitTarget || unitTarget->GetTypeId() != TYPEID_PLAYER)
                        return;

                    // Prevent stacking of mounts
                    unitTarget->RemoveSpellsCausingAura(SPELL_AURA_MOUNTED);

                    // Triggered spell id dependent of riding skill
                    if (uint16 skillval = ((Player*)unitTarget)->GetSkillValue(SKILL_RIDING))
                    {
                        if (skillval >= 300)
                            unitTarget->CastSpell(unitTarget, 54727, true);
                        else
                            unitTarget->CastSpell(unitTarget, 54726, true);
                    }
                    return;
                }
                case 54436:                                 // Demonic Empowerment (succubus Vanish effect)
                {
                    if (!unitTarget)
                        return;

                    unitTarget->RemoveSpellsCausingAura(SPELL_AURA_MOD_ROOT);
                    unitTarget->RemoveSpellsCausingAura(SPELL_AURA_MOD_DECREASE_SPEED);
                    unitTarget->RemoveSpellsCausingAura(SPELL_AURA_MOD_STALKED);
                    unitTarget->RemoveSpellsCausingAura(SPELL_AURA_MOD_STUN);
                    return;
                }
                case 55328:                                    // Stoneclaw Totem I
                case 55329:                                    // Stoneclaw Totem II
                case 55330:                                    // Stoneclaw Totem III
                case 55332:                                    // Stoneclaw Totem IV
                case 55333:                                    // Stoneclaw Totem V
                case 55335:                                    // Stoneclaw Totem VI
                case 55278:                                    // Stoneclaw Totem VII
                case 58589:                                    // Stoneclaw Totem VIII
                case 58590:                                    // Stoneclaw Totem IX
                case 58591:                                    // Stoneclaw Totem X
                {
                    if (!unitTarget)    // Stoneclaw Totem owner
                        return;
                    // Absorb shield for totems
                    for(int itr = 0; itr < MAX_TOTEM; ++itr)
                    {
                        Unit* totem = ObjectAccessor::GetUnit(*unitTarget, unitTarget->m_TotemSlot[itr]);
                        if(totem)
                            m_caster->CastCustomSpell(totem, 55277, &damage, NULL, NULL, true);
                    }
                    // Glyph of Stoneclaw Totem
                    if(Aura* auraGlyph = unitTarget->GetAura(63298, EFFECT_INDEX_0))
                    {
                        int32 playerAbsorb = damage * auraGlyph->GetModifier()->m_amount;
                        m_caster->CastCustomSpell(unitTarget, 55277, &playerAbsorb, NULL, NULL, true);
                    }
                    return;
                }
                case 55693:                                 // Remove Collapsing Cave Aura
                {
                    if (!unitTarget)
                        return;

                    unitTarget->RemoveAurasDueToSpell(m_spellInfo->CalculateSimpleValue(eff_idx));
                    break;
                }
                case 58418:                                 // Portal to Orgrimmar
                case 58420:                                 // Portal to Stormwind
                {
                    if (!unitTarget || unitTarget->GetTypeId() != TYPEID_PLAYER || eff_idx != EFFECT_INDEX_0)
                        return;

                    uint32 spellID = m_spellInfo->CalculateSimpleValue(EFFECT_INDEX_0);
                    uint32 questID = m_spellInfo->CalculateSimpleValue(EFFECT_INDEX_1);

                    if (((Player*)unitTarget)->GetQuestStatus(questID) == QUEST_STATUS_COMPLETE && !((Player*)unitTarget)->GetQuestRewardStatus (questID))
                        unitTarget->CastSpell(unitTarget, spellID, true);

                    return;
                }
                case 59317:                                 // Teleporting
                {
                    if (!unitTarget || unitTarget->GetTypeId() != TYPEID_PLAYER)
                        return;

                    // return from top
                    if (((Player*)unitTarget)->GetAreaId() == 4637)
                        unitTarget->CastSpell(unitTarget, 59316, true);
                    // teleport atop
                    else
                        unitTarget->CastSpell(unitTarget, 59314, true);

                    return;
                }                                           // random spell learn instead placeholder
                case 60893:                                 // Northrend Alchemy Research
                case 61177:                                 // Northrend Inscription Research
                case 61288:                                 // Minor Inscription Research
                case 61756:                                 // Northrend Inscription Research (FAST QA VERSION)
                case 64323:                                 // Book of Glyph Mastery
                {
                    if (m_caster->GetTypeId() != TYPEID_PLAYER)
                        return;

                    // learn random explicit discovery recipe (if any)
                    if (uint32 discoveredSpell = GetExplicitDiscoverySpell(m_spellInfo->Id, (Player*)m_caster))
                        ((Player*)m_caster)->learnSpell(discoveredSpell, false);

                    return;
                }
                case 69377:                                 //Fortitude
                {
                    if (!unitTarget)
                        return;

                    m_caster->CastSpell(unitTarget, 72590, true);
                    return;
                }
                case 69378:                                 //Blessing of Forgotten Kings
                {
                    if (!unitTarget)
                        return;

                    m_caster->CastSpell(unitTarget, 72586, true);
                    return;
                }
                case 69381:                                 //Gift of the Wild
                {
                    if (!unitTarget)
                        return;

                    m_caster->CastSpell(unitTarget, 72588, true);
                    return;
                }
            }
            break;
        }
        case SPELLFAMILY_WARLOCK:
        {
            switch(m_spellInfo->Id)
            {
                case  6201:                                 // Healthstone creating spells
                case  6202:
                case  5699:
                case 11729:
                case 11730:
                case 27230:
                case 47871:
                case 47878:
                {
                    if (!unitTarget)
                        return;

                    uint32 itemtype;
                    uint32 rank = 0;
                    Unit::AuraList const& mDummyAuras = unitTarget->GetAurasByType(SPELL_AURA_DUMMY);
                    for(Unit::AuraList::const_iterator i = mDummyAuras.begin();i != mDummyAuras.end(); ++i)
                    {
                        if ((*i)->GetId() == 18692)
                        {
                            rank = 1;
                            break;
                        }
                        else if ((*i)->GetId() == 18693)
                        {
                            rank = 2;
                            break;
                        }
                    }

                    static uint32 const itypes[8][3] =
                    {
                        { 5512, 19004, 19005},              // Minor Healthstone
                        { 5511, 19006, 19007},              // Lesser Healthstone
                        { 5509, 19008, 19009},              // Healthstone
                        { 5510, 19010, 19011},              // Greater Healthstone
                        { 9421, 19012, 19013},              // Major Healthstone
                        {22103, 22104, 22105},              // Master Healthstone
                        {36889, 36890, 36891},              // Demonic Healthstone
                        {36892, 36893, 36894}               // Fel Healthstone
                    };

                    switch(m_spellInfo->Id)
                    {
                        case  6201:
                            itemtype=itypes[0][rank];break; // Minor Healthstone
                        case  6202:
                            itemtype=itypes[1][rank];break; // Lesser Healthstone
                        case  5699:
                            itemtype=itypes[2][rank];break; // Healthstone
                        case 11729:
                            itemtype=itypes[3][rank];break; // Greater Healthstone
                        case 11730:
                            itemtype=itypes[4][rank];break; // Major Healthstone
                        case 27230:
                            itemtype=itypes[5][rank];break; // Master Healthstone
                        case 47871:
                            itemtype=itypes[6][rank];break; // Demonic Healthstone
                        case 47878:
                            itemtype=itypes[7][rank];break; // Fel Healthstone
                        default:
                            return;
                    }
                    DoCreateItem( eff_idx, itemtype );
                    return;
                }
                case 47193:                                 // Demonic Empowerment
                {
                    if (!unitTarget)
                        return;

                    uint32 entry = unitTarget->GetEntry();
                    uint32 spellID;
                    switch(entry)
                    {
                        case   416: spellID = 54444; break; //imp
                        case   417: spellID = 54509; break; //fellhunter
                        case  1860: spellID = 54443; break; //void
                        case  1863: spellID = 54435; break; //succubus
                        case 17252: spellID = 54508; break; //fellguard
                        default:
                            return;
                    }
                    unitTarget->CastSpell(unitTarget,spellID,true);
                    return;
                }
                case 47422:                                 // Everlasting Affliction
                {
                    // Need refresh caster corruption auras on target
                    Unit::AuraMap& suAuras = unitTarget->GetAuras();
                    for(Unit::AuraMap::iterator itr = suAuras.begin(); itr != suAuras.end(); ++itr)
                    {
                        SpellEntry const *spellInfo = (*itr).second->GetSpellProto();
                        if(spellInfo->SpellFamilyName == SPELLFAMILY_WARLOCK &&
                           (spellInfo->SpellFamilyFlags & UI64LIT(0x0000000000000002)) &&
                           (*itr).second->GetCasterGUID()==m_caster->GetGUID())
                           (*itr).second->RefreshAura();
                    }
                    return;
                }
                case 63521:                                 // Guarded by The Light (Paladin spell with SPELLFAMILY_WARLOCK)
                {
                    // Divine Plea, refresh on target (3 aura slots)
                    if (Aura* aura = unitTarget->GetAura(54428, EFFECT_INDEX_0))
                        aura->RefreshAura();

                    return;
                }
            }
            break;
        }
        case SPELLFAMILY_PRIEST:
        {
            switch(m_spellInfo->Id)
            {
                case 47948:                                 // Pain and Suffering
                {
                    if (!unitTarget)
                        return;

                    // Refresh Shadow Word: Pain on target
                    Unit::AuraMap& auras = unitTarget->GetAuras();
                    for(Unit::AuraMap::iterator itr = auras.begin(); itr != auras.end(); ++itr)
                    {
                        SpellEntry const *spellInfo = (*itr).second->GetSpellProto();
                        if (spellInfo->SpellFamilyName == SPELLFAMILY_PRIEST &&
                            (spellInfo->SpellFamilyFlags & UI64LIT(0x0000000000008000)) &&
                            (*itr).second->GetCasterGUID() == m_caster->GetGUID())
                        {
                            (*itr).second->RefreshAura();
                            return;
                        }
                    }
                    return;
                }
                default:
                    break;
            }
            break;
        }
        case SPELLFAMILY_HUNTER:
        {
            switch(m_spellInfo->Id)
            {
                case 53209:                                 // Chimera Shot
                {
                    if (!unitTarget)
                        return;

                    uint32 spellId = 0;
                    int32 basePoint = 0;
                    Unit* target = unitTarget;
                    Unit::AuraMap& Auras = unitTarget->GetAuras();
                    for(Unit::AuraMap::iterator i = Auras.begin(); i != Auras.end(); ++i)
                    {
                        Aura *aura = (*i).second;
                        if (aura->GetCasterGUID() != m_caster->GetGUID())
                            continue;

                        // Search only Serpent Sting, Viper Sting, Scorpid Sting auras
                        uint64 familyFlag = aura->GetSpellProto()->SpellFamilyFlags;
                        if (!(familyFlag & UI64LIT(0x000000800000C000)))
                            continue;

                        // Refresh aura duration
                        aura->RefreshAura();

                        // Serpent Sting - Instantly deals 40% of the damage done by your Serpent Sting.
                        if ((familyFlag & UI64LIT(0x0000000000004000)) && aura->GetEffIndex() == EFFECT_INDEX_0)
                        {
                            // m_amount already include RAP bonus
                            basePoint = aura->GetModifier()->m_amount * 5 * 40 / 100;
                            spellId = 53353;                // Chimera Shot - Serpent
                        }

                        // Viper Sting - Instantly restores mana to you equal to 60% of the total amount drained by your Viper Sting.
                        if ((familyFlag & UI64LIT(0x0000008000000000)) && aura->GetEffIndex() == EFFECT_INDEX_0)
                        {
                            uint32 target_max_mana = unitTarget->GetMaxPower(POWER_MANA);
                            if (!target_max_mana)
                                continue;

                            // ignore non positive values (can be result apply spellmods to aura damage
                            uint32 pdamage = aura->GetModifier()->m_amount > 0 ? aura->GetModifier()->m_amount : 0;

                            // Special case: draining x% of mana (up to a maximum of 2*x% of the caster's maximum mana)
                            uint32 maxmana = m_caster->GetMaxPower(POWER_MANA)  * pdamage * 2 / 100;

                            pdamage = target_max_mana * pdamage / 100;
                            if (pdamage > maxmana)
                                pdamage = maxmana;

                            pdamage *= 4;                   // total aura damage
                            basePoint = pdamage * 60 / 100;
                            spellId = 53358;                // Chimera Shot - Viper
                            target = m_caster;
                        }

                        // Scorpid Sting - Attempts to Disarm the target for 10 sec. This effect cannot occur more than once per 1 minute.
                        if (familyFlag & UI64LIT(0x0000000000008000))
                            spellId = 53359;                // Chimera Shot - Scorpid
                        // ?? nothing say in spell desc (possibly need addition check)
                        //if ((familyFlag & UI64LIT(0x0000010000000000)) || // dot
                        //    (familyFlag & UI64LIT(0x0000100000000000)))   // stun
                        //{
                        //    spellId = 53366; // 53366 Chimera Shot - Wyvern
                        //}
                    }

                    if (spellId)
                        m_caster->CastCustomSpell(target, spellId, &basePoint, 0, 0, false);

                    return;
                }
                case 53412:                                 // Invigoration (pet triggered script, master targeted)
                {
                    if (!unitTarget)
                        return;

                    Unit::AuraList const& auras = unitTarget->GetAurasByType(SPELL_AURA_DUMMY);
                    for(Unit::AuraList::const_iterator i = auras.begin();i != auras.end(); ++i)
                    {
                        // Invigoration (master talent)
                        if ((*i)->GetModifier()->m_miscvalue == 8 && (*i)->GetSpellProto()->SpellIconID == 3487)
                        {
                            if (roll_chance_i((*i)->GetModifier()->m_amount))
                            {
                                unitTarget->CastSpell(unitTarget, 53398, true, NULL, (*i), m_caster->GetGUID());
                                break;
                            }
                        }
                    }
                    return;
                }
                case 53271:                                 // Master's Call
                {
                    if (!unitTarget)
                        return;

                    // script effect have in value, but this outdated removed part
                    unitTarget->CastSpell(unitTarget, 62305, true);
                    return;
                }
                default:
                    break;
            }
            break;
        }
        case SPELLFAMILY_PALADIN:
        {
            // Judgement (seal trigger)
            if (m_spellInfo->Category == SPELLCATEGORY_JUDGEMENT)
            {
                if (!unitTarget || !unitTarget->isAlive())
                    return;

                uint32 spellId1 = 0;
                uint32 spellId2 = 0;

                // Judgement self add switch
                switch (m_spellInfo->Id)
                {
                    case 53407: spellId1 = 20184; break;    // Judgement of Justice
                    case 20271:                             // Judgement of Light
                    case 57774: spellId1 = 20185; break;    // Judgement of Light
                    case 53408: spellId1 = 20186; break;    // Judgement of Wisdom
                    default:
                        sLog.outError("Unsupported Judgement (seal trigger) spell (Id: %u) in Spell::EffectScriptEffect",m_spellInfo->Id);
                        return;
                }

                // offensive seals have aura dummy in 2 effect
                Unit::AuraList const& m_dummyAuras = m_caster->GetAurasByType(SPELL_AURA_DUMMY);
                for(Unit::AuraList::const_iterator itr = m_dummyAuras.begin(); itr != m_dummyAuras.end(); ++itr)
                {
                    // search seal (offensive seals have judgement's aura dummy spell id in 2 effect
                    if ((*itr)->GetEffIndex() != EFFECT_INDEX_2 || !IsSealSpell((*itr)->GetSpellProto()))
                        continue;
                    spellId2 = (*itr)->GetModifier()->m_amount;
                    SpellEntry const *judge = sSpellStore.LookupEntry(spellId2);
                    if (!judge)
                        continue;
                    break;
                }

                // if there were no offensive seals than there is seal with proc trigger aura
                if (!spellId2)
                {
                    Unit::AuraList const& procTriggerAuras = m_caster->GetAurasByType(SPELL_AURA_PROC_TRIGGER_SPELL);
                    for(Unit::AuraList::const_iterator itr = procTriggerAuras.begin(); itr != procTriggerAuras.end(); ++itr)
                    {
                        if ((*itr)->GetEffIndex() != EFFECT_INDEX_0 || !IsSealSpell((*itr)->GetSpellProto()))
                            continue;
                        spellId2 = 54158;
                        break;
                    }
                }

                if (spellId1)
                    m_caster->CastSpell(unitTarget, spellId1, true);

                if (spellId2)
                    m_caster->CastSpell(unitTarget, spellId2, true);

                return;
            }
        }
        case SPELLFAMILY_POTION:
        {
            switch(m_spellInfo->Id)
            {
                case 28698:                                 // Dreaming Glory
                {
                    if (!unitTarget)
                        return;

                    unitTarget->CastSpell(unitTarget, 28694, true);
                    break;
                }
                case 28702:                                 // Netherbloom
                {
                    if (!unitTarget)
                        return;

                    // 25% chance of casting a random buff
                    if (roll_chance_i(75))
                        return;

                    // triggered spells are 28703 to 28707
                    // Note: some sources say, that there was the possibility of
                    //       receiving a debuff. However, this seems to be removed by a patch.
                    const uint32 spellid = 28703;

                    // don't overwrite an existing aura
                    for(uint8 i = 0; i < 5; ++i)
                        if (unitTarget->HasAura(spellid + i, EFFECT_INDEX_0))
                            return;

                    unitTarget->CastSpell(unitTarget, spellid+urand(0, 4), true);
                    break;
                }
                case 28720:                                 // Nightmare Vine
                {
                    if (!unitTarget)
                        return;

                    // 25% chance of casting Nightmare Pollen
                    if (roll_chance_i(75))
                        return;

                    unitTarget->CastSpell(unitTarget, 28721, true);
                    break;
                }
            }
            break;
        }
        case SPELLFAMILY_DEATHKNIGHT:
        {
            switch(m_spellInfo->Id)
            {
                case 50842:                                 // Pestilence
                {
                    if (!unitTarget)
                        return;

                    Unit* mainTarget = m_targets.getUnitTarget();
                    if (!mainTarget)
                        return;

                    // do only refresh diseases on main target if caster has Glyph of Disease
                    if (mainTarget == unitTarget && !m_caster->HasAura(63334))
                        return;

                    // Blood Plague
                    if (mainTarget->HasAura(55078))
                        m_caster->CastSpell(unitTarget, 55078, true);

                    // Frost Fever
                    if (mainTarget->HasAura(55095))
                        m_caster->CastSpell(unitTarget, 55095, true);

                    break;
                }
            }
            break;
        }
    }

    // normal DB scripted effect
    if (!unitTarget)
        return;

    sLog.outDebug("Spell ScriptStart spellid %u in EffectScriptEffect ", m_spellInfo->Id);
    m_caster->GetMap()->ScriptsStart(sSpellScripts, m_spellInfo->Id, m_caster, unitTarget);
}

void Spell::EffectSanctuary(SpellEffectIndex /*eff_idx*/)
{
    if(!unitTarget)
        return;
    //unitTarget->CombatStop();

    unitTarget->CombatStop();
    unitTarget->getHostileRefManager().deleteReferences();  // stop all fighting
    // Vanish allows to remove all threat and cast regular stealth so other spells can be used
    if(m_spellInfo->SpellFamilyName == SPELLFAMILY_ROGUE && (m_spellInfo->SpellFamilyFlags & SPELLFAMILYFLAG_ROGUE_VANISH))
    {
        ((Player *)m_caster)->RemoveSpellsCausingAura(SPELL_AURA_MOD_ROOT);
    }
}

void Spell::EffectAddComboPoints(SpellEffectIndex /*eff_idx*/)
{
    if(!unitTarget)
        return;

    if(m_caster->GetTypeId() != TYPEID_PLAYER)
        return;

    if(damage <= 0)
        return;

    ((Player*)m_caster)->AddComboPoints(unitTarget, damage);
}

void Spell::EffectDuel(SpellEffectIndex eff_idx)
{
    if(!m_caster || !unitTarget || m_caster->GetTypeId() != TYPEID_PLAYER || unitTarget->GetTypeId() != TYPEID_PLAYER)
        return;

    Player *caster = (Player*)m_caster;
    Player *target = (Player*)unitTarget;

    // caster or target already have requested duel
    if( caster->duel || target->duel || !target->GetSocial() || target->GetSocial()->HasIgnore(caster->GetGUIDLow()) )
        return;

    // Players can only fight a duel with each other outside (=not inside dungeons and not in capital cities)
    // Don't have to check the target's map since you cannot challenge someone across maps
    uint32 mapid = caster->GetMapId();
    if( mapid != 0 && mapid != 1 && mapid != 530 && mapid != 571 && mapid != 609)
    {
        SendCastResult(SPELL_FAILED_NO_DUELING);            // Dueling isn't allowed here
        return;
    }

    AreaTableEntry const* casterAreaEntry = GetAreaEntryByAreaID(caster->GetZoneId());
    if(casterAreaEntry && (casterAreaEntry->flags & AREA_FLAG_CAPITAL) )
    {
        SendCastResult(SPELL_FAILED_NO_DUELING);            // Dueling isn't allowed here
        return;
    }

    AreaTableEntry const* targetAreaEntry = GetAreaEntryByAreaID(target->GetZoneId());
    if(targetAreaEntry && (targetAreaEntry->flags & AREA_FLAG_CAPITAL) )
    {
        SendCastResult(SPELL_FAILED_NO_DUELING);            // Dueling isn't allowed here
        return;
    }

    //CREATE DUEL FLAG OBJECT
    GameObject* pGameObj = new GameObject;

    uint32 gameobject_id = m_spellInfo->EffectMiscValue[eff_idx];

    Map *map = m_caster->GetMap();
    if(!pGameObj->Create(sObjectMgr.GenerateLowGuid(HIGHGUID_GAMEOBJECT), gameobject_id,
        map, m_caster->GetPhaseMask(),
        m_caster->GetPositionX()+(unitTarget->GetPositionX()-m_caster->GetPositionX())/2 ,
        m_caster->GetPositionY()+(unitTarget->GetPositionY()-m_caster->GetPositionY())/2 ,
        m_caster->GetPositionZ(),
        m_caster->GetOrientation(), 0.0f, 0.0f, 0.0f, 0.0f, 0, GO_STATE_READY))
    {
        delete pGameObj;
        return;
    }

    pGameObj->SetUInt32Value(GAMEOBJECT_FACTION, m_caster->getFaction() );
    pGameObj->SetUInt32Value(GAMEOBJECT_LEVEL, m_caster->getLevel()+1 );
    int32 duration = GetSpellDuration(m_spellInfo);
    pGameObj->SetRespawnTime(duration > 0 ? duration/IN_MILISECONDS : 0);
    pGameObj->SetSpellId(m_spellInfo->Id);

    m_caster->AddGameObject(pGameObj);
    map->Add(pGameObj);
    //END

    // Send request
    WorldPacket data(SMSG_DUEL_REQUESTED, 8 + 8);
    data << uint64(pGameObj->GetGUID());
    data << uint64(caster->GetGUID());
    caster->GetSession()->SendPacket(&data);
    target->GetSession()->SendPacket(&data);

    // create duel-info
    DuelInfo *duel   = new DuelInfo;
    duel->initiator  = caster;
    duel->opponent   = target;
    duel->startTime  = 0;
    duel->startTimer = 0;
    caster->duel     = duel;

    DuelInfo *duel2   = new DuelInfo;
    duel2->initiator  = caster;
    duel2->opponent   = caster;
    duel2->startTime  = 0;
    duel2->startTimer = 0;
    target->duel      = duel2;

    caster->SetUInt64Value(PLAYER_DUEL_ARBITER, pGameObj->GetGUID());
    target->SetUInt64Value(PLAYER_DUEL_ARBITER, pGameObj->GetGUID());
}

void Spell::EffectStuck(SpellEffectIndex /*eff_idx*/)
{
    if(!unitTarget || unitTarget->GetTypeId() != TYPEID_PLAYER)
        return;

    if(!sWorld.getConfig(CONFIG_BOOL_CAST_UNSTUCK))
        return;

    Player* pTarget = (Player*)unitTarget;

    sLog.outDebug("Spell Effect: Stuck");
    sLog.outDetail("Player %s (guid %u) used auto-unstuck future at map %u (%f, %f, %f)", pTarget->GetName(), pTarget->GetGUIDLow(), m_caster->GetMapId(), m_caster->GetPositionX(), pTarget->GetPositionY(), pTarget->GetPositionZ());

    if(pTarget->isInFlight())
        return;

    // homebind location is loaded always
    pTarget->TeleportToHomebind(unitTarget==m_caster ? TELE_TO_SPELL : 0);

    // Stuck spell trigger Hearthstone cooldown
    SpellEntry const *spellInfo = sSpellStore.LookupEntry(8690);
    if(!spellInfo)
        return;
    Spell spell(pTarget, spellInfo, true, 0);
    spell.SendSpellCooldown();
}

void Spell::EffectSummonPlayer(SpellEffectIndex /*eff_idx*/)
{
    if(!unitTarget || unitTarget->GetTypeId() != TYPEID_PLAYER)
        return;

    // Evil Twin (ignore player summon, but hide this for summoner)
    if(unitTarget->GetDummyAura(23445))
        return;

    float x, y, z;
    m_caster->GetClosePoint(x, y, z, unitTarget->GetObjectSize());

    ((Player*)unitTarget)->SetSummonPoint(m_caster->GetMapId(),x,y,z);

    WorldPacket data(SMSG_SUMMON_REQUEST, 8+4+4);
    data << uint64(m_caster->GetGUID());                    // summoner guid
    data << uint32(m_caster->GetZoneId());                  // summoner zone
    data << uint32(MAX_PLAYER_SUMMON_DELAY*IN_MILISECONDS); // auto decline after msecs
    ((Player*)unitTarget)->GetSession()->SendPacket(&data);
}

static ScriptInfo generateActivateCommand()
{
    ScriptInfo si;
    si.command = SCRIPT_COMMAND_ACTIVATE_OBJECT;
    return si;
}

void Spell::EffectActivateObject(SpellEffectIndex eff_idx)
{
    if(!gameObjTarget)
        return;

    static ScriptInfo activateCommand = generateActivateCommand();

    int32 delay_secs = m_spellInfo->CalculateSimpleValue(eff_idx);

    gameObjTarget->GetMap()->ScriptCommandStart(activateCommand, delay_secs, m_caster, gameObjTarget);
}

void Spell::EffectApplyGlyph(SpellEffectIndex eff_idx)
{
    if(m_caster->GetTypeId() != TYPEID_PLAYER)
        return;

    Player *player = (Player*)m_caster;

    // apply new one
    if(uint32 glyph = m_spellInfo->EffectMiscValue[eff_idx])
    {
        if(GlyphPropertiesEntry const *gp = sGlyphPropertiesStore.LookupEntry(glyph))
        {
            if(GlyphSlotEntry const *gs = sGlyphSlotStore.LookupEntry(player->GetGlyphSlot(m_glyphIndex)))
            {
                if(gp->TypeFlags != gs->TypeFlags)
                {
                    SendCastResult(SPELL_FAILED_INVALID_GLYPH);
                    return;                                 // glyph slot mismatch
                }
            }

            // remove old glyph
            player->ApplyGlyph(m_glyphIndex, false);
            player->SetGlyph(m_glyphIndex, glyph);
            player->ApplyGlyph(m_glyphIndex, true);
            player->SendTalentsInfoData(false);
        }
    }
}

void Spell::DoSummonTotem(SpellEffectIndex eff_idx, uint8 slot)
{
    slot = slot ? (slot - 1): 255;

    if(slot < MAX_TOTEM)
    {
        uint64 guid = m_caster->m_TotemSlot[slot];
        if(guid != 0)
        {
            Creature *OldTotem = m_caster->GetMap()->GetCreature(guid);
            if(OldTotem && OldTotem->isTotem())
                ((Totem*)OldTotem)->UnSummon();
        }
    }

    uint32 team = 0;
    if (m_caster->GetTypeId()==TYPEID_PLAYER)
        team = ((Player*)m_caster)->GetTeam();

    Totem* pTotem = new Totem;

    if(!pTotem->Create(sObjectMgr.GenerateLowGuid(HIGHGUID_UNIT), m_caster->GetMap(), m_caster->GetPhaseMask(),
        m_spellInfo->EffectMiscValue[eff_idx], team ))
    {
        delete pTotem;
        return;
    }

    float angle = slot < MAX_TOTEM ? M_PI_F/MAX_TOTEM - (slot*2*M_PI_F/MAX_TOTEM) : 0;

    float x, y, z;
    m_caster->GetClosePoint(x, y, z, pTotem->GetObjectSize(), 2.0f, angle);

    // totem must be at same Z in case swimming caster and etc.
    if( fabs( z - m_caster->GetPositionZ() ) > 5 )
        z = m_caster->GetPositionZ();

    pTotem->Relocate(x, y, z, m_caster->GetOrientation());

    if(slot < MAX_TOTEM)
        m_caster->m_TotemSlot[slot] = pTotem->GetGUID();

    pTotem->SetOwner(m_caster->GetGUID());
    pTotem->SetTypeBySummonSpell(m_spellInfo);              // must be after Create call where m_spells initilized

    int32 duration=GetSpellDuration(m_spellInfo);
    if(Player* modOwner = m_caster->GetSpellModOwner())
        modOwner->ApplySpellMod(m_spellInfo->Id, SPELLMOD_DURATION, duration);
    pTotem->SetDuration(duration);

    if (damage)                                             // if not spell info, DB values used
    {
        pTotem->SetMaxHealth(damage);
        pTotem->SetHealth(damage);
    }

    pTotem->SetUInt32Value(UNIT_CREATED_BY_SPELL, m_spellInfo->Id);

    if(m_caster->GetTypeId() == TYPEID_PLAYER)
        pTotem->SetFlag(UNIT_FIELD_FLAGS, UNIT_FLAG_PVP_ATTACKABLE);

    if(m_caster->IsPvP())
        pTotem->SetPvP(true);

    if(m_caster->IsFFAPvP())
        pTotem->SetFFAPvP(true);

    pTotem->Summon(m_caster);

    if(slot < MAX_TOTEM && m_caster->GetTypeId() == TYPEID_PLAYER)
    {
        WorldPacket data(SMSG_TOTEM_CREATED, 1 + 8 + 4 + 4);
        data << uint8(slot);
        data << uint64(pTotem->GetGUID());
        data << uint32(duration);
        data << uint32(m_spellInfo->Id);
        ((Player*)m_caster)->SendDirectMessage(&data);
    }
}

void Spell::EffectEnchantHeldItem(SpellEffectIndex eff_idx)
{
    // this is only item spell effect applied to main-hand weapon of target player (players in area)
    if(!unitTarget || unitTarget->GetTypeId() != TYPEID_PLAYER)
        return;

    Player* item_owner = (Player*)unitTarget;
    Item* item = item_owner->GetItemByPos(INVENTORY_SLOT_BAG_0, EQUIPMENT_SLOT_MAINHAND);

    if(!item )
        return;

    // must be equipped
    if(!item ->IsEquipped())
        return;

    if (m_spellInfo->EffectMiscValue[eff_idx])
    {
        uint32 enchant_id = m_spellInfo->EffectMiscValue[eff_idx];
        int32 duration = GetSpellDuration(m_spellInfo);          //Try duration index first ..
        if(!duration)
            duration = m_currentBasePoints[eff_idx]+1;            //Base points after ..
        if(!duration)
            duration = 10;                                  //10 seconds for enchants which don't have listed duration

        SpellItemEnchantmentEntry const *pEnchant = sSpellItemEnchantmentStore.LookupEntry(enchant_id);
        if(!pEnchant)
            return;

        // Always go to temp enchantment slot
        EnchantmentSlot slot = TEMP_ENCHANTMENT_SLOT;

        // Enchantment will not be applied if a different one already exists
        if(item->GetEnchantmentId(slot) && item->GetEnchantmentId(slot) != enchant_id)
            return;

        // Apply the temporary enchantment
        item->SetEnchantment(slot, enchant_id, duration*IN_MILISECONDS, 0);
        item_owner->ApplyEnchantment(item, slot, true);
    }
}

void Spell::EffectDisEnchant(SpellEffectIndex /*eff_idx*/)
{
    if(m_caster->GetTypeId() != TYPEID_PLAYER)
        return;

    Player* p_caster = (Player*)m_caster;
    if(!itemTarget || !itemTarget->GetProto()->DisenchantID)
        return;

    p_caster->UpdateCraftSkill(m_spellInfo->Id);

    ((Player*)m_caster)->SendLoot(itemTarget->GetGUID(),LOOT_DISENCHANTING);

    // item will be removed at disenchanting end
}

void Spell::EffectInebriate(SpellEffectIndex /*eff_idx*/)
{
    if(!unitTarget || unitTarget->GetTypeId() != TYPEID_PLAYER)
        return;

    Player *player = (Player*)unitTarget;
    uint16 currentDrunk = player->GetDrunkValue();
    uint16 drunkMod = damage * 256;
    if (currentDrunk + drunkMod > 0xFFFF)
        currentDrunk = 0xFFFF;
    else
        currentDrunk += drunkMod;
    player->SetDrunkValue(currentDrunk, m_CastItem ? m_CastItem->GetEntry() : 0);
}

void Spell::EffectFeedPet(SpellEffectIndex eff_idx)
{
    if(m_caster->GetTypeId() != TYPEID_PLAYER)
        return;

    Player *_player = (Player*)m_caster;

    Item* foodItem = m_targets.getItemTarget();
    if(!foodItem)
        return;

    Pet *pet = _player->GetPet();
    if(!pet)
        return;

    if(!pet->isAlive())
        return;

    int32 benefit = pet->GetCurrentFoodBenefitLevel(foodItem->GetProto()->ItemLevel);
    if(benefit <= 0)
        return;

    uint32 count = 1;
    _player->DestroyItemCount(foodItem,count,true);
    // TODO: fix crash when a spell has two effects, both pointed at the same item target

    m_caster->CastCustomSpell(pet, m_spellInfo->EffectTriggerSpell[eff_idx], &benefit, NULL, NULL, true);
}

void Spell::EffectDismissPet(SpellEffectIndex /*eff_idx*/)
{
    if(m_caster->GetTypeId() != TYPEID_PLAYER)
        return;

    Pet* pet = m_caster->GetPet();

    // not let dismiss dead pet
    if(!pet||!pet->isAlive())
        return;

    ((Player*)m_caster)->RemovePet(pet, PET_SAVE_NOT_IN_SLOT);
}

void Spell::EffectSummonObject(SpellEffectIndex eff_idx)
{
    uint32 go_id = m_spellInfo->EffectMiscValue[eff_idx];

    uint8 slot = 0;
    switch(m_spellInfo->Effect[eff_idx])
    {
        case SPELL_EFFECT_SUMMON_OBJECT_SLOT1: slot = 0; break;
        case SPELL_EFFECT_SUMMON_OBJECT_SLOT2: slot = 1; break;
        case SPELL_EFFECT_SUMMON_OBJECT_SLOT3: slot = 2; break;
        case SPELL_EFFECT_SUMMON_OBJECT_SLOT4: slot = 3; break;
        default: return;
    }

    if(uint64 guid = m_caster->m_ObjectSlot[slot])
    {
        if(GameObject* obj = m_caster ? m_caster->GetMap()->GetGameObject(guid) : NULL)
            obj->SetLootState(GO_JUST_DEACTIVATED);
        m_caster->m_ObjectSlot[slot] = 0;
    }

    GameObject* pGameObj = new GameObject;

    float x, y, z;
    // If dest location if present
    if (m_targets.m_targetMask & TARGET_FLAG_DEST_LOCATION)
    {
        x = m_targets.m_destX;
        y = m_targets.m_destY;
        z = m_targets.m_destZ;
    }
    // Summon in random point all other units if location present
    else
    {
        if(m_spellInfo->Id == 48018)
        {
            x = m_caster->GetPositionX();
            y = m_caster->GetPositionY();
            z = m_caster->GetPositionZ();
        }
        else
            m_caster->GetClosePoint(x, y, z, DEFAULT_WORLD_OBJECT_SIZE);
    }

    Map *map = m_caster->GetMap();
    if(!pGameObj->Create(sObjectMgr.GenerateLowGuid(HIGHGUID_GAMEOBJECT), go_id, map,
        m_caster->GetPhaseMask(), x, y, z, m_caster->GetOrientation(), 0.0f, 0.0f, 0.0f, 0.0f, 0, GO_STATE_READY))
    {
        delete pGameObj;
        return;
    }

    pGameObj->SetUInt32Value(GAMEOBJECT_LEVEL,m_caster->getLevel());
    int32 duration = GetSpellDuration(m_spellInfo);
    pGameObj->SetRespawnTime(duration > 0 ? duration/IN_MILISECONDS : 0);
    pGameObj->SetSpellId(m_spellInfo->Id);
    m_caster->AddGameObject(pGameObj);

    map->Add(pGameObj);

    m_caster->m_ObjectSlot[slot] = pGameObj->GetGUID();

    pGameObj->SummonLinkedTrapIfAny();
}

void Spell::EffectResurrect(SpellEffectIndex /*eff_idx*/)
{
    if(!unitTarget)
        return;
    if(unitTarget->GetTypeId() != TYPEID_PLAYER)
        return;

    if(unitTarget->isAlive())
        return;
    if(!unitTarget->IsInWorld())
        return;

    switch (m_spellInfo->Id)
    {
        // Defibrillate (Goblin Jumper Cables) have 33% chance on success
        case 8342:
            if (roll_chance_i(67))
            {
                m_caster->CastSpell(m_caster, 8338, true, m_CastItem);
                return;
            }
            break;
        // Defibrillate (Goblin Jumper Cables XL) have 50% chance on success
        case 22999:
            if (roll_chance_i(50))
            {
                m_caster->CastSpell(m_caster, 23055, true, m_CastItem);
                return;
            }
            break;
        default:
            break;
    }

    Player* pTarget = ((Player*)unitTarget);

    if(pTarget->isRessurectRequested())       // already have one active request
        return;

    uint32 health = pTarget->GetMaxHealth() * damage / 100;
    uint32 mana   = pTarget->GetMaxPower(POWER_MANA) * damage / 100;

    pTarget->setResurrectRequestData(m_caster->GetGUID(), m_caster->GetMapId(), m_caster->GetPositionX(), m_caster->GetPositionY(), m_caster->GetPositionZ(), health, mana);
    SendResurrectRequest(pTarget);
}

void Spell::EffectAddExtraAttacks(SpellEffectIndex /*eff_idx*/)
{
    if(!unitTarget || !unitTarget->isAlive())
        return;

    if( unitTarget->m_extraAttacks )
        return;

    unitTarget->m_extraAttacks = damage;
}

void Spell::EffectParry(SpellEffectIndex /*eff_idx*/)
{
    if (unitTarget && unitTarget->GetTypeId() == TYPEID_PLAYER)
        ((Player*)unitTarget)->SetCanParry(true);
}

void Spell::EffectBlock(SpellEffectIndex /*eff_idx*/)
{
    if (unitTarget && unitTarget->GetTypeId() == TYPEID_PLAYER)
        ((Player*)unitTarget)->SetCanBlock(true);
}

void Spell::EffectLeapForward(SpellEffectIndex eff_idx)
{
    if(unitTarget->isInFlight())
        return;

    if( m_spellInfo->rangeIndex == 1)                       //self range
    {
        float dis = GetSpellRadius(sSpellRadiusStore.LookupEntry(m_spellInfo->EffectRadiusIndex[eff_idx]));

        // before caster
        float fx, fy, fz;
        unitTarget->GetClosePoint(fx, fy, fz, unitTarget->GetObjectSize(), dis);
        float ox, oy, oz;
        unitTarget->GetPosition(ox, oy, oz);

        float fx2, fy2, fz2;                                // getObjectHitPos overwrite last args in any result case
        if(VMAP::VMapFactory::createOrGetVMapManager()->getObjectHitPos(unitTarget->GetMapId(), ox,oy,oz+0.5f, fx,fy,oz+0.5f,fx2,fy2,fz2, -0.5f))
        {
            fx = fx2;
            fy = fy2;
            fz = fz2;
            unitTarget->UpdateGroundPositionZ(fx, fy, fz);
        }

        unitTarget->NearTeleportTo(fx, fy, fz, unitTarget->GetOrientation(), unitTarget == m_caster);
    }
}

void Spell::EffectLeapBack(SpellEffectIndex eff_idx)
{
    if(unitTarget->isInFlight())
        return;

    m_caster->KnockBackFrom(unitTarget,float(m_spellInfo->EffectMiscValue[eff_idx])/10,float(damage)/10);
}

void Spell::EffectReputation(SpellEffectIndex eff_idx)
{
    if(!unitTarget || unitTarget->GetTypeId() != TYPEID_PLAYER)
        return;

    Player *_player = (Player*)unitTarget;

    int32  rep_change = m_currentBasePoints[eff_idx]+1;           // field store reputation change -1

    uint32 faction_id = m_spellInfo->EffectMiscValue[eff_idx];

    FactionEntry const* factionEntry = sFactionStore.LookupEntry(faction_id);

    if(!factionEntry)
        return;

    _player->GetReputationMgr().ModifyReputation(factionEntry, rep_change);
}

void Spell::EffectQuestComplete(SpellEffectIndex eff_idx)
{
    if(m_caster->GetTypeId() != TYPEID_PLAYER)
        return;

    Player *_player = (Player*)m_caster;

    uint32 quest_id = m_spellInfo->EffectMiscValue[eff_idx];
    _player->AreaExploredOrEventHappens(quest_id);
}

void Spell::EffectSelfResurrect(SpellEffectIndex eff_idx)
{
    if(!unitTarget || unitTarget->isAlive())
        return;
    if(unitTarget->GetTypeId() != TYPEID_PLAYER)
        return;
    if(!unitTarget->IsInWorld())
        return;

    uint32 health = 0;
    uint32 mana = 0;

    // flat case
    if(damage < 0)
    {
        health = uint32(-damage);
        mana = m_spellInfo->EffectMiscValue[eff_idx];
    }
    // percent case
    else
    {
        health = uint32(damage/100.0f*unitTarget->GetMaxHealth());
        if(unitTarget->GetMaxPower(POWER_MANA) > 0)
            mana = uint32(damage/100.0f*unitTarget->GetMaxPower(POWER_MANA));
    }

    Player *plr = ((Player*)unitTarget);
    plr->ResurrectPlayer(0.0f);

    plr->SetHealth( health );
    plr->SetPower(POWER_MANA, mana );
    plr->SetPower(POWER_RAGE, 0 );
    plr->SetPower(POWER_ENERGY, plr->GetMaxPower(POWER_ENERGY) );

    plr->SpawnCorpseBones();
}

void Spell::EffectSkinning(SpellEffectIndex /*eff_idx*/)
{
    if(unitTarget->GetTypeId() != TYPEID_UNIT )
        return;
    if(!m_caster || m_caster->GetTypeId() != TYPEID_PLAYER)
        return;

    Creature* creature = (Creature*) unitTarget;
    int32 targetLevel = creature->getLevel();

    uint32 skill = creature->GetCreatureInfo()->GetRequiredLootSkill();

    ((Player*)m_caster)->SendLoot(creature->GetGUID(),LOOT_SKINNING);
    creature->RemoveFlag(UNIT_FIELD_FLAGS, UNIT_FLAG_SKINNABLE);

    int32 reqValue = targetLevel < 10 ? 0 : targetLevel < 20 ? (targetLevel-10)*10 : targetLevel*5;

    int32 skillValue = ((Player*)m_caster)->GetPureSkillValue(skill);

    // Double chances for elites
    ((Player*)m_caster)->UpdateGatherSkill(skill, skillValue, reqValue, creature->isElite() ? 2 : 1 );
}

void Spell::EffectCharge(SpellEffectIndex /*eff_idx*/)
{
    if (!unitTarget)
        return;

    //TODO: research more ContactPoint/attack distance.
    //3.666666 instead of ATTACK_DISTANCE(5.0f) in below seem to give more accurate result.
    float x, y, z;
    unitTarget->GetContactPoint(m_caster, x, y, z, 3.666666f);

    if (unitTarget->GetTypeId() != TYPEID_PLAYER)
        ((Creature *)unitTarget)->StopMoving();

    // Only send MOVEMENTFLAG_WALK_MODE, client has strange issues with other move flags
    m_caster->MonsterMove(x, y, z, 1);

    // not all charge effects used in negative spells
    if (unitTarget != m_caster && !IsPositiveSpell(m_spellInfo->Id))
        m_caster->Attack(unitTarget, true);
}

void Spell::EffectCharge2(SpellEffectIndex /*eff_idx*/)
{
    float x, y, z;
    if (m_targets.m_targetMask & TARGET_FLAG_DEST_LOCATION)
    {
        x = m_targets.m_destX;
        y = m_targets.m_destY;
        z = m_targets.m_destZ;

        if (unitTarget->GetTypeId() != TYPEID_PLAYER)
            ((Creature *)unitTarget)->StopMoving();
    }
    else if (unitTarget && unitTarget != m_caster)
        unitTarget->GetContactPoint(m_caster, x, y, z, 3.666666f);
    else
        return;

    // Only send MOVEMENTFLAG_WALK_MODE, client has strange issues with other move flags
    m_caster->MonsterMove(x, y, z, 1);

    // not all charge effects used in negative spells
    if (unitTarget && unitTarget != m_caster && !IsPositiveSpell(m_spellInfo->Id))
        m_caster->Attack(unitTarget, true);
}

void Spell::DoSummonCritter(SpellEffectIndex eff_idx, uint32 forceFaction)
{
    if(m_caster->GetTypeId() != TYPEID_PLAYER)
        return;
    Player* player = (Player*)m_caster;

    uint32 pet_entry = m_spellInfo->EffectMiscValue[eff_idx];
    if(!pet_entry)
        return;

    Pet* old_critter = player->GetMiniPet();

    // for same pet just despawn
    if(old_critter && old_critter->GetEntry() == pet_entry)
    {
        player->RemoveMiniPet();
        return;
    }

    // despawn old pet before summon new
    if(old_critter)
        player->RemoveMiniPet();

    // summon new pet
    Pet* critter = new Pet(MINI_PET);

    Map *map = m_caster->GetMap();
    uint32 pet_number = sObjectMgr.GeneratePetNumber();
    if(!critter->Create(map->GenerateLocalLowGuid(HIGHGUID_PET), map, m_caster->GetPhaseMask(),
        pet_entry, pet_number))
    {
        sLog.outError("Spell::EffectSummonCritter, spellid %u: no such creature entry %u", m_spellInfo->Id, pet_entry);
        delete critter;
        return;
    }

    float x, y, z;
    // If dest location if present
    if (m_targets.m_targetMask & TARGET_FLAG_DEST_LOCATION)
    {
         x = m_targets.m_destX;
         y = m_targets.m_destY;
         z = m_targets.m_destZ;
     }
     // Summon if dest location not present near caster
     else
         m_caster->GetClosePoint(x, y, z, critter->GetObjectSize());

    critter->Relocate(x, y, z, m_caster->GetOrientation());

    if(!critter->IsPositionValid())
    {
        sLog.outError("Pet (guidlow %d, entry %d) not summoned. Suggested coordinates isn't valid (X: %f Y: %f)",
            critter->GetGUIDLow(), critter->GetEntry(), critter->GetPositionX(), critter->GetPositionY());
        delete critter;
        return;
    }

    critter->SetOwnerGUID(m_caster->GetGUID());
    critter->SetCreatorGUID(m_caster->GetGUID());

    critter->SetUInt32Value(UNIT_CREATED_BY_SPELL, m_spellInfo->Id);
    critter->setFaction(forceFaction ? forceFaction : m_caster->getFaction());
    critter->AIM_Initialize();
    critter->InitPetCreateSpells();                         // e.g. disgusting oozeling has a create spell as critter...
    //critter->InitLevelupSpellsForLevel();                 // none?
    critter->SelectLevel(critter->GetCreatureInfo());       // some summoned creaters have different from 1 DB data for level/hp
    critter->SetUInt32Value(UNIT_NPC_FLAGS, critter->GetCreatureInfo()->npcflag);
                                                            // some mini-pets have quests

    // set timer for unsummon
    int32 duration = GetSpellDuration(m_spellInfo);
    if(duration > 0)
        critter->SetDuration(duration);

    std::string name = player->GetName();
    name.append(petTypeSuffix[critter->getPetType()]);
    critter->SetName( name );
    player->SetMiniPet(critter);

    map->Add((Creature*)critter);
}

void Spell::EffectKnockBack(SpellEffectIndex eff_idx)
{
    if(!unitTarget)
        return;

    unitTarget->KnockBackFrom(m_caster,float(m_spellInfo->EffectMiscValue[eff_idx])/10,float(damage)/10);
}

void Spell::EffectSendTaxi(SpellEffectIndex eff_idx)
{
    if(!unitTarget || unitTarget->GetTypeId() != TYPEID_PLAYER)
        return;

    ((Player*)unitTarget)->ActivateTaxiPathTo(m_spellInfo->EffectMiscValue[eff_idx],m_spellInfo->Id);
}

void Spell::EffectPlayerPull(SpellEffectIndex eff_idx)
{
    if(!unitTarget)
        return;

    float dist = unitTarget->GetDistance2d(m_caster);
    if (damage && dist > damage)
        dist = float(damage);

    unitTarget->KnockBackFrom(m_caster,-dist,float(m_spellInfo->EffectMiscValue[eff_idx])/10);
}

void Spell::EffectDispelMechanic(SpellEffectIndex eff_idx)
{
    if(!unitTarget)
        return;

    uint32 mechanic = m_spellInfo->EffectMiscValue[eff_idx];

    Unit::AuraMap& Auras = unitTarget->GetAuras();
    for(Unit::AuraMap::iterator iter = Auras.begin(), next; iter != Auras.end(); iter = next)
    {
        next = iter;
        ++next;
        SpellEntry const *spell = sSpellStore.LookupEntry(iter->second->GetSpellProto()->Id);
        if(spell->Mechanic == mechanic || spell->EffectMechanic[iter->second->GetEffIndex()] == mechanic)
        {
            unitTarget->RemoveAurasDueToSpell(spell->Id);
            if(Auras.empty())
                break;
            else
                next = Auras.begin();
        }
    }
    return;
}

void Spell::EffectSummonDeadPet(SpellEffectIndex /*eff_idx*/)
{
    if(m_caster->GetTypeId() != TYPEID_PLAYER)
        return;
    Player *_player = (Player*)m_caster;
    Pet *pet = _player->GetPet();
    if(!pet)
        return;
    if(pet->isAlive())
        return;
    if(damage < 0)
        return;
    pet->SetUInt32Value(UNIT_DYNAMIC_FLAGS, 0);
    pet->RemoveFlag (UNIT_FIELD_FLAGS, UNIT_FLAG_SKINNABLE);
    pet->setDeathState( ALIVE );
    pet->clearUnitState(UNIT_STAT_ALL_STATE);
    pet->SetHealth( uint32(pet->GetMaxHealth()*(float(damage)/100)));

    pet->AIM_Initialize();

    // _player->PetSpellInitialize(); -- action bar not removed at death and not required send at revive
    pet->SavePetToDB(PET_SAVE_AS_CURRENT);
}

void Spell::EffectSummonAllTotems(SpellEffectIndex eff_idx)
{
    if(m_caster->GetTypeId() != TYPEID_PLAYER)
        return;

    int32 start_button = ACTION_BUTTON_SHAMAN_TOTEMS_BAR + m_spellInfo->EffectMiscValue[eff_idx];
    int32 amount_buttons = m_spellInfo->EffectMiscValueB[eff_idx];

    for(int32 slot = 0; slot < amount_buttons; ++slot)
        if (ActionButton const* actionButton = ((Player*)m_caster)->GetActionButton(start_button+slot))
            if (actionButton->GetType()==ACTION_BUTTON_SPELL)
                if (uint32 spell_id = actionButton->GetAction())
                    m_caster->CastSpell(unitTarget,spell_id,true);
}

void Spell::EffectDestroyAllTotems(SpellEffectIndex /*eff_idx*/)
{
    int32 mana = 0;
    for(int slot = 0;  slot < MAX_TOTEM; ++slot)
    {
        if(!m_caster->m_TotemSlot[slot])
            continue;

        Creature* totem = m_caster->GetMap()->GetCreature(m_caster->m_TotemSlot[slot]);
        if(totem && totem->isTotem())
        {
            uint32 spell_id = totem->GetUInt32Value(UNIT_CREATED_BY_SPELL);
            SpellEntry const* spellInfo = sSpellStore.LookupEntry(spell_id);
            if(spellInfo)
            {
                uint32 manacost = m_caster->GetCreateMana() * spellInfo->ManaCostPercentage / 100;
                mana += manacost * damage / 100;
            }
            ((Totem*)totem)->UnSummon();
        }
    }

    if (mana)
        m_caster->CastCustomSpell(m_caster, 39104, &mana, NULL, NULL, true);
}

void Spell::EffectDurabilityDamage(SpellEffectIndex eff_idx)
{
    if(!unitTarget || unitTarget->GetTypeId() != TYPEID_PLAYER)
        return;

    int32 slot = m_spellInfo->EffectMiscValue[eff_idx];

    // FIXME: some spells effects have value -1/-2
    // Possibly its mean -1 all player equipped items and -2 all items
    if(slot < 0)
    {
        ((Player*)unitTarget)->DurabilityPointsLossAll(damage, (slot < -1));
        return;
    }

    // invalid slot value
    if(slot >= INVENTORY_SLOT_BAG_END)
        return;

    if(Item* item = ((Player*)unitTarget)->GetItemByPos(INVENTORY_SLOT_BAG_0, slot))
        ((Player*)unitTarget)->DurabilityPointsLoss(item, damage);
}

void Spell::EffectDurabilityDamagePCT(SpellEffectIndex eff_idx)
{
    if(!unitTarget || unitTarget->GetTypeId() != TYPEID_PLAYER)
        return;

    int32 slot = m_spellInfo->EffectMiscValue[eff_idx];

    // FIXME: some spells effects have value -1/-2
    // Possibly its mean -1 all player equipped items and -2 all items
    if(slot < 0)
    {
        ((Player*)unitTarget)->DurabilityLossAll(double(damage)/100.0f, (slot < -1));
        return;
    }

    // invalid slot value
    if(slot >= INVENTORY_SLOT_BAG_END)
        return;

    if(damage <= 0)
        return;

    if(Item* item = ((Player*)unitTarget)->GetItemByPos(INVENTORY_SLOT_BAG_0, slot))
        ((Player*)unitTarget)->DurabilityLoss(item, double(damage)/100.0f);
}

void Spell::EffectModifyThreatPercent(SpellEffectIndex /*eff_idx*/)
{
    if(!unitTarget)
        return;

    unitTarget->getThreatManager().modifyThreatPercent(m_caster, damage);
}

void Spell::EffectTransmitted(SpellEffectIndex eff_idx)
{
    uint32 name_id = m_spellInfo->EffectMiscValue[eff_idx];

    GameObjectInfo const* goinfo = ObjectMgr::GetGameObjectInfo(name_id);

    if (!goinfo)
    {
        sLog.outErrorDb("Gameobject (Entry: %u) not exist and not created at spell (ID: %u) cast",name_id, m_spellInfo->Id);
        return;
    }

    float fx, fy, fz;

    if(m_targets.m_targetMask & TARGET_FLAG_DEST_LOCATION)
    {
        fx = m_targets.m_destX;
        fy = m_targets.m_destY;
        fz = m_targets.m_destZ;
    }
    //FIXME: this can be better check for most objects but still hack
    else if(m_spellInfo->EffectRadiusIndex[eff_idx] && m_spellInfo->speed==0)
    {
        float dis = GetSpellRadius(sSpellRadiusStore.LookupEntry(m_spellInfo->EffectRadiusIndex[eff_idx]));
        m_caster->GetClosePoint(fx, fy, fz, DEFAULT_WORLD_OBJECT_SIZE, dis);
    }
    else
    {
        float min_dis = GetSpellMinRange(sSpellRangeStore.LookupEntry(m_spellInfo->rangeIndex));
        float max_dis = GetSpellMaxRange(sSpellRangeStore.LookupEntry(m_spellInfo->rangeIndex));
        float dis = rand_norm_f() * (max_dis - min_dis) + min_dis;

        m_caster->GetClosePoint(fx, fy, fz, DEFAULT_WORLD_OBJECT_SIZE, dis);
    }

    Map *cMap = m_caster->GetMap();

    if(goinfo->type==GAMEOBJECT_TYPE_FISHINGNODE)
    {
        if ( !cMap->IsInWater(fx, fy, fz-0.5f))             // Hack to prevent fishing bobber from failing to land on fishing hole
        { // but this is not proper, we really need to ignore not materialized objects
            SendCastResult(SPELL_FAILED_NOT_HERE);
            SendChannelUpdate(0);
            return;
        }

        // replace by water level in this case
        fz = cMap->GetWaterLevel(fx, fy);
    }
    // if gameobject is summoning object, it should be spawned right on caster's position
    else if(goinfo->type==GAMEOBJECT_TYPE_SUMMONING_RITUAL)
    {
        m_caster->GetPosition(fx, fy, fz);
    }

    GameObject* pGameObj = new GameObject;

    if(!pGameObj->Create(sObjectMgr.GenerateLowGuid(HIGHGUID_GAMEOBJECT), name_id, cMap,
        m_caster->GetPhaseMask(), fx, fy, fz, m_caster->GetOrientation(), 0.0f, 0.0f, 0.0f, 0.0f, 100, GO_STATE_READY))
    {
        delete pGameObj;
        return;
    }

    int32 duration = GetSpellDuration(m_spellInfo);

    switch(goinfo->type)
    {
        case GAMEOBJECT_TYPE_FISHINGNODE:
        {
            m_caster->SetChannelObjectGUID(pGameObj->GetGUID());
            m_caster->AddGameObject(pGameObj);              // will removed at spell cancel

            // end time of range when possible catch fish (FISHING_BOBBER_READY_TIME..GetDuration(m_spellInfo))
            // start time == fish-FISHING_BOBBER_READY_TIME (0..GetDuration(m_spellInfo)-FISHING_BOBBER_READY_TIME)
            int32 lastSec = 0;
            switch(urand(0, 3))
            {
                case 0: lastSec =  3; break;
                case 1: lastSec =  7; break;
                case 2: lastSec = 13; break;
                case 3: lastSec = 17; break;
            }

            duration = duration - lastSec*IN_MILISECONDS + FISHING_BOBBER_READY_TIME*IN_MILISECONDS;
            break;
        }
        case GAMEOBJECT_TYPE_SUMMONING_RITUAL:
        {
            if(m_caster->GetTypeId() == TYPEID_PLAYER)
            {
                pGameObj->AddUniqueUse((Player*)m_caster);
                m_caster->AddGameObject(pGameObj);          // will removed at spell cancel
            }
            break;
        }
        case GAMEOBJECT_TYPE_FISHINGHOLE:
        case GAMEOBJECT_TYPE_CHEST:
        default:
            break;
    }

    pGameObj->SetRespawnTime(duration > 0 ? duration/IN_MILISECONDS : 0);

    pGameObj->SetOwnerGUID(m_caster->GetGUID());

    pGameObj->SetUInt32Value(GAMEOBJECT_LEVEL, m_caster->getLevel());
    pGameObj->SetSpellId(m_spellInfo->Id);

    DEBUG_LOG("AddObject at SpellEfects.cpp EffectTransmitted");
    //m_caster->AddGameObject(pGameObj);
    //m_ObjToDel.push_back(pGameObj);

    cMap->Add(pGameObj);

    pGameObj->SummonLinkedTrapIfAny();
}

void Spell::EffectProspecting(SpellEffectIndex /*eff_idx*/)
{
    if(m_caster->GetTypeId() != TYPEID_PLAYER)
        return;

    Player* p_caster = (Player*)m_caster;
    if(!itemTarget || !(itemTarget->GetProto()->BagFamily & BAG_FAMILY_MASK_MINING_SUPP))
        return;

    if(itemTarget->GetCount() < 5)
        return;

    if( sWorld.getConfig(CONFIG_BOOL_SKILL_PROSPECTING))
    {
        uint32 SkillValue = p_caster->GetPureSkillValue(SKILL_JEWELCRAFTING);
        uint32 reqSkillValue = itemTarget->GetProto()->RequiredSkillRank;
        p_caster->UpdateGatherSkill(SKILL_JEWELCRAFTING, SkillValue, reqSkillValue);
    }

    ((Player*)m_caster)->SendLoot(itemTarget->GetGUID(), LOOT_PROSPECTING);
}

void Spell::EffectMilling(SpellEffectIndex /*eff_idx*/)
{
    if(m_caster->GetTypeId() != TYPEID_PLAYER)
        return;

    Player* p_caster = (Player*)m_caster;
    if(!itemTarget || !(itemTarget->GetProto()->BagFamily & BAG_FAMILY_MASK_HERBS))
        return;

    if(itemTarget->GetCount() < 5)
        return;

    if( sWorld.getConfig(CONFIG_BOOL_SKILL_MILLING))
    {
        uint32 SkillValue = p_caster->GetPureSkillValue(SKILL_INSCRIPTION);
        uint32 reqSkillValue = itemTarget->GetProto()->RequiredSkillRank;
        p_caster->UpdateGatherSkill(SKILL_INSCRIPTION, SkillValue, reqSkillValue);
    }

    ((Player*)m_caster)->SendLoot(itemTarget->GetGUID(), LOOT_MILLING);
}

void Spell::EffectSkill(SpellEffectIndex /*eff_idx*/)
{
    sLog.outDebug("WORLD: SkillEFFECT");
}

void Spell::EffectSpiritHeal(SpellEffectIndex /*eff_idx*/)
{
    // TODO player can't see the heal-animation - he should respawn some ticks later
    if (!unitTarget || unitTarget->isAlive())
        return;
    if (unitTarget->GetTypeId() != TYPEID_PLAYER)
        return;
    if (!unitTarget->IsInWorld())
        return;
    if (m_spellInfo->Id == 22012 && !unitTarget->HasAura(2584))
        return;

    ((Player*)unitTarget)->ResurrectPlayer(1.0f);
    ((Player*)unitTarget)->SpawnCorpseBones();

    ((Player*)unitTarget)->CastSpell(unitTarget, 6962, true);
}

// remove insignia spell effect
void Spell::EffectSkinPlayerCorpse(SpellEffectIndex /*eff_idx*/)
{
    sLog.outDebug("Effect: SkinPlayerCorpse");
    if ( (m_caster->GetTypeId() != TYPEID_PLAYER) || (unitTarget->GetTypeId() != TYPEID_PLAYER) || (unitTarget->isAlive()) )
        return;

    ((Player*)unitTarget)->RemovedInsignia( (Player*)m_caster );
}

void Spell::EffectStealBeneficialBuff(SpellEffectIndex eff_idx)
{
    sLog.outDebug("Effect: StealBeneficialBuff");

    if(!unitTarget || unitTarget==m_caster)                 // can't steal from self
        return;

    std::vector <Aura *> steal_list;
    // Create dispel mask by dispel type
    uint32 dispelMask  = GetDispellMask( DispelType(m_spellInfo->EffectMiscValue[eff_idx]) );
    Unit::AuraMap const& auras = unitTarget->GetAuras();
    for(Unit::AuraMap::const_iterator itr = auras.begin(); itr != auras.end(); ++itr)
    {
        Aura *aur = (*itr).second;
        if (aur && (1<<aur->GetSpellProto()->Dispel) & dispelMask)
        {
            // Need check for passive? this
            if (aur->IsPositive() && !aur->IsPassive() && !(aur->GetSpellProto()->AttributesEx4 & SPELL_ATTR_EX4_NOT_STEALABLE))
                steal_list.push_back(aur);
        }
    }
    // Ok if exist some buffs for dispel try dispel it
    if (!steal_list.empty())
    {
        std::list < std::pair<uint32,uint64> > success_list;
        int32 list_size = steal_list.size();
        // Dispell N = damage buffs (or while exist buffs for dispel)
        for (int32 count=0; count < damage && list_size > 0; ++count)
        {
            // Random select buff for dispel
            Aura *aur = steal_list[urand(0, list_size-1)];
            // Not use chance for steal
            // TODO possible need do it
            success_list.push_back( std::pair<uint32,uint64>(aur->GetId(),aur->GetCasterGUID()));

            // Remove buff from list for prevent doubles
            for (std::vector<Aura *>::iterator j = steal_list.begin(); j != steal_list.end(); )
            {
                Aura *stealed = *j;
                if (stealed->GetId() == aur->GetId() && stealed->GetCasterGUID() == aur->GetCasterGUID())
                {
                    j = steal_list.erase(j);
                    --list_size;
                }
                else
                    ++j;
            }
        }
        // Really try steal and send log
        if (!success_list.empty())
        {
            int32 count = success_list.size();
            WorldPacket data(SMSG_SPELLSTEALLOG, 8+8+4+1+4+count*5);
            data.append(unitTarget->GetPackGUID());  // Victim GUID
            data.append(m_caster->GetPackGUID());    // Caster GUID
            data << uint32(m_spellInfo->Id);         // Dispell spell id
            data << uint8(0);                        // not used
            data << uint32(count);                   // count
            for (std::list<std::pair<uint32,uint64> >::iterator j = success_list.begin(); j != success_list.end(); ++j)
            {
                SpellEntry const* spellInfo = sSpellStore.LookupEntry(j->first);
                data << uint32(spellInfo->Id);       // Spell Id
                data << uint8(0);                    // 0 - steals !=0 transfers
                unitTarget->RemoveAurasDueToSpellBySteal(spellInfo->Id, j->second, m_caster);
            }
            m_caster->SendMessageToSet(&data, true);
        }
    }
}

void Spell::EffectKillCreditPersonal(SpellEffectIndex eff_idx)
{
    if(!unitTarget || unitTarget->GetTypeId() != TYPEID_PLAYER)
        return;

    ((Player*)unitTarget)->KilledMonsterCredit(m_spellInfo->EffectMiscValue[eff_idx], 0);
}

void Spell::EffectKillCredit(SpellEffectIndex eff_idx)
{
    if(!unitTarget || unitTarget->GetTypeId() != TYPEID_PLAYER)
        return;

    ((Player*)unitTarget)->RewardPlayerAndGroupAtEvent(m_spellInfo->EffectMiscValue[eff_idx], unitTarget);
}

void Spell::EffectQuestFail(SpellEffectIndex eff_idx)
{
    if(!unitTarget || unitTarget->GetTypeId() != TYPEID_PLAYER)
        return;

    ((Player*)unitTarget)->FailQuest(m_spellInfo->EffectMiscValue[eff_idx]);
}

void Spell::EffectActivateRune(SpellEffectIndex eff_idx)
{
    if(m_caster->GetTypeId() != TYPEID_PLAYER)
        return;

    Player *plr = (Player*)m_caster;

    if(plr->getClass() != CLASS_DEATH_KNIGHT)
        return;

    for(uint32 j = 0; j < MAX_RUNES; ++j)
    {
        if(plr->GetRuneCooldown(j) && plr->GetCurrentRune(j) == RuneType(m_spellInfo->EffectMiscValue[eff_idx]))
        {
            plr->SetRuneCooldown(j, 0);
        }
    }
}

void Spell::EffectTitanGrip(SpellEffectIndex /*eff_idx*/)
{
    if (unitTarget && unitTarget->GetTypeId() == TYPEID_PLAYER)
        ((Player*)unitTarget)->SetCanTitanGrip(true);
}

void Spell::EffectRenamePet(SpellEffectIndex /*eff_idx*/)
{
    if (!unitTarget || unitTarget->GetTypeId() != TYPEID_UNIT ||
        !((Creature*)unitTarget)->isPet() || ((Pet*)unitTarget)->getPetType() != HUNTER_PET)
        return;

    unitTarget->RemoveByteFlag(UNIT_FIELD_BYTES_2, 2, UNIT_CAN_BE_RENAMED);
}

void Spell::EffectPlayMusic(SpellEffectIndex eff_idx)
{
    if(!unitTarget || unitTarget->GetTypeId() != TYPEID_PLAYER)
        return;

    uint32 soundid = m_spellInfo->EffectMiscValue[eff_idx];

    if (!sSoundEntriesStore.LookupEntry(soundid))
    {
        sLog.outError("EffectPlayMusic: Sound (Id: %u) not exist in spell %u.",soundid,m_spellInfo->Id);
        return;
    }

    WorldPacket data(SMSG_PLAY_MUSIC, 4);
    data << uint32(soundid);
    ((Player*)unitTarget)->GetSession()->SendPacket(&data);
}

void Spell::EffectSpecCount(SpellEffectIndex /*eff_idx*/)
{
    if (!unitTarget || unitTarget->GetTypeId() != TYPEID_PLAYER)
        return;

    ((Player*)unitTarget)->UpdateSpecCount(damage);
}

void Spell::EffectActivateSpec(SpellEffectIndex /*eff_idx*/)
{
    if (!unitTarget || unitTarget->GetTypeId() != TYPEID_PLAYER)
        return;

    uint32 spec = damage-1;

    ((Player*)unitTarget)->ActivateSpec(spec);
}<|MERGE_RESOLUTION|>--- conflicted
+++ resolved
@@ -5213,7 +5213,6 @@
         {
             switch(m_spellInfo->Id)
             {
-<<<<<<< HEAD
                 case 6962:
                 {
                     if(m_caster->GetTypeId() != TYPEID_PLAYER)
@@ -5246,11 +5245,7 @@
                     }
                     return;
                 }
-                // Bending Shinbone
-                case 8856:
-=======
                 case 8856:                                  // Bending Shinbone
->>>>>>> aeacc5c2
                 {
                     if (!itemTarget && m_caster->GetTypeId()!=TYPEID_PLAYER)
                         return;
