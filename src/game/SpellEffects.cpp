--- conflicted
+++ resolved
@@ -5315,17 +5315,10 @@
 
     if (!NewSummon->Summon())
     {
-<<<<<<< HEAD
         sLog.outError("Pet (guidlow %d, entry %d) not summoned by undefined reason. ",
             NewSummon->GetGUIDLow(), NewSummon->GetEntry());
         delete NewSummon;
         return;
-=======
-        if ( ((Creature*)m_caster)->IsTotem() )
-            NewSummon->GetCharmInfo()->SetReactState(REACT_AGGRESSIVE);
-        else
-            NewSummon->GetCharmInfo()->SetReactState(REACT_DEFENSIVE);
->>>>>>> 24920ccf
     }
 
     if (NewSummon->getPetType() == SUMMON_PET)
