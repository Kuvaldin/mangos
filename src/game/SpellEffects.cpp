--- conflicted
+++ resolved
@@ -6777,17 +6777,6 @@
                     unitTarget->CastSpell(unitTarget,spellid,false);
                     return;
                 }
-<<<<<<< HEAD
-                case 26004:                                 // Mistletoe (stat buff)
-                {
-                    if(!unitTarget)
-                        return;
-
-                    unitTarget->HandleEmoteCommand(EMOTE_ONESHOT_CHEER);
-                    return;
-                }
-                case 26218:                                 // Mistletoe (creation)
-=======
                 case 26004:                                 // Mistletoe
                 {
                     if (!unitTarget)
@@ -6797,7 +6786,6 @@
                     return;
                 }
                 case 26218:                                 // Mistletoe
->>>>>>> 53a222b8
                 {
                     if (!unitTarget || unitTarget->GetTypeId() != TYPEID_PLAYER)
                         return;
