/*
 * Copyright (C) 2005-2010 MaNGOS <http://getmangos.com/>
 *
 * This program is free software; you can redistribute it and/or modify
 * it under the terms of the GNU General Public License as published by
 * the Free Software Foundation; either version 2 of the License, or
 * (at your option) any later version.
 *
 * This program is distributed in the hope that it will be useful,
 * but WITHOUT ANY WARRANTY; without even the implied warranty of
 * MERCHANTABILITY or FITNESS FOR A PARTICULAR PURPOSE.  See the
 * GNU General Public License for more details.
 *
 * You should have received a copy of the GNU General Public License
 * along with this program; if not, write to the Free Software
 * Foundation, Inc., 59 Temple Place, Suite 330, Boston, MA  02111-1307  USA
 */

#include "Common.h"
#include "Database/DatabaseEnv.h"
#include "WorldPacket.h"
#include "Opcodes.h"
#include "Log.h"
#include "UpdateMask.h"
#include "World.h"
#include "ObjectMgr.h"
#include "SpellMgr.h"
#include "Player.h"
#include "SkillExtraItems.h"
#include "Unit.h"
#include "Spell.h"
#include "DynamicObject.h"
#include "SpellAuras.h"
#include "Group.h"
#include "UpdateData.h"
#include "MapManager.h"
#include "ObjectAccessor.h"
#include "SharedDefines.h"
#include "Pet.h"
#include "GameObject.h"
#include "GossipDef.h"
#include "Creature.h"
#include "Totem.h"
#include "CreatureAI.h"
#include "BattleGroundMgr.h"
#include "BattleGround.h"
#include "BattleGroundEY.h"
#include "BattleGroundWS.h"
#include "VMapFactory.h"
#include "Language.h"
#include "SocialMgr.h"
#include "Util.h"
#include "TemporarySummon.h"
#include "ScriptCalls.h"
#include "SkillDiscovery.h"
#include "Formulas.h"

pEffect SpellEffects[TOTAL_SPELL_EFFECTS]=
{
    &Spell::EffectNULL,                                     //  0
    &Spell::EffectInstaKill,                                //  1 SPELL_EFFECT_INSTAKILL
    &Spell::EffectSchoolDMG,                                //  2 SPELL_EFFECT_SCHOOL_DAMAGE
    &Spell::EffectDummy,                                    //  3 SPELL_EFFECT_DUMMY
    &Spell::EffectUnused,                                   //  4 SPELL_EFFECT_PORTAL_TELEPORT          unused
    &Spell::EffectTeleportUnits,                            //  5 SPELL_EFFECT_TELEPORT_UNITS
    &Spell::EffectApplyAura,                                //  6 SPELL_EFFECT_APPLY_AURA
    &Spell::EffectEnvironmentalDMG,                         //  7 SPELL_EFFECT_ENVIRONMENTAL_DAMAGE
    &Spell::EffectPowerDrain,                               //  8 SPELL_EFFECT_POWER_DRAIN
    &Spell::EffectHealthLeech,                              //  9 SPELL_EFFECT_HEALTH_LEECH
    &Spell::EffectHeal,                                     // 10 SPELL_EFFECT_HEAL
    &Spell::EffectUnused,                                   // 11 SPELL_EFFECT_BIND
    &Spell::EffectNULL,                                     // 12 SPELL_EFFECT_PORTAL
    &Spell::EffectUnused,                                   // 13 SPELL_EFFECT_RITUAL_BASE              unused
    &Spell::EffectUnused,                                   // 14 SPELL_EFFECT_RITUAL_SPECIALIZE        unused
    &Spell::EffectUnused,                                   // 15 SPELL_EFFECT_RITUAL_ACTIVATE_PORTAL   unused
    &Spell::EffectQuestComplete,                            // 16 SPELL_EFFECT_QUEST_COMPLETE
    &Spell::EffectWeaponDmg,                                // 17 SPELL_EFFECT_WEAPON_DAMAGE_NOSCHOOL
    &Spell::EffectResurrect,                                // 18 SPELL_EFFECT_RESURRECT
    &Spell::EffectAddExtraAttacks,                          // 19 SPELL_EFFECT_ADD_EXTRA_ATTACKS
    &Spell::EffectUnused,                                   // 20 SPELL_EFFECT_DODGE                    one spell: Dodge
    &Spell::EffectUnused,                                   // 21 SPELL_EFFECT_EVADE                    one spell: Evade (DND)
    &Spell::EffectParry,                                    // 22 SPELL_EFFECT_PARRY
    &Spell::EffectBlock,                                    // 23 SPELL_EFFECT_BLOCK                    one spell: Block
    &Spell::EffectCreateItem,                               // 24 SPELL_EFFECT_CREATE_ITEM
    &Spell::EffectUnused,                                   // 25 SPELL_EFFECT_WEAPON
    &Spell::EffectUnused,                                   // 26 SPELL_EFFECT_DEFENSE                  one spell: Defense
    &Spell::EffectPersistentAA,                             // 27 SPELL_EFFECT_PERSISTENT_AREA_AURA
    &Spell::EffectSummonType,                               // 28 SPELL_EFFECT_SUMMON
    &Spell::EffectLeapForward,                              // 29 SPELL_EFFECT_LEAP
    &Spell::EffectEnergize,                                 // 30 SPELL_EFFECT_ENERGIZE
    &Spell::EffectWeaponDmg,                                // 31 SPELL_EFFECT_WEAPON_PERCENT_DAMAGE
    &Spell::EffectTriggerMissileSpell,                      // 32 SPELL_EFFECT_TRIGGER_MISSILE
    &Spell::EffectOpenLock,                                 // 33 SPELL_EFFECT_OPEN_LOCK
    &Spell::EffectSummonChangeItem,                         // 34 SPELL_EFFECT_SUMMON_CHANGE_ITEM
    &Spell::EffectApplyAreaAura,                            // 35 SPELL_EFFECT_APPLY_AREA_AURA_PARTY
    &Spell::EffectLearnSpell,                               // 36 SPELL_EFFECT_LEARN_SPELL
    &Spell::EffectUnused,                                   // 37 SPELL_EFFECT_SPELL_DEFENSE            one spell: SPELLDEFENSE (DND)
    &Spell::EffectDispel,                                   // 38 SPELL_EFFECT_DISPEL
    &Spell::EffectUnused,                                   // 39 SPELL_EFFECT_LANGUAGE
    &Spell::EffectDualWield,                                // 40 SPELL_EFFECT_DUAL_WIELD
    &Spell::EffectJump,                                     // 41 SPELL_EFFECT_JUMP
    &Spell::EffectJump,                                     // 42 SPELL_EFFECT_JUMP2
    &Spell::EffectTeleUnitsFaceCaster,                      // 43 SPELL_EFFECT_TELEPORT_UNITS_FACE_CASTER
    &Spell::EffectLearnSkill,                               // 44 SPELL_EFFECT_SKILL_STEP
    &Spell::EffectAddHonor,                                 // 45 SPELL_EFFECT_ADD_HONOR                honor/pvp related
    &Spell::EffectNULL,                                     // 46 SPELL_EFFECT_SPAWN                    we must spawn pet there
    &Spell::EffectTradeSkill,                               // 47 SPELL_EFFECT_TRADE_SKILL
    &Spell::EffectUnused,                                   // 48 SPELL_EFFECT_STEALTH                  one spell: Base Stealth
    &Spell::EffectUnused,                                   // 49 SPELL_EFFECT_DETECT                   one spell: Detect
    &Spell::EffectTransmitted,                              // 50 SPELL_EFFECT_TRANS_DOOR
    &Spell::EffectUnused,                                   // 51 SPELL_EFFECT_FORCE_CRITICAL_HIT       unused
    &Spell::EffectUnused,                                   // 52 SPELL_EFFECT_GUARANTEE_HIT            one spell: zzOLDCritical Shot
    &Spell::EffectEnchantItemPerm,                          // 53 SPELL_EFFECT_ENCHANT_ITEM
    &Spell::EffectEnchantItemTmp,                           // 54 SPELL_EFFECT_ENCHANT_ITEM_TEMPORARY
    &Spell::EffectTameCreature,                             // 55 SPELL_EFFECT_TAMECREATURE
    &Spell::EffectSummonPet,                                // 56 SPELL_EFFECT_SUMMON_PET
    &Spell::EffectLearnPetSpell,                            // 57 SPELL_EFFECT_LEARN_PET_SPELL
    &Spell::EffectWeaponDmg,                                // 58 SPELL_EFFECT_WEAPON_DAMAGE
    &Spell::EffectCreateRandomItem,                         // 59 SPELL_EFFECT_CREATE_RANDOM_ITEM       create item base at spell specific loot
    &Spell::EffectProficiency,                              // 60 SPELL_EFFECT_PROFICIENCY
    &Spell::EffectSendEvent,                                // 61 SPELL_EFFECT_SEND_EVENT
    &Spell::EffectPowerBurn,                                // 62 SPELL_EFFECT_POWER_BURN
    &Spell::EffectThreat,                                   // 63 SPELL_EFFECT_THREAT
    &Spell::EffectTriggerSpell,                             // 64 SPELL_EFFECT_TRIGGER_SPELL
    &Spell::EffectApplyAreaAura,                            // 65 SPELL_EFFECT_APPLY_AREA_AURA_RAID
    &Spell::EffectUnused,                                   // 66 SPELL_EFFECT_CREATE_MANA_GEM          (possibly recharge it, misc - is item ID)
    &Spell::EffectHealMaxHealth,                            // 67 SPELL_EFFECT_HEAL_MAX_HEALTH
    &Spell::EffectInterruptCast,                            // 68 SPELL_EFFECT_INTERRUPT_CAST
    &Spell::EffectDistract,                                 // 69 SPELL_EFFECT_DISTRACT
    &Spell::EffectPull,                                     // 70 SPELL_EFFECT_PULL                     one spell: Distract Move
    &Spell::EffectPickPocket,                               // 71 SPELL_EFFECT_PICKPOCKET
    &Spell::EffectAddFarsight,                              // 72 SPELL_EFFECT_ADD_FARSIGHT
    &Spell::EffectUnused,                                   // 73 SPELL_EFFECT_UNTRAIN_TALENTS
    &Spell::EffectApplyGlyph,                               // 74 SPELL_EFFECT_APPLY_GLYPH
    &Spell::EffectHealMechanical,                           // 75 SPELL_EFFECT_HEAL_MECHANICAL          one spell: Mechanical Patch Kit
    &Spell::EffectSummonObjectWild,                         // 76 SPELL_EFFECT_SUMMON_OBJECT_WILD
    &Spell::EffectScriptEffect,                             // 77 SPELL_EFFECT_SCRIPT_EFFECT
    &Spell::EffectUnused,                                   // 78 SPELL_EFFECT_ATTACK
    &Spell::EffectSanctuary,                                // 79 SPELL_EFFECT_SANCTUARY
    &Spell::EffectAddComboPoints,                           // 80 SPELL_EFFECT_ADD_COMBO_POINTS
    &Spell::EffectUnused,                                   // 81 SPELL_EFFECT_CREATE_HOUSE             one spell: Create House (TEST)
    &Spell::EffectNULL,                                     // 82 SPELL_EFFECT_BIND_SIGHT
    &Spell::EffectDuel,                                     // 83 SPELL_EFFECT_DUEL
    &Spell::EffectStuck,                                    // 84 SPELL_EFFECT_STUCK
    &Spell::EffectSummonPlayer,                             // 85 SPELL_EFFECT_SUMMON_PLAYER
    &Spell::EffectActivateObject,                           // 86 SPELL_EFFECT_ACTIVATE_OBJECT
    &Spell::EffectUnused,                                   // 87 SPELL_EFFECT_WMO_DAMAGE
    &Spell::EffectUnused,                                   // 88 SPELL_EFFECT_WMO_REPAIR
    &Spell::EffectUnused,                                   // 89 SPELL_EFFECT_WMO_CHANGE
    &Spell::EffectKillCreditPersonal,                       // 90 SPELL_EFFECT_KILL_CREDIT              Kill credit but only for single person
    &Spell::EffectUnused,                                   // 91 SPELL_EFFECT_THREAT_ALL               one spell: zzOLDBrainwash
    &Spell::EffectEnchantHeldItem,                          // 92 SPELL_EFFECT_ENCHANT_HELD_ITEM
    &Spell::EffectUnused,                                   // 93 SPELL_EFFECT_SUMMON_PHANTASM
    &Spell::EffectSelfResurrect,                            // 94 SPELL_EFFECT_SELF_RESURRECT
    &Spell::EffectSkinning,                                 // 95 SPELL_EFFECT_SKINNING
    &Spell::EffectCharge,                                   // 96 SPELL_EFFECT_CHARGE
    &Spell::EffectSummonAllTotems,                          // 97 SPELL_EFFECT_SUMMON_ALL_TOTEMS
    &Spell::EffectKnockBack,                                // 98 SPELL_EFFECT_KNOCK_BACK
    &Spell::EffectDisEnchant,                               // 99 SPELL_EFFECT_DISENCHANT
    &Spell::EffectInebriate,                                //100 SPELL_EFFECT_INEBRIATE
    &Spell::EffectFeedPet,                                  //101 SPELL_EFFECT_FEED_PET
    &Spell::EffectDismissPet,                               //102 SPELL_EFFECT_DISMISS_PET
    &Spell::EffectReputation,                               //103 SPELL_EFFECT_REPUTATION
    &Spell::EffectSummonObject,                             //104 SPELL_EFFECT_SUMMON_OBJECT_SLOT1
    &Spell::EffectSummonObject,                             //105 SPELL_EFFECT_SUMMON_OBJECT_SLOT2
    &Spell::EffectSummonObject,                             //106 SPELL_EFFECT_SUMMON_OBJECT_SLOT3
    &Spell::EffectSummonObject,                             //107 SPELL_EFFECT_SUMMON_OBJECT_SLOT4
    &Spell::EffectDispelMechanic,                           //108 SPELL_EFFECT_DISPEL_MECHANIC
    &Spell::EffectSummonDeadPet,                            //109 SPELL_EFFECT_SUMMON_DEAD_PET
    &Spell::EffectDestroyAllTotems,                         //110 SPELL_EFFECT_DESTROY_ALL_TOTEMS
    &Spell::EffectDurabilityDamage,                         //111 SPELL_EFFECT_DURABILITY_DAMAGE
    &Spell::EffectUnused,                                   //112 SPELL_EFFECT_112
    &Spell::EffectResurrectNew,                             //113 SPELL_EFFECT_RESURRECT_NEW
    &Spell::EffectTaunt,                                    //114 SPELL_EFFECT_ATTACK_ME
    &Spell::EffectDurabilityDamagePCT,                      //115 SPELL_EFFECT_DURABILITY_DAMAGE_PCT
    &Spell::EffectSkinPlayerCorpse,                         //116 SPELL_EFFECT_SKIN_PLAYER_CORPSE       one spell: Remove Insignia, bg usage, required special corpse flags...
    &Spell::EffectSpiritHeal,                               //117 SPELL_EFFECT_SPIRIT_HEAL              one spell: Spirit Heal
    &Spell::EffectSkill,                                    //118 SPELL_EFFECT_SKILL                    professions and more
    &Spell::EffectApplyAreaAura,                            //119 SPELL_EFFECT_APPLY_AREA_AURA_PET
    &Spell::EffectUnused,                                   //120 SPELL_EFFECT_TELEPORT_GRAVEYARD       one spell: Graveyard Teleport Test
    &Spell::EffectWeaponDmg,                                //121 SPELL_EFFECT_NORMALIZED_WEAPON_DMG
    &Spell::EffectUnused,                                   //122 SPELL_EFFECT_122                      unused
    &Spell::EffectSendTaxi,                                 //123 SPELL_EFFECT_SEND_TAXI                taxi/flight related (misc value is taxi path id)
    &Spell::EffectPlayerPull,                               //124 SPELL_EFFECT_PLAYER_PULL              opposite of knockback effect (pulls player twoard caster)
    &Spell::EffectModifyThreatPercent,                      //125 SPELL_EFFECT_MODIFY_THREAT_PERCENT
    &Spell::EffectStealBeneficialBuff,                      //126 SPELL_EFFECT_STEAL_BENEFICIAL_BUFF    spell steal effect?
    &Spell::EffectProspecting,                              //127 SPELL_EFFECT_PROSPECTING              Prospecting spell
    &Spell::EffectApplyAreaAura,                            //128 SPELL_EFFECT_APPLY_AREA_AURA_FRIEND
    &Spell::EffectApplyAreaAura,                            //129 SPELL_EFFECT_APPLY_AREA_AURA_ENEMY
    &Spell::EffectNULL,                                     //130 SPELL_EFFECT_REDIRECT_THREAT
    &Spell::EffectUnused,                                   //131 SPELL_EFFECT_131                      used in some test spells
    &Spell::EffectPlayMusic,                                //132 SPELL_EFFECT_PLAY_MUSIC               sound id in misc value (SoundEntries.dbc)
    &Spell::EffectUnlearnSpecialization,                    //133 SPELL_EFFECT_UNLEARN_SPECIALIZATION   unlearn profession specialization
    &Spell::EffectKillCredit,                               //134 SPELL_EFFECT_KILL_CREDIT              misc value is creature entry
    &Spell::EffectNULL,                                     //135 SPELL_EFFECT_CALL_PET
    &Spell::EffectHealPct,                                  //136 SPELL_EFFECT_HEAL_PCT
    &Spell::EffectEnergisePct,                              //137 SPELL_EFFECT_ENERGIZE_PCT
    &Spell::EffectLeapBack,                                 //138 SPELL_EFFECT_LEAP_BACK                Leap back
    &Spell::EffectUnused,                                   //139 SPELL_EFFECT_CLEAR_QUEST              (misc - is quest ID)
    &Spell::EffectForceCast,                                //140 SPELL_EFFECT_FORCE_CAST
    &Spell::EffectNULL,                                     //141 SPELL_EFFECT_141                      damage and reduce speed?
    &Spell::EffectTriggerSpellWithValue,                    //142 SPELL_EFFECT_TRIGGER_SPELL_WITH_VALUE
    &Spell::EffectApplyAreaAura,                            //143 SPELL_EFFECT_APPLY_AREA_AURA_OWNER
    &Spell::EffectNULL,                                     //144 SPELL_EFFECT_144                      Spectral Blast
    &Spell::EffectNULL,                                     //145 SPELL_EFFECT_145                      Black Hole Effect
    &Spell::EffectActivateRune,                             //146 SPELL_EFFECT_ACTIVATE_RUNE
    &Spell::EffectQuestFail,                                //147 SPELL_EFFECT_QUEST_FAIL               quest fail
    &Spell::EffectUnused,                                   //148 SPELL_EFFECT_148                      unused
    &Spell::EffectCharge2,                                  //149 SPELL_EFFECT_CHARGE2                  swoop
    &Spell::EffectUnused,                                   //150 SPELL_EFFECT_150                      unused
    &Spell::EffectTriggerRitualOfSummoning,                 //151 SPELL_EFFECT_TRIGGER_SPELL_2
    &Spell::EffectNULL,                                     //152 SPELL_EFFECT_152                      summon Refer-a-Friend
    &Spell::EffectNULL,                                     //153 SPELL_EFFECT_CREATE_PET               misc value is creature entry
    &Spell::EffectNULL,                                     //154 unused
    &Spell::EffectTitanGrip,                                //155 SPELL_EFFECT_TITAN_GRIP Allows you to equip two-handed axes, maces and swords in one hand, but you attack $49152s1% slower than normal.
    &Spell::EffectEnchantItemPrismatic,                     //156 SPELL_EFFECT_ENCHANT_ITEM_PRISMATIC
    &Spell::EffectCreateItem2,                              //157 SPELL_EFFECT_CREATE_ITEM_2            create item or create item template and replace by some randon spell loot item
    &Spell::EffectMilling,                                  //158 SPELL_EFFECT_MILLING                  milling
    &Spell::EffectRenamePet,                                //159 SPELL_EFFECT_ALLOW_RENAME_PET         allow rename pet once again
    &Spell::EffectNULL,                                     //160 SPELL_EFFECT_160                      unused
    &Spell::EffectNULL,                                     //161 SPELL_EFFECT_TALENT_SPEC_COUNT        second talent spec (learn/revert)
    &Spell::EffectNULL,                                     //162 SPELL_EFFECT_TALENT_SPEC_SELECT       activate primary/secondary spec
};

void Spell::EffectNULL(uint32 /*i*/)
{
    sLog.outDebug("WORLD: Spell Effect DUMMY");
}

void Spell::EffectUnused(uint32 /*i*/)
{
    // NOT USED BY ANY SPELL OR USELESS OR IMPLEMENTED IN DIFFERENT WAY IN MANGOS
}

void Spell::EffectResurrectNew(uint32 i)
{
    if(!unitTarget || unitTarget->isAlive())
        return;

    if(unitTarget->GetTypeId() != TYPEID_PLAYER)
        return;

    if(!unitTarget->IsInWorld())
        return;

    Player* pTarget = ((Player*)unitTarget);

    if(pTarget->isRessurectRequested())       // already have one active request
        return;

    uint32 health = damage;
    uint32 mana = m_spellInfo->EffectMiscValue[i];
    pTarget->setResurrectRequestData(m_caster->GetGUID(), m_caster->GetMapId(), m_caster->GetPositionX(), m_caster->GetPositionY(), m_caster->GetPositionZ(), health, mana);
    SendResurrectRequest(pTarget);
}

void Spell::EffectInstaKill(uint32 /*i*/)
{
    if( !unitTarget || !unitTarget->isAlive() )
        return;

    // Demonic Sacrifice
    if(m_spellInfo->Id==18788 && unitTarget->GetTypeId()==TYPEID_UNIT)
    {
        uint32 entry = unitTarget->GetEntry();
        uint32 spellID;
        switch(entry)
        {
            case   416: spellID=18789; break;               //imp
            case   417: spellID=18792; break;               //fellhunter
            case  1860: spellID=18790; break;               //void
            case  1863: spellID=18791; break;               //succubus
            case 17252: spellID=35701; break;               //fellguard
            default:
                sLog.outError("EffectInstaKill: Unhandled creature entry (%u) case.", entry);
                return;
        }

        m_caster->CastSpell(m_caster, spellID, true);
    }

    if(m_caster == unitTarget)                              // prevent interrupt message
        finish();

    m_caster->DealDamage(unitTarget, unitTarget->GetHealth(), NULL, DIRECT_DAMAGE, SPELL_SCHOOL_MASK_NORMAL, NULL, false);
}

void Spell::EffectEnvironmentalDMG(uint32 i)
{
    uint32 absorb = 0;
    uint32 resist = 0;

    // Note: this hack with damage replace required until GO casting not implemented
    // environment damage spells already have around enemies targeting but this not help in case not existed GO casting support
    // currently each enemy selected explicitly and self cast damage, we prevent apply self casted spell bonuses/etc
    damage = m_spellInfo->CalculateSimpleValue(i);

    m_caster->CalcAbsorbResist(m_caster, GetSpellSchoolMask(m_spellInfo), SPELL_DIRECT_DAMAGE, damage, &absorb, &resist);

    m_caster->SendSpellNonMeleeDamageLog(m_caster, m_spellInfo->Id, damage, GetSpellSchoolMask(m_spellInfo), absorb, resist, false, 0, false);
    if(m_caster->GetTypeId() == TYPEID_PLAYER)
        ((Player*)m_caster)->EnvironmentalDamage(DAMAGE_FIRE, damage);
}

void Spell::EffectSchoolDMG(uint32 effect_idx)
{
    if( unitTarget && unitTarget->isAlive())
    {
        switch(m_spellInfo->SpellFamilyName)
        {
            case SPELLFAMILY_GENERIC:
            {
                switch(m_spellInfo->Id)                     // better way to check unknown
                {
                    // Meteor like spells (divided damage to targets)
                    case 24340: case 26558: case 28884:     // Meteor
                    case 36837: case 38903: case 41276:     // Meteor
                    case 26789:                             // Shard of the Fallen Star
                    case 31436:                             // Malevolent Cleave
                    case 35181:                             // Dive Bomb
                    case 40810: case 43267: case 43268:     // Saber Lash
                    case 42384:                             // Brutal Swipe
                    case 45150:                             // Meteor Slash
                    case 64422: case 64688:                 // Sonic Screech
                    case 70492: case 72505:                 // Ooze Eruption
                    case 71904:                             // Chaos Bane
                    case 72624: case 72625:                 // Ooze Eruption
                    {
                        uint32 count = 0;
                        for(std::list<TargetInfo>::iterator ihit= m_UniqueTargetInfo.begin();ihit != m_UniqueTargetInfo.end();++ihit)
                            if(ihit->effectMask & (1<<effect_idx))
                                ++count;

                        damage /= count;                    // divide to all targets
                        break;
                    }
                    // percent from health with min
                    case 25599:                             // Thundercrash
                    {
                        damage = unitTarget->GetHealth() / 2;
                        if(damage < 200)
                            damage = 200;
                        break;
                    }
                    // Intercept (warrior spell trigger)
                    case 20253:
                    case 61491:
                    {
                        damage+= uint32(m_caster->GetTotalAttackPowerValue(BASE_ATTACK) * 0.12f);
                        break;
                    }
                    // Cataclysmic Bolt
                    case 38441:
                    {
                        damage = unitTarget->GetMaxHealth() / 2;
                        break;
                    }
                    // Tympanic Tantrum
                    case 62775:
                    {
                        damage = unitTarget->GetMaxHealth() / 10;
                        break;
                    }
                    // Hand of Rekoning (name not have typos ;) )
                    case 67485:
                        damage += uint32(0.5f * m_caster->GetTotalAttackPowerValue(BASE_ATTACK));
                        break;
                }
                break;
            }
            case SPELLFAMILY_MAGE:
                // remove Arcane Blast buffs at any non-Arcane Blast arcane damage spell.
                // NOTE: it removed at hit instead cast because currently spell done-damage calculated at hit instead cast
                if ((m_spellInfo->SchoolMask & SPELL_SCHOOL_MASK_ARCANE) && !(m_spellInfo->SpellFamilyFlags & UI64LIT(0x20000000)))
                    m_caster->RemoveAurasDueToSpell(36032); // Arcane Blast buff
                break;
            case SPELLFAMILY_WARRIOR:
            {
                // Bloodthirst
                if (m_spellInfo->SpellFamilyFlags & UI64LIT(0x40000000000))
                {
                    damage = uint32(damage * (m_caster->GetTotalAttackPowerValue(BASE_ATTACK)) / 100);
                }
                // Shield Slam
                else if ((m_spellInfo->SpellFamilyFlags & UI64LIT(0x0000020000000000)) && m_spellInfo->Category==1209)
                    damage += int32(m_caster->GetShieldBlockValue());
                // Victory Rush
                else if (m_spellInfo->SpellFamilyFlags & UI64LIT(0x10000000000))
                {
                    damage = uint32(damage * m_caster->GetTotalAttackPowerValue(BASE_ATTACK) / 100);
                    m_caster->ModifyAuraState(AURA_STATE_WARRIOR_VICTORY_RUSH, false);
                }
                // Revenge ${$m1+$AP*0.207} to ${$M1+$AP*0.207}
                else if (m_spellInfo->SpellFamilyFlags & UI64LIT(0x0000000000000400))
                    damage+= uint32(m_caster->GetTotalAttackPowerValue(BASE_ATTACK) * 0.207f);
                // Heroic Throw ${$m1+$AP*.50}
                else if (m_spellInfo->SpellFamilyFlags & UI64LIT(0x0000000100000000))
                    damage+= uint32(m_caster->GetTotalAttackPowerValue(BASE_ATTACK) * 0.5f);
                // Shockwave ${$m3/100*$AP}
                else if (m_spellInfo->SpellFamilyFlags & UI64LIT(0x0000800000000000))
                {
                    int32 pct = m_caster->CalculateSpellDamage(m_spellInfo, 2, m_spellInfo->EffectBasePoints[2], unitTarget);
                    if (pct > 0)
                        damage+= int32(m_caster->GetTotalAttackPowerValue(BASE_ATTACK) * pct / 100);
                    break;
                }
                // Thunder Clap
                else if (m_spellInfo->SpellFamilyFlags & UI64LIT(0x0000000000000080))
                {
                    damage+=int32(m_caster->GetTotalAttackPowerValue(BASE_ATTACK) * 12 / 100);
                }
                break;
            }
            case SPELLFAMILY_WARLOCK:
            {
                // Incinerate Rank 1 & 2
                if ((m_spellInfo->SpellFamilyFlags & UI64LIT(0x00004000000000)) && m_spellInfo->SpellIconID==2128)
                {
                    // Incinerate does more dmg (dmg*0.25) if the target have Immolate debuff.
                    // Check aura state for speed but aura state set not only for Immolate spell
                    if(unitTarget->HasAuraState(AURA_STATE_CONFLAGRATE))
                    {
                        Unit::AuraList const& RejorRegr = unitTarget->GetAurasByType(SPELL_AURA_PERIODIC_DAMAGE);
                        for(Unit::AuraList::const_iterator i = RejorRegr.begin(); i != RejorRegr.end(); ++i)
                        {
                            // Immolate
                            if((*i)->GetSpellProto()->SpellFamilyName == SPELLFAMILY_WARLOCK &&
                                ((*i)->GetSpellProto()->SpellFamilyFlags & UI64LIT(0x00000000000004)))
                            {
                                damage += damage/4;
                                break;
                            }
                        }
                    }
                }
                // Shadowflame
                else if (m_spellInfo->SpellFamilyFlags & UI64LIT(0x0001000000000000))
                {
                    // Apply DOT part
                    switch(m_spellInfo->Id)
                    {
                        case 47897: m_caster->CastSpell(unitTarget, 47960, true); break;
                        case 61290: m_caster->CastSpell(unitTarget, 61291, true); break;
                        default:
                            sLog.outError("Spell::EffectDummy: Unhandeled Shadowflame spell rank %u",m_spellInfo->Id);
                        break;
                    }
                }
                // Conflagrate - consumes Immolate or Shadowflame
                else if (m_spellInfo->TargetAuraState == AURA_STATE_CONFLAGRATE)
                {
                    Aura const* aura = NULL;                // found req. aura for damage calculation

                    Unit::AuraList const &mPeriodic = unitTarget->GetAurasByType(SPELL_AURA_PERIODIC_DAMAGE);
                    for(Unit::AuraList::const_iterator i = mPeriodic.begin(); i != mPeriodic.end(); ++i)
                    {
                        // for caster applied auras only
                        if ((*i)->GetSpellProto()->SpellFamilyName != SPELLFAMILY_WARLOCK ||
                            (*i)->GetCasterGUID()!=m_caster->GetGUID())
                            continue;

                        // Immolate
                        if ((*i)->GetSpellProto()->SpellFamilyFlags & UI64LIT(0x0000000000000004))
                        {
                            aura = *i;                      // it selected always if exist
                            break;
                        }

                        // Shadowflame
                        if ((*i)->GetSpellProto()->SpellFamilyFlags2 & 0x00000002)
                            aura = *i;                      // remember but wait possible Immolate as primary priority
                    }

                    // found Immolate or Shadowflame
                    if (aura)
                    {
                        // DoT not have applied spell bonuses in m_amount
                        int32 damagetick = m_caster->SpellDamageBonus(unitTarget, aura->GetSpellProto(), aura->GetModifier()->m_amount, DOT);
                        damage += damagetick * 4;

                        // Glyph of Conflagrate
                        if (!m_caster->HasAura(56235))
                            unitTarget->RemoveAurasByCasterSpell(aura->GetId(), m_caster->GetGUID());
                        break;
                    }
                }
                break;
            }
            case SPELLFAMILY_PRIEST:
            {
                // Shadow Word: Death - deals damage equal to damage done to caster
                if (m_spellInfo->SpellFamilyFlags & UI64LIT(0x0000000200000000))
                    m_caster->CastCustomSpell(m_caster, 32409, &damage, 0, 0, true);
                // Improved Mind Blast (Mind Blast in shadow form bonus)
                else if (m_caster->m_form == FORM_SHADOW && (m_spellInfo->SpellFamilyFlags & UI64LIT(0x00002000)))
                {
                    Unit::AuraList const& ImprMindBlast = m_caster->GetAurasByType(SPELL_AURA_ADD_FLAT_MODIFIER);
                    for(Unit::AuraList::const_iterator i = ImprMindBlast.begin(); i != ImprMindBlast.end(); ++i)
                    {
                        if ((*i)->GetSpellProto()->SpellFamilyName == SPELLFAMILY_PRIEST &&
                            ((*i)->GetSpellProto()->SpellIconID == 95))
                        {
                            int chance = (*i)->GetSpellProto()->CalculateSimpleValue(1);
                            if (roll_chance_i(chance))
                                // Mind Trauma
                                m_caster->CastSpell(unitTarget, 48301, true);
                            break;
                        }
                    }
                }
                break;
            }
            case SPELLFAMILY_DRUID:
            {
                // Ferocious Bite
                if (m_caster->GetTypeId()==TYPEID_PLAYER && (m_spellInfo->SpellFamilyFlags & UI64LIT(0x000800000)) && m_spellInfo->SpellVisual[0]==6587)
                {
                    // converts up to 30 points of energy into ($f1+$AP/410) additional damage
                    float ap = m_caster->GetTotalAttackPowerValue(BASE_ATTACK);
                    float multiple = ap / 410 + m_spellInfo->DmgMultiplier[effect_idx];
                    damage += int32(((Player*)m_caster)->GetComboPoints() * ap * 7 / 100);
                    uint32 energy = m_caster->GetPower(POWER_ENERGY);
                    uint32 used_energy = energy > 30 ? 30 : energy;
                    damage += int32(used_energy * multiple);
                    m_caster->SetPower(POWER_ENERGY,energy-used_energy);
                }
                // Rake
                else if (m_spellInfo->SpellFamilyFlags & UI64LIT(0x0000000000001000) && m_spellInfo->Effect[2]==SPELL_EFFECT_ADD_COMBO_POINTS)
                {
                    // $AP*0.01 bonus
                    damage += int32(m_caster->GetTotalAttackPowerValue(BASE_ATTACK) / 100);
                }
                // Swipe
                else if (m_spellInfo->SpellFamilyFlags & UI64LIT(0x0010000000000000))
                {
                    damage += int32(m_caster->GetTotalAttackPowerValue(BASE_ATTACK)*0.08f);
                }
                break;
            }
            case SPELLFAMILY_ROGUE:
            {
                // Envenom
                if (m_caster->GetTypeId()==TYPEID_PLAYER && (m_spellInfo->SpellFamilyFlags & UI64LIT(0x800000000)))
                {
                    // consume from stack dozes not more that have combo-points
                    if(uint32 combo = ((Player*)m_caster)->GetComboPoints())
                    {
                        Aura *poison = 0;
                        // Lookup for Deadly poison (only attacker applied)
                        Unit::AuraList const& auras = unitTarget->GetAurasByType(SPELL_AURA_PERIODIC_DAMAGE);
                        for(Unit::AuraList::const_iterator itr = auras.begin(); itr!=auras.end(); ++itr)
                            if( (*itr)->GetSpellProto()->SpellFamilyName==SPELLFAMILY_ROGUE &&
                                ((*itr)->GetSpellProto()->SpellFamilyFlags & UI64LIT(0x10000)) &&
                                (*itr)->GetCasterGUID()==m_caster->GetGUID() )
                            {
                                poison = *itr;
                                break;
                            }
                        // count consumed deadly poison doses at target
                        if (poison)
                        {
                            bool needConsume = true;
                            uint32 spellId = poison->GetId();
                            uint32 doses = poison->GetStackAmount();
                            if (doses > combo)
                                doses = combo;
<<<<<<< HEAD

                            // Master Poisoner
                            Unit::AuraList const& auraList = ((Player*)m_caster)->GetAurasByType(SPELL_AURA_MOD_DURATION_OF_EFFECTS_BY_DISPEL);
                            for(Unit::AuraList::const_iterator iter = auraList.begin(); iter!=auraList.end(); ++iter)
                            {
                                if( (*iter)->GetSpellProto()->SpellFamilyName == SPELLFAMILY_ROGUE && (*iter)->GetSpellProto()->SpellIconID == 1960)
                                {
                                    uint32 chance = (*iter)->GetSpellProto()->CalculateSimpleValue(2);

                                    if(chance && roll_chance_i(chance))
                                        needConsume = false;

                                    break;
                                }
                            }

                            if(needConsume)
                                for (int i=0; i< doses; i++)
                                    unitTarget->RemoveSingleSpellAurasFromStack(spellId);

=======
                            for (uint32 i = 0; i < doses; ++i)
                                unitTarget->RemoveSingleSpellAurasFromStack(spellId);
>>>>>>> a01ddd41
                            damage *= doses;
                            damage += int32(((Player*)m_caster)->GetTotalAttackPowerValue(BASE_ATTACK) * 0.09f * doses);
                        }
                        // Eviscerate and Envenom Bonus Damage (item set effect)
                        if(m_caster->GetDummyAura(37169))
                            damage += ((Player*)m_caster)->GetComboPoints()*40;
                    }
                }
                // Eviscerate
                else if ((m_spellInfo->SpellFamilyFlags & UI64LIT(0x00020000)) && m_caster->GetTypeId()==TYPEID_PLAYER)
                {
                    if(uint32 combo = ((Player*)m_caster)->GetComboPoints())
                    {
                        float ap = m_caster->GetTotalAttackPowerValue(BASE_ATTACK);
                        damage += irand(int32(ap * combo * 0.03f), int32(ap * combo * 0.07f));

                        // Eviscerate and Envenom Bonus Damage (item set effect)
                        if(m_caster->GetDummyAura(37169))
                            damage += combo*40;
                    }
                }
                // Gouge
                else if (m_spellInfo->SpellFamilyFlags & UI64LIT(0x0000000000000008))
                {
                    damage += int32(m_caster->GetTotalAttackPowerValue(BASE_ATTACK)*0.21f);
                }
                // Instant Poison
                else if (m_spellInfo->SpellFamilyFlags & UI64LIT(0x0000000000002000))
                {
                    damage += int32(m_caster->GetTotalAttackPowerValue(BASE_ATTACK)*0.10f);
                }
                // Wound Poison
                else if (m_spellInfo->SpellFamilyFlags & UI64LIT(0x0000000010000000))
                {
                    damage += int32(m_caster->GetTotalAttackPowerValue(BASE_ATTACK)*0.04f);
                }
                break;
            }
            case SPELLFAMILY_HUNTER:
            {
                //Gore
                if (m_spellInfo->SpellIconID == 1578)
                {
                    if (m_caster->HasAura(57627))           // Charge 6 sec post-affect
                      damage *= 2;
                }
                // Mongoose Bite
                else if ((m_spellInfo->SpellFamilyFlags & UI64LIT(0x000000002)) && m_spellInfo->SpellVisual[0]==342)
                {
                    damage += int32(m_caster->GetTotalAttackPowerValue(BASE_ATTACK)*0.2f);
                }
                // Counterattack
                else if (m_spellInfo->SpellFamilyFlags & UI64LIT(0x0008000000000000))
                {
                    damage += int32(m_caster->GetTotalAttackPowerValue(BASE_ATTACK)*0.2f);
                }
                // Arcane Shot
                else if ((m_spellInfo->SpellFamilyFlags & UI64LIT(0x00000800)) && m_spellInfo->maxLevel > 0)
                {
                    damage += int32(m_caster->GetTotalAttackPowerValue(RANGED_ATTACK)*0.15f);
                }
                // Steady Shot
                else if (m_spellInfo->SpellFamilyFlags & UI64LIT(0x100000000))
                {
                    int32 base = irand((int32)m_caster->GetWeaponDamageRange(RANGED_ATTACK, MINDAMAGE),(int32)m_caster->GetWeaponDamageRange(RANGED_ATTACK, MAXDAMAGE));
                    damage += int32(float(base)/m_caster->GetAttackTime(RANGED_ATTACK)*2800 + m_caster->GetTotalAttackPowerValue(RANGED_ATTACK)*0.1f);
                }
                // Explosive Trap Effect
                else if (m_spellInfo->SpellFamilyFlags & UI64LIT(0x00000004))
                {
                    damage += int32(m_caster->GetTotalAttackPowerValue(RANGED_ATTACK)*0.1f);
                }
                break;
            }
            case SPELLFAMILY_PALADIN:
            {
                // Judgement of Righteousness - receive benefit from Spell Damage and Attack power
                if (m_spellInfo->Id == 20187)
                {
                    float ap = m_caster->GetTotalAttackPowerValue(BASE_ATTACK);
                    int32 holy = m_caster->SpellBaseDamageBonus(GetSpellSchoolMask(m_spellInfo)) +
                                 m_caster->SpellBaseDamageBonusForVictim(GetSpellSchoolMask(m_spellInfo), unitTarget);
                    damage += int32(ap * 0.2f) + int32(holy * 32 / 100);
                }
                // Judgement of Vengeance/Corruption ${1+0.22*$SPH+0.14*$AP} + 10% for each application of Holy Vengeance/Blood Corruption on the target
                else if ((m_spellInfo->SpellFamilyFlags & UI64LIT(0x800000000)) && m_spellInfo->SpellIconID==2292)
                {
                    uint32 debuf_id;
                    switch(m_spellInfo->Id)
                    {
                        case 53733: debuf_id = 53742; break;// Judgement of Corruption -> Blood Corruption
                        case 31804: debuf_id = 31803; break;// Judgement of Vengeance -> Holy Vengeance
                        default: return;
                    }

                    float ap = m_caster->GetTotalAttackPowerValue(BASE_ATTACK);
                    int32 holy = m_caster->SpellBaseDamageBonus(GetSpellSchoolMask(m_spellInfo)) +
                                 m_caster->SpellBaseDamageBonusForVictim(GetSpellSchoolMask(m_spellInfo), unitTarget);
                    damage+=int32(ap * 0.14f) + int32(holy * 22 / 100);
                    // Get stack of Holy Vengeance on the target added by caster
                    uint32 stacks = 0;
                    Unit::AuraList const& auras = unitTarget->GetAurasByType(SPELL_AURA_PERIODIC_DAMAGE);
                    for(Unit::AuraList::const_iterator itr = auras.begin(); itr!=auras.end(); ++itr)
                    {
                        if( ((*itr)->GetId() == debuf_id) && (*itr)->GetCasterGUID()==m_caster->GetGUID())
                        {
                            stacks = (*itr)->GetStackAmount();
                            break;
                        }
                    }
                    // + 10% for each application of Holy Vengeance on the target
                    if(stacks)
                        damage += damage * stacks * 10 /100;
                }
                // Avenger's Shield ($m1+0.07*$SPH+0.07*$AP) - ranged sdb for future
                else if (m_spellInfo->SpellFamilyFlags & UI64LIT(0x0000000000004000))
                {
                    float ap = m_caster->GetTotalAttackPowerValue(BASE_ATTACK);
                    int32 holy = m_caster->SpellBaseDamageBonus(GetSpellSchoolMask(m_spellInfo)) +
                                 m_caster->SpellBaseDamageBonusForVictim(GetSpellSchoolMask(m_spellInfo), unitTarget);
                    damage += int32(ap * 0.07f) + int32(holy * 7 / 100);
                }
                // Hammer of Wrath ($m1+0.15*$SPH+0.15*$AP) - ranged type sdb future fix
                else if (m_spellInfo->SpellFamilyFlags & UI64LIT(0x0000008000000000))
                {
                    float ap = m_caster->GetTotalAttackPowerValue(BASE_ATTACK);
                    int32 holy = m_caster->SpellBaseDamageBonus(GetSpellSchoolMask(m_spellInfo)) +
                                 m_caster->SpellBaseDamageBonusForVictim(GetSpellSchoolMask(m_spellInfo), unitTarget);
                    damage += int32(ap * 0.15f) + int32(holy * 15 / 100);
                }
                // Hammer of the Righteous
                else if (m_spellInfo->SpellFamilyFlags & UI64LIT(0x0004000000000000))
                {
                    // Add main hand dps * effect[2] amount
                    float average = (m_caster->GetFloatValue(UNIT_FIELD_MINDAMAGE) + m_caster->GetFloatValue(UNIT_FIELD_MAXDAMAGE)) / 2;
                    int32 count = m_caster->CalculateSpellDamage(m_spellInfo, 2, m_spellInfo->EffectBasePoints[2], unitTarget);
                    damage += count * int32(average * IN_MILISECONDS) / m_caster->GetAttackTime(BASE_ATTACK);
                }
                // Shield of Righteousness
                else if (m_spellInfo->SpellFamilyFlags & UI64LIT(0x0010000000000000))
                {
                    damage+=int32(m_caster->GetShieldBlockValue());
                }
                // Judgement
                else if (m_spellInfo->Id == 54158)
                {
                    // [1 + 0.25 * SPH + 0.16 * AP]
                    damage += int32(m_caster->GetTotalAttackPowerValue(BASE_ATTACK) * 0.16f);
                }
                break;
            }
        }

        if(damage >= 0)
            m_damage += damage;
    }
}

void Spell::EffectDummy(uint32 i)
{
    if (!unitTarget && !gameObjTarget && !itemTarget)
        return;

    // selection by spell family
    switch(m_spellInfo->SpellFamilyName)
    {
        case SPELLFAMILY_GENERIC:
        {
            switch(m_spellInfo->Id )
            {
                case 8063:                                  // Deviate Fish
                {
                    if (m_caster->GetTypeId() != TYPEID_PLAYER)
                        return;

                    uint32 spell_id = 0;
                    switch(urand(1,5))
                    {
                        case 1: spell_id = 8064; break;     // Sleepy
                        case 2: spell_id = 8065; break;     // Invigorate
                        case 3: spell_id = 8066; break;     // Shrink
                        case 4: spell_id = 8067; break;     // Party Time!
                        case 5: spell_id = 8068; break;     // Healthy Spirit
                    }
                    m_caster->CastSpell(m_caster, spell_id, true, NULL);
                    return;
                }
                case 8213:                                  // Savory Deviate Delight
                {
                    if (m_caster->GetTypeId() != TYPEID_PLAYER)
                        return;

                    uint32 spell_id = 0;
                    switch(urand(1,2))
                    {
                        // Flip Out - ninja
                        case 1: spell_id = (m_caster->getGender() == GENDER_MALE ? 8219 : 8220); break;
                        // Yaaarrrr - pirate
                        case 2: spell_id = (m_caster->getGender() == GENDER_MALE ? 8221 : 8222); break;
                    }
                    m_caster->CastSpell(m_caster,spell_id,true,NULL);
                    return;
                }
                case 8593:                                  // Symbol of life (restore creature to life)
                case 31225:                                 // Shimmering Vessel (restore creature to life)
                {
                    if (!unitTarget || unitTarget->GetTypeId() != TYPEID_UNIT)
                        return;
                    ((Creature*)unitTarget)->setDeathState(JUST_ALIVED);
                    return;
                }
                case 13120:                                 // net-o-matic
                {
                    if (!unitTarget)
                        return;

                    uint32 spell_id = 0;

                    uint32 roll = urand(0, 99);

                    if (roll < 2)                           // 2% for 30 sec self root (off-like chance unknown)
                        spell_id = 16566;
                    else if (roll < 4)                      // 2% for 20 sec root, charge to target (off-like chance unknown)
                        spell_id = 13119;
                    else                                    // normal root
                        spell_id = 13099;

                    m_caster->CastSpell(unitTarget,spell_id,true,NULL);
                    return;
                }
                case 13567:                                 // Dummy Trigger
                {
                    // can be used for different aura triggering, so select by aura
                    if (!m_triggeredByAuraSpell || !unitTarget)
                        return;

                    switch(m_triggeredByAuraSpell->Id)
                    {
                        case 26467:                         // Persistent Shield
                            m_caster->CastCustomSpell(unitTarget, 26470, &damage, NULL, NULL, true);
                            break;
                        default:
                            sLog.outError("EffectDummy: Non-handled case for spell 13567 for triggered aura %u",m_triggeredByAuraSpell->Id);
                            break;
                    }
                    return;
                }
                case 15998:                                 // Capture Worg Pup
                case 29435:                                 // Capture Female Kaliri Hatchling
                {
                    if (!unitTarget || unitTarget->GetTypeId() != TYPEID_UNIT)
                        return;

                    Creature* creatureTarget = (Creature*)unitTarget;

                    creatureTarget->ForcedDespawn();
                    return;
                }
                case 16589:                                 // Noggenfogger Elixir
                {
                    if (m_caster->GetTypeId() != TYPEID_PLAYER)
                        return;

                    uint32 spell_id = 0;
                    switch(urand(1, 3))
                    {
                        case 1: spell_id = 16595; break;
                        case 2: spell_id = 16593; break;
                        default:spell_id = 16591; break;
                    }

                    m_caster->CastSpell(m_caster, spell_id, true, NULL);
                    return;
                }
                case 17251:                                 // Spirit Healer Res
                {
                    if (!unitTarget)
                        return;

                    Unit* caster = GetAffectiveCaster();

                    if (caster && caster->GetTypeId() == TYPEID_PLAYER)
                    {
                        WorldPacket data(SMSG_SPIRIT_HEALER_CONFIRM, 8);
                        data << uint64(unitTarget->GetGUID());
                        ((Player*)caster)->GetSession()->SendPacket( &data );
                    }
                    return;
                }
                case 17271:                                 // Test Fetid Skull
                {
                    if (!itemTarget && m_caster->GetTypeId()!=TYPEID_PLAYER)
                        return;

                    uint32 spell_id = roll_chance_i(50)
                        ? 17269                             // Create Resonating Skull
                        : 17270;                            // Create Bone Dust

                    m_caster->CastSpell(m_caster, spell_id, true, NULL);
                    return;
                }
                case 20577:                                 // Cannibalize
                    if (unitTarget)
                        m_caster->CastSpell(m_caster, 20578, false, NULL);
                    return;
                case 23019:                                 // Crystal Prison Dummy DND
                {
                    if (!unitTarget || !unitTarget->isAlive() || unitTarget->GetTypeId() != TYPEID_UNIT || ((Creature*)unitTarget)->isPet())
                        return;

                    Creature* creatureTarget = (Creature*)unitTarget;
                    if (creatureTarget->isPet())
                        return;

                    GameObject* pGameObj = new GameObject;

                    Map *map = creatureTarget->GetMap();

                    // create before death for get proper coordinates
                    if (!pGameObj->Create(sObjectMgr.GenerateLowGuid(HIGHGUID_GAMEOBJECT), 179644, map, m_caster->GetPhaseMask(),
                        creatureTarget->GetPositionX(), creatureTarget->GetPositionY(), creatureTarget->GetPositionZ(),
                        creatureTarget->GetOrientation(), 0.0f, 0.0f, 0.0f, 0.0f, 100, GO_STATE_READY) )
                    {
                        delete pGameObj;
                        return;
                    }

                    pGameObj->SetRespawnTime(creatureTarget->GetRespawnTime()-time(NULL));
                    pGameObj->SetOwnerGUID(m_caster->GetGUID() );
                    pGameObj->SetUInt32Value(GAMEOBJECT_LEVEL, m_caster->getLevel() );
                    pGameObj->SetSpellId(m_spellInfo->Id);

                    creatureTarget->ForcedDespawn();

                    DEBUG_LOG("AddObject at SpellEfects.cpp EffectDummy");
                    map->Add(pGameObj);

                    return;
                }
                case 23074:                                 // Arcanite Dragonling
                    if (!m_CastItem)
                        return;
                    m_caster->CastSpell(m_caster, 19804, true, m_CastItem);
                    return;
                case 23075:                                 // Mithril Mechanical Dragonling
                    if (!m_CastItem)
                        return;
                    m_caster->CastSpell(m_caster, 12749, true, m_CastItem);
                    return;
                case 23076:                                 // Mechanical Dragonling
                    if (!m_CastItem)
                        return;
                    m_caster->CastSpell(m_caster, 4073, true, m_CastItem);
                    return;
                case 23133:                                 // Gnomish Battle Chicken
                    if (!m_CastItem)
                        return;
                    m_caster->CastSpell(m_caster, 13166, true, m_CastItem);
                    return;
                case 23448:                                 // Transporter Arrival - Ultrasafe Transporter: Gadgetzan - backfires
                {
                    int32 r = irand(0, 119);
                    if (r < 20)                             // Transporter Malfunction - 1/6 polymorph
                        m_caster->CastSpell(m_caster, 23444, true);
                    else if (r < 100)                       // Evil Twin               - 4/6 evil twin
                        m_caster->CastSpell(m_caster, 23445, true);
                    else                                    // Transporter Malfunction - 1/6 miss the target
                        m_caster->CastSpell(m_caster, 36902, true);
                    return;
                }
                case 23453:                                 // Gnomish Transporter - Ultrasafe Transporter: Gadgetzan
                    if (roll_chance_i(50))                  // Gadgetzan Transporter         - success
                        m_caster->CastSpell(m_caster, 23441, true);
                    else                                    // Gadgetzan Transporter Failure - failure
                        m_caster->CastSpell(m_caster, 23446, true);
                    return;
                case 23645:                                 // Hourglass Sand
                    m_caster->RemoveAurasDueToSpell(23170); // Brood Affliction: Bronze
                    return;
                case 23725:                                 // Gift of Life (warrior bwl trinket)
                    m_caster->CastSpell(m_caster, 23782, true);
                    m_caster->CastSpell(m_caster, 23783, true);
                    return;
                case 25860:                                 // Reindeer Transformation
                {
                    if (!m_caster->HasAuraType(SPELL_AURA_MOUNTED))
                        return;

                    float flyspeed = m_caster->GetSpeedRate(MOVE_FLIGHT);
                    float speed = m_caster->GetSpeedRate(MOVE_RUN);

                    m_caster->RemoveSpellsCausingAura(SPELL_AURA_MOUNTED);

                    //5 different spells used depending on mounted speed and if mount can fly or not
                    if (flyspeed >= 4.1f)
                        // Flying Reindeer
                        m_caster->CastSpell(m_caster, 44827, true); //310% flying Reindeer
                    else if (flyspeed >= 3.8f)
                        // Flying Reindeer
                        m_caster->CastSpell(m_caster, 44825, true); //280% flying Reindeer
                    else if (flyspeed >= 1.6f)
                        // Flying Reindeer
                        m_caster->CastSpell(m_caster, 44824, true); //60% flying Reindeer
                    else if (speed >= 2.0f)
                        // Reindeer
                        m_caster->CastSpell(m_caster, 25859, true); //100% ground Reindeer
                    else
                        // Reindeer
                        m_caster->CastSpell(m_caster, 25858, true); //60% ground Reindeer

                    return;
                }
                case 26074:                                 // Holiday Cheer
                    // implemented at client side
                    return;
                case 28006:                                 // Arcane Cloaking
                {
                    if (unitTarget && unitTarget->GetTypeId() == TYPEID_PLAYER )
                        // Naxxramas Entry Flag Effect DND
                        m_caster->CastSpell(unitTarget, 29294, true);
                    return;
                }
                case 29200:                                 // Purify Helboar Meat
                {
                    if (m_caster->GetTypeId() != TYPEID_PLAYER)
                        return;

                    uint32 spell_id = roll_chance_i(50)
                        ? 29277                             // Summon Purified Helboar Meat
                        : 29278;                            // Summon Toxic Helboar Meat

                    m_caster->CastSpell(m_caster,spell_id,true,NULL);
                    return;
                }
                case 29858:                                 // Soulshatter
                    if (unitTarget && unitTarget->GetTypeId() == TYPEID_UNIT && unitTarget->IsHostileTo(m_caster))
                        m_caster->CastSpell(unitTarget,32835,true);
                    return;
                case 30458:                                 // Nigh Invulnerability
                    if (!m_CastItem)
                        return;
                    if (roll_chance_i(86))                  // Nigh-Invulnerability   - success
                        m_caster->CastSpell(m_caster, 30456, true, m_CastItem);
                    else                                    // Complete Vulnerability - backfire in 14% casts
                        m_caster->CastSpell(m_caster, 30457, true, m_CastItem);
                    return;
                case 30507:                                 // Poultryizer
                    if(!m_CastItem)
                        return;
                    if (roll_chance_i(80))                  // Poultryized! - success
                        m_caster->CastSpell(unitTarget, 30501, true, m_CastItem);
                    else                                    // Poultryized! - backfire 20%
                        m_caster->CastSpell(unitTarget, 30504, true, m_CastItem);
                    return;
                case 33060:                                 // Make a Wish
                {
                    if (m_caster->GetTypeId()!=TYPEID_PLAYER)
                        return;

                    uint32 spell_id = 0;

                    switch(urand(1,5))
                    {
                        case 1: spell_id = 33053; break;    // Mr Pinchy's Blessing
                        case 2: spell_id = 33057; break;    // Summon Mighty Mr. Pinchy
                        case 3: spell_id = 33059; break;    // Summon Furious Mr. Pinchy
                        case 4: spell_id = 33062; break;    // Tiny Magical Crawdad
                        case 5: spell_id = 33064; break;    // Mr. Pinchy's Gift
                    }

                    m_caster->CastSpell(m_caster, spell_id, true, NULL);
                    return;
                }
                case 34665:                                 //Administer Antidote
                {
                    if (!unitTarget || m_caster->GetTypeId() != TYPEID_PLAYER )
                        return;
                    // Spell has scriptable target but for sure.
                    if (unitTarget->GetTypeId() != TYPEID_UNIT)
                        return;

                    uint32 health = unitTarget->GetHealth();
                    float x, y, z, o;

                    unitTarget->GetPosition(x, y, z);
                    o = unitTarget->GetOrientation();
                    ((Creature*)unitTarget)->ForcedDespawn();

                    if (Creature* summon = m_caster->SummonCreature(16992, x, y, z, o,TEMPSUMMON_TIMED_OR_DEAD_DESPAWN,180000))
                    {
                        summon->SetHealth(health);
                        ((Player*)m_caster)->RewardPlayerAndGroupAtEvent(16992, summon);

                        if (summon->AI())
                            summon->AI()->AttackStart(m_caster);
                    }
                    return;
                }
                case 35745:                                 // Socrethar's Stone
                {
                    uint32 spell_id;
                    switch(m_caster->GetAreaId())
                    {
                        case 3900: spell_id = 35743; break; // Socrethar Portal
                        case 3742: spell_id = 35744; break; // Socrethar Portal
                        default: return;
                    }

                    m_caster->CastSpell(m_caster, spell_id, true);
                    return;
                }
                case 37674:                                 // Chaos Blast
                {
                    if (!unitTarget)
                        return;

                    int32 basepoints0 = 100;
                    m_caster->CastCustomSpell(unitTarget, 37675, &basepoints0, NULL, NULL, true);
                    return;
                }
                case 40802:                                 // Mingo's Fortune Generator (Mingo's Fortune Giblets)
                {
                    // selecting one from Bloodstained Fortune item
                    uint32 newitemid;
                    switch(urand(1, 20))
                    {
                        case 1:  newitemid = 32688; break;
                        case 2:  newitemid = 32689; break;
                        case 3:  newitemid = 32690; break;
                        case 4:  newitemid = 32691; break;
                        case 5:  newitemid = 32692; break;
                        case 6:  newitemid = 32693; break;
                        case 7:  newitemid = 32700; break;
                        case 8:  newitemid = 32701; break;
                        case 9:  newitemid = 32702; break;
                        case 10: newitemid = 32703; break;
                        case 11: newitemid = 32704; break;
                        case 12: newitemid = 32705; break;
                        case 13: newitemid = 32706; break;
                        case 14: newitemid = 32707; break;
                        case 15: newitemid = 32708; break;
                        case 16: newitemid = 32709; break;
                        case 17: newitemid = 32710; break;
                        case 18: newitemid = 32711; break;
                        case 19: newitemid = 32712; break;
                        case 20: newitemid = 32713; break;
                        default:
                            return;
                    }

                    DoCreateItem(i, newitemid);
                    return;
                }
                // Demon Broiled Surprise
                /* FIX ME: Required for correct work implementing implicit target 7 (in pair (22,7))
                case 43723:
                {
                    if (m_caster->GetTypeId() != TYPEID_PLAYER)
                        return;

                    ((Player*)m_caster)->CastSpell(unitTarget, 43753, true);
                    return;
                }
                */
                case 44875:                                 // Complete Raptor Capture
                {
                    if (!unitTarget || unitTarget->GetTypeId() != TYPEID_UNIT)
                        return;

                    Creature* creatureTarget = (Creature*)unitTarget;

                    creatureTarget->ForcedDespawn();

                    //cast spell Raptor Capture Credit
                    m_caster->CastSpell(m_caster, 42337, true, NULL);
                    return;
                }
                case 44997:                                 // Converting Sentry
                {
                    //Converted Sentry Credit
                    m_caster->CastSpell(m_caster, 45009, true);
                    return;
                }
                case 45030:                                 // Impale Emissary
                {
                    // Emissary of Hate Credit
                    m_caster->CastSpell(m_caster, 45088, true);
                    return;
                }
                case 49357:                                 // Brewfest Mount Transformation
                    if (m_caster->GetTypeId() != TYPEID_PLAYER)
                        return;

                    if (!m_caster->HasAuraType(SPELL_AURA_MOUNTED))
                        return;

                    m_caster->RemoveSpellsCausingAura(SPELL_AURA_MOUNTED);

                    // Ram for Alliance, Kodo for Horde
                    if (((Player *)m_caster)->GetTeam() == ALLIANCE)
                    {
                        if (m_caster->GetSpeedRate(MOVE_RUN) >= 2.0f)
                            // 100% Ram
                            m_caster->CastSpell(m_caster, 43900, true);
                        else
                            // 60% Ram
                            m_caster->CastSpell(m_caster, 43899, true);
                    }
                    else
                    {
                        if (((Player *)m_caster)->GetSpeedRate(MOVE_RUN) >= 2.0f)
                            // 100% Kodo
                            m_caster->CastSpell(m_caster, 49379, true);
                        else
                            // 60% Kodo
                            m_caster->CastSpell(m_caster, 49378, true);
                    }
                    return;
                case 50243:                                 // Teach Language
                {
                    if (m_caster->GetTypeId() != TYPEID_PLAYER)
                        return;

                    // spell has a 1/3 chance to trigger one of the below
                    if (roll_chance_i(66))
                        return;
                    if (((Player*)m_caster)->GetTeam() == ALLIANCE)
                    {
                        // 1000001 - gnomish binary
                        m_caster->CastSpell(m_caster, 50242, true);
                    }
                    else
                    {
                        // 01001000 - goblin binary
                        m_caster->CastSpell(m_caster, 50246, true);
                    }

                    return;
                }
                case 46167:                                 // Planning for the Future: Create Snowfall Glade Pup Cover
                case 50926:                                 // Gluttonous Lurkers: Create Zul'Drak Rat Cover
                case 51026:                                 // Create Drakkari Medallion Cover
                case 51592:                                 // Pickup Primordial Hatchling
                case 51961:                                 // Captured Chicken Cover
                {
                    if (!unitTarget || unitTarget->GetTypeId() != TYPEID_UNIT || m_caster->GetTypeId() != TYPEID_PLAYER)
                        return;

                    uint32 spellId = 0;

                    switch(m_spellInfo->Id)
                    {
                        case 46167: spellId = 46773; break;
                        case 50926: spellId = 50927; break;
                        case 51026: spellId = 50737; break;
                        case 51592: spellId = 51593; break;
                        case 51961: spellId = 51037; break;
                    }

                    if (const SpellEntry *pSpell = sSpellStore.LookupEntry(spellId))
                    {
                        unitTarget->CastSpell(m_caster, spellId, true);

                        Creature* creatureTarget = (Creature*)unitTarget;

                        if (const SpellCastTimesEntry *pCastTime = sSpellCastTimesStore.LookupEntry(pSpell->CastingTimeIndex))
                            creatureTarget->ForcedDespawn(pCastTime->CastTime + 1);
                    }
                    return;
                }
                case 46797:                                 // Quest - Borean Tundra - Set Explosives Cart
                    if (!unitTarget)
                        return;
                    // Quest - Borean Tundra - Summon Explosives Cart
                    unitTarget->CastSpell(unitTarget,46798,true,m_CastItem,NULL,m_originalCasterGUID);
                    break;
                case 51582:                                 // Rocket Boots Engaged (Rocket Boots Xtreme and Rocket Boots Xtreme Lite)
                {
                    if (m_caster->GetTypeId() != TYPEID_PLAYER)
                        return;

                    if (BattleGround* bg = ((Player*)m_caster)->GetBattleGround())
                        bg->EventPlayerDroppedFlag((Player*)m_caster);

                    m_caster->CastSpell(m_caster, 30452, true, NULL);
                    return;
                }
                case 52308:                                 // Take Sputum Sample
                {
                    switch(i)
                    {
                        case 0:
                        {
                            uint32 spellID = m_spellInfo->CalculateSimpleValue(0);
                            uint32 reqAuraID = m_spellInfo->CalculateSimpleValue(1);

                            if (m_caster->HasAura(reqAuraID,0))
                                m_caster->CastSpell(m_caster, spellID, true, NULL);
                            return;
                        }
                        case 1:
                            return;                         // additional data for dummy[0]
                    }
                    return;
                }
                case 52759:                                 // Ancestral Awakening
                    if (!unitTarget)
                        return;
                    m_caster->CastCustomSpell(unitTarget, 52752, &damage, NULL, NULL, true);
                    return;
                case 52845:                                 // Brewfest Mount Transformation (Faction Swap)
                    if (m_caster->GetTypeId() != TYPEID_PLAYER)
                        return;

                    if (!m_caster->HasAuraType(SPELL_AURA_MOUNTED))
                        return;

                    m_caster->RemoveSpellsCausingAura(SPELL_AURA_MOUNTED);

                    // Ram for Horde, Kodo for Alliance
                    if (((Player *)m_caster)->GetTeam() == HORDE)
                    {
                        if (m_caster->GetSpeedRate(MOVE_RUN) >= 2.0f)
                            // Swift Brewfest Ram, 100% Ram
                            m_caster->CastSpell(m_caster, 43900, true);
                        else
                            // Brewfest Ram, 60% Ram
                            m_caster->CastSpell(m_caster, 43899, true);
                    }
                    else
                    {
                        if (((Player *)m_caster)->GetSpeedRate(MOVE_RUN) >= 2.0f)
                            // Great Brewfest Kodo, 100% Kodo
                            m_caster->CastSpell(m_caster, 49379, true);
                        else
                            // Brewfest Riding Kodo, 60% Kodo
                            m_caster->CastSpell(m_caster, 49378, true);
                    }
                    return;
                case 53341:                                 // Rune of Cinderglacier
                case 53343:                                 // Rune of Razorice
                {
                    // Runeforging Credit
                    m_caster->CastSpell(m_caster, 54586, true);
                    return;
                }
                case 55004:                                 // Nitro Boosts
                    if (!m_CastItem)
                        return;
                    if (roll_chance_i(95))                  // Nitro Boosts - success
                        m_caster->CastSpell(m_caster, 54861, true, m_CastItem);
                    else                                    // Knocked Up   - backfire 5%
                        m_caster->CastSpell(m_caster, 46014, true, m_CastItem);
                    return;
                case 58418:                                 // Portal to Orgrimmar
                case 58420:                                 // Portal to Stormwind
                    return;                                 // implemented in EffectScript[0]
                case 59640:                                 // Underbelly Elixir
                {
                    if (m_caster->GetTypeId() != TYPEID_PLAYER)
                        return;

                    uint32 spell_id = 0;
                    switch(urand(1,3))
                    {
                        case 1: spell_id = 59645; break;
                        case 2: spell_id = 59831; break;
                        case 3: spell_id = 59843; break;
                    }
                    m_caster->CastSpell(m_caster,spell_id,true,NULL);
                    return;
                }
                case 60932:                                 // Disengage (one from creature versions)
                    if (!unitTarget)
                        return;
                    m_caster->CastSpell(unitTarget,60934,true,NULL);
                    return;
                case 67019:                                 // Flask of the North
                {
                    if (m_caster->GetTypeId() != TYPEID_PLAYER)
                        return;

                    uint32 spell_id = 0;
                    switch(m_caster->getClass())
                    {
                        case CLASS_WARRIOR:
                        case CLASS_DEATH_KNIGHT:
                            spell_id = 67018;               // STR for Warriors, Death Knights
                            break;
                        case CLASS_ROGUE:
                        case CLASS_HUNTER:
                            spell_id = 67017;               // AP for Rogues, Hunters
                            break;
                        case CLASS_PRIEST:
                        case CLASS_MAGE:
                        case CLASS_WARLOCK:
                            spell_id = 67016;               // SPD for Priests, Mages, Warlocks
                            break;
                        case CLASS_SHAMAN:
                            // random (SPD, AP)
                            spell_id = roll_chance_i(50) ? 67016 : 67017;
                            break;
                        case CLASS_PALADIN:
                        case CLASS_DRUID:
                        default:
                            // random (SPD, STR)
                            spell_id = roll_chance_i(50) ? 67016 : 67018;
                            break;
                    }
                    m_caster->CastSpell(m_caster, spell_id, true);
                    return;
                }
            }
            break;
        }
        case SPELLFAMILY_MAGE:
            switch(m_spellInfo->Id )
            {
                case 11958:                                 // Cold Snap
                {
                    if (m_caster->GetTypeId()!=TYPEID_PLAYER)
                        return;

                    // immediately finishes the cooldown on Frost spells
                    const SpellCooldowns& cm = ((Player *)m_caster)->GetSpellCooldownMap();
                    for (SpellCooldowns::const_iterator itr = cm.begin(); itr != cm.end();)
                    {
                        SpellEntry const *spellInfo = sSpellStore.LookupEntry(itr->first);

                        if (spellInfo->SpellFamilyName == SPELLFAMILY_MAGE &&
                            (GetSpellSchoolMask(spellInfo) & SPELL_SCHOOL_MASK_FROST) &&
                            spellInfo->Id != 11958 && GetSpellRecoveryTime(spellInfo) > 0)
                        {
                            ((Player*)m_caster)->RemoveSpellCooldown((itr++)->first, true);
                        }
                        else
                            ++itr;
                    }
                    return;
                }
                case 31687:                                 // Summon Water Elemental
                {
                    if (m_caster->HasAura(70937))           // Glyph of Eternal Water (permanent limited by known spells version)
                        m_caster->CastSpell(m_caster, 70908, true);
                    else                                    // temporary version
                        m_caster->CastSpell(m_caster, 70907, true);
                    return;
                }
                case 32826:                                 // Polymorph Cast Visual
                {
                    if (unitTarget && unitTarget->GetTypeId() == TYPEID_UNIT)
                    {
                        //Polymorph Cast Visual Rank 1
                        const uint32 spell_list[6] = {
                            32813,                          // Squirrel Form
                            32816,                          // Giraffe Form
                            32817,                          // Serpent Form
                            32818,                          // Dragonhawk Form
                            32819,                          // Worgen Form
                            32820                           // Sheep Form
                        };
                        unitTarget->CastSpell( unitTarget, spell_list[urand(0, 5)], true);
                    }
                    return;
                }
            }
            break;
        case SPELLFAMILY_WARRIOR:
            // Charge
            if ((m_spellInfo->SpellFamilyFlags & UI64LIT(0x1)) && m_spellInfo->SpellVisual[0] == 867)
            {
                int32 chargeBasePoints0 = damage;
                m_caster->CastCustomSpell(m_caster, 34846, &chargeBasePoints0, NULL, NULL, true);
                return;
            }
            // Execute
            if (m_spellInfo->SpellFamilyFlags & UI64LIT(0x20000000))
            {
                if(!unitTarget)
                    return;

                uint32 rage = m_caster->GetPower(POWER_RAGE);

                // up to max 30 rage cost
                if(rage > 300)
                    rage = 300;

                // Glyph of Execution bonus
                uint32 rage_modified = rage;

                if (Aura *aura = m_caster->GetDummyAura(58367))
                    rage_modified +=  aura->GetModifier()->m_amount*10;

                int32 basePoints0 = damage+int32(rage_modified * m_spellInfo->DmgMultiplier[i] +
                                                 m_caster->GetTotalAttackPowerValue(BASE_ATTACK)*0.2f);

                m_caster->CastCustomSpell(unitTarget, 20647, &basePoints0, NULL, NULL, true, 0);

                // Sudden Death
                if(m_caster->HasAura(52437))
                {
                    Unit::AuraList const& auras = m_caster->GetAurasByType(SPELL_AURA_PROC_TRIGGER_SPELL);
                    for (Unit::AuraList::const_iterator itr = auras.begin(); itr != auras.end(); ++itr)
                    {
                        // Only Sudden Death have this SpellIconID with SPELL_AURA_PROC_TRIGGER_SPELL
                        if ((*itr)->GetSpellProto()->SpellIconID == 1989)
                        {
                            // saved rage top stored in next affect
                            uint32 lastrage = (*itr)->GetSpellProto()->CalculateSimpleValue(1)*10;
                            if(lastrage < rage)
                                rage -= lastrage;
                            break;
                        }
                    }
                }

                m_caster->SetPower(POWER_RAGE,m_caster->GetPower(POWER_RAGE)-rage);
                return;
            }
            // Slam
            if (m_spellInfo->SpellFamilyFlags & UI64LIT(0x0000000000200000))
            {
                if(!unitTarget)
                    return;

                // dummy cast itself ignored by client in logs
                m_caster->CastCustomSpell(unitTarget,50782,&damage,NULL,NULL,true);
                return;
            }
            // Concussion Blow
            if (m_spellInfo->SpellFamilyFlags & UI64LIT(0x0000000004000000))
            {
                m_damage+= uint32(damage * m_caster->GetTotalAttackPowerValue(BASE_ATTACK) / 100);
                return;
            }

            switch(m_spellInfo->Id)
            {
                // Warrior's Wrath
                case 21977:
                {
                    if (!unitTarget)
                        return;
                    m_caster->CastSpell(unitTarget, 21887, true);// spell mod
                    return;
                }
                // Last Stand
                case 12975:
                {
                    int32 healthModSpellBasePoints0 = int32(m_caster->GetMaxHealth()*0.3);
                    m_caster->CastCustomSpell(m_caster, 12976, &healthModSpellBasePoints0, NULL, NULL, true, NULL);
                    return;
                }
                // Bloodthirst
                case 23881:
                {
                    m_caster->CastCustomSpell(unitTarget, 23885, &damage, NULL, NULL, true, NULL);
                    return;
                }
            }
            break;
        case SPELLFAMILY_WARLOCK:
            // Life Tap
            if (m_spellInfo->SpellFamilyFlags & UI64LIT(0x0000000000040000))
            {
                // In 303 exist spirit depend
                uint32 spirit = uint32(m_caster->GetStat(STAT_SPIRIT));
                switch (m_spellInfo->Id)
                {
                    case  1454: damage+=spirit; break;
                    case  1455: damage+=spirit*15/10; break;
                    case  1456: damage+=spirit*2; break;
                    case 11687: damage+=spirit*25/10; break;
                    case 11688:
                    case 11689:
                    case 27222:
                    case 57946: damage+=spirit*3; break;
                    default:
                        sLog.outError("Spell::EffectDummy: %u Life Tap need set spirit multipler", m_spellInfo->Id);
                        return;
                }
//              Think its not need (also need remove Life Tap from SpellDamageBonus or add new value)
//              damage = m_caster->SpellDamageBonus(m_caster, m_spellInfo,uint32(damage > 0 ? damage : 0), SPELL_DIRECT_DAMAGE);
                if (unitTarget && (int32(unitTarget->GetHealth()) > damage))
                {
                    // Shouldn't Appear in Combat Log
                    unitTarget->ModifyHealth(-damage);

                    int32 mana = damage;
                    // Improved Life Tap mod
                    Unit::AuraList const& auraDummy = m_caster->GetAurasByType(SPELL_AURA_DUMMY);
                    for(Unit::AuraList::const_iterator itr = auraDummy.begin(); itr != auraDummy.end(); ++itr)
                    {
                        if((*itr)->GetSpellProto()->SpellFamilyName==SPELLFAMILY_WARLOCK && (*itr)->GetSpellProto()->SpellIconID == 208)
                            mana = ((*itr)->GetModifier()->m_amount + 100)* mana / 100;
                    }
                    m_caster->CastCustomSpell(unitTarget, 31818, &mana, NULL, NULL, true);

                    // Mana Feed
                    int32 manaFeedVal = 0;
                    Unit::AuraList const& mod = m_caster->GetAurasByType(SPELL_AURA_ADD_FLAT_MODIFIER);
                    for(Unit::AuraList::const_iterator itr = mod.begin(); itr != mod.end(); ++itr)
                    {
                        if((*itr)->GetSpellProto()->SpellFamilyName==SPELLFAMILY_WARLOCK && (*itr)->GetSpellProto()->SpellIconID == 1982)
                            manaFeedVal+= (*itr)->GetModifier()->m_amount;
                    }
                    if (manaFeedVal > 0)
                    {
                        manaFeedVal = manaFeedVal * mana / 100;
                        m_caster->CastCustomSpell(m_caster, 32553, &manaFeedVal, NULL, NULL, true, NULL);
                    }
                }
                else
                    SendCastResult(SPELL_FAILED_FIZZLE);
                return;
            }
            break;
        case SPELLFAMILY_PRIEST:
            // Penance
            if (m_spellInfo->SpellFamilyFlags & UI64LIT(0x0080000000000000))
            {
                if (!unitTarget)
                    return;

                int hurt = 0;
                int heal = 0;
                switch(m_spellInfo->Id)
                {
                    case 47540: hurt = 47758; heal = 47757; break;
                    case 53005: hurt = 53001; heal = 52986; break;
                    case 53006: hurt = 53002; heal = 52987; break;
                    case 53007: hurt = 53003; heal = 52988; break;
                    default:
                        sLog.outError("Spell::EffectDummy: Spell %u Penance need set correct heal/damage spell", m_spellInfo->Id);
                        return;
                }
                if (m_caster->IsFriendlyTo(unitTarget))
                    m_caster->CastSpell(unitTarget, heal, true);
                else
                    m_caster->CastSpell(unitTarget, hurt, true);
                return;
            }
            break;
        case SPELLFAMILY_DRUID:
            // Starfall
            if (m_spellInfo->SpellFamilyFlags2 & 0x00000100)
            {
                //Shapeshifting into an animal form or mounting cancels the effect.
                if(m_caster->GetCreatureType() == CREATURE_TYPE_BEAST || m_caster->IsMounted())
                {
                    if(m_triggeredByAuraSpell)
                        m_caster->RemoveAurasDueToSpell(m_triggeredByAuraSpell->Id);
                    return;
                }

                //Any effect which causes you to lose control of your character will supress the starfall effect.
                if (m_caster->hasUnitState(UNIT_STAT_NO_FREE_MOVE))
                    return;

                switch(m_spellInfo->Id)
                {
                    case 50286: m_caster->CastSpell(unitTarget, 50288, true); return;
                    case 53196: m_caster->CastSpell(unitTarget, 53191, true); return;
                    case 53197: m_caster->CastSpell(unitTarget, 53194, true); return;
                    case 53198: m_caster->CastSpell(unitTarget, 53195, true); return;
                    default:
                        sLog.outError("Spell::EffectDummy: Unhandeled Starfall spell rank %u",m_spellInfo->Id);
                        return;
                }
            }
            break;
        case SPELLFAMILY_ROGUE:
            switch(m_spellInfo->Id )
            {
                case 5938:                                  // Shiv
                {
                    if (m_caster->GetTypeId() != TYPEID_PLAYER)
                        return;

                    Player *pCaster = ((Player*)m_caster);

                    Item *item = pCaster->GetWeaponForAttack(OFF_ATTACK);
                    if (!item)
                        return;

                    // all poison enchantments is temporary
                    uint32 enchant_id = item->GetEnchantmentId(TEMP_ENCHANTMENT_SLOT);
                    if (!enchant_id)
                        return;

                    SpellItemEnchantmentEntry const *pEnchant = sSpellItemEnchantmentStore.LookupEntry(enchant_id);
                    if (!pEnchant)
                        return;

                    for (int s=0;s<3;s++)
                    {
                        if (pEnchant->type[s]!=ITEM_ENCHANTMENT_TYPE_COMBAT_SPELL)
                            continue;

                        SpellEntry const* combatEntry = sSpellStore.LookupEntry(pEnchant->spellid[s]);
                        if (!combatEntry || combatEntry->Dispel != DISPEL_POISON)
                            continue;

                        m_caster->CastSpell(unitTarget, combatEntry, true, item);
                    }

                    m_caster->CastSpell(unitTarget, 5940, true);
                    return;
                }
                case 14185:                                 // Preparation
                {
                    if (m_caster->GetTypeId()!=TYPEID_PLAYER)
                        return;

                    //immediately finishes the cooldown on certain Rogue abilities
                    const SpellCooldowns& cm = ((Player *)m_caster)->GetSpellCooldownMap();
                    for (SpellCooldowns::const_iterator itr = cm.begin(); itr != cm.end();)
                    {
                        SpellEntry const *spellInfo = sSpellStore.LookupEntry(itr->first);

                        if (spellInfo->SpellFamilyName == SPELLFAMILY_ROGUE && (spellInfo->SpellFamilyFlags & UI64LIT(0x0000024000000860)))
                            ((Player*)m_caster)->RemoveSpellCooldown((itr++)->first,true);
                        else
                            ++itr;
                    }
                    return;
                }
                case 31231:                                 // Cheat Death
                {
                    m_caster->CastSpell(m_caster, 45182, true);
                    return;
                }
                case 51662:                                 // Hunger for Blood
                {
                    m_caster->CastSpell(m_caster, 63848, true);
                    return;
                }
            }
            break;
        case SPELLFAMILY_HUNTER:
            // Steady Shot
            if (m_spellInfo->SpellFamilyFlags & UI64LIT(0x100000000))
            {
                if (!unitTarget || !unitTarget->isAlive())
                    return;

                bool found = false;

                // check dazed affect
                Unit::AuraList const& decSpeedList = unitTarget->GetAurasByType(SPELL_AURA_MOD_DECREASE_SPEED);
                for(Unit::AuraList::const_iterator iter = decSpeedList.begin(); iter != decSpeedList.end(); ++iter)
                {
                    if ((*iter)->GetSpellProto()->SpellIconID==15 && (*iter)->GetSpellProto()->Dispel==0)
                    {
                        found = true;
                        break;
                    }
                }

                if (found)
                    m_damage+= damage;
                return;
            }

            // Disengage
            if (m_spellInfo->SpellFamilyFlags & UI64LIT(0x0000400000000000))
            {
                Unit* target = unitTarget;
                uint32 spellid;
                switch(m_spellInfo->Id)
                {
                    case 57635: spellid = 57636; break;     // one from creature cases
                    case 61507: spellid = 61508; break;     // one from creature cases
                    default:
                        sLog.outError("Spell %u not handled propertly in EffectDummy(Disengage)",m_spellInfo->Id);
                        return;
                }
                if (!target || !target->isAlive())
                    return;
                m_caster->CastSpell(target,spellid,true,NULL);
            }

            switch(m_spellInfo->Id)
            {
                case 23989:                                 // Readiness talent
                {
                    if (m_caster->GetTypeId()!=TYPEID_PLAYER)
                        return;

                    //immediately finishes the cooldown for hunter abilities
                    const SpellCooldowns& cm = ((Player*)m_caster)->GetSpellCooldownMap();
                    for (SpellCooldowns::const_iterator itr = cm.begin(); itr != cm.end();)
                    {
                        SpellEntry const *spellInfo = sSpellStore.LookupEntry(itr->first);

                        if (spellInfo->SpellFamilyName == SPELLFAMILY_HUNTER && spellInfo->Id != 23989 && GetSpellRecoveryTime(spellInfo) > 0 )
                            ((Player*)m_caster)->RemoveSpellCooldown((itr++)->first,true);
                        else
                            ++itr;
                    }
                    return;
                }
                case 37506:                                 // Scatter Shot
                {
                    if (m_caster->GetTypeId()!=TYPEID_PLAYER)
                        return;

                    // break Auto Shot and autohit
                    m_caster->InterruptSpell(CURRENT_AUTOREPEAT_SPELL);
                    m_caster->AttackStop();
                    ((Player*)m_caster)->SendAttackSwingCancelAttack();
                    return;
                }
                // Last Stand
                case 53478:
                {
                    if (!unitTarget)
                        return;
                    int32 healthModSpellBasePoints0 = int32(unitTarget->GetMaxHealth() * 0.3);
                    unitTarget->CastCustomSpell(unitTarget, 53479, &healthModSpellBasePoints0, NULL, NULL, true, NULL);
                    return;
                }
                // Master's Call
                case 53271:
                {
                    Pet* pet = m_caster->GetPet();
                    if (!pet || !unitTarget)
                        return;

                    pet->CastSpell(unitTarget, m_spellInfo->CalculateSimpleValue(i), true);
                    return;
                }
            }
            break;
        case SPELLFAMILY_PALADIN:
            switch(m_spellInfo->SpellIconID)
            {
                case  156:                                  // Holy Shock
                {
                    if (!unitTarget)
                        return;

                    int hurt = 0;
                    int heal = 0;

                    switch(m_spellInfo->Id)
                    {
                        case 20473: hurt = 25912; heal = 25914; break;
                        case 20929: hurt = 25911; heal = 25913; break;
                        case 20930: hurt = 25902; heal = 25903; break;
                        case 27174: hurt = 27176; heal = 27175; break;
                        case 33072: hurt = 33073; heal = 33074; break;
                        case 48824: hurt = 48822; heal = 48820; break;
                        case 48825: hurt = 48823; heal = 48821; break;
                        default:
                            sLog.outError("Spell::EffectDummy: Spell %u not handled in HS",m_spellInfo->Id);
                            return;
                    }

                    if (m_caster->IsFriendlyTo(unitTarget))
                        m_caster->CastSpell(unitTarget, heal, true);
                    else
                        m_caster->CastSpell(unitTarget, hurt, true);

                    return;
                }
                case 561:                                   // Judgement of command
                {
                    if (!unitTarget)
                        return;

                    uint32 spell_id = m_currentBasePoints[i]+1;
                    SpellEntry const* spell_proto = sSpellStore.LookupEntry(spell_id);
                    if (!spell_proto)
                        return;

                    m_caster->CastSpell(unitTarget, spell_proto, true, NULL);
                    return;
                }
            }

            switch(m_spellInfo->Id)
            {
                case 31789:                                 // Righteous Defense (step 1)
                {
                    if (m_caster->GetTypeId() != TYPEID_PLAYER)
                    {
                        SendCastResult(SPELL_FAILED_TARGET_AFFECTING_COMBAT);
                        return;
                    }

                    // 31989 -> dummy effect (step 1) + dummy effect (step 2) -> 31709 (taunt like spell for each target)
                    Unit* friendTarget = !unitTarget || unitTarget->IsFriendlyTo(m_caster) ? unitTarget : unitTarget->getVictim();
                    if (friendTarget)
                    {
                        Player* player = friendTarget->GetCharmerOrOwnerPlayerOrPlayerItself();
                        if (!player || !player->IsInSameRaidWith((Player*)m_caster))
                            friendTarget = NULL;
                    }

                    // non-standard cast requirement check
                    if (!friendTarget || friendTarget->getAttackers().empty())
                    {
                        ((Player*)m_caster)->RemoveSpellCooldown(m_spellInfo->Id,true);
                        SendCastResult(SPELL_FAILED_TARGET_AFFECTING_COMBAT);
                        return;
                    }

                    // Righteous Defense (step 2) (in old version 31980 dummy effect)
                    // Clear targets for eff 1
                    for(std::list<TargetInfo>::iterator ihit= m_UniqueTargetInfo.begin();ihit != m_UniqueTargetInfo.end();++ihit)
                        ihit->effectMask &= ~(1<<1);

                    // not empty (checked), copy
                    Unit::AttackerSet attackers = friendTarget->getAttackers();

                    // selected from list 3
                    for(uint32 i = 0; i < std::min(size_t(3),attackers.size()); ++i)
                    {
                        Unit::AttackerSet::iterator aItr = attackers.begin();
                        std::advance(aItr, rand() % attackers.size());
                        AddUnitTarget((*aItr), 1);
                        attackers.erase(aItr);
                    }

                    // now let next effect cast spell at each target.
                    return;
                }
                case 37877:                                 // Blessing of Faith
                {
                    if (!unitTarget)
                        return;

                    uint32 spell_id = 0;
                    switch(unitTarget->getClass())
                    {
                        case CLASS_DRUID:   spell_id = 37878; break;
                        case CLASS_PALADIN: spell_id = 37879; break;
                        case CLASS_PRIEST:  spell_id = 37880; break;
                        case CLASS_SHAMAN:  spell_id = 37881; break;
                        default: return;                    // ignore for not healing classes
                    }

                    m_caster->CastSpell(m_caster, spell_id, true);
                    return;
                }
            }
            break;
        case SPELLFAMILY_SHAMAN:
            // Cleansing Totem
            if ((m_spellInfo->SpellFamilyFlags & UI64LIT(0x0000000004000000)) && m_spellInfo->SpellIconID==1673)
            {
                if (unitTarget)
                    m_caster->CastSpell(unitTarget, 52025, true);
                return;
            }
            // Healing Stream Totem
            if (m_spellInfo->SpellFamilyFlags & UI64LIT(0x0000000000002000))
            {
                if (unitTarget)
                {
                    if (Unit *owner = m_caster->GetOwner())
                    {
                        // Restorative Totems
                        Unit::AuraList const& mDummyAuras = owner->GetAurasByType(SPELL_AURA_DUMMY);
                        for(Unit::AuraList::const_iterator i = mDummyAuras.begin(); i != mDummyAuras.end(); ++i)
                            // only its have dummy with specific icon
                            if ((*i)->GetSpellProto()->SpellFamilyName == SPELLFAMILY_SHAMAN && (*i)->GetSpellProto()->SpellIconID == 338)
                                damage += (*i)->GetModifier()->m_amount * damage / 100;

                        // Glyph of Healing Stream Totem
                        if (Aura *dummy = owner->GetDummyAura(55456))
                            damage += dummy->GetModifier()->m_amount * damage / 100;
                    }
                    m_caster->CastCustomSpell(unitTarget, 52042, &damage, NULL, NULL, true, 0, 0, m_originalCasterGUID);
                }
                return;
            }
            // Mana Spring Totem
            if (m_spellInfo->SpellFamilyFlags & UI64LIT(0x0000000000004000))
            {
                if (!unitTarget || unitTarget->getPowerType()!=POWER_MANA)
                    return;
                m_caster->CastCustomSpell(unitTarget, 52032, &damage, 0, 0, true, 0, 0, m_originalCasterGUID);
                return;
            }
            if (m_spellInfo->Id == 39610)                   // Mana Tide Totem effect
            {
                if (!unitTarget || unitTarget->getPowerType() != POWER_MANA)
                    return;
                // Glyph of Mana Tide
                if (Unit *owner = m_caster->GetOwner())
                    if (Aura *dummy = owner->GetDummyAura(55441))
                        damage+=dummy->GetModifier()->m_amount;
                // Regenerate 6% of Total Mana Every 3 secs
                int32 EffectBasePoints0 = unitTarget->GetMaxPower(POWER_MANA)  * damage / 100;
                m_caster->CastCustomSpell(unitTarget, 39609, &EffectBasePoints0, NULL, NULL, true, NULL, NULL, m_originalCasterGUID);
                return;
            }
            // Lava Lash
            if (m_spellInfo->SpellFamilyFlags2 & 0x00000004)
            {
                if (m_caster->GetTypeId()!=TYPEID_PLAYER)
                    return;
                Item *item = ((Player*)m_caster)->GetItemByPos(INVENTORY_SLOT_BAG_0, EQUIPMENT_SLOT_OFFHAND);
                if (item)
                {
                    // Damage is increased if your off-hand weapon is enchanted with Flametongue.
                    Unit::AuraList const& auraDummy = m_caster->GetAurasByType(SPELL_AURA_DUMMY);
                    for(Unit::AuraList::const_iterator itr = auraDummy.begin(); itr != auraDummy.end(); ++itr)
                    {
                        if ((*itr)->GetSpellProto()->SpellFamilyName==SPELLFAMILY_SHAMAN &&
                            ((*itr)->GetSpellProto()->SpellFamilyFlags & UI64LIT(0x0000000000200000)) &&
                            (*itr)->GetCastItemGUID() == item->GetGUID())
                        {
                           m_damage += m_damage * damage / 100;
                           return;
                        }
                    }
                }
                return;
            }
            break;
        case SPELLFAMILY_DEATHKNIGHT:
            // Death Coil
            if (m_spellInfo->SpellFamilyFlags & UI64LIT(0x002000))
            {
                if (m_caster->IsFriendlyTo(unitTarget))
                {
                    if (unitTarget->GetCreatureType() != CREATURE_TYPE_UNDEAD)
                        return;

                    int32 bp = damage * 1.5f;
                    m_caster->CastCustomSpell(unitTarget, 47633, &bp, NULL, NULL, true);
                }
                else
                {
                    int32 bp = damage;
                    m_caster->CastCustomSpell(unitTarget, 47632, &bp, NULL, NULL, true);
                }
                return;
            }
            // Hungering Cold
            else if (m_spellInfo->SpellFamilyFlags & UI64LIT(0x0000100000000000))
            {
                m_caster->CastSpell(m_caster, 51209, true);
                return;
            }
            // Death Strike
            else if (m_spellInfo->SpellFamilyFlags & UI64LIT(0x0000000000000010))
            {
                uint32 count = 0;
                Unit::AuraMap const& auras = unitTarget->GetAuras();
                for(Unit::AuraMap::const_iterator itr = auras.begin(); itr!=auras.end(); ++itr)
                {
                    if (itr->second->GetSpellProto()->Dispel == DISPEL_DISEASE &&
                        itr->second->GetCasterGUID() == m_caster->GetGUID() &&
                        IsSpellLastAuraEffect(itr->second->GetSpellProto(), itr->second->GetEffIndex()))
                    {
                        ++count;
                        // max. 15%
                        if (count == 3)
                            break;
                    }
                }

                int32 bp = count * m_caster->GetMaxHealth() * m_spellInfo->DmgMultiplier[0] / 100;

                // Improved Death Strike
                Unit::AuraList const& auraMod = m_caster->GetAurasByType(SPELL_AURA_ADD_FLAT_MODIFIER);
                for(Unit::AuraList::const_iterator iter = auraMod.begin(); iter != auraMod.end(); ++iter)
                {
                    if ((*iter)->GetSpellProto()->SpellIconID == 2751 && (*iter)->GetSpellProto()->SpellFamilyName == SPELLFAMILY_DEATHKNIGHT)
                    {
                        bp += (*iter)->GetSpellProto()->CalculateSimpleValue(2) * bp / 100;
                        break;
                    }
                }

                m_caster->CastCustomSpell(m_caster, 45470, &bp, NULL, NULL, true);
                return;
            }
            switch(m_spellInfo->Id)
            {
                // Death Grip
                case 49560:
                case 49576:
                {
                    if (!unitTarget || !m_caster)
                        return;

                    float x = m_caster->GetPositionX();
                    float y = m_caster->GetPositionY();
                    float z = m_caster->GetPositionZ()+1;
                    float orientation = unitTarget->GetOrientation();

                    m_caster->CastSpell(unitTarget,51399,true,NULL);

                    if(unitTarget->GetTypeId() != TYPEID_PLAYER)
                    {
                        unitTarget->GetMap()->CreatureRelocation((Creature*)unitTarget,x,y,z,orientation);
                        ((Creature*)unitTarget)->SendMonsterMove(x, y, z, orientation, MONSTER_MOVE_UNK12, 1);
                    }
                    else
                        unitTarget->NearTeleportTo(x,y,z,orientation,false);

                    return;
                }
            }
            break;
    }

    // pet auras
    if (PetAura const* petSpell = sSpellMgr.GetPetAura(m_spellInfo->Id, i))
    {
        m_caster->AddPetAura(petSpell);
        return;
    }

    // Script based implementation. Must be used only for not good for implementation in core spell effects
    // So called only for not proccessed cases
    if (gameObjTarget)
        Script->EffectDummyGameObj(m_caster, m_spellInfo->Id, i, gameObjTarget);
    else if (unitTarget && unitTarget->GetTypeId()==TYPEID_UNIT)
        Script->EffectDummyCreature(m_caster, m_spellInfo->Id, i, (Creature*)unitTarget);
    else if (itemTarget)
        Script->EffectDummyItem(m_caster, m_spellInfo->Id, i, itemTarget);
}

void Spell::EffectTriggerSpellWithValue(uint32 i)
{
    uint32 triggered_spell_id = m_spellInfo->EffectTriggerSpell[i];

    // normal case
    SpellEntry const *spellInfo = sSpellStore.LookupEntry( triggered_spell_id );

    if(!spellInfo)
    {
        sLog.outError("EffectTriggerSpellWithValue of spell %u: triggering unknown spell id %i", m_spellInfo->Id,triggered_spell_id);
        return;
    }

    int32 bp = damage;
    m_caster->CastCustomSpell(unitTarget,triggered_spell_id,&bp,&bp,&bp,true,NULL,NULL,m_originalCasterGUID);
}

void Spell::EffectTriggerRitualOfSummoning(uint32 i)
{
    uint32 triggered_spell_id = m_spellInfo->EffectTriggerSpell[i];
    SpellEntry const *spellInfo = sSpellStore.LookupEntry( triggered_spell_id );

    if(!spellInfo)
    {
        sLog.outError("EffectTriggerRitualOfSummoning of spell %u: triggering unknown spell id %i", m_spellInfo->Id,triggered_spell_id);
        return;
    }

    finish();

    m_caster->CastSpell(unitTarget,spellInfo,false);
}

void Spell::EffectForceCast(uint32 i)
{
    if( !unitTarget )
        return;

    uint32 triggered_spell_id = m_spellInfo->EffectTriggerSpell[i];

    // normal case
    SpellEntry const *spellInfo = sSpellStore.LookupEntry( triggered_spell_id );

    if(!spellInfo)
    {
        sLog.outError("EffectForceCast of spell %u: triggering unknown spell id %i", m_spellInfo->Id,triggered_spell_id);
        return;
    }

    unitTarget->CastSpell(unitTarget, spellInfo, true, NULL, NULL, m_originalCasterGUID);
}

void Spell::EffectTriggerSpell(uint32 effIndex)
{
    // only unit case known
    if (!unitTarget)
    {
        if(gameObjTarget || itemTarget)
            sLog.outError("Spell::EffectTriggerSpell (Spell: %u): Unsupported non-unit case!",m_spellInfo->Id);
        return;
    }

    uint32 triggered_spell_id = m_spellInfo->EffectTriggerSpell[effIndex];

    // special cases
    switch(triggered_spell_id)
    {
        // Vanish (not exist)
        case 18461:
        {
            unitTarget->RemoveSpellsCausingAura(SPELL_AURA_MOD_ROOT);
            unitTarget->RemoveSpellsCausingAura(SPELL_AURA_MOD_DECREASE_SPEED);
            unitTarget->RemoveSpellsCausingAura(SPELL_AURA_MOD_STALKED);

            // if this spell is given to NPC it must handle rest by it's own AI
            if (unitTarget->GetTypeId() != TYPEID_PLAYER)
                return;

            // get highest rank of the Stealth spell
            uint32 spellId = 0;
            const PlayerSpellMap& sp_list = ((Player*)unitTarget)->GetSpellMap();
            for (PlayerSpellMap::const_iterator itr = sp_list.begin(); itr != sp_list.end(); ++itr)
            {
                // only highest rank is shown in spell book, so simply check if shown in spell book
                if (!itr->second->active || itr->second->disabled || itr->second->state == PLAYERSPELL_REMOVED)
                    continue;

                SpellEntry const *spellInfo = sSpellStore.LookupEntry(itr->first);
                if (!spellInfo)
                    continue;

                if (spellInfo->SpellFamilyName == SPELLFAMILY_ROGUE && spellInfo->SpellFamilyFlags & SPELLFAMILYFLAG_ROGUE_STEALTH)
                {
                    spellId = spellInfo->Id;
                    break;
                }
            }

            // no Stealth spell found
            if (!spellId)
                return;

            // reset cooldown on it if needed
            if (((Player*)unitTarget)->HasSpellCooldown(spellId))
                ((Player*)unitTarget)->RemoveSpellCooldown(spellId);

            m_caster->CastSpell(unitTarget, spellId, true);
            return;
        }
        // just skip
        case 23770:                                         // Sayge's Dark Fortune of *
            // not exist, common cooldown can be implemented in scripts if need.
            return;
        // Brittle Armor - (need add max stack of 24575 Brittle Armor)
        case 29284:
        {
            // Brittle Armor
            SpellEntry const* spell = sSpellStore.LookupEntry(24575);
            if (!spell)
                return;

            for (uint32 j=0; j < spell->StackAmount; ++j)
                m_caster->CastSpell(unitTarget, spell->Id, true, m_CastItem, NULL, m_originalCasterGUID);
            return;
        }
        // Mercurial Shield - (need add max stack of 26464 Mercurial Shield)
        case 29286:
        {
            // Mercurial Shield
            SpellEntry const* spell = sSpellStore.LookupEntry(26464);
            if (!spell)
                return;

            for (uint32 j=0; j < spell->StackAmount; ++j)
                m_caster->CastSpell(unitTarget, spell->Id, true, m_CastItem, NULL, m_originalCasterGUID);
            return;
        }
        // Righteous Defense
        case 31980:
        {
            m_caster->CastSpell(unitTarget, 31790, true, m_CastItem, NULL, m_originalCasterGUID);
            return;
        }
        // Cloak of Shadows
        case 35729:
        {
            Unit::AuraMap& Auras = unitTarget->GetAuras();
            for(Unit::AuraMap::iterator iter = Auras.begin(); iter != Auras.end(); ++iter)
            {
                // remove all harmful spells on you...
                if( // ignore positive and passive auras
                    !iter->second->IsPositive() && !iter->second->IsPassive() &&
                    // ignore physical auras
                    (GetSpellSchoolMask(iter->second->GetSpellProto()) & SPELL_SCHOOL_MASK_NORMAL)==0 &&
                    // ignore deserter
                    iter->second->GetSpellProto()->Id != 26013 )
                {
                    m_caster->RemoveAurasDueToSpell(iter->second->GetSpellProto()->Id);
                    iter = Auras.begin();
                }
            }
            return;
        }
        // Priest Shadowfiend (34433) need apply mana gain trigger aura on pet
        case 41967:
        {
            if (Unit *pet = unitTarget->GetPet())
                pet->CastSpell(pet, 28305, true);
            return;
        }
    }

    // normal case
    SpellEntry const *spellInfo = sSpellStore.LookupEntry( triggered_spell_id );
    if (!spellInfo)
    {
        sLog.outError("EffectTriggerSpell of spell %u: triggering unknown spell id %i", m_spellInfo->Id,triggered_spell_id);
        return;
    }

    // select formal caster for triggered spell
    Unit* caster = m_caster;

    // some triggered spells require specific equipment
    if (spellInfo->EquippedItemClass >=0 && m_caster->GetTypeId()==TYPEID_PLAYER)
    {
        // main hand weapon required
        if (spellInfo->AttributesEx3 & SPELL_ATTR_EX3_MAIN_HAND)
        {
            Item* item = ((Player*)m_caster)->GetWeaponForAttack(BASE_ATTACK, true, false);

            // skip spell if no weapon in slot or broken
            if (!item)
                return;

            // skip spell if weapon not fit to triggered spell
            if (!item->IsFitToSpellRequirements(spellInfo))
                return;
        }

        // offhand hand weapon required
        if (spellInfo->AttributesEx3 & SPELL_ATTR_EX3_REQ_OFFHAND)
        {
            Item* item = ((Player*)m_caster)->GetWeaponForAttack(OFF_ATTACK, true, false);

            // skip spell if no weapon in slot or broken
            if (!item)
                return;

            // skip spell if weapon not fit to triggered spell
            if (!item->IsFitToSpellRequirements(spellInfo))
                return;
        }
    }
    else
    {
        // Note: not exist spells with weapon req. and IsSpellHaveCasterSourceTargets == true
        // so this just for speedup places in else
        caster = IsSpellWithCasterSourceTargetsOnly(spellInfo) ? unitTarget : m_caster;
    }

    caster->CastSpell(unitTarget,spellInfo,true,NULL,NULL,m_originalCasterGUID);
}

void Spell::EffectTriggerMissileSpell(uint32 effect_idx)
{
    uint32 triggered_spell_id = m_spellInfo->EffectTriggerSpell[effect_idx];

    // normal case
    SpellEntry const *spellInfo = sSpellStore.LookupEntry( triggered_spell_id );

    if(!spellInfo)
    {
        sLog.outError("EffectTriggerMissileSpell of spell %u (eff: %u): triggering unknown spell id %u",
            m_spellInfo->Id,effect_idx,triggered_spell_id);
        return;
    }

    if (m_CastItem)
        DEBUG_LOG("WORLD: cast Item spellId - %i", spellInfo->Id);

    m_caster->CastSpell(m_targets.m_destX, m_targets.m_destY, m_targets.m_destZ, spellInfo, true, m_CastItem, 0, m_originalCasterGUID);
}

void Spell::EffectJump(uint32 i)
{
    if(m_caster->isInFlight())
        return;

    // Init dest coordinates
    float x,y,z,o;
    if(m_targets.m_targetMask & TARGET_FLAG_DEST_LOCATION)
    {
        x = m_targets.m_destX;
        y = m_targets.m_destY;
        z = m_targets.m_destZ;

        if(m_spellInfo->EffectImplicitTargetA[i] == TARGET_BEHIND_VICTIM)
        {
            // explicit cast data from client or server-side cast
            // some spell at client send caster
            Unit* pTarget = NULL;
            if(m_targets.getUnitTarget() && m_targets.getUnitTarget()!=m_caster)
                pTarget = m_targets.getUnitTarget();
            else if(unitTarget->getVictim())
                pTarget = m_caster->getVictim();
            else if(m_caster->GetTypeId() == TYPEID_PLAYER)
                pTarget = ObjectAccessor::GetUnit(*m_caster, ((Player*)m_caster)->GetSelection());

            o = pTarget ? pTarget->GetOrientation() : m_caster->GetOrientation();
        }
        else
            o = m_caster->GetOrientation();
    }
    else if(unitTarget)
    {
        unitTarget->GetContactPoint(m_caster,x,y,z,CONTACT_DISTANCE);
        o = m_caster->GetOrientation();
    }
    else if(gameObjTarget)
    {
        gameObjTarget->GetContactPoint(m_caster,x,y,z,CONTACT_DISTANCE);
        o = m_caster->GetOrientation();
    }
    else
    {
        sLog.outError( "Spell::EffectJump - unsupported target mode for spell ID %u", m_spellInfo->Id );
        return;
    }

    m_caster->NearTeleportTo(x, y, z, o, true);
}

void Spell::EffectTeleportUnits(uint32 i)
{
    if(!unitTarget || unitTarget->isInFlight())
        return;

    switch (m_spellInfo->EffectImplicitTargetB[i])
    {
        case TARGET_INNKEEPER_COORDINATES:
        {
            // Only players can teleport to innkeeper
            if (unitTarget->GetTypeId() != TYPEID_PLAYER)
                return;

            ((Player*)unitTarget)->TeleportToHomebind(unitTarget==m_caster ? TELE_TO_SPELL : 0);
            return;
        }
        case TARGET_AREAEFFECT_INSTANT:                     // in all cases first TARGET_TABLE_X_Y_Z_COORDINATES
        case TARGET_TABLE_X_Y_Z_COORDINATES:
        {
            SpellTargetPosition const* st = sSpellMgr.GetSpellTargetPosition(m_spellInfo->Id);
            if(!st)
            {
                sLog.outError( "Spell::EffectTeleportUnits - unknown Teleport coordinates for spell ID %u", m_spellInfo->Id );
                return;
            }

            if(st->target_mapId==unitTarget->GetMapId())
                unitTarget->NearTeleportTo(st->target_X,st->target_Y,st->target_Z,st->target_Orientation,unitTarget==m_caster);
            else if(unitTarget->GetTypeId()==TYPEID_PLAYER)
                ((Player*)unitTarget)->TeleportTo(st->target_mapId,st->target_X,st->target_Y,st->target_Z,st->target_Orientation,unitTarget==m_caster ? TELE_TO_SPELL : 0);
            break;
        }
        case TARGET_BEHIND_VICTIM:
        {
            Unit *pTarget = NULL;

            // explicit cast data from client or server-side cast
            // some spell at client send caster
            if(m_targets.getUnitTarget() && m_targets.getUnitTarget()!=unitTarget)
                pTarget = m_targets.getUnitTarget();
            else if(unitTarget->getVictim())
                pTarget = unitTarget->getVictim();
            else if(unitTarget->GetTypeId() == TYPEID_PLAYER)
                pTarget = ObjectAccessor::GetUnit(*unitTarget, ((Player*)unitTarget)->GetSelection());

            // Init dest coordinates
            float x = m_targets.m_destX;
            float y = m_targets.m_destY;
            float z = m_targets.m_destZ;
            float orientation = pTarget ? pTarget->GetOrientation() : unitTarget->GetOrientation();
            unitTarget->NearTeleportTo(x,y,z,orientation,unitTarget==m_caster);
            return;
        }
        default:
        {
            // If not exist data for dest location - return
            if(!(m_targets.m_targetMask & TARGET_FLAG_DEST_LOCATION))
            {
                sLog.outError( "Spell::EffectTeleportUnits - unknown EffectImplicitTargetB[%u] = %u for spell ID %u", i, m_spellInfo->EffectImplicitTargetB[i], m_spellInfo->Id );
                return;
            }
            // Init dest coordinates
            float x = m_targets.m_destX;
            float y = m_targets.m_destY;
            float z = m_targets.m_destZ;
            float orientation = unitTarget->GetOrientation();
            // Teleport
            unitTarget->NearTeleportTo(x,y,z,orientation,unitTarget==m_caster);
            return;
        }
    }

    // post effects for TARGET_TABLE_X_Y_Z_COORDINATES
    switch ( m_spellInfo->Id )
    {
        // Dimensional Ripper - Everlook
        case 23442:
        {
            int32 r = irand(0, 119);
            if ( r >= 70 )                                  // 7/12 success
            {
                if ( r < 100 )                              // 4/12 evil twin
                    m_caster->CastSpell(m_caster, 23445, true);
                else                                        // 1/12 fire
                    m_caster->CastSpell(m_caster, 23449, true);
            }
            return;
        }
        // Ultrasafe Transporter: Toshley's Station
        case 36941:
        {
            if ( roll_chance_i(50) )                        // 50% success
            {
                int32 rand_eff = urand(1, 7);
                switch ( rand_eff )
                {
                    case 1:
                        // soul split - evil
                        m_caster->CastSpell(m_caster, 36900, true);
                        break;
                    case 2:
                        // soul split - good
                        m_caster->CastSpell(m_caster, 36901, true);
                        break;
                    case 3:
                        // Increase the size
                        m_caster->CastSpell(m_caster, 36895, true);
                        break;
                    case 4:
                        // Decrease the size
                        m_caster->CastSpell(m_caster, 36893, true);
                        break;
                    case 5:
                    // Transform
                    {
                        if (((Player*)m_caster)->GetTeam() == ALLIANCE )
                            m_caster->CastSpell(m_caster, 36897, true);
                        else
                            m_caster->CastSpell(m_caster, 36899, true);
                        break;
                    }
                    case 6:
                        // chicken
                        m_caster->CastSpell(m_caster, 36940, true);
                        break;
                    case 7:
                        // evil twin
                        m_caster->CastSpell(m_caster, 23445, true);
                        break;
                }
            }
            return;
        }
        // Dimensional Ripper - Area 52
        case 36890:
        {
            if ( roll_chance_i(50) )                        // 50% success
            {
                int32 rand_eff = urand(1, 4);
                switch ( rand_eff )
                {
                    case 1:
                        // soul split - evil
                        m_caster->CastSpell(m_caster, 36900, true);
                        break;
                    case 2:
                        // soul split - good
                        m_caster->CastSpell(m_caster, 36901, true);
                        break;
                    case 3:
                        // Increase the size
                        m_caster->CastSpell(m_caster, 36895, true);
                        break;
                    case 4:
                    // Transform
                    {
                        if (((Player*)m_caster)->GetTeam() == ALLIANCE )
                            m_caster->CastSpell(m_caster, 36897, true);
                        else
                            m_caster->CastSpell(m_caster, 36899, true);
                        break;
                    }
                }
            }
            return;
        }
    }
}

void Spell::EffectApplyAura(uint32 i)
{
    if(!unitTarget)
        return;

    // ghost spell check, allow apply any auras at player loading in ghost mode (will be cleanup after load)
    if ( (!unitTarget->isAlive() && !(IsDeathOnlySpell(m_spellInfo) || IsDeathPersistentSpell(m_spellInfo))) &&
        (unitTarget->GetTypeId() != TYPEID_PLAYER || !((Player*)unitTarget)->GetSession()->PlayerLoading()) )
        return;

    Unit* caster = GetAffectiveCaster();
    if(!caster)
        return;

    sLog.outDebug("Spell: Aura is: %u", m_spellInfo->EffectApplyAuraName[i]);

    Aura* Aur = CreateAura(m_spellInfo, i, &m_currentBasePoints[i], unitTarget, caster, m_CastItem);

    // Now Reduce spell duration using data received at spell hit
    int32 duration = Aur->GetAuraMaxDuration();
    int32 limitduration = GetDiminishingReturnsLimitDuration(m_diminishGroup,m_spellInfo);
    unitTarget->ApplyDiminishingToDuration(m_diminishGroup, duration, m_caster, m_diminishLevel,limitduration);
    Aur->setDiminishGroup(m_diminishGroup);

    // if Aura removed and deleted, do not continue.
    if(duration== 0 && !(Aur->IsPermanent()))
    {
        delete Aur;
        return;
    }

    if(duration != Aur->GetAuraMaxDuration())
    {
        Aur->SetAuraMaxDuration(duration);
        Aur->SetAuraDuration(duration);
    }

    unitTarget->AddAura(Aur);
}

void Spell::EffectUnlearnSpecialization( uint32 i )
{
    if(!unitTarget || unitTarget->GetTypeId() != TYPEID_PLAYER)
        return;

    Player *_player = (Player*)unitTarget;
    uint32 spellToUnlearn = m_spellInfo->EffectTriggerSpell[i];

    _player->removeSpell(spellToUnlearn);

    sLog.outDebug( "Spell: Player %u has unlearned spell %u from NpcGUID: %u", _player->GetGUIDLow(), spellToUnlearn, m_caster->GetGUIDLow() );
}

void Spell::EffectPowerDrain(uint32 i)
{
    if(m_spellInfo->EffectMiscValue[i] < 0 || m_spellInfo->EffectMiscValue[i] >= MAX_POWERS)
        return;

    Powers drain_power = Powers(m_spellInfo->EffectMiscValue[i]);

    if(!unitTarget)
        return;
    if(!unitTarget->isAlive())
        return;
    if(unitTarget->getPowerType() != drain_power)
        return;
    if(damage < 0)
        return;

    uint32 curPower = unitTarget->GetPower(drain_power);

    //add spell damage bonus
    damage=m_caster->SpellDamageBonus(unitTarget,m_spellInfo,uint32(damage),SPELL_DIRECT_DAMAGE);

    // resilience reduce mana draining effect at spell crit damage reduction (added in 2.4)
    uint32 power = damage;
    if (drain_power == POWER_MANA)
        power -= unitTarget->GetSpellCritDamageReduction(power);

    int32 new_damage;
    if(curPower < power)
        new_damage = curPower;
    else
        new_damage = power;

    unitTarget->ModifyPower(drain_power,-new_damage);

    // Don`t restore from self drain
    if(drain_power == POWER_MANA && m_caster != unitTarget)
    {
        float manaMultiplier = m_spellInfo->EffectMultipleValue[i];
        if(manaMultiplier==0)
            manaMultiplier = 1;

        if(Player *modOwner = m_caster->GetSpellModOwner())
            modOwner->ApplySpellMod(m_spellInfo->Id, SPELLMOD_MULTIPLE_VALUE, manaMultiplier);

        int32 gain = int32(new_damage * manaMultiplier);

        m_caster->EnergizeBySpell(m_caster, m_spellInfo->Id, gain, POWER_MANA);
    }
}

void Spell::EffectSendEvent(uint32 EffectIndex)
{
    /*
    we do not handle a flag dropping or clicking on flag in battleground by sendevent system
    */
    sLog.outDebug("Spell ScriptStart %u for spellid %u in EffectSendEvent ", m_spellInfo->EffectMiscValue[EffectIndex], m_spellInfo->Id);
    m_caster->GetMap()->ScriptsStart(sEventScripts, m_spellInfo->EffectMiscValue[EffectIndex], m_caster, focusObject);
}

void Spell::EffectPowerBurn(uint32 i)
{
    if (m_spellInfo->EffectMiscValue[i] < 0 || m_spellInfo->EffectMiscValue[i] >= MAX_POWERS)
        return;

    Powers powertype = Powers(m_spellInfo->EffectMiscValue[i]);

    if (!unitTarget)
        return;
    if (!unitTarget->isAlive())
        return;
    if (unitTarget->getPowerType()!=powertype)
        return;
    if (damage < 0)
        return;

    // burn x% of target's mana, up to maximum of 2x% of caster's mana (Mana Burn)
    if (m_spellInfo->ManaCostPercentage)
    {
        int32 maxdamage = m_caster->GetMaxPower(powertype) * damage * 2 / 100;
        damage = unitTarget->GetMaxPower(powertype) * damage / 100;
        if(damage > maxdamage)
            damage = maxdamage;
    }

    int32 curPower = int32(unitTarget->GetPower(powertype));

    // resilience reduce mana draining effect at spell crit damage reduction (added in 2.4)
    int32 power = damage;
    if (powertype == POWER_MANA)
        power -= unitTarget->GetSpellCritDamageReduction(power);

    int32 new_damage = (curPower < power) ? curPower : power;

    unitTarget->ModifyPower(powertype, -new_damage);
    float multiplier = m_spellInfo->EffectMultipleValue[i];

    if (Player *modOwner = m_caster->GetSpellModOwner())
        modOwner->ApplySpellMod(m_spellInfo->Id, SPELLMOD_MULTIPLE_VALUE, multiplier);

    new_damage = int32(new_damage * multiplier);
    m_damage += new_damage;
}

void Spell::EffectHeal( uint32 /*i*/ )
{
    if (unitTarget && unitTarget->isAlive() && damage >= 0)
    {
        // Try to get original caster
        Unit *caster = GetAffectiveCaster();
        if (!caster)
            return;

        int32 addhealth = damage;

        // Seal of Light proc
        if (m_spellInfo->Id == 20167)
        {
            float ap = caster->GetTotalAttackPowerValue(BASE_ATTACK);
            int32 holy = caster->SpellBaseHealingBonus(GetSpellSchoolMask(m_spellInfo)) +
                         caster->SpellBaseHealingBonusForVictim(GetSpellSchoolMask(m_spellInfo), unitTarget);
            addhealth += int32(ap * 0.15) + int32(holy * 15 / 100);
        }
        // Vessel of the Naaru (Vial of the Sunwell trinket)
        else if (m_spellInfo->Id == 45064)
        {
            // Amount of heal - depends from stacked Holy Energy
            int damageAmount = 0;
            Unit::AuraList const& mDummyAuras = m_caster->GetAurasByType(SPELL_AURA_DUMMY);
            for(Unit::AuraList::const_iterator i = mDummyAuras.begin(); i != mDummyAuras.end(); ++i)
                if ((*i)->GetId() == 45062)
                    damageAmount+=(*i)->GetModifier()->m_amount;
            if (damageAmount)
                m_caster->RemoveAurasDueToSpell(45062);

            addhealth += damageAmount;
        }
        // Death Pact (percent heal)
        else if (m_spellInfo->Id==48743)
            addhealth = addhealth * unitTarget->GetMaxHealth() / 100;
        // Swiftmend - consumes Regrowth or Rejuvenation
        else if (m_spellInfo->TargetAuraState == AURA_STATE_SWIFTMEND && unitTarget->HasAuraState(AURA_STATE_SWIFTMEND))
        {
            Unit::AuraList const& RejorRegr = unitTarget->GetAurasByType(SPELL_AURA_PERIODIC_HEAL);
            // find most short by duration
            Aura *targetAura = NULL;
            for(Unit::AuraList::const_iterator i = RejorRegr.begin(); i != RejorRegr.end(); ++i)
            {
                if ((*i)->GetSpellProto()->SpellFamilyName == SPELLFAMILY_DRUID &&
                    // Regrowth or Rejuvenation 0x40 | 0x10
                    ((*i)->GetSpellProto()->SpellFamilyFlags & UI64LIT(0x0000000000000050)))
                {
                    if (!targetAura || (*i)->GetAuraDuration() < targetAura->GetAuraDuration())
                        targetAura = *i;
                }
            }

            if (!targetAura)
            {
                sLog.outError("Target (GUID: %u TypeId: %u) has aurastate AURA_STATE_SWIFTMEND but no matching aura.", unitTarget->GetGUIDLow(), unitTarget->GetTypeId());
                return;
            }
            int idx = 0;
            while(idx < 3)
            {
                if(targetAura->GetSpellProto()->EffectApplyAuraName[idx] == SPELL_AURA_PERIODIC_HEAL)
                    break;
                idx++;
            }

            int32 tickheal = caster->SpellHealingBonus(unitTarget, targetAura->GetSpellProto(), targetAura->GetModifier()->m_amount, DOT);
            int32 tickcount = GetSpellDuration(targetAura->GetSpellProto()) / targetAura->GetSpellProto()->EffectAmplitude[idx];

            // Glyph of Swiftmend
            if (!caster->HasAura(54824))
                unitTarget->RemoveAurasDueToSpell(targetAura->GetId());

            addhealth += tickheal * tickcount;
        }
        else
            addhealth = caster->SpellHealingBonus(unitTarget, m_spellInfo, addhealth, HEAL);

        m_healing+=addhealth;
    }
}

void Spell::EffectHealPct( uint32 /*i*/ )
{
    if (unitTarget && unitTarget->isAlive() && damage >= 0)
    {
        // Try to get original caster
        Unit *caster = GetAffectiveCaster();
        if (!caster)
            return;

        uint32 addhealth = unitTarget->GetMaxHealth() * damage / 100;
        if (Player* modOwner = m_caster->GetSpellModOwner())
            modOwner->ApplySpellMod(m_spellInfo->Id, SPELLMOD_DAMAGE, addhealth, this);

        int32 gain = caster->DealHeal(unitTarget, addhealth, m_spellInfo);
        unitTarget->getHostileRefManager().threatAssist(m_caster, float(gain) * 0.5f, m_spellInfo);
    }
}

void Spell::EffectHealMechanical( uint32 /*i*/ )
{
    // Mechanic creature type should be correctly checked by targetCreatureType field
    if (unitTarget && unitTarget->isAlive() && damage >= 0)
    {
        // Try to get original caster
        Unit *caster = GetAffectiveCaster();
        if (!caster)
            return;

        uint32 addhealth = caster->SpellHealingBonus(unitTarget, m_spellInfo, uint32(damage), HEAL);
        caster->DealHeal(unitTarget, addhealth, m_spellInfo);
    }
}

void Spell::EffectHealthLeech(uint32 i)
{
    if (!unitTarget)
        return;
    if (!unitTarget->isAlive())
        return;

    if (damage < 0)
        return;

    sLog.outDebug("HealthLeech :%i", damage);

    uint32 curHealth = unitTarget->GetHealth();
    damage = m_caster->SpellNonMeleeDamageLog(unitTarget, m_spellInfo->Id, damage );
    if ((int32)curHealth < damage)
        damage = curHealth;

    float multiplier = m_spellInfo->EffectMultipleValue[i];

    if (Player *modOwner = m_caster->GetSpellModOwner())
        modOwner->ApplySpellMod(m_spellInfo->Id, SPELLMOD_MULTIPLE_VALUE, multiplier);

    uint32 heal = uint32(damage*multiplier);
    if (m_caster->isAlive())
    {
        heal = m_caster->SpellHealingBonus(m_caster, m_spellInfo, heal, HEAL);
        m_caster->DealHeal(m_caster, heal, m_spellInfo);
    }
}

void Spell::DoCreateItem(uint32 i, uint32 itemtype)
{
    if (!unitTarget || unitTarget->GetTypeId() != TYPEID_PLAYER)
        return;

    Player* player = (Player*)unitTarget;

    uint32 newitemid = itemtype;
    ItemPrototype const *pProto = ObjectMgr::GetItemPrototype( newitemid );
    if(!pProto)
    {
        player->SendEquipError( EQUIP_ERR_ITEM_NOT_FOUND, NULL, NULL );
        return;
    }

    // bg reward have some special in code work
    uint32 bgType = 0;
    switch(m_spellInfo->Id)
    {
        case SPELL_AV_MARK_WINNER:
        case SPELL_AV_MARK_LOSER:
            bgType = BATTLEGROUND_AV;
            break;
        case SPELL_WS_MARK_WINNER:
        case SPELL_WS_MARK_LOSER:
            bgType = BATTLEGROUND_WS;
            break;
        case SPELL_AB_MARK_WINNER:
        case SPELL_AB_MARK_LOSER:
            bgType = BATTLEGROUND_AB;
            break;
        default:
            break;
    }

    uint32 num_to_add;

    // TODO: maybe all this can be replaced by using correct calculated `damage` value
    if(pProto->Class != ITEM_CLASS_CONSUMABLE || m_spellInfo->SpellFamilyName != SPELLFAMILY_MAGE)
    {
        int32 basePoints = m_currentBasePoints[i];
        int32 randomPoints = m_spellInfo->EffectDieSides[i];
        if (randomPoints)
            num_to_add = basePoints + irand(1, randomPoints);
        else
            num_to_add = basePoints + 1;
    }
    else if (pProto->MaxCount == 1)
        num_to_add = 1;
    else if(player->getLevel() >= m_spellInfo->spellLevel)
    {
        int32 basePoints = m_currentBasePoints[i];
        float pointPerLevel = m_spellInfo->EffectRealPointsPerLevel[i];
        num_to_add = basePoints + 1 + uint32((player->getLevel() - m_spellInfo->spellLevel)*pointPerLevel);
    }
    else
        num_to_add = 2;

    if (num_to_add < 1)
        num_to_add = 1;
    if (num_to_add > pProto->GetMaxStackSize())
        num_to_add = pProto->GetMaxStackSize();

    // init items_count to 1, since 1 item will be created regardless of specialization
    int items_count=1;
    // the chance to create additional items
    float additionalCreateChance=0.0f;
    // the maximum number of created additional items
    uint8 additionalMaxNum=0;
    // get the chance and maximum number for creating extra items
    if ( canCreateExtraItems(player, m_spellInfo->Id, additionalCreateChance, additionalMaxNum) )
    {
        // roll with this chance till we roll not to create or we create the max num
        while ( roll_chance_f(additionalCreateChance) && items_count<=additionalMaxNum )
            ++items_count;
    }

    // really will be created more items
    num_to_add *= items_count;

    // can the player store the new item?
    ItemPosCountVec dest;
    uint32 no_space = 0;
    uint8 msg = player->CanStoreNewItem( NULL_BAG, NULL_SLOT, dest, newitemid, num_to_add, &no_space );
    if( msg != EQUIP_ERR_OK )
    {
        // convert to possible store amount
        if( msg == EQUIP_ERR_INVENTORY_FULL || msg == EQUIP_ERR_CANT_CARRY_MORE_OF_THIS )
            num_to_add -= no_space;
        else
        {
            // if not created by another reason from full inventory or unique items amount limitation
            player->SendEquipError( msg, NULL, NULL );
            return;
        }
    }

    if(num_to_add)
    {
        // create the new item and store it
        Item* pItem = player->StoreNewItem( dest, newitemid, true, Item::GenerateItemRandomPropertyId(newitemid));

        // was it successful? return error if not
        if(!pItem)
        {
            player->SendEquipError( EQUIP_ERR_ITEM_NOT_FOUND, NULL, NULL );
            return;
        }

        // set the "Crafted by ..." property of the item
        if( pItem->GetProto()->Class != ITEM_CLASS_CONSUMABLE && pItem->GetProto()->Class != ITEM_CLASS_QUEST)
            pItem->SetUInt32Value(ITEM_FIELD_CREATOR, player->GetGUIDLow());

        // send info to the client
        if(pItem)
            player->SendNewItem(pItem, num_to_add, true, bgType == 0);

        // we succeeded in creating at least one item, so a levelup is possible
        if(bgType == 0)
            player->UpdateCraftSkill(m_spellInfo->Id);
    }

    // for battleground marks send by mail if not add all expected
    if(no_space > 0 && bgType)
    {
        if(BattleGround* bg = sBattleGroundMgr.GetBattleGroundTemplate(BattleGroundTypeId(bgType)))
            bg->SendRewardMarkByMail(player, newitemid, no_space);
    }
}

void Spell::EffectCreateItem(uint32 i)
{
    DoCreateItem(i,m_spellInfo->EffectItemType[i]);
}

void Spell::EffectCreateItem2(uint32 i)
{
    if (m_caster->GetTypeId()!=TYPEID_PLAYER)
        return;
    Player* player = (Player*)m_caster;

    uint32 item_id = m_spellInfo->EffectItemType[i];

    DoCreateItem(i, item_id);

    // special case: fake item replaced by generate using spell_loot_template
    if (IsLootCraftingSpell(m_spellInfo))
    {
        if (!player->HasItemCount(item_id, 1))
            return;

        // remove reagent
        uint32 count = 1;
        player->DestroyItemCount(item_id, count, true);

        // create some random items
        player->AutoStoreLoot(m_spellInfo->Id, LootTemplates_Spell);
    }
}

void Spell::EffectCreateRandomItem(uint32 i)
{
    if (m_caster->GetTypeId()!=TYPEID_PLAYER)
        return;
    Player* player = (Player*)m_caster;

    // create some random items
    player->AutoStoreLoot(m_spellInfo->Id, LootTemplates_Spell);
}

void Spell::EffectPersistentAA(uint32 i)
{
    float radius = GetSpellRadius(sSpellRadiusStore.LookupEntry(m_spellInfo->EffectRadiusIndex[i]));

    if (Player* modOwner = m_caster->GetSpellModOwner())
        modOwner->ApplySpellMod(m_spellInfo->Id, SPELLMOD_RADIUS, radius);

    int32 duration = GetSpellDuration(m_spellInfo);
    DynamicObject* dynObj = new DynamicObject;
    if (!dynObj->Create(m_caster->GetMap()->GenerateLocalLowGuid(HIGHGUID_DYNAMICOBJECT), m_caster, m_spellInfo->Id, i, m_targets.m_destX, m_targets.m_destY, m_targets.m_destZ, duration, radius))
    {
        delete dynObj;
        return;
    }
    dynObj->SetUInt32Value(OBJECT_FIELD_TYPE, 65);
    dynObj->SetUInt32Value(GAMEOBJECT_DISPLAYID, 368003);
    dynObj->SetUInt32Value(DYNAMICOBJECT_BYTES, 0x01eeeeee);
    m_caster->AddDynObject(dynObj);
    m_caster->GetMap()->Add(dynObj);
}

void Spell::EffectEnergize(uint32 i)
{
    if(!unitTarget)
        return;
    if(!unitTarget->isAlive())
        return;

    if(m_spellInfo->EffectMiscValue[i] < 0 || m_spellInfo->EffectMiscValue[i] >= MAX_POWERS)
        return;

    Powers power = Powers(m_spellInfo->EffectMiscValue[i]);

    // Some level depends spells
    int level_multiplier = 0;
    int level_diff = 0;
    switch (m_spellInfo->Id)
    {
        case 9512:                                          // Restore Energy
            level_diff = m_caster->getLevel() - 40;
            level_multiplier = 2;
            break;
        case 24571:                                         // Blood Fury
            level_diff = m_caster->getLevel() - 60;
            level_multiplier = 10;
            break;
        case 24532:                                         // Burst of Energy
            level_diff = m_caster->getLevel() - 60;
            level_multiplier = 4;
            break;
        case 31930:                                         // Judgements of the Wise
        case 48542:                                         // Revitalize (mana restore case)
        case 63375:                                         // Improved Stormstrike
            damage = damage * unitTarget->GetCreateMana() / 100;
            break;
        default:
            break;
    }

    if (level_diff > 0)
        damage -= level_multiplier * level_diff;

    if(damage < 0)
        return;

    if(unitTarget->GetMaxPower(power) == 0)
        return;

    m_caster->EnergizeBySpell(unitTarget, m_spellInfo->Id, damage, power);

    // Mad Alchemist's Potion
    if (m_spellInfo->Id == 45051)
    {
        // find elixirs on target
        uint32 elixir_mask = 0;
        Unit::AuraMap& Auras = unitTarget->GetAuras();
        for(Unit::AuraMap::iterator itr = Auras.begin(); itr != Auras.end(); ++itr)
        {
            uint32 spell_id = itr->second->GetId();
            if(uint32 mask = sSpellMgr.GetSpellElixirMask(spell_id))
                elixir_mask |= mask;
        }

        // get available elixir mask any not active type from battle/guardian (and flask if no any)
        elixir_mask = (elixir_mask & ELIXIR_FLASK_MASK) ^ ELIXIR_FLASK_MASK;

        // get all available elixirs by mask and spell level
        std::vector<uint32> elixirs;
        SpellElixirMap const& m_spellElixirs = sSpellMgr.GetSpellElixirMap();
        for(SpellElixirMap::const_iterator itr = m_spellElixirs.begin(); itr != m_spellElixirs.end(); ++itr)
        {
            if (itr->second & elixir_mask)
            {
                if (itr->second & (ELIXIR_UNSTABLE_MASK | ELIXIR_SHATTRATH_MASK))
                    continue;

                SpellEntry const *spellInfo = sSpellStore.LookupEntry(itr->first);
                if (spellInfo && (spellInfo->spellLevel < m_spellInfo->spellLevel || spellInfo->spellLevel > unitTarget->getLevel()))
                    continue;

                elixirs.push_back(itr->first);
            }
        }

        if (!elixirs.empty())
        {
            // cast random elixir on target
            uint32 rand_spell = urand(0,elixirs.size()-1);
            m_caster->CastSpell(unitTarget,elixirs[rand_spell],true,m_CastItem);
        }
    }
}

void Spell::EffectEnergisePct(uint32 i)
{
    if (!unitTarget)
        return;
    if (!unitTarget->isAlive())
        return;

    if (m_spellInfo->EffectMiscValue[i] < 0 || m_spellInfo->EffectMiscValue[i] >= MAX_POWERS)
        return;

    Powers power = Powers(m_spellInfo->EffectMiscValue[i]);

    uint32 maxPower = unitTarget->GetMaxPower(power);
    if (maxPower == 0)
        return;

    uint32 gain = damage * maxPower / 100;
    m_caster->EnergizeBySpell(unitTarget, m_spellInfo->Id, gain, power);
}

void Spell::SendLoot(uint64 guid, LootType loottype)
{
    if (gameObjTarget)
    {
        switch (gameObjTarget->GetGoType())
        {
            case GAMEOBJECT_TYPE_DOOR:
            case GAMEOBJECT_TYPE_BUTTON:
            case GAMEOBJECT_TYPE_QUESTGIVER:
            case GAMEOBJECT_TYPE_SPELL_FOCUS:
            case GAMEOBJECT_TYPE_GOOBER:
                gameObjTarget->Use(m_caster);
                return;

            case GAMEOBJECT_TYPE_CHEST:
                gameObjTarget->Use(m_caster);
                // Don't return, let loots been taken
                break;

            default:
                sLog.outError("Spell::SendLoot unhandled GameObject type %u (entry %u).", gameObjTarget->GetGoType(), gameObjTarget->GetEntry());
                return;
        }
    }

    if (m_caster->GetTypeId() != TYPEID_PLAYER)
        return;

    // Send loot
    ((Player*)m_caster)->SendLoot(guid, loottype);
}

void Spell::EffectOpenLock(uint32 effIndex)
{
    if (!m_caster || m_caster->GetTypeId() != TYPEID_PLAYER)
    {
        sLog.outDebug( "WORLD: Open Lock - No Player Caster!");
        return;
    }

    Player* player = (Player*)m_caster;

    uint32 lockId = 0;
    uint64 guid = 0;

    // Get lockId
    if (gameObjTarget)
    {
        GameObjectInfo const* goInfo = gameObjTarget->GetGOInfo();
        // Arathi Basin banner opening !
        if (goInfo->type == GAMEOBJECT_TYPE_BUTTON && goInfo->button.noDamageImmune ||
            goInfo->type == GAMEOBJECT_TYPE_GOOBER && goInfo->goober.losOK)
        {
            //CanUseBattleGroundObject() already called in CheckCast()
            // in battleground check
            if (BattleGround *bg = player->GetBattleGround())
            {
                // check if it's correct bg
                if (bg->GetTypeID() == BATTLEGROUND_AB || bg->GetTypeID() == BATTLEGROUND_AV)
                    bg->EventPlayerClickedOnFlag(player, gameObjTarget);
                return;
            }
        }
        else if (goInfo->type == GAMEOBJECT_TYPE_FLAGSTAND)
        {
            //CanUseBattleGroundObject() already called in CheckCast()
            // in battleground check
            if (BattleGround *bg = player->GetBattleGround())
            {
                if (bg->GetTypeID() == BATTLEGROUND_EY)
                    bg->EventPlayerClickedOnFlag(player, gameObjTarget);
                return;
            }
        }
        lockId = goInfo->GetLockId();
        guid = gameObjTarget->GetGUID();
    }
    else if (itemTarget)
    {
        lockId = itemTarget->GetProto()->LockID;
        guid = itemTarget->GetGUID();
    }
    else
    {
        sLog.outDebug( "WORLD: Open Lock - No GameObject/Item Target!");
        return;
    }

    SkillType skillId = SKILL_NONE;
    int32 reqSkillValue = 0;
    int32 skillValue;

    SpellCastResult res = CanOpenLock(effIndex, lockId, skillId, reqSkillValue, skillValue);
    if (res != SPELL_CAST_OK)
    {
        SendCastResult(res);
        return;
    }

    SendLoot(guid, LOOT_SKINNING);

    // not allow use skill grow at item base open
    if (!m_CastItem && skillId != SKILL_NONE)
    {
        // update skill if really known
        if (uint32 pureSkillValue = player->GetPureSkillValue(skillId))
        {
            if (gameObjTarget)
            {
                // Allow one skill-up until respawned
                if (!gameObjTarget->IsInSkillupList(player->GetGUIDLow()) &&
                    player->UpdateGatherSkill(skillId, pureSkillValue, reqSkillValue))
                    gameObjTarget->AddToSkillupList(player->GetGUIDLow());
            }
            else if (itemTarget)
            {
                // Do one skill-up
                player->UpdateGatherSkill(skillId, pureSkillValue, reqSkillValue);
            }
        }
    }
}

void Spell::EffectSummonChangeItem(uint32 i)
{
    if (m_caster->GetTypeId() != TYPEID_PLAYER)
        return;

    Player *player = (Player*)m_caster;

    // applied only to using item
    if (!m_CastItem)
        return;

    // ... only to item in own inventory/bank/equip_slot
    if (m_CastItem->GetOwnerGUID()!=player->GetGUID())
        return;

    uint32 newitemid = m_spellInfo->EffectItemType[i];
    if (!newitemid)
        return;

    uint16 pos = m_CastItem->GetPos();

    Item *pNewItem = Item::CreateItem( newitemid, 1, player);
    if (!pNewItem)
        return;

    for(uint8 j= PERM_ENCHANTMENT_SLOT; j<=TEMP_ENCHANTMENT_SLOT; ++j)
    {
        if (m_CastItem->GetEnchantmentId(EnchantmentSlot(j)))
            pNewItem->SetEnchantment(EnchantmentSlot(j), m_CastItem->GetEnchantmentId(EnchantmentSlot(j)), m_CastItem->GetEnchantmentDuration(EnchantmentSlot(j)), m_CastItem->GetEnchantmentCharges(EnchantmentSlot(j)));
    }

    if (m_CastItem->GetUInt32Value(ITEM_FIELD_DURABILITY) < m_CastItem->GetUInt32Value(ITEM_FIELD_MAXDURABILITY))
    {
        double loosePercent = 1 - m_CastItem->GetUInt32Value(ITEM_FIELD_DURABILITY) / double(m_CastItem->GetUInt32Value(ITEM_FIELD_MAXDURABILITY));
        player->DurabilityLoss(pNewItem, loosePercent);
    }

    if (player->IsInventoryPos(pos))
    {
        ItemPosCountVec dest;
        uint8 msg = player->CanStoreItem( m_CastItem->GetBagSlot(), m_CastItem->GetSlot(), dest, pNewItem, true );
        if (msg == EQUIP_ERR_OK)
        {
            player->DestroyItem(m_CastItem->GetBagSlot(), m_CastItem->GetSlot(), true);

            // prevent crash at access and unexpected charges counting with item update queue corrupt
            if (m_CastItem==m_targets.getItemTarget())
                m_targets.setItemTarget(NULL);

            m_CastItem = NULL;

            player->StoreItem( dest, pNewItem, true);
            return;
        }
    }
    else if (player->IsBankPos (pos))
    {
        ItemPosCountVec dest;
        uint8 msg = player->CanBankItem( m_CastItem->GetBagSlot(), m_CastItem->GetSlot(), dest, pNewItem, true );
        if (msg == EQUIP_ERR_OK)
        {
            player->DestroyItem(m_CastItem->GetBagSlot(), m_CastItem->GetSlot(), true);

            // prevent crash at access and unexpected charges counting with item update queue corrupt
            if (m_CastItem==m_targets.getItemTarget())
                m_targets.setItemTarget(NULL);

            m_CastItem = NULL;

            player->BankItem( dest, pNewItem, true);
            return;
        }
    }
    else if (player->IsEquipmentPos (pos))
    {
        uint16 dest;
        uint8 msg = player->CanEquipItem( m_CastItem->GetSlot(), dest, pNewItem, true );
        if (msg == EQUIP_ERR_OK)
        {
            player->DestroyItem(m_CastItem->GetBagSlot(), m_CastItem->GetSlot(), true);

            // prevent crash at access and unexpected charges counting with item update queue corrupt
            if (m_CastItem==m_targets.getItemTarget())
                m_targets.setItemTarget(NULL);

            m_CastItem = NULL;

            player->EquipItem( dest, pNewItem, true);
            player->AutoUnequipOffhandIfNeed();
            return;
        }
    }

    // fail
    delete pNewItem;
}

void Spell::EffectProficiency(uint32 /*i*/)
{
    if (!unitTarget || unitTarget->GetTypeId() != TYPEID_PLAYER)
        return;
    Player *p_target = (Player*)unitTarget;

    uint32 subClassMask = m_spellInfo->EquippedItemSubClassMask;
    if (m_spellInfo->EquippedItemClass == ITEM_CLASS_WEAPON && !(p_target->GetWeaponProficiency() & subClassMask))
    {
        p_target->AddWeaponProficiency(subClassMask);
        p_target->SendProficiency(ITEM_CLASS_WEAPON, p_target->GetWeaponProficiency());
    }
    if (m_spellInfo->EquippedItemClass == ITEM_CLASS_ARMOR && !(p_target->GetArmorProficiency() & subClassMask))
    {
        p_target->AddArmorProficiency(subClassMask);
        p_target->SendProficiency(ITEM_CLASS_ARMOR, p_target->GetArmorProficiency());
    }
}

void Spell::EffectApplyAreaAura(uint32 i)
{
    if (!unitTarget)
        return;
    if (!unitTarget->isAlive())
        return;

    AreaAura* Aur = new AreaAura(m_spellInfo, i, &m_currentBasePoints[i], unitTarget, m_caster, m_CastItem);
    unitTarget->AddAura(Aur);
}

void Spell::EffectSummonType(uint32 i)
{
    uint32 prop_id = m_spellInfo->EffectMiscValueB[i];
    SummonPropertiesEntry const *summon_prop = sSummonPropertiesStore.LookupEntry(prop_id);
    if(!summon_prop)
    {
        sLog.outError("EffectSummonType: Unhandled summon type %u", prop_id);
        return;
    }

    switch(summon_prop->Group)
    {
        // faction handled later on, or loaded from template
        case SUMMON_PROP_GROUP_WILD:
        case SUMMON_PROP_GROUP_FRIENDLY:
        {
            switch(summon_prop->Type)
            {
                case SUMMON_PROP_TYPE_OTHER:
                {
                    // those are classical totems - effectbasepoints is their hp and not summon ammount!
                    //SUMMON_TYPE_TOTEM = 121: 23035, battlestands
                    //SUMMON_TYPE_TOTEM2 = 647: 52893, Anti-Magic Zone (npc used)
                    if(prop_id == 121 || prop_id == 647)
                        EffectSummonTotem(i);
                    else
                        EffectSummonWild(i, summon_prop->FactionId);
                    break;
                }
                case SUMMON_PROP_TYPE_SUMMON:
                case SUMMON_PROP_TYPE_GUARDIAN:
                case SUMMON_PROP_TYPE_ARMY:
                case SUMMON_PROP_TYPE_DK:
                case SUMMON_PROP_TYPE_CONSTRUCT:
                {
                     // JC golems - 32804, etc  -- fits much better totem AI
                    if(m_spellInfo->SpellIconID == 2056)
                        EffectSummonTotem(i);
                    if(prop_id == 832) // scrapbot
                        EffectSummonWild(i, summon_prop->FactionId);
                    else
                        EffectSummonGuardian(i, summon_prop->FactionId);
                    break;
                }
                case SUMMON_PROP_TYPE_TOTEM:
                    EffectSummonTotem(i, summon_prop->Slot);
                    break;
                case SUMMON_PROP_TYPE_CRITTER:
                    EffectSummonCritter(i, summon_prop->FactionId);
                    break;
                case SUMMON_PROP_TYPE_PHASING:
                case SUMMON_PROP_TYPE_LIGHTWELL:
                case SUMMON_PROP_TYPE_REPAIR_BOT:
                    EffectSummonWild(i, summon_prop->FactionId);
                    break;
                case SUMMON_PROP_TYPE_SIEGE_VEH:
                case SUMMON_PROP_TYPE_DRAKE_VEH:
                    // TODO
                    // EffectSummonVehicle(i);
                    break;
                default:
                    sLog.outError("EffectSummonType: Unhandled summon type %u", summon_prop->Type);
                break;
            }
            break;
        }
        case SUMMON_PROP_GROUP_PETS:
        {
            // FIXME : multiple summons -  not yet supported as pet
            //1562 - force of nature  - sid 33831
            //1161 - feral spirit - sid 51533
            if(prop_id == 1562) // 3 uncontrolable instead of one controllable :/
                EffectSummonGuardian(i, summon_prop->FactionId);
            else
                EffectSummon(i);
            break;
        }
        case SUMMON_PROP_GROUP_CONTROLLABLE:
        {
            // no type here
            // maybe wrong - but thats the handler currently used for those
            EffectSummonGuardian(i, summon_prop->FactionId);
            break;
        }
        case SUMMON_PROP_GROUP_VEHICLE:
        {
            // TODO
            // EffectSummonVehicle(i);
            break;
        }
        default:
            sLog.outError("EffectSummonType: Unhandled summon group type %u", summon_prop->Group);
            break;
    }
}

void Spell::EffectSummon(uint32 i)
{
    if (m_caster->GetPetGUID())
        return;

    if (!unitTarget)
        return;
    uint32 pet_entry = m_spellInfo->EffectMiscValue[i];
    if (!pet_entry)
        return;
    uint32 level = m_caster->getLevel();
    Pet* spawnCreature = new Pet(SUMMON_PET);

    int32 duration = GetSpellDuration(m_spellInfo);
    if(Player* modOwner = m_caster->GetSpellModOwner())
        modOwner->ApplySpellMod(m_spellInfo->Id, SPELLMOD_DURATION, duration);

    if (m_caster->GetTypeId()==TYPEID_PLAYER && spawnCreature->LoadPetFromDB((Player*)m_caster,pet_entry))
    {
        // Summon in dest location
        float x, y, z;
        if (m_targets.m_targetMask & TARGET_FLAG_DEST_LOCATION)
        {
            x = m_targets.m_destX;
            y = m_targets.m_destY;
            z = m_targets.m_destZ;
            spawnCreature->Relocate(m_targets.m_destX, m_targets.m_destY, m_targets.m_destZ, -m_caster->GetOrientation());
        }

        // set timer for unsummon
        if (duration > 0)
            spawnCreature->SetDuration(duration);

        return;
    }

    Map *map = m_caster->GetMap();
    uint32 pet_number = sObjectMgr.GeneratePetNumber();
    if (!spawnCreature->Create(map->GenerateLocalLowGuid(HIGHGUID_PET), map, m_caster->GetPhaseMask(),
        m_spellInfo->EffectMiscValue[i], pet_number))
    {
        sLog.outErrorDb("Spell::EffectSummon: no such creature entry %u",m_spellInfo->EffectMiscValue[i]);
        delete spawnCreature;
        return;
    }

    // Summon in dest location
    float x, y, z;
    if (m_targets.m_targetMask & TARGET_FLAG_DEST_LOCATION)
    {
        x = m_targets.m_destX;
        y = m_targets.m_destY;
        z = m_targets.m_destZ;
    }
    else
        m_caster->GetClosePoint(x, y, z, spawnCreature->GetObjectSize());

    spawnCreature->Relocate(x, y, z, -m_caster->GetOrientation());

    if (!spawnCreature->IsPositionValid())
    {
        sLog.outError("Pet (guidlow %d, entry %d) not summoned. Suggested coordinates isn't valid (X: %f Y: %f)",
            spawnCreature->GetGUIDLow(), spawnCreature->GetEntry(), spawnCreature->GetPositionX(), spawnCreature->GetPositionY());
        delete spawnCreature;
        return;
    }

    // set timer for unsummon
    if (duration > 0)
        spawnCreature->SetDuration(duration);

    spawnCreature->SetOwnerGUID(m_caster->GetGUID());
    spawnCreature->SetUInt32Value(UNIT_NPC_FLAGS, UNIT_NPC_FLAG_NONE);
    spawnCreature->setPowerType(POWER_MANA);
    spawnCreature->setFaction(m_caster->getFaction());
    spawnCreature->SetUInt32Value(UNIT_FIELD_FLAGS, 0);
    spawnCreature->SetUInt32Value(UNIT_FIELD_BYTES_0, 2048);
    spawnCreature->SetUInt32Value(UNIT_FIELD_BYTES_1, 0);
    spawnCreature->SetUInt32Value(UNIT_FIELD_PET_NAME_TIMESTAMP, 0);
    spawnCreature->SetUInt32Value(UNIT_FIELD_PETEXPERIENCE, 0);
    spawnCreature->SetUInt32Value(UNIT_FIELD_PETNEXTLEVELEXP, 1000);
    spawnCreature->SetCreatorGUID(m_caster->GetGUID());
    spawnCreature->SetUInt32Value(UNIT_CREATED_BY_SPELL, m_spellInfo->Id);

    spawnCreature->InitStatsForLevel(level, m_caster);

    spawnCreature->GetCharmInfo()->SetPetNumber(pet_number, false);
    
    spawnCreature->UpdateWalkMode(m_caster);

    spawnCreature->AIM_Initialize();
    spawnCreature->InitPetCreateSpells();
    spawnCreature->InitLevelupSpellsForLevel();
    spawnCreature->SetHealth(spawnCreature->GetMaxHealth());
    spawnCreature->SetPower(POWER_MANA, spawnCreature->GetMaxPower(POWER_MANA));

    std::string name = m_caster->GetName();
    name.append(petTypeSuffix[spawnCreature->getPetType()]);
    spawnCreature->SetName( name );

    map->Add((Creature*)spawnCreature);

    m_caster->SetPet(spawnCreature);

    if (m_caster->GetTypeId() == TYPEID_PLAYER)
    {
        spawnCreature->GetCharmInfo()->SetReactState( REACT_DEFENSIVE );
        spawnCreature->SavePetToDB(PET_SAVE_AS_CURRENT);
        ((Player*)m_caster)->PetSpellInitialize();
    }
}

void Spell::EffectLearnSpell(uint32 i)
{
    if (!unitTarget)
        return;

    if (unitTarget->GetTypeId() != TYPEID_PLAYER)
    {
        if (m_caster->GetTypeId() == TYPEID_PLAYER)
            EffectLearnPetSpell(i);

        return;
    }

    Player *player = (Player*)unitTarget;

    uint32 spellToLearn = ((m_spellInfo->Id==SPELL_ID_GENERIC_LEARN) || (m_spellInfo->Id==SPELL_ID_GENERIC_LEARN_PET)) ? damage : m_spellInfo->EffectTriggerSpell[i];
    player->learnSpell(spellToLearn,false);

    sLog.outDebug( "Spell: Player %u has learned spell %u from NpcGUID=%u", player->GetGUIDLow(), spellToLearn, m_caster->GetGUIDLow() );
}

void Spell::EffectDispel(uint32 i)
{
    if (!unitTarget)
        return;

    // Fill possible dispell list
    std::vector <Aura *> dispel_list;

    // Create dispel mask by dispel type
    uint32 dispel_type = m_spellInfo->EffectMiscValue[i];
    uint32 dispelMask  = GetDispellMask( DispelType(dispel_type) );
    Unit::AuraMap const& auras = unitTarget->GetAuras();
    for(Unit::AuraMap::const_iterator itr = auras.begin(); itr != auras.end(); ++itr)
    {
        Aura *aur = (*itr).second;
        if (aur && (1<<aur->GetSpellProto()->Dispel) & dispelMask)
        {
            if(aur->GetSpellProto()->Dispel == DISPEL_MAGIC)
            {
                bool positive = true;
                if (!aur->IsPositive())
                    positive = false;
                else
                    positive = (aur->GetSpellProto()->AttributesEx & SPELL_ATTR_EX_NEGATIVE)==0;

                // do not remove positive auras if friendly target
                //               negative auras if non-friendly target
                if (positive == unitTarget->IsFriendlyTo(m_caster))
                    continue;
            }
            // Add aura to dispel list (all stack cases)
            for(int k = 0; k < aur->GetStackAmount(); ++k)
                dispel_list.push_back(aur);
        }
    }
    // Ok if exist some buffs for dispel try dispel it
    if (!dispel_list.empty())
    {
        std::list < std::pair<uint32,uint64> > success_list;// (spell_id,casterGuid)
        std::list < uint32 > fail_list;                     // spell_id

        // some spells have effect value = 0 and all from its by meaning expect 1
        if(!damage)
            damage = 1;

        // Dispell N = damage buffs (or while exist buffs for dispel)
        for (int32 count=0; count < damage && !dispel_list.empty(); ++count)
        {
            // Random select buff for dispel
            std::vector<Aura*>::iterator dispel_itr = dispel_list.begin();
            std::advance(dispel_itr,urand(0, dispel_list.size()-1));

            Aura *aur = *dispel_itr;

            // remove entry from dispel_list
            dispel_list.erase(dispel_itr);

            SpellEntry const* spellInfo = aur->GetSpellProto();
            // Base dispel chance
            // TODO: possible chance depend from spell level??
            int32 miss_chance = 0;
            // Apply dispel mod from aura caster
            if (Unit *caster = aur->GetCaster())
            {
                if ( Player* modOwner = caster->GetSpellModOwner() )
                    modOwner->ApplySpellMod(spellInfo->Id, SPELLMOD_RESIST_DISPEL_CHANCE, miss_chance, this);
            }
            // Try dispel
            if (roll_chance_i(miss_chance))
                fail_list.push_back(spellInfo->Id);
            else
                success_list.push_back(std::pair<uint32,uint64>(aur->GetId(),aur->GetCasterGUID()));
        }
        // Send success log and really remove auras
        if (!success_list.empty())
        {
            int32 count = success_list.size();
            WorldPacket data(SMSG_SPELLDISPELLOG, 8+8+4+1+4+count*5);
            data.append(unitTarget->GetPackGUID());         // Victim GUID
            data.append(m_caster->GetPackGUID());           // Caster GUID
            data << uint32(m_spellInfo->Id);                // Dispel spell id
            data << uint8(0);                               // not used
            data << uint32(count);                          // count
            for (std::list<std::pair<uint32,uint64> >::iterator j = success_list.begin(); j != success_list.end(); ++j)
            {
                SpellEntry const* spellInfo = sSpellStore.LookupEntry(j->first);
                data << uint32(spellInfo->Id);              // Spell Id
                data << uint8(0);                           // 0 - dispeled !=0 cleansed
                unitTarget->RemoveSingleAuraDueToSpellByDispel(spellInfo->Id, j->second, m_caster);
            }
            m_caster->SendMessageToSet(&data, true);

            // On success dispel
            // Devour Magic
            if (m_spellInfo->SpellFamilyName == SPELLFAMILY_WARLOCK && m_spellInfo->Category == SPELLCATEGORY_DEVOUR_MAGIC)
            {
                int32 heal_amount = m_spellInfo->CalculateSimpleValue(1);
                m_caster->CastCustomSpell(m_caster, 19658, &heal_amount, NULL, NULL, true);
            }
        }
        // Send fail log to client
        if (!fail_list.empty())
        {
            // Failed to dispell
            WorldPacket data(SMSG_DISPEL_FAILED, 8+8+4+4*fail_list.size());
            data << uint64(m_caster->GetGUID());            // Caster GUID
            data << uint64(unitTarget->GetGUID());          // Victim GUID
            data << uint32(m_spellInfo->Id);                // Dispell spell id
            for (std::list< uint32 >::iterator j = fail_list.begin(); j != fail_list.end(); ++j)
                data << uint32(*j);                         // Spell Id
            m_caster->SendMessageToSet(&data, true);
        }
    }
}

void Spell::EffectDualWield(uint32 /*i*/)
{
    if (unitTarget && unitTarget->GetTypeId() == TYPEID_PLAYER)
        ((Player*)unitTarget)->SetCanDualWield(true);
}

void Spell::EffectPull(uint32 /*i*/)
{
    // TODO: create a proper pull towards distract spell center for distract
    sLog.outDebug("WORLD: Spell Effect DUMMY");
}

void Spell::EffectDistract(uint32 /*i*/)
{
    // Check for possible target
    if (!unitTarget || unitTarget->isInCombat())
        return;

    // target must be OK to do this
    if( unitTarget->hasUnitState(UNIT_STAT_CAN_NOT_REACT) )
        return;

    float angle = unitTarget->GetAngle(m_targets.m_destX, m_targets.m_destY);

    if ( unitTarget->GetTypeId() == TYPEID_PLAYER )
    {
        // For players just turn them
        WorldPacket data;
        ((Player*)unitTarget)->BuildTeleportAckMsg(&data, unitTarget->GetPositionX(), unitTarget->GetPositionY(), unitTarget->GetPositionZ(), angle);
        ((Player*)unitTarget)->GetSession()->SendPacket( &data );
        ((Player*)unitTarget)->SetPosition(unitTarget->GetPositionX(), unitTarget->GetPositionY(), unitTarget->GetPositionZ(), angle, false);
    }
    else
    {
        // Set creature Distracted, Stop it, And turn it
        unitTarget->SetOrientation(angle);
        unitTarget->StopMoving();
        unitTarget->GetMotionMaster()->MoveDistract(damage * IN_MILISECONDS);
    }
}

void Spell::EffectPickPocket(uint32 /*i*/)
{
    if (m_caster->GetTypeId() != TYPEID_PLAYER)
        return;

    // victim must be creature and attackable
    if (!unitTarget || unitTarget->GetTypeId() != TYPEID_UNIT || m_caster->IsFriendlyTo(unitTarget))
        return;

    // victim have to be alive and humanoid or undead
    if (unitTarget->isAlive() && (unitTarget->GetCreatureTypeMask() & CREATURE_TYPEMASK_HUMANOID_OR_UNDEAD) != 0)
    {
        int32 chance = 10 + int32(m_caster->getLevel()) - int32(unitTarget->getLevel());

        if (chance > irand(0, 19))
        {
            // Stealing successful
            //sLog.outDebug("Sending loot from pickpocket");
            ((Player*)m_caster)->SendLoot(unitTarget->GetGUID(),LOOT_PICKPOCKETING);
        }
        else
        {
            // Reveal action + get attack
            m_caster->RemoveSpellsCausingAura(SPELL_AURA_MOD_STEALTH);
            if (((Creature*)unitTarget)->AI())
                ((Creature*)unitTarget)->AI()->AttackedBy(m_caster);
        }
    }
}

void Spell::EffectAddFarsight(uint32 i)
{
    if(m_caster->GetTypeId() != TYPEID_PLAYER)
        return;

    int32 duration = GetSpellDuration(m_spellInfo);
    DynamicObject* dynObj = new DynamicObject;

    // set radius to 0: spell not expected to work as persistent aura
    if(!dynObj->Create(m_caster->GetMap()->GenerateLocalLowGuid(HIGHGUID_DYNAMICOBJECT), m_caster, m_spellInfo->Id, i, m_targets.m_destX, m_targets.m_destY, m_targets.m_destZ, duration, 0))
    {
        delete dynObj;
        return;
    }
    dynObj->SetUInt32Value(OBJECT_FIELD_TYPE, 65);
    dynObj->SetUInt32Value(DYNAMICOBJECT_BYTES, 0x80000002);
    m_caster->AddDynObject(dynObj);
    m_caster->GetMap()->Add(dynObj);
    ((Player*)m_caster)->SetFarSightGUID(dynObj->GetGUID());
}

void Spell::EffectSummonWild(uint32 i, uint32 forceFaction)
{
    uint32 creature_entry = m_spellInfo->EffectMiscValue[i];
    if (!creature_entry)
        return;

    uint32 level = m_caster->getLevel();

    // level of creature summoned using engineering item based at engineering skill level
    if (m_caster->GetTypeId()==TYPEID_PLAYER && m_CastItem)
    {
        ItemPrototype const *proto = m_CastItem->GetProto();
        if (proto && proto->RequiredSkill == SKILL_ENGINERING)
        {
            uint16 skill202 = ((Player*)m_caster)->GetSkillValue(SKILL_ENGINERING);
            if (skill202)
                level = skill202/5;
        }
    }

    // select center of summon position
    float center_x = m_targets.m_destX;
    float center_y = m_targets.m_destY;
    float center_z = m_targets.m_destZ;

    float radius = GetSpellRadius(sSpellRadiusStore.LookupEntry(m_spellInfo->EffectRadiusIndex[i]));
    int32 duration = GetSpellDuration(m_spellInfo);
    TempSummonType summonType = (duration == 0) ? TEMPSUMMON_DEAD_DESPAWN : TEMPSUMMON_TIMED_OR_DEAD_DESPAWN;

    int32 amount = damage > 0 ? damage : 1;

    for(int32 count = 0; count < amount; ++count)
    {
        float px, py, pz;
        // If dest location if present
        if (m_targets.m_targetMask & TARGET_FLAG_DEST_LOCATION)
        {
            // Summon 1 unit in dest location
            if (count == 0)
            {
                px = m_targets.m_destX;
                py = m_targets.m_destY;
                pz = m_targets.m_destZ;
            }
            // Summon in random point all other units if location present
            else
                m_caster->GetRandomPoint(center_x, center_y, center_z, radius, px, py, pz);
        }
        // Summon if dest location not present near caster
        else
            m_caster->GetClosePoint(px, py, pz, 3.0f);

        if(Creature *summon = m_caster->SummonCreature(creature_entry, px, py, pz, m_caster->GetOrientation(), summonType, duration))
        {
            summon->SetUInt32Value(UNIT_CREATED_BY_SPELL, m_spellInfo->Id);
            summon->SetCreatorGUID(m_caster->GetGUID());

            if(forceFaction)
                summon->setFaction(forceFaction);
        }
    }
}

void Spell::EffectSummonGuardian(uint32 i, uint32 forceFaction)
{
    uint32 pet_entry = m_spellInfo->EffectMiscValue[i];
    if (!pet_entry)
        return;

    // in another case summon new
    uint32 level = m_caster->getLevel();

    // level of pet summoned using engineering item based at engineering skill level
    if (m_caster->GetTypeId() == TYPEID_PLAYER && m_CastItem)
    {
        ItemPrototype const *proto = m_CastItem->GetProto();
        if (proto && proto->RequiredSkill == SKILL_ENGINERING)
        {
            uint16 skill202 = ((Player*)m_caster)->GetSkillValue(SKILL_ENGINERING);
            if (skill202)
            {
                level = skill202 / 5;
            }
        }
    }

    // select center of summon position
    float center_x = m_targets.m_destX;
    float center_y = m_targets.m_destY;
    float center_z = m_targets.m_destZ;

    float radius = GetSpellRadius(sSpellRadiusStore.LookupEntry(m_spellInfo->EffectRadiusIndex[i]));
    int32 duration = GetSpellDuration(m_spellInfo);
    if(Player* modOwner = m_caster->GetSpellModOwner())
        modOwner->ApplySpellMod(m_spellInfo->Id, SPELLMOD_DURATION, duration);

    int32 amount = damage > 0 ? damage : 1;

    for(int32 count = 0; count < amount; ++count)
    {
        Pet* spawnCreature = new Pet(GUARDIAN_PET);

        Map *map = m_caster->GetMap();
        uint32 pet_number = sObjectMgr.GeneratePetNumber();
        if (!spawnCreature->Create(map->GenerateLocalLowGuid(HIGHGUID_PET), map,m_caster->GetPhaseMask(),
            m_spellInfo->EffectMiscValue[i], pet_number))
        {
            sLog.outError("no such creature entry %u", m_spellInfo->EffectMiscValue[i]);
            delete spawnCreature;
            return;
        }

        float px, py, pz;
        // If dest location if present
        if (m_targets.m_targetMask & TARGET_FLAG_DEST_LOCATION)
        {
            // Summon 1 unit in dest location
            if (count == 0)
            {
                px = m_targets.m_destX;
                py = m_targets.m_destY;
                pz = m_targets.m_destZ;
            }
            // Summon in random point all other units if location present
            else
                m_caster->GetRandomPoint(center_x, center_y, center_z, radius, px, py, pz);
        }
        // Summon if dest location not present near caster
        else
            m_caster->GetClosePoint(px, py, pz,spawnCreature->GetObjectSize());

        spawnCreature->Relocate(px, py, pz, m_caster->GetOrientation());

        if (!spawnCreature->IsPositionValid())
        {
            sLog.outError("Pet (guidlow %d, entry %d) not created base at creature. Suggested coordinates isn't valid (X: %f Y: %f)",
                spawnCreature->GetGUIDLow(), spawnCreature->GetEntry(), spawnCreature->GetPositionX(), spawnCreature->GetPositionY());
            delete spawnCreature;
            return;
        }

        if (duration > 0)
            spawnCreature->SetDuration(duration);

        spawnCreature->SetOwnerGUID(m_caster->GetGUID());
        spawnCreature->setPowerType(POWER_MANA);
        spawnCreature->SetUInt32Value(UNIT_NPC_FLAGS, spawnCreature->GetCreatureInfo()->npcflag);
        spawnCreature->setFaction(forceFaction ? forceFaction : m_caster->getFaction());
        spawnCreature->SetUInt32Value(UNIT_FIELD_FLAGS, 0);
        spawnCreature->SetUInt32Value(UNIT_FIELD_BYTES_1, 0);
        spawnCreature->SetUInt32Value(UNIT_FIELD_PET_NAME_TIMESTAMP, 0);
        spawnCreature->SetCreatorGUID(m_caster->GetGUID());
        spawnCreature->SetUInt32Value(UNIT_CREATED_BY_SPELL, m_spellInfo->Id);

        spawnCreature->InitStatsForLevel(level, m_caster);
        spawnCreature->GetCharmInfo()->SetPetNumber(pet_number, false);

        spawnCreature->AIM_Initialize();

        m_caster->AddGuardian(spawnCreature);

        map->Add((Creature*)spawnCreature);
    }
}

void Spell::EffectTeleUnitsFaceCaster(uint32 i)
{
    if (!unitTarget)
        return;

    if (unitTarget->isInFlight())
        return;

    float dis = GetSpellRadius(sSpellRadiusStore.LookupEntry(m_spellInfo->EffectRadiusIndex[i]));

    float fx, fy, fz;
    m_caster->GetClosePoint(fx, fy, fz, unitTarget->GetObjectSize(), dis);

    unitTarget->NearTeleportTo(fx, fy, fz, -m_caster->GetOrientation(), unitTarget==m_caster);
}

void Spell::EffectLearnSkill(uint32 i)
{
    if (unitTarget->GetTypeId() != TYPEID_PLAYER)
        return;

    if (damage < 0)
        return;

    uint32 skillid =  m_spellInfo->EffectMiscValue[i];
    uint16 skillval = ((Player*)unitTarget)->GetPureSkillValue(skillid);
    ((Player*)unitTarget)->SetSkill(skillid, skillval ? skillval : 1, damage * 75);
}

void Spell::EffectAddHonor(uint32 /*i*/)
{
    if (unitTarget->GetTypeId() != TYPEID_PLAYER)
        return;

    // not scale value for item based reward (/10 value expected)
    if (m_CastItem)
    {
        ((Player*)unitTarget)->RewardHonor(NULL, 1, damage / 10);
        sLog.outDebug("SpellEffect::AddHonor (spell_id %u) rewards %d honor points (item %u) for player: %u", m_spellInfo->Id, damage/10, m_CastItem->GetEntry(),((Player*)unitTarget)->GetGUIDLow());
        return;
    }

    // do not allow to add too many honor for player (50 * 21) = 1040 at level 70, or (50 * 31) = 1550 at level 80
    if (damage <= 50)
    {
        uint32 honor_reward = MaNGOS::Honor::hk_honor_at_level(unitTarget->getLevel(), damage);
        ((Player*)unitTarget)->RewardHonor(NULL, 1, honor_reward);
        sLog.outDebug("SpellEffect::AddHonor (spell_id %u) rewards %u honor points (scale) to player: %u", m_spellInfo->Id, honor_reward, ((Player*)unitTarget)->GetGUIDLow());
    }
    else
    {
        //maybe we have correct honor_gain in damage already
        ((Player*)unitTarget)->RewardHonor(NULL, 1, damage);
        sLog.outError("SpellEffect::AddHonor (spell_id %u) rewards %u honor points (non scale) for player: %u", m_spellInfo->Id, damage, ((Player*)unitTarget)->GetGUIDLow());
    }
}

void Spell::EffectTradeSkill(uint32 /*i*/)
{
    if (unitTarget->GetTypeId() != TYPEID_PLAYER)
        return;
    // uint32 skillid =  m_spellInfo->EffectMiscValue[i];
    // uint16 skillmax = ((Player*)unitTarget)->(skillid);
    // ((Player*)unitTarget)->SetSkill(skillid,skillval?skillval:1,skillmax+75);
}

void Spell::EffectEnchantItemPerm(uint32 effect_idx)
{
    if (m_caster->GetTypeId() != TYPEID_PLAYER)
        return;
    if (!itemTarget)
        return;

    Player* p_caster = (Player*)m_caster;

    // not grow at item use at item case
    p_caster->UpdateCraftSkill(m_spellInfo->Id);

    uint32 enchant_id = m_spellInfo->EffectMiscValue[effect_idx];
    if (!enchant_id)
        return;

    SpellItemEnchantmentEntry const *pEnchant = sSpellItemEnchantmentStore.LookupEntry(enchant_id);
    if (!pEnchant)
        return;

    // item can be in trade slot and have owner diff. from caster
    Player* item_owner = itemTarget->GetOwner();
    if (!item_owner)
        return;

    if (item_owner!=p_caster && p_caster->GetSession()->GetSecurity() > SEC_PLAYER && sWorld.getConfig(CONFIG_GM_LOG_TRADE) )
    {
        sLog.outCommand(p_caster->GetSession()->GetAccountId(),"GM %s (Account: %u) enchanting(perm): %s (Entry: %d) for player: %s (Account: %u)",
            p_caster->GetName(),p_caster->GetSession()->GetAccountId(),
            itemTarget->GetProto()->Name1,itemTarget->GetEntry(),
            item_owner->GetName(),item_owner->GetSession()->GetAccountId());
    }

    // remove old enchanting before applying new if equipped
    item_owner->ApplyEnchantment(itemTarget,PERM_ENCHANTMENT_SLOT,false);

    itemTarget->SetEnchantment(PERM_ENCHANTMENT_SLOT, enchant_id, 0, 0);

    // add new enchanting if equipped
    item_owner->ApplyEnchantment(itemTarget,PERM_ENCHANTMENT_SLOT,true);
}

void Spell::EffectEnchantItemPrismatic(uint32 effect_idx)
{
    if (m_caster->GetTypeId() != TYPEID_PLAYER)
        return;
    if (!itemTarget)
        return;

    Player* p_caster = (Player*)m_caster;

    uint32 enchant_id = m_spellInfo->EffectMiscValue[effect_idx];
    if (!enchant_id)
        return;

    SpellItemEnchantmentEntry const *pEnchant = sSpellItemEnchantmentStore.LookupEntry(enchant_id);
    if (!pEnchant)
        return;

    // support only enchantings with add socket in this slot
    {
        bool add_socket = false;
        for(int i = 0; i < 3; ++i)
        {
            if (pEnchant->type[i]==ITEM_ENCHANTMENT_TYPE_PRISMATIC_SOCKET)
            {
                add_socket = true;
                break;
            }
        }
        if (!add_socket)
        {
            sLog.outError("Spell::EffectEnchantItemPrismatic: attempt apply enchant spell %u with SPELL_EFFECT_ENCHANT_ITEM_PRISMATIC (%u) but without ITEM_ENCHANTMENT_TYPE_PRISMATIC_SOCKET (%u), not suppoted yet.",
                m_spellInfo->Id,SPELL_EFFECT_ENCHANT_ITEM_PRISMATIC,ITEM_ENCHANTMENT_TYPE_PRISMATIC_SOCKET);
            return;
        }
    }

    // item can be in trade slot and have owner diff. from caster
    Player* item_owner = itemTarget->GetOwner();
    if (!item_owner)
        return;

    if (item_owner!=p_caster && p_caster->GetSession()->GetSecurity() > SEC_PLAYER && sWorld.getConfig(CONFIG_GM_LOG_TRADE) )
    {
        sLog.outCommand(p_caster->GetSession()->GetAccountId(),"GM %s (Account: %u) enchanting(perm): %s (Entry: %d) for player: %s (Account: %u)",
            p_caster->GetName(),p_caster->GetSession()->GetAccountId(),
            itemTarget->GetProto()->Name1,itemTarget->GetEntry(),
            item_owner->GetName(),item_owner->GetSession()->GetAccountId());
    }

    // remove old enchanting before applying new if equipped
    item_owner->ApplyEnchantment(itemTarget,PRISMATIC_ENCHANTMENT_SLOT,false);

    itemTarget->SetEnchantment(PRISMATIC_ENCHANTMENT_SLOT, enchant_id, 0, 0);

    // add new enchanting if equipped
    item_owner->ApplyEnchantment(itemTarget,PRISMATIC_ENCHANTMENT_SLOT,true);
}

void Spell::EffectEnchantItemTmp(uint32 i)
{
    if (m_caster->GetTypeId() != TYPEID_PLAYER)
        return;

    Player* p_caster = (Player*)m_caster;

    // Rockbiter Weapon apply to both weapon
    if (m_spellInfo->SpellFamilyName == SPELLFAMILY_SHAMAN && m_spellInfo->SpellFamilyFlags & UI64LIT(0x0000000000400000))
    {
        uint32 spell_id = 0;

        // enchanting spell selected by calculated damage-per-sec stored in Effect[1] base value
        // Note: damage calculated (correctly) with rounding int32(float(v)) but
        // RW enchantments applied damage int32(float(v)+0.5), this create  0..1 difference sometime
        switch(damage)
        {
            // Rank 1
            case  2: spell_id = 36744; break;               //  0% [ 7% ==  2, 14% == 2, 20% == 2]
            // Rank 2
            case  4: spell_id = 36753; break;               //  0% [ 7% ==  4, 14% == 4]
            case  5: spell_id = 36751; break;               // 20%
            // Rank 3
            case  6: spell_id = 36754; break;               //  0% [ 7% ==  6, 14% == 6]
            case  7: spell_id = 36755; break;               // 20%
            // Rank 4
            case  9: spell_id = 36761; break;               //  0% [ 7% ==  6]
            case 10: spell_id = 36758; break;               // 14%
            case 11: spell_id = 36760; break;               // 20%
            default:
                sLog.outError("Spell::EffectEnchantItemTmp: Damage %u not handled in S'RW",damage);
                return;
        }


        SpellEntry const *spellInfo = sSpellStore.LookupEntry(spell_id);
        if (!spellInfo)
        {
            sLog.outError("Spell::EffectEnchantItemTmp: unknown spell id %i", spell_id);
            return;
        }

        for(int j = BASE_ATTACK; j <= OFF_ATTACK; ++j)
        {
            if (Item* item = p_caster->GetWeaponForAttack(WeaponAttackType(j)))
            {
                if (item->IsFitToSpellRequirements(m_spellInfo))
                {
                    Spell *spell = new Spell(m_caster, spellInfo, true);
                    SpellCastTargets targets;
                    targets.setItemTarget( item );
                    spell->prepare(&targets);
                }
            }
        }
        return;
    }

    if (!itemTarget)
        return;

    uint32 enchant_id = m_spellInfo->EffectMiscValue[i];

    if (!enchant_id)
    {
        sLog.outError("Spell %u Effect %u (SPELL_EFFECT_ENCHANT_ITEM_TEMPORARY) have 0 as enchanting id",m_spellInfo->Id,i);
        return;
    }

    SpellItemEnchantmentEntry const *pEnchant = sSpellItemEnchantmentStore.LookupEntry(enchant_id);
    if(!pEnchant)
    {
        sLog.outError("Spell %u Effect %u (SPELL_EFFECT_ENCHANT_ITEM_TEMPORARY) have not existed enchanting id %u ",m_spellInfo->Id,i,enchant_id);
        return;
    }

    // select enchantment duration
    uint32 duration;

    // rogue family enchantments exception by duration
    if(m_spellInfo->Id == 38615)
        duration = 1800;                                    // 30 mins
    // other rogue family enchantments always 1 hour (some have spell damage=0, but some have wrong data in EffBasePoints)
    else if(m_spellInfo->SpellFamilyName == SPELLFAMILY_ROGUE)
        duration = 3600;                                    // 1 hour
    // shaman family enchantments
    else if(m_spellInfo->SpellFamilyName == SPELLFAMILY_SHAMAN)
        duration = 1800;                                    // 30 mins
    // other cases with this SpellVisual already selected
    else if(m_spellInfo->SpellVisual[0] == 215)
        duration = 1800;                                    // 30 mins
    // some fishing pole bonuses
    else if(m_spellInfo->SpellVisual[0] == 563)
        duration = 600;                                     // 10 mins
    // shaman rockbiter enchantments
    else if(m_spellInfo->SpellVisual[0] == 0)
        duration = 1800;                                    // 30 mins
    else if(m_spellInfo->Id == 29702)
        duration = 300;                                     // 5 mins
    else if(m_spellInfo->Id == 37360)
        duration = 300;                                     // 5 mins
    // default case
    else
        duration = 3600;                                    // 1 hour

    // item can be in trade slot and have owner diff. from caster
    Player* item_owner = itemTarget->GetOwner();
    if(!item_owner)
        return;

    if(item_owner!=p_caster && p_caster->GetSession()->GetSecurity() > SEC_PLAYER && sWorld.getConfig(CONFIG_GM_LOG_TRADE) )
    {
        sLog.outCommand(p_caster->GetSession()->GetAccountId(),"GM %s (Account: %u) enchanting(temp): %s (Entry: %d) for player: %s (Account: %u)",
            p_caster->GetName(), p_caster->GetSession()->GetAccountId(),
            itemTarget->GetProto()->Name1, itemTarget->GetEntry(),
            item_owner->GetName(), item_owner->GetSession()->GetAccountId());
    }

    // remove old enchanting before applying new if equipped
    item_owner->ApplyEnchantment(itemTarget,TEMP_ENCHANTMENT_SLOT, false);

    itemTarget->SetEnchantment(TEMP_ENCHANTMENT_SLOT, enchant_id, duration * 1000, 0);

    // add new enchanting if equipped
    item_owner->ApplyEnchantment(itemTarget, TEMP_ENCHANTMENT_SLOT, true);
}

void Spell::EffectTameCreature(uint32 /*i*/)
{
    // Caster must be player, checked in Spell::CheckCast
    // Spell can be triggered, we need to check original caster prior to caster
    Player* plr = (Player*)GetAffectiveCaster();

    Creature* creatureTarget = (Creature*)unitTarget;

    // cast finish successfully
    //SendChannelUpdate(0);
    finish();

    Pet* pet = plr->CreateTamedPetFrom(creatureTarget, m_spellInfo->Id);
    if(!pet)                                                // in versy specific state like near world end/etc.
        return;

    // "kill" original creature
    creatureTarget->ForcedDespawn();

    uint32 level = (creatureTarget->getLevel() < (plr->getLevel() - 5)) ? (plr->getLevel() - 5) : creatureTarget->getLevel();

    // prepare visual effect for levelup
    pet->SetUInt32Value(UNIT_FIELD_LEVEL, level - 1);

    // add to world
    pet->GetMap()->Add((Creature*)pet);

    // visual effect for levelup
    pet->SetUInt32Value(UNIT_FIELD_LEVEL, level);

    // caster have pet now
    plr->SetPet(pet);

    pet->SavePetToDB(PET_SAVE_AS_CURRENT);
    plr->PetSpellInitialize();
}

void Spell::EffectSummonPet(uint32 i)
{
    uint32 petentry = m_spellInfo->EffectMiscValue[i];

    Pet *OldSummon = m_caster->GetPet();

    // if pet requested type already exist
    if( OldSummon )
    {
        if(petentry == 0 || OldSummon->GetEntry() == petentry)
        {
            // pet in corpse state can't be summoned
            if( OldSummon->isDead() )
                return;

            OldSummon->GetMap()->Remove((Creature*)OldSummon,false);

            float px, py, pz;
            m_caster->GetClosePoint(px, py, pz, OldSummon->GetObjectSize());

            OldSummon->Relocate(px, py, pz, OldSummon->GetOrientation());
            m_caster->GetMap()->Add((Creature*)OldSummon);

            if(m_caster->GetTypeId() == TYPEID_PLAYER && OldSummon->isControlled() )
            {
                ((Player*)m_caster)->PetSpellInitialize();
            }
            return;
        }

        if(m_caster->GetTypeId() == TYPEID_PLAYER)
            ((Player*)m_caster)->RemovePet(OldSummon,(OldSummon->getPetType()==HUNTER_PET ? PET_SAVE_AS_DELETED : PET_SAVE_NOT_IN_SLOT),false);
        else
            return;
    }

    Pet* NewSummon = new Pet;

    // petentry==0 for hunter "call pet" (current pet summoned if any)
    if(m_caster->GetTypeId() == TYPEID_PLAYER && NewSummon->LoadPetFromDB((Player*)m_caster, petentry))
    {
        if(NewSummon->getPetType() == SUMMON_PET)
        {
            // Remove Demonic Sacrifice auras (known pet)
            Unit::AuraList const& auraClassScripts = m_caster->GetAurasByType(SPELL_AURA_OVERRIDE_CLASS_SCRIPTS);
            for(Unit::AuraList::const_iterator itr = auraClassScripts.begin(); itr != auraClassScripts.end();)
            {
                if((*itr)->GetModifier()->m_miscvalue == 2228)
                {
                    m_caster->RemoveAurasDueToSpell((*itr)->GetId());
                    itr = auraClassScripts.begin();
                }
                else
                    ++itr;
            }
        }

        return;
    }

    // not error in case fail hunter call pet
    if(!petentry)
    {
        delete NewSummon;
        return;
    }

    CreatureInfo const* cInfo = sCreatureStorage.LookupEntry<CreatureInfo>(petentry);

    if(!cInfo)
    {
        sLog.outError("EffectSummonPet: creature entry %u not found.", petentry);
        delete NewSummon;
        return;
    }

    Map *map = m_caster->GetMap();
    uint32 pet_number = sObjectMgr.GeneratePetNumber();
    if(!NewSummon->Create(map->GenerateLocalLowGuid(HIGHGUID_PET), map, m_caster->GetPhaseMask(),
        petentry, pet_number))
    {
        delete NewSummon;
        return;
    }

    float px, py, pz;
    m_caster->GetClosePoint(px, py, pz, NewSummon->GetObjectSize());

    NewSummon->Relocate(px, py, pz, m_caster->GetOrientation());

    if(!NewSummon->IsPositionValid())
    {
        sLog.outError("Pet (guidlow %d, entry %d) not summoned. Suggested coordinates isn't valid (X: %f Y: %f)",
            NewSummon->GetGUIDLow(), NewSummon->GetEntry(), NewSummon->GetPositionX(), NewSummon->GetPositionY());
        delete NewSummon;
        return;
    }

    uint32 petlevel = m_caster->getLevel();
    NewSummon->setPetType(SUMMON_PET);

    uint32 faction = m_caster->getFaction();
    if(m_caster->GetTypeId() == TYPEID_UNIT)
    {
        if ( ((Creature*)m_caster)->isTotem() )
            NewSummon->GetCharmInfo()->SetReactState(REACT_AGGRESSIVE);
        else
            NewSummon->GetCharmInfo()->SetReactState(REACT_DEFENSIVE);
    }

    NewSummon->SetOwnerGUID(m_caster->GetGUID());
    NewSummon->SetCreatorGUID(m_caster->GetGUID());
    NewSummon->SetUInt32Value(UNIT_NPC_FLAGS, UNIT_NPC_FLAG_NONE);
    NewSummon->setFaction(faction);
    NewSummon->SetUInt32Value(UNIT_FIELD_BYTES_0, 2048);
    NewSummon->SetUInt32Value(UNIT_FIELD_BYTES_1, 0);
    NewSummon->SetUInt32Value(UNIT_FIELD_PET_NAME_TIMESTAMP, time(NULL));
    NewSummon->SetUInt32Value(UNIT_FIELD_PETEXPERIENCE, 0);
    NewSummon->SetUInt32Value(UNIT_FIELD_PETNEXTLEVELEXP, 1000);
    NewSummon->SetUInt32Value(UNIT_CREATED_BY_SPELL, m_spellInfo->Id);

    NewSummon->UpdateWalkMode(m_caster);

    NewSummon->GetCharmInfo()->SetPetNumber(pet_number, true);
    // this enables pet details window (Shift+P)

    // this enables popup window (pet dismiss, cancel), hunter pet additional flags set later
    if(m_caster->GetTypeId() == TYPEID_PLAYER)
        NewSummon->SetUInt32Value(UNIT_FIELD_FLAGS, UNIT_FLAG_PVP_ATTACKABLE);

    if(m_caster->IsPvP())
        NewSummon->SetPvP(true);

    if(m_caster->IsFFAPvP())
        NewSummon->SetFFAPvP(true);

    NewSummon->InitStatsForLevel(petlevel, m_caster);
    NewSummon->InitPetCreateSpells();
    NewSummon->InitLevelupSpellsForLevel();
    NewSummon->InitTalentForLevel();

    if(NewSummon->getPetType() == SUMMON_PET)
    {
        // Remove Demonic Sacrifice auras (new pet)
        Unit::AuraList const& auraClassScripts = m_caster->GetAurasByType(SPELL_AURA_OVERRIDE_CLASS_SCRIPTS);
        for(Unit::AuraList::const_iterator itr = auraClassScripts.begin(); itr != auraClassScripts.end();)
        {
            if((*itr)->GetModifier()->m_miscvalue == 2228)
            {
                m_caster->RemoveAurasDueToSpell((*itr)->GetId());
                itr = auraClassScripts.begin();
            }
            else
                ++itr;
        }

        // generate new name for summon pet
        std::string new_name = sObjectMgr.GeneratePetName(petentry);
        if(!new_name.empty())
            NewSummon->SetName(new_name);
    }
    else if(NewSummon->getPetType() == HUNTER_PET)
    {
        NewSummon->RemoveByteFlag(UNIT_FIELD_BYTES_2, 2, UNIT_CAN_BE_RENAMED);
        NewSummon->SetByteFlag(UNIT_FIELD_BYTES_2, 2, UNIT_CAN_BE_ABANDONED);
    }

    NewSummon->AIM_Initialize();
    NewSummon->SetHealth(NewSummon->GetMaxHealth());
    NewSummon->SetPower(POWER_MANA, NewSummon->GetMaxPower(POWER_MANA));

    map->Add((Creature*)NewSummon);

    m_caster->SetPet(NewSummon);
    sLog.outDebug("New Pet has guid %u", NewSummon->GetGUIDLow());

    if(m_caster->GetTypeId() == TYPEID_PLAYER)
    {
        NewSummon->SavePetToDB(PET_SAVE_AS_CURRENT);
        ((Player*)m_caster)->PetSpellInitialize();
    }
}

void Spell::EffectLearnPetSpell(uint32 i)
{
    if(m_caster->GetTypeId() != TYPEID_PLAYER)
        return;

    Player *_player = (Player*)m_caster;

    Pet *pet = _player->GetPet();
    if(!pet)
        return;
    if(!pet->isAlive())
        return;

    SpellEntry const *learn_spellproto = sSpellStore.LookupEntry(m_spellInfo->EffectTriggerSpell[i]);
    if(!learn_spellproto)
        return;

    pet->learnSpell(learn_spellproto->Id);

    pet->SavePetToDB(PET_SAVE_AS_CURRENT);
    _player->PetSpellInitialize();
}

void Spell::EffectTaunt(uint32 /*i*/)
{
    if (!unitTarget)
        return;

    // this effect use before aura Taunt apply for prevent taunt already attacking target
    // for spell as marked "non effective at already attacking target"
    if (unitTarget->GetTypeId() != TYPEID_PLAYER)
    {
        if (unitTarget->getVictim()==m_caster)
        {
            SendCastResult(SPELL_FAILED_DONT_REPORT);
            return;
        }
    }

    // Also use this effect to set the taunter's threat to the taunted creature's highest value
    if (unitTarget->CanHaveThreatList() && unitTarget->getThreatManager().getCurrentVictim())
        unitTarget->getThreatManager().addThreat(m_caster,unitTarget->getThreatManager().getCurrentVictim()->getThreat());
}

void Spell::EffectWeaponDmg(uint32 i)
{
    if(!unitTarget)
        return;
    if(!unitTarget->isAlive())
        return;

    // multiple weapon dmg effect workaround
    // execute only the last weapon damage
    // and handle all effects at once
    for (uint32 j = 0; j < 3; ++j)
    {
        switch(m_spellInfo->Effect[j])
        {
            case SPELL_EFFECT_WEAPON_DAMAGE:
            case SPELL_EFFECT_WEAPON_DAMAGE_NOSCHOOL:
            case SPELL_EFFECT_NORMALIZED_WEAPON_DMG:
            case SPELL_EFFECT_WEAPON_PERCENT_DAMAGE:
                if (j < i)                                  // we must calculate only at last weapon effect
                    return;
            break;
        }
    }

    // some spell specific modifiers
    bool spellBonusNeedWeaponDamagePercentMod = false;      // if set applied weapon damage percent mode to spell bonus

    float weaponDamagePercentMod = 1.0f;                    // applied to weapon damage and to fixed effect damage bonus
    float totalDamagePercentMod  = 1.0f;                    // applied to final bonus+weapon damage
    bool normalized = false;

    int32 spell_bonus = 0;                                  // bonus specific for spell
    switch(m_spellInfo->SpellFamilyName)
    {
        case SPELLFAMILY_DRUID:
        {
            // Rend and Tear ( on Maul / Shred )
            if (m_spellInfo->SpellFamilyFlags & UI64LIT(0x0000000000008800))
            {
                if(unitTarget && unitTarget->HasAuraState(AURA_STATE_MECHANIC_BLEED))
                {
                    Unit::AuraList const& aura = m_caster->GetAurasByType(SPELL_AURA_DUMMY);
                    for(Unit::AuraList::const_iterator itr = aura.begin(); itr != aura.end(); ++itr)
                    {
                        if ((*itr)->GetSpellProto()->SpellIconID == 2859 && (*itr)->GetEffIndex() == 0)
                        {
                            totalDamagePercentMod += (totalDamagePercentMod * (*itr)->GetModifier()->m_amount) / 100;
                            break;
                        }
                    }
                }
            }

            break;
        }
        case SPELLFAMILY_WARRIOR:
        {
            // Devastate bonus and sunder armor refresh
            if(m_spellInfo->SpellVisual[0] == 12295 && m_spellInfo->SpellIconID == 1508)
            {
                uint32 stack = 0;
                // Need refresh all Sunder Armor auras from this caster
                Unit::AuraMap& suAuras = unitTarget->GetAuras();
                SpellEntry const *spellInfo;
                for(Unit::AuraMap::iterator itr = suAuras.begin(); itr != suAuras.end(); ++itr)
                {
                    spellInfo = (*itr).second->GetSpellProto();
                    if( spellInfo->SpellFamilyName == SPELLFAMILY_WARRIOR &&
                        (spellInfo->SpellFamilyFlags & UI64LIT(0x0000000000004000)) &&
                        (*itr).second->GetCasterGUID() == m_caster->GetGUID())
                    {
                        (*itr).second->RefreshAura();
                        stack = (*itr).second->GetStackAmount();
                        break;
                    }
                }
                if (stack)
                    spell_bonus += stack * CalculateDamage(2, unitTarget);
                if (!stack || stack < spellInfo->StackAmount)
                    // Devastate causing Sunder Armor Effect
                    // and no need to cast over max stack amount
                    m_caster->CastSpell(unitTarget, 58567, true);
            }
            break;
        }
        case SPELLFAMILY_ROGUE:
        {
            // Mutilate (for each hand)
            if(m_spellInfo->SpellFamilyFlags & UI64LIT(0x600000000))
            {
                bool found = false;
                // fast check
                if(unitTarget->HasAuraState(AURA_STATE_DEADLY_POISON))
                    found = true;
                // full aura scan
                else
                {
                    Unit::AuraMap const& auras = unitTarget->GetAuras();
                    for(Unit::AuraMap::const_iterator itr = auras.begin(); itr!=auras.end(); ++itr)
                    {
                        if(itr->second->GetSpellProto()->Dispel == DISPEL_POISON)
                        {
                            found = true;
                            break;
                        }
                    }
                }

                if(found)
                    totalDamagePercentMod *= 1.2f;          // 120% if poisoned
            }
            // Fan of Knives
            else if (m_caster->GetTypeId()==TYPEID_PLAYER && (m_spellInfo->SpellFamilyFlags & UI64LIT(0x0004000000000000)))
            {
                Item* weapon = ((Player*)m_caster)->GetWeaponForAttack(m_attackType,true,true);
                if (weapon && weapon->GetProto()->SubClass == ITEM_SUBCLASS_WEAPON_DAGGER)
                    totalDamagePercentMod *= 1.5f;          // 150% to daggers
            }
            break;
        }
        case SPELLFAMILY_PALADIN:
        {
            // Judgement of Command - receive benefit from Spell Damage and Attack Power
            if(m_spellInfo->SpellFamilyFlags & UI64LIT(0x00020000000000))
            {
                float ap = m_caster->GetTotalAttackPowerValue(BASE_ATTACK);
                int32 holy = m_caster->SpellBaseDamageBonus(GetSpellSchoolMask(m_spellInfo)) +
                             m_caster->SpellBaseDamageBonusForVictim(GetSpellSchoolMask(m_spellInfo), unitTarget);
                spell_bonus += int32(ap * 0.08f) + int32(holy * 13 / 100);
            }
            break;
        }
        case SPELLFAMILY_SHAMAN:
        {
            // Skyshatter Harness item set bonus
            // Stormstrike
            if(m_spellInfo->SpellFamilyFlags & UI64LIT(0x001000000000))
            {
                Unit::AuraList const& m_OverrideClassScript = m_caster->GetAurasByType(SPELL_AURA_OVERRIDE_CLASS_SCRIPTS);
                for(Unit::AuraList::const_iterator citr = m_OverrideClassScript.begin(); citr != m_OverrideClassScript.end(); ++citr)
                {
                    // Stormstrike AP Buff
                    if ( (*citr)->GetModifier()->m_miscvalue == 5634 )
                    {
                        m_caster->CastSpell(m_caster, 38430, true, NULL, *citr);
                        break;
                    }
                }
            }
            break;
        }
        case SPELLFAMILY_DEATHKNIGHT:
        {
            // Blood Strike, Heart Strike, Obliterate
            // Blood-Caked Strike, Scourge Strike
            if (m_spellInfo->SpellFamilyFlags & UI64LIT(0x0002000001400000) ||
                m_spellInfo->SpellIconID == 1736 || m_spellInfo->SpellIconID == 3143)
            {
                uint32 count = 0;
                Unit::AuraMap const& auras = unitTarget->GetAuras();
                for(Unit::AuraMap::const_iterator itr = auras.begin(); itr!=auras.end(); ++itr)
                {
                    if(itr->second->GetSpellProto()->Dispel == DISPEL_DISEASE &&
                        itr->second->GetCasterGUID() == m_caster->GetGUID() &&
                        IsSpellLastAuraEffect(itr->second->GetSpellProto(), itr->second->GetEffIndex()))
                        ++count;
                }

                if (count)
                {
                    // Effect 1(for Blood-Caked Strike)/3(other) damage is bonus
                    float bonus = count * CalculateDamage(m_spellInfo->SpellIconID == 1736 ? 0 : 2, unitTarget) / 100.0f;
                    // Blood Strike, Blood-Caked Strike and Obliterate store bonus*2
                    if (m_spellInfo->SpellFamilyFlags & UI64LIT(0x0002000000400000) ||
                        m_spellInfo->SpellIconID == 1736)
                        bonus /= 2.0f;

                    totalDamagePercentMod *= 1.0f + bonus;
                }
            }
            // Glyph of Blood Strike
            if( m_spellInfo->SpellFamilyFlags & UI64LIT(0x0000000000400000) &&
                m_caster->HasAura(59332) &&
                unitTarget->HasAuraType(SPELL_AURA_MOD_DECREASE_SPEED))
            {
                totalDamagePercentMod *= 1.2f;              // 120% if snared
            }
            // Glyph of Death Strike
            if( m_spellInfo->SpellFamilyFlags & UI64LIT(0x0000000000000010) &&
                m_caster->HasAura(59336))
            {
                int32 rp = m_caster->GetPower(POWER_RUNIC_POWER) / 10;
                if(rp > 25)
                    rp = 25;
                totalDamagePercentMod *= 1.0f + rp / 100.0f;
            }
            // Glyph of Plague Strike
            if( m_spellInfo->SpellFamilyFlags & UI64LIT(0x0000000000000001) &&
                m_caster->HasAura(58657) )
            {
                totalDamagePercentMod *= 1.2f;
            }
            break;
        }
    }

    int32 fixed_bonus = 0;
    for (int j = 0; j < 3; ++j)
    {
        switch(m_spellInfo->Effect[j])
        {
            case SPELL_EFFECT_WEAPON_DAMAGE:
            case SPELL_EFFECT_WEAPON_DAMAGE_NOSCHOOL:
                fixed_bonus += CalculateDamage(j, unitTarget);
                break;
            case SPELL_EFFECT_NORMALIZED_WEAPON_DMG:
                fixed_bonus += CalculateDamage(j, unitTarget);
                normalized = true;
                break;
            case SPELL_EFFECT_WEAPON_PERCENT_DAMAGE:
                weaponDamagePercentMod *= float(CalculateDamage(j, unitTarget)) / 100.0f;

                // applied only to prev.effects fixed damage
                fixed_bonus = int32(fixed_bonus*weaponDamagePercentMod);
                break;
            default:
                break;                                      // not weapon damage effect, just skip
        }
    }

    // apply weaponDamagePercentMod to spell bonus also
    if(spellBonusNeedWeaponDamagePercentMod)
        spell_bonus = int32(spell_bonus*weaponDamagePercentMod);

    // non-weapon damage
    int32 bonus = spell_bonus + fixed_bonus;

    // apply to non-weapon bonus weapon total pct effect, weapon total flat effect included in weapon damage
    if(bonus)
    {
        UnitMods unitMod;
        switch(m_attackType)
        {
            default:
            case BASE_ATTACK:   unitMod = UNIT_MOD_DAMAGE_MAINHAND; break;
            case OFF_ATTACK:    unitMod = UNIT_MOD_DAMAGE_OFFHAND;  break;
            case RANGED_ATTACK: unitMod = UNIT_MOD_DAMAGE_RANGED;   break;
        }

        float weapon_total_pct  = m_caster->GetModifierValue(unitMod, TOTAL_PCT);
        bonus = int32(bonus*weapon_total_pct);
    }

    // + weapon damage with applied weapon% dmg to base weapon damage in call
    bonus += int32(m_caster->CalculateDamage(m_attackType, normalized)*weaponDamagePercentMod);

    // total damage
    bonus = int32(bonus*totalDamagePercentMod);

    // prevent negative damage
    m_damage+= uint32(bonus > 0 ? bonus : 0);

    // Hemorrhage
    if (m_spellInfo->SpellFamilyName==SPELLFAMILY_ROGUE && (m_spellInfo->SpellFamilyFlags & UI64LIT(0x2000000)))
    {
        if(m_caster->GetTypeId()==TYPEID_PLAYER)
            ((Player*)m_caster)->AddComboPoints(unitTarget, 1);
    }
    // Mangle (Cat): CP
    else if (m_spellInfo->SpellFamilyName==SPELLFAMILY_DRUID && (m_spellInfo->SpellFamilyFlags==UI64LIT(0x0000040000000000)))
    {
        if(m_caster->GetTypeId()==TYPEID_PLAYER)
            ((Player*)m_caster)->AddComboPoints(unitTarget, 1);
    }

    // take ammo
    if(m_attackType == RANGED_ATTACK && m_caster->GetTypeId() == TYPEID_PLAYER)
    {
        Item *pItem = ((Player*)m_caster)->GetWeaponForAttack(RANGED_ATTACK, true, false);

        // wands don't have ammo
        if (!pItem || pItem->GetProto()->SubClass == ITEM_SUBCLASS_WEAPON_WAND)
            return;

        if (pItem->GetProto()->InventoryType == INVTYPE_THROWN)
        {
            if(pItem->GetMaxStackCount()==1)
            {
                // decrease durability for non-stackable throw weapon
                ((Player*)m_caster)->DurabilityPointLossForEquipSlot(EQUIPMENT_SLOT_RANGED);
            }
            else
            {
                // decrease items amount for stackable throw weapon
                uint32 count = 1;
                ((Player*)m_caster)->DestroyItemCount( pItem, count, true);
            }
        }
        else if(uint32 ammo = ((Player*)m_caster)->GetUInt32Value(PLAYER_AMMO_ID))
            ((Player*)m_caster)->DestroyItemCount(ammo, 1, true);
    }
}

void Spell::EffectThreat(uint32 /*i*/)
{
    if(!unitTarget || !unitTarget->isAlive() || !m_caster->isAlive())
        return;

    if(!unitTarget->CanHaveThreatList())
        return;

    unitTarget->AddThreat(m_caster, float(damage), false, GetSpellSchoolMask(m_spellInfo), m_spellInfo);
}

void Spell::EffectHealMaxHealth(uint32 /*i*/)
{
    if(!unitTarget)
        return;
    if(!unitTarget->isAlive())
        return;

    uint32 heal = m_caster->GetMaxHealth();

    m_healing += heal;
}

void Spell::EffectInterruptCast(uint32 i)
{
    if(!unitTarget)
        return;
    if(!unitTarget->isAlive())
        return;

    // TODO: not all spells that used this effect apply cooldown at school spells
    // also exist case: apply cooldown to interrupted cast only and to all spells
    for (uint32 it = CURRENT_FIRST_NON_MELEE_SPELL; it < CURRENT_MAX_SPELL; ++it)
    {
        if (Spell* spell = unitTarget->GetCurrentSpell(CurrentSpellTypes(it)))
        {
            SpellEntry const* curSpellInfo = spell->m_spellInfo;
            // check if we can interrupt spell
            if ((curSpellInfo->InterruptFlags & SPELL_INTERRUPT_FLAG_INTERRUPT) && curSpellInfo->PreventionType == SPELL_PREVENTION_TYPE_SILENCE )
            {
                unitTarget->ProhibitSpellSchool(GetSpellSchoolMask(curSpellInfo), unitTarget->CalculateSpellDuration(m_spellInfo, i, unitTarget));
                unitTarget->InterruptSpell(CurrentSpellTypes(it),false);
            }
        }
    }
}

void Spell::EffectSummonObjectWild(uint32 i)
{
    uint32 gameobject_id = m_spellInfo->EffectMiscValue[i];

    GameObject* pGameObj = new GameObject;

    WorldObject* target = focusObject;
    if( !target )
        target = m_caster;

    float x, y, z;
    if(m_targets.m_targetMask & TARGET_FLAG_DEST_LOCATION)
    {
        x = m_targets.m_destX;
        y = m_targets.m_destY;
        z = m_targets.m_destZ;
    }
    else
        m_caster->GetClosePoint(x, y, z, DEFAULT_WORLD_OBJECT_SIZE);

    Map *map = target->GetMap();

    if(!pGameObj->Create(sObjectMgr.GenerateLowGuid(HIGHGUID_GAMEOBJECT), gameobject_id, map,
        m_caster->GetPhaseMask(), x, y, z, target->GetOrientation(), 0.0f, 0.0f, 0.0f, 0.0f, 100, GO_STATE_READY))
    {
        delete pGameObj;
        return;
    }

    int32 duration = GetSpellDuration(m_spellInfo);

    pGameObj->SetRespawnTime(duration > 0 ? duration/IN_MILISECONDS : 0);
    pGameObj->SetSpellId(m_spellInfo->Id);

    // Wild object not have owner and check clickable by players
    map->Add(pGameObj);

    if(pGameObj->GetGoType() == GAMEOBJECT_TYPE_FLAGDROP && m_caster->GetTypeId() == TYPEID_PLAYER)
    {
        Player *pl = (Player*)m_caster;
        BattleGround* bg = ((Player *)m_caster)->GetBattleGround();

        switch(pGameObj->GetMapId())
        {
            case 489:                                       //WS
            {
                if(bg && bg->GetTypeID()==BATTLEGROUND_WS && bg->GetStatus() == STATUS_IN_PROGRESS)
                {
                    uint32 team = ALLIANCE;

                    if(pl->GetTeam() == team)
                        team = HORDE;

                    ((BattleGroundWS*)bg)->SetDroppedFlagGUID(pGameObj->GetGUID(),team);
                }
                break;
            }
            case 566:                                       //EY
            {
                if(bg && bg->GetTypeID()==BATTLEGROUND_EY && bg->GetStatus() == STATUS_IN_PROGRESS)
                {
                    ((BattleGroundEY*)bg)->SetDroppedFlagGUID(pGameObj->GetGUID());
                }
                break;
            }
        }
    }

    pGameObj->SummonLinkedTrapIfAny();
}

void Spell::EffectScriptEffect(uint32 effIndex)
{
    // TODO: we must implement hunter pet summon at login there (spell 6962)

    switch(m_spellInfo->SpellFamilyName)
    {
        case SPELLFAMILY_GENERIC:
        {
            switch(m_spellInfo->Id)
            {
                case 6962:
                {
                    if(m_caster->GetTypeId() != TYPEID_PLAYER)
                        return;

                    Player* plr = ((Player*)m_caster);
                    if(plr && plr->GetLastPetNumber())
                    {
                        PetType NewPetType = (plr->getClass()==CLASS_HUNTER) ? HUNTER_PET : SUMMON_PET;
                        if (Pet* NewPet = new Pet(NewPetType))
                        {
                            if(NewPet->LoadPetFromDB(plr, 0, plr->GetLastPetNumber(), true))
                            {
                                NewPet->SetHealth(NewPet->GetMaxHealth());
                                NewPet->SetPower(NewPet->getPowerType(),NewPet->GetMaxPower(NewPet->getPowerType()));

                                switch (NewPet->GetEntry())
                                {
                                    case 11859:
                                    case    89:
                                        NewPet->SetEntry(416);
                                        break;
                                    default:
                                        break;
                                }
                            }
                            else
                                delete NewPet;
                        }
                    }
                    return;
                }
                // Bending Shinbone
                case 8856:
                {
                    if(!itemTarget && m_caster->GetTypeId()!=TYPEID_PLAYER)
                        return;

                    uint32 spell_id = 0;
                    switch(urand(1, 5))
                    {
                    case 1:  spell_id = 8854; break;
                    default: spell_id = 8855; break;
                    }

                    m_caster->CastSpell(m_caster,spell_id,true,NULL);
                    return;
                }
                // Piccolo of the Flaming Fire
                case 17512:
                {
                    if(!unitTarget || unitTarget->GetTypeId() != TYPEID_PLAYER)
                        return;
                    unitTarget->HandleEmoteCommand(EMOTE_STATE_DANCE);
                    return;
                }
                // Escape artist
                case 20589:
                {
                    if(!unitTarget)
                        return;

                    unitTarget->RemoveSpellsCausingAura(SPELL_AURA_MOD_ROOT);
                    unitTarget->RemoveSpellsCausingAura(SPELL_AURA_MOD_DECREASE_SPEED);
                    return;
                }
                // Brittle Armor - need remove one 24575 Brittle Armor aura
                case 24590:
                    unitTarget->RemoveSingleSpellAurasFromStack(24575);
                    return;
                    // PX-238 Winter Wondervolt TRAP
                case 26275:
                {
                    uint32 spells[4] = { 26272, 26157, 26273, 26274 };

                    // check presence
                    for(int j = 0; j < 4; ++j)
                        if(unitTarget->HasAura(spells[j],0))
                            return;

                    // select spell
                    uint32 iTmpSpellId = spells[urand(0,3)];

                    // cast
                    unitTarget->CastSpell(unitTarget, iTmpSpellId, true);
                    return;
                }
                // Mercurial Shield - need remove one 26464 Mercurial Shield aura
                case 26465:
                    unitTarget->RemoveSingleSpellAurasFromStack(26464);
                    return;
                // Orb teleport spells
                case 25140:
                case 25143:
                case 25650:
                case 25652:
                case 29128:
                case 29129:
                case 35376:
                case 35727:
                {
                    if(!unitTarget)
                        return;

                    uint32 spellid;
                    switch(m_spellInfo->Id)
                    {
                        case 25140: spellid =  32571; break;
                        case 25143: spellid =  32572; break;
                        case 25650: spellid =  30140; break;
                        case 25652: spellid =  30141; break;
                        case 29128: spellid =  32568; break;
                        case 29129: spellid =  32569; break;
                        case 35376: spellid =  25649; break;
                        case 35727: spellid =  35730; break;
                        default:
                            return;
                    }

                    unitTarget->CastSpell(unitTarget,spellid,false);
                    return;
                }
                // Shadow Flame (All script effects, not just end ones to prevent player from dodging the last triggered spell)
                case 22539:
                case 22972:
                case 22975:
                case 22976:
                case 22977:
                case 22978:
                case 22979:
                case 22980:
                case 22981:
                case 22982:
                case 22983:
                case 22984:
                case 22985:
                {
                    if(!unitTarget || !unitTarget->isAlive())
                        return;

                    // Onyxia Scale Cloak
                    if(unitTarget->GetDummyAura(22683))
                        return;

                    // Shadow Flame
                    m_caster->CastSpell(unitTarget, 22682, true);
                    return;
                }
                // Summon Black Qiraji Battle Tank
                case 26656:
                {
                    if(!unitTarget)
                        return;

                    // Prevent stacking of mounts
                    unitTarget->RemoveSpellsCausingAura(SPELL_AURA_MOUNTED);

                    // Two separate mounts depending on area id (allows use both in and out of specific instance)
                    if (unitTarget->GetAreaId() == 3428)
                        unitTarget->CastSpell(unitTarget, 25863, false);
                    else
                        unitTarget->CastSpell(unitTarget, 26655, false);
                    return;
                }
                // Mirren's Drinking Hat
                case 29830:
                {
                    uint32 item = 0;
                    switch ( urand(1, 6) )
                    {
                        case 1:
                        case 2:
                        case 3:
                            item = 23584; break;            // Loch Modan Lager
                        case 4:
                        case 5:
                            item = 23585; break;            // Stouthammer Lite
                        case 6:
                            item = 23586; break;            // Aerie Peak Pale Ale
                    }
                    if (item)
                        DoCreateItem(effIndex,item);
                    break;
                }
                // Improved Sprint
                case 30918:
                {
                    if(!unitTarget)
                        return;
                    // Removes snares and roots.
                    unitTarget->RemoveAurasAtMechanicImmunity(IMMUNE_TO_ROOT_AND_SNARE_MASK,30918,true);
                    break;
                }
                // Flame Crash
                case 41126:
                {
                    if(!unitTarget)
                        return;

                    unitTarget->CastSpell(unitTarget, 41131, true);
                    break;
                }
                // Force Cast - Portal Effect: Sunwell Isle
                case 44876:
                {
                    if(!unitTarget)
                        return;

                    unitTarget->CastSpell(unitTarget, 44870, true);
                    break;
                }
                // Goblin Weather Machine
                case 46203:
                {
                    if(!unitTarget)
                        return;

                    uint32 spellId = 0;
                    switch(rand() % 4)
                    {
                        case 0: spellId = 46740; break;
                        case 1: spellId = 46739; break;
                        case 2: spellId = 46738; break;
                        case 3: spellId = 46736; break;
                    }
                    unitTarget->CastSpell(unitTarget, spellId, true);
                    break;
                }
                //5,000 Gold
                case 46642:
                {
                    if(!unitTarget || unitTarget->GetTypeId() != TYPEID_PLAYER)
                        return;

                    ((Player*)unitTarget)->ModifyMoney(50000000);

                    break;
                }
                // Surge Needle Teleporter
                case 47097:
                {
                    if (!unitTarget || unitTarget->GetTypeId() != TYPEID_PLAYER)
                        return;

                    if (unitTarget->GetAreaId() == 4156)
                        unitTarget->CastSpell(unitTarget, 47324, true);
                    else if (unitTarget->GetAreaId() == 4157)
                        unitTarget->CastSpell(unitTarget, 47325, true);

                    break;
                }
                // High Executor's Branding Iron
                case 48603:
                    // Torture the Torturer: High Executor's Branding Iron Impact
                    unitTarget->CastSpell(unitTarget, 48614, true);
                    return;
                // Emblazon Runeblade
                case 51770:
                {
                    Unit* caster = GetAffectiveCaster();
                    if(!caster)
                        return;

                    caster->CastSpell(caster, damage, false);
                    break;
                }
                // Death Gate
                case 52751:
                {
                    if(!unitTarget || unitTarget->getClass() != CLASS_DEATH_KNIGHT)
                        return;
                    // triggered spell is stored in m_spellInfo->EffectBasePoints[0]
                    unitTarget->CastSpell(unitTarget, damage, false);
                    break;
                }
                // Winged Steed of the Ebon Blade
                case 54729:
                {
                    if(!unitTarget || unitTarget->GetTypeId() != TYPEID_PLAYER)
                        return;

                    // Prevent stacking of mounts
                    unitTarget->RemoveSpellsCausingAura(SPELL_AURA_MOUNTED);

                    // Triggered spell id dependent of riding skill
                    if(uint16 skillval = ((Player*)unitTarget)->GetSkillValue(SKILL_RIDING))
                    {
                        if (skillval >= 300)
                            unitTarget->CastSpell(unitTarget, 54727, true);
                        else
                            unitTarget->CastSpell(unitTarget, 54726, true);
                    }
                    return;
                }
                // Demonic Empowerment (succubus Vanish effect)
                case 54436:
                {
                    if(!unitTarget)
                        return;

                    unitTarget->RemoveSpellsCausingAura(SPELL_AURA_MOD_ROOT);
                    unitTarget->RemoveSpellsCausingAura(SPELL_AURA_MOD_DECREASE_SPEED);
                    unitTarget->RemoveSpellsCausingAura(SPELL_AURA_MOD_STALKED);
                    unitTarget->RemoveSpellsCausingAura(SPELL_AURA_MOD_STUN);
                    return;
                }
                case 55693:                                 // Remove Collapsing Cave Aura
                    if(!unitTarget)
                        return;
                    unitTarget->RemoveAurasDueToSpell(m_spellInfo->CalculateSimpleValue(effIndex));
                    break;
                case 58418:                                 // Portal to Orgrimmar
                case 58420:                                 // Portal to Stormwind
                {
                    if(!unitTarget || unitTarget->GetTypeId() != TYPEID_PLAYER || effIndex!=0)
                        return;

                    uint32 spellID = m_spellInfo->CalculateSimpleValue(0);
                    uint32 questID = m_spellInfo->CalculateSimpleValue(1);

                    if (((Player*)unitTarget)->GetQuestStatus(questID) == QUEST_STATUS_COMPLETE && !((Player*)unitTarget)->GetQuestRewardStatus (questID))
                        unitTarget->CastSpell(unitTarget, spellID, true);

                    return;
                }
                case 59317:                                 // Teleporting
                    if (!unitTarget || unitTarget->GetTypeId() != TYPEID_PLAYER)
                        return;

                    // return from top
                    if (((Player*)unitTarget)->GetAreaId() == 4637)
                        unitTarget->CastSpell(unitTarget, 59316, true);
                    // teleport atop
                    else
                        unitTarget->CastSpell(unitTarget, 59314, true);

                    return;
                // random spell learn instead placeholder
                case 60893:                                 // Northrend Alchemy Research
                case 61177:                                 // Northrend Inscription Research
                case 61288:                                 // Minor Inscription Research
                case 61756:                                 // Northrend Inscription Research (FAST QA VERSION)
                case 64323:                                 // Book of Glyph Mastery
                {
                    if(m_caster->GetTypeId() != TYPEID_PLAYER)
                        return;

                    // learn random explicit discovery recipe (if any)
                    if(uint32 discoveredSpell = GetExplicitDiscoverySpell(m_spellInfo->Id, (Player*)m_caster))
                        ((Player*)m_caster)->learnSpell(discoveredSpell, false);
                    return;
                }
                case 69377:                                 //Fortitude
                {
                    if(!unitTarget)
                        return;

                    m_caster->CastSpell(unitTarget, 72590, true);
                    return;
                }
                case 69378:                                 //Blessing of Forgotten Kings
                {
                    if(!unitTarget)
                        return;

                    m_caster->CastSpell(unitTarget, 72586, true);
                    return;
                }
                case 69381:                                 //Gift of the Wild
                {
                    if(!unitTarget)
                        return;

                    m_caster->CastSpell(unitTarget, 72588, true);
                    return;
                }
            }
            break;
        }
        case SPELLFAMILY_WARLOCK:
        {
            switch(m_spellInfo->Id)
            {
                // Healthstone creating spells
                case  6201:
                case  6202:
                case  5699:
                case 11729:
                case 11730:
                case 27230:
                case 47871:
                case 47878:
                {
                    if(!unitTarget)
                        return;
                    uint32 itemtype;
                    uint32 rank = 0;
                    Unit::AuraList const& mDummyAuras = unitTarget->GetAurasByType(SPELL_AURA_DUMMY);
                    for(Unit::AuraList::const_iterator i = mDummyAuras.begin();i != mDummyAuras.end(); ++i)
                    {
                        if((*i)->GetId() == 18692)
                        {
                            rank = 1;
                            break;
                        }
                        else if((*i)->GetId() == 18693)
                        {
                            rank = 2;
                            break;
                        }
                    }

                    static uint32 const itypes[8][3] = {
                        { 5512, 19004, 19005},              // Minor Healthstone
                        { 5511, 19006, 19007},              // Lesser Healthstone
                        { 5509, 19008, 19009},              // Healthstone
                        { 5510, 19010, 19011},              // Greater Healthstone
                        { 9421, 19012, 19013},              // Major Healthstone
                        {22103, 22104, 22105},              // Master Healthstone
                        {36889, 36890, 36891},              // Demonic Healthstone
                        {36892, 36893, 36894}               // Fel Healthstone
                    };

                    switch(m_spellInfo->Id)
                    {
                        case  6201:
                            itemtype=itypes[0][rank];break; // Minor Healthstone
                        case  6202:
                            itemtype=itypes[1][rank];break; // Lesser Healthstone
                        case  5699:
                            itemtype=itypes[2][rank];break; // Healthstone
                        case 11729:
                            itemtype=itypes[3][rank];break; // Greater Healthstone
                        case 11730:
                            itemtype=itypes[4][rank];break; // Major Healthstone
                        case 27230:
                            itemtype=itypes[5][rank];break; // Master Healthstone
                        case 47871:
                            itemtype=itypes[6][rank];break; // Demonic Healthstone
                        case 47878:
                            itemtype=itypes[7][rank];break; // Fel Healthstone
                        default:
                            return;
                    }
                    DoCreateItem( effIndex, itemtype );
                    return;
                }
                // Demonic Empowerment
                case 47193:
                {
                    if(!unitTarget)
                        return;
                    uint32 entry = unitTarget->GetEntry();
                    uint32 spellID;
                    switch(entry)
                    {
                        case   416: spellID = 54444; break; //imp
                        case   417: spellID = 54509; break; //fellhunter
                        case  1860: spellID = 54443; break; //void
                        case  1863: spellID = 54435; break; //succubus
                        case 17252: spellID = 54508; break; //fellguard
                        default:
                            return;
                    }
                    unitTarget->CastSpell(unitTarget,spellID,true);
                    return;
                }
                // Everlasting Affliction
                case 47422:
                {
                    // Need refresh caster corruption auras on target
                    Unit::AuraMap& suAuras = unitTarget->GetAuras();
                    for(Unit::AuraMap::iterator itr = suAuras.begin(); itr != suAuras.end(); ++itr)
                    {
                        SpellEntry const *spellInfo = (*itr).second->GetSpellProto();
                        if(spellInfo->SpellFamilyName == SPELLFAMILY_WARLOCK &&
                           (spellInfo->SpellFamilyFlags & UI64LIT(0x0000000000000002)) &&
                           (*itr).second->GetCasterGUID()==m_caster->GetGUID())
                           (*itr).second->RefreshAura();
                    }
                    return;
                }
                // Guarded by The Light (Paladin spell with SPELLFAMILY_WARLOCK)
                case 63521:
                {
                    // Divine Plea, refresh on target (3 aura slots)
                    if (Aura* aura = unitTarget->GetAura(54428,0))
                        aura->RefreshAura();
                    return;
                }
            }
            break;
        }
        case SPELLFAMILY_PRIEST:
        {
            switch(m_spellInfo->Id)
            {
                // Pain and Suffering
                case 47948:
                {
                    if (!unitTarget)
                        return;
                    // Refresh Shadow Word: Pain on target
                    Unit::AuraMap& auras = unitTarget->GetAuras();
                    for(Unit::AuraMap::iterator itr = auras.begin(); itr != auras.end(); ++itr)
                    {
                        SpellEntry const *spellInfo = (*itr).second->GetSpellProto();
                        if (spellInfo->SpellFamilyName == SPELLFAMILY_PRIEST &&
                            (spellInfo->SpellFamilyFlags & UI64LIT(0x0000000000008000)) &&
                            (*itr).second->GetCasterGUID() == m_caster->GetGUID())
                        {
                            (*itr).second->RefreshAura();
                            return;
                        }
                    }
                    return;
                }
                default:
                    break;
            }
            break;
        }
        case SPELLFAMILY_HUNTER:
        {
            switch(m_spellInfo->Id)
            {
                // Chimera Shot
                case 53209:
                {
                    if(!unitTarget)
                        return;
                    uint32 spellId = 0;
                    int32 basePoint = 0;
                    Unit* target = unitTarget;
                    Unit::AuraMap& Auras = unitTarget->GetAuras();
                    for(Unit::AuraMap::iterator i = Auras.begin(); i != Auras.end(); ++i)
                    {
                        Aura *aura = (*i).second;
                        if (aura->GetCasterGUID() != m_caster->GetGUID())
                            continue;
                        // Search only Serpent Sting, Viper Sting, Scorpid Sting auras
                        uint64 familyFlag = aura->GetSpellProto()->SpellFamilyFlags;
                        if (!(familyFlag & UI64LIT(0x000000800000C000)))
                            continue;
                        // Refresh aura duration
                        aura->RefreshAura();

                        // Serpent Sting - Instantly deals 40% of the damage done by your Serpent Sting.
                        if ((familyFlag & UI64LIT(0x0000000000004000)) && aura->GetEffIndex() == 0)
                        {
                            // m_amount already include RAP bonus
                            basePoint = aura->GetModifier()->m_amount * 5 * 40 / 100;
                            spellId = 53353;                // Chimera Shot - Serpent
                        }
                        // Viper Sting - Instantly restores mana to you equal to 60% of the total amount drained by your Viper Sting.
                        if ((familyFlag & UI64LIT(0x0000008000000000)) && aura->GetEffIndex() == 0)
                        {
                            uint32 target_max_mana = unitTarget->GetMaxPower(POWER_MANA);
                            if (!target_max_mana)
                                continue;

                            // ignore non positive values (can be result apply spellmods to aura damage
                            uint32 pdamage = aura->GetModifier()->m_amount > 0 ? aura->GetModifier()->m_amount : 0;

                            // Special case: draining x% of mana (up to a maximum of 2*x% of the caster's maximum mana)
                            uint32 maxmana = m_caster->GetMaxPower(POWER_MANA)  * pdamage * 2 / 100;

                            pdamage = target_max_mana * pdamage / 100;
                            if (pdamage > maxmana)
                                pdamage = maxmana;

                            pdamage *= 4;                   // total aura damage
                            basePoint = pdamage * 60 / 100;
                            spellId = 53358;                // Chimera Shot - Viper
                            target = m_caster;
                        }
                        // Scorpid Sting - Attempts to Disarm the target for 10 sec. This effect cannot occur more than once per 1 minute.
                        if (familyFlag & UI64LIT(0x0000000000008000))
                            spellId = 53359;                // Chimera Shot - Scorpid
                        // ?? nothing say in spell desc (possibly need addition check)
                        //if ((familyFlag & UI64LIT(0x0000010000000000)) || // dot
                        //    (familyFlag & UI64LIT(0x0000100000000000)))   // stun
                        //{
                        //    spellId = 53366; // 53366 Chimera Shot - Wyvern
                        //}
                    }
                    if (spellId)
                        m_caster->CastCustomSpell(target, spellId, &basePoint, 0, 0, false);
                    return;
                }
                case 53412:                                 // Invigoration (pet triggered script, master targeted)
                {
                    if (!unitTarget)
                        return;

                    Unit::AuraList const& auras = unitTarget->GetAurasByType(SPELL_AURA_DUMMY);
                    for(Unit::AuraList::const_iterator i = auras.begin();i != auras.end(); ++i)
                    {
                        // Invigoration (master talent)
                        if ((*i)->GetModifier()->m_miscvalue == 8 && (*i)->GetSpellProto()->SpellIconID == 3487)
                        {
                            if (roll_chance_i((*i)->GetModifier()->m_amount))
                            {
                                unitTarget->CastSpell(unitTarget, 53398, true, NULL, (*i), m_caster->GetGUID());
                                break;
                            }
                        }
                    }
                    return;
                }
                // Master's Call
                case 53271:
                {
                    if (!unitTarget)
                        return;

                    // script effect have in value, but this outdated removed part
                    unitTarget->CastSpell(unitTarget, 62305, true);
                    return;
                }
                default:
                    break;
            }
            break;
        }
        case SPELLFAMILY_PALADIN:
        {
            // Judgement (seal trigger)
            if (m_spellInfo->Category == SPELLCATEGORY_JUDGEMENT)
            {
                if(!unitTarget || !unitTarget->isAlive())
                    return;
                uint32 spellId1 = 0;
                uint32 spellId2 = 0;

                // Judgement self add switch
                switch (m_spellInfo->Id)
                {
                    case 53407: spellId1 = 20184; break;    // Judgement of Justice
                    case 20271:                             // Judgement of Light
                    case 57774: spellId1 = 20185; break;    // Judgement of Light
                    case 53408: spellId1 = 20186; break;    // Judgement of Wisdom
                    default:
                        sLog.outError("Unsupported Judgement (seal trigger) spell (Id: %u) in Spell::EffectScriptEffect",m_spellInfo->Id);
                        return;
                }
                // offensive seals have aura dummy in 2 effect
                Unit::AuraList const& m_dummyAuras = m_caster->GetAurasByType(SPELL_AURA_DUMMY);
                for(Unit::AuraList::const_iterator itr = m_dummyAuras.begin(); itr != m_dummyAuras.end(); ++itr)
                {
                    // search seal (offensive seals have judgement's aura dummy spell id in 2 effect
                    if ((*itr)->GetEffIndex() != 2 || !IsSealSpell((*itr)->GetSpellProto()))
                        continue;
                    spellId2 = (*itr)->GetModifier()->m_amount;
                    SpellEntry const *judge = sSpellStore.LookupEntry(spellId2);
                    if (!judge)
                        continue;
                    break;
                }
                // if there were no offensive seals than there is seal with proc trigger aura
                if (!spellId2)
                {
                    Unit::AuraList const& procTriggerAuras = m_caster->GetAurasByType(SPELL_AURA_PROC_TRIGGER_SPELL);
                    for(Unit::AuraList::const_iterator itr = procTriggerAuras.begin(); itr != procTriggerAuras.end(); ++itr)
                    {
                        if ((*itr)->GetEffIndex() != 0 || !IsSealSpell((*itr)->GetSpellProto()))
                            continue;
                        spellId2 = 54158;
                        break;
                    }
                }
                if (spellId1)
                    m_caster->CastSpell(unitTarget, spellId1, true);
                if (spellId2)
                    m_caster->CastSpell(unitTarget, spellId2, true);
                return;
            }
        }
        case SPELLFAMILY_POTION:
        {
            switch(m_spellInfo->Id)
            {
                // Dreaming Glory
                case 28698:
                {
                    if(!unitTarget)
                        return;
                    unitTarget->CastSpell(unitTarget, 28694, true);
                    break;
                }
                // Netherbloom
                case 28702:
                {
                    if(!unitTarget)
                        return;
                    // 25% chance of casting a random buff
                    if(roll_chance_i(75))
                        return;

                    // triggered spells are 28703 to 28707
                    // Note: some sources say, that there was the possibility of
                    //       receiving a debuff. However, this seems to be removed by a patch.
                    const uint32 spellid = 28703;

                    // don't overwrite an existing aura
                    for(uint8 i = 0; i < 5; ++i)
                        if(unitTarget->HasAura(spellid + i, 0))
                            return;
                    unitTarget->CastSpell(unitTarget, spellid+urand(0, 4), true);
                    break;
                }

                // Nightmare Vine
                case 28720:
                {
                    if(!unitTarget)
                        return;
                    // 25% chance of casting Nightmare Pollen
                    if(roll_chance_i(75))
                        return;
                    unitTarget->CastSpell(unitTarget, 28721, true);
                    break;
                }
            }
            break;
        }
        case SPELLFAMILY_DEATHKNIGHT:
        {
            switch(m_spellInfo->Id)
            {
                // Pestilence
                case 50842:
                {
                    if(!unitTarget)
                        return;

                    Unit* mainTarget = m_targets.getUnitTarget();
                    if(!mainTarget)
                        return;

                    // do only refresh diseases on main target if caster has Glyph of Disease
                    if(mainTarget == unitTarget && !m_caster->HasAura(63334))
                        return;

                    // Blood Plague
                    if(mainTarget->HasAura(55078))
                        m_caster->CastSpell(unitTarget, 55078, true);

                    // Frost Fever
                    if(mainTarget->HasAura(55095))
                        m_caster->CastSpell(unitTarget, 55095, true);

                    break;
                }
            }
            break;
        }
    }

    // normal DB scripted effect
    if(!unitTarget)
        return;

    sLog.outDebug("Spell ScriptStart spellid %u in EffectScriptEffect ", m_spellInfo->Id);
    m_caster->GetMap()->ScriptsStart(sSpellScripts, m_spellInfo->Id, m_caster, unitTarget);
}

void Spell::EffectSanctuary(uint32 /*i*/)
{
    if(!unitTarget)
        return;
    //unitTarget->CombatStop();

    unitTarget->CombatStop();
    unitTarget->getHostileRefManager().deleteReferences();  // stop all fighting
    // Vanish allows to remove all threat and cast regular stealth so other spells can be used
    if(m_spellInfo->SpellFamilyName == SPELLFAMILY_ROGUE && (m_spellInfo->SpellFamilyFlags & SPELLFAMILYFLAG_ROGUE_VANISH))
    {
        ((Player *)m_caster)->RemoveSpellsCausingAura(SPELL_AURA_MOD_ROOT);
    }
}

void Spell::EffectAddComboPoints(uint32 /*i*/)
{
    if(!unitTarget)
        return;

    if(m_caster->GetTypeId() != TYPEID_PLAYER)
        return;

    if(damage <= 0)
        return;

    ((Player*)m_caster)->AddComboPoints(unitTarget, damage);
}

void Spell::EffectDuel(uint32 i)
{
    if(!m_caster || !unitTarget || m_caster->GetTypeId() != TYPEID_PLAYER || unitTarget->GetTypeId() != TYPEID_PLAYER)
        return;

    Player *caster = (Player*)m_caster;
    Player *target = (Player*)unitTarget;

    // caster or target already have requested duel
    if( caster->duel || target->duel || !target->GetSocial() || target->GetSocial()->HasIgnore(caster->GetGUIDLow()) )
        return;

    // Players can only fight a duel with each other outside (=not inside dungeons and not in capital cities)
    // Don't have to check the target's map since you cannot challenge someone across maps
    uint32 mapid = caster->GetMapId();
    if( mapid != 0 && mapid != 1 && mapid != 530 && mapid != 571 && mapid != 609)
    {
        SendCastResult(SPELL_FAILED_NO_DUELING);            // Dueling isn't allowed here
        return;
    }

    AreaTableEntry const* casterAreaEntry = GetAreaEntryByAreaID(caster->GetZoneId());
    if(casterAreaEntry && (casterAreaEntry->flags & AREA_FLAG_CAPITAL) )
    {
        SendCastResult(SPELL_FAILED_NO_DUELING);            // Dueling isn't allowed here
        return;
    }

    AreaTableEntry const* targetAreaEntry = GetAreaEntryByAreaID(target->GetZoneId());
    if(targetAreaEntry && (targetAreaEntry->flags & AREA_FLAG_CAPITAL) )
    {
        SendCastResult(SPELL_FAILED_NO_DUELING);            // Dueling isn't allowed here
        return;
    }

    //CREATE DUEL FLAG OBJECT
    GameObject* pGameObj = new GameObject;

    uint32 gameobject_id = m_spellInfo->EffectMiscValue[i];

    Map *map = m_caster->GetMap();
    if(!pGameObj->Create(sObjectMgr.GenerateLowGuid(HIGHGUID_GAMEOBJECT), gameobject_id,
        map, m_caster->GetPhaseMask(),
        m_caster->GetPositionX()+(unitTarget->GetPositionX()-m_caster->GetPositionX())/2 ,
        m_caster->GetPositionY()+(unitTarget->GetPositionY()-m_caster->GetPositionY())/2 ,
        m_caster->GetPositionZ(),
        m_caster->GetOrientation(), 0.0f, 0.0f, 0.0f, 0.0f, 0, GO_STATE_READY))
    {
        delete pGameObj;
        return;
    }

    pGameObj->SetUInt32Value(GAMEOBJECT_FACTION, m_caster->getFaction() );
    pGameObj->SetUInt32Value(GAMEOBJECT_LEVEL, m_caster->getLevel()+1 );
    int32 duration = GetSpellDuration(m_spellInfo);
    pGameObj->SetRespawnTime(duration > 0 ? duration/IN_MILISECONDS : 0);
    pGameObj->SetSpellId(m_spellInfo->Id);

    m_caster->AddGameObject(pGameObj);
    map->Add(pGameObj);
    //END

    // Send request
    WorldPacket data(SMSG_DUEL_REQUESTED, 8 + 8);
    data << uint64(pGameObj->GetGUID());
    data << uint64(caster->GetGUID());
    caster->GetSession()->SendPacket(&data);
    target->GetSession()->SendPacket(&data);

    // create duel-info
    DuelInfo *duel   = new DuelInfo;
    duel->initiator  = caster;
    duel->opponent   = target;
    duel->startTime  = 0;
    duel->startTimer = 0;
    caster->duel     = duel;

    DuelInfo *duel2   = new DuelInfo;
    duel2->initiator  = caster;
    duel2->opponent   = caster;
    duel2->startTime  = 0;
    duel2->startTimer = 0;
    target->duel      = duel2;

    caster->SetUInt64Value(PLAYER_DUEL_ARBITER, pGameObj->GetGUID());
    target->SetUInt64Value(PLAYER_DUEL_ARBITER, pGameObj->GetGUID());
}

void Spell::EffectStuck(uint32 /*i*/)
{
    if(!unitTarget || unitTarget->GetTypeId() != TYPEID_PLAYER)
        return;

    if(!sWorld.getConfig(CONFIG_CAST_UNSTUCK))
        return;

    Player* pTarget = (Player*)unitTarget;

    sLog.outDebug("Spell Effect: Stuck");
    sLog.outDetail("Player %s (guid %u) used auto-unstuck future at map %u (%f, %f, %f)", pTarget->GetName(), pTarget->GetGUIDLow(), m_caster->GetMapId(), m_caster->GetPositionX(), pTarget->GetPositionY(), pTarget->GetPositionZ());

    if(pTarget->isInFlight())
        return;

    // homebind location is loaded always
    pTarget->TeleportToHomebind(unitTarget==m_caster ? TELE_TO_SPELL : 0);

    // Stuck spell trigger Hearthstone cooldown
    SpellEntry const *spellInfo = sSpellStore.LookupEntry(8690);
    if(!spellInfo)
        return;
    Spell spell(pTarget, spellInfo, true, 0);
    spell.SendSpellCooldown();
}

void Spell::EffectSummonPlayer(uint32 /*i*/)
{
    if(!unitTarget || unitTarget->GetTypeId() != TYPEID_PLAYER)
        return;

    // Evil Twin (ignore player summon, but hide this for summoner)
    if(unitTarget->GetDummyAura(23445))
        return;

    float x, y, z;
    m_caster->GetClosePoint(x, y, z, unitTarget->GetObjectSize());

    ((Player*)unitTarget)->SetSummonPoint(m_caster->GetMapId(),x,y,z);

    WorldPacket data(SMSG_SUMMON_REQUEST, 8+4+4);
    data << uint64(m_caster->GetGUID());                    // summoner guid
    data << uint32(m_caster->GetZoneId());                  // summoner zone
    data << uint32(MAX_PLAYER_SUMMON_DELAY*IN_MILISECONDS); // auto decline after msecs
    ((Player*)unitTarget)->GetSession()->SendPacket(&data);
}

static ScriptInfo generateActivateCommand()
{
    ScriptInfo si;
    si.command = SCRIPT_COMMAND_ACTIVATE_OBJECT;
    return si;
}

void Spell::EffectActivateObject(uint32 effect_idx)
{
    if(!gameObjTarget)
        return;

    static ScriptInfo activateCommand = generateActivateCommand();

    int32 delay_secs = m_spellInfo->CalculateSimpleValue(effect_idx);

    gameObjTarget->GetMap()->ScriptCommandStart(activateCommand, delay_secs, m_caster, gameObjTarget);
}

void Spell::EffectApplyGlyph(uint32 i)
{
    if(m_caster->GetTypeId() != TYPEID_PLAYER)
        return;

    Player *player = (Player*)m_caster;

    // apply new one
    if(uint32 glyph = m_spellInfo->EffectMiscValue[i])
    {
        if(GlyphPropertiesEntry const *gp = sGlyphPropertiesStore.LookupEntry(glyph))
        {
            if(GlyphSlotEntry const *gs = sGlyphSlotStore.LookupEntry(player->GetGlyphSlot(m_glyphIndex)))
            {
                if(gp->TypeFlags != gs->TypeFlags)
                {
                    SendCastResult(SPELL_FAILED_INVALID_GLYPH);
                    return;                                 // glyph slot mismatch
                }
            }

            // remove old glyph
            if(uint32 oldglyph = player->GetGlyph(m_glyphIndex))
            {
                if(GlyphPropertiesEntry const *old_gp = sGlyphPropertiesStore.LookupEntry(oldglyph))
                {
                    player->RemoveAurasDueToSpell(old_gp->SpellId);
                    player->SetGlyph(m_glyphIndex, 0);
                }
            }

            player->CastSpell(m_caster, gp->SpellId, true);
            player->SetGlyph(m_glyphIndex, glyph);
            player->SendTalentsInfoData(false);
        }
    }
}

void Spell::EffectSummonTotem(uint32 i, uint8 slot)
{
    slot = slot ? (slot - 1): 255;

    if(slot < MAX_TOTEM)
    {
        uint64 guid = m_caster->m_TotemSlot[slot];
        if(guid != 0)
        {
            Creature *OldTotem = m_caster->GetMap()->GetCreature(guid);
            if(OldTotem && OldTotem->isTotem())
                ((Totem*)OldTotem)->UnSummon();
        }
    }

    uint32 team = 0;
    if (m_caster->GetTypeId()==TYPEID_PLAYER)
        team = ((Player*)m_caster)->GetTeam();

    Totem* pTotem = new Totem;

    if(!pTotem->Create(sObjectMgr.GenerateLowGuid(HIGHGUID_UNIT), m_caster->GetMap(), m_caster->GetPhaseMask(),
        m_spellInfo->EffectMiscValue[i], team ))
    {
        delete pTotem;
        return;
    }

    float angle = slot < MAX_TOTEM ? M_PI/MAX_TOTEM - (slot*2*M_PI/MAX_TOTEM) : 0;

    float x, y, z;
    m_caster->GetClosePoint(x, y, z, pTotem->GetObjectSize(), 2.0f, angle);

    // totem must be at same Z in case swimming caster and etc.
    if( fabs( z - m_caster->GetPositionZ() ) > 5 )
        z = m_caster->GetPositionZ();

    pTotem->Relocate(x, y, z, m_caster->GetOrientation());

    if(slot < MAX_TOTEM)
        m_caster->m_TotemSlot[slot] = pTotem->GetGUID();

    pTotem->SetOwner(m_caster->GetGUID());
    pTotem->SetTypeBySummonSpell(m_spellInfo);              // must be after Create call where m_spells initilized

    int32 duration=GetSpellDuration(m_spellInfo);
    if(Player* modOwner = m_caster->GetSpellModOwner())
        modOwner->ApplySpellMod(m_spellInfo->Id, SPELLMOD_DURATION, duration);
    pTotem->SetDuration(duration);

    if (damage)                                             // if not spell info, DB values used
    {
        pTotem->SetMaxHealth(damage);
        pTotem->SetHealth(damage);
    }

    pTotem->SetUInt32Value(UNIT_CREATED_BY_SPELL, m_spellInfo->Id);

    if(m_caster->GetTypeId() == TYPEID_PLAYER)
        pTotem->SetFlag(UNIT_FIELD_FLAGS, UNIT_FLAG_PVP_ATTACKABLE);

    if(m_caster->IsPvP())
        pTotem->SetPvP(true);

    if(m_caster->IsFFAPvP())
        pTotem->SetFFAPvP(true);

    pTotem->Summon(m_caster);

    if(slot < MAX_TOTEM && m_caster->GetTypeId() == TYPEID_PLAYER)
    {
        WorldPacket data(SMSG_TOTEM_CREATED, 1 + 8 + 4 + 4);
        data << uint8(slot);
        data << uint64(pTotem->GetGUID());
        data << uint32(duration);
        data << uint32(m_spellInfo->Id);
        ((Player*)m_caster)->SendDirectMessage(&data);
    }
}

void Spell::EffectEnchantHeldItem(uint32 i)
{
    // this is only item spell effect applied to main-hand weapon of target player (players in area)
    if(!unitTarget || unitTarget->GetTypeId() != TYPEID_PLAYER)
        return;

    Player* item_owner = (Player*)unitTarget;
    Item* item = item_owner->GetItemByPos(INVENTORY_SLOT_BAG_0, EQUIPMENT_SLOT_MAINHAND);

    if(!item )
        return;

    // must be equipped
    if(!item ->IsEquipped())
        return;

    if (m_spellInfo->EffectMiscValue[i])
    {
        uint32 enchant_id = m_spellInfo->EffectMiscValue[i];
        int32 duration = GetSpellDuration(m_spellInfo);          //Try duration index first ..
        if(!duration)
            duration = m_currentBasePoints[i]+1;            //Base points after ..
        if(!duration)
            duration = 10;                                  //10 seconds for enchants which don't have listed duration

        SpellItemEnchantmentEntry const *pEnchant = sSpellItemEnchantmentStore.LookupEntry(enchant_id);
        if(!pEnchant)
            return;

        // Always go to temp enchantment slot
        EnchantmentSlot slot = TEMP_ENCHANTMENT_SLOT;

        // Enchantment will not be applied if a different one already exists
        if(item->GetEnchantmentId(slot) && item->GetEnchantmentId(slot) != enchant_id)
            return;

        // Apply the temporary enchantment
        item->SetEnchantment(slot, enchant_id, duration*IN_MILISECONDS, 0);
        item_owner->ApplyEnchantment(item, slot, true);
    }
}

void Spell::EffectDisEnchant(uint32 /*i*/)
{
    if(m_caster->GetTypeId() != TYPEID_PLAYER)
        return;

    Player* p_caster = (Player*)m_caster;
    if(!itemTarget || !itemTarget->GetProto()->DisenchantID)
        return;

    p_caster->UpdateCraftSkill(m_spellInfo->Id);

    ((Player*)m_caster)->SendLoot(itemTarget->GetGUID(),LOOT_DISENCHANTING);

    // item will be removed at disenchanting end
}

void Spell::EffectInebriate(uint32 /*i*/)
{
    if(!unitTarget || unitTarget->GetTypeId() != TYPEID_PLAYER)
        return;

    Player *player = (Player*)unitTarget;
    uint16 currentDrunk = player->GetDrunkValue();
    uint16 drunkMod = damage * 256;
    if (currentDrunk + drunkMod > 0xFFFF)
        currentDrunk = 0xFFFF;
    else
        currentDrunk += drunkMod;
    player->SetDrunkValue(currentDrunk, m_CastItem ? m_CastItem->GetEntry() : 0);
}

void Spell::EffectFeedPet(uint32 i)
{
    if(m_caster->GetTypeId() != TYPEID_PLAYER)
        return;

    Player *_player = (Player*)m_caster;

    Item* foodItem = m_targets.getItemTarget();
    if(!foodItem)
        return;

    Pet *pet = _player->GetPet();
    if(!pet)
        return;

    if(!pet->isAlive())
        return;

    int32 benefit = pet->GetCurrentFoodBenefitLevel(foodItem->GetProto()->ItemLevel);
    if(benefit <= 0)
        return;

    uint32 count = 1;
    _player->DestroyItemCount(foodItem,count,true);
    // TODO: fix crash when a spell has two effects, both pointed at the same item target

    m_caster->CastCustomSpell(pet, m_spellInfo->EffectTriggerSpell[i], &benefit, NULL, NULL, true);
}

void Spell::EffectDismissPet(uint32 /*i*/)
{
    if(m_caster->GetTypeId() != TYPEID_PLAYER)
        return;

    Pet* pet = m_caster->GetPet();

    // not let dismiss dead pet
    if(!pet||!pet->isAlive())
        return;

    ((Player*)m_caster)->RemovePet(pet, PET_SAVE_NOT_IN_SLOT);
}

void Spell::EffectSummonObject(uint32 i)
{
    uint32 go_id = m_spellInfo->EffectMiscValue[i];

    uint8 slot = 0;
    switch(m_spellInfo->Effect[i])
    {
        case SPELL_EFFECT_SUMMON_OBJECT_SLOT1: slot = 0; break;
        case SPELL_EFFECT_SUMMON_OBJECT_SLOT2: slot = 1; break;
        case SPELL_EFFECT_SUMMON_OBJECT_SLOT3: slot = 2; break;
        case SPELL_EFFECT_SUMMON_OBJECT_SLOT4: slot = 3; break;
        default: return;
    }

    if(uint64 guid = m_caster->m_ObjectSlot[slot])
    {
        if(GameObject* obj = m_caster ? m_caster->GetMap()->GetGameObject(guid) : NULL)
            obj->SetLootState(GO_JUST_DEACTIVATED);
        m_caster->m_ObjectSlot[slot] = 0;
    }

    GameObject* pGameObj = new GameObject;

    float x, y, z;
    // If dest location if present
    if (m_targets.m_targetMask & TARGET_FLAG_DEST_LOCATION)
    {
        x = m_targets.m_destX;
        y = m_targets.m_destY;
        z = m_targets.m_destZ;
    }
    // Summon in random point all other units if location present
    else
    {
        if(m_spellInfo->Id == 48018)
        {
            x = m_caster->GetPositionX();
            y = m_caster->GetPositionY();
            z = m_caster->GetPositionZ();
        }
        else
            m_caster->GetClosePoint(x, y, z, DEFAULT_WORLD_OBJECT_SIZE);
    }

    Map *map = m_caster->GetMap();
    if(!pGameObj->Create(sObjectMgr.GenerateLowGuid(HIGHGUID_GAMEOBJECT), go_id, map,
        m_caster->GetPhaseMask(), x, y, z, m_caster->GetOrientation(), 0.0f, 0.0f, 0.0f, 0.0f, 0, GO_STATE_READY))
    {
        delete pGameObj;
        return;
    }

    pGameObj->SetUInt32Value(GAMEOBJECT_LEVEL,m_caster->getLevel());
    int32 duration = GetSpellDuration(m_spellInfo);
    pGameObj->SetRespawnTime(duration > 0 ? duration/IN_MILISECONDS : 0);
    pGameObj->SetSpellId(m_spellInfo->Id);
    m_caster->AddGameObject(pGameObj);

    map->Add(pGameObj);

    m_caster->m_ObjectSlot[slot] = pGameObj->GetGUID();

    pGameObj->SummonLinkedTrapIfAny();
}

void Spell::EffectResurrect(uint32 /*effIndex*/)
{
    if(!unitTarget)
        return;
    if(unitTarget->GetTypeId() != TYPEID_PLAYER)
        return;

    if(unitTarget->isAlive())
        return;
    if(!unitTarget->IsInWorld())
        return;

    switch (m_spellInfo->Id)
    {
        // Defibrillate (Goblin Jumper Cables) have 33% chance on success
        case 8342:
            if (roll_chance_i(67))
            {
                m_caster->CastSpell(m_caster, 8338, true, m_CastItem);
                return;
            }
            break;
        // Defibrillate (Goblin Jumper Cables XL) have 50% chance on success
        case 22999:
            if (roll_chance_i(50))
            {
                m_caster->CastSpell(m_caster, 23055, true, m_CastItem);
                return;
            }
            break;
        default:
            break;
    }

    Player* pTarget = ((Player*)unitTarget);

    if(pTarget->isRessurectRequested())       // already have one active request
        return;

    uint32 health = pTarget->GetMaxHealth() * damage / 100;
    uint32 mana   = pTarget->GetMaxPower(POWER_MANA) * damage / 100;

    pTarget->setResurrectRequestData(m_caster->GetGUID(), m_caster->GetMapId(), m_caster->GetPositionX(), m_caster->GetPositionY(), m_caster->GetPositionZ(), health, mana);
    SendResurrectRequest(pTarget);
}

void Spell::EffectAddExtraAttacks(uint32 /*i*/)
{
    if(!unitTarget || !unitTarget->isAlive())
        return;

    if( unitTarget->m_extraAttacks )
        return;

    unitTarget->m_extraAttacks = damage;
}

void Spell::EffectParry(uint32 /*i*/)
{
    if (unitTarget && unitTarget->GetTypeId() == TYPEID_PLAYER)
        ((Player*)unitTarget)->SetCanParry(true);
}

void Spell::EffectBlock(uint32 /*i*/)
{
    if (unitTarget && unitTarget->GetTypeId() == TYPEID_PLAYER)
        ((Player*)unitTarget)->SetCanBlock(true);
}

void Spell::EffectLeapForward(uint32 i)
{
    if(unitTarget->isInFlight())
        return;

    if( m_spellInfo->rangeIndex == 1)                       //self range
    {
        float dis = GetSpellRadius(sSpellRadiusStore.LookupEntry(m_spellInfo->EffectRadiusIndex[i]));

        // before caster
        float fx, fy, fz;
        unitTarget->GetClosePoint(fx, fy, fz, unitTarget->GetObjectSize(), dis);
        float ox, oy, oz;
        unitTarget->GetPosition(ox, oy, oz);

        float fx2, fy2, fz2;                                // getObjectHitPos overwrite last args in any result case
        if(VMAP::VMapFactory::createOrGetVMapManager()->getObjectHitPos(unitTarget->GetMapId(), ox,oy,oz+0.5, fx,fy,oz+0.5,fx2,fy2,fz2, -0.5))
        {
            fx = fx2;
            fy = fy2;
            fz = fz2;
            unitTarget->UpdateGroundPositionZ(fx, fy, fz);
        }

        unitTarget->NearTeleportTo(fx, fy, fz, unitTarget->GetOrientation(), unitTarget == m_caster);
    }
}

void Spell::EffectLeapBack(uint32 i)
{
    if(unitTarget->isInFlight())
        return;

    m_caster->KnockBackFrom(unitTarget,float(m_spellInfo->EffectMiscValue[i])/10,float(damage)/10);
}

void Spell::EffectReputation(uint32 i)
{
    if(!unitTarget || unitTarget->GetTypeId() != TYPEID_PLAYER)
        return;

    Player *_player = (Player*)unitTarget;

    int32  rep_change = m_currentBasePoints[i]+1;           // field store reputation change -1

    uint32 faction_id = m_spellInfo->EffectMiscValue[i];

    FactionEntry const* factionEntry = sFactionStore.LookupEntry(faction_id);

    if(!factionEntry)
        return;

    _player->GetReputationMgr().ModifyReputation(factionEntry, rep_change);
}

void Spell::EffectQuestComplete(uint32 i)
{
    if(m_caster->GetTypeId() != TYPEID_PLAYER)
        return;

    Player *_player = (Player*)m_caster;

    uint32 quest_id = m_spellInfo->EffectMiscValue[i];
    _player->AreaExploredOrEventHappens(quest_id);
}

void Spell::EffectSelfResurrect(uint32 i)
{
    if(!unitTarget || unitTarget->isAlive())
        return;
    if(unitTarget->GetTypeId() != TYPEID_PLAYER)
        return;
    if(!unitTarget->IsInWorld())
        return;

    uint32 health = 0;
    uint32 mana = 0;

    // flat case
    if(damage < 0)
    {
        health = uint32(-damage);
        mana = m_spellInfo->EffectMiscValue[i];
    }
    // percent case
    else
    {
        health = uint32(damage/100.0f*unitTarget->GetMaxHealth());
        if(unitTarget->GetMaxPower(POWER_MANA) > 0)
            mana = uint32(damage/100.0f*unitTarget->GetMaxPower(POWER_MANA));
    }

    Player *plr = ((Player*)unitTarget);
    plr->ResurrectPlayer(0.0f);

    plr->SetHealth( health );
    plr->SetPower(POWER_MANA, mana );
    plr->SetPower(POWER_RAGE, 0 );
    plr->SetPower(POWER_ENERGY, plr->GetMaxPower(POWER_ENERGY) );

    plr->SpawnCorpseBones();
}

void Spell::EffectSkinning(uint32 /*i*/)
{
    if(unitTarget->GetTypeId() != TYPEID_UNIT )
        return;
    if(!m_caster || m_caster->GetTypeId() != TYPEID_PLAYER)
        return;

    Creature* creature = (Creature*) unitTarget;
    int32 targetLevel = creature->getLevel();

    uint32 skill = creature->GetCreatureInfo()->GetRequiredLootSkill();

    ((Player*)m_caster)->SendLoot(creature->GetGUID(),LOOT_SKINNING);
    creature->RemoveFlag(UNIT_FIELD_FLAGS, UNIT_FLAG_SKINNABLE);

    int32 reqValue = targetLevel < 10 ? 0 : targetLevel < 20 ? (targetLevel-10)*10 : targetLevel*5;

    int32 skillValue = ((Player*)m_caster)->GetPureSkillValue(skill);

    // Double chances for elites
    ((Player*)m_caster)->UpdateGatherSkill(skill, skillValue, reqValue, creature->isElite() ? 2 : 1 );
}

void Spell::EffectCharge(uint32 /*i*/)
{
    if (!unitTarget)
        return;

    //TODO: research more ContactPoint/attack distance.
    //3.666666 instead of ATTACK_DISTANCE(5.0f) in below seem to give more accurate result.
    float x, y, z;
    unitTarget->GetContactPoint(m_caster, x, y, z, 3.666666f);

    if (unitTarget->GetTypeId() != TYPEID_PLAYER)
        ((Creature *)unitTarget)->StopMoving();

    // Only send MOVEMENTFLAG_WALK_MODE, client has strange issues with other move flags
    m_caster->SendMonsterMove(x, y, z, 0, m_caster->GetTypeId() == TYPEID_PLAYER ? SPLINEFLAG_WALKMODE : ((Creature*)m_caster)->GetSplineFlags(), 1);

    if (m_caster->GetTypeId() != TYPEID_PLAYER)
        m_caster->GetMap()->CreatureRelocation((Creature*)m_caster, x, y, z, m_caster->GetOrientation());

    // not all charge effects used in negative spells
    if (unitTarget != m_caster && !IsPositiveSpell(m_spellInfo->Id))
        m_caster->Attack(unitTarget, true);
}

void Spell::EffectCharge2(uint32 /*i*/)
{
    float x, y, z;
    if (m_targets.m_targetMask & TARGET_FLAG_DEST_LOCATION)
    {
        x = m_targets.m_destX;
        y = m_targets.m_destY;
        z = m_targets.m_destZ;

        if (unitTarget->GetTypeId() != TYPEID_PLAYER)
            ((Creature *)unitTarget)->StopMoving();
    }
    else if (unitTarget && unitTarget != m_caster)
        unitTarget->GetContactPoint(m_caster, x, y, z, 3.666666f);
    else
        return;

    // Only send MOVEMENTFLAG_WALK_MODE, client has strange issues with other move flags
    m_caster->SendMonsterMove(x, y, z, 0, m_caster->GetTypeId() == TYPEID_PLAYER ? SPLINEFLAG_WALKMODE : ((Creature*)m_caster)->GetSplineFlags(), 1);

    if (m_caster->GetTypeId() != TYPEID_PLAYER)
        m_caster->GetMap()->CreatureRelocation((Creature*)m_caster, x, y, z, m_caster->GetOrientation());

    // not all charge effects used in negative spells
    if (unitTarget && unitTarget != m_caster && !IsPositiveSpell(m_spellInfo->Id))
        m_caster->Attack(unitTarget, true);
}

void Spell::EffectSummonCritter(uint32 i, uint32 forceFaction)
{
    if(m_caster->GetTypeId() != TYPEID_PLAYER)
        return;
    Player* player = (Player*)m_caster;

    uint32 pet_entry = m_spellInfo->EffectMiscValue[i];
    if(!pet_entry)
        return;

    Pet* old_critter = player->GetMiniPet();

    // for same pet just despawn
    if(old_critter && old_critter->GetEntry() == pet_entry)
    {
        player->RemoveMiniPet();
        return;
    }

    // despawn old pet before summon new
    if(old_critter)
        player->RemoveMiniPet();

    // summon new pet
    Pet* critter = new Pet(MINI_PET);

    Map *map = m_caster->GetMap();
    uint32 pet_number = sObjectMgr.GeneratePetNumber();
    if(!critter->Create(map->GenerateLocalLowGuid(HIGHGUID_PET), map, m_caster->GetPhaseMask(),
        pet_entry, pet_number))
    {
        sLog.outError("Spell::EffectSummonCritter, spellid %u: no such creature entry %u", m_spellInfo->Id, pet_entry);
        delete critter;
        return;
    }

    float x, y, z;
    // If dest location if present
    if (m_targets.m_targetMask & TARGET_FLAG_DEST_LOCATION)
    {
         x = m_targets.m_destX;
         y = m_targets.m_destY;
         z = m_targets.m_destZ;
     }
     // Summon if dest location not present near caster
     else
         m_caster->GetClosePoint(x, y, z, critter->GetObjectSize());

    critter->Relocate(x, y, z, m_caster->GetOrientation());

    if(!critter->IsPositionValid())
    {
        sLog.outError("Pet (guidlow %d, entry %d) not summoned. Suggested coordinates isn't valid (X: %f Y: %f)",
            critter->GetGUIDLow(), critter->GetEntry(), critter->GetPositionX(), critter->GetPositionY());
        delete critter;
        return;
    }

    critter->SetOwnerGUID(m_caster->GetGUID());
    critter->SetCreatorGUID(m_caster->GetGUID());

    critter->SetUInt32Value(UNIT_CREATED_BY_SPELL, m_spellInfo->Id);
    critter->setFaction(forceFaction ? forceFaction : m_caster->getFaction());
    critter->AIM_Initialize();
    critter->InitPetCreateSpells();                         // e.g. disgusting oozeling has a create spell as critter...
    //critter->InitLevelupSpellsForLevel();                 // none?
    critter->SelectLevel(critter->GetCreatureInfo());       // some summoned creaters have different from 1 DB data for level/hp
    critter->SetUInt32Value(UNIT_NPC_FLAGS, critter->GetCreatureInfo()->npcflag);
                                                            // some mini-pets have quests

    // set timer for unsummon
    int32 duration = GetSpellDuration(m_spellInfo);
    if(duration > 0)
        critter->SetDuration(duration);

    std::string name = player->GetName();
    name.append(petTypeSuffix[critter->getPetType()]);
    critter->SetName( name );
    player->SetMiniPet(critter);

    map->Add((Creature*)critter);
}

void Spell::EffectKnockBack(uint32 i)
{
    if(!unitTarget)
        return;

    unitTarget->KnockBackFrom(m_caster,float(m_spellInfo->EffectMiscValue[i])/10,float(damage)/10);
}

void Spell::EffectSendTaxi(uint32 i)
{
    if(!unitTarget || unitTarget->GetTypeId() != TYPEID_PLAYER)
        return;

    ((Player*)unitTarget)->ActivateTaxiPathTo(m_spellInfo->EffectMiscValue[i],m_spellInfo->Id);
}

void Spell::EffectPlayerPull(uint32 i)
{
    if(!unitTarget)
        return;

    float dist = unitTarget->GetDistance2d(m_caster);
    if (damage && dist > damage)
        dist = damage;

    unitTarget->KnockBackFrom(m_caster,-dist,float(m_spellInfo->EffectMiscValue[i])/10);
}

void Spell::EffectDispelMechanic(uint32 i)
{
    if(!unitTarget)
        return;

    uint32 mechanic = m_spellInfo->EffectMiscValue[i];

    Unit::AuraMap& Auras = unitTarget->GetAuras();
    for(Unit::AuraMap::iterator iter = Auras.begin(), next; iter != Auras.end(); iter = next)
    {
        next = iter;
        ++next;
        SpellEntry const *spell = sSpellStore.LookupEntry(iter->second->GetSpellProto()->Id);
        if(spell->Mechanic == mechanic || spell->EffectMechanic[iter->second->GetEffIndex()] == mechanic)
        {
            unitTarget->RemoveAurasDueToSpell(spell->Id);
            if(Auras.empty())
                break;
            else
                next = Auras.begin();
        }
    }
    return;
}

void Spell::EffectSummonDeadPet(uint32 /*i*/)
{
    if(m_caster->GetTypeId() != TYPEID_PLAYER)
        return;
    Player *_player = (Player*)m_caster;
    Pet *pet = _player->GetPet();
    if(!pet)
        return;
    if(pet->isAlive())
        return;
    if(damage < 0)
        return;
    pet->SetUInt32Value(UNIT_DYNAMIC_FLAGS, 0);
    pet->RemoveFlag (UNIT_FIELD_FLAGS, UNIT_FLAG_SKINNABLE);
    pet->setDeathState( ALIVE );
    pet->clearUnitState(UNIT_STAT_ALL_STATE);
    pet->SetHealth( uint32(pet->GetMaxHealth()*(float(damage)/100)));

    pet->AIM_Initialize();

    // _player->PetSpellInitialize(); -- action bar not removed at death and not required send at revive
    pet->SavePetToDB(PET_SAVE_AS_CURRENT);
}

void Spell::EffectSummonAllTotems(uint32 i)
{
    if(m_caster->GetTypeId() != TYPEID_PLAYER)
        return;

    int32 start_button = ACTION_BUTTON_SHAMAN_TOTEMS_BAR + m_spellInfo->EffectMiscValue[i];
    int32 amount_buttons = m_spellInfo->EffectMiscValueB[i];

    for(int32 slot = 0; slot < amount_buttons; ++slot)
        if (ActionButton const* actionButton = ((Player*)m_caster)->GetActionButton(start_button+slot))
            if (actionButton->GetType()==ACTION_BUTTON_SPELL)
                if (uint32 spell_id = actionButton->GetAction())
                    m_caster->CastSpell(unitTarget,spell_id,true);
}

void Spell::EffectDestroyAllTotems(uint32 /*i*/)
{
    int32 mana = 0;
    for(int slot = 0;  slot < MAX_TOTEM; ++slot)
    {
        if(!m_caster->m_TotemSlot[slot])
            continue;

        Creature* totem = m_caster->GetMap()->GetCreature(m_caster->m_TotemSlot[slot]);
        if(totem && totem->isTotem())
        {
            uint32 spell_id = totem->GetUInt32Value(UNIT_CREATED_BY_SPELL);
            SpellEntry const* spellInfo = sSpellStore.LookupEntry(spell_id);
            if(spellInfo)
            {
                uint32 manacost = m_caster->GetCreateMana() * spellInfo->ManaCostPercentage / 100;
                mana += manacost * damage / 100;
            }
            ((Totem*)totem)->UnSummon();
        }
    }

    if (mana)
        m_caster->CastCustomSpell(m_caster, 39104, &mana, NULL, NULL, true);
}

void Spell::EffectDurabilityDamage(uint32 i)
{
    if(!unitTarget || unitTarget->GetTypeId() != TYPEID_PLAYER)
        return;

    int32 slot = m_spellInfo->EffectMiscValue[i];

    // FIXME: some spells effects have value -1/-2
    // Possibly its mean -1 all player equipped items and -2 all items
    if(slot < 0)
    {
        ((Player*)unitTarget)->DurabilityPointsLossAll(damage, (slot < -1));
        return;
    }

    // invalid slot value
    if(slot >= INVENTORY_SLOT_BAG_END)
        return;

    if(Item* item = ((Player*)unitTarget)->GetItemByPos(INVENTORY_SLOT_BAG_0, slot))
        ((Player*)unitTarget)->DurabilityPointsLoss(item, damage);
}

void Spell::EffectDurabilityDamagePCT(uint32 i)
{
    if(!unitTarget || unitTarget->GetTypeId() != TYPEID_PLAYER)
        return;

    int32 slot = m_spellInfo->EffectMiscValue[i];

    // FIXME: some spells effects have value -1/-2
    // Possibly its mean -1 all player equipped items and -2 all items
    if(slot < 0)
    {
        ((Player*)unitTarget)->DurabilityLossAll(double(damage)/100.0f, (slot < -1));
        return;
    }

    // invalid slot value
    if(slot >= INVENTORY_SLOT_BAG_END)
        return;

    if(damage <= 0)
        return;

    if(Item* item = ((Player*)unitTarget)->GetItemByPos(INVENTORY_SLOT_BAG_0, slot))
        ((Player*)unitTarget)->DurabilityLoss(item, double(damage)/100.0f);
}

void Spell::EffectModifyThreatPercent(uint32 /*effIndex*/)
{
    if(!unitTarget)
        return;

    unitTarget->getThreatManager().modifyThreatPercent(m_caster, damage);
}

void Spell::EffectTransmitted(uint32 effIndex)
{
    uint32 name_id = m_spellInfo->EffectMiscValue[effIndex];

    GameObjectInfo const* goinfo = ObjectMgr::GetGameObjectInfo(name_id);

    if (!goinfo)
    {
        sLog.outErrorDb("Gameobject (Entry: %u) not exist and not created at spell (ID: %u) cast",name_id, m_spellInfo->Id);
        return;
    }

    float fx, fy, fz;

    if(m_targets.m_targetMask & TARGET_FLAG_DEST_LOCATION)
    {
        fx = m_targets.m_destX;
        fy = m_targets.m_destY;
        fz = m_targets.m_destZ;
    }
    //FIXME: this can be better check for most objects but still hack
    else if(m_spellInfo->EffectRadiusIndex[effIndex] && m_spellInfo->speed==0)
    {
        float dis = GetSpellRadius(sSpellRadiusStore.LookupEntry(m_spellInfo->EffectRadiusIndex[effIndex]));
        m_caster->GetClosePoint(fx, fy, fz, DEFAULT_WORLD_OBJECT_SIZE, dis);
    }
    else
    {
        float min_dis = GetSpellMinRange(sSpellRangeStore.LookupEntry(m_spellInfo->rangeIndex));
        float max_dis = GetSpellMaxRange(sSpellRangeStore.LookupEntry(m_spellInfo->rangeIndex));
        float dis = rand_norm() * (max_dis - min_dis) + min_dis;

        m_caster->GetClosePoint(fx, fy, fz, DEFAULT_WORLD_OBJECT_SIZE, dis);
    }

    Map *cMap = m_caster->GetMap();

    if(goinfo->type==GAMEOBJECT_TYPE_FISHINGNODE)
    {
        if ( !cMap->IsInWater(fx, fy, fz-0.5f))             // Hack to prevent fishing bobber from failing to land on fishing hole
        { // but this is not proper, we really need to ignore not materialized objects
            SendCastResult(SPELL_FAILED_NOT_HERE);
            SendChannelUpdate(0);
            return;
        }

        // replace by water level in this case
        fz = cMap->GetWaterLevel(fx, fy);
    }
    // if gameobject is summoning object, it should be spawned right on caster's position
    else if(goinfo->type==GAMEOBJECT_TYPE_SUMMONING_RITUAL)
    {
        m_caster->GetPosition(fx, fy, fz);
    }

    GameObject* pGameObj = new GameObject;

    if(!pGameObj->Create(sObjectMgr.GenerateLowGuid(HIGHGUID_GAMEOBJECT), name_id, cMap,
        m_caster->GetPhaseMask(), fx, fy, fz, m_caster->GetOrientation(), 0.0f, 0.0f, 0.0f, 0.0f, 100, GO_STATE_READY))
    {
        delete pGameObj;
        return;
    }

    int32 duration = GetSpellDuration(m_spellInfo);

    switch(goinfo->type)
    {
        case GAMEOBJECT_TYPE_FISHINGNODE:
        {
            m_caster->SetChannelObjectGUID(pGameObj->GetGUID());
            m_caster->AddGameObject(pGameObj);              // will removed at spell cancel

            // end time of range when possible catch fish (FISHING_BOBBER_READY_TIME..GetDuration(m_spellInfo))
            // start time == fish-FISHING_BOBBER_READY_TIME (0..GetDuration(m_spellInfo)-FISHING_BOBBER_READY_TIME)
            int32 lastSec = 0;
            switch(urand(0, 3))
            {
                case 0: lastSec =  3; break;
                case 1: lastSec =  7; break;
                case 2: lastSec = 13; break;
                case 3: lastSec = 17; break;
            }

            duration = duration - lastSec*IN_MILISECONDS + FISHING_BOBBER_READY_TIME*IN_MILISECONDS;
            break;
        }
        case GAMEOBJECT_TYPE_SUMMONING_RITUAL:
        {
            if(m_caster->GetTypeId() == TYPEID_PLAYER)
            {
                pGameObj->AddUniqueUse((Player*)m_caster);
                m_caster->AddGameObject(pGameObj);          // will removed at spell cancel
            }
            break;
        }
        case GAMEOBJECT_TYPE_FISHINGHOLE:
        case GAMEOBJECT_TYPE_CHEST:
        default:
            break;
    }

    pGameObj->SetRespawnTime(duration > 0 ? duration/IN_MILISECONDS : 0);

    pGameObj->SetOwnerGUID(m_caster->GetGUID());

    pGameObj->SetUInt32Value(GAMEOBJECT_LEVEL, m_caster->getLevel());
    pGameObj->SetSpellId(m_spellInfo->Id);

    DEBUG_LOG("AddObject at SpellEfects.cpp EffectTransmitted");
    //m_caster->AddGameObject(pGameObj);
    //m_ObjToDel.push_back(pGameObj);

    cMap->Add(pGameObj);

    pGameObj->SummonLinkedTrapIfAny();
}

void Spell::EffectProspecting(uint32 /*i*/)
{
    if(m_caster->GetTypeId() != TYPEID_PLAYER)
        return;

    Player* p_caster = (Player*)m_caster;
    if(!itemTarget || !(itemTarget->GetProto()->BagFamily & BAG_FAMILY_MASK_MINING_SUPP))
        return;

    if(itemTarget->GetCount() < 5)
        return;

    if( sWorld.getConfig(CONFIG_SKILL_PROSPECTING))
    {
        uint32 SkillValue = p_caster->GetPureSkillValue(SKILL_JEWELCRAFTING);
        uint32 reqSkillValue = itemTarget->GetProto()->RequiredSkillRank;
        p_caster->UpdateGatherSkill(SKILL_JEWELCRAFTING, SkillValue, reqSkillValue);
    }

    ((Player*)m_caster)->SendLoot(itemTarget->GetGUID(), LOOT_PROSPECTING);
}

void Spell::EffectMilling(uint32 /*i*/)
{
    if(m_caster->GetTypeId() != TYPEID_PLAYER)
        return;

    Player* p_caster = (Player*)m_caster;
    if(!itemTarget || !(itemTarget->GetProto()->BagFamily & BAG_FAMILY_MASK_HERBS))
        return;

    if(itemTarget->GetCount() < 5)
        return;

    if( sWorld.getConfig(CONFIG_SKILL_MILLING))
    {
        uint32 SkillValue = p_caster->GetPureSkillValue(SKILL_INSCRIPTION);
        uint32 reqSkillValue = itemTarget->GetProto()->RequiredSkillRank;
        p_caster->UpdateGatherSkill(SKILL_INSCRIPTION, SkillValue, reqSkillValue);
    }

    ((Player*)m_caster)->SendLoot(itemTarget->GetGUID(), LOOT_MILLING);
}

void Spell::EffectSkill(uint32 /*i*/)
{
    sLog.outDebug("WORLD: SkillEFFECT");
}

void Spell::EffectSpiritHeal(uint32 /*i*/)
{
    // TODO player can't see the heal-animation - he should respawn some ticks later
    if (!unitTarget || unitTarget->isAlive())
        return;
    if (unitTarget->GetTypeId() != TYPEID_PLAYER)
        return;
    if (!unitTarget->IsInWorld())
        return;
    if (m_spellInfo->Id == 22012 && !unitTarget->HasAura(2584))
        return;

    ((Player*)unitTarget)->ResurrectPlayer(1.0f);
    ((Player*)unitTarget)->SpawnCorpseBones();

    ((Player*)unitTarget)->CastSpell(unitTarget, 6962, true);
}

// remove insignia spell effect
void Spell::EffectSkinPlayerCorpse(uint32 /*i*/)
{
    sLog.outDebug("Effect: SkinPlayerCorpse");
    if ( (m_caster->GetTypeId() != TYPEID_PLAYER) || (unitTarget->GetTypeId() != TYPEID_PLAYER) || (unitTarget->isAlive()) )
        return;

    ((Player*)unitTarget)->RemovedInsignia( (Player*)m_caster );
}

void Spell::EffectStealBeneficialBuff(uint32 i)
{
    sLog.outDebug("Effect: StealBeneficialBuff");

    if(!unitTarget || unitTarget==m_caster)                 // can't steal from self
        return;

    std::vector <Aura *> steal_list;
    // Create dispel mask by dispel type
    uint32 dispelMask  = GetDispellMask( DispelType(m_spellInfo->EffectMiscValue[i]) );
    Unit::AuraMap const& auras = unitTarget->GetAuras();
    for(Unit::AuraMap::const_iterator itr = auras.begin(); itr != auras.end(); ++itr)
    {
        Aura *aur = (*itr).second;
        if (aur && (1<<aur->GetSpellProto()->Dispel) & dispelMask)
        {
            // Need check for passive? this
            if (aur->IsPositive() && !aur->IsPassive() && !(aur->GetSpellProto()->AttributesEx4 & SPELL_ATTR_EX4_NOT_STEALABLE))
                steal_list.push_back(aur);
        }
    }
    // Ok if exist some buffs for dispel try dispel it
    if (!steal_list.empty())
    {
        std::list < std::pair<uint32,uint64> > success_list;
        int32 list_size = steal_list.size();
        // Dispell N = damage buffs (or while exist buffs for dispel)
        for (int32 count=0; count < damage && list_size > 0; ++count)
        {
            // Random select buff for dispel
            Aura *aur = steal_list[urand(0, list_size-1)];
            // Not use chance for steal
            // TODO possible need do it
            success_list.push_back( std::pair<uint32,uint64>(aur->GetId(),aur->GetCasterGUID()));

            // Remove buff from list for prevent doubles
            for (std::vector<Aura *>::iterator j = steal_list.begin(); j != steal_list.end(); )
            {
                Aura *stealed = *j;
                if (stealed->GetId() == aur->GetId() && stealed->GetCasterGUID() == aur->GetCasterGUID())
                {
                    j = steal_list.erase(j);
                    --list_size;
                }
                else
                    ++j;
            }
        }
        // Really try steal and send log
        if (!success_list.empty())
        {
            int32 count = success_list.size();
            WorldPacket data(SMSG_SPELLSTEALLOG, 8+8+4+1+4+count*5);
            data.append(unitTarget->GetPackGUID());  // Victim GUID
            data.append(m_caster->GetPackGUID());    // Caster GUID
            data << uint32(m_spellInfo->Id);         // Dispell spell id
            data << uint8(0);                        // not used
            data << uint32(count);                   // count
            for (std::list<std::pair<uint32,uint64> >::iterator j = success_list.begin(); j != success_list.end(); ++j)
            {
                SpellEntry const* spellInfo = sSpellStore.LookupEntry(j->first);
                data << uint32(spellInfo->Id);       // Spell Id
                data << uint8(0);                    // 0 - steals !=0 transfers
                unitTarget->RemoveAurasDueToSpellBySteal(spellInfo->Id, j->second, m_caster);
            }
            m_caster->SendMessageToSet(&data, true);
        }
    }
}

void Spell::EffectKillCreditPersonal(uint32 i)
{
    if(!unitTarget || unitTarget->GetTypeId() != TYPEID_PLAYER)
        return;

    ((Player*)unitTarget)->KilledMonsterCredit(m_spellInfo->EffectMiscValue[i], 0);
}

void Spell::EffectKillCredit(uint32 i)
{
    if(!unitTarget || unitTarget->GetTypeId() != TYPEID_PLAYER)
        return;

    ((Player*)unitTarget)->RewardPlayerAndGroupAtEvent(m_spellInfo->EffectMiscValue[i], unitTarget);
}

void Spell::EffectQuestFail(uint32 i)
{
    if(!unitTarget || unitTarget->GetTypeId() != TYPEID_PLAYER)
        return;

    ((Player*)unitTarget)->FailQuest(m_spellInfo->EffectMiscValue[i]);
}

void Spell::EffectActivateRune(uint32  eff_idx)
{
    if(m_caster->GetTypeId() != TYPEID_PLAYER)
        return;

    Player *plr = (Player*)m_caster;

    if(plr->getClass() != CLASS_DEATH_KNIGHT)
        return;

    for(uint32 j = 0; j < MAX_RUNES; ++j)
    {
        if(plr->GetRuneCooldown(j) && plr->GetCurrentRune(j) == RuneType(m_spellInfo->EffectMiscValue[eff_idx]))
        {
            plr->SetRuneCooldown(j, 0);
        }
    }
}

void Spell::EffectTitanGrip(uint32 /*eff_idx*/)
{
    if (unitTarget && unitTarget->GetTypeId() == TYPEID_PLAYER)
        ((Player*)unitTarget)->SetCanTitanGrip(true);
}

void Spell::EffectRenamePet(uint32 /*eff_idx*/)
{
    if (!unitTarget || unitTarget->GetTypeId() != TYPEID_UNIT ||
        !((Creature*)unitTarget)->isPet() || ((Pet*)unitTarget)->getPetType() != HUNTER_PET)
        return;

    unitTarget->RemoveByteFlag(UNIT_FIELD_BYTES_2, 2, UNIT_CAN_BE_RENAMED);
}

void Spell::EffectPlayMusic(uint32 i)
{
    if(!unitTarget || unitTarget->GetTypeId() != TYPEID_PLAYER)
        return;

    uint32 soundid = m_spellInfo->EffectMiscValue[i];

    if (!sSoundEntriesStore.LookupEntry(soundid))
    {
        sLog.outError("EffectPlayMusic: Sound (Id: %u) not exist in spell %u.",soundid,m_spellInfo->Id);
        return;
    }

    WorldPacket data(SMSG_PLAY_MUSIC, 4);
    data << uint32(soundid);
    ((Player*)unitTarget)->GetSession()->SendPacket(&data);
}<|MERGE_RESOLUTION|>--- conflicted
+++ resolved
@@ -564,7 +564,6 @@
                             uint32 doses = poison->GetStackAmount();
                             if (doses > combo)
                                 doses = combo;
-<<<<<<< HEAD
 
                             // Master Poisoner
                             Unit::AuraList const& auraList = ((Player*)m_caster)->GetAurasByType(SPELL_AURA_MOD_DURATION_OF_EFFECTS_BY_DISPEL);
@@ -582,13 +581,9 @@
                             }
 
                             if(needConsume)
-                                for (int i=0; i< doses; i++)
+                                for (uint32 i=0; i< doses; i++)
                                     unitTarget->RemoveSingleSpellAurasFromStack(spellId);
 
-=======
-                            for (uint32 i = 0; i < doses; ++i)
-                                unitTarget->RemoveSingleSpellAurasFromStack(spellId);
->>>>>>> a01ddd41
                             damage *= doses;
                             damage += int32(((Player*)m_caster)->GetTotalAttackPowerValue(BASE_ATTACK) * 0.09f * doses);
                         }
