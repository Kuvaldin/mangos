--- conflicted
+++ resolved
@@ -2392,7 +2392,6 @@
                 m_caster->CastCustomSpell(m_caster, 45470, &bp, NULL, NULL, true);
                 return;
             }
-<<<<<<< HEAD
             // Raise dead effect
             else if(m_spellInfo->Id == 46584) 
             {
@@ -2435,8 +2434,6 @@
                 }
                 return;
             }
-=======
->>>>>>> c41d53f5
             switch(m_spellInfo->Id)
             {
                 // Death Grip
@@ -5452,11 +5449,7 @@
         {
             switch(m_spellInfo->Id)
             {
-<<<<<<< HEAD
-                case 6962:
-=======
                 case 6962:                                  // Pet Summoned
->>>>>>> c41d53f5
                 {
                     if(m_caster->GetTypeId() != TYPEID_PLAYER)
                         return;
