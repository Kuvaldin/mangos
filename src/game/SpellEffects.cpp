--- conflicted
+++ resolved
@@ -3124,15 +3124,10 @@
                 idx++;
             }
 
-<<<<<<< HEAD
-            int32 tickheal = caster->SpellHealingBonus(unitTarget, targetAura->GetSpellProto(), targetAura->GetModifier()->m_amount, DOT);
-            int32 tickcount = (GetSpellDuration(targetAura->GetSpellProto()) / targetAura->GetSpellProto()->EffectAmplitude[idx]) - 1;
-=======
             int32 tickheal = caster->SpellHealingBonusDone(unitTarget, targetAura->GetSpellProto(), targetAura->GetModifier()->m_amount, DOT);
             tickheal = unitTarget->SpellHealingBonusTaken(caster, targetAura->GetSpellProto(), tickheal, DOT);
 
-            int32 tickcount = GetSpellDuration(targetAura->GetSpellProto()) / targetAura->GetSpellProto()->EffectAmplitude[idx];
->>>>>>> dee051ab
+            int32 tickcount = (GetSpellDuration(targetAura->GetSpellProto()) / targetAura->GetSpellProto()->EffectAmplitude[idx]) - 1;
 
             // Glyph of Swiftmend
             if (!caster->HasAura(54824))
