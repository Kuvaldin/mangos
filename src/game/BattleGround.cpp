--- conflicted
+++ resolved
@@ -836,16 +836,6 @@
         winmsg_id = isBattleGround() ? LANG_BG_H_WINS : LANG_ARENA_GREEN_WINS;
 
         PlaySoundToAll(SOUND_HORDE_WINS);                   // horde wins sound
-<<<<<<< HEAD
-
-        SetWinner(WINNER_HORDE);
-    }
-    else
-    {
-        SetWinner(WINNER_NONE);
-        winmsg_id = LANG_BG_WIN_NONE;
-=======
->>>>>>> be19bb46
     }
 
     SetWinner(winner);
