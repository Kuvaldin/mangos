--- conflicted
+++ resolved
@@ -805,11 +805,7 @@
             RewardMark(plr,ITEM_WINNER_COUNT);
             RewardQuestComplete(plr);
 
-<<<<<<< HEAD
-            if(IsRandom())
-=======
             if (IsRandom() || BattleGroundMgr::IsBGWeekend(GetTypeID()))
->>>>>>> d7b60aa9
             {
                 UpdatePlayerScore(plr, SCORE_BONUS_HONOR, GetBonusHonorFromKill(win_kills*4));
                 plr->ModifyArenaPoints(win_arena);
@@ -822,11 +818,7 @@
         else
         {
             RewardMark(plr,ITEM_LOSER_COUNT);
-<<<<<<< HEAD
-            if(IsRandom())
-=======
             if (IsRandom() || BattleGroundMgr::IsBGWeekend(GetTypeID()))
->>>>>>> d7b60aa9
                 UpdatePlayerScore(plr, SCORE_BONUS_HONOR, GetBonusHonorFromKill(loos_kills*4));
         }
 
