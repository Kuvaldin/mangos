--- conflicted
+++ resolved
@@ -874,13 +874,7 @@
 
 void BattleGround::RewardMark(Player *plr,uint32 count)
 {
-<<<<<<< HEAD
-    BattleGroundMarks mark;
-    bool IsSpell;
     switch(GetTypeID(true))
-=======
-    switch(GetTypeID())
->>>>>>> c63ba08a
     {
         case BATTLEGROUND_AV:
             if (count == ITEM_WINNER_COUNT)
