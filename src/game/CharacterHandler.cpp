--- conflicted
+++ resolved
@@ -920,91 +920,56 @@
 
 void WorldSession::HandleChangePlayerNameOpcode(WorldPacket& recv_data)
 {
-<<<<<<< HEAD
     CHECK_PACKET_SIZE(recv_data, 8+1);
 
-=======
->>>>>>> 76d2f866
     uint64 guid;
     std::string newname;
 
-    CHECK_PACKET_SIZE(recv_data, 8+1);
-
     recv_data >> guid;
     recv_data >> newname;
 
-<<<<<<< HEAD
-    QueryResult *result = CharacterDatabase.PQuery("SELECT at_login, name FROM characters WHERE guid ='%u'", GUID_LOPART(guid));
-    if (!result)
+    // prevent character rename to invalid name
+    if(!normalizePlayerName(newname))
+    {
+        WorldPacket data(SMSG_CHAR_RENAME, 1);
+        data << uint8(CHAR_NAME_NO_NAME);
+        SendPacket( &data );
+        return;
+    }
+
+    if(!ObjectMgr::IsValidName(newname, true))
+    {
+        WorldPacket data(SMSG_CHAR_RENAME, 1);
+        data << uint8(CHAR_NAME_INVALID_CHARACTER);
+        SendPacket( &data );
+        return;
+    }
+
+    // check name limitations
+    if(GetSecurity() == SEC_PLAYER && objmgr.IsReservedName(newname))
+    {
+        WorldPacket data(SMSG_CHAR_RENAME, 1);
+        data << uint8(CHAR_NAME_RESERVED);
+        SendPacket( &data );
+        return;
+    }
+
+    CharacterDatabase.escape_string(newname);
+
+    CharacterDatabase.AsyncPQuery(&WorldSession::HandleChangePlayerNameOpcodeCallBack, GUID_LOPART(guid), newname, "SELECT guid, at_login, name FROM characters WHERE guid = '%u' XOR name = '%s'", GUID_LOPART(guid), newname.c_str());
+}
+
+void WorldSession::HandleChangePlayerNameOpcodeCallBack(QueryResult *result, uint32 accountId, std::string newname)
+{
+    WorldSession * session = sWorld.FindSession(accountId);
+    if(!session)
+        return;
+
+    if (!result || result->GetRowCount() != 1)
     {
         WorldPacket data(SMSG_CHAR_RENAME, 1);
         data << uint8(CHAR_CREATE_ERROR);
-        SendPacket( &data );
-        return;
-    }
-
-    Field *fields = result->Fetch();
-    uint32 at_loginFlags = fields[0].GetUInt32();
-    oldname = fields[1].GetCppString();
-    delete result;
-
-    if (!(at_loginFlags & AT_LOGIN_RENAME))
-    {
-        WorldPacket data(SMSG_CHAR_RENAME, 1);
-        data << uint8(CHAR_CREATE_ERROR);
-        SendPacket( &data );
-        return;
-    }
-
-=======
->>>>>>> 76d2f866
-    // prevent character rename to invalid name
-    if(!normalizePlayerName(newname))
-    {
-        WorldPacket data(SMSG_CHAR_RENAME, 1);
-        data << uint8(CHAR_NAME_NO_NAME);
-        SendPacket( &data );
-        return;
-    }
-
-    if(!ObjectMgr::IsValidName(newname,true))
-    {
-        WorldPacket data(SMSG_CHAR_RENAME, 1);
-        data << uint8(CHAR_NAME_INVALID_CHARACTER);
-        SendPacket( &data );
-        return;
-    }
-
-    // check name limitations
-    if(GetSecurity() == SEC_PLAYER && objmgr.IsReservedName(newname))
-    {
-        WorldPacket data(SMSG_CHAR_RENAME, 1);
-        data << uint8(CHAR_NAME_RESERVED);
-        SendPacket( &data );
-        return;
-    }
-
-    CharacterDatabase.escape_string(newname);
-
-    CharacterDatabase.AsyncPQuery(&WorldSession::HandleChangePlayerNameOpcodeCallBack, GUID_LOPART(guid), newname, "SELECT guid, at_login, name FROM characters WHERE guid = '%u' XOR name = '%s'", GUID_LOPART(guid), newname.c_str());
-}
-
-void WorldSession::HandleChangePlayerNameOpcodeCallBack(QueryResult *result, uint32 accountId, std::string newname)
-{
-    WorldSession * session = sWorld.FindSession(accountId);
-    if(!session)
-        return;
-
-    if (!result || result->GetRowCount() != 1)
-    {
-        WorldPacket data(SMSG_CHAR_RENAME, 1);
-<<<<<<< HEAD
-        data << uint8(CHAR_CREATE_NAME_IN_USE);
-        SendPacket( &data );
-=======
-        data << (uint8)CHAR_CREATE_ERROR;
         session->SendPacket( &data );
->>>>>>> 76d2f866
         return;
     }
 
@@ -1017,20 +982,7 @@
     if(oldname == newname)
     {
         WorldPacket data(SMSG_CHAR_RENAME, 1);
-<<<<<<< HEAD
-        data << uint8(CHAR_NAME_FAILURE);
-        SendPacket( &data );
-        return;
-    }
-
-    CharacterDatabase.escape_string(newname);
-    CharacterDatabase.PExecute("UPDATE characters set name = '%s', at_login = at_login & ~ %u WHERE guid ='%u'", newname.c_str(), uint32(AT_LOGIN_RENAME), GUID_LOPART(guid));
-    CharacterDatabase.PExecute("DELETE FROM character_declinedname WHERE guid ='%u'", GUID_LOPART(guid));
-
-    std::string IP_str = GetRemoteAddress();
-    sLog.outChar("Account: %d (IP: %s) Character:[%s] (guid:%u) Changed name to: %s", GetAccountId(), IP_str.c_str(), oldname.c_str(), GUID_LOPART(guid), newname.c_str());
-=======
-        data << (uint8)CHAR_CREATE_ERROR;
+        data << uint8(CHAR_CREATE_ERROR);
         session->SendPacket( &data );
         return;
     }
@@ -1039,18 +991,17 @@
     if (!(at_loginFlags & AT_LOGIN_RENAME))
     {
         WorldPacket data(SMSG_CHAR_RENAME, 1);
-        data << (uint8)CHAR_CREATE_ERROR;
+        data << uint8(CHAR_CREATE_ERROR);
         session->SendPacket( &data );
         return;
     }
 
-    CharacterDatabase.PExecute("UPDATE characters set name = '%s', at_login = at_login & ~ %u WHERE guid ='%u'", newname.c_str(), uint32(AT_LOGIN_RENAME),guidLow);
+    CharacterDatabase.PExecute("UPDATE characters set name = '%s', at_login = at_login & ~ %u WHERE guid ='%u'", newname.c_str(), uint32(AT_LOGIN_RENAME), guidLow);
     CharacterDatabase.PExecute("DELETE FROM character_declinedname WHERE guid ='%u'", guidLow);
 
-    sLog.outChar("Account: %d (IP: %s) Character:[%s] (guid:%u) Changed name to: %s",session->GetAccountId(),session->GetRemoteAddress(),oldname.c_str(),guidLow,newname.c_str());
->>>>>>> 76d2f866
-
-    WorldPacket data(SMSG_CHAR_RENAME,1+8+(newname.size()+1));
+    sLog.outChar("Account: %d (IP: %s) Character:[%s] (guid:%u) Changed name to: %s", session->GetAccountId(), session->GetRemoteAddress(), oldname.c_str(), guidLow, newname.c_str());
+
+    WorldPacket data(SMSG_CHAR_RENAME, 1+8+(newname.size()+1));
     data << uint8(RESPONSE_SUCCESS);
     data << uint64(guid);
     data << newname;
