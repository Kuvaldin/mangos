/*
 * Copyright (C) 2005-2008 MaNGOS <http://getmangos.com/>
 *
 * This program is free software; you can redistribute it and/or modify
 * it under the terms of the GNU General Public License as published by
 * the Free Software Foundation; either version 2 of the License, or
 * (at your option) any later version.
 *
 * This program is distributed in the hope that it will be useful,
 * but WITHOUT ANY WARRANTY; without even the implied warranty of
 * MERCHANTABILITY or FITNESS FOR A PARTICULAR PURPOSE.  See the
 * GNU General Public License for more details.
 *
 * You should have received a copy of the GNU General Public License
 * along with this program; if not, write to the Free Software
 * Foundation, Inc., 59 Temple Place, Suite 330, Boston, MA  02111-1307  USA
 */

#include "Common.h"
#include "Database/DatabaseEnv.h"
#include "WorldPacket.h"
#include "SharedDefines.h"
#include "WorldSession.h"
#include "Opcodes.h"
#include "Log.h"
#include "World.h"
#include "ObjectMgr.h"
#include "Player.h"
#include "Guild.h"
#include "UpdateMask.h"
#include "Auth/md5.h"
#include "MapManager.h"
#include "ObjectAccessor.h"
#include "Group.h"
#include "Database/DatabaseImpl.h"
#include "PlayerDump.h"
#include "SocialMgr.h"
#include "Util.h"
#include "ArenaTeam.h"
#include "Language.h"

class LoginQueryHolder : public SqlQueryHolder
{
    private:
        uint32 m_accountId;
        uint64 m_guid;
    public:
        LoginQueryHolder(uint32 accountId, uint64 guid)
            : m_accountId(accountId), m_guid(guid) { }
        uint64 GetGuid() const { return m_guid; }
        uint32 GetAccountId() const { return m_accountId; }
        bool Initialize();
};

bool LoginQueryHolder::Initialize()
{
    SetSize(MAX_PLAYER_LOGIN_QUERY);

    bool res = true;

    // NOTE: all fields in `characters` must be read to prevent lost character data at next save in case wrong DB structure.
    // !!! NOTE: including unused `zone`,`online`
    res &= SetPQuery(PLAYER_LOGIN_QUERY_LOADFROM,            "SELECT guid, account, data, name, race, class, position_x, position_y, position_z, map, orientation, taximask, cinematic, totaltime, leveltime, rest_bonus, logout_time, is_logout_resting, resettalents_cost, resettalents_time, trans_x, trans_y, trans_z, trans_o, transguid, extra_flags, stable_slots, at_login, zone, online, death_expire_time, taxi_path, dungeon_difficulty, arena_pending_points FROM characters WHERE guid = '%u'", GUID_LOPART(m_guid));
    res &= SetPQuery(PLAYER_LOGIN_QUERY_LOADGROUP,           "SELECT leaderGuid FROM group_member WHERE memberGuid ='%u'", GUID_LOPART(m_guid));
    res &= SetPQuery(PLAYER_LOGIN_QUERY_LOADBOUNDINSTANCES,  "SELECT id, permanent, map, difficulty, resettime FROM character_instance LEFT JOIN instance ON instance = id WHERE guid = '%u'", GUID_LOPART(m_guid));
    res &= SetPQuery(PLAYER_LOGIN_QUERY_LOADAURAS,           "SELECT caster_guid,spell,effect_index,stackcount,amount,maxduration,remaintime,remaincharges FROM character_aura WHERE guid = '%u'", GUID_LOPART(m_guid));
    res &= SetPQuery(PLAYER_LOGIN_QUERY_LOADSPELLS,          "SELECT spell,slot,active,disabled FROM character_spell WHERE guid = '%u'", GUID_LOPART(m_guid));
    res &= SetPQuery(PLAYER_LOGIN_QUERY_LOADQUESTSTATUS,     "SELECT quest,status,rewarded,explored,timer,mobcount1,mobcount2,mobcount3,mobcount4,itemcount1,itemcount2,itemcount3,itemcount4 FROM character_queststatus WHERE guid = '%u'", GUID_LOPART(m_guid));
    res &= SetPQuery(PLAYER_LOGIN_QUERY_LOADDAILYQUESTSTATUS,"SELECT quest,time FROM character_queststatus_daily WHERE guid = '%u'", GUID_LOPART(m_guid));
    res &= SetPQuery(PLAYER_LOGIN_QUERY_LOADTUTORIALS,       "SELECT tut0,tut1,tut2,tut3,tut4,tut5,tut6,tut7 FROM character_tutorial WHERE account = '%u' AND realmid = '%u'", GetAccountId(), realmID);
    res &= SetPQuery(PLAYER_LOGIN_QUERY_LOADREPUTATION,      "SELECT faction,standing,flags FROM character_reputation WHERE guid = '%u'", GUID_LOPART(m_guid));
    res &= SetPQuery(PLAYER_LOGIN_QUERY_LOADINVENTORY,       "SELECT data,bag,slot,item,item_template FROM character_inventory JOIN item_instance ON character_inventory.item = item_instance.guid WHERE character_inventory.guid = '%u' ORDER BY bag,slot", GUID_LOPART(m_guid));
    res &= SetPQuery(PLAYER_LOGIN_QUERY_LOADACTIONS,         "SELECT button,action,type,misc FROM character_action WHERE guid = '%u' ORDER BY button", GUID_LOPART(m_guid));
    res &= SetPQuery(PLAYER_LOGIN_QUERY_LOADMAILCOUNT,       "SELECT COUNT(id) FROM mail WHERE receiver = '%u' AND (checked & 1)=0 AND deliver_time <= '" I64FMTD "'", GUID_LOPART(m_guid),(uint64)time(NULL));
    res &= SetPQuery(PLAYER_LOGIN_QUERY_LOADMAILDATE,        "SELECT MIN(deliver_time) FROM mail WHERE receiver = '%u' AND (checked & 1)=0", GUID_LOPART(m_guid));
    res &= SetPQuery(PLAYER_LOGIN_QUERY_LOADSOCIALLIST,      "SELECT friend,flags,note FROM character_social WHERE guid = '%u' LIMIT 255", GUID_LOPART(m_guid));
    res &= SetPQuery(PLAYER_LOGIN_QUERY_LOADHOMEBIND,        "SELECT map,zone,position_x,position_y,position_z FROM character_homebind WHERE guid = '%u'", GUID_LOPART(m_guid));
    res &= SetPQuery(PLAYER_LOGIN_QUERY_LOADSPELLCOOLDOWNS,  "SELECT spell,item,time FROM character_spell_cooldown WHERE guid = '%u'", GUID_LOPART(m_guid));
    if(sWorld.getConfig(CONFIG_DECLINED_NAMES_USED))
        res &= SetPQuery(PLAYER_LOGIN_QUERY_LOADDECLINEDNAMES,   "SELECT genitive, dative, accusative, instrumental, prepositional FROM character_declinedname WHERE guid = '%u'",GUID_LOPART(m_guid));
    // in other case still be dummy query
    res &= SetPQuery(PLAYER_LOGIN_QUERY_LOADGUILD,           "SELECT guildid,rank FROM guild_member WHERE guid = '%u'", GUID_LOPART(m_guid));
    res &= SetPQuery(PLAYER_LOGIN_QUERY_LOADARENAINFO,       "SELECT arenateamid, played_week, played_season, personal_rating FROM arena_team_member WHERE guid='%u'", GUID_LOPART(m_guid));    
    res &= SetPQuery(PLAYER_LOGIN_QUERY_LOADACHIEVEMENTS,    "SELECT achievement, date FROM character_achievement WHERE guid = '%u'", GUID_LOPART(m_guid));
    res &= SetPQuery(PLAYER_LOGIN_QUERY_LOADCRITERIAPROGRESS,"SELECT criteria, counter, date FROM character_achievement_progress WHERE guid = '%u'", GUID_LOPART(m_guid));

    return res;
}

// don't call WorldSession directly
// it may get deleted before the query callbacks get executed
// instead pass an account id to this handler
class CharacterHandler
{
    public:
        void HandleCharEnumCallback(QueryResult * result, uint32 account)
        {
            WorldSession * session = sWorld.FindSession(account);
            if(!session)
            {
                delete result;
                return;
            }
            session->HandleCharEnum(result);
        }
        void HandlePlayerLoginCallback(QueryResult * /*dummy*/, SqlQueryHolder * holder)
        {
            if (!holder) return;
            WorldSession *session = sWorld.FindSession(((LoginQueryHolder*)holder)->GetAccountId());
            if(!session)
            {
                delete holder;
                return;
            }
            session->HandlePlayerLogin((LoginQueryHolder*)holder);
        }
} chrHandler;

void WorldSession::HandleCharEnum(QueryResult * result)
{
    // keys can be non cleared if player open realm list and close it by 'cancel'
    loginDatabase.PExecute("UPDATE account SET v = '0', s = '0' WHERE id = '%u'", GetAccountId());

    WorldPacket data(SMSG_CHAR_ENUM, 100);                  // we guess size

    uint8 num = 0;

    data << num;

    if( result )
    {
        Player *plr = new Player(this);
        do
        {
            uint32 guidlow = (*result)[0].GetUInt32();
            sLog.outDetail("Loading char guid %u from account %u.",guidlow,GetAccountId());

            if(plr->MinimalLoadFromDB( result, guidlow ))
            {
                plr->BuildEnumData( result, &data );
                ++num;
            }
        }
        while( result->NextRow() );

        delete plr;
        delete result;
    }

    data.put<uint8>(0, num);

    SendPacket( &data );
}

void WorldSession::HandleCharEnumOpcode( WorldPacket & /*recv_data*/ )
{
    /// get all the data necessary for loading all characters (along with their pets) on the account
    CharacterDatabase.AsyncPQuery(&chrHandler, &CharacterHandler::HandleCharEnumCallback, GetAccountId(),
         !sWorld.getConfig(CONFIG_DECLINED_NAMES_USED) ?
    //   ------- Query Without Declined Names --------
    //          0                1                2                3                      4                      5               6                     7                     8
        "SELECT characters.guid, characters.data, characters.name, characters.position_x, characters.position_y, characters.position_z, characters.map, characters.totaltime, characters.leveltime, "
    //   9                    10                   11                     12                   13
        "characters.at_login, character_pet.entry, character_pet.modelid, character_pet.level, guild_member.guildid "
        "FROM characters LEFT JOIN character_pet ON characters.guid=character_pet.owner AND character_pet.slot='0' "
        "LEFT JOIN guild_member ON characters.guid = guild_member.guid "
        "WHERE characters.account = '%u' ORDER BY characters.guid"
        :
    //   --------- Query With Declined Names ---------
    //          0                1                2                3                      4                      5               6                     7                     8
        "SELECT characters.guid, characters.data, characters.name, characters.position_x, characters.position_y, characters.position_z, characters.map, characters.totaltime, characters.leveltime, "
    //   9                    10                   11                     12                   13                    14
        "characters.at_login, character_pet.entry, character_pet.modelid, character_pet.level, guild_member.guildid, genitive "
        "FROM characters LEFT JOIN character_pet ON characters.guid = character_pet.owner AND character_pet.slot='0' "
        "LEFT JOIN character_declinedname ON characters.guid = character_declinedname.guid "
        "LEFT JOIN guild_member ON characters.guid = guild_member.guid "
        "WHERE characters.account = '%u' ORDER BY characters.guid",
        GetAccountId());
}

void WorldSession::HandleCharCreateOpcode( WorldPacket & recv_data )
{
    CHECK_PACKET_SIZE(recv_data,1+1+1+1+1+1+1+1+1+1);

    std::string name;
    uint8 race_,class_;

    recv_data >> name;

    // recheck with known string size
    CHECK_PACKET_SIZE(recv_data,(name.size()+1)+1+1+1+1+1+1+1+1+1);

    recv_data >> race_;
    recv_data >> class_;

    WorldPacket data(SMSG_CHAR_CREATE, 1);                  // returned with diff.values in all cases

    if(GetSecurity() == SEC_PLAYER)
    {
        if(uint32 mask = sWorld.getConfig(CONFIG_CHARACTERS_CREATING_DISABLED))
        {
            bool disabled = false;

            uint32 team = Player::TeamForRace(race_);
            switch(team)
            {
                case ALLIANCE: disabled = mask & (1<<0); break;
                case HORDE:    disabled = mask & (1<<1); break;
            }

            if(disabled)
            {
                data << (uint8)CHAR_CREATE_DISABLED;
                SendPacket( &data );
                return;
            }
        }
    }

    ChrClassesEntry const* classEntry = sChrClassesStore.LookupEntry(class_);
    ChrRacesEntry const* raceEntry = sChrRacesStore.LookupEntry(race_);

    if( !classEntry || !raceEntry )
    {
        data << (uint8)CHAR_CREATE_FAILED;
        SendPacket( &data );
        sLog.outError("Class: %u or Race %u not found in DBC (Wrong DBC files?) or Cheater?", class_, race_);
        return;
    }

    // prevent character creating Expansion race without Expansion account
    if (raceEntry->addon > Expansion())
    {
        data << (uint8)CHAR_CREATE_EXPANSION;
        sLog.outError("Expansion %u account:[%d] tried to Create character with expansion %u race (%u)",Expansion(),GetAccountId(),raceEntry->addon,race_);
        SendPacket( &data );
        return;
    }

    // prevent character creating Expansion class without Expansion account
    if (classEntry->addon > Expansion())
    {
        data << (uint8)CHAR_CREATE_EXPANSION_CLASS;
        sLog.outError("Expansion %u account:[%d] tried to Create character with expansion %u class (%u)",Expansion(),GetAccountId(),classEntry->addon,class_);
        SendPacket( &data );
        return;
    }

    // prevent character creating with invalid name
    if(!normalizePlayerName(name))
    {
        data << (uint8)CHAR_NAME_INVALID_CHARACTER;
        SendPacket( &data );
        sLog.outError("Account:[%d] but tried to Create character with empty [name] ",GetAccountId());
        return;
    }

    // check name limitations
    if(!ObjectMgr::IsValidName(name,true))
    {
        data << (uint8)CHAR_NAME_INVALID_CHARACTER;
        SendPacket( &data );
        return;
    }

    if(GetSecurity() == SEC_PLAYER && objmgr.IsReservedName(name))
    {
        data << (uint8)CHAR_NAME_RESERVED;
        SendPacket( &data );
        return;
    }

    if(objmgr.GetPlayerGUIDByName(name))
    {
        data << (uint8)CHAR_CREATE_NAME_IN_USE;
        SendPacket( &data );
        return;
    }

    QueryResult *resultacct = loginDatabase.PQuery("SELECT SUM(numchars) FROM realmcharacters WHERE acctid = '%d'", GetAccountId());
    if ( resultacct )
    {
        Field *fields=resultacct->Fetch();
        uint32 acctcharcount = fields[0].GetUInt32();
        delete resultacct;

        if (acctcharcount >= sWorld.getConfig(CONFIG_CHARACTERS_PER_ACCOUNT))
        {
            data << (uint8)CHAR_CREATE_ACCOUNT_LIMIT;
            SendPacket( &data );
            return;
        }
    }

    QueryResult *result = CharacterDatabase.PQuery("SELECT COUNT(guid) FROM characters WHERE account = '%d'", GetAccountId());
    uint8 charcount = 0;
    if ( result )
    {
        Field *fields=result->Fetch();
        charcount = fields[0].GetUInt8();
        delete result;

        if (charcount >= sWorld.getConfig(CONFIG_CHARACTERS_PER_REALM))
        {
            data << (uint8)CHAR_CREATE_SERVER_LIMIT;
            SendPacket( &data );
            return;
        }
    }

    bool AllowTwoSideAccounts = !sWorld.IsPvPRealm() || sWorld.getConfig(CONFIG_ALLOW_TWO_SIDE_ACCOUNTS) || GetSecurity() > SEC_PLAYER;
    uint32 skipCinematics = sWorld.getConfig(CONFIG_SKIP_CINEMATICS);

    bool have_same_race = false;
    if(!AllowTwoSideAccounts || skipCinematics == 1 || class_ == CLASS_DEATH_KNIGHT)
    {
        QueryResult *result2 = CharacterDatabase.PQuery("SELECT race,class FROM characters WHERE account = '%u' %s",
            GetAccountId(), (skipCinematics == 1 || class_ == CLASS_DEATH_KNIGHT) ? "" : "LIMIT 1");
        if(result2)
        {
            uint32 team_= Player::TeamForRace(race_);

            Field* field = result2->Fetch();
            uint8 acc_race  = field[0].GetUInt32();

            if(class_ == CLASS_DEATH_KNIGHT)
            {
                uint8 acc_class = field[1].GetUInt32();
                if(acc_class == CLASS_DEATH_KNIGHT)
                {
                    data << (uint8)CHAR_CREATE_UNIQUE_CLASS_LIMIT;
                    SendPacket( &data );
                    return;
                }
            }

            // need to check team only for first character
            // TODO: what to if account already has characters of both races?
            if (!AllowTwoSideAccounts)
            {
                uint32 acc_team=0;
                if(acc_race > 0)
                    acc_team = Player::TeamForRace(acc_race);

                if(acc_team != team_)
                {
                    data << (uint8)CHAR_CREATE_PVP_TEAMS_VIOLATION;
                    SendPacket( &data );
                    delete result2;
                    return;
                }
            }

            // search same race for cinematic or same class if need
            // TODO: check if cinematic already shown? (already logged in?; cinematic field)
            while ((skipCinematics == 1 && !have_same_race) || class_ == CLASS_DEATH_KNIGHT)
            {
                if(!result2->NextRow())
                    break;

                field = result2->Fetch();
                acc_race = field[0].GetUInt32();

                if(!have_same_race)
                    have_same_race = race_ == acc_race;

                if(class_ == CLASS_DEATH_KNIGHT)
                {
                    uint8 acc_class = field[1].GetUInt32();
                    if(acc_class == CLASS_DEATH_KNIGHT)
                    {
                        data << (uint8)CHAR_CREATE_UNIQUE_CLASS_LIMIT;
                        SendPacket( &data );
                        return;
                    }
                }
            }
            delete result2;
        }
    }

    // extract other data required for player creating
    uint8 gender, skin, face, hairStyle, hairColor, facialHair, outfitId;
    recv_data >> gender >> skin >> face;
    recv_data >> hairStyle >> hairColor >> facialHair >> outfitId;

    Player * pNewChar = new Player(this);
    if(!pNewChar->Create( objmgr.GenerateLowGuid(HIGHGUID_PLAYER), name, race_, class_, gender, skin, face, hairStyle, hairColor, facialHair, outfitId ))
    {
        // Player not create (race/class problem?)
        delete pNewChar;

        data << (uint8)CHAR_CREATE_ERROR;
        SendPacket( &data );

        return;
    }

    if(have_same_race && skipCinematics == 1 || skipCinematics == 2)
        pNewChar->setCinematic(1);                          // not show intro

    // Player created, save it now
    pNewChar->SaveToDB();
    charcount+=1;

    loginDatabase.PExecute("DELETE FROM realmcharacters WHERE acctid= '%d' AND realmid = '%d'", GetAccountId(), realmID);
    loginDatabase.PExecute("INSERT INTO realmcharacters (numchars, acctid, realmid) VALUES (%u, %u, %u)",  charcount, GetAccountId(), realmID);

    delete pNewChar;                                        // created only to call SaveToDB()

    data << (uint8)CHAR_CREATE_SUCCESS;
    SendPacket( &data );

    std::string IP_str = GetRemoteAddress();
    sLog.outBasic("Account: %d (IP: %s) Create Character:[%s]",GetAccountId(),IP_str.c_str(),name.c_str());
    sLog.outChar("Account: %d (IP: %s) Create Character:[%s]",GetAccountId(),IP_str.c_str(),name.c_str());
}

void WorldSession::HandleCharDeleteOpcode( WorldPacket & recv_data )
{
    CHECK_PACKET_SIZE(recv_data,8);

    uint64 guid;
    recv_data >> guid;

    // can't delete loaded character
    if(objmgr.GetPlayer(guid))
        return;

    uint32 accountId = 0;
    std::string name;

    // is guild leader
    if(objmgr.GetGuildByLeader(guid))
    {
        WorldPacket data(SMSG_CHAR_DELETE, 1);
        data << (uint8)CHAR_DELETE_FAILED_GUILD_LEADER;
        SendPacket( &data );
        return;
    }

    // is arena team captain
    if(objmgr.GetArenaTeamByCaptain(guid))
    {
        WorldPacket data(SMSG_CHAR_DELETE, 1);
        data << (uint8)CHAR_DELETE_FAILED_ARENA_CAPTAIN;
        SendPacket( &data );
        return;
    }

    QueryResult *result = CharacterDatabase.PQuery("SELECT account,name FROM characters WHERE guid='%u'", GUID_LOPART(guid));
    if(result)
    {
        Field *fields = result->Fetch();
        accountId = fields[0].GetUInt32();
        name = fields[1].GetCppString();
        delete result;
    }

    // prevent deleting other players' characters using cheating tools
    if(accountId != GetAccountId())
        return;

    std::string IP_str = GetRemoteAddress();
    sLog.outBasic("Account: %d (IP: %s) Delete Character:[%s] (guid:%u)",GetAccountId(),IP_str.c_str(),name.c_str(),GUID_LOPART(guid));
    sLog.outChar("Account: %d (IP: %s) Delete Character:[%s] (guid: %u)",GetAccountId(),IP_str.c_str(),name.c_str(),GUID_LOPART(guid));

    if(sLog.IsOutCharDump())                                // optimize GetPlayerDump call
    {
        std::string dump = PlayerDumpWriter().GetDump(GUID_LOPART(guid));
        sLog.outCharDump(dump.c_str(),GetAccountId(),GUID_LOPART(guid),name.c_str());
    }

    Player::DeleteFromDB(guid, GetAccountId());

    WorldPacket data(SMSG_CHAR_DELETE, 1);
    data << (uint8)CHAR_DELETE_SUCCESS;
    SendPacket( &data );
}

void WorldSession::HandlePlayerLoginOpcode( WorldPacket & recv_data )
{
    CHECK_PACKET_SIZE(recv_data,8);

    if(PlayerLoading() || GetPlayer() != NULL)
    {
        sLog.outError("Player tryes to login again, AccountId = %d",GetAccountId());
        return;
    }

    m_playerLoading = true;
    uint64 playerGuid = 0;

    DEBUG_LOG( "WORLD: Recvd Player Logon Message" );

    recv_data >> playerGuid;

    LoginQueryHolder *holder = new LoginQueryHolder(GetAccountId(), playerGuid);
    if(!holder->Initialize())
    {
        delete holder;                                      // delete all unprocessed queries
        m_playerLoading = false;
        return;
    }

    CharacterDatabase.DelayQueryHolder(&chrHandler, &CharacterHandler::HandlePlayerLoginCallback, holder);
}

void WorldSession::HandlePlayerLogin(LoginQueryHolder * holder)
{
    uint64 playerGuid = holder->GetGuid();

    Player* pCurrChar = new Player(this);
    pCurrChar->GetMotionMaster()->Initialize();

    // "GetAccountId()==db stored account id" checked in LoadFromDB (prevent login not own character using cheating tools)
    if(!pCurrChar->LoadFromDB(GUID_LOPART(playerGuid), holder))
    {
        KickPlayer();                                       // disconnect client, player no set to session and it will not deleted or saved at kick
        delete pCurrChar;                                   // delete it manually
        delete holder;                                      // delete all unprocessed queries
        m_playerLoading = false;
        return;
    }

    SetPlayer(pCurrChar);

    pCurrChar->SendDungeonDifficulty(false);

    WorldPacket data( SMSG_LOGIN_VERIFY_WORLD, 20 );
    data << pCurrChar->GetMapId();
    data << pCurrChar->GetPositionX();
    data << pCurrChar->GetPositionY();
    data << pCurrChar->GetPositionZ();
    data << pCurrChar->GetOrientation();
    SendPacket(&data);

    data.Initialize( SMSG_ACCOUNT_DATA_TIMES, 4+1+8*4 );    // changed in WotLK
    data << uint32(time(NULL));                             // unix time of something
    data << uint8(1);
    for(int i = 0; i < NUM_ACCOUNT_DATA_TYPES; i++)
        data << uint32(GetAccountData(i)->Time);            // also unix time
    SendPacket(&data);

    data.Initialize(SMSG_FEATURE_SYSTEM_STATUS, 2);         // added in 2.2.0
    data << uint8(2);                                       // unknown value
    data << uint8(0);                                       // enable(1)/disable(0) voice chat interface in client
    SendPacket(&data);

    // Send MOTD
    {
        data.Initialize(SMSG_MOTD, 50);                     // new in 2.0.1
        data << (uint32)0;

        uint32 linecount=0;
        std::string str_motd = sWorld.GetMotd();
        std::string::size_type pos, nextpos;

        pos = 0;
        while ( (nextpos= str_motd.find('@',pos)) != std::string::npos )
        {
            if (nextpos != pos)
            {
                data << str_motd.substr(pos,nextpos-pos);
                ++linecount;
            }
            pos = nextpos+1;
        }

        if (pos<str_motd.length())
        {
            data << str_motd.substr(pos);
            ++linecount;
        }

        data.put(0, linecount);

        SendPacket( &data );
        DEBUG_LOG( "WORLD: Sent motd (SMSG_MOTD)" );
    }

    //QueryResult *result = CharacterDatabase.PQuery("SELECT guildid,rank FROM guild_member WHERE guid = '%u'",pCurrChar->GetGUIDLow());
    QueryResult *resultGuild = holder->GetResult(PLAYER_LOGIN_QUERY_LOADGUILD);

    if(resultGuild)
    {
        Field *fields = resultGuild->Fetch();
        pCurrChar->SetInGuild(fields[0].GetUInt32());
        pCurrChar->SetRank(fields[1].GetUInt32());
        delete resultGuild;
    }
    else if(pCurrChar->GetGuildId())                        // clear guild related fields in case wrong data about non existed membership
    {
        pCurrChar->SetInGuild(0);
        pCurrChar->SetRank(0);
    }

    if(pCurrChar->GetGuildId() != 0)
    {
        Guild* guild = objmgr.GetGuildById(pCurrChar->GetGuildId());
        if(guild)
        {
            data.Initialize(SMSG_GUILD_EVENT, (2+guild->GetMOTD().size()+1));
            data << (uint8)GE_MOTD;
            data << (uint8)1;
            data << guild->GetMOTD();
            SendPacket(&data);
            DEBUG_LOG( "WORLD: Sent guild-motd (SMSG_GUILD_EVENT)" );

            data.Initialize(SMSG_GUILD_EVENT, (5+10));      // we guess size
            data<<(uint8)GE_SIGNED_ON;
            data<<(uint8)1;
            data<<pCurrChar->GetName();
            data<<pCurrChar->GetGUID();
            guild->BroadcastPacket(&data);
            DEBUG_LOG( "WORLD: Sent guild-signed-on (SMSG_GUILD_EVENT)" );

            // Increment online members of the guild
            guild->IncOnlineMemberCount();
        }
        else
        {
            // remove wrong guild data
            sLog.outError("Player %s (GUID: %u) marked as member not existed guild (id: %u), removing guild membership for player.",pCurrChar->GetName(),pCurrChar->GetGUIDLow(),pCurrChar->GetGuildId());
            pCurrChar->SetInGuild(0);
        }
    }

    if(!pCurrChar->isAlive())
        pCurrChar->SendCorpseReclaimDelay(true);

    pCurrChar->SendInitialPacketsBeforeAddToMap();

    //Show cinematic at the first time that player login
    if( !pCurrChar->getCinematic() )
    {
        pCurrChar->setCinematic(1);

        if(ChrClassesEntry const* cEntry = sChrClassesStore.LookupEntry(pCurrChar->getClass()))
        {
            if(cEntry->CinematicSequence)
            {
                data.Initialize(SMSG_TRIGGER_CINEMATIC, 4);
                data << uint32(cEntry->CinematicSequence);
                SendPacket( &data );
            }
            else if(ChrRacesEntry const* rEntry = sChrRacesStore.LookupEntry(pCurrChar->getRace()))
            {
                data.Initialize(SMSG_TRIGGER_CINEMATIC, 4);
                data << uint32(rEntry->CinematicSequence);
                SendPacket( &data );
            }
        }
    }

    if (!pCurrChar->GetMap()->Add(pCurrChar))
    {
        AreaTrigger const* at = objmgr.GetGoBackTrigger(pCurrChar->GetMapId());
        if(at)
            pCurrChar->TeleportTo(at->target_mapId, at->target_X, at->target_Y, at->target_Z, pCurrChar->GetOrientation());
        else
            pCurrChar->TeleportTo(pCurrChar->m_homebindMapId, pCurrChar->m_homebindX, pCurrChar->m_homebindY, pCurrChar->m_homebindZ, pCurrChar->GetOrientation());
    }

    ObjectAccessor::Instance().AddObject(pCurrChar);
    //sLog.outDebug("Player %s added to Map.",pCurrChar->GetName());
    pCurrChar->GetSocial()->SendSocialList();

    pCurrChar->SendInitialPacketsAfterAddToMap();

    CharacterDatabase.PExecute("UPDATE characters SET online = 1 WHERE guid = '%u'", pCurrChar->GetGUIDLow());
    loginDatabase.PExecute("UPDATE account SET online = 1 WHERE id = '%u'", GetAccountId());
    pCurrChar->SetInGameTime( getMSTime() );

    // announce group about member online (must be after add to player list to receive announce to self)
    if(Group *group = pCurrChar->GetGroup())
    {
        //pCurrChar->groupInfo.group->SendInit(this); // useless
        group->SendUpdate();
    }

    // friend status
    sSocialMgr.SendFriendStatus(pCurrChar, FRIEND_ONLINE, pCurrChar->GetGUIDLow(), true);

    // Place character in world (and load zone) before some object loading
    pCurrChar->LoadCorpse();

    // setting Ghost+speed if dead
    if (pCurrChar->m_deathState != ALIVE)
    {
        // not blizz like, we must correctly save and load player instead...
        if(pCurrChar->getRace() == RACE_NIGHTELF)
            pCurrChar->CastSpell(pCurrChar, 20584, true, 0);// auras SPELL_AURA_INCREASE_SPEED(+speed in wisp form), SPELL_AURA_INCREASE_SWIM_SPEED(+swim speed in wisp form), SPELL_AURA_TRANSFORM (to wisp form)
        pCurrChar->CastSpell(pCurrChar, 8326, true, 0);     // auras SPELL_AURA_GHOST, SPELL_AURA_INCREASE_SPEED(why?), SPELL_AURA_INCREASE_SWIM_SPEED(why?)

        pCurrChar->SetMovement(MOVE_WATER_WALK);
    }

    if(uint32 sourceNode = pCurrChar->m_taxi.GetTaxiSource())
    {

        sLog.outDebug( "WORLD: Restart character %u taxi flight", pCurrChar->GetGUIDLow() );

        uint32 MountId = objmgr.GetTaxiMount(sourceNode, pCurrChar->GetTeam());
        uint32 path = pCurrChar->m_taxi.GetCurrentTaxiPath();

        // search appropriate start path node
        uint32 startNode = 0;

        TaxiPathNodeList const& nodeList = sTaxiPathNodesByPath[path];

        float distPrev = MAP_SIZE*MAP_SIZE;
        float distNext =
            (nodeList[0].x-pCurrChar->GetPositionX())*(nodeList[0].x-pCurrChar->GetPositionX())+
            (nodeList[0].y-pCurrChar->GetPositionY())*(nodeList[0].y-pCurrChar->GetPositionY())+
            (nodeList[0].z-pCurrChar->GetPositionZ())*(nodeList[0].z-pCurrChar->GetPositionZ());

        for(uint32 i = 1; i < nodeList.size(); ++i)
        {
            TaxiPathNode const& node = nodeList[i];
            TaxiPathNode const& prevNode = nodeList[i-1];

            // skip nodes at another map
            if(node.mapid != pCurrChar->GetMapId())
                continue;

            distPrev = distNext;

            distNext =
                (node.x-pCurrChar->GetPositionX())*(node.x-pCurrChar->GetPositionX())+
                (node.y-pCurrChar->GetPositionY())*(node.y-pCurrChar->GetPositionY())+
                (node.z-pCurrChar->GetPositionZ())*(node.z-pCurrChar->GetPositionZ());

            float distNodes =
                (node.x-prevNode.x)*(node.x-prevNode.x)+
                (node.y-prevNode.y)*(node.y-prevNode.y)+
                (node.z-prevNode.z)*(node.z-prevNode.z);

            if(distNext + distPrev < distNodes)
            {
                startNode = i;
                break;
            }
        }

        SendDoFlight( MountId, path, startNode );
    }

    // Load pet if any and player is alive and not in taxi flight
    if(pCurrChar->isAlive() && pCurrChar->m_taxi.GetTaxiSource()==0)
        pCurrChar->LoadPet();

    // Set FFA PvP for non GM in non-rest mode
    if(sWorld.IsFFAPvPRealm() && !pCurrChar->isGameMaster() && !pCurrChar->HasFlag(PLAYER_FLAGS,PLAYER_FLAGS_RESTING) )
        pCurrChar->SetFlag(PLAYER_FLAGS,PLAYER_FLAGS_FFA_PVP);

    if(pCurrChar->HasFlag(PLAYER_FLAGS, PLAYER_FLAGS_CONTESTED_PVP))
        pCurrChar->SetContestedPvP();

    // Apply at_login requests
    if(pCurrChar->HasAtLoginFlag(AT_LOGIN_RESET_SPELLS))
    {
        pCurrChar->resetSpells();
        SendNotification(LANG_RESET_SPELLS);
    }

    if(pCurrChar->HasAtLoginFlag(AT_LOGIN_RESET_TALENTS))
    {
        pCurrChar->resetTalents(true);
        SendNotification(LANG_RESET_TALENTS);
    }

    // show time before shutdown if shutdown planned.
    if(sWorld.IsShutdowning())
        sWorld.ShutdownMsg(true,pCurrChar);

    if(sWorld.getConfig(CONFIG_ALL_TAXI_PATHS))
        pCurrChar->SetTaxiCheater(true);

    if(pCurrChar->isGameMaster())
        SendNotification(LANG_GM_ON);

    std::string IP_str = GetRemoteAddress();
    sLog.outChar("Account: %d (IP: %s) Login Character:[%s] (guid:%u)",
        GetAccountId(),IP_str.c_str(),pCurrChar->GetName() ,pCurrChar->GetGUIDLow());

    m_playerLoading = false;
    delete holder;
}

void WorldSession::HandleSetFactionAtWar( WorldPacket & recv_data )
{
    CHECK_PACKET_SIZE(recv_data,4+1);

    DEBUG_LOG( "WORLD: Received CMSG_SET_FACTION_ATWAR" );

    uint32 repListID;
    uint8  flag;

    recv_data >> repListID;
    recv_data >> flag;

    FactionStateList::iterator itr = GetPlayer()->m_factions.find(repListID);
    if (itr == GetPlayer()->m_factions.end())
        return;

    // always invisible or hidden faction can't change war state
    if(itr->second.Flags & (FACTION_FLAG_INVISIBLE_FORCED|FACTION_FLAG_HIDDEN) )
        return;

    GetPlayer()->SetFactionAtWar(&itr->second,flag);
}

//I think this function is never used :/ I dunno, but i guess this opcode not exists
void WorldSession::HandleSetFactionCheat( WorldPacket & /*recv_data*/ )
{
    //CHECK_PACKET_SIZE(recv_data,4+4);

    //sLog.outDebug("WORLD SESSION: HandleSetFactionCheat");
    /*
        uint32 FactionID;
        uint32 Standing;

        recv_data >> FactionID;
        recv_data >> Standing;

        std::list<struct Factions>::iterator itr;

        for(itr = GetPlayer()->factions.begin(); itr != GetPlayer()->factions.end(); ++itr)
        {
            if(itr->ReputationListID == FactionID)
            {
                itr->Standing += Standing;
                itr->Flags = (itr->Flags | 1);
                break;
            }
        }
    */
    GetPlayer()->UpdateReputation();
}

void WorldSession::HandleMeetingStoneInfo( WorldPacket & /*recv_data*/ )
{
    DEBUG_LOG( "WORLD: Received CMSG_MEETING_STONE_INFO" );

    WorldPacket data(SMSG_MEETINGSTONE_SETQUEUE, 5);
    data << uint32(0) << uint8(6);
    SendPacket(&data);
}

void WorldSession::HandleTutorialFlag( WorldPacket & recv_data )
{
    CHECK_PACKET_SIZE(recv_data,4);

    uint32 iFlag;
    recv_data >> iFlag;

    uint32 wInt = (iFlag / 32);
    if (wInt >= 8)
    {
        //sLog.outError("CHEATER? Account:[%d] Guid[%u] tried to send wrong CMSG_TUTORIAL_FLAG", GetAccountId(),GetGUID());
        return;
    }
    uint32 rInt = (iFlag % 32);

    uint32 tutflag = GetPlayer()->GetTutorialInt( wInt );
    tutflag |= (1 << rInt);
    GetPlayer()->SetTutorialInt( wInt, tutflag );

    //sLog.outDebug("Received Tutorial Flag Set {%u}.", iFlag);
}

void WorldSession::HandleTutorialClear( WorldPacket & /*recv_data*/ )
{
    for ( uint32 iI = 0; iI < 8; iI++)
        GetPlayer()->SetTutorialInt( iI, 0xFFFFFFFF );
}

void WorldSession::HandleTutorialReset( WorldPacket & /*recv_data*/ )
{
    for ( uint32 iI = 0; iI < 8; iI++)
        GetPlayer()->SetTutorialInt( iI, 0x00000000 );
}

void WorldSession::HandleSetWatchedFactionIndexOpcode(WorldPacket & recv_data)
{
    CHECK_PACKET_SIZE(recv_data,4);

    DEBUG_LOG("WORLD: Received CMSG_SET_WATCHED_FACTION");
    uint32 fact;
    recv_data >> fact;
    GetPlayer()->SetUInt32Value(PLAYER_FIELD_WATCHED_FACTION_INDEX, fact);
}

void WorldSession::HandleSetWatchedFactionInactiveOpcode(WorldPacket & recv_data)
{
    CHECK_PACKET_SIZE(recv_data,4+1);

    DEBUG_LOG("WORLD: Received CMSG_SET_FACTION_INACTIVE");
    uint32 replistid;
    uint8 inactive;
    recv_data >> replistid >> inactive;

    FactionStateList::iterator itr = _player->m_factions.find(replistid);
    if (itr == _player->m_factions.end())
        return;

    _player->SetFactionInactive(&itr->second, inactive);
}

void WorldSession::HandleToggleHelmOpcode( WorldPacket & /*recv_data*/ )
{
    DEBUG_LOG("CMSG_TOGGLE_HELM for %s", _player->GetName());
    _player->ToggleFlag(PLAYER_FLAGS, PLAYER_FLAGS_HIDE_HELM);
}

void WorldSession::HandleToggleCloakOpcode( WorldPacket & /*recv_data*/ )
{
    DEBUG_LOG("CMSG_TOGGLE_CLOAK for %s", _player->GetName());
    _player->ToggleFlag(PLAYER_FLAGS, PLAYER_FLAGS_HIDE_CLOAK);
}

void WorldSession::HandleChangePlayerNameOpcode(WorldPacket& recv_data)
{
    CHECK_PACKET_SIZE(recv_data, 8+1);

    uint64 guid;
    std::string newname;

    recv_data >> guid;
    recv_data >> newname;

    // prevent character rename to invalid name
    if(!normalizePlayerName(newname))
    {
        WorldPacket data(SMSG_CHAR_RENAME, 1);
        data << uint8(CHAR_NAME_NO_NAME);
        SendPacket( &data );
        return;
    }

    if(!ObjectMgr::IsValidName(newname, true))
    {
        WorldPacket data(SMSG_CHAR_RENAME, 1);
        data << uint8(CHAR_NAME_INVALID_CHARACTER);
        SendPacket( &data );
        return;
    }

    // check name limitations
    if(GetSecurity() == SEC_PLAYER && objmgr.IsReservedName(newname))
    {
        WorldPacket data(SMSG_CHAR_RENAME, 1);
        data << uint8(CHAR_NAME_RESERVED);
        SendPacket( &data );
        return;
    }

    std::string escaped_newname = newname;
    CharacterDatabase.escape_string(escaped_newname);

    // make sure that the character belongs to the current account, that rename at login is enabled
    // and that there is no character with the desired new name
    CharacterDatabase.AsyncPQuery(&WorldSession::HandleChangePlayerNameOpcodeCallBack,
        GetAccountId(), newname,
        "SELECT guid, name FROM characters WHERE guid = %d AND account = %d AND (at_login & %d) = %d AND NOT EXISTS (SELECT NULL FROM characters WHERE name = '%s')", 
        GUID_LOPART(guid), GetAccountId(), AT_LOGIN_RENAME, AT_LOGIN_RENAME, escaped_newname.c_str()
    );
}

void WorldSession::HandleChangePlayerNameOpcodeCallBack(QueryResult *result, uint32 accountId, std::string newname)
{
    WorldSession * session = sWorld.FindSession(accountId);
    if(!session)
    {
<<<<<<< HEAD
        WorldPacket data(SMSG_CHAR_RENAME, 1);
        data << uint8(CHAR_CREATE_ERROR);
        session->SendPacket( &data );
=======
        if(result) delete result;
>>>>>>> 64f3d226
        return;
    }

    if (!result)
    {
        WorldPacket data(SMSG_CHAR_RENAME, 1);
        data << uint8(CHAR_CREATE_ERROR);
        session->SendPacket( &data );
        return;
    }

<<<<<<< HEAD
    // we have to check character at_login_flag & AT_LOGIN_RENAME also (fake packets hehe)
    if (!(at_loginFlags & AT_LOGIN_RENAME))
    {
        WorldPacket data(SMSG_CHAR_RENAME, 1);
        data << uint8(CHAR_CREATE_ERROR);
        session->SendPacket( &data );
        return;
    }
=======
    uint32 guidLow = result->Fetch()[0].GetUInt32();
    uint64 guid = MAKE_NEW_GUID(guidLow, 0, HIGHGUID_PLAYER);
    std::string oldname = result->Fetch()[1].GetCppString();

    delete result;
>>>>>>> 64f3d226

    CharacterDatabase.PExecute("UPDATE characters set name = '%s', at_login = at_login & ~ %u WHERE guid ='%u'", newname.c_str(), uint32(AT_LOGIN_RENAME), guidLow);
    CharacterDatabase.PExecute("DELETE FROM character_declinedname WHERE guid ='%u'", guidLow);

<<<<<<< HEAD
    sLog.outChar("Account: %d (IP: %s) Character:[%s] (guid:%u) Changed name to: %s", session->GetAccountId(), session->GetRemoteAddress(), oldname.c_str(), guidLow, newname.c_str());
=======
    sLog.outChar("Account: %d (IP: %s) Character:[%s] (guid:%u) Changed name to: %s",session->GetAccountId(), session->GetRemoteAddress().c_str(), oldname.c_str(), guidLow, newname.c_str());
>>>>>>> 64f3d226

    WorldPacket data(SMSG_CHAR_RENAME, 1+8+(newname.size()+1));
    data << uint8(RESPONSE_SUCCESS);
    data << uint64(guid);
    data << newname;
    session->SendPacket(&data);
}

void WorldSession::HandleDeclinedPlayerNameOpcode(WorldPacket& recv_data)
{
    uint64 guid;

    CHECK_PACKET_SIZE(recv_data, 8);
    recv_data >> guid;

    // not accept declined names for unsupported languages
    std::string name;
    if(!objmgr.GetPlayerNameByGUID(guid, name))
    {
        WorldPacket data(SMSG_SET_PLAYER_DECLINED_NAMES_RESULT, 4+8);
        data << uint32(1);
        data << uint64(guid);
        SendPacket(&data);
        return;
    }

    std::wstring wname;
    if(!Utf8toWStr(name, wname))
    {
        WorldPacket data(SMSG_SET_PLAYER_DECLINED_NAMES_RESULT, 4+8);
        data << uint32(1);
        data << uint64(guid);
        SendPacket(&data);
        return;
    }

    if(!isCyrillicCharacter(wname[0]))                      // name already stored as only single alphabet using
    {
        WorldPacket data(SMSG_SET_PLAYER_DECLINED_NAMES_RESULT, 4+8);
        data << uint32(1);
        data << uint64(guid);
        SendPacket(&data);
        return;
    }

    std::string name2;
    DeclinedName declinedname;

    CHECK_PACKET_SIZE(recv_data, recv_data.rpos() + 1);
    recv_data >> name2;

    if(name2 != name)                                       // character have different name
    {
        WorldPacket data(SMSG_SET_PLAYER_DECLINED_NAMES_RESULT, 4+8);
        data << uint32(1);
        data << uint64(guid);
        SendPacket(&data);
        return;
    }

    for(int i = 0; i < MAX_DECLINED_NAME_CASES; ++i)
    {
        CHECK_PACKET_SIZE(recv_data, recv_data.rpos() + 1);
        recv_data >> declinedname.name[i];
        if(!normalizePlayerName(declinedname.name[i]))
        {
            WorldPacket data(SMSG_SET_PLAYER_DECLINED_NAMES_RESULT, 4+8);
            data << uint32(1);
            data << uint64(guid);
            SendPacket(&data);
            return;
        }
    }

    if(!ObjectMgr::CheckDeclinedNames(GetMainPartOfName(wname, 0), declinedname))
    {
        WorldPacket data(SMSG_SET_PLAYER_DECLINED_NAMES_RESULT, 4+8);
        data << uint32(1);
        data << uint64(guid);
        SendPacket(&data);
        return;
    }

    for(int i = 0; i < MAX_DECLINED_NAME_CASES; ++i)
        CharacterDatabase.escape_string(declinedname.name[i]);

    CharacterDatabase.BeginTransaction();
    CharacterDatabase.PExecute("DELETE FROM character_declinedname WHERE guid = '%u'", GUID_LOPART(guid));
    CharacterDatabase.PExecute("INSERT INTO character_declinedname (guid, genitive, dative, accusative, instrumental, prepositional) VALUES ('%u','%s','%s','%s','%s','%s')",
        GUID_LOPART(guid), declinedname.name[0].c_str(), declinedname.name[1].c_str(), declinedname.name[2].c_str(), declinedname.name[3].c_str(), declinedname.name[4].c_str());
    CharacterDatabase.CommitTransaction();

    WorldPacket data(SMSG_SET_PLAYER_DECLINED_NAMES_RESULT, 4+8);
    data << uint32(0);                                      // OK
    data << uint64(guid);
    SendPacket(&data);
}

void WorldSession::HandleAlterAppearance( WorldPacket & recv_data )
{
    sLog.outDebug("CMSG_ALTER_APPEARANCE");

    CHECK_PACKET_SIZE(recv_data, 4+4+4);

    uint32 Hair, Color, FacialHair;
    recv_data >> Hair >> Color >> FacialHair;

    BarberShopStyleEntry const* bs_hair = sBarberShopStyleStore.LookupEntry(Hair);

    if(!bs_hair || bs_hair->type != 0 || bs_hair->race != _player->getRace() || bs_hair->gender != _player->getGender())
        return;

    BarberShopStyleEntry const* bs_facialHair = sBarberShopStyleStore.LookupEntry(FacialHair);

    if(!bs_facialHair || bs_facialHair->type != 2 || bs_facialHair->race != _player->getRace() || bs_facialHair->gender != _player->getGender())
        return;

    uint32 Cost = _player->GetBarberShopCost(bs_hair->hair_id, Color, bs_facialHair->hair_id);

    // 0 - ok
    // 1,3 - not enough money
    // 2 - you have to seat on barber chair
    if(_player->GetMoney() < Cost)
    {
        WorldPacket data(SMSG_BARBER_SHOP_RESULT, 4);
        data << uint32(1);                                  // no money
        SendPacket(&data);
        return;
    }
    else
    {
        WorldPacket data(SMSG_BARBER_SHOP_RESULT, 4);
        data << uint32(0);                                  // ok
        SendPacket(&data);
    }

    _player->SetMoney(_player->GetMoney() - Cost);          // it isn't free

    _player->SetByteValue(PLAYER_BYTES, 2, uint8(bs_hair->hair_id));
    _player->SetByteValue(PLAYER_BYTES, 3, uint8(Color));
    _player->SetByteValue(PLAYER_BYTES_2, 0, uint8(bs_facialHair->hair_id));

    _player->GetAchievementMgr().UpdateAchievementCriteria(ACHIEVEMENT_CRITERIA_TYPE_VISIT_BARBER_SHOP, 1);

    _player->SetStandState(0);                              // stand up
}

void WorldSession::HandleRemoveGlyph( WorldPacket & recv_data )
{
    CHECK_PACKET_SIZE(recv_data, 4);

    uint32 slot;
    recv_data >> slot;

    if(slot > 5)
    {
        sLog.outDebug("Client sent wrong glyph slot number in opcode CMSG_REMOVE_GLYPH %u", slot);
        return;
    }

    if(uint32 glyph = _player->GetGlyph(slot))
    {
        if(GlyphPropertiesEntry const *gp = sGlyphPropertiesStore.LookupEntry(glyph))
        {
            _player->RemoveAurasDueToSpell(gp->SpellId);
            _player->SetGlyph(slot, 0);
        }
    }
}

void WorldSession::HandleCharCustomize(WorldPacket& recv_data)
{
    CHECK_PACKET_SIZE(recv_data, 8+1);

    uint64 guid;
    std::string newname;

    recv_data >> guid;
    recv_data >> newname;

    CHECK_PACKET_SIZE(recv_data, recv_data.rpos()+1+1+1+1+1+1);

    uint8 gender, skin, face, hairStyle, hairColor, facialHair;
    recv_data >> gender >> skin >> face >> hairStyle >> hairColor >> facialHair;

    QueryResult *result = CharacterDatabase.PQuery("SELECT at_login FROM characters WHERE guid ='%u'", GUID_LOPART(guid));
    if (!result)
    {
        WorldPacket data(SMSG_CHAR_CUSTOMIZE, 1);
        data << uint8(CHAR_CREATE_ERROR);
        SendPacket( &data );
        return;
    }

    Field *fields = result->Fetch();
    uint32 at_loginFlags = fields[0].GetUInt32();
    delete result;

    if (!(at_loginFlags & AT_LOGIN_CUSTOMIZE))
    {
        WorldPacket data(SMSG_CHAR_CUSTOMIZE, 1);
        data << uint8(CHAR_CREATE_ERROR);
        SendPacket( &data );
        return;
    }

    // prevent character rename to invalid name
    if(!normalizePlayerName(newname))
    {
        WorldPacket data(SMSG_CHAR_CUSTOMIZE, 1);
        data << uint8(CHAR_NAME_NO_NAME);
        SendPacket( &data );
        return;
    }

    if(!ObjectMgr::IsValidName(newname,true))
    {
        WorldPacket data(SMSG_CHAR_CUSTOMIZE, 1);
        data << uint8(CHAR_NAME_INVALID_CHARACTER);
        SendPacket( &data );
        return;
    }

    // check name limitations
    if(GetSecurity() == SEC_PLAYER && objmgr.IsReservedName(newname))
    {
        WorldPacket data(SMSG_CHAR_CUSTOMIZE, 1);
        data << uint8(CHAR_NAME_RESERVED);
        SendPacket( &data );
        return;
    }

    if(objmgr.GetPlayerGUIDByName(newname))                 // character with this name already exist
    {
        WorldPacket data(SMSG_CHAR_CUSTOMIZE, 1);
        data << uint8(CHAR_CREATE_NAME_IN_USE);
        SendPacket( &data );
        return;
    }

    CharacterDatabase.escape_string(newname);
    Player::Customize(guid, gender, skin, face, hairStyle, hairColor, facialHair);
    CharacterDatabase.PExecute("UPDATE characters set name = '%s', at_login = at_login & ~ %u WHERE guid ='%u'", newname.c_str(), uint32(AT_LOGIN_CUSTOMIZE), GUID_LOPART(guid));
    CharacterDatabase.PExecute("DELETE FROM character_declinedname WHERE guid ='%u'", GUID_LOPART(guid));

    std::string IP_str = GetRemoteAddress();
    sLog.outChar("Account: %d (IP: %s), Character guid: %u Customized to: %s", GetAccountId(), IP_str.c_str(), GUID_LOPART(guid), newname.c_str());

    WorldPacket data(SMSG_CHAR_CUSTOMIZE, 1+8+(newname.size()+1)+6);
    data << uint8(RESPONSE_SUCCESS);
    data << uint64(guid);
    data << newname;
    data << uint8(gender);
    data << uint8(skin);
    data << uint8(face);
    data << uint8(hairStyle);
    data << uint8(hairColor);
    data << uint8(facialHair);
    SendPacket(&data);
}<|MERGE_RESOLUTION|>--- conflicted
+++ resolved
@@ -973,49 +973,28 @@
     WorldSession * session = sWorld.FindSession(accountId);
     if(!session)
     {
-<<<<<<< HEAD
+        if(result) delete result;
+        return;
+    }
+
+    if (!result)
+    {
         WorldPacket data(SMSG_CHAR_RENAME, 1);
         data << uint8(CHAR_CREATE_ERROR);
         session->SendPacket( &data );
-=======
-        if(result) delete result;
->>>>>>> 64f3d226
-        return;
-    }
-
-    if (!result)
-    {
-        WorldPacket data(SMSG_CHAR_RENAME, 1);
-        data << uint8(CHAR_CREATE_ERROR);
-        session->SendPacket( &data );
-        return;
-    }
-
-<<<<<<< HEAD
-    // we have to check character at_login_flag & AT_LOGIN_RENAME also (fake packets hehe)
-    if (!(at_loginFlags & AT_LOGIN_RENAME))
-    {
-        WorldPacket data(SMSG_CHAR_RENAME, 1);
-        data << uint8(CHAR_CREATE_ERROR);
-        session->SendPacket( &data );
-        return;
-    }
-=======
+        return;
+    }
+
     uint32 guidLow = result->Fetch()[0].GetUInt32();
     uint64 guid = MAKE_NEW_GUID(guidLow, 0, HIGHGUID_PLAYER);
     std::string oldname = result->Fetch()[1].GetCppString();
 
     delete result;
->>>>>>> 64f3d226
 
     CharacterDatabase.PExecute("UPDATE characters set name = '%s', at_login = at_login & ~ %u WHERE guid ='%u'", newname.c_str(), uint32(AT_LOGIN_RENAME), guidLow);
     CharacterDatabase.PExecute("DELETE FROM character_declinedname WHERE guid ='%u'", guidLow);
 
-<<<<<<< HEAD
-    sLog.outChar("Account: %d (IP: %s) Character:[%s] (guid:%u) Changed name to: %s", session->GetAccountId(), session->GetRemoteAddress(), oldname.c_str(), guidLow, newname.c_str());
-=======
-    sLog.outChar("Account: %d (IP: %s) Character:[%s] (guid:%u) Changed name to: %s",session->GetAccountId(), session->GetRemoteAddress().c_str(), oldname.c_str(), guidLow, newname.c_str());
->>>>>>> 64f3d226
+    sLog.outChar("Account: %d (IP: %s) Character:[%s] (guid:%u) Changed name to: %s", session->GetAccountId(), session->GetRemoteAddress().c_str(), oldname.c_str(), guidLow, newname.c_str());
 
     WorldPacket data(SMSG_CHAR_RENAME, 1+8+(newname.size()+1));
     data << uint8(RESPONSE_SUCCESS);
