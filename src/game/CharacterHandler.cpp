/*
 * Copyright (C) 2005-2010 MaNGOS <http://getmangos.com/>
 *
 * This program is free software; you can redistribute it and/or modify
 * it under the terms of the GNU General Public License as published by
 * the Free Software Foundation; either version 2 of the License, or
 * (at your option) any later version.
 *
 * This program is distributed in the hope that it will be useful,
 * but WITHOUT ANY WARRANTY; without even the implied warranty of
 * MERCHANTABILITY or FITNESS FOR A PARTICULAR PURPOSE.  See the
 * GNU General Public License for more details.
 *
 * You should have received a copy of the GNU General Public License
 * along with this program; if not, write to the Free Software
 * Foundation, Inc., 59 Temple Place, Suite 330, Boston, MA  02111-1307  USA
 */

#include "Common.h"
#include "Database/DatabaseEnv.h"
#include "WorldPacket.h"
#include "SharedDefines.h"
#include "WorldSession.h"
#include "Opcodes.h"
#include "Log.h"
#include "World.h"
#include "ObjectMgr.h"
#include "Player.h"
#include "Guild.h"
#include "UpdateMask.h"
#include "Auth/md5.h"
#include "ObjectAccessor.h"
#include "Group.h"
#include "Database/DatabaseImpl.h"
#include "PlayerDump.h"
#include "SocialMgr.h"
#include "Util.h"
#include "ArenaTeam.h"
#include "Language.h"

// config option SkipCinematics supported values
enum CinematicsSkipMode
{
    CINEMATICS_SKIP_NONE      = 0,
    CINEMATICS_SKIP_SAME_RACE = 1,
    CINEMATICS_SKIP_ALL       = 2,
};

class LoginQueryHolder : public SqlQueryHolder
{
    private:
        uint32 m_accountId;
        ObjectGuid m_guid;
    public:
        LoginQueryHolder(uint32 accountId, ObjectGuid guid)
            : m_accountId(accountId), m_guid(guid) { }
        ObjectGuid GetGuid() const { return m_guid; }
        uint32 GetAccountId() const { return m_accountId; }
        bool Initialize();
};

bool LoginQueryHolder::Initialize()
{
    SetSize(MAX_PLAYER_LOGIN_QUERY);

    bool res = true;

    // NOTE: all fields in `characters` must be read to prevent lost character data at next save in case wrong DB structure.
    // !!! NOTE: including unused `zone`,`online`
    res &= SetPQuery(PLAYER_LOGIN_QUERY_LOADFROM,            "SELECT guid, account, name, race, class, gender, level, xp, money, playerBytes, playerBytes2, playerFlags,"
        "position_x, position_y, position_z, map, orientation, taximask, cinematic, totaltime, leveltime, rest_bonus, logout_time, is_logout_resting, resettalents_cost,"
        "resettalents_time, trans_x, trans_y, trans_z, trans_o, transguid, extra_flags, stable_slots, at_login, zone, online, death_expire_time, taxi_path, dungeon_difficulty,"
        "arenaPoints, totalHonorPoints, todayHonorPoints, yesterdayHonorPoints, totalKills, todayKills, yesterdayKills, chosenTitle, knownCurrencies, watchedFaction, drunk,"
        "health, power1, power2, power3, power4, power5, power6, power7, specCount, activeSpec, exploredZones, equipmentCache, ammoId, knownTitles, actionBars FROM characters WHERE guid = '%u'", m_guid.GetCounter());
    res &= SetPQuery(PLAYER_LOGIN_QUERY_LOADGROUP,           "SELECT groupId FROM group_member WHERE memberGuid ='%u'", m_guid.GetCounter());
    res &= SetPQuery(PLAYER_LOGIN_QUERY_LOADBOUNDINSTANCES,  "SELECT id, permanent, map, difficulty, resettime FROM character_instance LEFT JOIN instance ON instance = id WHERE guid = '%u'", m_guid.GetCounter());
    res &= SetPQuery(PLAYER_LOGIN_QUERY_LOADAURAS,           "SELECT caster_guid,item_guid,spell,stackcount,remaincharges,basepoints0,basepoints1,basepoints2,maxduration0,maxduration1,maxduration2,remaintime0,remaintime1,remaintime2,effIndexMask FROM character_aura WHERE guid = '%u'", m_guid.GetCounter());
    res &= SetPQuery(PLAYER_LOGIN_QUERY_LOADSPELLS,          "SELECT spell,active,disabled FROM character_spell WHERE guid = '%u'", m_guid.GetCounter());
    res &= SetPQuery(PLAYER_LOGIN_QUERY_LOADQUESTSTATUS,     "SELECT quest,status,rewarded,explored,timer,mobcount1,mobcount2,mobcount3,mobcount4,itemcount1,itemcount2,itemcount3,itemcount4 FROM character_queststatus WHERE guid = '%u'", m_guid.GetCounter());
    res &= SetPQuery(PLAYER_LOGIN_QUERY_LOADDAILYQUESTSTATUS,"SELECT quest FROM character_queststatus_daily WHERE guid = '%u'", m_guid.GetCounter());
    res &= SetPQuery(PLAYER_LOGIN_QUERY_LOADWEEKLYQUESTSTATUS,"SELECT quest FROM character_queststatus_weekly WHERE guid = '%u'", m_guid.GetCounter());
    res &= SetPQuery(PLAYER_LOGIN_QUERY_LOADMONTHLYQUESTSTATUS,"SELECT quest FROM character_queststatus_monthly WHERE guid = '%u'", m_guid.GetCounter());
    res &= SetPQuery(PLAYER_LOGIN_QUERY_LOADREPUTATION,      "SELECT faction,standing,flags FROM character_reputation WHERE guid = '%u'", m_guid.GetCounter());
    res &= SetPQuery(PLAYER_LOGIN_QUERY_LOADINVENTORY,       "SELECT data,text,bag,slot,item,item_template FROM character_inventory JOIN item_instance ON character_inventory.item = item_instance.guid WHERE character_inventory.guid = '%u' ORDER BY bag,slot", m_guid.GetCounter());
    res &= SetPQuery(PLAYER_LOGIN_QUERY_LOADITEMLOOT,        "SELECT guid,itemid,amount,suffix,property FROM item_loot WHERE owner_guid = '%u'", m_guid.GetCounter());
    res &= SetPQuery(PLAYER_LOGIN_QUERY_LOADACTIONS,         "SELECT spec,button,action,type FROM character_action WHERE guid = '%u' ORDER BY button", m_guid.GetCounter());
    res &= SetPQuery(PLAYER_LOGIN_QUERY_LOADSOCIALLIST,      "SELECT friend,flags,note FROM character_social WHERE guid = '%u' LIMIT 255", m_guid.GetCounter());
    res &= SetPQuery(PLAYER_LOGIN_QUERY_LOADHOMEBIND,        "SELECT map,zone,position_x,position_y,position_z FROM character_homebind WHERE guid = '%u'", m_guid.GetCounter());
    res &= SetPQuery(PLAYER_LOGIN_QUERY_LOADSPELLCOOLDOWNS,  "SELECT spell,item,time FROM character_spell_cooldown WHERE guid = '%u'", m_guid.GetCounter());
    if(sWorld.getConfig(CONFIG_BOOL_DECLINED_NAMES_USED))
        res &= SetPQuery(PLAYER_LOGIN_QUERY_LOADDECLINEDNAMES,   "SELECT genitive, dative, accusative, instrumental, prepositional FROM character_declinedname WHERE guid = '%u'", m_guid.GetCounter());
    // in other case still be dummy query
<<<<<<< HEAD
    res &= SetPQuery(PLAYER_LOGIN_QUERY_LOADGUILD,           "SELECT guildid,rank FROM guild_member WHERE guid = '%u'", GUID_LOPART(m_guid));
    res &= SetPQuery(PLAYER_LOGIN_QUERY_LOADARENAINFO,       "SELECT arenateamid, played_week, played_season, wons_season, personal_rating FROM arena_team_member WHERE guid='%u'", GUID_LOPART(m_guid));
    res &= SetPQuery(PLAYER_LOGIN_QUERY_LOADACHIEVEMENTS,    "SELECT achievement, date FROM character_achievement WHERE guid = '%u'", GUID_LOPART(m_guid));
    res &= SetPQuery(PLAYER_LOGIN_QUERY_LOADCRITERIAPROGRESS,"SELECT criteria, counter, date FROM character_achievement_progress WHERE guid = '%u'", GUID_LOPART(m_guid));
    res &= SetPQuery(PLAYER_LOGIN_QUERY_LOADEQUIPMENTSETS,   "SELECT setguid, setindex, name, iconname, item0, item1, item2, item3, item4, item5, item6, item7, item8, item9, item10, item11, item12, item13, item14, item15, item16, item17, item18 FROM character_equipmentsets WHERE guid = '%u' ORDER BY setindex", GUID_LOPART(m_guid));
    res &= SetPQuery(PLAYER_LOGIN_QUERY_LOADBGDATA,          "SELECT instance_id, team, join_x, join_y, join_z, join_o, join_map, taxi_start, taxi_end, mount_spell FROM character_battleground_data WHERE guid = '%u'", GUID_LOPART(m_guid));
    res &= SetPQuery(PLAYER_LOGIN_QUERY_LOADACCOUNTDATA,     "SELECT type, time, data FROM character_account_data WHERE guid='%u'", GUID_LOPART(m_guid));
    res &= SetPQuery(PLAYER_LOGIN_QUERY_LOADTALENTS,         "SELECT talent_id, current_rank, spec FROM character_talent WHERE guid = '%u'", GUID_LOPART(m_guid));
    res &= SetPQuery(PLAYER_LOGIN_QUERY_LOADSKILLS,          "SELECT skill, value, max FROM character_skills WHERE guid = '%u'", GUID_LOPART(m_guid));
    res &= SetPQuery(PLAYER_LOGIN_QUERY_LOADGLYPHS,          "SELECT spec, slot, glyph FROM character_glyphs WHERE guid='%u'", GUID_LOPART(m_guid));
    res &= SetPQuery(PLAYER_LOGIN_QUERY_LOADMAILS,           "SELECT id,messageType,sender,receiver,subject,body,expire_time,deliver_time,money,cod,checked,stationery,mailTemplateId FROM mail WHERE receiver = '%u' ORDER BY id DESC", GUID_LOPART(m_guid));
    res &= SetPQuery(PLAYER_LOGIN_QUERY_LOADMAILEDITEMS,     "SELECT data, text, mail_id, item_guid, item_template FROM mail_items JOIN item_instance ON item_guid = guid WHERE receiver = '%u'", GUID_LOPART(m_guid));
    res &= SetPQuery(PLAYER_LOGIN_QUERY_LOADRANDOMBG,        "SELECT guid FROM character_battleground_random WHERE guid = '%u'", GUID_LOPART(m_guid));
=======
    res &= SetPQuery(PLAYER_LOGIN_QUERY_LOADGUILD,           "SELECT guildid,rank FROM guild_member WHERE guid = '%u'", m_guid.GetCounter());
    res &= SetPQuery(PLAYER_LOGIN_QUERY_LOADARENAINFO,       "SELECT arenateamid, played_week, played_season, wons_season, personal_rating FROM arena_team_member WHERE guid='%u'", m_guid.GetCounter());
    res &= SetPQuery(PLAYER_LOGIN_QUERY_LOADACHIEVEMENTS,    "SELECT achievement, date FROM character_achievement WHERE guid = '%u'", m_guid.GetCounter());
    res &= SetPQuery(PLAYER_LOGIN_QUERY_LOADCRITERIAPROGRESS,"SELECT criteria, counter, date FROM character_achievement_progress WHERE guid = '%u'", m_guid.GetCounter());
    res &= SetPQuery(PLAYER_LOGIN_QUERY_LOADEQUIPMENTSETS,   "SELECT setguid, setindex, name, iconname, item0, item1, item2, item3, item4, item5, item6, item7, item8, item9, item10, item11, item12, item13, item14, item15, item16, item17, item18 FROM character_equipmentsets WHERE guid = '%u' ORDER BY setindex", m_guid.GetCounter());
    res &= SetPQuery(PLAYER_LOGIN_QUERY_LOADBGDATA,          "SELECT instance_id, team, join_x, join_y, join_z, join_o, join_map, taxi_start, taxi_end, mount_spell FROM character_battleground_data WHERE guid = '%u'", m_guid.GetCounter());
    res &= SetPQuery(PLAYER_LOGIN_QUERY_LOADACCOUNTDATA,     "SELECT type, time, data FROM character_account_data WHERE guid='%u'", m_guid.GetCounter());
    res &= SetPQuery(PLAYER_LOGIN_QUERY_LOADTALENTS,         "SELECT talent_id, current_rank, spec FROM character_talent WHERE guid = '%u'", m_guid.GetCounter());
    res &= SetPQuery(PLAYER_LOGIN_QUERY_LOADSKILLS,          "SELECT skill, value, max FROM character_skills WHERE guid = '%u'", m_guid.GetCounter());
    res &= SetPQuery(PLAYER_LOGIN_QUERY_LOADGLYPHS,          "SELECT spec, slot, glyph FROM character_glyphs WHERE guid='%u'", m_guid.GetCounter());
    res &= SetPQuery(PLAYER_LOGIN_QUERY_LOADMAILS,           "SELECT id,messageType,sender,receiver,subject,body,expire_time,deliver_time,money,cod,checked,stationery,mailTemplateId FROM mail WHERE receiver = '%u' ORDER BY id DESC", m_guid.GetCounter());
    res &= SetPQuery(PLAYER_LOGIN_QUERY_LOADMAILEDITEMS,     "SELECT data, text, mail_id, item_guid, item_template FROM mail_items JOIN item_instance ON item_guid = guid WHERE receiver = '%u'", m_guid.GetCounter());
>>>>>>> d8741f4a

    return res;
}

// don't call WorldSession directly
// it may get deleted before the query callbacks get executed
// instead pass an account id to this handler
class CharacterHandler
{
    public:
        void HandleCharEnumCallback(QueryResult * result, uint32 account)
        {
            WorldSession * session = sWorld.FindSession(account);
            if(!session)
            {
                delete result;
                return;
            }
            session->HandleCharEnum(result);
        }
        void HandlePlayerLoginCallback(QueryResult * /*dummy*/, SqlQueryHolder * holder)
        {
            if (!holder) return;
            WorldSession *session = sWorld.FindSession(((LoginQueryHolder*)holder)->GetAccountId());
            if(!session)
            {
                delete holder;
                return;
            }
            session->HandlePlayerLogin((LoginQueryHolder*)holder);
        }
} chrHandler;

void WorldSession::HandleCharEnum(QueryResult * result)
{
    WorldPacket data(SMSG_CHAR_ENUM, 100);                  // we guess size

    uint8 num = 0;

    data << num;

    if( result )
    {
        do
        {
            uint32 guidlow = (*result)[0].GetUInt32();
            DETAIL_LOG("Build enum data for char guid %u from account %u.", guidlow, GetAccountId());
            if(Player::BuildEnumData(result, &data))
                ++num;
        }
        while( result->NextRow() );

        delete result;
    }

    data.put<uint8>(0, num);

    SendPacket( &data );
}

void WorldSession::HandleCharEnumOpcode( WorldPacket & /*recv_data*/ )
{
    /// get all the data necessary for loading all characters (along with their pets) on the account
    CharacterDatabase.AsyncPQuery(&chrHandler, &CharacterHandler::HandleCharEnumCallback, GetAccountId(),
         !sWorld.getConfig(CONFIG_BOOL_DECLINED_NAMES_USED) ?
    //   ------- Query Without Declined Names --------
    //           0               1                2                3                 4                  5                       6                        7
        "SELECT characters.guid, characters.name, characters.race, characters.class, characters.gender, characters.playerBytes, characters.playerBytes2, characters.level, "
    //   8                9               10                     11                     12                     13                    14
        "characters.zone, characters.map, characters.position_x, characters.position_y, characters.position_z, guild_member.guildid, characters.playerFlags, "
    //  15                    16                   17                     18                   19
        "characters.at_login, character_pet.entry, character_pet.modelid, character_pet.level, characters.equipmentCache "
        "FROM characters LEFT JOIN character_pet ON characters.guid=character_pet.owner AND character_pet.slot='%u' "
        "LEFT JOIN guild_member ON characters.guid = guild_member.guid "
        "WHERE characters.account = '%u' ORDER BY characters.guid"
        :
    //   --------- Query With Declined Names ---------
    //           0               1                2                3                 4                  5                       6                        7
        "SELECT characters.guid, characters.name, characters.race, characters.class, characters.gender, characters.playerBytes, characters.playerBytes2, characters.level, "
    //   8                9               10                     11                     12                     13                    14
        "characters.zone, characters.map, characters.position_x, characters.position_y, characters.position_z, guild_member.guildid, characters.playerFlags, "
    //  15                    16                   17                     18                   19                         20
        "characters.at_login, character_pet.entry, character_pet.modelid, character_pet.level, characters.equipmentCache, character_declinedname.genitive "
        "FROM characters LEFT JOIN character_pet ON characters.guid = character_pet.owner AND character_pet.slot='%u' "
        "LEFT JOIN character_declinedname ON characters.guid = character_declinedname.guid "
        "LEFT JOIN guild_member ON characters.guid = guild_member.guid "
        "WHERE characters.account = '%u' ORDER BY characters.guid",
        PET_SAVE_AS_CURRENT, GetAccountId());
}

void WorldSession::HandleCharCreateOpcode( WorldPacket & recv_data )
{
    std::string name;
    uint8 race_, class_;

    recv_data >> name;

    recv_data >> race_;
    recv_data >> class_;

    WorldPacket data(SMSG_CHAR_CREATE, 1);                  // returned with diff.values in all cases

    if(GetSecurity() == SEC_PLAYER)
    {
        if(uint32 mask = sWorld.getConfig(CONFIG_UINT32_CHARACTERS_CREATING_DISABLED))
        {
            bool disabled = false;

            Team team = Player::TeamForRace(race_);
            switch(team)
            {
                case ALLIANCE: disabled = mask & (1 << 0); break;
                case HORDE:    disabled = mask & (1 << 1); break;
            }

            if(disabled)
            {
                data << (uint8)CHAR_CREATE_DISABLED;
                SendPacket( &data );
                return;
            }
        }
    }

    ChrClassesEntry const* classEntry = sChrClassesStore.LookupEntry(class_);
    ChrRacesEntry const* raceEntry = sChrRacesStore.LookupEntry(race_);

    if( !classEntry || !raceEntry )
    {
        data << (uint8)CHAR_CREATE_FAILED;
        SendPacket( &data );
        sLog.outError("Class: %u or Race %u not found in DBC (Wrong DBC files?) or Cheater?", class_, race_);
        return;
    }

    // prevent character creating Expansion race without Expansion account
    if (raceEntry->expansion > Expansion())
    {
        data << (uint8)CHAR_CREATE_EXPANSION;
        sLog.outError("Expansion %u account:[%d] tried to Create character with expansion %u race (%u)", Expansion(), GetAccountId(), raceEntry->expansion, race_);
        SendPacket( &data );
        return;
    }

    // prevent character creating Expansion class without Expansion account
    if (classEntry->expansion > Expansion())
    {
        data << (uint8)CHAR_CREATE_EXPANSION_CLASS;
        sLog.outError("Expansion %u account:[%d] tried to Create character with expansion %u class (%u)", Expansion(), GetAccountId(), classEntry->expansion, class_);
        SendPacket( &data );
        return;
    }

    // prevent character creating with invalid name
    if (!normalizePlayerName(name))
    {
        data << (uint8)CHAR_NAME_NO_NAME;
        SendPacket( &data );
        sLog.outError("Account:[%d] but tried to Create character with empty [name]", GetAccountId());
        return;
    }

    // check name limitations
    uint8 res = ObjectMgr::CheckPlayerName(name, true);
    if (res != CHAR_NAME_SUCCESS)
    {
        data << uint8(res);
        SendPacket( &data );
        return;
    }

    if (GetSecurity() == SEC_PLAYER && sObjectMgr.IsReservedName(name))
    {
        data << (uint8)CHAR_NAME_RESERVED;
        SendPacket( &data );
        return;
    }

    if (sObjectMgr.GetPlayerGUIDByName(name))
    {
        data << (uint8)CHAR_CREATE_NAME_IN_USE;
        SendPacket( &data );
        return;
    }

    QueryResult *resultacct = LoginDatabase.PQuery("SELECT SUM(numchars) FROM realmcharacters WHERE acctid = '%u'", GetAccountId());
    if (resultacct)
    {
        Field *fields=resultacct->Fetch();
        uint32 acctcharcount = fields[0].GetUInt32();
        delete resultacct;

        if (acctcharcount >= sWorld.getConfig(CONFIG_UINT32_CHARACTERS_PER_ACCOUNT))
        {
            data << (uint8)CHAR_CREATE_ACCOUNT_LIMIT;
            SendPacket( &data );
            return;
        }
    }

    QueryResult *result = CharacterDatabase.PQuery("SELECT COUNT(guid) FROM characters WHERE account = '%u'", GetAccountId());
    uint8 charcount = 0;
    if ( result )
    {
        Field *fields = result->Fetch();
        charcount = fields[0].GetUInt8();
        delete result;

        if (charcount >= sWorld.getConfig(CONFIG_UINT32_CHARACTERS_PER_REALM))
        {
            data << (uint8)CHAR_CREATE_SERVER_LIMIT;
            SendPacket( &data );
            return;
        }
    }

    // speedup check for heroic class disabled case
    uint32 heroic_free_slots = sWorld.getConfig(CONFIG_UINT32_HEROIC_CHARACTERS_PER_REALM);
    if(heroic_free_slots == 0 && GetSecurity() == SEC_PLAYER && class_ == CLASS_DEATH_KNIGHT)
    {
        data << (uint8)CHAR_CREATE_UNIQUE_CLASS_LIMIT;
        SendPacket( &data );
        return;
    }

    // speedup check for heroic class disabled case
    uint32 req_level_for_heroic = sWorld.getConfig(CONFIG_UINT32_MIN_LEVEL_FOR_HEROIC_CHARACTER_CREATING);
    if(GetSecurity() == SEC_PLAYER && class_ == CLASS_DEATH_KNIGHT && req_level_for_heroic > sWorld.getConfig(CONFIG_UINT32_MAX_PLAYER_LEVEL))
    {
        data << (uint8)CHAR_CREATE_LEVEL_REQUIREMENT;
        SendPacket( &data );
        return;
    }

    bool AllowTwoSideAccounts = sWorld.getConfig(CONFIG_BOOL_ALLOW_TWO_SIDE_ACCOUNTS) || GetSecurity() > SEC_PLAYER;
    CinematicsSkipMode skipCinematics = CinematicsSkipMode(sWorld.getConfig(CONFIG_UINT32_SKIP_CINEMATICS));

    bool have_same_race = false;

    // if 0 then allowed creating without any characters
    bool have_req_level_for_heroic = (req_level_for_heroic==0);

    if(!AllowTwoSideAccounts || skipCinematics == CINEMATICS_SKIP_SAME_RACE || class_ == CLASS_DEATH_KNIGHT)
    {
        QueryResult *result2 = CharacterDatabase.PQuery("SELECT level,race,class FROM characters WHERE account = '%u' %s",
            GetAccountId(), (skipCinematics == CINEMATICS_SKIP_SAME_RACE || class_ == CLASS_DEATH_KNIGHT) ? "" : "LIMIT 1");
        if(result2)
        {
            Team team_= Player::TeamForRace(race_);

            Field* field = result2->Fetch();
            uint8 acc_race  = field[1].GetUInt32();

            if(GetSecurity() == SEC_PLAYER && class_ == CLASS_DEATH_KNIGHT)
            {
                uint8 acc_class = field[2].GetUInt32();
                if(acc_class == CLASS_DEATH_KNIGHT)
                {
                    if(heroic_free_slots > 0)
                        --heroic_free_slots;

                    if(heroic_free_slots == 0)
                    {
                        data << (uint8)CHAR_CREATE_UNIQUE_CLASS_LIMIT;
                        SendPacket( &data );
                        delete result2;
                        return;
                    }
                }

                if(!have_req_level_for_heroic)
                {
                    uint32 acc_level = field[0].GetUInt32();
                    if(acc_level >= req_level_for_heroic)
                        have_req_level_for_heroic = true;
                }
            }

            // need to check team only for first character
            // TODO: what to if account already has characters of both races?
            if (!AllowTwoSideAccounts)
            {
                if (acc_race == 0 || Player::TeamForRace(acc_race) != team_)
                {
                    data << (uint8)CHAR_CREATE_PVP_TEAMS_VIOLATION;
                    SendPacket( &data );
                    delete result2;
                    return;
                }
            }

            // search same race for cinematic or same class if need
            // TODO: check if cinematic already shown? (already logged in?; cinematic field)
            while ((skipCinematics == CINEMATICS_SKIP_SAME_RACE && !have_same_race) || class_ == CLASS_DEATH_KNIGHT)
            {
                if(!result2->NextRow())
                    break;

                field = result2->Fetch();
                acc_race = field[1].GetUInt32();

                if(!have_same_race)
                    have_same_race = race_ == acc_race;

                if(GetSecurity() == SEC_PLAYER && class_ == CLASS_DEATH_KNIGHT)
                {
                    uint8 acc_class = field[2].GetUInt32();
                    if(acc_class == CLASS_DEATH_KNIGHT)
                    {
                        if(heroic_free_slots > 0)
                            --heroic_free_slots;

                        if(heroic_free_slots == 0)
                        {
                            data << (uint8)CHAR_CREATE_UNIQUE_CLASS_LIMIT;
                            SendPacket( &data );
                            delete result2;
                            return;
                        }
                    }

                    if(!have_req_level_for_heroic)
                    {
                        uint32 acc_level = field[0].GetUInt32();
                        if(acc_level >= req_level_for_heroic)
                            have_req_level_for_heroic = true;
                    }
                }
            }
            delete result2;
        }
    }

    if(GetSecurity() == SEC_PLAYER && class_ == CLASS_DEATH_KNIGHT && !have_req_level_for_heroic)
    {
        data << (uint8)CHAR_CREATE_LEVEL_REQUIREMENT;
        SendPacket( &data );
        return;
    }

    // extract other data required for player creating
    uint8 gender, skin, face, hairStyle, hairColor, facialHair, outfitId;
    recv_data >> gender >> skin >> face;
    recv_data >> hairStyle >> hairColor >> facialHair >> outfitId;

    Player *pNewChar = new Player(this);
    if(!pNewChar->Create( sObjectMgr.GenerateLowGuid(HIGHGUID_PLAYER), name, race_, class_, gender, skin, face, hairStyle, hairColor, facialHair, outfitId ))
    {
        // Player not create (race/class problem?)
        delete pNewChar;

        data << (uint8)CHAR_CREATE_ERROR;
        SendPacket( &data );

        return;
    }

    if ((have_same_race && skipCinematics == CINEMATICS_SKIP_SAME_RACE) || skipCinematics == CINEMATICS_SKIP_ALL)
        pNewChar->setCinematic(1);                          // not show intro

    pNewChar->SetAtLoginFlag(AT_LOGIN_FIRST);               // First login

    // Player created, save it now
    pNewChar->SaveToDB();
    charcount += 1;

    LoginDatabase.PExecute("DELETE FROM realmcharacters WHERE acctid= '%u' AND realmid = '%u'", GetAccountId(), realmID);
    LoginDatabase.PExecute("INSERT INTO realmcharacters (numchars, acctid, realmid) VALUES (%u, %u, %u)",  charcount, GetAccountId(), realmID);

    data << (uint8)CHAR_CREATE_SUCCESS;
    SendPacket( &data );

    std::string IP_str = GetRemoteAddress();
    BASIC_LOG("Account: %d (IP: %s) Create Character:[%s] (guid: %u)", GetAccountId(), IP_str.c_str(), name.c_str(), pNewChar->GetGUIDLow());
    sLog.outChar("Account: %d (IP: %s) Create Character:[%s] (guid: %u)", GetAccountId(), IP_str.c_str(), name.c_str(), pNewChar->GetGUIDLow());

    delete pNewChar;                                        // created only to call SaveToDB()
}

void WorldSession::HandleCharDeleteOpcode( WorldPacket & recv_data )
{
    ObjectGuid guid;
    recv_data >> guid;

    // can't delete loaded character
    if(sObjectMgr.GetPlayer(guid))
        return;

    uint32 accountId = 0;
    std::string name;

    // is guild leader
    if(sObjectMgr.GetGuildByLeader(guid))
    {
        WorldPacket data(SMSG_CHAR_DELETE, 1);
        data << (uint8)CHAR_DELETE_FAILED_GUILD_LEADER;
        SendPacket( &data );
        return;
    }

    // is arena team captain
    if(sObjectMgr.GetArenaTeamByCaptain(guid))
    {
        WorldPacket data(SMSG_CHAR_DELETE, 1);
        data << (uint8)CHAR_DELETE_FAILED_ARENA_CAPTAIN;
        SendPacket( &data );
        return;
    }

    uint32 lowguid = guid.GetCounter();

    QueryResult *result = CharacterDatabase.PQuery("SELECT account,name FROM characters WHERE guid='%u'", lowguid);
    if(result)
    {
        Field *fields = result->Fetch();
        accountId = fields[0].GetUInt32();
        name = fields[1].GetCppString();
        delete result;
    }

    // prevent deleting other players' characters using cheating tools
    if(accountId != GetAccountId())
        return;

    std::string IP_str = GetRemoteAddress();
    BASIC_LOG("Account: %d (IP: %s) Delete Character:[%s] (guid: %u)", GetAccountId(), IP_str.c_str(), name.c_str(), lowguid);
    sLog.outChar("Account: %d (IP: %s) Delete Character:[%s] (guid: %u)", GetAccountId(), IP_str.c_str(), name.c_str(), lowguid);

    if(sLog.IsOutCharDump())                                // optimize GetPlayerDump call
    {
        std::string dump = PlayerDumpWriter().GetDump(lowguid);
        sLog.outCharDump(dump.c_str(), GetAccountId(), lowguid, name.c_str());
    }

    Player::DeleteFromDB(guid, GetAccountId());

    WorldPacket data(SMSG_CHAR_DELETE, 1);
    data << (uint8)CHAR_DELETE_SUCCESS;
    SendPacket( &data );
}

void WorldSession::HandlePlayerLoginOpcode( WorldPacket & recv_data )
{
    ObjectGuid playerGuid;
    recv_data >> playerGuid;

    if(PlayerLoading() || GetPlayer() != NULL)
    {
        sLog.outError("Player tryes to login again, AccountId = %d", GetAccountId());
        return;
    }

    m_playerLoading = true;

    DEBUG_LOG( "WORLD: Recvd Player Logon Message" );

    LoginQueryHolder *holder = new LoginQueryHolder(GetAccountId(), playerGuid);
    if (!holder->Initialize())
    {
        delete holder;                                      // delete all unprocessed queries
        m_playerLoading = false;
        return;
    }

    CharacterDatabase.DelayQueryHolder(&chrHandler, &CharacterHandler::HandlePlayerLoginCallback, holder);
}

void WorldSession::HandlePlayerLogin(LoginQueryHolder *holder)
{
    ObjectGuid playerGuid = holder->GetGuid();

    Player *pCurrChar = new Player(this);
    pCurrChar->GetMotionMaster()->Initialize();

    // "GetAccountId()==db stored account id" checked in LoadFromDB (prevent login not own character using cheating tools)
    if(!pCurrChar->LoadFromDB(playerGuid, holder))
    {
        KickPlayer();                                       // disconnect client, player no set to session and it will not deleted or saved at kick
        delete pCurrChar;                                   // delete it manually
        delete holder;                                      // delete all unprocessed queries
        m_playerLoading = false;
        return;
    }

    SetPlayer(pCurrChar);

    pCurrChar->SendDungeonDifficulty(false);

    WorldPacket data( SMSG_LOGIN_VERIFY_WORLD, 20 );
    data << pCurrChar->GetMapId();
    data << pCurrChar->GetPositionX();
    data << pCurrChar->GetPositionY();
    data << pCurrChar->GetPositionZ();
    data << pCurrChar->GetOrientation();
    SendPacket(&data);

    // load player specific part before send times
    LoadAccountData(holder->GetResult(PLAYER_LOGIN_QUERY_LOADACCOUNTDATA),PER_CHARACTER_CACHE_MASK);
    SendAccountDataTimes(PER_CHARACTER_CACHE_MASK);

    data.Initialize(SMSG_FEATURE_SYSTEM_STATUS, 2);         // added in 2.2.0
    data << uint8(2);                                       // unknown value
    data << uint8(0);                                       // enable(1)/disable(0) voice chat interface in client
    SendPacket(&data);

    // Send MOTD
    {
        data.Initialize(SMSG_MOTD, 50);                     // new in 2.0.1
        data << (uint32)0;

        uint32 linecount=0;
        std::string str_motd = sWorld.GetMotd();
        std::string::size_type pos, nextpos;

        pos = 0;
        while ( (nextpos= str_motd.find('@',pos)) != std::string::npos )
        {
            if (nextpos != pos)
            {
                data << str_motd.substr(pos, nextpos-pos);
                ++linecount;
            }
            pos = nextpos + 1;
        }

        if (pos < str_motd.length())
        {
            data << str_motd.substr(pos);
            ++linecount;
        }

        data.put(0, linecount);

        SendPacket( &data );
        DEBUG_LOG( "WORLD: Sent motd (SMSG_MOTD)" );
    }

    //QueryResult *result = CharacterDatabase.PQuery("SELECT guildid,rank FROM guild_member WHERE guid = '%u'",pCurrChar->GetGUIDLow());
    QueryResult *resultGuild = holder->GetResult(PLAYER_LOGIN_QUERY_LOADGUILD);

    if(resultGuild)
    {
        Field *fields = resultGuild->Fetch();
        pCurrChar->SetInGuild(fields[0].GetUInt32());
        pCurrChar->SetRank(fields[1].GetUInt32());
        delete resultGuild;
    }
    else if(pCurrChar->GetGuildId())                        // clear guild related fields in case wrong data about nonexistent membership
    {
        pCurrChar->SetInGuild(0);
        pCurrChar->SetRank(0);
    }

    if(pCurrChar->GetGuildId() != 0)
    {
        Guild* guild = sObjectMgr.GetGuildById(pCurrChar->GetGuildId());
        if(guild)
        {
            data.Initialize(SMSG_GUILD_EVENT, (1+1+guild->GetMOTD().size()+1));
            data << uint8(GE_MOTD);
            data << uint8(1);
            data << guild->GetMOTD();
            SendPacket(&data);
            DEBUG_LOG( "WORLD: Sent guild-motd (SMSG_GUILD_EVENT)" );

            guild->DisplayGuildBankTabsInfo(this);

            guild->BroadcastEvent(GE_SIGNED_ON, pCurrChar->GetObjectGuid(), pCurrChar->GetName());
        }
        else
        {
            // remove wrong guild data
            sLog.outError("Player %s (GUID: %u) marked as member of nonexistent guild (id: %u), removing guild membership for player.",pCurrChar->GetName(),pCurrChar->GetGUIDLow(),pCurrChar->GetGuildId());
            pCurrChar->SetInGuild(0);
        }
    }

    data.Initialize(SMSG_LEARNED_DANCE_MOVES, 4+4);
    data << uint32(0);
    data << uint32(0);
    SendPacket(&data);

    pCurrChar->SendInitialPacketsBeforeAddToMap();

    //Show cinematic at the first time that player login
    if( !pCurrChar->getCinematic() )
    {
        pCurrChar->setCinematic(1);

        if(ChrClassesEntry const* cEntry = sChrClassesStore.LookupEntry(pCurrChar->getClass()))
        {
            if (cEntry->CinematicSequence)
                pCurrChar->SendCinematicStart(cEntry->CinematicSequence);
            else if (ChrRacesEntry const* rEntry = sChrRacesStore.LookupEntry(pCurrChar->getRace()))
                pCurrChar->SendCinematicStart(rEntry->CinematicSequence);
        }
    }

    if (!pCurrChar->GetMap()->Add(pCurrChar))
    {
        // normal delayed teleport protection not applied (and this correct) for this case (Player object just created)
        AreaTrigger const* at = sObjectMgr.GetGoBackTrigger(pCurrChar->GetMapId());
        if(at)
            pCurrChar->TeleportTo(at->target_mapId, at->target_X, at->target_Y, at->target_Z, pCurrChar->GetOrientation());
        else
            pCurrChar->TeleportToHomebind();
    }

    sObjectAccessor.AddObject(pCurrChar);
    //DEBUG_LOG("Player %s added to Map.",pCurrChar->GetName());

    pCurrChar->SendInitialPacketsAfterAddToMap();

    CharacterDatabase.PExecute("UPDATE characters SET online = 1 WHERE guid = '%u'", pCurrChar->GetGUIDLow());
    LoginDatabase.PExecute("UPDATE account SET active_realm_id = %u WHERE id = '%u'", realmID, GetAccountId());
    pCurrChar->SetInGameTime( getMSTime() );

    // announce group about member online (must be after add to player list to receive announce to self)
    if (Group *group = pCurrChar->GetGroup())
        group->SendUpdate();

    // friend status
    sSocialMgr.SendFriendStatus(pCurrChar, FRIEND_ONLINE, pCurrChar->GetGUIDLow(), true);

    // Place character in world (and load zone) before some object loading
    pCurrChar->LoadCorpse();

    // setting Ghost+speed if dead
    if (pCurrChar->m_deathState != ALIVE)
    {
        // not blizz like, we must correctly save and load player instead...
        if(pCurrChar->getRace() == RACE_NIGHTELF)
            pCurrChar->CastSpell(pCurrChar, 20584, true);   // auras SPELL_AURA_INCREASE_SPEED(+speed in wisp form), SPELL_AURA_INCREASE_SWIM_SPEED(+swim speed in wisp form), SPELL_AURA_TRANSFORM (to wisp form)
        pCurrChar->CastSpell(pCurrChar, 8326, true);        // auras SPELL_AURA_GHOST, SPELL_AURA_INCREASE_SPEED(why?), SPELL_AURA_INCREASE_SWIM_SPEED(why?)

        pCurrChar->SetMovement(MOVE_WATER_WALK);
    }

    pCurrChar->ContinueTaxiFlight();

    // reset for all pets before pet loading
    if(pCurrChar->HasAtLoginFlag(AT_LOGIN_RESET_PET_TALENTS))
        Pet::resetTalentsForAllPetsOf(pCurrChar);

    // Load pet if any (if player not alive and in taxi flight or another then pet will remember as temporary unsummoned)
    pCurrChar->LoadPet();

    // Set FFA PvP for non GM in non-rest mode
    if(sWorld.IsFFAPvPRealm() && !pCurrChar->isGameMaster() && !pCurrChar->HasFlag(PLAYER_FLAGS,PLAYER_FLAGS_RESTING) )
        pCurrChar->SetFFAPvP(true);

    if(pCurrChar->HasFlag(PLAYER_FLAGS, PLAYER_FLAGS_CONTESTED_PVP))
        pCurrChar->SetContestedPvP();

    // Apply at_login requests
    if(pCurrChar->HasAtLoginFlag(AT_LOGIN_RESET_SPELLS))
    {
        pCurrChar->resetSpells();
        SendNotification(LANG_RESET_SPELLS);
    }

    if(pCurrChar->HasAtLoginFlag(AT_LOGIN_RESET_TALENTS))
    {
        pCurrChar->resetTalents(true,true);
        pCurrChar->SendTalentsInfoData(false);              // original talents send already in to SendInitialPacketsBeforeAddToMap, resend reset state
        SendNotification(LANG_RESET_TALENTS);               // we can use SMSG_TALENTS_INVOLUNTARILY_RESET here
    }

    if (pCurrChar->HasAtLoginFlag(AT_LOGIN_FIRST))
        pCurrChar->RemoveAtLoginFlag(AT_LOGIN_FIRST);

    // show time before shutdown if shutdown planned.
    if(sWorld.IsShutdowning())
        sWorld.ShutdownMsg(true,pCurrChar);

    if(sWorld.getConfig(CONFIG_BOOL_ALL_TAXI_PATHS))
        pCurrChar->SetTaxiCheater(true);

    if(pCurrChar->isGameMaster())
        SendNotification(LANG_GM_ON);

    std::string IP_str = GetRemoteAddress();
    sLog.outChar("Account: %d (IP: %s) Login Character:[%s] (guid: %u)",
        GetAccountId(), IP_str.c_str(), pCurrChar->GetName(), pCurrChar->GetGUIDLow());

    if(!pCurrChar->IsStandState() && !pCurrChar->hasUnitState(UNIT_STAT_STUNNED))
        pCurrChar->SetStandState(UNIT_STAND_STATE_STAND);

    m_playerLoading = false;
    delete holder;
}

void WorldSession::HandleSetFactionAtWarOpcode( WorldPacket & recv_data )
{
    DEBUG_LOG( "WORLD: Received CMSG_SET_FACTION_ATWAR" );

    uint32 repListID;
    uint8  flag;

    recv_data >> repListID;
    recv_data >> flag;

    GetPlayer()->GetReputationMgr().SetAtWar(repListID, flag);
}

void WorldSession::HandleMeetingStoneInfoOpcode( WorldPacket & /*recv_data*/ )
{
    DEBUG_LOG( "WORLD: Received CMSG_MEETING_STONE_INFO" );

    SendLfgUpdate(0, 0, 0);
}

void WorldSession::HandleTutorialFlagOpcode( WorldPacket & recv_data )
{
    uint32 iFlag;
    recv_data >> iFlag;

    uint32 wInt = (iFlag / 32);
    if (wInt >= 8)
    {
        //sLog.outError("CHEATER? Account:[%d] Guid[%u] tried to send wrong CMSG_TUTORIAL_FLAG", GetAccountId(),GetGUID());
        return;
    }
    uint32 rInt = (iFlag % 32);

    uint32 tutflag = GetTutorialInt( wInt );
    tutflag |= (1 << rInt);
    SetTutorialInt( wInt, tutflag );

    //DEBUG_LOG("Received Tutorial Flag Set {%u}.", iFlag);
}

void WorldSession::HandleTutorialClearOpcode( WorldPacket & /*recv_data*/ )
{
    for (int i = 0; i < 8; ++i)
        SetTutorialInt( i, 0xFFFFFFFF );
}

void WorldSession::HandleTutorialResetOpcode( WorldPacket & /*recv_data*/ )
{
    for (int i = 0; i < 8; ++i)
        SetTutorialInt( i, 0x00000000 );
}

void WorldSession::HandleSetWatchedFactionOpcode(WorldPacket & recv_data)
{
    DEBUG_LOG("WORLD: Received CMSG_SET_WATCHED_FACTION");
    int32 repId;
    recv_data >> repId;
    GetPlayer()->SetInt32Value(PLAYER_FIELD_WATCHED_FACTION_INDEX, repId);
}

void WorldSession::HandleSetFactionInactiveOpcode(WorldPacket & recv_data)
{
    DEBUG_LOG("WORLD: Received CMSG_SET_FACTION_INACTIVE");
    uint32 replistid;
    uint8 inactive;
    recv_data >> replistid >> inactive;

    _player->GetReputationMgr().SetInactive(replistid, inactive);
}

void WorldSession::HandleShowingHelmOpcode( WorldPacket & /*recv_data*/ )
{
    DEBUG_LOG("CMSG_SHOWING_HELM for %s", _player->GetName());
    _player->ToggleFlag(PLAYER_FLAGS, PLAYER_FLAGS_HIDE_HELM);
}

void WorldSession::HandleShowingCloakOpcode( WorldPacket & /*recv_data*/ )
{
    DEBUG_LOG("CMSG_SHOWING_CLOAK for %s", _player->GetName());
    _player->ToggleFlag(PLAYER_FLAGS, PLAYER_FLAGS_HIDE_CLOAK);
}

void WorldSession::HandleCharRenameOpcode(WorldPacket& recv_data)
{
    ObjectGuid guid;
    std::string newname;

    recv_data >> guid;
    recv_data >> newname;

    // prevent character rename to invalid name
    if (!normalizePlayerName(newname))
    {
        WorldPacket data(SMSG_CHAR_RENAME, 1);
        data << uint8(CHAR_NAME_NO_NAME);
        SendPacket( &data );
        return;
    }

    uint8 res = ObjectMgr::CheckPlayerName(newname,true);
    if (res != CHAR_NAME_SUCCESS)
    {
        WorldPacket data(SMSG_CHAR_RENAME, 1);
        data << uint8(res);
        SendPacket( &data );
        return;
    }

    // check name limitations
    if (GetSecurity() == SEC_PLAYER && sObjectMgr.IsReservedName(newname))
    {
        WorldPacket data(SMSG_CHAR_RENAME, 1);
        data << uint8(CHAR_NAME_RESERVED);
        SendPacket( &data );
        return;
    }

    std::string escaped_newname = newname;
    CharacterDatabase.escape_string(escaped_newname);

    // make sure that the character belongs to the current account, that rename at login is enabled
    // and that there is no character with the desired new name
    CharacterDatabase.AsyncPQuery(&WorldSession::HandleChangePlayerNameOpcodeCallBack,
        GetAccountId(), newname,
        "SELECT guid, name FROM characters WHERE guid = %u AND account = %u AND (at_login & %u) = %u AND NOT EXISTS (SELECT NULL FROM characters WHERE name = '%s')",
        guid.GetCounter(), GetAccountId(), AT_LOGIN_RENAME, AT_LOGIN_RENAME, escaped_newname.c_str()
    );
}

void WorldSession::HandleChangePlayerNameOpcodeCallBack(QueryResult *result, uint32 accountId, std::string newname)
{
    WorldSession * session = sWorld.FindSession(accountId);
    if(!session)
    {
        if(result) delete result;
        return;
    }

    if (!result)
    {
        WorldPacket data(SMSG_CHAR_RENAME, 1);
        data << uint8(CHAR_CREATE_ERROR);
        session->SendPacket( &data );
        return;
    }

    uint32 guidLow = result->Fetch()[0].GetUInt32();
    ObjectGuid guid = ObjectGuid(HIGHGUID_PLAYER, guidLow);
    std::string oldname = result->Fetch()[1].GetCppString();

    delete result;

    CharacterDatabase.PExecute("UPDATE characters set name = '%s', at_login = at_login & ~ %u WHERE guid ='%u'", newname.c_str(), uint32(AT_LOGIN_RENAME), guidLow);
    CharacterDatabase.PExecute("DELETE FROM character_declinedname WHERE guid ='%u'", guidLow);

    sLog.outChar("Account: %d (IP: %s) Character:[%s] (guid:%u) Changed name to: %s", session->GetAccountId(), session->GetRemoteAddress().c_str(), oldname.c_str(), guidLow, newname.c_str());

    WorldPacket data(SMSG_CHAR_RENAME, 1+8+(newname.size()+1));
    data << uint8(RESPONSE_SUCCESS);
    data << guid;
    data << newname;
    session->SendPacket(&data);
}

void WorldSession::HandleSetPlayerDeclinedNamesOpcode(WorldPacket& recv_data)
{
    ObjectGuid guid;

    recv_data >> guid;

    // not accept declined names for unsupported languages
    std::string name;
    if(!sObjectMgr.GetPlayerNameByGUID(guid, name))
    {
        WorldPacket data(SMSG_SET_PLAYER_DECLINED_NAMES_RESULT, 4+8);
        data << uint32(1);
        data << ObjectGuid(guid);
        SendPacket(&data);
        return;
    }

    std::wstring wname;
    if(!Utf8toWStr(name, wname))
    {
        WorldPacket data(SMSG_SET_PLAYER_DECLINED_NAMES_RESULT, 4+8);
        data << uint32(1);
        data << ObjectGuid(guid);
        SendPacket(&data);
        return;
    }

    if(!isCyrillicCharacter(wname[0]))                      // name already stored as only single alphabet using
    {
        WorldPacket data(SMSG_SET_PLAYER_DECLINED_NAMES_RESULT, 4+8);
        data << uint32(1);
        data << ObjectGuid(guid);
        SendPacket(&data);
        return;
    }

    std::string name2;
    DeclinedName declinedname;

    recv_data >> name2;

    if(name2 != name)                                       // character have different name
    {
        WorldPacket data(SMSG_SET_PLAYER_DECLINED_NAMES_RESULT, 4+8);
        data << uint32(1);
        data << ObjectGuid(guid);
        SendPacket(&data);
        return;
    }

    for(int i = 0; i < MAX_DECLINED_NAME_CASES; ++i)
    {
        recv_data >> declinedname.name[i];
        if(!normalizePlayerName(declinedname.name[i]))
        {
            WorldPacket data(SMSG_SET_PLAYER_DECLINED_NAMES_RESULT, 4+8);
            data << uint32(1);
            data << ObjectGuid(guid);
            SendPacket(&data);
            return;
        }
    }

    if(!ObjectMgr::CheckDeclinedNames(wname, declinedname))
    {
        WorldPacket data(SMSG_SET_PLAYER_DECLINED_NAMES_RESULT, 4+8);
        data << uint32(1);
        data << ObjectGuid(guid);
        SendPacket(&data);
        return;
    }

    for(int i = 0; i < MAX_DECLINED_NAME_CASES; ++i)
        CharacterDatabase.escape_string(declinedname.name[i]);

    CharacterDatabase.BeginTransaction();
    CharacterDatabase.PExecute("DELETE FROM character_declinedname WHERE guid = '%u'", guid.GetCounter());
    CharacterDatabase.PExecute("INSERT INTO character_declinedname (guid, genitive, dative, accusative, instrumental, prepositional) VALUES ('%u','%s','%s','%s','%s','%s')",
        guid.GetCounter(), declinedname.name[0].c_str(), declinedname.name[1].c_str(), declinedname.name[2].c_str(), declinedname.name[3].c_str(), declinedname.name[4].c_str());
    CharacterDatabase.CommitTransaction();

    WorldPacket data(SMSG_SET_PLAYER_DECLINED_NAMES_RESULT, 4+8);
    data << uint32(0);                                      // OK
    data << ObjectGuid(guid);
    SendPacket(&data);
}

void WorldSession::HandleAlterAppearanceOpcode( WorldPacket & recv_data )
{
    DEBUG_LOG("CMSG_ALTER_APPEARANCE");

    uint32 skinTone_id = -1;

    uint32 Hair, Color, FacialHair, SkinTone;
    if(_player->getRace() != RACE_TAUREN) recv_data >> Hair >> Color >> FacialHair;
    else
    {
        recv_data >> Hair >> Color >> FacialHair >> SkinTone;
        BarberShopStyleEntry const* bs_skinTone = sBarberShopStyleStore.LookupEntry(SkinTone);
        if(!bs_skinTone || bs_skinTone->type != 3 || bs_skinTone->race != _player->getRace() || bs_skinTone->gender != _player->getGender())
            return;
        skinTone_id = bs_skinTone->hair_id;
    }

    BarberShopStyleEntry const* bs_hair = sBarberShopStyleStore.LookupEntry(Hair);

    if(!bs_hair || bs_hair->type != 0 || bs_hair->race != _player->getRace() || bs_hair->gender != _player->getGender())
        return;

    BarberShopStyleEntry const* bs_facialHair = sBarberShopStyleStore.LookupEntry(FacialHair);

    if(!bs_facialHair || bs_facialHair->type != 2 || bs_facialHair->race != _player->getRace() || bs_facialHair->gender != _player->getGender())
        return;

    uint32 Cost = _player->GetBarberShopCost(bs_hair->hair_id, Color, bs_facialHair->hair_id, skinTone_id);

    // 0 - ok
    // 1,3 - not enough money
    // 2 - you have to seat on barber chair
    if(_player->GetMoney() < Cost)
    {
        WorldPacket data(SMSG_BARBER_SHOP_RESULT, 4);
        data << uint32(1);                                  // no money
        SendPacket(&data);
        return;
    }
    else
    {
        WorldPacket data(SMSG_BARBER_SHOP_RESULT, 4);
        data << uint32(0);                                  // ok
        SendPacket(&data);
    }

    _player->ModifyMoney(-int32(Cost));                     // it isn't free
    _player->GetAchievementMgr().UpdateAchievementCriteria(ACHIEVEMENT_CRITERIA_TYPE_GOLD_SPENT_AT_BARBER, Cost);

    _player->SetByteValue(PLAYER_BYTES, 2, uint8(bs_hair->hair_id));
    _player->SetByteValue(PLAYER_BYTES, 3, uint8(Color));
    _player->SetByteValue(PLAYER_BYTES_2, 0, uint8(bs_facialHair->hair_id));
    if(_player->getRace() == RACE_TAUREN)
        _player->SetByteValue(PLAYER_BYTES, 0, uint8(skinTone_id));

    _player->GetAchievementMgr().UpdateAchievementCriteria(ACHIEVEMENT_CRITERIA_TYPE_VISIT_BARBER_SHOP, 1);

    _player->SetStandState(0);                              // stand up
}

void WorldSession::HandleRemoveGlyphOpcode( WorldPacket & recv_data )
{
    uint32 slot;
    recv_data >> slot;

    if(slot >= MAX_GLYPH_SLOT_INDEX)
    {
        DEBUG_LOG("Client sent wrong glyph slot number in opcode CMSG_REMOVE_GLYPH %u", slot);
        return;
    }

    if(_player->GetGlyph(slot))
    {
        _player->ApplyGlyph(slot, false);
        _player->SetGlyph(slot, 0);
        _player->SendTalentsInfoData(false);
    }
}

void WorldSession::HandleCharCustomizeOpcode(WorldPacket& recv_data)
{
    ObjectGuid guid;
    std::string newname;

    recv_data >> guid;
    recv_data >> newname;

    uint8 gender, skin, face, hairStyle, hairColor, facialHair;
    recv_data >> gender >> skin >> hairColor >> hairStyle >> facialHair >> face;

    QueryResult *result = CharacterDatabase.PQuery("SELECT at_login FROM characters WHERE guid ='%u'", guid.GetCounter());
    if (!result)
    {
        WorldPacket data(SMSG_CHAR_CUSTOMIZE, 1);
        data << uint8(CHAR_CREATE_ERROR);
        SendPacket( &data );
        return;
    }

    Field *fields = result->Fetch();
    uint32 at_loginFlags = fields[0].GetUInt32();
    delete result;

    if (!(at_loginFlags & AT_LOGIN_CUSTOMIZE))
    {
        WorldPacket data(SMSG_CHAR_CUSTOMIZE, 1);
        data << uint8(CHAR_CREATE_ERROR);
        SendPacket( &data );
        return;
    }

    // prevent character rename to invalid name
    if (!normalizePlayerName(newname))
    {
        WorldPacket data(SMSG_CHAR_CUSTOMIZE, 1);
        data << uint8(CHAR_NAME_NO_NAME);
        SendPacket( &data );
        return;
    }

    uint8 res = ObjectMgr::CheckPlayerName(newname,true);
    if (res != CHAR_NAME_SUCCESS)
    {
        WorldPacket data(SMSG_CHAR_CUSTOMIZE, 1);
        data << uint8(res);
        SendPacket( &data );
        return;
    }

    // check name limitations
    if (GetSecurity() == SEC_PLAYER && sObjectMgr.IsReservedName(newname))
    {
        WorldPacket data(SMSG_CHAR_CUSTOMIZE, 1);
        data << uint8(CHAR_NAME_RESERVED);
        SendPacket( &data );
        return;
    }

    // character with this name already exist
    ObjectGuid newguid = sObjectMgr.GetPlayerGUIDByName(newname);
    if (!newguid.IsEmpty() && newguid != guid)
    {
        WorldPacket data(SMSG_CHAR_CUSTOMIZE, 1);
        data << uint8(CHAR_CREATE_NAME_IN_USE);
        SendPacket(&data);
        return;
    }

    CharacterDatabase.escape_string(newname);
    Player::Customize(guid, gender, skin, face, hairStyle, hairColor, facialHair);
    CharacterDatabase.PExecute("UPDATE characters set name = '%s', at_login = at_login & ~ %u WHERE guid ='%u'", newname.c_str(), uint32(AT_LOGIN_CUSTOMIZE), guid.GetCounter());
    CharacterDatabase.PExecute("DELETE FROM character_declinedname WHERE guid ='%u'", guid.GetCounter());

    std::string IP_str = GetRemoteAddress();
    sLog.outChar("Account: %d (IP: %s), Character %s customized to: %s", GetAccountId(), IP_str.c_str(), guid.GetString().c_str(), newname.c_str());

    WorldPacket data(SMSG_CHAR_CUSTOMIZE, 1+8+(newname.size()+1)+6);
    data << uint8(RESPONSE_SUCCESS);
    data << ObjectGuid(guid);
    data << newname;
    data << uint8(gender);
    data << uint8(skin);
    data << uint8(face);
    data << uint8(hairStyle);
    data << uint8(hairColor);
    data << uint8(facialHair);
    SendPacket(&data);
}

void WorldSession::HandleEquipmentSetSaveOpcode(WorldPacket &recv_data)
{
    DEBUG_LOG("CMSG_EQUIPMENT_SET_SAVE");

    ObjectGuid setGuid;
    uint32 index;
    std::string name;
    std::string iconName;

    recv_data >> setGuid.ReadAsPacked();
    recv_data >> index;
    recv_data >> name;
    recv_data >> iconName;

    if(index >= MAX_EQUIPMENT_SET_INDEX)                    // client set slots amount
        return;

    EquipmentSet eqSet;

    eqSet.Guid      = setGuid.GetRawValue();
    eqSet.Name      = name;
    eqSet.IconName  = iconName;
    eqSet.state     = EQUIPMENT_SET_NEW;

    for(uint32 i = 0; i < EQUIPMENT_SLOT_END; ++i)
    {
        ObjectGuid itemGuid;

        recv_data >> itemGuid.ReadAsPacked();

        Item *item = _player->GetItemByPos(INVENTORY_SLOT_BAG_0, i);

        if(!item && !itemGuid.IsEmpty())                    // cheating check 1
            return;

        if(item && item->GetObjectGuid() != itemGuid)       // cheating check 2
            return;

        eqSet.Items[i] = itemGuid.GetCounter();
    }

    _player->SetEquipmentSet(index, eqSet);
}

void WorldSession::HandleEquipmentSetDeleteOpcode(WorldPacket &recv_data)
{
    DEBUG_LOG("CMSG_EQUIPMENT_SET_DELETE");

    ObjectGuid setGuid;

    recv_data >> setGuid.ReadAsPacked();

    _player->DeleteEquipmentSet(setGuid.GetRawValue());
}

void WorldSession::HandleEquipmentSetUseOpcode(WorldPacket &recv_data)
{
    DEBUG_LOG("CMSG_EQUIPMENT_SET_USE");
    recv_data.hexlike();

    for(uint32 i = 0; i < EQUIPMENT_SLOT_END; ++i)
    {
        ObjectGuid itemGuid;
        uint8 srcbag, srcslot;

        recv_data >> itemGuid.ReadAsPacked();
        recv_data >> srcbag >> srcslot;

        DEBUG_LOG("Item (%s): srcbag %u, srcslot %u", itemGuid.GetString().c_str(), srcbag, srcslot);

        Item *item = _player->GetItemByGuid(itemGuid);

        uint16 dstpos = i | (INVENTORY_SLOT_BAG_0 << 8);

        if(!item)
        {
            Item *uItem = _player->GetItemByPos(INVENTORY_SLOT_BAG_0, i);
            if(!uItem)
                continue;

            ItemPosCountVec sDest;
            uint8 msg = _player->CanStoreItem( NULL_BAG, NULL_SLOT, sDest, uItem, false );
            if(msg == EQUIP_ERR_OK)
            {
                _player->RemoveItem(INVENTORY_SLOT_BAG_0, i, true);
                _player->StoreItem( sDest, uItem, true );
            }
            else
                _player->SendEquipError(msg, uItem, NULL);

            continue;
        }

        if(item->GetPos() == dstpos)
            continue;

        _player->SwapItem(item->GetPos(), dstpos);
    }

    WorldPacket data(SMSG_EQUIPMENT_SET_USE_RESULT, 1);
    data << uint8(0);                                       // 4 - equipment swap failed - inventory is full
    SendPacket(&data);
}<|MERGE_RESOLUTION|>--- conflicted
+++ resolved
@@ -90,21 +90,6 @@
     if(sWorld.getConfig(CONFIG_BOOL_DECLINED_NAMES_USED))
         res &= SetPQuery(PLAYER_LOGIN_QUERY_LOADDECLINEDNAMES,   "SELECT genitive, dative, accusative, instrumental, prepositional FROM character_declinedname WHERE guid = '%u'", m_guid.GetCounter());
     // in other case still be dummy query
-<<<<<<< HEAD
-    res &= SetPQuery(PLAYER_LOGIN_QUERY_LOADGUILD,           "SELECT guildid,rank FROM guild_member WHERE guid = '%u'", GUID_LOPART(m_guid));
-    res &= SetPQuery(PLAYER_LOGIN_QUERY_LOADARENAINFO,       "SELECT arenateamid, played_week, played_season, wons_season, personal_rating FROM arena_team_member WHERE guid='%u'", GUID_LOPART(m_guid));
-    res &= SetPQuery(PLAYER_LOGIN_QUERY_LOADACHIEVEMENTS,    "SELECT achievement, date FROM character_achievement WHERE guid = '%u'", GUID_LOPART(m_guid));
-    res &= SetPQuery(PLAYER_LOGIN_QUERY_LOADCRITERIAPROGRESS,"SELECT criteria, counter, date FROM character_achievement_progress WHERE guid = '%u'", GUID_LOPART(m_guid));
-    res &= SetPQuery(PLAYER_LOGIN_QUERY_LOADEQUIPMENTSETS,   "SELECT setguid, setindex, name, iconname, item0, item1, item2, item3, item4, item5, item6, item7, item8, item9, item10, item11, item12, item13, item14, item15, item16, item17, item18 FROM character_equipmentsets WHERE guid = '%u' ORDER BY setindex", GUID_LOPART(m_guid));
-    res &= SetPQuery(PLAYER_LOGIN_QUERY_LOADBGDATA,          "SELECT instance_id, team, join_x, join_y, join_z, join_o, join_map, taxi_start, taxi_end, mount_spell FROM character_battleground_data WHERE guid = '%u'", GUID_LOPART(m_guid));
-    res &= SetPQuery(PLAYER_LOGIN_QUERY_LOADACCOUNTDATA,     "SELECT type, time, data FROM character_account_data WHERE guid='%u'", GUID_LOPART(m_guid));
-    res &= SetPQuery(PLAYER_LOGIN_QUERY_LOADTALENTS,         "SELECT talent_id, current_rank, spec FROM character_talent WHERE guid = '%u'", GUID_LOPART(m_guid));
-    res &= SetPQuery(PLAYER_LOGIN_QUERY_LOADSKILLS,          "SELECT skill, value, max FROM character_skills WHERE guid = '%u'", GUID_LOPART(m_guid));
-    res &= SetPQuery(PLAYER_LOGIN_QUERY_LOADGLYPHS,          "SELECT spec, slot, glyph FROM character_glyphs WHERE guid='%u'", GUID_LOPART(m_guid));
-    res &= SetPQuery(PLAYER_LOGIN_QUERY_LOADMAILS,           "SELECT id,messageType,sender,receiver,subject,body,expire_time,deliver_time,money,cod,checked,stationery,mailTemplateId FROM mail WHERE receiver = '%u' ORDER BY id DESC", GUID_LOPART(m_guid));
-    res &= SetPQuery(PLAYER_LOGIN_QUERY_LOADMAILEDITEMS,     "SELECT data, text, mail_id, item_guid, item_template FROM mail_items JOIN item_instance ON item_guid = guid WHERE receiver = '%u'", GUID_LOPART(m_guid));
-    res &= SetPQuery(PLAYER_LOGIN_QUERY_LOADRANDOMBG,        "SELECT guid FROM character_battleground_random WHERE guid = '%u'", GUID_LOPART(m_guid));
-=======
     res &= SetPQuery(PLAYER_LOGIN_QUERY_LOADGUILD,           "SELECT guildid,rank FROM guild_member WHERE guid = '%u'", m_guid.GetCounter());
     res &= SetPQuery(PLAYER_LOGIN_QUERY_LOADARENAINFO,       "SELECT arenateamid, played_week, played_season, wons_season, personal_rating FROM arena_team_member WHERE guid='%u'", m_guid.GetCounter());
     res &= SetPQuery(PLAYER_LOGIN_QUERY_LOADACHIEVEMENTS,    "SELECT achievement, date FROM character_achievement WHERE guid = '%u'", m_guid.GetCounter());
@@ -117,7 +102,7 @@
     res &= SetPQuery(PLAYER_LOGIN_QUERY_LOADGLYPHS,          "SELECT spec, slot, glyph FROM character_glyphs WHERE guid='%u'", m_guid.GetCounter());
     res &= SetPQuery(PLAYER_LOGIN_QUERY_LOADMAILS,           "SELECT id,messageType,sender,receiver,subject,body,expire_time,deliver_time,money,cod,checked,stationery,mailTemplateId FROM mail WHERE receiver = '%u' ORDER BY id DESC", m_guid.GetCounter());
     res &= SetPQuery(PLAYER_LOGIN_QUERY_LOADMAILEDITEMS,     "SELECT data, text, mail_id, item_guid, item_template FROM mail_items JOIN item_instance ON item_guid = guid WHERE receiver = '%u'", m_guid.GetCounter());
->>>>>>> d8741f4a
+    res &= SetPQuery(PLAYER_LOGIN_QUERY_LOADRANDOMBG,        "SELECT guid FROM character_battleground_random WHERE guid = '%u'", m_guid.GetCounter());
 
     return res;
 }
