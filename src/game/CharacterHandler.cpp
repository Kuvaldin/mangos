/*
 * Copyright (C) 2005-2011 MaNGOS <http://getmangos.com/>
 *
 * This program is free software; you can redistribute it and/or modify
 * it under the terms of the GNU General Public License as published by
 * the Free Software Foundation; either version 2 of the License, or
 * (at your option) any later version.
 *
 * This program is distributed in the hope that it will be useful,
 * but WITHOUT ANY WARRANTY; without even the implied warranty of
 * MERCHANTABILITY or FITNESS FOR A PARTICULAR PURPOSE.  See the
 * GNU General Public License for more details.
 *
 * You should have received a copy of the GNU General Public License
 * along with this program; if not, write to the Free Software
 * Foundation, Inc., 59 Temple Place, Suite 330, Boston, MA  02111-1307  USA
 */

#include "Common.h"
#include "Database/DatabaseEnv.h"
#include "WorldPacket.h"
#include "SharedDefines.h"
#include "WorldSession.h"
#include "Opcodes.h"
#include "Log.h"
#include "World.h"
#include "ObjectMgr.h"
#include "Player.h"
#include "Guild.h"
#include "UpdateMask.h"
#include "Auth/md5.h"
#include "ObjectAccessor.h"
#include "Group.h"
#include "Database/DatabaseImpl.h"
#include "PlayerDump.h"
#include "SocialMgr.h"
#include "Util.h"
#include "ArenaTeam.h"
#include "Language.h"

// config option SkipCinematics supported values
enum CinematicsSkipMode
{
    CINEMATICS_SKIP_NONE      = 0,
    CINEMATICS_SKIP_SAME_RACE = 1,
    CINEMATICS_SKIP_ALL       = 2,
};

class LoginQueryHolder : public SqlQueryHolder
{
    private:
        uint32 m_accountId;
        ObjectGuid m_guid;
    public:
        LoginQueryHolder(uint32 accountId, ObjectGuid guid)
            : m_accountId(accountId), m_guid(guid) { }
        ObjectGuid GetGuid() const { return m_guid; }
        uint32 GetAccountId() const { return m_accountId; }
        bool Initialize();
};

bool LoginQueryHolder::Initialize()
{
    SetSize(MAX_PLAYER_LOGIN_QUERY);

    bool res = true;

    // NOTE: all fields in `characters` must be read to prevent lost character data at next save in case wrong DB structure.
    // !!! NOTE: including unused `zone`,`online`
    res &= SetPQuery(PLAYER_LOGIN_QUERY_LOADFROM,            "SELECT guid, account, name, race, class, gender, level, xp, money, playerBytes, playerBytes2, playerFlags,"
        "position_x, position_y, position_z, map, orientation, taximask, cinematic, totaltime, leveltime, rest_bonus, logout_time, is_logout_resting, resettalents_cost,"
        "resettalents_time, trans_x, trans_y, trans_z, trans_o, transguid, extra_flags, stable_slots, at_login, zone, online, death_expire_time, taxi_path, dungeon_difficulty,"
        "arenaPoints, totalHonorPoints, todayHonorPoints, yesterdayHonorPoints, totalKills, todayKills, yesterdayKills, chosenTitle, knownCurrencies, watchedFaction, drunk,"
        "health, power1, power2, power3, power4, power5, power6, power7, specCount, activeSpec, exploredZones, equipmentCache, ammoId, knownTitles, actionBars, grantableLevels FROM characters WHERE guid = '%u'", m_guid.GetCounter());
    res &= SetPQuery(PLAYER_LOGIN_QUERY_LOADGROUP,           "SELECT groupId FROM group_member WHERE memberGuid ='%u'", m_guid.GetCounter());
<<<<<<< HEAD
    res &= SetPQuery(PLAYER_LOGIN_QUERY_LOADBOUNDINSTANCES,  "SELECT id, permanent, map, difficulty, extend, resettime FROM character_instance LEFT JOIN instance ON instance = id WHERE guid = '%u'", m_guid.GetCounter());
    res &= SetPQuery(PLAYER_LOGIN_QUERY_LOADAURAS,           "SELECT caster_guid,item_guid,spell,stackcount,remaincharges,basepoints0,basepoints1,basepoints2,maxduration0,maxduration1,maxduration2,remaintime0,remaintime1,remaintime2,effIndexMask FROM character_aura WHERE guid = '%u'", m_guid.GetCounter());
=======
    res &= SetPQuery(PLAYER_LOGIN_QUERY_LOADBOUNDINSTANCES,  "SELECT id, permanent, map, difficulty, resettime FROM character_instance LEFT JOIN instance ON instance = id WHERE guid = '%u'", m_guid.GetCounter());
    res &= SetPQuery(PLAYER_LOGIN_QUERY_LOADAURAS,           "SELECT caster_guid,item_guid,spell,stackcount,remaincharges,basepoints0,basepoints1,basepoints2,periodictime0,periodictime1,periodictime2,maxduration,remaintime,effIndexMask FROM character_aura WHERE guid = '%u'", m_guid.GetCounter());
>>>>>>> 09090acf
    res &= SetPQuery(PLAYER_LOGIN_QUERY_LOADSPELLS,          "SELECT spell,active,disabled FROM character_spell WHERE guid = '%u'", m_guid.GetCounter());
    res &= SetPQuery(PLAYER_LOGIN_QUERY_LOADQUESTSTATUS,     "SELECT quest,status,rewarded,explored,timer,mobcount1,mobcount2,mobcount3,mobcount4,itemcount1,itemcount2,itemcount3,itemcount4 FROM character_queststatus WHERE guid = '%u'", m_guid.GetCounter());
    res &= SetPQuery(PLAYER_LOGIN_QUERY_LOADDAILYQUESTSTATUS,"SELECT quest FROM character_queststatus_daily WHERE guid = '%u'", m_guid.GetCounter());
    res &= SetPQuery(PLAYER_LOGIN_QUERY_LOADWEEKLYQUESTSTATUS,"SELECT quest FROM character_queststatus_weekly WHERE guid = '%u'", m_guid.GetCounter());
    res &= SetPQuery(PLAYER_LOGIN_QUERY_LOADMONTHLYQUESTSTATUS,"SELECT quest FROM character_queststatus_monthly WHERE guid = '%u'", m_guid.GetCounter());
    res &= SetPQuery(PLAYER_LOGIN_QUERY_LOADREPUTATION,      "SELECT faction,standing,flags FROM character_reputation WHERE guid = '%u'", m_guid.GetCounter());
    res &= SetPQuery(PLAYER_LOGIN_QUERY_LOADINVENTORY,       "SELECT data,text,bag,slot,item,item_template FROM character_inventory JOIN item_instance ON character_inventory.item = item_instance.guid WHERE character_inventory.guid = '%u' ORDER BY bag,slot", m_guid.GetCounter());
    res &= SetPQuery(PLAYER_LOGIN_QUERY_LOADITEMLOOT,        "SELECT guid,itemid,amount,suffix,property FROM item_loot WHERE owner_guid = '%u'", m_guid.GetCounter());
    res &= SetPQuery(PLAYER_LOGIN_QUERY_LOADACTIONS,         "SELECT spec,button,action,type FROM character_action WHERE guid = '%u' ORDER BY button", m_guid.GetCounter());
    res &= SetPQuery(PLAYER_LOGIN_QUERY_LOADSOCIALLIST,      "SELECT friend,flags,note FROM character_social WHERE guid = '%u' LIMIT 255", m_guid.GetCounter());
    res &= SetPQuery(PLAYER_LOGIN_QUERY_LOADHOMEBIND,        "SELECT map,zone,position_x,position_y,position_z FROM character_homebind WHERE guid = '%u'", m_guid.GetCounter());
    res &= SetPQuery(PLAYER_LOGIN_QUERY_LOADSPELLCOOLDOWNS,  "SELECT spell,item,time FROM character_spell_cooldown WHERE guid = '%u'", m_guid.GetCounter());
    if(sWorld.getConfig(CONFIG_BOOL_DECLINED_NAMES_USED))
        res &= SetPQuery(PLAYER_LOGIN_QUERY_LOADDECLINEDNAMES,   "SELECT genitive, dative, accusative, instrumental, prepositional FROM character_declinedname WHERE guid = '%u'", m_guid.GetCounter());
    // in other case still be dummy query
    res &= SetPQuery(PLAYER_LOGIN_QUERY_LOADGUILD,           "SELECT guildid,rank FROM guild_member WHERE guid = '%u'", m_guid.GetCounter());
    res &= SetPQuery(PLAYER_LOGIN_QUERY_LOADARENAINFO,       "SELECT arenateamid, played_week, played_season, wons_season, personal_rating FROM arena_team_member WHERE guid='%u'", m_guid.GetCounter());
    res &= SetPQuery(PLAYER_LOGIN_QUERY_LOADACHIEVEMENTS,    "SELECT achievement, date FROM character_achievement WHERE guid = '%u'", m_guid.GetCounter());
    res &= SetPQuery(PLAYER_LOGIN_QUERY_LOADCRITERIAPROGRESS,"SELECT criteria, counter, date FROM character_achievement_progress WHERE guid = '%u'", m_guid.GetCounter());
    res &= SetPQuery(PLAYER_LOGIN_QUERY_LOADEQUIPMENTSETS,   "SELECT setguid, setindex, name, iconname, item0, item1, item2, item3, item4, item5, item6, item7, item8, item9, item10, item11, item12, item13, item14, item15, item16, item17, item18 FROM character_equipmentsets WHERE guid = '%u' ORDER BY setindex", m_guid.GetCounter());
    res &= SetPQuery(PLAYER_LOGIN_QUERY_LOADBGDATA,          "SELECT instance_id, team, join_x, join_y, join_z, join_o, join_map, taxi_start, taxi_end, mount_spell FROM character_battleground_data WHERE guid = '%u'", m_guid.GetCounter());
    res &= SetPQuery(PLAYER_LOGIN_QUERY_LOADACCOUNTDATA,     "SELECT type, time, data FROM character_account_data WHERE guid='%u'", m_guid.GetCounter());
    res &= SetPQuery(PLAYER_LOGIN_QUERY_LOADTALENTS,         "SELECT talent_id, current_rank, spec FROM character_talent WHERE guid = '%u'", m_guid.GetCounter());
    res &= SetPQuery(PLAYER_LOGIN_QUERY_LOADSKILLS,          "SELECT skill, value, max FROM character_skills WHERE guid = '%u'", m_guid.GetCounter());
    res &= SetPQuery(PLAYER_LOGIN_QUERY_LOADGLYPHS,          "SELECT spec, slot, glyph FROM character_glyphs WHERE guid='%u'", m_guid.GetCounter());
    res &= SetPQuery(PLAYER_LOGIN_QUERY_LOADMAILS,           "SELECT id,messageType,sender,receiver,subject,body,expire_time,deliver_time,money,cod,checked,stationery,mailTemplateId,has_items FROM mail WHERE receiver = '%u' ORDER BY id DESC", m_guid.GetCounter());
    res &= SetPQuery(PLAYER_LOGIN_QUERY_LOADMAILEDITEMS,     "SELECT data, text, mail_id, item_guid, item_template FROM mail_items JOIN item_instance ON item_guid = guid WHERE receiver = '%u'", m_guid.GetCounter());
    res &= SetPQuery(PLAYER_LOGIN_QUERY_LOADRANDOMBG,        "SELECT guid FROM character_battleground_random WHERE guid = '%u'", m_guid.GetCounter());

    return res;
}

// don't call WorldSession directly
// it may get deleted before the query callbacks get executed
// instead pass an account id to this handler
class CharacterHandler
{
    public:
        void HandleCharEnumCallback(QueryResult * result, uint32 account)
        {
            WorldSession * session = sWorld.FindSession(account);
            if(!session)
            {
                delete result;
                return;
            }
            session->HandleCharEnum(result);
        }
        void HandlePlayerLoginCallback(QueryResult * /*dummy*/, SqlQueryHolder * holder)
        {
            if (!holder) return;
            WorldSession *session = sWorld.FindSession(((LoginQueryHolder*)holder)->GetAccountId());
            if(!session)
            {
                delete holder;
                return;
            }
            session->HandlePlayerLogin((LoginQueryHolder*)holder);
        }
} chrHandler;

void WorldSession::HandleCharEnum(QueryResult * result)
{
    WorldPacket data(SMSG_CHAR_ENUM, 100);                  // we guess size

    uint8 num = 0;

    data << num;

    if( result )
    {
        do
        {
            uint32 guidlow = (*result)[0].GetUInt32();
            DETAIL_LOG("Build enum data for char guid %u from account %u.", guidlow, GetAccountId());
            if(Player::BuildEnumData(result, &data))
                ++num;
        }
        while( result->NextRow() );

        delete result;
    }

    data.put<uint8>(0, num);

    SendPacket( &data );
}

void WorldSession::HandleCharEnumOpcode( WorldPacket & /*recv_data*/ )
{
    /// get all the data necessary for loading all characters (along with their pets) on the account
    CharacterDatabase.AsyncPQuery(&chrHandler, &CharacterHandler::HandleCharEnumCallback, GetAccountId(),
         !sWorld.getConfig(CONFIG_BOOL_DECLINED_NAMES_USED) ?
    //   ------- Query Without Declined Names --------
    //           0               1                2                3                 4                  5                       6                        7
        "SELECT characters.guid, characters.name, characters.race, characters.class, characters.gender, characters.playerBytes, characters.playerBytes2, characters.level, "
    //   8                9               10                     11                     12                     13                    14
        "characters.zone, characters.map, characters.position_x, characters.position_y, characters.position_z, guild_member.guildid, characters.playerFlags, "
    //  15                    16                   17                     18                   19
        "characters.at_login, character_pet.entry, character_pet.modelid, character_pet.level, characters.equipmentCache "
        "FROM characters LEFT JOIN character_pet ON characters.guid=character_pet.owner AND character_pet.slot='%u' "
        "LEFT JOIN guild_member ON characters.guid = guild_member.guid "
        "WHERE characters.account = '%u' ORDER BY characters.guid"
        :
    //   --------- Query With Declined Names ---------
    //           0               1                2                3                 4                  5                       6                        7
        "SELECT characters.guid, characters.name, characters.race, characters.class, characters.gender, characters.playerBytes, characters.playerBytes2, characters.level, "
    //   8                9               10                     11                     12                     13                    14
        "characters.zone, characters.map, characters.position_x, characters.position_y, characters.position_z, guild_member.guildid, characters.playerFlags, "
    //  15                    16                   17                     18                   19                         20
        "characters.at_login, character_pet.entry, character_pet.modelid, character_pet.level, characters.equipmentCache, character_declinedname.genitive "
        "FROM characters LEFT JOIN character_pet ON characters.guid = character_pet.owner AND character_pet.slot='%u' "
        "LEFT JOIN character_declinedname ON characters.guid = character_declinedname.guid "
        "LEFT JOIN guild_member ON characters.guid = guild_member.guid "
        "WHERE characters.account = '%u' ORDER BY characters.guid",
        PET_SAVE_AS_CURRENT, GetAccountId());
}

void WorldSession::HandleCharCreateOpcode( WorldPacket & recv_data )
{
    std::string name;
    uint8 race_, class_;

    recv_data >> name;

    recv_data >> race_;
    recv_data >> class_;

    WorldPacket data(SMSG_CHAR_CREATE, 1);                  // returned with diff.values in all cases

    if(GetSecurity() == SEC_PLAYER)
    {
        if(uint32 mask = sWorld.getConfig(CONFIG_UINT32_CHARACTERS_CREATING_DISABLED))
        {
            bool disabled = false;

            Team team = Player::TeamForRace(race_);
            switch(team)
            {
                case ALLIANCE: disabled = mask & (1 << 0); break;
                case HORDE:    disabled = mask & (1 << 1); break;
            }

            if(disabled)
            {
                data << (uint8)CHAR_CREATE_DISABLED;
                SendPacket( &data );
                return;
            }
        }
    }

    ChrClassesEntry const* classEntry = sChrClassesStore.LookupEntry(class_);
    ChrRacesEntry const* raceEntry = sChrRacesStore.LookupEntry(race_);

    if( !classEntry || !raceEntry )
    {
        data << (uint8)CHAR_CREATE_FAILED;
        SendPacket( &data );
        sLog.outError("Class: %u or Race %u not found in DBC (Wrong DBC files?) or Cheater?", class_, race_);
        return;
    }

    // prevent character creating Expansion race without Expansion account
    if (raceEntry->expansion > Expansion())
    {
        data << (uint8)CHAR_CREATE_EXPANSION;
        sLog.outError("Expansion %u account:[%d] tried to Create character with expansion %u race (%u)", Expansion(), GetAccountId(), raceEntry->expansion, race_);
        SendPacket( &data );
        return;
    }

    // prevent character creating Expansion class without Expansion account
    if (classEntry->expansion > Expansion())
    {
        data << (uint8)CHAR_CREATE_EXPANSION_CLASS;
        sLog.outError("Expansion %u account:[%d] tried to Create character with expansion %u class (%u)", Expansion(), GetAccountId(), classEntry->expansion, class_);
        SendPacket( &data );
        return;
    }

    // prevent character creating with invalid name
    if (!normalizePlayerName(name))
    {
        data << (uint8)CHAR_NAME_NO_NAME;
        SendPacket( &data );
        sLog.outError("Account:[%d] but tried to Create character with empty [name]", GetAccountId());
        return;
    }

    // check name limitations
    uint8 res = ObjectMgr::CheckPlayerName(name, true);
    if (res != CHAR_NAME_SUCCESS)
    {
        data << uint8(res);
        SendPacket( &data );
        return;
    }

    if (GetSecurity() == SEC_PLAYER && sObjectMgr.IsReservedName(name))
    {
        data << (uint8)CHAR_NAME_RESERVED;
        SendPacket( &data );
        return;
    }

    if (sObjectMgr.GetPlayerGUIDByName(name))
    {
        data << (uint8)CHAR_CREATE_NAME_IN_USE;
        SendPacket( &data );
        return;
    }

    QueryResult *resultacct = LoginDatabase.PQuery("SELECT SUM(numchars) FROM realmcharacters WHERE acctid = '%u'", GetAccountId());
    if (resultacct)
    {
        Field *fields=resultacct->Fetch();
        uint32 acctcharcount = fields[0].GetUInt32();
        delete resultacct;

        if (acctcharcount >= sWorld.getConfig(CONFIG_UINT32_CHARACTERS_PER_ACCOUNT))
        {
            data << (uint8)CHAR_CREATE_ACCOUNT_LIMIT;
            SendPacket( &data );
            return;
        }
    }

    QueryResult *result = CharacterDatabase.PQuery("SELECT COUNT(guid) FROM characters WHERE account = '%u'", GetAccountId());
    uint8 charcount = 0;
    if ( result )
    {
        Field *fields = result->Fetch();
        charcount = fields[0].GetUInt8();
        delete result;

        if (charcount >= sWorld.getConfig(CONFIG_UINT32_CHARACTERS_PER_REALM))
        {
            data << (uint8)CHAR_CREATE_SERVER_LIMIT;
            SendPacket( &data );
            return;
        }
    }

    // speedup check for heroic class disabled case
    uint32 heroic_free_slots = sWorld.getConfig(CONFIG_UINT32_HEROIC_CHARACTERS_PER_REALM);
    if(heroic_free_slots == 0 && GetSecurity() == SEC_PLAYER && class_ == CLASS_DEATH_KNIGHT)
    {
        data << (uint8)CHAR_CREATE_UNIQUE_CLASS_LIMIT;
        SendPacket( &data );
        return;
    }

    // speedup check for heroic class disabled case
    uint32 req_level_for_heroic = sWorld.getConfig(CONFIG_UINT32_MIN_LEVEL_FOR_HEROIC_CHARACTER_CREATING);
    if(GetSecurity() == SEC_PLAYER && class_ == CLASS_DEATH_KNIGHT && req_level_for_heroic > sWorld.getConfig(CONFIG_UINT32_MAX_PLAYER_LEVEL))
    {
        data << (uint8)CHAR_CREATE_LEVEL_REQUIREMENT;
        SendPacket( &data );
        return;
    }

    bool AllowTwoSideAccounts = sWorld.getConfig(CONFIG_BOOL_ALLOW_TWO_SIDE_ACCOUNTS) || GetSecurity() > SEC_PLAYER;
    CinematicsSkipMode skipCinematics = CinematicsSkipMode(sWorld.getConfig(CONFIG_UINT32_SKIP_CINEMATICS));

    bool have_same_race = false;

    // if 0 then allowed creating without any characters
    bool have_req_level_for_heroic = (req_level_for_heroic==0);

    if(!AllowTwoSideAccounts || skipCinematics == CINEMATICS_SKIP_SAME_RACE || class_ == CLASS_DEATH_KNIGHT)
    {
        QueryResult *result2 = CharacterDatabase.PQuery("SELECT level,race,class FROM characters WHERE account = '%u' %s",
            GetAccountId(), (skipCinematics == CINEMATICS_SKIP_SAME_RACE || class_ == CLASS_DEATH_KNIGHT) ? "" : "LIMIT 1");
        if(result2)
        {
            Team team_= Player::TeamForRace(race_);

            Field* field = result2->Fetch();
            uint8 acc_race  = field[1].GetUInt32();

            if(GetSecurity() == SEC_PLAYER && class_ == CLASS_DEATH_KNIGHT)
            {
                uint8 acc_class = field[2].GetUInt32();
                if(acc_class == CLASS_DEATH_KNIGHT)
                {
                    if(heroic_free_slots > 0)
                        --heroic_free_slots;

                    if(heroic_free_slots == 0)
                    {
                        data << (uint8)CHAR_CREATE_UNIQUE_CLASS_LIMIT;
                        SendPacket( &data );
                        delete result2;
                        return;
                    }
                }

                if(!have_req_level_for_heroic)
                {
                    uint32 acc_level = field[0].GetUInt32();
                    if(acc_level >= req_level_for_heroic)
                        have_req_level_for_heroic = true;
                }
            }

            // need to check team only for first character
            // TODO: what to if account already has characters of both races?
            if (!AllowTwoSideAccounts)
            {
                if (acc_race == 0 || Player::TeamForRace(acc_race) != team_)
                {
                    data << (uint8)CHAR_CREATE_PVP_TEAMS_VIOLATION;
                    SendPacket( &data );
                    delete result2;
                    return;
                }
            }

            // search same race for cinematic or same class if need
            // TODO: check if cinematic already shown? (already logged in?; cinematic field)
            while ((skipCinematics == CINEMATICS_SKIP_SAME_RACE && !have_same_race) || class_ == CLASS_DEATH_KNIGHT)
            {
                if(!result2->NextRow())
                    break;

                field = result2->Fetch();
                acc_race = field[1].GetUInt32();

                if(!have_same_race)
                    have_same_race = race_ == acc_race;

                if(GetSecurity() == SEC_PLAYER && class_ == CLASS_DEATH_KNIGHT)
                {
                    uint8 acc_class = field[2].GetUInt32();
                    if(acc_class == CLASS_DEATH_KNIGHT)
                    {
                        if(heroic_free_slots > 0)
                            --heroic_free_slots;

                        if(heroic_free_slots == 0)
                        {
                            data << (uint8)CHAR_CREATE_UNIQUE_CLASS_LIMIT;
                            SendPacket( &data );
                            delete result2;
                            return;
                        }
                    }

                    if(!have_req_level_for_heroic)
                    {
                        uint32 acc_level = field[0].GetUInt32();
                        if(acc_level >= req_level_for_heroic)
                            have_req_level_for_heroic = true;
                    }
                }
            }
            delete result2;
        }
    }

    if(GetSecurity() == SEC_PLAYER && class_ == CLASS_DEATH_KNIGHT && !have_req_level_for_heroic)
    {
        data << (uint8)CHAR_CREATE_LEVEL_REQUIREMENT;
        SendPacket( &data );
        return;
    }

    // extract other data required for player creating
    uint8 gender, skin, face, hairStyle, hairColor, facialHair, outfitId;
    recv_data >> gender >> skin >> face;
    recv_data >> hairStyle >> hairColor >> facialHair >> outfitId;

    Player *pNewChar = new Player(this);
    if (!pNewChar->Create(sObjectMgr.GeneratePlayerLowGuid(), name, race_, class_, gender, skin, face, hairStyle, hairColor, facialHair, outfitId))
    {
        // Player not create (race/class problem?)
        delete pNewChar;

        data << (uint8)CHAR_CREATE_ERROR;
        SendPacket( &data );

        return;
    }

    if ((have_same_race && skipCinematics == CINEMATICS_SKIP_SAME_RACE) || skipCinematics == CINEMATICS_SKIP_ALL)
        pNewChar->setCinematic(1);                          // not show intro

    pNewChar->SetAtLoginFlag(AT_LOGIN_FIRST);               // First login

    // Player created, save it now
    pNewChar->SaveToDB();
    charcount += 1;

    LoginDatabase.PExecute("DELETE FROM realmcharacters WHERE acctid= '%u' AND realmid = '%u'", GetAccountId(), realmID);
    LoginDatabase.PExecute("INSERT INTO realmcharacters (numchars, acctid, realmid) VALUES (%u, %u, %u)",  charcount, GetAccountId(), realmID);

    data << (uint8)CHAR_CREATE_SUCCESS;
    SendPacket( &data );

    std::string IP_str = GetRemoteAddress();
    BASIC_LOG("Account: %d (IP: %s) Create Character:[%s] (guid: %u)", GetAccountId(), IP_str.c_str(), name.c_str(), pNewChar->GetGUIDLow());
    sLog.outChar("Account: %d (IP: %s) Create Character:[%s] (guid: %u)", GetAccountId(), IP_str.c_str(), name.c_str(), pNewChar->GetGUIDLow());

    delete pNewChar;                                        // created only to call SaveToDB()
}

void WorldSession::HandleCharDeleteOpcode( WorldPacket & recv_data )
{
    ObjectGuid guid;
    recv_data >> guid;

    // can't delete loaded character
    if(sObjectMgr.GetPlayer(guid))
        return;

    uint32 accountId = 0;
    std::string name;

    // is guild leader
    if(sObjectMgr.GetGuildByLeader(guid))
    {
        WorldPacket data(SMSG_CHAR_DELETE, 1);
        data << (uint8)CHAR_DELETE_FAILED_GUILD_LEADER;
        SendPacket( &data );
        return;
    }

    // is arena team captain
    if(sObjectMgr.GetArenaTeamByCaptain(guid))
    {
        WorldPacket data(SMSG_CHAR_DELETE, 1);
        data << (uint8)CHAR_DELETE_FAILED_ARENA_CAPTAIN;
        SendPacket( &data );
        return;
    }

    uint32 lowguid = guid.GetCounter();

    QueryResult *result = CharacterDatabase.PQuery("SELECT account,name FROM characters WHERE guid='%u'", lowguid);
    if(result)
    {
        Field *fields = result->Fetch();
        accountId = fields[0].GetUInt32();
        name = fields[1].GetCppString();
        delete result;
    }

    // prevent deleting other players' characters using cheating tools
    if(accountId != GetAccountId())
        return;

    std::string IP_str = GetRemoteAddress();
    BASIC_LOG("Account: %d (IP: %s) Delete Character:[%s] (guid: %u)", GetAccountId(), IP_str.c_str(), name.c_str(), lowguid);
    sLog.outChar("Account: %d (IP: %s) Delete Character:[%s] (guid: %u)", GetAccountId(), IP_str.c_str(), name.c_str(), lowguid);

    if(sLog.IsOutCharDump())                                // optimize GetPlayerDump call
    {
        std::string dump = PlayerDumpWriter().GetDump(lowguid);
        sLog.outCharDump(dump.c_str(), GetAccountId(), lowguid, name.c_str());
    }

    Player::DeleteFromDB(guid, GetAccountId());

    WorldPacket data(SMSG_CHAR_DELETE, 1);
    data << (uint8)CHAR_DELETE_SUCCESS;
    SendPacket( &data );
}

void WorldSession::HandlePlayerLoginOpcode( WorldPacket & recv_data )
{
    ObjectGuid playerGuid;
    recv_data >> playerGuid;

    if(PlayerLoading() || GetPlayer() != NULL)
    {
        sLog.outError("Player tryes to login again, AccountId = %d", GetAccountId());
        return;
    }

    m_playerLoading = true;

    DEBUG_LOG( "WORLD: Recvd Player Logon Message" );

    LoginQueryHolder *holder = new LoginQueryHolder(GetAccountId(), playerGuid);
    if (!holder->Initialize())
    {
        delete holder;                                      // delete all unprocessed queries
        m_playerLoading = false;
        return;
    }

    CharacterDatabase.DelayQueryHolder(&chrHandler, &CharacterHandler::HandlePlayerLoginCallback, holder);
}

void WorldSession::HandlePlayerLogin(LoginQueryHolder *holder)
{
    ObjectGuid playerGuid = holder->GetGuid();

    Player *pCurrChar = new Player(this);
    pCurrChar->GetMotionMaster()->Initialize();

    // "GetAccountId()==db stored account id" checked in LoadFromDB (prevent login not own character using cheating tools)
    if(!pCurrChar->LoadFromDB(playerGuid, holder))
    {
        KickPlayer();                                       // disconnect client, player no set to session and it will not deleted or saved at kick
        delete pCurrChar;                                   // delete it manually
        delete holder;                                      // delete all unprocessed queries
        m_playerLoading = false;
        return;
    }

    SetPlayer(pCurrChar);

    pCurrChar->SendDungeonDifficulty(false);

    WorldPacket data( SMSG_LOGIN_VERIFY_WORLD, 20 );
    data << pCurrChar->GetMapId();
    data << pCurrChar->GetPositionX();
    data << pCurrChar->GetPositionY();
    data << pCurrChar->GetPositionZ();
    data << pCurrChar->GetOrientation();
    SendPacket(&data);

    // load player specific part before send times
    LoadAccountData(holder->GetResult(PLAYER_LOGIN_QUERY_LOADACCOUNTDATA),PER_CHARACTER_CACHE_MASK);
    SendAccountDataTimes(PER_CHARACTER_CACHE_MASK);

    data.Initialize(SMSG_FEATURE_SYSTEM_STATUS, 2);         // added in 2.2.0
    data << uint8(2);                                       // unknown value
    data << uint8(0);                                       // enable(1)/disable(0) voice chat interface in client
    SendPacket(&data);

    // Send MOTD
    {
        data.Initialize(SMSG_MOTD, 50);                     // new in 2.0.1
        data << (uint32)0;

        uint32 linecount=0;
        std::string str_motd = sWorld.GetMotd();
        std::string::size_type pos, nextpos;

        pos = 0;
        while ( (nextpos= str_motd.find('@',pos)) != std::string::npos )
        {
            if (nextpos != pos)
            {
                data << str_motd.substr(pos, nextpos-pos);
                ++linecount;
            }
            pos = nextpos + 1;
        }

        if (pos < str_motd.length())
        {
            data << str_motd.substr(pos);
            ++linecount;
        }

        data.put(0, linecount);

        SendPacket( &data );
        DEBUG_LOG( "WORLD: Sent motd (SMSG_MOTD)" );
    }

    //QueryResult *result = CharacterDatabase.PQuery("SELECT guildid,rank FROM guild_member WHERE guid = '%u'",pCurrChar->GetGUIDLow());
    QueryResult *resultGuild = holder->GetResult(PLAYER_LOGIN_QUERY_LOADGUILD);

    if(resultGuild)
    {
        Field *fields = resultGuild->Fetch();
        pCurrChar->SetInGuild(fields[0].GetUInt32());
        pCurrChar->SetRank(fields[1].GetUInt32());
        delete resultGuild;
    }
    else if(pCurrChar->GetGuildId())                        // clear guild related fields in case wrong data about nonexistent membership
    {
        pCurrChar->SetInGuild(0);
        pCurrChar->SetRank(0);
    }

    if(pCurrChar->GetGuildId() != 0)
    {
        Guild* guild = sObjectMgr.GetGuildById(pCurrChar->GetGuildId());
        if(guild)
        {
            data.Initialize(SMSG_GUILD_EVENT, (1+1+guild->GetMOTD().size()+1));
            data << uint8(GE_MOTD);
            data << uint8(1);
            data << guild->GetMOTD();
            SendPacket(&data);
            DEBUG_LOG( "WORLD: Sent guild-motd (SMSG_GUILD_EVENT)" );

            guild->DisplayGuildBankTabsInfo(this);

            guild->BroadcastEvent(GE_SIGNED_ON, pCurrChar->GetObjectGuid(), pCurrChar->GetName());
        }
        else
        {
            // remove wrong guild data
            sLog.outError("Player %s (GUID: %u) marked as member of nonexistent guild (id: %u), removing guild membership for player.",pCurrChar->GetName(),pCurrChar->GetGUIDLow(),pCurrChar->GetGuildId());
            pCurrChar->SetInGuild(0);
        }
    }

    data.Initialize(SMSG_LEARNED_DANCE_MOVES, 4+4);
    data << uint32(0);
    data << uint32(0);
    SendPacket(&data);

    pCurrChar->SendInitialPacketsBeforeAddToMap();

    //Show cinematic at the first time that player login
    if( !pCurrChar->getCinematic() )
    {
        pCurrChar->setCinematic(1);

        if(ChrClassesEntry const* cEntry = sChrClassesStore.LookupEntry(pCurrChar->getClass()))
        {
            if (cEntry->CinematicSequence)
                pCurrChar->SendCinematicStart(cEntry->CinematicSequence);
            else if (ChrRacesEntry const* rEntry = sChrRacesStore.LookupEntry(pCurrChar->getRace()))
                pCurrChar->SendCinematicStart(rEntry->CinematicSequence);
        }
    }

    if (!pCurrChar->GetMap()->Add(pCurrChar))
    {
        // normal delayed teleport protection not applied (and this correct) for this case (Player object just created)
        AreaTrigger const* at = sObjectMgr.GetGoBackTrigger(pCurrChar->GetMapId());
        if(at)
            pCurrChar->TeleportTo(at->target_mapId, at->target_X, at->target_Y, at->target_Z, pCurrChar->GetOrientation());
        else
            pCurrChar->TeleportToHomebind();
    }

    sObjectAccessor.AddObject(pCurrChar);
    //DEBUG_LOG("Player %s added to Map.",pCurrChar->GetName());

    pCurrChar->SendInitialPacketsAfterAddToMap();

    CharacterDatabase.PExecute("UPDATE characters SET online = 1 WHERE guid = '%u'", pCurrChar->GetGUIDLow());
    LoginDatabase.PExecute("UPDATE account SET active_realm_id = %u WHERE id = '%u'", realmID, GetAccountId());
    pCurrChar->SetInGameTime( WorldTimer::getMSTime() );

    // announce group about member online (must be after add to player list to receive announce to self)
    if (Group *group = pCurrChar->GetGroup())
        group->SendUpdate();

    // friend status
    sSocialMgr.SendFriendStatus(pCurrChar, FRIEND_ONLINE, pCurrChar->GetObjectGuid(), true);

    // Place character in world (and load zone) before some object loading
    pCurrChar->LoadCorpse();

    // setting Ghost+speed if dead
    if (pCurrChar->m_deathState != ALIVE)
    {
        // not blizz like, we must correctly save and load player instead...
        if(pCurrChar->getRace() == RACE_NIGHTELF)
            pCurrChar->CastSpell(pCurrChar, 20584, true);   // auras SPELL_AURA_INCREASE_SPEED(+speed in wisp form), SPELL_AURA_INCREASE_SWIM_SPEED(+swim speed in wisp form), SPELL_AURA_TRANSFORM (to wisp form)
        pCurrChar->CastSpell(pCurrChar, 8326, true);        // auras SPELL_AURA_GHOST, SPELL_AURA_INCREASE_SPEED(why?), SPELL_AURA_INCREASE_SWIM_SPEED(why?)

        pCurrChar->SetMovement(MOVE_WATER_WALK);
    }

    pCurrChar->ContinueTaxiFlight();

    // reset for all pets before pet loading
    if(pCurrChar->HasAtLoginFlag(AT_LOGIN_RESET_PET_TALENTS))
        Pet::resetTalentsForAllPetsOf(pCurrChar);

    // Load pet if any (if player not alive and in taxi flight or another then pet will remember as temporary unsummoned)
    pCurrChar->LoadPet();

    // Set FFA PvP for non GM in non-rest mode
    if(sWorld.IsFFAPvPRealm() && !pCurrChar->isGameMaster() && !pCurrChar->HasFlag(PLAYER_FLAGS,PLAYER_FLAGS_RESTING) )
        pCurrChar->SetFFAPvP(true);

    if(pCurrChar->HasFlag(PLAYER_FLAGS, PLAYER_FLAGS_CONTESTED_PVP))
        pCurrChar->SetContestedPvP();

    // Apply at_login requests
    if(pCurrChar->HasAtLoginFlag(AT_LOGIN_RESET_SPELLS))
    {
        pCurrChar->resetSpells();
        SendNotification(LANG_RESET_SPELLS);
    }

    if(pCurrChar->HasAtLoginFlag(AT_LOGIN_RESET_TALENTS))
    {
        pCurrChar->resetTalents(true,true);
        pCurrChar->SendTalentsInfoData(false);              // original talents send already in to SendInitialPacketsBeforeAddToMap, resend reset state
        SendNotification(LANG_RESET_TALENTS);               // we can use SMSG_TALENTS_INVOLUNTARILY_RESET here
    }

    if (pCurrChar->HasAtLoginFlag(AT_LOGIN_FIRST))
        pCurrChar->RemoveAtLoginFlag(AT_LOGIN_FIRST);

    // show time before shutdown if shutdown planned.
    if (sWorld.IsShutdowning())
        sWorld.ShutdownMsg(true,pCurrChar);

    if (sWorld.getConfig(CONFIG_BOOL_ALL_TAXI_PATHS))
        pCurrChar->SetTaxiCheater(true);

    if (pCurrChar->isGameMaster())
        SendNotification(LANG_GM_ON);

    if (!pCurrChar->isGMVisible())
        SendNotification(LANG_INVISIBLE_INVISIBLE);

    std::string IP_str = GetRemoteAddress();
    sLog.outChar("Account: %d (IP: %s) Login Character:[%s] (guid: %u)",
        GetAccountId(), IP_str.c_str(), pCurrChar->GetName(), pCurrChar->GetGUIDLow());

    if(!pCurrChar->IsStandState() && !pCurrChar->hasUnitState(UNIT_STAT_STUNNED))
        pCurrChar->SetStandState(UNIT_STAND_STATE_STAND);

    m_playerLoading = false;

    // Handle Login-Achievements (should be handled after loading)
    pCurrChar->GetAchievementMgr().UpdateAchievementCriteria(ACHIEVEMENT_CRITERIA_TYPE_ON_LOGIN, 1);

    delete holder;
}

void WorldSession::HandleSetFactionAtWarOpcode( WorldPacket & recv_data )
{
    DEBUG_LOG( "WORLD: Received CMSG_SET_FACTION_ATWAR" );

    uint32 repListID;
    uint8  flag;

    recv_data >> repListID;
    recv_data >> flag;

    GetPlayer()->GetReputationMgr().SetAtWar(repListID, flag);
}

void WorldSession::HandleMeetingStoneInfoOpcode( WorldPacket & /*recv_data*/ )
{
    DEBUG_LOG( "WORLD: Received CMSG_MEETING_STONE_INFO" );

    SendLfgUpdate(0, 0, 0);
}

void WorldSession::HandleTutorialFlagOpcode( WorldPacket & recv_data )
{
    uint32 iFlag;
    recv_data >> iFlag;

    uint32 wInt = (iFlag / 32);
    if (wInt >= 8)
    {
        //sLog.outError("CHEATER? Account:[%d] Guid[%u] tried to send wrong CMSG_TUTORIAL_FLAG", GetAccountId(),GetGUID());
        return;
    }
    uint32 rInt = (iFlag % 32);

    uint32 tutflag = GetTutorialInt( wInt );
    tutflag |= (1 << rInt);
    SetTutorialInt( wInt, tutflag );

    //DEBUG_LOG("Received Tutorial Flag Set {%u}.", iFlag);
}

void WorldSession::HandleTutorialClearOpcode( WorldPacket & /*recv_data*/ )
{
    for (int i = 0; i < 8; ++i)
        SetTutorialInt( i, 0xFFFFFFFF );
}

void WorldSession::HandleTutorialResetOpcode( WorldPacket & /*recv_data*/ )
{
    for (int i = 0; i < 8; ++i)
        SetTutorialInt( i, 0x00000000 );
}

void WorldSession::HandleSetWatchedFactionOpcode(WorldPacket & recv_data)
{
    DEBUG_LOG("WORLD: Received CMSG_SET_WATCHED_FACTION");
    int32 repId;
    recv_data >> repId;
    GetPlayer()->SetInt32Value(PLAYER_FIELD_WATCHED_FACTION_INDEX, repId);
}

void WorldSession::HandleSetFactionInactiveOpcode(WorldPacket & recv_data)
{
    DEBUG_LOG("WORLD: Received CMSG_SET_FACTION_INACTIVE");
    uint32 replistid;
    uint8 inactive;
    recv_data >> replistid >> inactive;

    _player->GetReputationMgr().SetInactive(replistid, inactive);
}

void WorldSession::HandleShowingHelmOpcode( WorldPacket & /*recv_data*/ )
{
    DEBUG_LOG("CMSG_SHOWING_HELM for %s", _player->GetName());
    _player->ToggleFlag(PLAYER_FLAGS, PLAYER_FLAGS_HIDE_HELM);
}

void WorldSession::HandleShowingCloakOpcode( WorldPacket & /*recv_data*/ )
{
    DEBUG_LOG("CMSG_SHOWING_CLOAK for %s", _player->GetName());
    _player->ToggleFlag(PLAYER_FLAGS, PLAYER_FLAGS_HIDE_CLOAK);
}

void WorldSession::HandleCharRenameOpcode(WorldPacket& recv_data)
{
    ObjectGuid guid;
    std::string newname;

    recv_data >> guid;
    recv_data >> newname;

    // prevent character rename to invalid name
    if (!normalizePlayerName(newname))
    {
        WorldPacket data(SMSG_CHAR_RENAME, 1);
        data << uint8(CHAR_NAME_NO_NAME);
        SendPacket( &data );
        return;
    }

    uint8 res = ObjectMgr::CheckPlayerName(newname,true);
    if (res != CHAR_NAME_SUCCESS)
    {
        WorldPacket data(SMSG_CHAR_RENAME, 1);
        data << uint8(res);
        SendPacket( &data );
        return;
    }

    // check name limitations
    if (GetSecurity() == SEC_PLAYER && sObjectMgr.IsReservedName(newname))
    {
        WorldPacket data(SMSG_CHAR_RENAME, 1);
        data << uint8(CHAR_NAME_RESERVED);
        SendPacket( &data );
        return;
    }

    std::string escaped_newname = newname;
    CharacterDatabase.escape_string(escaped_newname);

    // make sure that the character belongs to the current account, that rename at login is enabled
    // and that there is no character with the desired new name
    CharacterDatabase.AsyncPQuery(&WorldSession::HandleChangePlayerNameOpcodeCallBack,
        GetAccountId(), newname,
        "SELECT guid, name FROM characters WHERE guid = %u AND account = %u AND (at_login & %u) = %u AND NOT EXISTS (SELECT NULL FROM characters WHERE name = '%s')",
        guid.GetCounter(), GetAccountId(), AT_LOGIN_RENAME, AT_LOGIN_RENAME, escaped_newname.c_str()
    );
}

void WorldSession::HandleChangePlayerNameOpcodeCallBack(QueryResult *result, uint32 accountId, std::string newname)
{
    WorldSession * session = sWorld.FindSession(accountId);
    if(!session)
    {
        if(result) delete result;
        return;
    }

    if (!result)
    {
        WorldPacket data(SMSG_CHAR_RENAME, 1);
        data << uint8(CHAR_CREATE_ERROR);
        session->SendPacket( &data );
        return;
    }

    uint32 guidLow = result->Fetch()[0].GetUInt32();
    ObjectGuid guid = ObjectGuid(HIGHGUID_PLAYER, guidLow);
    std::string oldname = result->Fetch()[1].GetCppString();

    delete result;

    CharacterDatabase.BeginTransaction();
    CharacterDatabase.PExecute("UPDATE characters set name = '%s', at_login = at_login & ~ %u WHERE guid ='%u'", newname.c_str(), uint32(AT_LOGIN_RENAME), guidLow);
    CharacterDatabase.PExecute("DELETE FROM character_declinedname WHERE guid ='%u'", guidLow);
    CharacterDatabase.CommitTransaction();

    sLog.outChar("Account: %d (IP: %s) Character:[%s] (guid:%u) Changed name to: %s", session->GetAccountId(), session->GetRemoteAddress().c_str(), oldname.c_str(), guidLow, newname.c_str());

    WorldPacket data(SMSG_CHAR_RENAME, 1+8+(newname.size()+1));
    data << uint8(RESPONSE_SUCCESS);
    data << guid;
    data << newname;
    session->SendPacket(&data);
}

void WorldSession::HandleSetPlayerDeclinedNamesOpcode(WorldPacket& recv_data)
{
    ObjectGuid guid;

    recv_data >> guid;

    // not accept declined names for unsupported languages
    std::string name;
    if(!sObjectMgr.GetPlayerNameByGUID(guid, name))
    {
        WorldPacket data(SMSG_SET_PLAYER_DECLINED_NAMES_RESULT, 4+8);
        data << uint32(1);
        data << ObjectGuid(guid);
        SendPacket(&data);
        return;
    }

    std::wstring wname;
    if(!Utf8toWStr(name, wname))
    {
        WorldPacket data(SMSG_SET_PLAYER_DECLINED_NAMES_RESULT, 4+8);
        data << uint32(1);
        data << ObjectGuid(guid);
        SendPacket(&data);
        return;
    }

    if(!isCyrillicCharacter(wname[0]))                      // name already stored as only single alphabet using
    {
        WorldPacket data(SMSG_SET_PLAYER_DECLINED_NAMES_RESULT, 4+8);
        data << uint32(1);
        data << ObjectGuid(guid);
        SendPacket(&data);
        return;
    }

    std::string name2;
    DeclinedName declinedname;

    recv_data >> name2;

    if(name2 != name)                                       // character have different name
    {
        WorldPacket data(SMSG_SET_PLAYER_DECLINED_NAMES_RESULT, 4+8);
        data << uint32(1);
        data << ObjectGuid(guid);
        SendPacket(&data);
        return;
    }

    for(int i = 0; i < MAX_DECLINED_NAME_CASES; ++i)
    {
        recv_data >> declinedname.name[i];
        if(!normalizePlayerName(declinedname.name[i]))
        {
            WorldPacket data(SMSG_SET_PLAYER_DECLINED_NAMES_RESULT, 4+8);
            data << uint32(1);
            data << ObjectGuid(guid);
            SendPacket(&data);
            return;
        }
    }

    if(!ObjectMgr::CheckDeclinedNames(wname, declinedname))
    {
        WorldPacket data(SMSG_SET_PLAYER_DECLINED_NAMES_RESULT, 4+8);
        data << uint32(1);
        data << ObjectGuid(guid);
        SendPacket(&data);
        return;
    }

    for(int i = 0; i < MAX_DECLINED_NAME_CASES; ++i)
        CharacterDatabase.escape_string(declinedname.name[i]);

    CharacterDatabase.BeginTransaction();
    CharacterDatabase.PExecute("DELETE FROM character_declinedname WHERE guid = '%u'", guid.GetCounter());
    CharacterDatabase.PExecute("INSERT INTO character_declinedname (guid, genitive, dative, accusative, instrumental, prepositional) VALUES ('%u','%s','%s','%s','%s','%s')",
        guid.GetCounter(), declinedname.name[0].c_str(), declinedname.name[1].c_str(), declinedname.name[2].c_str(), declinedname.name[3].c_str(), declinedname.name[4].c_str());
    CharacterDatabase.CommitTransaction();

    WorldPacket data(SMSG_SET_PLAYER_DECLINED_NAMES_RESULT, 4+8);
    data << uint32(0);                                      // OK
    data << ObjectGuid(guid);
    SendPacket(&data);
}

void WorldSession::HandleAlterAppearanceOpcode( WorldPacket & recv_data )
{
    DEBUG_LOG("CMSG_ALTER_APPEARANCE");

    uint32 skinTone_id = -1;

    uint32 Hair, Color, FacialHair, SkinTone;
    if(_player->getRace() != RACE_TAUREN) recv_data >> Hair >> Color >> FacialHair;
    else
    {
        recv_data >> Hair >> Color >> FacialHair >> SkinTone;
        BarberShopStyleEntry const* bs_skinTone = sBarberShopStyleStore.LookupEntry(SkinTone);
        if(!bs_skinTone || bs_skinTone->type != 3 || bs_skinTone->race != _player->getRace() || bs_skinTone->gender != _player->getGender())
            return;
        skinTone_id = bs_skinTone->hair_id;
    }

    BarberShopStyleEntry const* bs_hair = sBarberShopStyleStore.LookupEntry(Hair);

    if(!bs_hair || bs_hair->type != 0 || bs_hair->race != _player->getRace() || bs_hair->gender != _player->getGender())
        return;

    BarberShopStyleEntry const* bs_facialHair = sBarberShopStyleStore.LookupEntry(FacialHair);

    if(!bs_facialHair || bs_facialHair->type != 2 || bs_facialHair->race != _player->getRace() || bs_facialHair->gender != _player->getGender())
        return;

    uint32 Cost = _player->GetBarberShopCost(bs_hair->hair_id, Color, bs_facialHair->hair_id, skinTone_id);

    // 0 - ok
    // 1,3 - not enough money
    // 2 - you have to seat on barber chair
    if(_player->GetMoney() < Cost)
    {
        WorldPacket data(SMSG_BARBER_SHOP_RESULT, 4);
        data << uint32(1);                                  // no money
        SendPacket(&data);
        return;
    }
    else
    {
        WorldPacket data(SMSG_BARBER_SHOP_RESULT, 4);
        data << uint32(0);                                  // ok
        SendPacket(&data);
    }

    _player->ModifyMoney(-int32(Cost));                     // it isn't free
    _player->GetAchievementMgr().UpdateAchievementCriteria(ACHIEVEMENT_CRITERIA_TYPE_GOLD_SPENT_AT_BARBER, Cost);

    _player->SetByteValue(PLAYER_BYTES, 2, uint8(bs_hair->hair_id));
    _player->SetByteValue(PLAYER_BYTES, 3, uint8(Color));
    _player->SetByteValue(PLAYER_BYTES_2, 0, uint8(bs_facialHair->hair_id));
    if(_player->getRace() == RACE_TAUREN)
        _player->SetByteValue(PLAYER_BYTES, 0, uint8(skinTone_id));

    _player->GetAchievementMgr().UpdateAchievementCriteria(ACHIEVEMENT_CRITERIA_TYPE_VISIT_BARBER_SHOP, 1);

    _player->SetStandState(0);                              // stand up
}

void WorldSession::HandleRemoveGlyphOpcode( WorldPacket & recv_data )
{
    uint32 slot;
    recv_data >> slot;

    if(slot >= MAX_GLYPH_SLOT_INDEX)
    {
        DEBUG_LOG("Client sent wrong glyph slot number in opcode CMSG_REMOVE_GLYPH %u", slot);
        return;
    }

    if(_player->GetGlyph(slot))
    {
        _player->ApplyGlyph(slot, false);
        _player->SetGlyph(slot, 0);
        _player->SendTalentsInfoData(false);
    }
}

void WorldSession::HandleCharCustomizeOpcode(WorldPacket& recv_data)
{
    ObjectGuid guid;
    std::string newname;

    recv_data >> guid;
    recv_data >> newname;

    uint8 gender, skin, face, hairStyle, hairColor, facialHair;
    recv_data >> gender >> skin >> hairColor >> hairStyle >> facialHair >> face;

    QueryResult *result = CharacterDatabase.PQuery("SELECT at_login FROM characters WHERE guid ='%u'", guid.GetCounter());
    if (!result)
    {
        WorldPacket data(SMSG_CHAR_CUSTOMIZE, 1);
        data << uint8(CHAR_CREATE_ERROR);
        SendPacket( &data );
        return;
    }

    Field *fields = result->Fetch();
    uint32 at_loginFlags = fields[0].GetUInt32();
    delete result;

    if (!(at_loginFlags & AT_LOGIN_CUSTOMIZE))
    {
        WorldPacket data(SMSG_CHAR_CUSTOMIZE, 1);
        data << uint8(CHAR_CREATE_ERROR);
        SendPacket( &data );
        return;
    }

    // prevent character rename to invalid name
    if (!normalizePlayerName(newname))
    {
        WorldPacket data(SMSG_CHAR_CUSTOMIZE, 1);
        data << uint8(CHAR_NAME_NO_NAME);
        SendPacket( &data );
        return;
    }

    uint8 res = ObjectMgr::CheckPlayerName(newname,true);
    if (res != CHAR_NAME_SUCCESS)
    {
        WorldPacket data(SMSG_CHAR_CUSTOMIZE, 1);
        data << uint8(res);
        SendPacket( &data );
        return;
    }

    // check name limitations
    if (GetSecurity() == SEC_PLAYER && sObjectMgr.IsReservedName(newname))
    {
        WorldPacket data(SMSG_CHAR_CUSTOMIZE, 1);
        data << uint8(CHAR_NAME_RESERVED);
        SendPacket( &data );
        return;
    }

    // character with this name already exist
    ObjectGuid newguid = sObjectMgr.GetPlayerGUIDByName(newname);
    if (!newguid.IsEmpty() && newguid != guid)
    {
        WorldPacket data(SMSG_CHAR_CUSTOMIZE, 1);
        data << uint8(CHAR_CREATE_NAME_IN_USE);
        SendPacket(&data);
        return;
    }

    CharacterDatabase.escape_string(newname);
    Player::Customize(guid, gender, skin, face, hairStyle, hairColor, facialHair);
    CharacterDatabase.PExecute("UPDATE characters set name = '%s', at_login = at_login & ~ %u WHERE guid ='%u'", newname.c_str(), uint32(AT_LOGIN_CUSTOMIZE), guid.GetCounter());
    CharacterDatabase.PExecute("DELETE FROM character_declinedname WHERE guid ='%u'", guid.GetCounter());

    std::string IP_str = GetRemoteAddress();
    sLog.outChar("Account: %d (IP: %s), Character %s customized to: %s", GetAccountId(), IP_str.c_str(), guid.GetString().c_str(), newname.c_str());

    WorldPacket data(SMSG_CHAR_CUSTOMIZE, 1+8+(newname.size()+1)+6);
    data << uint8(RESPONSE_SUCCESS);
    data << ObjectGuid(guid);
    data << newname;
    data << uint8(gender);
    data << uint8(skin);
    data << uint8(face);
    data << uint8(hairStyle);
    data << uint8(hairColor);
    data << uint8(facialHair);
    SendPacket(&data);
}

void WorldSession::HandleEquipmentSetSaveOpcode(WorldPacket &recv_data)
{
    DEBUG_LOG("CMSG_EQUIPMENT_SET_SAVE");

    ObjectGuid setGuid;
    uint32 index;
    std::string name;
    std::string iconName;

    recv_data >> setGuid.ReadAsPacked();
    recv_data >> index;
    recv_data >> name;
    recv_data >> iconName;

    if(index >= MAX_EQUIPMENT_SET_INDEX)                    // client set slots amount
        return;

    EquipmentSet eqSet;

    eqSet.Guid      = setGuid.GetRawValue();
    eqSet.Name      = name;
    eqSet.IconName  = iconName;
    eqSet.state     = EQUIPMENT_SET_NEW;

    for(uint32 i = 0; i < EQUIPMENT_SLOT_END; ++i)
    {
        ObjectGuid itemGuid;

        recv_data >> itemGuid.ReadAsPacked();

        Item *item = _player->GetItemByPos(INVENTORY_SLOT_BAG_0, i);

        if(!item && !itemGuid.IsEmpty())                    // cheating check 1
            return;

        if(item && item->GetObjectGuid() != itemGuid)       // cheating check 2
            return;

        eqSet.Items[i] = itemGuid.GetCounter();
    }

    _player->SetEquipmentSet(index, eqSet);
}

void WorldSession::HandleEquipmentSetDeleteOpcode(WorldPacket &recv_data)
{
    DEBUG_LOG("CMSG_EQUIPMENT_SET_DELETE");

    ObjectGuid setGuid;

    recv_data >> setGuid.ReadAsPacked();

    _player->DeleteEquipmentSet(setGuid.GetRawValue());
}

void WorldSession::HandleEquipmentSetUseOpcode(WorldPacket &recv_data)
{
    DEBUG_LOG("CMSG_EQUIPMENT_SET_USE");
    recv_data.hexlike();

    for(uint32 i = 0; i < EQUIPMENT_SLOT_END; ++i)
    {
        ObjectGuid itemGuid;
        uint8 srcbag, srcslot;

        recv_data >> itemGuid.ReadAsPacked();
        recv_data >> srcbag >> srcslot;

        DEBUG_LOG("Item (%s): srcbag %u, srcslot %u", itemGuid.GetString().c_str(), srcbag, srcslot);

        Item *item = _player->GetItemByGuid(itemGuid);

        uint16 dstpos = i | (INVENTORY_SLOT_BAG_0 << 8);

        if(!item)
        {
            Item *uItem = _player->GetItemByPos(INVENTORY_SLOT_BAG_0, i);
            if(!uItem)
                continue;

            ItemPosCountVec sDest;
            uint8 msg = _player->CanStoreItem( NULL_BAG, NULL_SLOT, sDest, uItem, false );
            if(msg == EQUIP_ERR_OK)
            {
                _player->RemoveItem(INVENTORY_SLOT_BAG_0, i, true);
                _player->StoreItem( sDest, uItem, true );
            }
            else
                _player->SendEquipError(msg, uItem, NULL);

            continue;
        }

        if(item->GetPos() == dstpos)
            continue;

        _player->SwapItem(item->GetPos(), dstpos);
    }

    WorldPacket data(SMSG_EQUIPMENT_SET_USE_RESULT, 1);
    data << uint8(0);                                       // 4 - equipment swap failed - inventory is full
    SendPacket(&data);
}<|MERGE_RESOLUTION|>--- conflicted
+++ resolved
@@ -73,13 +73,8 @@
         "arenaPoints, totalHonorPoints, todayHonorPoints, yesterdayHonorPoints, totalKills, todayKills, yesterdayKills, chosenTitle, knownCurrencies, watchedFaction, drunk,"
         "health, power1, power2, power3, power4, power5, power6, power7, specCount, activeSpec, exploredZones, equipmentCache, ammoId, knownTitles, actionBars, grantableLevels FROM characters WHERE guid = '%u'", m_guid.GetCounter());
     res &= SetPQuery(PLAYER_LOGIN_QUERY_LOADGROUP,           "SELECT groupId FROM group_member WHERE memberGuid ='%u'", m_guid.GetCounter());
-<<<<<<< HEAD
     res &= SetPQuery(PLAYER_LOGIN_QUERY_LOADBOUNDINSTANCES,  "SELECT id, permanent, map, difficulty, extend, resettime FROM character_instance LEFT JOIN instance ON instance = id WHERE guid = '%u'", m_guid.GetCounter());
-    res &= SetPQuery(PLAYER_LOGIN_QUERY_LOADAURAS,           "SELECT caster_guid,item_guid,spell,stackcount,remaincharges,basepoints0,basepoints1,basepoints2,maxduration0,maxduration1,maxduration2,remaintime0,remaintime1,remaintime2,effIndexMask FROM character_aura WHERE guid = '%u'", m_guid.GetCounter());
-=======
-    res &= SetPQuery(PLAYER_LOGIN_QUERY_LOADBOUNDINSTANCES,  "SELECT id, permanent, map, difficulty, resettime FROM character_instance LEFT JOIN instance ON instance = id WHERE guid = '%u'", m_guid.GetCounter());
     res &= SetPQuery(PLAYER_LOGIN_QUERY_LOADAURAS,           "SELECT caster_guid,item_guid,spell,stackcount,remaincharges,basepoints0,basepoints1,basepoints2,periodictime0,periodictime1,periodictime2,maxduration,remaintime,effIndexMask FROM character_aura WHERE guid = '%u'", m_guid.GetCounter());
->>>>>>> 09090acf
     res &= SetPQuery(PLAYER_LOGIN_QUERY_LOADSPELLS,          "SELECT spell,active,disabled FROM character_spell WHERE guid = '%u'", m_guid.GetCounter());
     res &= SetPQuery(PLAYER_LOGIN_QUERY_LOADQUESTSTATUS,     "SELECT quest,status,rewarded,explored,timer,mobcount1,mobcount2,mobcount3,mobcount4,itemcount1,itemcount2,itemcount3,itemcount4 FROM character_queststatus WHERE guid = '%u'", m_guid.GetCounter());
     res &= SetPQuery(PLAYER_LOGIN_QUERY_LOADDAILYQUESTSTATUS,"SELECT quest FROM character_queststatus_daily WHERE guid = '%u'", m_guid.GetCounter());
