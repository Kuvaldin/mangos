/*
 * Copyright (C) 2005-2010 MaNGOS <http://getmangos.com/>
 *
 * This program is free software; you can redistribute it and/or modify
 * it under the terms of the GNU General Public License as published by
 * the Free Software Foundation; either version 2 of the License, or
 * (at your option) any later version.
 *
 * This program is distributed in the hope that it will be useful,
 * but WITHOUT ANY WARRANTY; without even the implied warranty of
 * MERCHANTABILITY or FITNESS FOR A PARTICULAR PURPOSE.  See the
 * GNU General Public License for more details.
 *
 * You should have received a copy of the GNU General Public License
 * along with this program; if not, write to the Free Software
 * Foundation, Inc., 59 Temple Place, Suite 330, Boston, MA  02111-1307  USA
 */

#include "SpellMgr.h"
#include "ObjectMgr.h"
#include "SpellAuraDefines.h"
#include "ProgressBar.h"
#include "DBCStores.h"
#include "World.h"
#include "Chat.h"
#include "Spell.h"
#include "BattleGroundMgr.h"
#include "MapManager.h"

SpellMgr::SpellMgr()
{
}

SpellMgr::~SpellMgr()
{
}

SpellMgr& SpellMgr::Instance()
{
    static SpellMgr spellMgr;
    return spellMgr;
}

int32 GetSpellDuration(SpellEntry const *spellInfo)
{
    if(!spellInfo)
        return 0;
    SpellDurationEntry const *du = sSpellDurationStore.LookupEntry(spellInfo->DurationIndex);
    if(!du)
        return 0;
    return (du->Duration[0] == -1) ? -1 : abs(du->Duration[0]);
}

int32 GetSpellMaxDuration(SpellEntry const *spellInfo)
{
    if(!spellInfo)
        return 0;
    SpellDurationEntry const *du = sSpellDurationStore.LookupEntry(spellInfo->DurationIndex);
    if(!du)
        return 0;
    return (du->Duration[2] == -1) ? -1 : abs(du->Duration[2]);
}

uint32 GetSpellCastTime(SpellEntry const* spellInfo, Spell const* spell)
{
    if (spell)
    {
        // some triggered spells have data only usable for client
        if (spell->IsTriggeredSpellWithRedundentData())
            return 0;

        // spell targeted to non-trading trade slot item instant at trade success apply
        if (spell->GetCaster()->GetTypeId()==TYPEID_PLAYER)
            if (TradeData* my_trade = ((Player*)(spell->GetCaster()))->GetTradeData())
                if (Item* nonTrade = my_trade->GetTraderData()->GetItem(TRADE_SLOT_NONTRADED))
                    if (nonTrade == spell->m_targets.getItemTarget())
                        return 0;
    }

    SpellCastTimesEntry const *spellCastTimeEntry = sSpellCastTimesStore.LookupEntry(spellInfo->CastingTimeIndex);

    // not all spells have cast time index and this is all is pasiive abilities
    if (!spellCastTimeEntry)
        return 0;

    int32 castTime = spellCastTimeEntry->CastTime;

    if (spell)
    {
        if (Player* modOwner = spell->GetCaster()->GetSpellModOwner())
            modOwner->ApplySpellMod(spellInfo->Id, SPELLMOD_CASTING_TIME, castTime, spell);

        if (!(spellInfo->Attributes & (SPELL_ATTR_UNK4|SPELL_ATTR_TRADESPELL)))
            castTime = int32(castTime * spell->GetCaster()->GetFloatValue(UNIT_MOD_CAST_SPEED));
        else
        {
            if (spell->IsRangedSpell() && !spell->IsAutoRepeat())
                castTime = int32(castTime * spell->GetCaster()->m_modAttackSpeedPct[RANGED_ATTACK]);
        }
    }

    if (spellInfo->Attributes & SPELL_ATTR_RANGED && (!spell || !spell->IsAutoRepeat()))
        castTime += 500;

    return (castTime > 0) ? uint32(castTime) : 0;
}

uint32 GetSpellCastTimeForBonus( SpellEntry const *spellProto, DamageEffectType damagetype )
{
    uint32 CastingTime = !IsChanneledSpell(spellProto) ? GetSpellCastTime(spellProto) : GetSpellDuration(spellProto);

    if (CastingTime > 7000) CastingTime = 7000;
    if (CastingTime < 1500) CastingTime = 1500;

    if(damagetype == DOT && !IsChanneledSpell(spellProto))
        CastingTime = 3500;

    int32 overTime    = 0;
    uint8 effects     = 0;
    bool DirectDamage = false;
    bool AreaEffect   = false;

    for (uint32 i = 0; i < MAX_EFFECT_INDEX; ++i)
        if (IsAreaEffectTarget(Targets(spellProto->EffectImplicitTargetA[i])) || IsAreaEffectTarget(Targets(spellProto->EffectImplicitTargetB[i])))
            AreaEffect = true;

    for (uint32 i = 0; i < MAX_EFFECT_INDEX; ++i)
    {
        switch (spellProto->Effect[i])
        {
            case SPELL_EFFECT_SCHOOL_DAMAGE:
            case SPELL_EFFECT_POWER_DRAIN:
            case SPELL_EFFECT_HEALTH_LEECH:
            case SPELL_EFFECT_ENVIRONMENTAL_DAMAGE:
            case SPELL_EFFECT_POWER_BURN:
            case SPELL_EFFECT_HEAL:
                DirectDamage = true;
                break;
            case SPELL_EFFECT_APPLY_AURA:
                switch (spellProto->EffectApplyAuraName[i])
                {
                    case SPELL_AURA_PERIODIC_DAMAGE:
                    case SPELL_AURA_PERIODIC_HEAL:
                    case SPELL_AURA_PERIODIC_LEECH:
                        if ( GetSpellDuration(spellProto) )
                            overTime = GetSpellDuration(spellProto);
                        break;
                    // Penalty for additional effects
                    case SPELL_AURA_DUMMY:
                        ++effects;
                        break;
                    case SPELL_AURA_MOD_DECREASE_SPEED:
                        ++effects;
                        break;
                    case SPELL_AURA_MOD_CONFUSE:
                    case SPELL_AURA_MOD_STUN:
                    case SPELL_AURA_MOD_ROOT:
                        // -10% per effect
                        effects += 2;
                        break;
                    default:
                        break;
                }
                break;
            default:
                break;
        }
    }

    // Combined Spells with Both Over Time and Direct Damage
    if (overTime > 0 && CastingTime > 0 && DirectDamage)
    {
        // mainly for DoTs which are 3500 here otherwise
        uint32 OriginalCastTime = GetSpellCastTime(spellProto);
        if (OriginalCastTime > 7000) OriginalCastTime = 7000;
        if (OriginalCastTime < 1500) OriginalCastTime = 1500;
        // Portion to Over Time
        float PtOT = (overTime / 15000.0f) / ((overTime / 15000.0f) + (OriginalCastTime / 3500.0f));

        if (damagetype == DOT)
            CastingTime = uint32(CastingTime * PtOT);
        else if (PtOT < 1.0f)
            CastingTime  = uint32(CastingTime * (1 - PtOT));
        else
            CastingTime = 0;
    }

    // Area Effect Spells receive only half of bonus
    if (AreaEffect)
        CastingTime /= 2;

    // 50% for damage and healing spells for leech spells from damage bonus and 0% from healing
    for(int j = 0; j < MAX_EFFECT_INDEX; ++j)
    {
        if (spellProto->Effect[j] == SPELL_EFFECT_HEALTH_LEECH ||
            (spellProto->Effect[j] == SPELL_EFFECT_APPLY_AURA && spellProto->EffectApplyAuraName[j] == SPELL_AURA_PERIODIC_LEECH))
        {
            CastingTime /= 2;
            break;
        }
    }

    // -5% of total per any additional effect (multiplicative)
    for (int i = 0; i < effects; ++i)
        CastingTime *= 0.95f;

    return CastingTime;
}

uint16 GetSpellAuraMaxTicks(SpellEntry const* spellInfo)
{
    int32 DotDuration = GetSpellDuration(spellInfo);
    if(DotDuration == 0)
        return 1;

    // 200% limit
    if(DotDuration > 30000)
        DotDuration = 30000;

    for (int j = 0; j < MAX_EFFECT_INDEX; ++j)
    {
        if (spellInfo->Effect[j] == SPELL_EFFECT_APPLY_AURA && (
            spellInfo->EffectApplyAuraName[j] == SPELL_AURA_PERIODIC_DAMAGE ||
            spellInfo->EffectApplyAuraName[j] == SPELL_AURA_PERIODIC_HEAL ||
            spellInfo->EffectApplyAuraName[j] == SPELL_AURA_PERIODIC_LEECH) )
        {
            if (spellInfo->EffectAmplitude[j] != 0)
                return DotDuration / spellInfo->EffectAmplitude[j];
            break;
        }
    }

    return 6;
}

float CalculateDefaultCoefficient(SpellEntry const *spellProto, DamageEffectType const damagetype)
{
    // Damage over Time spells bonus calculation
    float DotFactor = 1.0f;
    if (damagetype == DOT)
    {
        if (!IsChanneledSpell(spellProto))
            DotFactor = GetSpellDuration(spellProto) / 15000.0f;

        if (uint16 DotTicks = GetSpellAuraMaxTicks(spellProto))
            DotFactor /= DotTicks;
    }

    // Distribute Damage over multiple effects, reduce by AoE
    float coeff = GetSpellCastTimeForBonus(spellProto, damagetype) / 3500.0f;

    return coeff * DotFactor;
}

WeaponAttackType GetWeaponAttackType(SpellEntry const *spellInfo)
{
    if(!spellInfo)
        return BASE_ATTACK;

    switch (spellInfo->DmgClass)
    {
        case SPELL_DAMAGE_CLASS_MELEE:
            if (spellInfo->AttributesEx3 & SPELL_ATTR_EX3_REQ_OFFHAND)
                return OFF_ATTACK;
            else
                return BASE_ATTACK;
            break;
        case SPELL_DAMAGE_CLASS_RANGED:
            return RANGED_ATTACK;
            break;
        default:
                                                            // Wands
            if (spellInfo->AttributesEx2 & SPELL_ATTR_EX2_AUTOREPEAT_FLAG)
                return RANGED_ATTACK;
            else
                return BASE_ATTACK;
            break;
    }
}

bool IsPassiveSpell(uint32 spellId)
{
    SpellEntry const *spellInfo = sSpellStore.LookupEntry(spellId);
    if (!spellInfo)
        return false;
    return IsPassiveSpell(spellInfo);
}

bool IsPassiveSpell(SpellEntry const *spellInfo)
{
    return (spellInfo->Attributes & SPELL_ATTR_PASSIVE) != 0;
}

bool IsNoStackAuraDueToAura(uint32 spellId_1, uint32 spellId_2)
{
    SpellEntry const *spellInfo_1 = sSpellStore.LookupEntry(spellId_1);
    SpellEntry const *spellInfo_2 = sSpellStore.LookupEntry(spellId_2);
    if(!spellInfo_1 || !spellInfo_2) return false;
    if(spellInfo_1->Id == spellId_2) return false;

    for (int32 i = 0; i < MAX_EFFECT_INDEX; ++i)
    {
        for (int32 j = 0; j < MAX_EFFECT_INDEX; ++j)
        {
            if (spellInfo_1->Effect[i] == spellInfo_2->Effect[j]
                && spellInfo_1->EffectApplyAuraName[i] == spellInfo_2->EffectApplyAuraName[j]
                && spellInfo_1->EffectMiscValue[i] == spellInfo_2->EffectMiscValue[j]
                && spellInfo_1->EffectItemType[i] == spellInfo_2->EffectItemType[j]
                && (spellInfo_1->Effect[i] != 0 || spellInfo_1->EffectApplyAuraName[i] != 0 || 
                    spellInfo_1->EffectMiscValue[i] != 0 || spellInfo_1->EffectItemType[i] != 0))
                return true;
        }
    }

    return false;
}

int32 CompareAuraRanks(uint32 spellId_1, uint32 spellId_2)
{
    SpellEntry const*spellInfo_1 = sSpellStore.LookupEntry(spellId_1);
    SpellEntry const*spellInfo_2 = sSpellStore.LookupEntry(spellId_2);
    if(!spellInfo_1 || !spellInfo_2) return 0;
    if (spellId_1 == spellId_2) return 0;

    for (int32 i = 0; i < MAX_EFFECT_INDEX; ++i)
    {
        if (spellInfo_1->Effect[i] != 0 && spellInfo_2->Effect[i] != 0 && spellInfo_1->Effect[i] == spellInfo_2->Effect[i])
        {
            int32 diff = spellInfo_1->EffectBasePoints[i] - spellInfo_2->EffectBasePoints[i];
            if (spellInfo_1->CalculateSimpleValue(SpellEffectIndex(i)) < 0 && spellInfo_2->CalculateSimpleValue(SpellEffectIndex(i)) < 0)
                return -diff;
            else return diff;
        }
    }
    return 0;
}

SpellSpecific GetSpellSpecific(uint32 spellId)
{
    SpellEntry const *spellInfo = sSpellStore.LookupEntry(spellId);
    if(!spellInfo)
        return SPELL_NORMAL;

    switch(spellInfo->SpellFamilyName)
    {
        case SPELLFAMILY_GENERIC:
        {
            // Food / Drinks (mostly)
            if (spellInfo->AuraInterruptFlags & AURA_INTERRUPT_FLAG_NOT_SEATED)
            {
                bool food = false;
                bool drink = false;
                for(int i = 0; i < MAX_EFFECT_INDEX; ++i)
                {
                    switch(spellInfo->EffectApplyAuraName[i])
                    {
                        // Food
                        case SPELL_AURA_MOD_REGEN:
                        case SPELL_AURA_OBS_MOD_HEALTH:
                            food = true;
                            break;
                        // Drink
                        case SPELL_AURA_MOD_POWER_REGEN:
                        case SPELL_AURA_OBS_MOD_MANA:
                            drink = true;
                            break;
                        default:
                            break;
                    }
                }

                if (food && drink)
                    return SPELL_FOOD_AND_DRINK;
                else if (food)
                    return SPELL_FOOD;
                else if (drink)
                    return SPELL_DRINK;
            }
            else
            {
                // Well Fed buffs (must be exclusive with Food / Drink replenishment effects, or else Well Fed will cause them to be removed)
                // SpellIcon 2560 is Spell 46687, does not have this flag
                if ((spellInfo->AttributesEx2 & SPELL_ATTR_EX2_FOOD_BUFF) || spellInfo->SpellIconID == 2560)
                    return SPELL_WELL_FED;
            }
            break;
        }
        case SPELLFAMILY_MAGE:
        {
            // family flags 18(Molten), 25(Frost/Ice), 28(Mage)
            if (spellInfo->SpellFamilyFlags & UI64LIT(0x12040000))
                return SPELL_MAGE_ARMOR;

            if ((spellInfo->SpellFamilyFlags & UI64LIT(0x1000000)) && spellInfo->EffectApplyAuraName[EFFECT_INDEX_0] == SPELL_AURA_MOD_CONFUSE)
                return SPELL_MAGE_POLYMORPH;

            if (spellInfo->SpellFamilyFlags & UI64LIT(0x00000400))
                return SPELL_MAGE_INTELLECT;

            break;
        }
        case SPELLFAMILY_WARRIOR:
        {
            if (spellInfo->SpellFamilyFlags & UI64LIT(0x00008000010000))
                return SPELL_POSITIVE_SHOUT;

            break;
        }
        case SPELLFAMILY_WARLOCK:
        {
            // only warlock curses have this
            if (spellInfo->Dispel == DISPEL_CURSE)
                return SPELL_CURSE;

            // Warlock (Demon Armor | Demon Skin | Fel Armor)
            if (spellInfo->SpellFamilyFlags & UI64LIT(0x2000002000000000) || spellInfo->SpellFamilyFlags2 & 0x00000010)
                return SPELL_WARLOCK_ARMOR;

            // Unstable Affliction | Immolate
            if (spellInfo->SpellFamilyFlags & UI64LIT(0x10000000004))
                return SPELL_UA_IMMOLATE;
            break;
        }
        case SPELLFAMILY_PRIEST:
        {
            // "Well Fed" buff from Blessed Sunfruit, Blessed Sunfruit Juice, Alterac Spring Water
            if ((spellInfo->Attributes & SPELL_ATTR_CASTABLE_WHILE_SITTING) &&
                (spellInfo->InterruptFlags & SPELL_INTERRUPT_FLAG_AUTOATTACK) &&
                (spellInfo->SpellIconID == 52 || spellInfo->SpellIconID == 79))
                return SPELL_WELL_FED;
            break;
        }
        case SPELLFAMILY_HUNTER:
        {
            // only hunter stings have this
            if (spellInfo->Dispel == DISPEL_POISON)
                return SPELL_STING;

            // only hunter aspects have this
            if( spellInfo->SpellFamilyFlags & UI64LIT(0x0044000000380000) || spellInfo->SpellFamilyFlags2 & 0x00001010)
                return SPELL_ASPECT;

            break;
        }
        case SPELLFAMILY_PALADIN:
        {
            if (IsSealSpell(spellInfo))
                return SPELL_SEAL;

            if (spellInfo->SpellFamilyFlags & UI64LIT(0x0000000011010002))
                return SPELL_BLESSING;

            if (spellInfo->SpellFamilyFlags & UI64LIT(0x0000000000002190))
                return SPELL_HAND;

            // skip Heart of the Crusader that have also same spell family mask
            if ((spellInfo->SpellFamilyFlags & UI64LIT(0x00000820180400)) && (spellInfo->AttributesEx3 & 0x200) && (spellInfo->SpellIconID != 237))
                return SPELL_JUDGEMENT;

            // only paladin auras have this (for palaldin class family)
            if( spellInfo->SpellFamilyFlags2 & 0x00000020 )
                return SPELL_AURA;

            break;
        }
        case SPELLFAMILY_SHAMAN:
        {
            if (IsElementalShield(spellInfo))
                return SPELL_ELEMENTAL_SHIELD;

            break;
        }

        case SPELLFAMILY_POTION:
            return sSpellMgr.GetSpellElixirSpecific(spellInfo->Id);

        case SPELLFAMILY_DEATHKNIGHT:
            if (spellInfo->Category == 47)
                return SPELL_PRESENCE;
            break;
    }

    // Tracking spells (exclude Well Fed, some other always allowed cases)
    if ((IsSpellHaveAura(spellInfo, SPELL_AURA_TRACK_CREATURES) ||
        IsSpellHaveAura(spellInfo, SPELL_AURA_TRACK_RESOURCES)  ||
        IsSpellHaveAura(spellInfo, SPELL_AURA_TRACK_STEALTHED)) &&
        ((spellInfo->AttributesEx & SPELL_ATTR_EX_UNK17) || (spellInfo->AttributesEx6 & SPELL_ATTR_EX6_UNK12)))
        return SPELL_TRACKER;

    // elixirs can have different families, but potion most ofc.
    if (SpellSpecific sp = sSpellMgr.GetSpellElixirSpecific(spellInfo->Id))
        return sp;

    return SPELL_NORMAL;
}

// target not allow have more one spell specific from same caster
bool IsSingleFromSpellSpecificPerTargetPerCaster(SpellSpecific spellSpec1,SpellSpecific spellSpec2)
{
    switch(spellSpec1)
    {
        case SPELL_BLESSING:
        case SPELL_AURA:
        case SPELL_STING:
        case SPELL_CURSE:
        case SPELL_ASPECT:
        case SPELL_POSITIVE_SHOUT:
        case SPELL_JUDGEMENT:
        case SPELL_HAND:
        case SPELL_UA_IMMOLATE:
            return spellSpec1==spellSpec2;
        default:
            return false;
    }
}

// target not allow have more one ranks from spell from spell specific per target
bool IsSingleFromSpellSpecificSpellRanksPerTarget(SpellSpecific spellSpec1,SpellSpecific spellSpec2)
{
    switch(spellSpec1)
    {
        case SPELL_BLESSING:
        case SPELL_AURA:
        case SPELL_CURSE:
        case SPELL_ASPECT:
        case SPELL_HAND:
            return spellSpec1==spellSpec2;
        default:
            return false;
    }
}

// target not allow have more one spell specific per target from any caster
bool IsSingleFromSpellSpecificPerTarget(SpellSpecific spellSpec1,SpellSpecific spellSpec2)
{
    switch(spellSpec1)
    {
        case SPELL_SEAL:
        case SPELL_TRACKER:
        case SPELL_WARLOCK_ARMOR:
        case SPELL_MAGE_ARMOR:
        case SPELL_ELEMENTAL_SHIELD:
        case SPELL_MAGE_POLYMORPH:
        case SPELL_PRESENCE:
        case SPELL_WELL_FED:
        case SPELL_BLEED_DEBUFF:
        case SPELL_MAGE_INTELLECT:
            return spellSpec1==spellSpec2;
        case SPELL_BATTLE_ELIXIR:
            return spellSpec2==SPELL_BATTLE_ELIXIR
                || spellSpec2==SPELL_FLASK_ELIXIR;
        case SPELL_GUARDIAN_ELIXIR:
            return spellSpec2==SPELL_GUARDIAN_ELIXIR
                || spellSpec2==SPELL_FLASK_ELIXIR;
        case SPELL_FLASK_ELIXIR:
            return spellSpec2==SPELL_BATTLE_ELIXIR
                || spellSpec2==SPELL_GUARDIAN_ELIXIR
                || spellSpec2==SPELL_FLASK_ELIXIR;
        case SPELL_FOOD:
            return spellSpec2==SPELL_FOOD
                || spellSpec2==SPELL_FOOD_AND_DRINK;
        case SPELL_DRINK:
            return spellSpec2==SPELL_DRINK
                || spellSpec2==SPELL_FOOD_AND_DRINK;
        case SPELL_FOOD_AND_DRINK:
            return spellSpec2==SPELL_FOOD
                || spellSpec2==SPELL_DRINK
                || spellSpec2==SPELL_FOOD_AND_DRINK;
        default:
            return false;
    }
}

bool IsPositiveTarget(uint32 targetA, uint32 targetB)
{
    switch(targetA)
    {
        // non-positive targets
        case TARGET_CHAIN_DAMAGE:
        case TARGET_ALL_ENEMY_IN_AREA:
        case TARGET_ALL_ENEMY_IN_AREA_INSTANT:
        case TARGET_IN_FRONT_OF_CASTER:
        case TARGET_ALL_ENEMY_IN_AREA_CHANNELED:
        case TARGET_CURRENT_ENEMY_COORDINATES:
        case TARGET_SINGLE_ENEMY:
        case TARGET_IN_FRONT_OF_CASTER_30:
            return false;
        // positive or dependent
        case TARGET_CASTER_COORDINATES:
            return (targetB == TARGET_ALL_PARTY || targetB == TARGET_ALL_FRIENDLY_UNITS_AROUND_CASTER);
        default:
            break;
    }
    if (targetB)
        return IsPositiveTarget(targetB, 0);
    return true;
}

bool IsExplicitPositiveTarget(uint32 targetA)
{
    // positive targets that in target selection code expect target in m_targers, so not that auto-select target by spell data by m_caster and etc
    switch(targetA)
    {
        case TARGET_SINGLE_FRIEND:
        case TARGET_SINGLE_PARTY:
        case TARGET_CHAIN_HEAL:
        case TARGET_SINGLE_FRIEND_2:
        case TARGET_AREAEFFECT_PARTY_AND_CLASS:
            return true;
        default:
            break;
    }
    return false;
}

bool IsExplicitNegativeTarget(uint32 targetA)
{
    // non-positive targets that in target selection code expect target in m_targers, so not that auto-select target by spell data by m_caster and etc
    switch(targetA)
    {
        case TARGET_CHAIN_DAMAGE:
        case TARGET_CURRENT_ENEMY_COORDINATES:
        case TARGET_SINGLE_ENEMY:
            return true;
        default:
            break;
    }
    return false;
}

bool IsPositiveEffect(uint32 spellId, SpellEffectIndex effIndex)
{
    SpellEntry const *spellproto = sSpellStore.LookupEntry(spellId);
    if (!spellproto)
        return false;

    switch(spellproto->Effect[effIndex])
    {
        case SPELL_EFFECT_DUMMY:
            // some explicitly required dummy effect sets
            switch(spellId)
            {
                case 28441:                                 // AB Effect 000
                    return false;
                case 54530:                                 // Opening
                    return true;
                default:
                    break;
            }
            break;
        // always positive effects (check before target checks that provided non-positive result in some case for positive effects)
        case SPELL_EFFECT_HEAL:
        case SPELL_EFFECT_LEARN_SPELL:
        case SPELL_EFFECT_SKILL_STEP:
        case SPELL_EFFECT_HEAL_PCT:
        case SPELL_EFFECT_ENERGIZE_PCT:
            return true;

            // non-positive aura use
        case SPELL_EFFECT_APPLY_AURA:
        case SPELL_EFFECT_APPLY_AREA_AURA_FRIEND:
        {
            switch(spellproto->EffectApplyAuraName[effIndex])
            {
                case SPELL_AURA_DUMMY:
                {
                    // dummy aura can be positive or negative dependent from casted spell
                    switch(spellproto->Id)
                    {
                        case 13139:                         // net-o-matic special effect
                        case 23445:                         // evil twin
                        case 35679:                         // Protectorate Demolitionist
                        case 38637:                         // Nether Exhaustion (red)
                        case 38638:                         // Nether Exhaustion (green)
                        case 38639:                         // Nether Exhaustion (blue)
                        case 11196:                         // Recently Bandaged
                        case 44689:                         // Relay Race Accept Hidden Debuff - DND
                        case 58600:                         // Restricted Flight Area
                            return false;
                        // some spells have unclear target modes for selection, so just make effect positive
                        case 27184:
                        case 27190:
                        case 27191:
                        case 27201:
                        case 27202:
                        case 27203:
                            return true;
                        default:
                            break;
                    }
                }   break;
                case SPELL_AURA_MOD_DAMAGE_DONE:            // dependent from base point sign (negative -> negative)
                case SPELL_AURA_MOD_STAT:
                case SPELL_AURA_MOD_SKILL:
                case SPELL_AURA_MOD_DODGE_PERCENT:
                case SPELL_AURA_MOD_HEALING_PCT:
                case SPELL_AURA_MOD_HEALING_DONE:
                    if(spellproto->CalculateSimpleValue(effIndex) < 0)
                        return false;
                    break;
                case SPELL_AURA_MOD_DAMAGE_TAKEN:           // dependent from bas point sign (positive -> negative)
                    if(spellproto->CalculateSimpleValue(effIndex) > 0)
                        return false;
                    break;
                case SPELL_AURA_MOD_SPELL_CRIT_CHANCE:
                case SPELL_AURA_MOD_INCREASE_HEALTH_PERCENT:
                case SPELL_AURA_MOD_DAMAGE_PERCENT_DONE:
                    if(spellproto->CalculateSimpleValue(effIndex) > 0)
                        return true;                        // some expected positive spells have SPELL_ATTR_EX_NEGATIVE or unclear target modes
                    break;
                case SPELL_AURA_ADD_TARGET_TRIGGER:
                    return true;
                case SPELL_AURA_PERIODIC_TRIGGER_SPELL:
                    if (spellId != spellproto->EffectTriggerSpell[effIndex])
                    {
                        uint32 spellTriggeredId = spellproto->EffectTriggerSpell[effIndex];
                        SpellEntry const *spellTriggeredProto = sSpellStore.LookupEntry(spellTriggeredId);

                        if (spellTriggeredProto)
                        {
                            // non-positive targets of main spell return early
                            for(int i = 0; i < MAX_EFFECT_INDEX; ++i)
                            {
                                // if non-positive trigger cast targeted to positive target this main cast is non-positive
                                // this will place this spell auras as debuffs
                                if (IsPositiveTarget(spellTriggeredProto->EffectImplicitTargetA[effIndex],spellTriggeredProto->EffectImplicitTargetB[effIndex]) &&
                                    !IsPositiveEffect(spellTriggeredId,SpellEffectIndex(i)))
                                    return false;
                            }
                        }
                    }
                    break;
                case SPELL_AURA_PROC_TRIGGER_SPELL:
                    // many positive auras have negative triggered spells at damage for example and this not make it negative (it can be canceled for example)
                    break;
                case SPELL_AURA_MOD_STUN:                   //have positive and negative spells, we can't sort its correctly at this moment.
                    if (effIndex == EFFECT_INDEX_0 && spellproto->Effect[EFFECT_INDEX_1] == 0 && spellproto->Effect[EFFECT_INDEX_2] == 0)
                        return false;                       // but all single stun aura spells is negative

                    // Petrification
                    if(spellproto->Id == 17624)
                        return false;
                    break;
                case SPELL_AURA_MOD_PACIFY_SILENCE:
                    switch(spellproto->Id)
                    {
                        case 24740:                         // Wisp Costume
                        case 47585:                         // Dispersion
                            return true;
                        default: break;
                    }
                    return false;
                case SPELL_AURA_MOD_ROOT:
                case SPELL_AURA_MOD_SILENCE:
                case SPELL_AURA_GHOST:
                case SPELL_AURA_PERIODIC_LEECH:
                case SPELL_AURA_MOD_STALKED:
                case SPELL_AURA_PERIODIC_DAMAGE_PERCENT:
                    return false;
                case SPELL_AURA_PERIODIC_DAMAGE:            // used in positive spells also.
                    // part of negative spell if casted at self (prevent cancel)
                    if (spellproto->EffectImplicitTargetA[effIndex] == TARGET_SELF ||
                        spellproto->EffectImplicitTargetA[effIndex] == TARGET_SELF2)
                        return false;
                    break;
                case SPELL_AURA_MOD_DECREASE_SPEED:         // used in positive spells also
                    // part of positive spell if casted at self
                    if ((spellproto->EffectImplicitTargetA[effIndex] == TARGET_SELF ||
                        spellproto->EffectImplicitTargetA[effIndex] == TARGET_SELF2) &&
                        spellproto->SpellFamilyName == SPELLFAMILY_GENERIC)
                        return false;
                    // but not this if this first effect (don't found better check)
                    if (spellproto->Attributes & 0x4000000 && effIndex == EFFECT_INDEX_0)
                        return false;
                    break;
                case SPELL_AURA_TRANSFORM:
                    // some spells negative
                    switch(spellproto->Id)
                    {
                        case 36897:                         // Transporter Malfunction (race mutation to horde)
                        case 36899:                         // Transporter Malfunction (race mutation to alliance)
                            return false;
                    }
                    break;
                case SPELL_AURA_MOD_SCALE:
                    // some spells negative
                    switch(spellproto->Id)
                    {
                        case 802:                           // Mutate Bug, wrongly negative by target modes
                            return true;
                        case 36900:                         // Soul Split: Evil!
                        case 36901:                         // Soul Split: Good
                        case 36893:                         // Transporter Malfunction (decrease size case)
                        case 36895:                         // Transporter Malfunction (increase size case)
                            return false;
                    }
                    break;
                case SPELL_AURA_MECHANIC_IMMUNITY:
                {
                    // non-positive immunities
                    switch(spellproto->EffectMiscValue[effIndex])
                    {
                        case MECHANIC_BANDAGE:
                        case MECHANIC_SHIELD:
                        case MECHANIC_MOUNT:
                        case MECHANIC_INVULNERABILITY:
                            return false;
                        default:
                            break;
                    }
                }   break;
                case SPELL_AURA_ADD_FLAT_MODIFIER:          // mods
                case SPELL_AURA_ADD_PCT_MODIFIER:
                {
                    // non-positive mods
                    switch(spellproto->EffectMiscValue[effIndex])
                    {
                        case SPELLMOD_COST:                 // dependent from bas point sign (negative -> positive)
                            if(spellproto->Id == 12042)     // Arcane Power workaround
                                break;
                            if(spellproto->CalculateSimpleValue(effIndex) > 0)
                                return false;
                            break;
                        default:
                            break;
                    }
                }   break;
                case SPELL_AURA_FORCE_REACTION:
                    if(spellproto->Id==42792)               // Recently Dropped Flag (prevent cancel)
                        return false;
                    break;
                default:
                    break;
            }
            break;
        }
        default:
            break;
    }

    // non-positive targets
    if(!IsPositiveTarget(spellproto->EffectImplicitTargetA[effIndex],spellproto->EffectImplicitTargetB[effIndex]))
        return false;

    // AttributesEx check
    if(spellproto->AttributesEx & SPELL_ATTR_EX_NEGATIVE)
        return false;

    // ok, positive
    return true;
}

bool IsPositiveSpell(uint32 spellId)
{
    SpellEntry const *spellproto = sSpellStore.LookupEntry(spellId);
    if (!spellproto)
        return false;

    // spells with at least one negative effect are considered negative
    // some self-applied spells have negative effects but in self casting case negative check ignored.
    for (int i = 0; i < MAX_EFFECT_INDEX; ++i)
        if (!IsPositiveEffect(spellId, SpellEffectIndex(i)))
            return false;
    return true;
}

bool IsSingleTargetSpell(SpellEntry const *spellInfo)
{
    // all other single target spells have if it has AttributesEx5
    if ( spellInfo->AttributesEx5 & SPELL_ATTR_EX5_SINGLE_TARGET_SPELL )
        return true;

    // TODO - need found Judgements rule
    switch(GetSpellSpecific(spellInfo->Id))
    {
        case SPELL_JUDGEMENT:
            return true;
        default:
            break;
    }

    // single target triggered spell.
    // Not real client side single target spell, but it' not triggered until prev. aura expired.
    // This is allow store it in single target spells list for caster for spell proc checking
    if(spellInfo->Id==38324)                                // Regeneration (triggered by 38299 (HoTs on Heals))
        return true;

    return false;
}

bool IsSingleTargetSpells(SpellEntry const *spellInfo1, SpellEntry const *spellInfo2)
{
    // TODO - need better check
    // Equal icon and spellfamily
    if( spellInfo1->SpellFamilyName == spellInfo2->SpellFamilyName &&
        spellInfo1->SpellIconID == spellInfo2->SpellIconID )
        return true;

    // TODO - need found Judgements rule
    SpellSpecific spec1 = GetSpellSpecific(spellInfo1->Id);
    // spell with single target specific types
    switch(spec1)
    {
        case SPELL_JUDGEMENT:
        case SPELL_MAGE_POLYMORPH:
            if(GetSpellSpecific(spellInfo2->Id) == spec1)
                return true;
            break;
        default:
            break;
    }

    return false;
}

SpellCastResult GetErrorAtShapeshiftedCast (SpellEntry const *spellInfo, uint32 form)
{
    // talents that learn spells can have stance requirements that need ignore
    // (this requirement only for client-side stance show in talent description)
    if( GetTalentSpellCost(spellInfo->Id) > 0 &&
        (spellInfo->Effect[EFFECT_INDEX_0] == SPELL_EFFECT_LEARN_SPELL || spellInfo->Effect[EFFECT_INDEX_1] == SPELL_EFFECT_LEARN_SPELL || spellInfo->Effect[EFFECT_INDEX_2] == SPELL_EFFECT_LEARN_SPELL) )
        return SPELL_CAST_OK;

    uint32 stanceMask = (form ? 1 << (form - 1) : 0);

    if (stanceMask & spellInfo->StancesNot)                 // can explicitly not be casted in this stance
        return SPELL_FAILED_NOT_SHAPESHIFT;

    if (stanceMask & spellInfo->Stances)                    // can explicitly be casted in this stance
        return SPELL_CAST_OK;

    bool actAsShifted = false;
    if (form > 0)
    {
        SpellShapeshiftFormEntry const *shapeInfo = sSpellShapeshiftFormStore.LookupEntry(form);
        if (!shapeInfo)
        {
            sLog.outError("GetErrorAtShapeshiftedCast: unknown shapeshift %u", form);
            return SPELL_CAST_OK;
        }
        actAsShifted = !(shapeInfo->flags1 & 1);            // shapeshift acts as normal form for spells
    }

    if(actAsShifted)
    {
        if (spellInfo->Attributes & SPELL_ATTR_NOT_SHAPESHIFT) // not while shapeshifted
        {
            //but we must allow cast of Berserk+modifier from any form... where for the hell should we do it?
            if (!(spellInfo->SpellIconID == 1680 && (spellInfo->AttributesEx & 0x8000)))
                return SPELL_FAILED_NOT_SHAPESHIFT;
        }
        else if (spellInfo->Stances != 0)                   // needs other shapeshift
            return SPELL_FAILED_ONLY_SHAPESHIFT;
    }
    else
    {
        // needs shapeshift
        if(!(spellInfo->AttributesEx2 & SPELL_ATTR_EX2_NOT_NEED_SHAPESHIFT) && spellInfo->Stances != 0)
            return SPELL_FAILED_ONLY_SHAPESHIFT;
    }

    return SPELL_CAST_OK;
}

void SpellMgr::LoadSpellTargetPositions()
{
    mSpellTargetPositions.clear();                                // need for reload case

    uint32 count = 0;

    //                                                0   1           2                  3                  4                  5
    QueryResult *result = WorldDatabase.Query("SELECT id, target_map, target_position_x, target_position_y, target_position_z, target_orientation FROM spell_target_position");
    if (!result)
    {
        barGoLink bar( 1 );

        bar.step();

        sLog.outString();
        sLog.outString( ">> Loaded %u spell target coordinates", count );
        return;
    }

    barGoLink bar((int)result->GetRowCount());

    do
    {
        Field *fields = result->Fetch();

        bar.step();

        uint32 Spell_ID = fields[0].GetUInt32();

        SpellTargetPosition st;

        st.target_mapId       = fields[1].GetUInt32();
        st.target_X           = fields[2].GetFloat();
        st.target_Y           = fields[3].GetFloat();
        st.target_Z           = fields[4].GetFloat();
        st.target_Orientation = fields[5].GetFloat();

        MapEntry const* mapEntry = sMapStore.LookupEntry(st.target_mapId);
        if (!mapEntry)
        {
            sLog.outErrorDb("Spell (ID:%u) target map (ID: %u) does not exist in `Map.dbc`.",Spell_ID,st.target_mapId);
            continue;
        }

        if (st.target_X==0 && st.target_Y==0 && st.target_Z==0)
        {
            sLog.outErrorDb("Spell (ID:%u) target coordinates not provided.",Spell_ID);
            continue;
        }

        SpellEntry const* spellInfo = sSpellStore.LookupEntry(Spell_ID);
        if (!spellInfo)
        {
            sLog.outErrorDb("Spell (ID:%u) listed in `spell_target_position` does not exist.",Spell_ID);
            continue;
        }

        bool found = false;
        for(int i = 0; i < MAX_EFFECT_INDEX; ++i)
        {
            if (spellInfo->EffectImplicitTargetA[i] == TARGET_TABLE_X_Y_Z_COORDINATES || spellInfo->EffectImplicitTargetB[i] == TARGET_TABLE_X_Y_Z_COORDINATES ||
                spellInfo->EffectImplicitTargetB[i] == TARGET_SELF2)
            {
                // additional requirements
                if (spellInfo->Effect[i]==SPELL_EFFECT_BIND && spellInfo->EffectMiscValue[i])
                {
                    uint32 zone_id = sTerrainMgr.GetAreaId(st.target_mapId, st.target_X, st.target_Y, st.target_Z);
                    if (int32(zone_id) != spellInfo->EffectMiscValue[i])
                    {
                        sLog.outErrorDb("Spell (Id: %u) listed in `spell_target_position` expected point to zone %u bit point to zone %u.",Spell_ID, spellInfo->EffectMiscValue[i], zone_id);
                        break;
                    }
                }

                found = true;
                break;
            }
        }
        if (!found)
        {
            sLog.outErrorDb("Spell (Id: %u) listed in `spell_target_position` does not have target TARGET_TABLE_X_Y_Z_COORDINATES (17).",Spell_ID);
            continue;
        }

        mSpellTargetPositions[Spell_ID] = st;
        ++count;

    } while( result->NextRow() );

    delete result;

    sLog.outString();
    sLog.outString( ">> Loaded %u spell teleport coordinates", count );
}

struct DoSpellProcEvent
{
    DoSpellProcEvent(SpellProcEventMap& _spe_map, SpellProcEventEntry const& _spe) : spe_map(_spe_map), spe(_spe) {}
    void operator() (uint32 spell_id)
    {
        // add ranks only for not filled data (some ranks have ppm data different for ranks for example)
        SpellProcEventMap::const_iterator spellItr = spe_map.find(spell_id);
        if (spellItr == spe_map.end())
            spe_map[spell_id] = spe;
        // if custom rank data added then it must be same except ppm
        else
        {
            SpellProcEventEntry const& r_spe = spellItr->second;
            if (spe.schoolMask != r_spe.schoolMask)
                sLog.outErrorDb("Spell %u listed in `spell_proc_event` as custom rank have different schoolMask from first rank in chain", spell_id);

            if (spe.spellFamilyName != r_spe.spellFamilyName)
                sLog.outErrorDb("Spell %u listed in `spell_proc_event` as custom rank have different spellFamilyName from first rank in chain", spell_id);

            for (int32 i = 0; i < MAX_EFFECT_INDEX; ++i)
            {
                if (spe.spellFamilyMask[i] != r_spe.spellFamilyMask[i])
                {
                    sLog.outErrorDb("Spell %u listed in `spell_proc_event` as custom rank have different spellFamilyMask from first rank in chain", spell_id);
                    break;
                }

                if (spe.spellFamilyMask2[i] != r_spe.spellFamilyMask2[i])
                {
                    sLog.outErrorDb("Spell %u listed in `spell_proc_event` as custom rank have different spellFamilyMask2 from first rank in chain", spell_id);
                    break;
                }
            }

            if (spe.procFlags != r_spe.procFlags)
                sLog.outErrorDb("Spell %u listed in `spell_proc_event` as custom rank have different procFlags from first rank in chain", spell_id);

            if (spe.procEx != r_spe.procEx)
                sLog.outErrorDb("Spell %u listed in `spell_proc_event` as custom rank have different procEx from first rank in chain", spell_id);

            // only ppm allowed has been different from first rank

            if (spe.customChance != r_spe.customChance)
                sLog.outErrorDb("Spell %u listed in `spell_proc_event` as custom rank have different customChance from first rank in chain", spell_id);

            if (spe.cooldown != r_spe.cooldown)
                sLog.outErrorDb("Spell %u listed in `spell_proc_event` as custom rank have different cooldown from first rank in chain", spell_id);
        }
    }

    SpellProcEventMap& spe_map;
    SpellProcEventEntry const& spe;
};

void SpellMgr::LoadSpellProcEvents()
{
    mSpellProcEventMap.clear();                             // need for reload case

    uint32 count = 0;

    //                                                0      1           2                3                  4                  5                  6                  7                  8                  9                  10                 11                 12         13      14       15            16
    QueryResult *result = WorldDatabase.Query("SELECT entry, SchoolMask, SpellFamilyName, SpellFamilyMaskA0, SpellFamilyMaskA1, SpellFamilyMaskA2, SpellFamilyMaskB0, SpellFamilyMaskB1, SpellFamilyMaskB2, SpellFamilyMaskC0, SpellFamilyMaskC1, SpellFamilyMaskC2, procFlags, procEx, ppmRate, CustomChance, Cooldown FROM spell_proc_event");
    if( !result )
    {
        barGoLink bar( 1 );
        bar.step();
        sLog.outString();
        sLog.outString( ">> Loaded %u spell proc event conditions", count  );
        return;
    }

    std::set<uint32> firstRankSpells;
    std::set<uint32> firstRankSpellsWithCustomRanks;

    barGoLink bar( (int)result->GetRowCount() );
    uint32 customProc = 0;
    uint32 customRank = 0;
    do
    {
        Field *fields = result->Fetch();

        bar.step();

        uint32 entry = fields[0].GetUInt32();

        const SpellEntry *spell = sSpellStore.LookupEntry(entry);
        if (!spell)
        {
            sLog.outErrorDb("Spell %u listed in `spell_proc_event` does not exist", entry);
            continue;
        }

        SpellProcEventEntry spe;

        spe.schoolMask      = fields[1].GetUInt32();
        spe.spellFamilyName = fields[2].GetUInt32();

        for (int32 i = 0; i < MAX_EFFECT_INDEX; ++i)
        {
            spe.spellFamilyMask[i] = (uint64)fields[i+3].GetUInt32()|((uint64)fields[i+6].GetUInt32()<<32);
            spe.spellFamilyMask2[i] = fields[i+9].GetUInt32();
        }
        spe.procFlags       = fields[12].GetUInt32();
        spe.procEx          = fields[13].GetUInt32();
        spe.ppmRate         = fields[14].GetFloat();
        spe.customChance    = fields[15].GetFloat();
        spe.cooldown        = fields[16].GetUInt32();

        uint32 first_id = GetFirstSpellInChain(entry);

        // most spell ranks expected same data
        if(first_id)
        {
            firstRankSpells.insert(first_id);

            if ( first_id != entry)
            {
                // let have independent data in table for spells with ppm rates (exist rank dependent ppm rate spells)
                if (!spe.ppmRate)
                {
                    sLog.outErrorDb("Spell %u listed in `spell_proc_event` is not first rank (%u) in chain", entry, first_id);
                    // prevent loading since it won't have an effect anyway
                    continue;
                }
                // for later check that first rank als added
                else
                {
                    firstRankSpellsWithCustomRanks.insert(first_id);
                    ++customRank;
                }
            }
        }

        mSpellProcEventMap[entry] = spe;

        bool isCustom = false;

        if (spe.procFlags == 0)
        {
            if (spell->procFlags==0)
                sLog.outErrorDb("Spell %u listed in `spell_proc_event` probally not triggered spell (no proc flags)", entry);
        }
        else
        {
            if (spell->procFlags==spe.procFlags)
                sLog.outErrorDb("Spell %u listed in `spell_proc_event` have exactly same proc flags as in spell.dbc, field value redundent", entry);
            else
                isCustom = true;
        }

        if (spe.customChance == 0)
        {
            /* enable for re-check cases, 0 chance ok for some cases because in some cases it set by another spell/talent spellmod)
            if (spell->procChance==0 && !spe.ppmRate)
                sLog.outErrorDb("Spell %u listed in `spell_proc_event` probally not triggered spell (no chance or ppm)", entry);
            */
        }
        else
        {
            if (spell->procChance==spe.customChance)
                sLog.outErrorDb("Spell %u listed in `spell_proc_event` have exactly same custom chance as in spell.dbc, field value redundent", entry);
            else
                isCustom = true;
        }

        // totally redundant record
        if (!spe.schoolMask && !spe.procFlags &&
            !spe.procEx && !spe.ppmRate && !spe.customChance && !spe.cooldown)
        {
            bool empty = !spe.spellFamilyName ? true : false;
            for (int32 i = 0; i < MAX_EFFECT_INDEX; ++i)
            {
                if (spe.spellFamilyMask[i] || spe.spellFamilyMask2[i])
                {
                    empty = false;
                    uint32 const* ptr = spell->GetEffectSpellClassMask(SpellEffectIndex(i));
                    if ((((uint64*)ptr)[0] != 0 && spe.spellFamilyMask[i] == ((uint64*)ptr)[0]) && (ptr[2] == 0 || spe.spellFamilyMask2[i] == ptr[2]))
                        sLog.outErrorDb("Spell %u listed in `spell_proc_event` have same class mask as in Spell.dbc (EffectIndex %u) and doesn't have any other data", entry, i);
                }
            }
            if (empty)
                sLog.outErrorDb("Spell %u listed in `spell_proc_event` not have any useful data", entry);
        }

        if (isCustom)
            ++customProc;
        else
            ++count;
    } while( result->NextRow() );

    // check that first rank added for custom ranks
    for(std::set<uint32>::const_iterator itr = firstRankSpellsWithCustomRanks.begin(); itr != firstRankSpellsWithCustomRanks.end(); ++itr)
        if (mSpellProcEventMap.find(*itr) == mSpellProcEventMap.end())
            sLog.outErrorDb("Spell %u must be listed in `spell_proc_event` as first rank for listed custom ranks of spell but not found!", *itr);

    // fill absent non first ranks data base at first rank data
    for(std::set<uint32>::const_iterator itr = firstRankSpells.begin(); itr != firstRankSpells.end(); ++itr)
    {
        SpellProcEventMap::const_iterator speItr = mSpellProcEventMap.find(*itr);
        if (speItr != mSpellProcEventMap.end())
        {
            DoSpellProcEvent worker(mSpellProcEventMap, speItr->second);
            doForHighRanks(speItr->first,worker);
        }
    }

    delete result;

    sLog.outString();
    sLog.outString( ">> Loaded %u extra spell proc event conditions +%u custom proc (inc. +%u custom ranks)",  count, customProc, customRank );
}

struct DoSpellProcItemEnchant
{
    DoSpellProcItemEnchant(SpellProcItemEnchantMap& _procMap, float _ppm) : procMap(_procMap), ppm(_ppm) {}
    void operator() (uint32 spell_id) { procMap[spell_id] = ppm; }

    SpellProcItemEnchantMap& procMap;
    float ppm;
};

void SpellMgr::LoadSpellProcItemEnchant()
{
    mSpellProcItemEnchantMap.clear();                       // need for reload case

    uint32 count = 0;

    //                                                0      1
    QueryResult *result = WorldDatabase.Query("SELECT entry, ppmRate FROM spell_proc_item_enchant");
    if( !result )
    {

        barGoLink bar( 1 );

        bar.step();

        sLog.outString();
        sLog.outString( ">> Loaded %u proc item enchant definitions", count );
        return;
    }

    barGoLink bar( (int)result->GetRowCount() );

    do
    {
        Field *fields = result->Fetch();

        bar.step();

        uint32 entry = fields[0].GetUInt32();
        float ppmRate = fields[1].GetFloat();

        SpellEntry const* spellInfo = sSpellStore.LookupEntry(entry);

        if (!spellInfo)
        {
            sLog.outErrorDb("Spell %u listed in `spell_proc_item_enchant` does not exist", entry);
            continue;
        }

        uint32 first_id = GetFirstSpellInChain(entry);

        if ( first_id != entry )
        {
            sLog.outErrorDb("Spell %u listed in `spell_proc_item_enchant` is not first rank (%u) in chain", entry, first_id);
            // prevent loading since it won't have an effect anyway
            continue;
        }

        mSpellProcItemEnchantMap[entry] = ppmRate;

        // also add to high ranks
        DoSpellProcItemEnchant worker(mSpellProcItemEnchantMap, ppmRate);
        doForHighRanks(entry,worker);

        ++count;
    } while( result->NextRow() );

    delete result;

    sLog.outString();
    sLog.outString( ">> Loaded %u proc item enchant definitions", count );
}

struct DoSpellBonuses
{
    DoSpellBonuses(SpellBonusMap& _spellBonusMap, SpellBonusEntry const& _spellBonus) : spellBonusMap(_spellBonusMap), spellBonus(_spellBonus) {}
    void operator() (uint32 spell_id) { spellBonusMap[spell_id] = spellBonus; }

    SpellBonusMap& spellBonusMap;
    SpellBonusEntry const& spellBonus;
};

void SpellMgr::LoadSpellBonuses()
{
    mSpellBonusMap.clear();                             // need for reload case
    uint32 count = 0;
    //                                                0      1             2          3
    QueryResult *result = WorldDatabase.Query("SELECT entry, direct_bonus, dot_bonus, ap_bonus, ap_dot_bonus FROM spell_bonus_data");
    if( !result )
    {
        barGoLink bar( 1 );
        bar.step();
        sLog.outString();
        sLog.outString( ">> Loaded %u spell bonus data", count);
        return;
    }

    barGoLink bar( (int)result->GetRowCount() );
    do
    {
        Field *fields = result->Fetch();
        bar.step();
        uint32 entry = fields[0].GetUInt32();

        SpellEntry const* spell = sSpellStore.LookupEntry(entry);
        if (!spell)
        {
            sLog.outErrorDb("Spell %u listed in `spell_bonus_data` does not exist", entry);
            continue;
        }

        uint32 first_id = GetFirstSpellInChain(entry);

        if ( first_id != entry )
        {
            sLog.outErrorDb("Spell %u listed in `spell_bonus_data` is not first rank (%u) in chain", entry, first_id);
            // prevent loading since it won't have an effect anyway
            continue;
        }

        SpellBonusEntry sbe;

        sbe.direct_damage = fields[1].GetFloat();
        sbe.dot_damage    = fields[2].GetFloat();
        sbe.ap_bonus      = fields[3].GetFloat();
        sbe.ap_dot_bonus   = fields[4].GetFloat();

        bool need_dot = false;
        bool need_direct = false;
        uint32 x = 0;                                       // count all, including empty, meaning: not all existing effect is DoTs/HoTs
        for(int i = 0; i < MAX_EFFECT_INDEX; ++i)
        {
            if (!spell->Effect[i])
            {
                ++x;
                continue;
            }

            // DoTs/HoTs
            switch(spell->EffectApplyAuraName[i])
            {
                case SPELL_AURA_PERIODIC_DAMAGE:
                case SPELL_AURA_PERIODIC_DAMAGE_PERCENT:
                case SPELL_AURA_PERIODIC_LEECH:
                case SPELL_AURA_PERIODIC_HEAL:
                case SPELL_AURA_OBS_MOD_HEALTH:
                case SPELL_AURA_PERIODIC_MANA_LEECH:
                case SPELL_AURA_OBS_MOD_MANA:
                case SPELL_AURA_POWER_BURN_MANA:
                    need_dot = true;
                    ++x;
                    break;
                default:
                    break;
            }
        }

        //TODO: maybe add explicit list possible direct damage spell effects...
        if (x < MAX_EFFECT_INDEX)
            need_direct = true;

        // Check if direct_bonus is needed in `spell_bonus_data`
        float direct_calc;
        float direct_diff = 1000.0f;                        // for have big diff if no DB field value
        if (sbe.direct_damage)
        {
            bool isHeal = false;
            for(int i = 0; i < 3; ++i)
            {
                // Heals (Also count Mana Shield and Absorb effects as heals)
                if (spell->Effect[i] == SPELL_EFFECT_HEAL || spell->Effect[i] == SPELL_EFFECT_HEAL_MAX_HEALTH ||
                    (spell->Effect[i] == SPELL_EFFECT_APPLY_AURA && (spell->EffectApplyAuraName[i] == SPELL_AURA_SCHOOL_ABSORB || spell->EffectApplyAuraName[i] == SPELL_AURA_PERIODIC_HEAL)) )
                {
                    isHeal = true;
                    break;
                }
            }
            direct_calc = CalculateDefaultCoefficient(spell, SPELL_DIRECT_DAMAGE) * (isHeal ? 1.88f : 1.0f);
            direct_diff = std::abs(sbe.direct_damage - direct_calc);
        }

        // Check if dot_bonus is needed in `spell_bonus_data`
        float dot_calc;
        float dot_diff = 1000.0f;                           // for have big diff if no DB field value
        if (sbe.dot_damage)
        {
            bool isHeal = false;
            for(int i = 0; i < 3; ++i)
            {
                // Periodic Heals
                if (spell->Effect[i] == SPELL_EFFECT_APPLY_AURA && spell->EffectApplyAuraName[i] == SPELL_AURA_PERIODIC_HEAL)
                {
                    isHeal = true;
                    break;
                }
            }
            dot_calc = CalculateDefaultCoefficient(spell, DOT) * (isHeal ? 1.88f : 1.0f);
            dot_diff = std::abs(sbe.dot_damage - dot_calc);
        }

        if (direct_diff < 0.02f && !need_dot && !sbe.ap_bonus && !sbe.ap_dot_bonus)
            sLog.outErrorDb("`spell_bonus_data` entry for spell %u `direct_bonus` not needed (data from table: %f, calculated %f, difference of %f) and `dot_bonus` also not used",
                entry, sbe.direct_damage, direct_calc, direct_diff);
        else if (direct_diff < 0.02f && dot_diff < 0.02f && !sbe.ap_bonus && !sbe.ap_dot_bonus)
        {
            sLog.outErrorDb("`spell_bonus_data` entry for spell %u `direct_bonus` not needed (data from table: %f, calculated %f, difference of %f) and ",
                entry, sbe.direct_damage, direct_calc, direct_diff);
            sLog.outErrorDb("                                  ... `dot_bonus` not needed (data from table: %f, calculated %f, difference of %f)",
                sbe.dot_damage, dot_calc, dot_diff);
        }
        else if (!need_direct && dot_diff < 0.02f && !sbe.ap_bonus && !sbe.ap_dot_bonus)
            sLog.outErrorDb("`spell_bonus_data` entry for spell %u `dot_bonus` not needed (data from table: %f, calculated %f, difference of %f) and direct also not used",
            entry, sbe.dot_damage, dot_calc, dot_diff);
        else if (!need_direct && sbe.direct_damage)
            sLog.outErrorDb("`spell_bonus_data` entry for spell %u `direct_bonus` not used (spell not have non-periodic affects)", entry);
        else if (!need_dot && sbe.dot_damage)
            sLog.outErrorDb("`spell_bonus_data` entry for spell %u `dot_bonus` not used (spell not have periodic affects)", entry);

        if (!need_direct && sbe.ap_bonus)
            sLog.outErrorDb("`spell_bonus_data` entry for spell %u `ap_bonus` not used (spell not have non-periodic affects)", entry);
        else if (!need_dot && sbe.ap_dot_bonus)
            sLog.outErrorDb("`spell_bonus_data` entry for spell %u `ap_dot_bonus` not used (spell not have periodic affects)", entry);

        mSpellBonusMap[entry] = sbe;

        // also add to high ranks
        DoSpellBonuses worker(mSpellBonusMap, sbe);
        doForHighRanks(entry,worker);

        ++count;

    } while( result->NextRow() );

    delete result;

    sLog.outString();
    sLog.outString( ">> Loaded %u extra spell bonus data",  count);
}

bool SpellMgr::IsSpellProcEventCanTriggeredBy(SpellProcEventEntry const * spellProcEvent, uint32 EventProcFlag, SpellEntry const * procSpell, uint32 procFlags, uint32 procExtra)
{
    // No extra req need
    uint32 procEvent_procEx = PROC_EX_NONE;

    // check prockFlags for condition
    if((procFlags & EventProcFlag) == 0)
        return false;

    // Always trigger for this
    if (EventProcFlag & (PROC_FLAG_KILLED | PROC_FLAG_KILL | PROC_FLAG_ON_TRAP_ACTIVATION | PROC_FLAG_ON_DEATH))
        return true;

    if (spellProcEvent)     // Exist event data
    {
        // Store extra req
        procEvent_procEx = spellProcEvent->procEx;

        // For melee triggers
        if (procSpell == NULL)
        {
            // Check (if set) for school (melee attack have Normal school)
            if(spellProcEvent->schoolMask && (spellProcEvent->schoolMask & SPELL_SCHOOL_MASK_NORMAL) == 0)
                return false;
        }
        else // For spells need check school/spell family/family mask
        {
            // Check (if set) for school
            if(spellProcEvent->schoolMask && (spellProcEvent->schoolMask & procSpell->SchoolMask) == 0)
                return false;

            // Check (if set) for spellFamilyName
            if(spellProcEvent->spellFamilyName && (spellProcEvent->spellFamilyName != procSpell->SpellFamilyName))
                return false;
        }
    }

    // Check for extra req (if none) and hit/crit
    if (procEvent_procEx == PROC_EX_NONE)
    {
        // Don't allow proc from periodic heal if no extra requirement is defined
        if (EventProcFlag & (PROC_FLAG_ON_DO_PERIODIC | PROC_FLAG_ON_TAKE_PERIODIC) && (procExtra & PROC_EX_PERIODIC_POSITIVE))
            return false;

        // No extra req, so can trigger for (damage/healing present) and hit/crit
        if(procExtra & (PROC_EX_NORMAL_HIT|PROC_EX_CRITICAL_HIT))
            return true;
    }
    else // all spells hits here only if resist/reflect/immune/evade
    {
        // Exist req for PROC_EX_EX_TRIGGER_ALWAYS
        if (procEvent_procEx & PROC_EX_EX_TRIGGER_ALWAYS)
            return true;
        // Check Extra Requirement like (hit/crit/miss/resist/parry/dodge/block/immune/reflect/absorb and other)
        if (procEvent_procEx & procExtra)
            return true;
    }
    return false;
}

void SpellMgr::LoadSpellElixirs()
{
    mSpellElixirs.clear();                                  // need for reload case

    uint32 count = 0;

    //                                                0      1
    QueryResult *result = WorldDatabase.Query("SELECT entry, mask FROM spell_elixir");
    if( !result )
    {

        barGoLink bar( 1 );

        bar.step();

        sLog.outString();
        sLog.outString( ">> Loaded %u spell elixir definitions", count );
        return;
    }

    barGoLink bar( (int)result->GetRowCount() );

    do
    {
        Field *fields = result->Fetch();

        bar.step();

        uint32 entry = fields[0].GetUInt32();
        uint8 mask = fields[1].GetUInt8();

        SpellEntry const* spellInfo = sSpellStore.LookupEntry(entry);

        if (!spellInfo)
        {
            sLog.outErrorDb("Spell %u listed in `spell_elixir` does not exist", entry);
            continue;
        }

        mSpellElixirs[entry] = mask;

        ++count;
    } while( result->NextRow() );

    delete result;

    sLog.outString();
    sLog.outString( ">> Loaded %u spell elixir definitions", count );
}

void SpellMgr::LoadSpellThreats()
{
    mSpellThreatMap.clear();                                // need for reload case

    uint32 count = 0;

    //                                                0      1
    QueryResult *result = WorldDatabase.Query("SELECT entry, Threat FROM spell_threat");
    if( !result )
    {

        barGoLink bar( 1 );

        bar.step();

        sLog.outString();
        sLog.outString( ">> Loaded %u aggro generating spells", count );
        return;
    }

    barGoLink bar( (int)result->GetRowCount() );

    do
    {
        Field *fields = result->Fetch();

        bar.step();

        uint32 entry = fields[0].GetUInt32();
        uint16 Threat = fields[1].GetUInt16();

        if (!sSpellStore.LookupEntry(entry))
        {
            sLog.outErrorDb("Spell %u listed in `spell_threat` does not exist", entry);
            continue;
        }

        mSpellThreatMap[entry] = Threat;

        ++count;
    } while( result->NextRow() );

    delete result;

    sLog.outString();
    sLog.outString( ">> Loaded %u aggro generating spells", count );
}

bool SpellMgr::IsRankSpellDueToSpell(SpellEntry const *spellInfo_1,uint32 spellId_2) const
{
    SpellEntry const *spellInfo_2 = sSpellStore.LookupEntry(spellId_2);
    if(!spellInfo_1 || !spellInfo_2) return false;
    if(spellInfo_1->Id == spellId_2) return false;

    return GetFirstSpellInChain(spellInfo_1->Id)==GetFirstSpellInChain(spellId_2);
}

bool SpellMgr::canStackSpellRanksInSpellBook(SpellEntry const *spellInfo) const
{
    if (IsPassiveSpell(spellInfo))                          // ranked passive spell
        return false;
    if (spellInfo->powerType != POWER_MANA && spellInfo->powerType != POWER_HEALTH)
        return false;
    if (IsProfessionOrRidingSpell(spellInfo->Id))
        return false;

    if (IsSkillBonusSpell(spellInfo->Id))
        return false;

    // All stance spells. if any better way, change it.
    for (int i = 0; i < MAX_EFFECT_INDEX; ++i)
    {
        switch(spellInfo->SpellFamilyName)
        {
            case SPELLFAMILY_PALADIN:
                // Paladin aura Spell
                if (spellInfo->Effect[i]==SPELL_EFFECT_APPLY_AREA_AURA_RAID)
                    return false;
                // Seal of Righteousness, 2 version of same rank
                if ((spellInfo->SpellFamilyFlags & UI64LIT(0x0000000008000000)) && spellInfo->SpellIconID == 25)
                    return false;
                break;
            case SPELLFAMILY_DRUID:
                // Druid form Spell
                if (spellInfo->Effect[i]==SPELL_EFFECT_APPLY_AURA &&
                    spellInfo->EffectApplyAuraName[i] == SPELL_AURA_MOD_SHAPESHIFT)
                    return false;
                break;
            case SPELLFAMILY_ROGUE:
                // Rogue Stealth
                if (spellInfo->Effect[i]==SPELL_EFFECT_APPLY_AURA &&
                    spellInfo->EffectApplyAuraName[i] == SPELL_AURA_MOD_SHAPESHIFT)
                    return false;
                break;
        }
    }
    return true;
}

bool SpellMgr::IsNoStackSpellDueToSpell(uint32 spellId_1, uint32 spellId_2) const
{
    SpellEntry const *spellInfo_1 = sSpellStore.LookupEntry(spellId_1);
    SpellEntry const *spellInfo_2 = sSpellStore.LookupEntry(spellId_2);

    if(!spellInfo_1 || !spellInfo_2)
        return false;

    if(spellId_1 == spellId_2)
        return false;

    //I think we don't check this correctly because i need a exception for spell:
    //72,11327,18461...(called from 1856,1857...) Call Aura 16,31, after trigger another spell who call aura 77 and 77 remove 16 and 31, this should not happen.
    if(spellInfo_2->SpellFamilyFlags == 2048)
        return false;

    // Resurrection sickness
    if((spellInfo_1->Id == SPELL_ID_PASSIVE_RESURRECTION_SICKNESS) != (spellInfo_2->Id==SPELL_ID_PASSIVE_RESURRECTION_SICKNESS))
        return false;

    // Allow stack passive and not passive spells
    if ((spellInfo_1->Attributes & SPELL_ATTR_PASSIVE)!=(spellInfo_2->Attributes & SPELL_ATTR_PASSIVE))
        return false;

    // Specific spell family spells
    switch(spellInfo_1->SpellFamilyName)
    {
        case SPELLFAMILY_GENERIC:
            switch(spellInfo_2->SpellFamilyName)
            {
                case SPELLFAMILY_GENERIC:                   // same family case
                {
                    // Dark Essence & Light Essence
                    if ((spellInfo_1->Id == 65684 && spellInfo_2->Id == 65686) ||
                        (spellInfo_2->Id == 65684 && spellInfo_1->Id == 65686))
                        return true;

                    //Potent Fungus and Mini must remove each other (Amanitar encounter, Ahn'kahet)
                    if ((spellInfo_1->Id == 57055 && spellInfo_2->Id == 56648) ||
                        (spellInfo_2->Id == 57055 && spellInfo_1->Id == 56648))
                        return true;

                    // Thunderfury
                    if ((spellInfo_1->Id == 21992 && spellInfo_2->Id == 27648) ||
                        (spellInfo_2->Id == 21992 && spellInfo_1->Id == 27648))
                        return false;

                    // Lightning Speed (Mongoose) and Fury of the Crashing Waves (Tsunami Talisman)
                    if ((spellInfo_1->Id == 28093 && spellInfo_2->Id == 42084) ||
                        (spellInfo_2->Id == 28093 && spellInfo_1->Id == 42084))
                        return false;

                    // Blood Oath and Blood Oath
                    if ((spellInfo_1->Id == 50141 && spellInfo_2->Id == 50001) ||
                        (spellInfo_2->Id == 50141 && spellInfo_1->Id == 50001))
                        return false;

                    // Cool Down (See PeriodicAuraTick())
                    if ((spellInfo_1->Id == 52441 && spellInfo_2->Id == 52443) ||
                        (spellInfo_2->Id == 52441 && spellInfo_1->Id == 52443))
                        return false;

                    // Thunderfury
                    if ((spellInfo_1->Id == 21992 && spellInfo_2->Id == 27648) ||
                        (spellInfo_2->Id == 21992 && spellInfo_1->Id == 27648))
                        return false;

                    // Lightning Speed (Mongoose) and Fury of the Crashing Waves (Tsunami Talisman)
                    if ((spellInfo_1->Id == 28093 && spellInfo_2->Id == 42084) ||
                        (spellInfo_2->Id == 28093 && spellInfo_1->Id == 42084))
                        return false;

                    // Soulstone Resurrection and Twisting Nether (resurrector)
                    if (spellInfo_1->SpellIconID == 92 && spellInfo_2->SpellIconID == 92 && (
                        (spellInfo_1->SpellVisual[0] == 99 && spellInfo_2->SpellVisual[0] == 0) ||
                        (spellInfo_2->SpellVisual[0] == 99 && spellInfo_1->SpellVisual[0] == 0)))
                        return false;

                    // Heart of the Wild, Agility and various Idol Triggers
                    if (spellInfo_1->SpellIconID == 240 && spellInfo_2->SpellIconID == 240)
                        return false;

                    // Personalized Weather (thunder effect should overwrite rainy aura)
                    if (spellInfo_1->SpellIconID == 2606 && spellInfo_2->SpellIconID == 2606)
                        return false;

                    // Brood Affliction: Bronze
                    if ((spellInfo_1->Id == 23170 && spellInfo_2->Id == 23171) ||
                        (spellInfo_2->Id == 23170 && spellInfo_1->Id == 23171))
                        return false;

                    // Cool Down (See PeriodicAuraTick())
                    if ((spellInfo_1->Id == 52441 && spellInfo_2->Id == 52443) ||
                        (spellInfo_2->Id == 52441 && spellInfo_1->Id == 52443))
                        return false;

                    // See Chapel Invisibility and See Noth Invisibility
                    if ((spellInfo_1->Id == 52950 && spellInfo_2->Id == 52707) ||
                        (spellInfo_2->Id == 52950 && spellInfo_1->Id == 52707))
                        return false;

                    // Regular and Night Elf Ghost
                    if ((spellInfo_1->Id == 8326 && spellInfo_2->Id == 20584) ||
                        (spellInfo_2->Id == 8326 && spellInfo_1->Id == 20584))
                         return false;

                    // Kindred Spirits
                    if (spellInfo_1->SpellIconID == 3559 && spellInfo_2->SpellIconID == 3559)
                        return false;

                    break;
                }
                case SPELLFAMILY_MAGE:
                    // Arcane Intellect and Insight
                    if (spellInfo_2->SpellIconID == 125 && spellInfo_1->Id == 18820)
                        return false;
                    break;
                case SPELLFAMILY_WARRIOR:
                {
                    // Scroll of Protection and Defensive Stance (multi-family check)
                    if (spellInfo_1->SpellIconID == 276 && spellInfo_1->SpellVisual[0] == 196 && spellInfo_2->Id == 71)
                        return false;

                    // Improved Hamstring -> Hamstring (multi-family check)
                    if ((spellInfo_2->SpellFamilyFlags & UI64LIT(0x2)) && spellInfo_1->Id == 23694)
                        return false;

                    break;
                }
                case SPELLFAMILY_DRUID:
                {
                    // Scroll of Stamina and Leader of the Pack (multi-family check)
                    if (spellInfo_1->SpellIconID == 312 && spellInfo_1->SpellVisual[0] == 216 && spellInfo_2->Id == 24932)
                        return false;

                    // Dragonmaw Illusion (multi-family check)
                    if (spellId_1 == 40216 && spellId_2 == 42016)
                        return false;

                    break;
                }
                case SPELLFAMILY_ROGUE:
                {
                    // Garrote-Silence -> Garrote (multi-family check)
                    if (spellInfo_1->SpellIconID == 498 && spellInfo_1->SpellVisual[0] == 0 && spellInfo_2->SpellIconID == 498)
                        return false;
                    // Honor Among Thieves dummy auras (multi-family check)
                    if (spellId_1 == 51699 && spellId_2 == 52916)
                        return false;

                    break;
                }
                case SPELLFAMILY_HUNTER:
                {
                    // Concussive Shot and Imp. Concussive Shot (multi-family check)
                    if (spellInfo_1->Id == 19410 && spellInfo_2->Id == 5116)
                        return false;

                    // Improved Wing Clip -> Wing Clip (multi-family check)
                    if ((spellInfo_2->SpellFamilyFlags & UI64LIT(0x40)) && spellInfo_1->Id == 19229)
                        return false;
                    break;
                }
                case SPELLFAMILY_PALADIN:
                {
                    // Unstable Currents and other -> *Sanctity Aura (multi-family check)
                    if (spellInfo_2->SpellIconID==502 && spellInfo_1->SpellIconID==502 && spellInfo_1->SpellVisual[0]==969)
                        return false;

                    // *Band of Eternal Champion and Seal of Command(multi-family check)
                    if (spellId_1 == 35081 && spellInfo_2->SpellIconID==561 && spellInfo_2->SpellVisual[0]==7992)
                        return false;
                }
            }
            // Dragonmaw Illusion, Blood Elf Illusion, Human Illusion, Illidari Agent Illusion, Scarlet Crusade Disguise
            if(spellInfo_1->SpellIconID == 1691 && spellInfo_2->SpellIconID == 1691)
                return false;
            break;
        case SPELLFAMILY_MAGE:
            if( spellInfo_2->SpellFamilyName == SPELLFAMILY_MAGE )
            {
                // Blizzard & Chilled (and some other stacked with blizzard spells
                if (((spellInfo_1->SpellFamilyFlags & UI64LIT(0x80)) && (spellInfo_2->SpellFamilyFlags & UI64LIT(0x100000))) ||
                    ((spellInfo_2->SpellFamilyFlags & UI64LIT(0x80)) && (spellInfo_1->SpellFamilyFlags & UI64LIT(0x100000))))
                    return false;

                // Blink & Improved Blink
                if (((spellInfo_1->SpellFamilyFlags & UI64LIT(0x0000000000010000)) && (spellInfo_2->SpellVisual[0] == 72 && spellInfo_2->SpellIconID == 1499)) ||
                    ((spellInfo_2->SpellFamilyFlags & UI64LIT(0x0000000000010000)) && (spellInfo_1->SpellVisual[0] == 72 && spellInfo_1->SpellIconID == 1499)))
                    return false;

                // Fingers of Frost effects
<<<<<<< HEAD
                if( spellInfo_1->SpellIconID == 2947 && spellInfo_2->SpellIconID == 2947)
=======
                if (spellInfo_1->SpellIconID == 2947 && spellInfo_2->SpellIconID == 2947)
>>>>>>> 89ddc907
                    return false;

                // Living Bomb & Ignite (Dots)
                if (((spellInfo_1->SpellFamilyFlags & UI64LIT(0x2000000000000)) && (spellInfo_2->SpellFamilyFlags & UI64LIT(0x8000000))) ||
                    ((spellInfo_2->SpellFamilyFlags & UI64LIT(0x2000000000000)) && (spellInfo_1->SpellFamilyFlags & UI64LIT(0x8000000))))
                    return false;

                // Fireball & Pyroblast (Dots)
                if (((spellInfo_1->SpellFamilyFlags & UI64LIT(0x1)) && (spellInfo_2->SpellFamilyFlags & UI64LIT(0x400000))) ||
                    ((spellInfo_2->SpellFamilyFlags & UI64LIT(0x1)) && (spellInfo_1->SpellFamilyFlags & UI64LIT(0x400000))))
                    return false;
            }

            // Detect Invisibility and Mana Shield (multi-family check)
            if (spellInfo_2->Id == 132 && spellInfo_1->SpellIconID == 209 && spellInfo_1->SpellVisual[0] == 968)
                return false;

            // Combustion and Fire Protection Aura (multi-family check)
            if (spellInfo_1->Id == 11129 && spellInfo_2->SpellIconID == 33 && spellInfo_2->SpellVisual[0] == 321)
                return false;

            // Arcane Intellect and Insight
            if (spellInfo_1->SpellIconID == 125 && spellInfo_2->Id == 18820)
                return false;

            break;
        case SPELLFAMILY_WARLOCK:
            if (spellInfo_2->SpellFamilyName == SPELLFAMILY_WARLOCK)
            {
                // Siphon Life and Drain Life
                if ((spellInfo_1->SpellIconID == 152 && spellInfo_2->SpellIconID == 546) ||
                    (spellInfo_2->SpellIconID == 152 && spellInfo_1->SpellIconID == 546))
                    return false;

                //Corruption & Seed of corruption
                if ((spellInfo_1->SpellIconID == 313 && spellInfo_2->SpellIconID == 1932) ||
                    (spellInfo_2->SpellIconID == 313 && spellInfo_1->SpellIconID == 1932))
                    if(spellInfo_1->SpellVisual[0] != 0 && spellInfo_2->SpellVisual[0] != 0)
                        return true;                        // can't be stacked

                // Corruption and Unstable Affliction
                if ((spellInfo_1->SpellIconID == 313 && spellInfo_2->SpellIconID == 2039) ||
                    (spellInfo_2->SpellIconID == 313 && spellInfo_1->SpellIconID == 2039))
                    return false;

                // (Corruption or Unstable Affliction) and (Curse of Agony or Curse of Doom)
                if (((spellInfo_1->SpellIconID == 313 || spellInfo_1->SpellIconID == 2039) && (spellInfo_2->SpellIconID == 544  || spellInfo_2->SpellIconID == 91)) ||
                    ((spellInfo_2->SpellIconID == 313 || spellInfo_2->SpellIconID == 2039) && (spellInfo_1->SpellIconID == 544  || spellInfo_1->SpellIconID == 91)))
                    return false;

                // Metamorphosis, diff effects
                if (spellInfo_1->SpellIconID == 3314 && spellInfo_2->SpellIconID == 3314)
                    return false;

                // Nether Protection effects
                if( spellInfo_2->SpellIconID == 1985 && spellInfo_1->SpellIconID == 1985 && spellInfo_1->SpellVisual[0] == 9750 )
                    return false;
            }

            // Detect Invisibility and Mana Shield (multi-family check)
            if (spellInfo_1->Id == 132 && spellInfo_2->SpellIconID == 209 && spellInfo_2->SpellVisual[0] == 968)
                return false;
            break;
        case SPELLFAMILY_WARRIOR:
            if (spellInfo_2->SpellFamilyName == SPELLFAMILY_WARRIOR)
            {
                // Rend and Deep Wound
                if (((spellInfo_1->SpellFamilyFlags & UI64LIT(0x20)) && (spellInfo_2->SpellFamilyFlags & UI64LIT(0x1000000000))) ||
                    ((spellInfo_2->SpellFamilyFlags & UI64LIT(0x20)) && (spellInfo_1->SpellFamilyFlags & UI64LIT(0x1000000000))))
                    return false;

                // Battle Shout and Rampage
                if ((spellInfo_1->SpellIconID == 456 && spellInfo_2->SpellIconID == 2006) ||
                    (spellInfo_2->SpellIconID == 456 && spellInfo_1->SpellIconID == 2006))
                    return false;
            }

            // Hamstring -> Improved Hamstring (multi-family check)
            if ((spellInfo_1->SpellFamilyFlags & UI64LIT(0x2)) && spellInfo_2->Id == 23694)
                return false;

            // Defensive Stance and Scroll of Protection (multi-family check)
            if (spellInfo_1->Id == 71 && spellInfo_2->SpellIconID == 276 && spellInfo_2->SpellVisual[0] == 196)
                return false;

            // Bloodlust and Bloodthirst (multi-family check)
            if (spellInfo_2->Id == 2825 && spellInfo_1->SpellIconID == 38 && spellInfo_1->SpellVisual[0] == 0)
                return false;

                // Taste of Blood and Sudden Death
            if( (spellInfo_1->Id == 52437 && spellInfo_2->Id == 60503) ||
                (spellInfo_2->Id == 52437 && spellInfo_1->Id == 60503) )
                return false;

            break;
        case SPELLFAMILY_PRIEST:
            if (spellInfo_2->SpellFamilyName == SPELLFAMILY_PRIEST)
            {
                //Devouring Plague and Shadow Vulnerability
                if (((spellInfo_1->SpellFamilyFlags & UI64LIT(0x2000000)) && (spellInfo_2->SpellFamilyFlags & UI64LIT(0x800000000))) ||
                    ((spellInfo_2->SpellFamilyFlags & UI64LIT(0x2000000)) && (spellInfo_1->SpellFamilyFlags & UI64LIT(0x800000000))))
                    return false;

                //StarShards and Shadow Word: Pain
                if (((spellInfo_1->SpellFamilyFlags & UI64LIT(0x200000)) && (spellInfo_2->SpellFamilyFlags & UI64LIT(0x8000))) ||
                    ((spellInfo_2->SpellFamilyFlags & UI64LIT(0x200000)) && (spellInfo_1->SpellFamilyFlags & UI64LIT(0x8000))))
                    return false;
                // Dispersion
                if ((spellInfo_1->Id == 47585 && spellInfo_2->Id == 60069) ||
                    (spellInfo_2->Id == 47585 && spellInfo_1->Id == 60069))
                    return false;
                // Power Word: Shield and Divine Aegis
                if ((spellInfo_1->SpellIconID == 566 && spellInfo_2->SpellIconID == 2820) ||
                    (spellInfo_2->SpellIconID == 566 && spellInfo_1->SpellIconID == 2820))
                    return false;
            }
            break;
        case SPELLFAMILY_DRUID:
            if (spellInfo_2->SpellFamilyName == SPELLFAMILY_DRUID)
            {
                //Omen of Clarity and Blood Frenzy
                if (((spellInfo_1->SpellFamilyFlags == UI64LIT(0x0) && spellInfo_1->SpellIconID == 108) && (spellInfo_2->SpellFamilyFlags & UI64LIT(0x20000000000000))) ||
                    ((spellInfo_2->SpellFamilyFlags == UI64LIT(0x0) && spellInfo_2->SpellIconID == 108) && (spellInfo_1->SpellFamilyFlags & UI64LIT(0x20000000000000))))
                    return false;

                //  Tree of Life (Shapeshift) and 34123 Tree of Life (Passive)
                if ((spellId_1 == 33891 && spellId_2 == 34123) ||
                    (spellId_2 == 33891 && spellId_1 == 34123))
                    return false;

                // Lifebloom and Wild Growth
                if ((spellInfo_1->SpellIconID == 2101 && spellInfo_2->SpellIconID == 2864) ||
                    (spellInfo_2->SpellIconID == 2101 && spellInfo_1->SpellIconID == 2864))
                    return false;

                //  Innervate and Glyph of Innervate and some other spells
                if (spellInfo_1->SpellIconID == 62 && spellInfo_2->SpellIconID == 62)
                    return false;

                // Lacerate and Moonfire
                if((spellInfo_1->SpellIconID == 225 && spellInfo_2->SpellIconID == 2246) ||
                   (spellInfo_2->SpellIconID == 225 && spellInfo_1->SpellIconID == 2246))
                   return false;

                // Wrath of Elune and Nature's Grace
                if ((spellInfo_1->Id == 16886 && spellInfo_2->Id == 46833) ||
                    (spellInfo_2->Id == 16886 && spellInfo_1->Id == 46833))
                    return false;

                // Bear Rage (Feral T4 (2)) and Omen of Clarity
                if ((spellInfo_1->Id == 16864 && spellInfo_2->Id == 37306) ||
                    (spellInfo_2->Id == 16864 && spellInfo_1->Id == 37306))
                    return false;

                // Cat Energy (Feral T4 (2)) and Omen of Clarity
                if ((spellInfo_1->Id == 16864 && spellInfo_2->Id == 37311) ||
                    (spellInfo_2->Id == 16864 && spellInfo_1->Id == 37311))
                    return false;

                // Survival Instincts and Survival Instincts
                if ((spellInfo_1->Id == 61336 && spellInfo_2->Id == 50322) ||
                    (spellInfo_2->Id == 61336 && spellInfo_1->Id == 50322))
                    return false;

                // Savage Roar and Savage Roar (triggered)
                if (spellInfo_1->SpellIconID == 2865 && spellInfo_2->SpellIconID == 2865)
                    return false;

                // Frenzied Regeneration and Savage Defense
                if ((spellInfo_1->Id == 22842 && spellInfo_2->Id == 62606) ||
                    (spellInfo_2->Id == 22842 && spellInfo_1->Id == 62606))
                    return false;
            }

            // Leader of the Pack and Scroll of Stamina (multi-family check)
            if (spellInfo_1->Id == 24932 && spellInfo_2->SpellIconID == 312 && spellInfo_2->SpellVisual[0] == 216)
                return false;

            // Dragonmaw Illusion (multi-family check)
            if (spellId_1 == 42016 && spellId_2 == 40216 )
                return false;

            break;
        case SPELLFAMILY_ROGUE:
            if (spellInfo_2->SpellFamilyName == SPELLFAMILY_ROGUE)
            {
                // Master of Subtlety
                if ((spellId_1 == 31665 && spellId_2 == 31666) ||
                    (spellId_1 == 31666 && spellId_2 == 31665))
                    return false;

                // Sprint & Sprint (waterwalk)
                if (spellInfo_1->SpellIconID == 516 && spellInfo_2->SpellIconID == 516 &&
                    ((spellInfo_1->Category == 44 && spellInfo_2->Category == 0) ||
                    (spellInfo_2->Category == 44 && spellInfo_1->Category == 0)))
                    return false;
            }
            else if ( spellInfo_2->SpellFamilyName == SPELLFAMILY_GENERIC ) 
            {
                // Honor Among Thieves dummy auras (multi-family check)
                if (spellId_1 == 52916 && spellId_2 == 51699)
                    return false;
            }
            //Overkill
            if (spellInfo_1->SpellIconID == 2285 && spellInfo_2->SpellIconID == 2285)
                return false;

            //Tricks of Trade
            if( spellInfo_1->SpellIconID == 3413 && spellInfo_2->SpellIconID == 3413 )
                return false;

            // Garrote -> Garrote-Silence (multi-family check)
            if (spellInfo_1->SpellIconID == 498 && spellInfo_2->SpellIconID == 498 && spellInfo_2->SpellVisual[0] == 0)
                return false;

            break;
        case SPELLFAMILY_HUNTER:
            if (spellInfo_2->SpellFamilyName == SPELLFAMILY_HUNTER)
            {
                // Rapid Fire & Quick Shots
                if (((spellInfo_1->SpellFamilyFlags & UI64LIT(0x20)) && (spellInfo_2->SpellFamilyFlags & UI64LIT(0x20000000000))) ||
                    ((spellInfo_2->SpellFamilyFlags & UI64LIT(0x20)) && (spellInfo_1->SpellFamilyFlags & UI64LIT(0x20000000000))) )
                    return false;

                // Serpent Sting & (Immolation/Explosive Trap Effect)
                if (((spellInfo_1->SpellFamilyFlags & UI64LIT(0x4)) && (spellInfo_2->SpellFamilyFlags & UI64LIT(0x00000004000))) ||
                    ((spellInfo_2->SpellFamilyFlags & UI64LIT(0x4)) && (spellInfo_1->SpellFamilyFlags & UI64LIT(0x00000004000))))
                    return false;

                // Bestial Wrath
                if (spellInfo_1->SpellIconID == 1680 && spellInfo_2->SpellIconID == 1680)
                    return false;
            }

            // Wing Clip -> Improved Wing Clip (multi-family check)
            if ((spellInfo_1->SpellFamilyFlags & UI64LIT(0x40)) && spellInfo_2->Id == 19229)
                return false;

            // Concussive Shot and Imp. Concussive Shot (multi-family check)
            if (spellInfo_2->Id == 19410 && spellInfo_1->Id == 5116)
                return false;
            break;
        case SPELLFAMILY_PALADIN:
            if (spellInfo_2->SpellFamilyName == SPELLFAMILY_PALADIN)
            {
                // Paladin Seals
                if (IsSealSpell(spellInfo_1) && IsSealSpell(spellInfo_2))
                    return true;

                // Repentance removes Righteous Vengeance
                if (spellInfo_1->Id == 20066 && spellInfo_2->Id == 61840)
                    return true;

                // Swift Retribution / Improved Devotion Aura (talents) and Paladin Auras
                if (((spellInfo_1->SpellFamilyFlags2 & 0x00000020) && (spellInfo_2->SpellIconID == 291 || spellInfo_2->SpellIconID == 3028)) ||
                    ((spellInfo_2->SpellFamilyFlags2 & 0x00000020) && (spellInfo_1->SpellIconID == 291 || spellInfo_1->SpellIconID == 3028)))
                    return false;

                // Beacon of Light and Light's Beacon
                if ((spellInfo_1->SpellIconID == 3032) && (spellInfo_2->SpellIconID == 3032))
                    return false;

                // Concentration Aura and Improved Concentration Aura and Aura Mastery
                if ((spellInfo_1->SpellIconID == 1487) && (spellInfo_2->SpellIconID == 1487))
                    return false;

                // Seal of Corruption (caster/target parts stacking allow, other stacking checked by spell specs)
                if (spellInfo_1->SpellIconID == 2292 && spellInfo_2->SpellIconID == 2292)
                    return false;

                // Divine Sacrifice and Divine Guardian
                if (spellInfo_1->SpellIconID == 3837 && spellInfo_2->SpellIconID == 3837)
                    return false;

                // Blessing of Sanctuary (multi-family check, some from 16 spell icon spells)
                if (spellInfo_2->Id == 67480 && spellInfo_1->Id == 20911)
                    return false;

                // Inner Fire and Consecration
                if(spellInfo_2->SpellFamilyName == SPELLFAMILY_PRIEST)
                    if(spellInfo_1->SpellIconID == 51 && spellInfo_2->SpellIconID == 51)
                        return false;

                // Combustion and Fire Protection Aura (multi-family check)
                if( spellInfo_2->Id == 11129 && spellInfo_1->SpellIconID == 33 && spellInfo_1->SpellVisual[0] == 321 )
                    return false;

                // *Sanctity Aura -> Unstable Currents and other (multi-family check)
                if( spellInfo_1->SpellIconID==502 && spellInfo_2->SpellFamilyName == SPELLFAMILY_GENERIC && spellInfo_2->SpellIconID==502 && spellInfo_2->SpellVisual[0]==969 )
                    return false;

                // *Seal of Command and Band of Eternal Champion (multi-family check)
                if( spellInfo_1->SpellIconID==561 && spellInfo_1->SpellVisual[0]==7992 && spellId_2 == 35081)
                    return false;
            }

            // Combustion and Fire Protection Aura (multi-family check)
            if (spellInfo_2->Id == 11129 && spellInfo_1->SpellIconID == 33 && spellInfo_1->SpellVisual[0] == 321)
                return false;

            // *Sanctity Aura -> Unstable Currents and other (multi-family check)
            if (spellInfo_1->SpellIconID==502 && spellInfo_2->SpellFamilyName == SPELLFAMILY_GENERIC && spellInfo_2->SpellIconID==502 && spellInfo_2->SpellVisual[0]==969)
                return false;

            // *Seal of Command and Band of Eternal Champion (multi-family check)
            if (spellInfo_1->SpellIconID==561 && spellInfo_1->SpellVisual[0]==7992 && spellId_2 == 35081)
                return false;
            break;

        case SPELLFAMILY_SHAMAN:
            if (spellInfo_2->SpellFamilyName == SPELLFAMILY_SHAMAN)
            {
                // Windfury weapon
                if (spellInfo_1->SpellIconID==220 && spellInfo_2->SpellIconID==220 &&
                    spellInfo_1->SpellFamilyFlags != spellInfo_2->SpellFamilyFlags)
                    return false;

                // Ghost Wolf
                if (spellInfo_1->SpellIconID == 67 && spellInfo_2->SpellIconID == 67)
                    return false;

                // Totem of Wrath (positive/negative), ranks checked early
                if (spellInfo_1->SpellIconID == 2019 && spellInfo_2->SpellIconID == 2019)
                    return false;
            }

            // Bloodlust and Bloodthirst (multi-family check)
            if (spellInfo_1->Id == 2825 && spellInfo_2->SpellIconID == 38 && spellInfo_2->SpellVisual[0] == 0)
                return false;
            break;
        case SPELLFAMILY_DEATHKNIGHT:
            if (spellInfo_2->SpellFamilyName == SPELLFAMILY_DEATHKNIGHT)
            {
                // Lichborne  and Lichborne (triggered)
                if (spellInfo_1->SpellIconID == 61 && spellInfo_2->SpellIconID == 61)
                    return false;

                // Frost Presence and Frost Presence (triggered)
                if (spellInfo_1->SpellIconID == 2632 && spellInfo_2->SpellIconID == 2632)
                    return false;

                // Unholy Presence and Unholy Presence (triggered)
                if (spellInfo_1->SpellIconID == 2633 && spellInfo_2->SpellIconID == 2633)
                    return false;

                // Blood Presence and Blood Presence (triggered)
                if (spellInfo_1->SpellIconID == 2636 && spellInfo_2->SpellIconID == 2636)
                    return false;

                // Crypt Fever and Ebon Plague
                if((spellInfo_1->SpellIconID == 264 && spellInfo_2->SpellIconID == 1933) ||
                   (spellInfo_2->SpellIconID == 264 && spellInfo_1->SpellIconID == 1933))
                    return true;
            }
            break;
        default:
            break;
    }

    if (spellInfo_1->SpellFamilyName == SPELLFAMILY_GENERIC || spellInfo_2->SpellFamilyName == SPELLFAMILY_GENERIC)
        return false;

    if (spellInfo_1->SpellFamilyName != spellInfo_2->SpellFamilyName)
        return false;

    // more generic checks
    if (spellInfo_1->SpellIconID == spellInfo_2->SpellIconID &&
        spellInfo_1->SpellIconID != 0 && spellInfo_2->SpellIconID != 0)
    {
        bool isModifier = false;
        for (int i = 0; i < MAX_EFFECT_INDEX; ++i)
        {
            if (spellInfo_1->EffectApplyAuraName[i] == SPELL_AURA_ADD_FLAT_MODIFIER ||
                spellInfo_1->EffectApplyAuraName[i] == SPELL_AURA_ADD_PCT_MODIFIER  ||
                spellInfo_2->EffectApplyAuraName[i] == SPELL_AURA_ADD_FLAT_MODIFIER ||
                spellInfo_2->EffectApplyAuraName[i] == SPELL_AURA_ADD_PCT_MODIFIER )
                isModifier = true;
        }

        if (!isModifier)
            return true;
    }

    if (IsRankSpellDueToSpell(spellInfo_1, spellId_2))
        return true;

    bool dummy_only = true;
    for (int i = 0; i < MAX_EFFECT_INDEX; ++i)
    {
        if (spellInfo_1->Effect[i] != spellInfo_2->Effect[i] ||
            spellInfo_1->EffectItemType[i] != spellInfo_2->EffectItemType[i] ||
            spellInfo_1->EffectMiscValue[i] != spellInfo_2->EffectMiscValue[i] ||
            spellInfo_1->EffectApplyAuraName[i] != spellInfo_2->EffectApplyAuraName[i])
            return false;

        // ignore dummy only spells
        if (spellInfo_1->Effect[i] && spellInfo_1->Effect[i] != SPELL_EFFECT_DUMMY && spellInfo_1->EffectApplyAuraName[i] != SPELL_AURA_DUMMY)
            dummy_only = false;
    }
    if (dummy_only)
        return false;

    return true;
}

bool SpellMgr::IsProfessionOrRidingSpell(uint32 spellId)
{
    SpellEntry const *spellInfo = sSpellStore.LookupEntry(spellId);
    if(!spellInfo)
        return false;

    if (spellInfo->Effect[EFFECT_INDEX_1] != SPELL_EFFECT_SKILL)
        return false;

    uint32 skill = spellInfo->EffectMiscValue[EFFECT_INDEX_1];

    return IsProfessionOrRidingSkill(skill);
}

bool SpellMgr::IsProfessionSpell(uint32 spellId)
{
    SpellEntry const *spellInfo = sSpellStore.LookupEntry(spellId);
    if(!spellInfo)
        return false;

    if (spellInfo->Effect[EFFECT_INDEX_1] != SPELL_EFFECT_SKILL)
        return false;

    uint32 skill = spellInfo->EffectMiscValue[EFFECT_INDEX_1];

    return IsProfessionSkill(skill);
}

bool SpellMgr::IsPrimaryProfessionSpell(uint32 spellId)
{
    SpellEntry const *spellInfo = sSpellStore.LookupEntry(spellId);
    if(!spellInfo)
        return false;

    if (spellInfo->Effect[EFFECT_INDEX_1] != SPELL_EFFECT_SKILL)
        return false;

    uint32 skill = spellInfo->EffectMiscValue[EFFECT_INDEX_1];

    return IsPrimaryProfessionSkill(skill);
}

bool SpellMgr::IsPrimaryProfessionFirstRankSpell(uint32 spellId) const
{
    return IsPrimaryProfessionSpell(spellId) && GetSpellRank(spellId)==1;
}

bool SpellMgr::IsSkillBonusSpell(uint32 spellId) const
{
    SkillLineAbilityMapBounds bounds = GetSkillLineAbilityMapBounds(spellId);

    for(SkillLineAbilityMap::const_iterator _spell_idx = bounds.first; _spell_idx != bounds.second; ++_spell_idx)
    {
        SkillLineAbilityEntry const *pAbility = _spell_idx->second;
        if (!pAbility || pAbility->learnOnGetSkill != ABILITY_LEARNED_ON_GET_PROFESSION_SKILL)
            continue;

        if (pAbility->req_skill_value > 0)
            return true;
    }

    return false;
}

SpellEntry const* SpellMgr::SelectAuraRankForLevel(SpellEntry const* spellInfo, uint32 level) const
{
    // fast case
    if (level + 10 >= spellInfo->spellLevel)
        return spellInfo;

    // ignore selection for passive spells
    if (IsPassiveSpell(spellInfo))
        return spellInfo;

    bool needRankSelection = false;
    for(int i = 0; i < MAX_EFFECT_INDEX; ++i)
    {
        // for simple aura in check apply to any non caster based targets, in rank search mode to any explicit targets
        if (((spellInfo->Effect[i] == SPELL_EFFECT_APPLY_AURA &&
            (IsExplicitPositiveTarget(spellInfo->EffectImplicitTargetA[i]) ||
            IsAreaEffectPossitiveTarget(Targets(spellInfo->EffectImplicitTargetA[i])))) ||
            spellInfo->Effect[i] == SPELL_EFFECT_APPLY_AREA_AURA_PARTY ||
            spellInfo->Effect[i] == SPELL_EFFECT_APPLY_AREA_AURA_RAID) &&
            IsPositiveEffect(spellInfo->Id, SpellEffectIndex(i)))
        {
            needRankSelection = true;
            break;
        }
    }

    // not required (rank check more slow so check it here)
    if (!needRankSelection || GetSpellRank(spellInfo->Id) == 0)
        return spellInfo;

    for(uint32 nextSpellId = spellInfo->Id; nextSpellId != 0; nextSpellId = GetPrevSpellInChain(nextSpellId))
    {
        SpellEntry const *nextSpellInfo = sSpellStore.LookupEntry(nextSpellId);
        if (!nextSpellInfo)
            break;

        // if found appropriate level
        if (level + 10 >= spellInfo->spellLevel)
            return nextSpellInfo;

        // one rank less then
    }

    // not found
    return NULL;
}

typedef UNORDERED_MAP<uint32,uint32> AbilitySpellPrevMap;

static void LoadSpellChains_AbilityHelper(SpellChainMap& chainMap, AbilitySpellPrevMap const& prevRanks, uint32 spell_id, uint32 prev_id, uint32 deep = 30)
{
    // spell already listed in chains store
    SpellChainMap::const_iterator chain_itr = chainMap.find(spell_id);
    if (chain_itr != chainMap.end())
    {
        MANGOS_ASSERT(chain_itr->second.prev == prev_id && "LoadSpellChains_AbilityHelper: Conflicting data in talents or spell abilities dbc");
        return;
    }

    // prev rank listed in main chain table (can fill correct data directly)
    SpellChainMap::const_iterator prev_chain_itr = chainMap.find(prev_id);
    if (prev_chain_itr != chainMap.end())
    {
        SpellChainNode node;
        node.prev  = prev_id;
        node.first = prev_chain_itr->second.first;
        node.rank  = prev_chain_itr->second.rank+1;
        node.req   = 0;
        chainMap[spell_id] = node;
        return;
    }

    // prev spell not listed in prev ranks store, so it first rank
    AbilitySpellPrevMap::const_iterator prev_itr = prevRanks.find(prev_id);
    if (prev_itr == prevRanks.end())
    {
        SpellChainNode prev_node;
        prev_node.prev  = 0;
        prev_node.first = prev_id;
        prev_node.rank  = 1;
        prev_node.req   = 0;
        chainMap[prev_id] = prev_node;

        SpellChainNode node;
        node.prev  = prev_id;
        node.first = prev_id;
        node.rank  = 2;
        node.req   = 0;
        chainMap[spell_id] = node;
        return;
    }

    if (deep == 0)
    {
        MANGOS_ASSERT(false && "LoadSpellChains_AbilityHelper: Infinity cycle in spell ability data");
        return;
    }

    // prev rank listed, so process it first
    LoadSpellChains_AbilityHelper(chainMap, prevRanks, prev_id, prev_itr->second, deep-1);

    // prev rank must be listed now
    prev_chain_itr = chainMap.find(prev_id);
    if (prev_chain_itr == chainMap.end())
        return;

    SpellChainNode node;
    node.prev  = prev_id;
    node.first = prev_chain_itr->second.first;
    node.rank  = prev_chain_itr->second.rank+1;
    node.req   = 0;
    chainMap[spell_id] = node;
}

void SpellMgr::LoadSpellChains()
{
    mSpellChains.clear();                                   // need for reload case
    mSpellChainsNext.clear();                               // need for reload case

    // load known data for talents
    for (unsigned int i = 0; i < sTalentStore.GetNumRows(); ++i)
    {
        TalentEntry const *talentInfo = sTalentStore.LookupEntry(i);
        if (!talentInfo)
            continue;

        // not add ranks for 1 ranks talents (if exist non ranks spells then it will included in table data)
        if (!talentInfo->RankID[1])
            continue;

        for (int j = 0; j < MAX_TALENT_RANK; j++)
        {
            uint32 spell_id = talentInfo->RankID[j];
            if (!spell_id)
                continue;

            if (!sSpellStore.LookupEntry(spell_id))
            {
                //sLog.outErrorDb("Talent %u not exist as spell",spell_id);
                continue;
            }

            SpellChainNode node;
            node.prev  = (j > 0) ? talentInfo->RankID[j-1] : 0;
            node.first = talentInfo->RankID[0];
            node.rank  = j+1;
            node.req   = 0;

            mSpellChains[spell_id] = node;
        }
    }

    // load known data from spell abilities
    {
        // we can calculate ranks only after full data generation
        AbilitySpellPrevMap prevRanks;
        for(SkillLineAbilityMap::const_iterator ab_itr = mSkillLineAbilityMap.begin(); ab_itr != mSkillLineAbilityMap.end(); ++ab_itr)
        {
            uint32 spell_id = ab_itr->first;

            // skip GM/test/internal spells.begin Its not have ranks anyway
            if (ab_itr->second->skillId == SKILL_INTERNAL)
                continue;

            // some forward spells not exist and can be ignored (some outdated data)
            SpellEntry const* spell_entry = sSpellStore.LookupEntry(spell_id);
            if (!spell_entry)                                   // no cases
                continue;

            // ignore spell without forwards (non ranked or missing info in skill abilities)
            uint32 forward_id = ab_itr->second->forward_spellid;
            if (!forward_id)
                continue;

            // some forward spells not exist and can be ignored (some outdated data)
            SpellEntry const* forward_entry = sSpellStore.LookupEntry(forward_id);
            if (!forward_entry)
                continue;

            // some forward spells still exist but excluded from real use as ranks and not listed in skill abilities now
            SkillLineAbilityMapBounds bounds = mSkillLineAbilityMap.equal_range(forward_id);
            if (bounds.first == bounds.second)
                continue;

            // spell already listed in chains store
            SpellChainMap::const_iterator chain_itr = mSpellChains.find(forward_id);
            if (chain_itr != mSpellChains.end())
            {
                MANGOS_ASSERT(chain_itr->second.prev == spell_id && "Conflicting data in talents or spell abilities dbc");
                continue;
            }

            // spell already listed in prev ranks store
            AbilitySpellPrevMap::const_iterator prev_itr = prevRanks.find(forward_id);
            if (prev_itr != prevRanks.end())
            {
                MANGOS_ASSERT(prev_itr->second == spell_id && "Conflicting data in talents or spell abilities dbc");
                continue;
            }

            // prev rank listed in main chain table (can fill correct data directly)
            SpellChainMap::const_iterator prev_chain_itr = mSpellChains.find(spell_id);
            if (prev_chain_itr != mSpellChains.end())
            {
                SpellChainNode node;
                node.prev  = spell_id;
                node.first = prev_chain_itr->second.first;
                node.rank  = prev_chain_itr->second.rank+1;
                node.req   = 0;

                mSpellChains[forward_id] = node;
                continue;
            }
            
            // need temporary store for later rank calculation
            prevRanks[forward_id] = spell_id;
        }

        while (!prevRanks.empty())
        {
            uint32 spell_id = prevRanks.begin()->first;
            uint32 prev_id  = prevRanks.begin()->second;
            prevRanks.erase(prevRanks.begin());

            LoadSpellChains_AbilityHelper(mSpellChains, prevRanks, spell_id, prev_id);
        }
    }

    // load custom case
    QueryResult *result = WorldDatabase.Query("SELECT spell_id, prev_spell, first_spell, rank, req_spell FROM spell_chain");
    if (!result)
    {
        barGoLink bar( 1 );
        bar.step();

        sLog.outString();
        sLog.outString( ">> Loaded 0 spell chain records" );
        sLog.outErrorDb("`spell_chains` table is empty!");
        return;
    }

    uint32 dbc_count = mSpellChains.size();
    uint32 new_count = 0;
    uint32 req_count = 0;

    barGoLink bar( (int)result->GetRowCount() );
    do
    {
        bar.step();
        Field *fields = result->Fetch();

        uint32 spell_id = fields[0].GetUInt32();

        SpellChainNode node;
        node.prev  = fields[1].GetUInt32();
        node.first = fields[2].GetUInt32();
        node.rank  = fields[3].GetUInt8();
        node.req   = fields[4].GetUInt32();

        if (!sSpellStore.LookupEntry(spell_id))
        {
            sLog.outErrorDb("Spell %u listed in `spell_chain` does not exist",spell_id);
            continue;
        }

        SpellChainMap::iterator chain_itr = mSpellChains.find(spell_id);
        if (chain_itr != mSpellChains.end())
        {
            if (chain_itr->second.rank != node.rank)
            {
                sLog.outErrorDb("Spell %u (prev: %u, first: %u, rank: %d, req: %u) listed in `spell_chain` expected rank %u by DBC data.",
                    spell_id,node.prev,node.first,node.rank,node.req,chain_itr->second.rank);
                continue;
            }

            if (chain_itr->second.prev != node.prev)
            {
                sLog.outErrorDb("Spell %u (prev: %u, first: %u, rank: %d, req: %u) listed in `spell_chain` expected prev %u by DBC data.",
                    spell_id,node.prev,node.first,node.rank,node.req,chain_itr->second.prev);
                continue;
            }

            if (chain_itr->second.first != node.first)
            {
                sLog.outErrorDb("Spell %u (prev: %u, first: %u, rank: %d, req: %u) listed in `spell_chain` expected first %u by DBC data.",
                    spell_id,node.prev,node.first,node.rank,node.req,chain_itr->second.first);
                continue;
            }

            // update req field by table data
            if (node.req)
            {
                chain_itr->second.req = node.req;
                ++req_count;
                continue;
            }

            // in other case redundant
            sLog.outErrorDb("Spell %u (prev: %u, first: %u, rank: %d, req: %u) already added (talent or spell ability with forward) and non need in `spell_chain`",
                spell_id,node.prev,node.first,node.rank,node.req);
            continue;
        }

        if (node.prev != 0 && !sSpellStore.LookupEntry(node.prev))
        {
            sLog.outErrorDb("Spell %u (prev: %u, first: %u, rank: %d, req: %u) listed in `spell_chain` has nonexistent previous rank spell.",
                spell_id,node.prev,node.first,node.rank,node.req);
            continue;
        }

        if(!sSpellStore.LookupEntry(node.first))
        {
            sLog.outErrorDb("Spell %u (prev: %u, first: %u, rank: %d, req: %u) listed in `spell_chain` has not existing first rank spell.",
                spell_id,node.prev,node.first,node.rank,node.req);
            continue;
        }

        // check basic spell chain data integrity (note: rank can be equal 0 or 1 for first/single spell)
        if( (spell_id == node.first) != (node.rank <= 1) ||
            (spell_id == node.first) != (node.prev == 0) ||
            (node.rank <= 1) != (node.prev == 0) )
        {
            sLog.outErrorDb("Spell %u (prev: %u, first: %u, rank: %d, req: %u) listed in `spell_chain` has not compatible chain data.",
                spell_id,node.prev,node.first,node.rank,node.req);
            continue;
        }

        if(node.req!=0 && !sSpellStore.LookupEntry(node.req))
        {
            sLog.outErrorDb("Spell %u (prev: %u, first: %u, rank: %d, req: %u) listed in `spell_chain` has not existing required spell.",
                spell_id,node.prev,node.first,node.rank,node.req);
            continue;
        }

        // talents not required data in spell chain for work, but must be checked if present for integrity
        if(TalentSpellPos const* pos = GetTalentSpellPos(spell_id))
        {
            if(node.rank!=pos->rank+1)
            {
                sLog.outErrorDb("Talent %u (prev: %u, first: %u, rank: %d, req: %u) listed in `spell_chain` has wrong rank.",
                    spell_id,node.prev,node.first,node.rank,node.req);
                continue;
            }

            if(TalentEntry const* talentEntry = sTalentStore.LookupEntry(pos->talent_id))
            {
                if(node.first!=talentEntry->RankID[0])
                {
                    sLog.outErrorDb("Talent %u (prev: %u, first: %u, rank: %d, req: %u) listed in `spell_chain` has wrong first rank spell.",
                        spell_id,node.prev,node.first,node.rank,node.req);
                    continue;
                }

                if(node.rank > 1 && node.prev != talentEntry->RankID[node.rank-1-1])
                {
                    sLog.outErrorDb("Talent %u (prev: %u, first: %u, rank: %d, req: %u) listed in `spell_chain` has wrong prev rank spell.",
                        spell_id,node.prev,node.first,node.rank,node.req);
                    continue;
                }

                /*if(node.req!=talentEntry->DependsOnSpell)
                {
                    sLog.outErrorDb("Talent %u (prev: %u, first: %u, rank: %d, req: %u) listed in `spell_chain` has wrong required spell.",
                        spell_id,node.prev,node.first,node.rank,node.req);
                    continue;
                }*/
            }

        }

        // removed ranks often still listed as forward in skill abilities but not listed as spell in it
        if (node.prev)
        {
            bool skip = false;
            // some forward spells still exist but excluded from real use as ranks and not listed in skill abilities now
            SkillLineAbilityMapBounds bounds = mSkillLineAbilityMap.equal_range(spell_id);
            if (bounds.first == bounds.second)
            {
                SkillLineAbilityMapBounds prev_bounds = mSkillLineAbilityMap.equal_range(node.prev);
                for(SkillLineAbilityMap::const_iterator ab_itr = prev_bounds.first; ab_itr != prev_bounds.second; ++ab_itr)
                {
                    // spell listed as forward and not listed as ability
                    // this is marker for removed ranks
                    if (ab_itr->second->forward_spellid == spell_id)
                    {
                        sLog.outErrorDb("Spell %u (prev: %u, first: %u, rank: %d, req: %u) listed in `spell_chain` is removed rank by DBC data.",
                            spell_id, node.prev, node.first, node.rank, node.req);
                        skip = true;
                        break;
                    }
                }
            }

            if (skip)
                continue;
        }

        mSpellChains[spell_id] = node;

        ++new_count;
    } while( result->NextRow() );

    delete result;

    // additional integrity checks
    for(SpellChainMap::const_iterator i = mSpellChains.begin(); i != mSpellChains.end(); ++i)
    {
        if(i->second.prev)
        {
            SpellChainMap::const_iterator i_prev = mSpellChains.find(i->second.prev);
            if(i_prev == mSpellChains.end())
            {
                sLog.outErrorDb("Spell %u (prev: %u, first: %u, rank: %d, req: %u) listed in `spell_chain` has not found previous rank spell in table.",
                    i->first,i->second.prev,i->second.first,i->second.rank,i->second.req);
            }
            else if( i_prev->second.first != i->second.first )
            {
                sLog.outErrorDb("Spell %u (prev: %u, first: %u, rank: %d, req: %u) listed in `spell_chain` has different first spell in chain compared to previous rank spell (prev: %u, first: %u, rank: %d, req: %u).",
                    i->first,i->second.prev,i->second.first,i->second.rank,i->second.req,
                    i_prev->second.prev,i_prev->second.first,i_prev->second.rank,i_prev->second.req);
            }
            else if( i_prev->second.rank+1 != i->second.rank )
            {
                sLog.outErrorDb("Spell %u (prev: %u, first: %u, rank: %d, req: %u) listed in `spell_chain` has different rank compared to previous rank spell (prev: %u, first: %u, rank: %d, req: %u).",
                    i->first,i->second.prev,i->second.first,i->second.rank,i->second.req,
                    i_prev->second.prev,i_prev->second.first,i_prev->second.rank,i_prev->second.req);
            }
        }

        if(i->second.req)
        {
            SpellChainMap::const_iterator i_req = mSpellChains.find(i->second.req);
            if(i_req == mSpellChains.end())
            {
                sLog.outErrorDb("Spell %u (prev: %u, first: %u, rank: %d, req: %u) listed in `spell_chain` has not found required rank spell in table.",
                    i->first,i->second.prev,i->second.first,i->second.rank,i->second.req);
            }
            else if( i_req->second.first == i->second.first )
            {
                sLog.outErrorDb("Spell %u (prev: %u, first: %u, rank: %d, req: %u) listed in `spell_chain` has required rank spell from same spell chain (prev: %u, first: %u, rank: %d, req: %u).",
                    i->first,i->second.prev,i->second.first,i->second.rank,i->second.req,
                    i_req->second.prev,i_req->second.first,i_req->second.rank,i_req->second.req);
            }
            else if( i_req->second.req )
            {
                sLog.outErrorDb("Spell %u (prev: %u, first: %u, rank: %d, req: %u) listed in `spell_chain` has required rank spell with required spell (prev: %u, first: %u, rank: %d, req: %u).",
                    i->first,i->second.prev,i->second.first,i->second.rank,i->second.req,
                    i_req->second.prev,i_req->second.first,i_req->second.rank,i_req->second.req);
            }
        }
    }

    // fill next rank cache
    for(SpellChainMap::const_iterator i = mSpellChains.begin(); i != mSpellChains.end(); ++i)
    {
        uint32 spell_id = i->first;
        SpellChainNode const& node = i->second;

        if(node.prev)
            mSpellChainsNext.insert(SpellChainMapNext::value_type(node.prev,spell_id));

        if(node.req)
            mSpellChainsNext.insert(SpellChainMapNext::value_type(node.req,spell_id));
    }

    // check single rank redundant cases (single rank talents/spell abilities not added by default so this can be only custom cases)
    for(SpellChainMap::const_iterator i = mSpellChains.begin(); i != mSpellChains.end(); ++i)
    {
        // skip non-first ranks, and spells with additional reqs
        if (i->second.rank > 1 || i->second.req)
            continue;

        if (mSpellChainsNext.find(i->first) == mSpellChainsNext.end())
        {
            sLog.outErrorDb("Spell %u (prev: %u, first: %u, rank: %d, req: %u) listed in `spell_chain` has single rank data, so redundant.",
                i->first,i->second.prev,i->second.first,i->second.rank,i->second.req);
        }
    }

    sLog.outString();
    sLog.outString( ">> Loaded %u spell chain records (%u from DBC data with %u req field updates, and %u loaded from table)", dbc_count+new_count, dbc_count, req_count, new_count);
}

void SpellMgr::LoadSpellLearnSkills()
{
    mSpellLearnSkills.clear();                              // need for reload case

    // search auto-learned skills and add its to map also for use in unlearn spells/talents
    uint32 dbc_count = 0;
    barGoLink bar( sSpellStore.GetNumRows() );
    for(uint32 spell = 0; spell < sSpellStore.GetNumRows(); ++spell)
    {
        bar.step();
        SpellEntry const* entry = sSpellStore.LookupEntry(spell);

        if(!entry)
            continue;

        for(int i = 0; i < MAX_EFFECT_INDEX; ++i)
        {
            if(entry->Effect[i] == SPELL_EFFECT_SKILL)
            {
                SpellLearnSkillNode dbc_node;
                dbc_node.skill    = entry->EffectMiscValue[i];
                dbc_node.step     = entry->CalculateSimpleValue(SpellEffectIndex(i));
                if ( dbc_node.skill != SKILL_RIDING )
                    dbc_node.value = 1;
                else
                    dbc_node.value = dbc_node.step * 75;
                dbc_node.maxvalue = dbc_node.step * 75;

                mSpellLearnSkills[spell] = dbc_node;
                ++dbc_count;
                break;
            }
        }
    }

    sLog.outString();
    sLog.outString( ">> Loaded %u Spell Learn Skills from DBC", dbc_count );
}

void SpellMgr::LoadSpellLearnSpells()
{
    mSpellLearnSpells.clear();                              // need for reload case

    //                                                0      1        2
    QueryResult *result = WorldDatabase.Query("SELECT entry, SpellID, Active FROM spell_learn_spell");
    if (!result)
    {
        barGoLink bar( 1 );
        bar.step();

        sLog.outString();
        sLog.outString( ">> Loaded 0 spell learn spells" );
        sLog.outErrorDb("`spell_learn_spell` table is empty!");
        return;
    }

    uint32 count = 0;

    barGoLink bar( (int)result->GetRowCount() );
    do
    {
        bar.step();
        Field *fields = result->Fetch();

        uint32 spell_id    = fields[0].GetUInt32();

        SpellLearnSpellNode node;
        node.spell      = fields[1].GetUInt32();
        node.active     = fields[2].GetBool();
        node.autoLearned= false;

        if (!sSpellStore.LookupEntry(spell_id))
        {
            sLog.outErrorDb("Spell %u listed in `spell_learn_spell` does not exist",spell_id);
            continue;
        }

        if (!sSpellStore.LookupEntry(node.spell))
        {
            sLog.outErrorDb("Spell %u listed in `spell_learn_spell` learning nonexistent spell %u",spell_id,node.spell);
            continue;
        }

        if (GetTalentSpellCost(node.spell))
        {
            sLog.outErrorDb("Spell %u listed in `spell_learn_spell` attempt learning talent spell %u, skipped",spell_id,node.spell);
            continue;
        }

        mSpellLearnSpells.insert(SpellLearnSpellMap::value_type(spell_id,node));

        ++count;
    } while( result->NextRow() );

    delete result;

    // search auto-learned spells and add its to map also for use in unlearn spells/talents
    uint32 dbc_count = 0;
    for(uint32 spell = 0; spell < sSpellStore.GetNumRows(); ++spell)
    {
        SpellEntry const* entry = sSpellStore.LookupEntry(spell);

        if (!entry)
            continue;

        for(int i = 0; i < MAX_EFFECT_INDEX; ++i)
        {
            if(entry->Effect[i]==SPELL_EFFECT_LEARN_SPELL)
            {
                SpellLearnSpellNode dbc_node;
                dbc_node.spell       = entry->EffectTriggerSpell[i];
                dbc_node.active      = true;                // all dbc based learned spells is active (show in spell book or hide by client itself)

                // ignore learning nonexistent spells (broken/outdated/or generic learning spell 483
                if (!sSpellStore.LookupEntry(dbc_node.spell))
                    continue;

                // talent or passive spells or skill-step spells auto-casted and not need dependent learning,
                // pet teaching spells don't must be dependent learning (casted)
                // other required explicit dependent learning
                dbc_node.autoLearned = entry->EffectImplicitTargetA[i]==TARGET_PET || GetTalentSpellCost(spell) > 0 || IsPassiveSpell(entry) || IsSpellHaveEffect(entry,SPELL_EFFECT_SKILL_STEP);

                SpellLearnSpellMapBounds db_node_bounds = GetSpellLearnSpellMapBounds(spell);

                bool found = false;
                for(SpellLearnSpellMap::const_iterator itr = db_node_bounds.first; itr != db_node_bounds.second; ++itr)
                {
                    if (itr->second.spell == dbc_node.spell)
                    {
                        sLog.outErrorDb("Spell %u auto-learn spell %u in spell.dbc then the record in `spell_learn_spell` is redundant, please fix DB.",
                            spell,dbc_node.spell);
                        found = true;
                        break;
                    }
                }

                if (!found)                                 // add new spell-spell pair if not found
                {
                    mSpellLearnSpells.insert(SpellLearnSpellMap::value_type(spell,dbc_node));
                    ++dbc_count;
                }
            }
        }
    }

    sLog.outString();
    sLog.outString( ">> Loaded %u spell learn spells + %u found in DBC", count, dbc_count );
}

void SpellMgr::LoadSpellScriptTarget()
{
    mSpellScriptTarget.clear();                             // need for reload case

    uint32 count = 0;

    QueryResult *result = WorldDatabase.Query("SELECT entry,type,targetEntry FROM spell_script_target");

    if (!result)
    {
        barGoLink bar(1);

        bar.step();

        sLog.outString();
        sLog.outErrorDb(">> Loaded 0 SpellScriptTarget. DB table `spell_script_target` is empty.");
        return;
    }

    barGoLink bar((int)result->GetRowCount());

    do
    {
        Field *fields = result->Fetch();
        bar.step();

        uint32 spellId     = fields[0].GetUInt32();
        uint32 type        = fields[1].GetUInt32();
        uint32 targetEntry = fields[2].GetUInt32();

        SpellEntry const* spellProto = sSpellStore.LookupEntry(spellId);

        if (!spellProto)
        {
            sLog.outErrorDb("Table `spell_script_target`: spellId %u listed for TargetEntry %u does not exist.",spellId,targetEntry);
            continue;
        }

        bool targetfound = false;
        for (int i = 0; i < MAX_EFFECT_INDEX; ++i)
        {
            if( spellProto->EffectImplicitTargetA[i] == TARGET_SCRIPT ||
                spellProto->EffectImplicitTargetB[i] == TARGET_SCRIPT ||
                spellProto->EffectImplicitTargetA[i] == TARGET_SCRIPT_COORDINATES ||
                spellProto->EffectImplicitTargetB[i] == TARGET_SCRIPT_COORDINATES ||
                spellProto->EffectImplicitTargetA[i] == TARGET_FOCUS_OR_SCRIPTED_GAMEOBJECT ||
                spellProto->EffectImplicitTargetB[i] == TARGET_FOCUS_OR_SCRIPTED_GAMEOBJECT ||
                spellProto->EffectImplicitTargetA[i] == TARGET_AREAEFFECT_CUSTOM ||
                spellProto->EffectImplicitTargetB[i] == TARGET_AREAEFFECT_CUSTOM)
            {
                targetfound = true;
                break;
            }
        }
        if (!targetfound)
        {
            sLog.outErrorDb("Table `spell_script_target`: spellId %u listed for TargetEntry %u does not have any implicit target TARGET_SCRIPT(38) or TARGET_SCRIPT_COORDINATES (46) or TARGET_FOCUS_OR_SCRIPTED_GAMEOBJECT (40).", spellId, targetEntry);
            continue;
        }

        if (type >= MAX_SPELL_TARGET_TYPE)
        {
            sLog.outErrorDb("Table `spell_script_target`: target type %u for TargetEntry %u is incorrect.",type,targetEntry);
            continue;
        }

        // Checks by target type
        switch (type)
        {
            case SPELL_TARGET_TYPE_GAMEOBJECT:
            {
                if (!targetEntry)
                    break;

                if (!sGOStorage.LookupEntry<GameObjectInfo>(targetEntry))
                {
                    sLog.outErrorDb("Table `spell_script_target`: gameobject template entry %u does not exist.",targetEntry);
                    continue;
                }
                break;
            }
            default:
                if (!targetEntry)
                {
                    sLog.outErrorDb("Table `spell_script_target`: target entry == 0 for not GO target type (%u).",type);
                    continue;
                }
                if (const CreatureInfo* cInfo = sCreatureStorage.LookupEntry<CreatureInfo>(targetEntry))
                {
                    if (spellId == 30427 && !cInfo->SkinLootId)
                    {
                        sLog.outErrorDb("Table `spell_script_target` has creature %u as a target of spellid 30427, but this creature has no skinlootid. Gas extraction will not work!", cInfo->Entry);
                        continue;
                    }
                }
                else
                {
                    sLog.outErrorDb("Table `spell_script_target`: creature template entry %u does not exist.",targetEntry);
                    continue;
                }
                break;
        }

        mSpellScriptTarget.insert(SpellScriptTarget::value_type(spellId,SpellTargetEntry(SpellTargetType(type),targetEntry)));

        ++count;
    } while (result->NextRow());

    delete result;

    // Check all spells
    /* Disabled (lot errors at this moment)
    for(uint32 i = 1; i < sSpellStore.nCount; ++i)
    {
        SpellEntry const * spellInfo = sSpellStore.LookupEntry(i);
        if(!spellInfo)
            continue;

        bool found = false;
        for(int j = 0; j < MAX_EFFECT_INDEX; ++j)
        {
            if( spellInfo->EffectImplicitTargetA[j] == TARGET_SCRIPT || spellInfo->EffectImplicitTargetA[j] != TARGET_SELF && spellInfo->EffectImplicitTargetB[j] == TARGET_SCRIPT )
            {
                SpellScriptTarget::const_iterator lower = GetBeginSpellScriptTarget(spellInfo->Id);
                SpellScriptTarget::const_iterator upper = GetEndSpellScriptTarget(spellInfo->Id);
                if(lower==upper)
                {
                    sLog.outErrorDb("Spell (ID: %u) has effect EffectImplicitTargetA/EffectImplicitTargetB = %u (TARGET_SCRIPT), but does not have record in `spell_script_target`",spellInfo->Id,TARGET_SCRIPT);
                    break;                                  // effects of spell
                }
            }
        }
    }
    */

    sLog.outString();
    sLog.outString(">> Loaded %u Spell Script Targets", count);
}

void SpellMgr::LoadSpellPetAuras()
{
    mSpellPetAuraMap.clear();                                  // need for reload case

    uint32 count = 0;

    //                                                0      1         2    3
    QueryResult *result = WorldDatabase.Query("SELECT spell, effectId, pet, aura FROM spell_pet_auras");
    if( !result )
    {

        barGoLink bar( 1 );

        bar.step();

        sLog.outString();
        sLog.outString( ">> Loaded %u spell pet auras", count );
        return;
    }

    barGoLink bar( (int)result->GetRowCount() );

    do
    {
        Field *fields = result->Fetch();

        bar.step();

        uint32 spell = fields[0].GetUInt32();
        SpellEffectIndex eff = SpellEffectIndex(fields[1].GetUInt32());
        uint32 pet = fields[2].GetUInt32();
        uint32 aura = fields[3].GetUInt32();

        if (!spell)
        {
            // Creating lists of pet passive auras (spell == 0)
            PetAura pa(pet, aura, eff, 0);
            mSpellPetPassiveAuraMap[pet].push_back(pa);
            continue;
        }

        if (eff >= MAX_EFFECT_INDEX)
        {
            sLog.outErrorDb("Spell %u listed in `spell_pet_auras` with wrong spell effect index (%u)", spell, eff);
            continue;
        }

        SpellPetAuraMap::iterator itr = mSpellPetAuraMap.find((spell<<8) + eff);
        if(itr != mSpellPetAuraMap.end())
        {
            itr->second.AddAura(pet, aura);
        }
        else
        {
            SpellEntry const* spellInfo = sSpellStore.LookupEntry(spell);
            if (!spellInfo)
            {
                sLog.outErrorDb("Spell %u listed in `spell_pet_auras` does not exist", spell);
                continue;
            }

            if (spellInfo->Effect[eff] != SPELL_EFFECT_DUMMY &&
               (spellInfo->Effect[eff] != SPELL_EFFECT_APPLY_AURA ||
                spellInfo->EffectApplyAuraName[eff] != SPELL_AURA_DUMMY))
            {
                sLog.outError("Spell %u listed in `spell_pet_auras` does not have dummy aura or dummy effect", spell);
                continue;
            }

            SpellEntry const* spellInfo2 = sSpellStore.LookupEntry(aura);
            if (!spellInfo2)
            {
                sLog.outErrorDb("Aura %u listed in `spell_pet_auras` does not exist", aura);
                continue;
            }

            PetAura pa(pet, aura, spellInfo->EffectImplicitTargetA[eff] == TARGET_PET, spellInfo->CalculateSimpleValue(eff));
            mSpellPetAuraMap[(spell<<8) + eff] = pa;
        }

        ++count;
    } while( result->NextRow() );

    delete result;

    sLog.outString();
    sLog.outString( ">> Loaded %u spell pet auras", count );
}

void SpellMgr::LoadPetLevelupSpellMap()
{
    uint32 count = 0;
    uint32 family_count = 0;

    for (uint32 i = 0; i < sCreatureFamilyStore.GetNumRows(); ++i)
    {
        CreatureFamilyEntry const *creatureFamily = sCreatureFamilyStore.LookupEntry(i);
        if(!creatureFamily)                                 // not exist
            continue;

        for (uint32 j = 0; j < sSkillLineAbilityStore.GetNumRows(); ++j)
        {
            SkillLineAbilityEntry const *skillLine = sSkillLineAbilityStore.LookupEntry(j);
            if( !skillLine )
                continue;

            if (skillLine->skillId!=creatureFamily->skillLine[0] &&
                (!creatureFamily->skillLine[1] || skillLine->skillId!=creatureFamily->skillLine[1]))
                continue;

            if(skillLine->learnOnGetSkill != ABILITY_LEARNED_ON_GET_RACE_OR_CLASS_SKILL)
                continue;

            SpellEntry const *spell = sSpellStore.LookupEntry(skillLine->spellId);
            if(!spell)                                      // not exist
                continue;

            PetLevelupSpellSet& spellSet = mPetLevelupSpellMap[creatureFamily->ID];
            if(spellSet.empty())
                ++family_count;

            spellSet.insert(PetLevelupSpellSet::value_type(spell->spellLevel,spell->Id));
            count++;
        }
    }

    sLog.outString();
    sLog.outString( ">> Loaded %u pet levelup and default spells for %u families", count, family_count );
}

bool SpellMgr::LoadPetDefaultSpells_helper(CreatureInfo const* cInfo, PetDefaultSpellsEntry& petDefSpells)
{
    // skip empty list;
    bool have_spell = false;
    for(int j = 0; j < MAX_CREATURE_SPELL_DATA_SLOT; ++j)
    {
        if(petDefSpells.spellid[j])
        {
            have_spell = true;
            break;
        }
    }
    if(!have_spell)
        return false;

    // remove duplicates with levelupSpells if any
    if(PetLevelupSpellSet const *levelupSpells = cInfo->family ? GetPetLevelupSpellList(cInfo->family) : NULL)
    {
        for(int j = 0; j < MAX_CREATURE_SPELL_DATA_SLOT; ++j)
        {
            if(!petDefSpells.spellid[j])
                continue;

            for(PetLevelupSpellSet::const_iterator itr = levelupSpells->begin(); itr != levelupSpells->end(); ++itr)
            {
                if (itr->second == petDefSpells.spellid[j])
                {
                    petDefSpells.spellid[j] = 0;
                    break;
                }
            }
        }
    }

    // skip empty list;
    have_spell = false;
    for(int j = 0; j < MAX_CREATURE_SPELL_DATA_SLOT; ++j)
    {
        if(petDefSpells.spellid[j])
        {
            have_spell = true;
            break;
        }
    }

    return have_spell;
}

void SpellMgr::LoadPetDefaultSpells()
{
    MANGOS_ASSERT(MAX_CREATURE_SPELL_DATA_SLOT <= CREATURE_MAX_SPELLS);

    mPetDefaultSpellsMap.clear();

    uint32 countCreature = 0;
    uint32 countData = 0;

    for(uint32 i = 0; i < sCreatureStorage.MaxEntry; ++i )
    {
        CreatureInfo const* cInfo = sCreatureStorage.LookupEntry<CreatureInfo>(i);
        if(!cInfo)
            continue;

        if(!cInfo->PetSpellDataId)
            continue;

        // for creature with PetSpellDataId get default pet spells from dbc
        CreatureSpellDataEntry const* spellDataEntry = sCreatureSpellDataStore.LookupEntry(cInfo->PetSpellDataId);
        if(!spellDataEntry)
            continue;

        int32 petSpellsId = -(int32)cInfo->PetSpellDataId;
        PetDefaultSpellsEntry petDefSpells;
        for(int j = 0; j < MAX_CREATURE_SPELL_DATA_SLOT; ++j)
            petDefSpells.spellid[j] = spellDataEntry->spellId[j];

        if(LoadPetDefaultSpells_helper(cInfo, petDefSpells))
        {
            mPetDefaultSpellsMap[petSpellsId] = petDefSpells;
            ++countData;
        }
    }

    // different summon spells
    for(uint32 i = 0; i < sSpellStore.GetNumRows(); ++i )
    {
        SpellEntry const* spellEntry = sSpellStore.LookupEntry(i);
        if(!spellEntry)
            continue;

        for(int k = 0; k < MAX_EFFECT_INDEX; ++k)
        {
            if(spellEntry->Effect[k]==SPELL_EFFECT_SUMMON || spellEntry->Effect[k]==SPELL_EFFECT_SUMMON_PET)
            {
                uint32 creature_id = spellEntry->EffectMiscValue[k];
                CreatureInfo const* cInfo = sCreatureStorage.LookupEntry<CreatureInfo>(creature_id);
                if(!cInfo)
                    continue;

                // already loaded
                if(cInfo->PetSpellDataId)
                    continue;

                // for creature without PetSpellDataId get default pet spells from creature_template
                int32 petSpellsId = cInfo->Entry;
                if(mPetDefaultSpellsMap.find(cInfo->Entry) != mPetDefaultSpellsMap.end())
                    continue;

                PetDefaultSpellsEntry petDefSpells;
                for(int j = 0; j < MAX_CREATURE_SPELL_DATA_SLOT; ++j)
                    petDefSpells.spellid[j] = cInfo->spells[j];

                if(LoadPetDefaultSpells_helper(cInfo, petDefSpells))
                {
                    mPetDefaultSpellsMap[petSpellsId] = petDefSpells;
                    ++countCreature;
                }
            }
        }
    }

    sLog.outString();
    sLog.outString( ">> Loaded addition spells for %u pet spell data entries and %u summonable creature templates", countData, countCreature );
}

/// Some checks for spells, to prevent adding deprecated/broken spells for trainers, spell book, etc
bool SpellMgr::IsSpellValid(SpellEntry const* spellInfo, Player* pl, bool msg)
{
    // not exist
    if(!spellInfo)
        return false;

    bool need_check_reagents = false;

    // check effects
    for(int i = 0; i < MAX_EFFECT_INDEX; ++i)
    {
        switch(spellInfo->Effect[i])
        {
            case 0:
                continue;

            // craft spell for crafting nonexistent item (break client recipes list show)
            case SPELL_EFFECT_CREATE_ITEM:
            case SPELL_EFFECT_CREATE_ITEM_2:
            {
                if (spellInfo->EffectItemType[i] == 0)
                {
                    // skip auto-loot crafting spells, its not need explicit item info (but have special fake items sometime)
                    if (!IsLootCraftingSpell(spellInfo))
                    {
                        if(msg)
                        {
                            if(pl)
                                ChatHandler(pl).PSendSysMessage("Craft spell %u not have create item entry.",spellInfo->Id);
                            else
                                sLog.outErrorDb("Craft spell %u not have create item entry.",spellInfo->Id);
                        }
                        return false;
                    }

                }
                // also possible IsLootCraftingSpell case but fake item must exist anyway
                else if (!ObjectMgr::GetItemPrototype( spellInfo->EffectItemType[i] ))
                {
                    if(msg)
                    {
                        if(pl)
                            ChatHandler(pl).PSendSysMessage("Craft spell %u create item (Entry: %u) but item does not exist in item_template.",spellInfo->Id,spellInfo->EffectItemType[i]);
                        else
                            sLog.outErrorDb("Craft spell %u create item (Entry: %u) but item does not exist in item_template.",spellInfo->Id,spellInfo->EffectItemType[i]);
                    }
                    return false;
                }

                need_check_reagents = true;
                break;
            }
            case SPELL_EFFECT_LEARN_SPELL:
            {
                SpellEntry const* spellInfo2 = sSpellStore.LookupEntry(spellInfo->EffectTriggerSpell[i]);
                if( !IsSpellValid(spellInfo2,pl,msg) )
                {
                    if(msg)
                    {
                        if(pl)
                            ChatHandler(pl).PSendSysMessage("Spell %u learn to broken spell %u, and then...",spellInfo->Id,spellInfo->EffectTriggerSpell[i]);
                        else
                            sLog.outErrorDb("Spell %u learn to invalid spell %u, and then...",spellInfo->Id,spellInfo->EffectTriggerSpell[i]);
                    }
                    return false;
                }
                break;
            }
        }
    }

    if(need_check_reagents)
    {
        for(int j = 0; j < MAX_SPELL_REAGENTS; ++j)
        {
            if(spellInfo->Reagent[j] > 0 && !ObjectMgr::GetItemPrototype( spellInfo->Reagent[j] ))
            {
                if(msg)
                {
                    if(pl)
                        ChatHandler(pl).PSendSysMessage("Craft spell %u requires reagent item (Entry: %u) but item does not exist in item_template.",spellInfo->Id,spellInfo->Reagent[j]);
                    else
                        sLog.outErrorDb("Craft spell %u requires reagent item (Entry: %u) but item does not exist in item_template.",spellInfo->Id,spellInfo->Reagent[j]);
                }
                return false;
            }
        }
    }

    return true;
}

void SpellMgr::LoadSpellAreas()
{
    mSpellAreaMap.clear();                                  // need for reload case
    mSpellAreaForQuestMap.clear();
    mSpellAreaForActiveQuestMap.clear();
    mSpellAreaForQuestEndMap.clear();
    mSpellAreaForAuraMap.clear();

    uint32 count = 0;

    //                                                0      1     2            3                   4          5           6         7       8
    QueryResult *result = WorldDatabase.Query("SELECT spell, area, quest_start, quest_start_active, quest_end, aura_spell, racemask, gender, autocast FROM spell_area");

    if( !result )
    {
        barGoLink bar( 1 );

        bar.step();

        sLog.outString();
        sLog.outString( ">> Loaded %u spell area requirements", count );
        return;
    }

    barGoLink bar( (int)result->GetRowCount() );

    do
    {
        Field *fields = result->Fetch();

        bar.step();

        uint32 spell = fields[0].GetUInt32();
        SpellArea spellArea;
        spellArea.spellId             = spell;
        spellArea.areaId              = fields[1].GetUInt32();
        spellArea.questStart          = fields[2].GetUInt32();
        spellArea.questStartCanActive = fields[3].GetBool();
        spellArea.questEnd            = fields[4].GetUInt32();
        spellArea.auraSpell           = fields[5].GetInt32();
        spellArea.raceMask            = fields[6].GetUInt32();
        spellArea.gender              = Gender(fields[7].GetUInt8());
        spellArea.autocast            = fields[8].GetBool();

        if(!sSpellStore.LookupEntry(spell))
        {
            sLog.outErrorDb("Spell %u listed in `spell_area` does not exist", spell);
            continue;
        }

        {
            bool ok = true;
            SpellAreaMapBounds sa_bounds = GetSpellAreaMapBounds(spellArea.spellId);
            for(SpellAreaMap::const_iterator itr = sa_bounds.first; itr != sa_bounds.second; ++itr)
            {
                if (spellArea.spellId != itr->second.spellId)
                    continue;
                if (spellArea.areaId != itr->second.areaId)
                    continue;
                if (spellArea.questStart != itr->second.questStart)
                    continue;
                if (spellArea.auraSpell != itr->second.auraSpell)
                    continue;
                if ((spellArea.raceMask & itr->second.raceMask) == 0)
                    continue;
                if (spellArea.gender != itr->second.gender)
                    continue;

                // duplicate by requirements
                ok =false;
                break;
            }

            if(!ok)
            {
                sLog.outErrorDb("Spell %u listed in `spell_area` already listed with similar requirements.", spell);
                continue;
            }

        }

        if(spellArea.areaId && !GetAreaEntryByAreaID(spellArea.areaId))
        {
            sLog.outErrorDb("Spell %u listed in `spell_area` have wrong area (%u) requirement", spell,spellArea.areaId);
            continue;
        }

        if(spellArea.questStart && !sObjectMgr.GetQuestTemplate(spellArea.questStart))
        {
            sLog.outErrorDb("Spell %u listed in `spell_area` have wrong start quest (%u) requirement", spell,spellArea.questStart);
            continue;
        }

        if(spellArea.questEnd)
        {
            if(!sObjectMgr.GetQuestTemplate(spellArea.questEnd))
            {
                sLog.outErrorDb("Spell %u listed in `spell_area` have wrong end quest (%u) requirement", spell,spellArea.questEnd);
                continue;
            }

            if(spellArea.questEnd==spellArea.questStart && !spellArea.questStartCanActive)
            {
                sLog.outErrorDb("Spell %u listed in `spell_area` have quest (%u) requirement for start and end in same time", spell,spellArea.questEnd);
                continue;
            }
        }

        if(spellArea.auraSpell)
        {
            SpellEntry const* spellInfo = sSpellStore.LookupEntry(abs(spellArea.auraSpell));
            if(!spellInfo)
            {
                sLog.outErrorDb("Spell %u listed in `spell_area` have wrong aura spell (%u) requirement", spell,abs(spellArea.auraSpell));
                continue;
            }

            switch(spellInfo->EffectApplyAuraName[EFFECT_INDEX_0])
            {
                case SPELL_AURA_DUMMY:
                case SPELL_AURA_PHASE:
                case SPELL_AURA_GHOST:
                    break;
                default:
                    sLog.outErrorDb("Spell %u listed in `spell_area` have aura spell requirement (%u) without dummy/phase/ghost aura in effect 0", spell,abs(spellArea.auraSpell));
                    continue;
            }

            if(uint32(abs(spellArea.auraSpell))==spellArea.spellId)
            {
                sLog.outErrorDb("Spell %u listed in `spell_area` have aura spell (%u) requirement for itself", spell, abs(spellArea.auraSpell));
                continue;
            }

            // not allow autocast chains by auraSpell field (but allow use as alternative if not present)
            if (spellArea.autocast && spellArea.auraSpell > 0)
            {
                bool chain = false;
                SpellAreaForAuraMapBounds saBound = GetSpellAreaForAuraMapBounds(spellArea.spellId);
                for(SpellAreaForAuraMap::const_iterator itr = saBound.first; itr != saBound.second; ++itr)
                {
                    if (itr->second->autocast && itr->second->auraSpell > 0)
                    {
                        chain = true;
                        break;
                    }
                }

                if (chain)
                {
                    sLog.outErrorDb("Spell %u listed in `spell_area` have aura spell (%u) requirement that itself autocast from aura", spell,spellArea.auraSpell);
                    continue;
                }

                SpellAreaMapBounds saBound2 = GetSpellAreaMapBounds(spellArea.auraSpell);
                for(SpellAreaMap::const_iterator itr2 = saBound2.first; itr2 != saBound2.second; ++itr2)
                {
                    if (itr2->second.autocast && itr2->second.auraSpell > 0)
                    {
                        chain = true;
                        break;
                    }
                }

                if(chain)
                {
                    sLog.outErrorDb("Spell %u listed in `spell_area` have aura spell (%u) requirement that itself autocast from aura", spell,spellArea.auraSpell);
                    continue;
                }
            }
        }

        if(spellArea.raceMask && (spellArea.raceMask & RACEMASK_ALL_PLAYABLE)==0)
        {
            sLog.outErrorDb("Spell %u listed in `spell_area` have wrong race mask (%u) requirement", spell,spellArea.raceMask);
            continue;
        }

        if(spellArea.gender!=GENDER_NONE && spellArea.gender!=GENDER_FEMALE && spellArea.gender!=GENDER_MALE)
        {
            sLog.outErrorDb("Spell %u listed in `spell_area` have wrong gender (%u) requirement", spell,spellArea.gender);
            continue;
        }

        SpellArea const* sa = &mSpellAreaMap.insert(SpellAreaMap::value_type(spell,spellArea))->second;

        // for search by current zone/subzone at zone/subzone change
        if(spellArea.areaId)
            mSpellAreaForAreaMap.insert(SpellAreaForAreaMap::value_type(spellArea.areaId,sa));

        // for search at quest start/reward
        if(spellArea.questStart)
        {
            if(spellArea.questStartCanActive)
                mSpellAreaForActiveQuestMap.insert(SpellAreaForQuestMap::value_type(spellArea.questStart,sa));
            else
                mSpellAreaForQuestMap.insert(SpellAreaForQuestMap::value_type(spellArea.questStart,sa));
        }

        // for search at quest start/reward
        if(spellArea.questEnd)
            mSpellAreaForQuestEndMap.insert(SpellAreaForQuestMap::value_type(spellArea.questEnd,sa));

        // for search at aura apply
        if(spellArea.auraSpell)
            mSpellAreaForAuraMap.insert(SpellAreaForAuraMap::value_type(abs(spellArea.auraSpell),sa));

        ++count;
    } while( result->NextRow() );

    delete result;

    sLog.outString();
    sLog.outString( ">> Loaded %u spell area requirements", count );
}

SpellCastResult SpellMgr::GetSpellAllowedInLocationError(SpellEntry const *spellInfo, uint32 map_id, uint32 zone_id, uint32 area_id, Player const* player)
{
    // normal case
    int32 areaGroupId = spellInfo->AreaGroupId;
    if (areaGroupId > 0)
    {
        bool found = false;
        AreaGroupEntry const* groupEntry = sAreaGroupStore.LookupEntry(areaGroupId);
        while (groupEntry)
        {
            for (uint32 i=0; i<6; ++i)
                if (groupEntry->AreaId[i] == zone_id || groupEntry->AreaId[i] == area_id)
                    found = true;
            if (found || !groupEntry->nextGroup)
                break;
            // Try search in next group
            groupEntry = sAreaGroupStore.LookupEntry(groupEntry->nextGroup);
        }

        if (!found)
            return SPELL_FAILED_INCORRECT_AREA;
    }

    // continent limitation (virtual continent), ignore for GM
    if ((spellInfo->AttributesEx4 & SPELL_ATTR_EX4_CAST_ONLY_IN_OUTLAND) && !(player && player->isGameMaster()))
    {
        uint32 v_map = GetVirtualMapForMapAndZone(map_id, zone_id);
        MapEntry const* mapEntry = sMapStore.LookupEntry(v_map);
        if (!mapEntry || (mapEntry->addon < 1 && !sWorld.getConfig(CONFIG_BOOL_ALLOW_FLIGHT_ON_OLD_MAPS)) || !mapEntry->IsContinent())
            return SPELL_FAILED_INCORRECT_AREA;
    }

    // raid instance limitation
    if (spellInfo->AttributesEx6 & SPELL_ATTR_EX6_NOT_IN_RAID_INSTANCE)
    {
        MapEntry const* mapEntry = sMapStore.LookupEntry(map_id);
        if (!mapEntry || mapEntry->IsRaid())
            return SPELL_FAILED_NOT_IN_RAID_INSTANCE;
    }

    // DB base check (if non empty then must fit at least single for allow)
    SpellAreaMapBounds saBounds = GetSpellAreaMapBounds(spellInfo->Id);
    if (saBounds.first != saBounds.second)
    {
        for(SpellAreaMap::const_iterator itr = saBounds.first; itr != saBounds.second; ++itr)
        {
            if(itr->second.IsFitToRequirements(player,zone_id,area_id))
                return SPELL_CAST_OK;
        }
        return SPELL_FAILED_INCORRECT_AREA;
    }

    // bg spell checks

    // do not allow spells to be cast in arenas
    // - with SPELL_ATTR_EX4_NOT_USABLE_IN_ARENA flag
    // - with greater than 10 min CD
    if ((spellInfo->AttributesEx4 & SPELL_ATTR_EX4_NOT_USABLE_IN_ARENA) ||
         (GetSpellRecoveryTime(spellInfo) > 10 * MINUTE * IN_MILLISECONDS && !(spellInfo->AttributesEx4 & SPELL_ATTR_EX4_USABLE_IN_ARENA)))
        if (player && player->InArena())
            return SPELL_FAILED_NOT_IN_ARENA;

    // Spell casted only on battleground
    if ((spellInfo->AttributesEx3 & SPELL_ATTR_EX3_BATTLEGROUND))
        if (!player || !player->InBattleGround())
            return SPELL_FAILED_ONLY_BATTLEGROUNDS;

    switch(spellInfo->Id)
    {
        // a trinket in alterac valley allows to teleport to the boss
        case 22564:                                         // recall
        case 22563:                                         // recall
        {
            if (!player)
                return SPELL_FAILED_REQUIRES_AREA;
            BattleGround* bg = player->GetBattleGround();
            return map_id == 30 && bg
                && bg->GetStatus() != STATUS_WAIT_JOIN ? SPELL_CAST_OK : SPELL_FAILED_REQUIRES_AREA;
        }
        case 23333:                                         // Warsong Flag
        case 23335:                                         // Silverwing Flag
            return map_id == 489 && player && player->InBattleGround() ? SPELL_CAST_OK : SPELL_FAILED_REQUIRES_AREA;
        case 34976:                                         // Netherstorm Flag
            return map_id == 566 && player && player->InBattleGround() ? SPELL_CAST_OK : SPELL_FAILED_REQUIRES_AREA;
        case 2584:                                          // Waiting to Resurrect
        case 42792:                                         // Recently Dropped Flag
        case 43681:                                         // Inactive
        {
            return player && player->InBattleGround() ? SPELL_CAST_OK : SPELL_FAILED_ONLY_BATTLEGROUNDS;
        }
        case 22011:                                         // Spirit Heal Channel
        case 22012:                                         // Spirit Heal
        case 24171:                                         // Resurrection Impact Visual
        case 44535:                                         // Spirit Heal (mana)
        {
            MapEntry const* mapEntry = sMapStore.LookupEntry(map_id);
            if (!mapEntry)
                return SPELL_FAILED_INCORRECT_AREA;
            return mapEntry->IsBattleGround()? SPELL_CAST_OK : SPELL_FAILED_ONLY_BATTLEGROUNDS;
        }
        case 44521:                                         // Preparation
        {
            if (!player)
                return SPELL_FAILED_REQUIRES_AREA;

            BattleGround* bg = player->GetBattleGround();
            return bg && bg->GetStatus()==STATUS_WAIT_JOIN ? SPELL_CAST_OK : SPELL_FAILED_ONLY_BATTLEGROUNDS;
        }
        case 32724:                                         // Gold Team (Alliance)
        case 32725:                                         // Green Team (Alliance)
        case 35774:                                         // Gold Team (Horde)
        case 35775:                                         // Green Team (Horde)
        {
            return player && player->InArena() ? SPELL_CAST_OK : SPELL_FAILED_ONLY_IN_ARENA;
        }
        case 32727:                                         // Arena Preparation
        {
            if (!player)
                return SPELL_FAILED_REQUIRES_AREA;
            if (!player->InArena())
                return SPELL_FAILED_REQUIRES_AREA;

            BattleGround* bg = player->GetBattleGround();
            return bg && bg->GetStatus()==STATUS_WAIT_JOIN ? SPELL_CAST_OK : SPELL_FAILED_ONLY_IN_ARENA;
        }
        case 69065:                                         // Impaled
        case 69126:                                         // Pungent blight - first aura
        case 69152:                                         // Gazeous blight - first aura
        case 72293:                                         // Mark of the Fallen Champion
            return map_id == 631 ? SPELL_CAST_OK : SPELL_FAILED_INCORRECT_AREA;
    }

    return SPELL_CAST_OK;
}

void SpellMgr::LoadSkillLineAbilityMap()
{
    mSkillLineAbilityMap.clear();

    barGoLink bar( (int)sSkillLineAbilityStore.GetNumRows() );
    uint32 count = 0;

    for (uint32 i = 0; i < sSkillLineAbilityStore.GetNumRows(); ++i)
    {
        bar.step();
        SkillLineAbilityEntry const *SkillInfo = sSkillLineAbilityStore.LookupEntry(i);
        if(!SkillInfo)
            continue;

        mSkillLineAbilityMap.insert(SkillLineAbilityMap::value_type(SkillInfo->spellId,SkillInfo));
        ++count;
    }

    sLog.outString();
    sLog.outString(">> Loaded %u SkillLineAbility MultiMap Data", count);
}

void SpellMgr::CheckUsedSpells(char const* table)
{
    uint32 countSpells = 0;
    uint32 countMasks = 0;

    //                                                 0       1               2                3                4         5           6             7          8          9         10   11
    QueryResult *result = WorldDatabase.PQuery("SELECT spellid,SpellFamilyName,SpellFamilyMaskA,SpellFamilyMaskB,SpellIcon,SpellVisual,SpellCategory,EffectType,EffectAura,EffectIdx,Name,Code FROM %s",table);

    if( !result )
    {
        barGoLink bar( 1 );

        bar.step();

        sLog.outString();
        sLog.outErrorDb("`%s` table is empty!",table);
        return;
    }

    barGoLink bar( (int)result->GetRowCount() );

    do
    {
        Field *fields = result->Fetch();

        bar.step();

        uint32 spell       = fields[0].GetUInt32();
        int32  family      = fields[1].GetInt32();
        uint64 familyMaskA = fields[2].GetUInt64();
        uint32 familyMaskB = fields[3].GetUInt32();
        int32  spellIcon   = fields[4].GetInt32();
        int32  spellVisual = fields[5].GetInt32();
        int32  category    = fields[6].GetInt32();
        int32  effectType  = fields[7].GetInt32();
        int32  auraType    = fields[8].GetInt32();
        int32  effectIdx   = fields[9].GetInt32();
        std::string name   = fields[10].GetCppString();
        std::string code   = fields[11].GetCppString();

        // checks of correctness requirements itself

        if (family < -1 || family > SPELLFAMILY_PET)
        {
            sLog.outError("Table '%s' for spell %u have wrong SpellFamily value(%u), skipped.",table,spell,family);
            continue;
        }

        // TODO: spellIcon check need dbc loading
        if (spellIcon < -1)
        {
            sLog.outError("Table '%s' for spell %u have wrong SpellIcon value(%u), skipped.",table,spell,spellIcon);
            continue;
        }

        // TODO: spellVisual check need dbc loading
        if (spellVisual < -1)
        {
            sLog.outError("Table '%s' for spell %u have wrong SpellVisual value(%u), skipped.",table,spell,spellVisual);
            continue;
        }

        // TODO: for spellCategory better check need dbc loading
        if (category < -1 || (category >=0 && sSpellCategoryStore.find(category) == sSpellCategoryStore.end()))
        {
            sLog.outError("Table '%s' for spell %u have wrong SpellCategory value(%u), skipped.",table,spell,category);
            continue;
        }

        if (effectType < -1 || effectType >= TOTAL_SPELL_EFFECTS)
        {
            sLog.outError("Table '%s' for spell %u have wrong SpellEffect type value(%u), skipped.",table,spell,effectType);
            continue;
        }

        if (auraType < -1 || auraType >= TOTAL_AURAS)
        {
            sLog.outError("Table '%s' for spell %u have wrong SpellAura type value(%u), skipped.",table,spell,auraType);
            continue;
        }

        if (effectIdx < -1 || effectIdx >= 3)
        {
            sLog.outError("Table '%s' for spell %u have wrong EffectIdx value(%u), skipped.",table,spell,effectIdx);
            continue;
        }

        // now checks of requirements

        if(spell)
        {
            ++countSpells;

            SpellEntry const* spellEntry = sSpellStore.LookupEntry(spell);
            if(!spellEntry)
            {
                sLog.outError("Spell %u '%s' not exist but used in %s.",spell,name.c_str(),code.c_str());
                continue;
            }

            if (family >= 0 && spellEntry->SpellFamilyName != uint32(family))
            {
                sLog.outError("Spell %u '%s' family(%u) <> %u but used in %s.",spell,name.c_str(),spellEntry->SpellFamilyName,family,code.c_str());
                continue;
            }

            if(familyMaskA != UI64LIT(0xFFFFFFFFFFFFFFFF) || familyMaskB != 0xFFFFFFFF)
            {
                if(familyMaskA == UI64LIT(0x0000000000000000) && familyMaskB == 0x00000000)
                {
                    if(spellEntry->SpellFamilyFlags != 0 || spellEntry->SpellFamilyFlags2 != 0)
                    {
                        sLog.outError("Spell %u '%s' not fit to (" I64FMT "," I32FMT ") but used in %s.",
                            spell, name.c_str(), familyMaskA, familyMaskB, code.c_str());
                        continue;
                    }

                }
                else
                {
                    if((spellEntry->SpellFamilyFlags & familyMaskA)==0 && (spellEntry->SpellFamilyFlags2 & familyMaskB)==0)
                    {
                        sLog.outError("Spell %u '%s' not fit to (" I64FMT "," I32FMT ") but used in %s.",spell,name.c_str(),familyMaskA,familyMaskB,code.c_str());
                        continue;
                    }

                }
            }

            if (spellIcon >= 0 && spellEntry->SpellIconID != uint32(spellIcon))
            {
                sLog.outError("Spell %u '%s' icon(%u) <> %u but used in %s.",spell,name.c_str(),spellEntry->SpellIconID,spellIcon,code.c_str());
                continue;
            }

            if (spellVisual >= 0 && spellEntry->SpellVisual[0] != uint32(spellVisual))
            {
                sLog.outError("Spell %u '%s' visual(%u) <> %u but used in %s.",spell,name.c_str(),spellEntry->SpellVisual[0],spellVisual,code.c_str());
                continue;
            }

            if (category >= 0 && spellEntry->Category != uint32(category))
            {
                sLog.outError("Spell %u '%s' category(%u) <> %u but used in %s.",spell,name.c_str(),spellEntry->Category,category,code.c_str());
                continue;
            }

            if (effectIdx >= EFFECT_INDEX_0)
            {
                if (effectType >= 0 && spellEntry->Effect[effectIdx] != uint32(effectType))
                {
                    sLog.outError("Spell %u '%s' effect%d <> %u but used in %s.",spell,name.c_str(),effectIdx+1,effectType,code.c_str());
                    continue;
                }

                if (auraType >= 0 && spellEntry->EffectApplyAuraName[effectIdx] != uint32(auraType))
                {
                    sLog.outError("Spell %u '%s' aura%d <> %u but used in %s.",spell,name.c_str(),effectIdx+1,auraType,code.c_str());
                    continue;
                }

            }
            else
            {
                if (effectType >= 0 && !IsSpellHaveEffect(spellEntry,SpellEffects(effectType)))
                {
                    sLog.outError("Spell %u '%s' not have effect %u but used in %s.",spell,name.c_str(),effectType,code.c_str());
                    continue;
                }

                if (auraType >= 0 && !IsSpellHaveAura(spellEntry, AuraType(auraType)))
                {
                    sLog.outError("Spell %u '%s' not have aura %u but used in %s.",spell,name.c_str(),auraType,code.c_str());
                    continue;
                }
            }
        }
        else
        {
            ++countMasks;

            bool found = false;
            for(uint32 spellId = 1; spellId < sSpellStore.GetNumRows(); ++spellId)
            {
                SpellEntry const* spellEntry = sSpellStore.LookupEntry(spellId);
                if (!spellEntry)
                    continue;

                if (family >=0 && spellEntry->SpellFamilyName != uint32(family))
                    continue;

                if (familyMaskA != UI64LIT(0xFFFFFFFFFFFFFFFF) || familyMaskB != 0xFFFFFFFF)
                {
                    if(familyMaskA == UI64LIT(0x0000000000000000) && familyMaskB == 0x00000000)
                    {
                        if(spellEntry->SpellFamilyFlags != 0 || spellEntry->SpellFamilyFlags2 != 0)
                            continue;
                    }
                    else
                    {
                        if ((spellEntry->SpellFamilyFlags & familyMaskA)==0 && (spellEntry->SpellFamilyFlags2 & familyMaskB)==0)
                            continue;
                    }
                }

                if (spellIcon >= 0 && spellEntry->SpellIconID != uint32(spellIcon))
                    continue;

                if (spellVisual >= 0 && spellEntry->SpellVisual[0] != uint32(spellVisual))
                    continue;

                if (category >= 0 && spellEntry->Category != uint32(category))
                    continue;

                if (effectIdx >= 0)
                {
                    if (effectType >=0 && spellEntry->Effect[effectIdx] != uint32(effectType))
                        continue;

                    if (auraType >=0 && spellEntry->EffectApplyAuraName[effectIdx] != uint32(auraType))
                        continue;
                }
                else
                {
                    if (effectType >=0 && !IsSpellHaveEffect(spellEntry,SpellEffects(effectType)))
                        continue;

                    if (auraType >=0 && !IsSpellHaveAura(spellEntry,AuraType(auraType)))
                        continue;
                }

                found = true;
                break;
            }

            if (!found)
            {
                if (effectIdx >= 0)
                    sLog.outError("Spells '%s' not found for family %i (" I64FMT "," I32FMT ") icon(%i) visual(%i) category(%i) effect%d(%i) aura%d(%i) but used in %s",
                        name.c_str(),family,familyMaskA,familyMaskB,spellIcon,spellVisual,category,effectIdx+1,effectType,effectIdx+1,auraType,code.c_str());
                else
                    sLog.outError("Spells '%s' not found for family %i (" I64FMT "," I32FMT ") icon(%i) visual(%i) category(%i) effect(%i) aura(%i) but used in %s",
                        name.c_str(),family,familyMaskA,familyMaskB,spellIcon,spellVisual,category,effectType,auraType,code.c_str());
                continue;
            }
        }

    } while( result->NextRow() );

    delete result;

    sLog.outString();
    sLog.outString( ">> Checked %u spells and %u spell masks", countSpells, countMasks );
}

DiminishingGroup GetDiminishingReturnsGroupForSpell(SpellEntry const* spellproto, bool triggered)
{
    // Explicit Diminishing Groups
    switch(spellproto->SpellFamilyName)
    {
        case SPELLFAMILY_GENERIC:
            // some generic arena related spells have by some strange reason MECHANIC_TURN
            if  (spellproto->Mechanic == MECHANIC_TURN)
                return DIMINISHING_NONE;
            break;
        case SPELLFAMILY_MAGE:
            // Dragon's Breath
            if  (spellproto->SpellIconID == 1548)
                return DIMINISHING_DISORIENT;
            // Slow
            else if (spellproto->Id == 31589)
                return DIMINISHING_LIMITONLY;
            break;
        case SPELLFAMILY_ROGUE:
        {
            // Blind
            if (spellproto->SpellFamilyFlags & UI64LIT(0x00001000000))
                return DIMINISHING_FEAR_CHARM_BLIND;
            // Cheap Shot
            else if (spellproto->SpellFamilyFlags & UI64LIT(0x00000000400))
                return DIMINISHING_CHEAPSHOT_POUNCE;
            // Crippling poison - Limit to 10 seconds in PvP (No SpellFamilyFlags)
            else if (spellproto->SpellIconID == 163)
                return DIMINISHING_LIMITONLY;
            break;
        }
        case SPELLFAMILY_HUNTER:
        {
            // Freezing Trap & Freezing Arrow & Wyvern Sting
            if  (spellproto->SpellIconID == 180 || spellproto->SpellIconID == 1721)
                return DIMINISHING_DISORIENT;
            break;
        }
        case SPELLFAMILY_WARLOCK:
        {
            // Curses/etc
            if (spellproto->SpellFamilyFlags & UI64LIT(0x00080000000))
                return DIMINISHING_LIMITONLY;
            break;
        }
        case SPELLFAMILY_DRUID:
        {
            // Cyclone
            if (spellproto->SpellFamilyFlags & UI64LIT(0x02000000000))
                return DIMINISHING_CYCLONE;
            // Pounce
            else if (spellproto->SpellFamilyFlags & UI64LIT(0x00000020000))
                return DIMINISHING_CHEAPSHOT_POUNCE;
            // Faerie Fire
            else if (spellproto->SpellFamilyFlags & UI64LIT(0x00000000400))
                return DIMINISHING_LIMITONLY;
            break;
        }
        case SPELLFAMILY_WARRIOR:
        {
            // Hamstring - limit duration to 10s in PvP
            if (spellproto->SpellFamilyFlags & UI64LIT(0x00000000002))
                return DIMINISHING_LIMITONLY;
            break;
        }
        case SPELLFAMILY_PRIEST:
        {
            // Shackle Undead
            if (spellproto->SpellIconID == 27)
                return DIMINISHING_DISORIENT;
            break;
        }
        case SPELLFAMILY_DEATHKNIGHT:
        {
            // Hungering Cold (no flags)
            if (spellproto->SpellIconID == 2797)
                return DIMINISHING_DISORIENT;
            break;
        }
        default:
            break;
    }

    // Get by mechanic
    uint32 mechanic = GetAllSpellMechanicMask(spellproto);
    if (!mechanic)
        return DIMINISHING_NONE;

    if (mechanic & ((1<<(MECHANIC_STUN-1))|(1<<(MECHANIC_SHACKLE-1))))
        return triggered ? DIMINISHING_TRIGGER_STUN : DIMINISHING_CONTROL_STUN;
    if (mechanic & ((1<<(MECHANIC_SLEEP-1))|(1<<(MECHANIC_FREEZE-1))))
        return DIMINISHING_FREEZE_SLEEP;
    if (mechanic & ((1<<(MECHANIC_KNOCKOUT-1))|(1<<(MECHANIC_POLYMORPH-1))|(1<<(MECHANIC_SAPPED-1))))
        return DIMINISHING_DISORIENT;
    if (mechanic & (1<<(MECHANIC_ROOT-1)))
        return triggered ? DIMINISHING_TRIGGER_ROOT : DIMINISHING_CONTROL_ROOT;
    if (mechanic & ((1<<(MECHANIC_FEAR-1))|(1<<(MECHANIC_CHARM-1))))
        return DIMINISHING_FEAR_CHARM_BLIND;
    if (mechanic & ((1<<(MECHANIC_SILENCE-1))|(1<<(MECHANIC_INTERRUPT-1))))
        return DIMINISHING_SILENCE;
    if (mechanic & (1<<(MECHANIC_DISARM-1)))
        return DIMINISHING_DISARM;
    if (mechanic & (1<<(MECHANIC_BANISH-1)))
        return DIMINISHING_BANISH;
    if (mechanic & (1<<(MECHANIC_HORROR-1)))
        return DIMINISHING_HORROR;

    return DIMINISHING_NONE;
}

int32 GetDiminishingReturnsLimitDuration(DiminishingGroup group, SpellEntry const* spellproto)
{
    if(!IsDiminishingReturnsGroupDurationLimited(group))
        return 0;

    // Explicit diminishing duration
    switch(spellproto->SpellFamilyName)
    {
        case SPELLFAMILY_HUNTER:
        {
            // Wyvern Sting
            if (spellproto->SpellFamilyFlags & UI64LIT(0x0000100000000000))
                return 6000;
            break;
        }
        case SPELLFAMILY_PALADIN:
        {
            // Repentance - limit to 6 seconds in PvP
            if (spellproto->SpellFamilyFlags & UI64LIT(0x00000000004))
                return 6000;
            break;
        }
        case SPELLFAMILY_DRUID:
        {
            // Faerie Fire - limit to 40 seconds in PvP (3.1)
            if (spellproto->SpellFamilyFlags & UI64LIT(0x00000000400))
                return 40000;
            break;
        }
        default:
            break;
    }

    return 10000;
}

bool IsDiminishingReturnsGroupDurationLimited(DiminishingGroup group)
{
    switch(group)
    {
        case DIMINISHING_CONTROL_STUN:
        case DIMINISHING_TRIGGER_STUN:
        case DIMINISHING_CONTROL_ROOT:
        case DIMINISHING_TRIGGER_ROOT:
        case DIMINISHING_FEAR_CHARM_BLIND:
        case DIMINISHING_DISORIENT:
        case DIMINISHING_CHEAPSHOT_POUNCE:
        case DIMINISHING_FREEZE_SLEEP:
        case DIMINISHING_CYCLONE:
        case DIMINISHING_BANISH:
        case DIMINISHING_LIMITONLY:
            return true;
        default:
            return false;
    }
    return false;
}

DiminishingReturnsType GetDiminishingReturnsGroupType(DiminishingGroup group)
{
    switch(group)
    {
        case DIMINISHING_CYCLONE:
        case DIMINISHING_TRIGGER_STUN:
        case DIMINISHING_CONTROL_STUN:
            return DRTYPE_ALL;
        case DIMINISHING_CONTROL_ROOT:
        case DIMINISHING_TRIGGER_ROOT:
        case DIMINISHING_FEAR_CHARM_BLIND:
        case DIMINISHING_DISORIENT:
        case DIMINISHING_SILENCE:
        case DIMINISHING_DISARM:
        case DIMINISHING_HORROR:
        case DIMINISHING_FREEZE_SLEEP:
        case DIMINISHING_BANISH:
        case DIMINISHING_CHEAPSHOT_POUNCE:
            return DRTYPE_PLAYER;
        default:
            break;
    }

    return DRTYPE_NONE;
}

bool SpellArea::IsFitToRequirements(Player const* player, uint32 newZone, uint32 newArea) const
{
    if(gender!=GENDER_NONE)
    {
        // not in expected gender
        if(!player || gender != player->getGender())
            return false;
    }

    if(raceMask)
    {
        // not in expected race
        if(!player || !(raceMask & player->getRaceMask()))
            return false;
    }

    if(areaId)
    {
        // not in expected zone
        if(newZone!=areaId && newArea!=areaId)
            return false;
    }

    if(questStart)
    {
        // not in expected required quest state
        if(!player || (!questStartCanActive || !player->IsActiveQuest(questStart)) && !player->GetQuestRewardStatus(questStart))
            return false;
    }

    if(questEnd)
    {
        // not in expected forbidden quest state
        if(!player || player->GetQuestRewardStatus(questEnd))
            return false;
    }

    if(auraSpell)
    {
        // not have expected aura
        if(!player)
            return false;
        if(auraSpell > 0)
            // have expected aura
            return player->HasAura(auraSpell, EFFECT_INDEX_0);
        else
            // not have expected aura
            return !player->HasAura(-auraSpell, EFFECT_INDEX_0);
    }

    return true;
}

SpellEntry const* GetSpellEntryByDifficulty(uint32 id, Difficulty difficulty)
{
    SpellDifficultyEntry const* spellDiff = sSpellDifficultyStore.LookupEntry(id);

    if (!spellDiff)
        return NULL;

    if (!spellDiff->spellId[difficulty])
        return NULL;

    sLog.outDebug("Searching spell %u in SpellDifficulty.dbc: Result is: %u/%u/%u/%u ",id, 
    spellDiff->spellId[RAID_DIFFICULTY_10MAN_NORMAL],
    spellDiff->spellId[RAID_DIFFICULTY_25MAN_NORMAL],
    spellDiff->spellId[RAID_DIFFICULTY_10MAN_HEROIC],
    spellDiff->spellId[RAID_DIFFICULTY_25MAN_HEROIC]);

    SpellEntry const* spellEntry = sSpellStore.LookupEntry(spellDiff->spellId[difficulty]);
    return spellEntry;
}<|MERGE_RESOLUTION|>--- conflicted
+++ resolved
@@ -1908,11 +1908,7 @@
                     return false;
 
                 // Fingers of Frost effects
-<<<<<<< HEAD
-                if( spellInfo_1->SpellIconID == 2947 && spellInfo_2->SpellIconID == 2947)
-=======
                 if (spellInfo_1->SpellIconID == 2947 && spellInfo_2->SpellIconID == 2947)
->>>>>>> 89ddc907
                     return false;
 
                 // Living Bomb & Ignite (Dots)
