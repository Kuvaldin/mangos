/*
 * Copyright (C) 2005-2011 MaNGOS <http://getmangos.com/>
 *
 * This program is free software; you can redistribute it and/or modify
 * it under the terms of the GNU General Public License as published by
 * the Free Software Foundation; either version 2 of the License, or
 * (at your option) any later version.
 *
 * This program is distributed in the hope that it will be useful,
 * but WITHOUT ANY WARRANTY; without even the implied warranty of
 * MERCHANTABILITY or FITNESS FOR A PARTICULAR PURPOSE.  See the
 * GNU General Public License for more details.
 *
 * You should have received a copy of the GNU General Public License
 * along with this program; if not, write to the Free Software
 * Foundation, Inc., 59 Temple Place, Suite 330, Boston, MA  02111-1307  USA
 */

#include "SpellMgr.h"
#include "ObjectMgr.h"
#include "SpellAuraDefines.h"
#include "ProgressBar.h"
#include "DBCStores.h"
#include "World.h"
#include "Chat.h"
#include "Spell.h"
#include "BattleGroundMgr.h"
#include "MapManager.h"
#include "Unit.h"

SpellMgr::SpellMgr()
{
}

SpellMgr::~SpellMgr()
{
}

SpellMgr& SpellMgr::Instance()
{
    static SpellMgr spellMgr;
    return spellMgr;
}

int32 GetSpellDuration(SpellEntry const *spellInfo)
{
    if(!spellInfo)
        return 0;
    SpellDurationEntry const *du = sSpellDurationStore.LookupEntry(spellInfo->DurationIndex);
    if(!du)
        return 0;
    return (du->Duration[0] == -1) ? -1 : abs(du->Duration[0]);
}

int32 GetSpellMaxDuration(SpellEntry const *spellInfo)
{
    if(!spellInfo)
        return 0;
    SpellDurationEntry const *du = sSpellDurationStore.LookupEntry(spellInfo->DurationIndex);
    if(!du)
        return 0;
    return (du->Duration[2] == -1) ? -1 : abs(du->Duration[2]);
}

int32 CalculateSpellDuration(SpellEntry const *spellInfo, Unit const* caster)
{
    int32 duration = GetSpellDuration(spellInfo);

    if (duration != -1 && caster)
    {
        int32 maxduration = GetSpellMaxDuration(spellInfo);

        if (duration != maxduration && caster->GetTypeId() == TYPEID_PLAYER)
            duration += int32((maxduration - duration) * ((Player*)caster)->GetComboPoints() / 5);

        if (Player* modOwner = caster->GetSpellModOwner())
        {
            modOwner->ApplySpellMod(spellInfo->Id, SPELLMOD_DURATION, duration);

            if (duration < 0)
                duration = 0;
        }
    }

    return duration;
}

uint32 GetSpellCastTime(SpellEntry const* spellInfo, Spell const* spell)
{
    if (spell)
    {
        // some triggered spells have data only usable for client
        if (spell->IsTriggeredSpellWithRedundentData())
            return 0;

        // spell targeted to non-trading trade slot item instant at trade success apply
        if (spell->GetCaster()->GetTypeId()==TYPEID_PLAYER)
            if (TradeData* my_trade = ((Player*)(spell->GetCaster()))->GetTradeData())
                if (Item* nonTrade = my_trade->GetTraderData()->GetItem(TRADE_SLOT_NONTRADED))
                    if (nonTrade == spell->m_targets.getItemTarget())
                        return 0;
    }

    SpellCastTimesEntry const *spellCastTimeEntry = sSpellCastTimesStore.LookupEntry(spellInfo->CastingTimeIndex);

    // not all spells have cast time index and this is all is pasiive abilities
    if (!spellCastTimeEntry)
        return 0;

    int32 castTime = spellCastTimeEntry->CastTime;

    if (spell)
    {
        if (Player* modOwner = spell->GetCaster()->GetSpellModOwner())
            modOwner->ApplySpellMod(spellInfo->Id, SPELLMOD_CASTING_TIME, castTime, spell);

        if (!(spellInfo->Attributes & (SPELL_ATTR_UNK4|SPELL_ATTR_TRADESPELL)))
            castTime = int32(castTime * spell->GetCaster()->GetFloatValue(UNIT_MOD_CAST_SPEED));
        else
        {
            if (spell->IsRangedSpell() && !spell->IsAutoRepeat())
                castTime = int32(castTime * spell->GetCaster()->m_modAttackSpeedPct[RANGED_ATTACK]);
        }
    }

    if (spellInfo->Attributes & SPELL_ATTR_RANGED && (!spell || !spell->IsAutoRepeat()))
        castTime += 500;

    return (castTime > 0) ? uint32(castTime) : 0;
}

uint32 GetSpellCastTimeForBonus( SpellEntry const *spellProto, DamageEffectType damagetype )
{
    uint32 CastingTime = !IsChanneledSpell(spellProto) ? GetSpellCastTime(spellProto) : GetSpellDuration(spellProto);

    if (CastingTime > 7000) CastingTime = 7000;
    if (CastingTime < 1500) CastingTime = 1500;

    if(damagetype == DOT && !IsChanneledSpell(spellProto))
        CastingTime = 3500;

    int32 overTime    = 0;
    uint8 effects     = 0;
    bool DirectDamage = false;
    bool AreaEffect   = false;

    for (uint32 i = 0; i < MAX_EFFECT_INDEX; ++i)
        if (IsAreaEffectTarget(Targets(spellProto->EffectImplicitTargetA[i])) || IsAreaEffectTarget(Targets(spellProto->EffectImplicitTargetB[i])))
            AreaEffect = true;

    for (uint32 i = 0; i < MAX_EFFECT_INDEX; ++i)
    {
        switch (spellProto->Effect[i])
        {
            case SPELL_EFFECT_SCHOOL_DAMAGE:
            case SPELL_EFFECT_POWER_DRAIN:
            case SPELL_EFFECT_HEALTH_LEECH:
            case SPELL_EFFECT_ENVIRONMENTAL_DAMAGE:
            case SPELL_EFFECT_POWER_BURN:
            case SPELL_EFFECT_HEAL:
                DirectDamage = true;
                break;
            case SPELL_EFFECT_APPLY_AURA:
                switch (spellProto->EffectApplyAuraName[i])
                {
                    case SPELL_AURA_PERIODIC_DAMAGE:
                    case SPELL_AURA_PERIODIC_HEAL:
                    case SPELL_AURA_PERIODIC_LEECH:
                        if ( GetSpellDuration(spellProto) )
                            overTime = GetSpellDuration(spellProto);
                        break;
                    // Penalty for additional effects
                    case SPELL_AURA_DUMMY:
                        ++effects;
                        break;
                    case SPELL_AURA_MOD_DECREASE_SPEED:
                        ++effects;
                        break;
                    case SPELL_AURA_MOD_CONFUSE:
                    case SPELL_AURA_MOD_STUN:
                    case SPELL_AURA_MOD_ROOT:
                        // -10% per effect
                        effects += 2;
                        break;
                    default:
                        break;
                }
                break;
            default:
                break;
        }
    }

    // Combined Spells with Both Over Time and Direct Damage
    if (overTime > 0 && CastingTime > 0 && DirectDamage)
    {
        // mainly for DoTs which are 3500 here otherwise
        uint32 OriginalCastTime = GetSpellCastTime(spellProto);
        if (OriginalCastTime > 7000) OriginalCastTime = 7000;
        if (OriginalCastTime < 1500) OriginalCastTime = 1500;
        // Portion to Over Time
        float PtOT = (overTime / 15000.0f) / ((overTime / 15000.0f) + (OriginalCastTime / 3500.0f));

        if (damagetype == DOT)
            CastingTime = uint32(CastingTime * PtOT);
        else if (PtOT < 1.0f)
            CastingTime  = uint32(CastingTime * (1 - PtOT));
        else
            CastingTime = 0;
    }

    // Area Effect Spells receive only half of bonus
    if (AreaEffect)
        CastingTime /= 2;

    // 50% for damage and healing spells for leech spells from damage bonus and 0% from healing
    for(int j = 0; j < MAX_EFFECT_INDEX; ++j)
    {
        if (spellProto->Effect[j] == SPELL_EFFECT_HEALTH_LEECH ||
            (spellProto->Effect[j] == SPELL_EFFECT_APPLY_AURA && spellProto->EffectApplyAuraName[j] == SPELL_AURA_PERIODIC_LEECH))
        {
            CastingTime /= 2;
            break;
        }
    }

    // -5% of total per any additional effect (multiplicative)
    for (int i = 0; i < effects; ++i)
        CastingTime *= 0.95f;

    return CastingTime;
}

uint16 GetSpellAuraMaxTicks(SpellEntry const* spellInfo)
{
    int32 DotDuration = GetSpellDuration(spellInfo);
    if(DotDuration == 0)
        return 1;

    // 200% limit
    if(DotDuration > 30000)
        DotDuration = 30000;

    for (int j = 0; j < MAX_EFFECT_INDEX; ++j)
    {
        if (spellInfo->Effect[j] == SPELL_EFFECT_APPLY_AURA && (
            spellInfo->EffectApplyAuraName[j] == SPELL_AURA_PERIODIC_DAMAGE ||
            spellInfo->EffectApplyAuraName[j] == SPELL_AURA_PERIODIC_HEAL ||
            spellInfo->EffectApplyAuraName[j] == SPELL_AURA_PERIODIC_LEECH) )
        {
            if (spellInfo->EffectAmplitude[j] != 0)
                return DotDuration / spellInfo->EffectAmplitude[j];
            break;
        }
    }

    return 6;
}

float CalculateDefaultCoefficient(SpellEntry const *spellProto, DamageEffectType const damagetype)
{
    // Damage over Time spells bonus calculation
    float DotFactor = 1.0f;
    if (damagetype == DOT)
    {
        if (!IsChanneledSpell(spellProto))
            DotFactor = GetSpellDuration(spellProto) / 15000.0f;

        if (uint16 DotTicks = GetSpellAuraMaxTicks(spellProto))
            DotFactor /= DotTicks;
    }

    // Distribute Damage over multiple effects, reduce by AoE
    float coeff = GetSpellCastTimeForBonus(spellProto, damagetype) / 3500.0f;

    return coeff * DotFactor;
}

WeaponAttackType GetWeaponAttackType(SpellEntry const *spellInfo)
{
    if(!spellInfo)
        return BASE_ATTACK;

    switch (spellInfo->DmgClass)
    {
        case SPELL_DAMAGE_CLASS_MELEE:
            if (spellInfo->AttributesEx3 & SPELL_ATTR_EX3_REQ_OFFHAND)
                return OFF_ATTACK;
            else
                return BASE_ATTACK;
            break;
        case SPELL_DAMAGE_CLASS_RANGED:
            return RANGED_ATTACK;
            break;
        default:
                                                            // Wands
            if (spellInfo->AttributesEx2 & SPELL_ATTR_EX2_AUTOREPEAT_FLAG)
                return RANGED_ATTACK;
            else
                return BASE_ATTACK;
            break;
    }
}

bool IsPassiveSpell(uint32 spellId)
{
    SpellEntry const *spellInfo = sSpellStore.LookupEntry(spellId);
    if (!spellInfo)
        return false;
    return IsPassiveSpell(spellInfo);
}

bool IsPassiveSpell(SpellEntry const *spellInfo)
{
    return (spellInfo->Attributes & SPELL_ATTR_PASSIVE) != 0;
}

bool IsNoStackAuraDueToAura(uint32 spellId_1, uint32 spellId_2)
{
    SpellEntry const *spellInfo_1 = sSpellStore.LookupEntry(spellId_1);
    SpellEntry const *spellInfo_2 = sSpellStore.LookupEntry(spellId_2);
    if(!spellInfo_1 || !spellInfo_2) return false;
    if(spellInfo_1->Id == spellId_2) return false;

    for (int32 i = 0; i < MAX_EFFECT_INDEX; ++i)
    {
        for (int32 j = 0; j < MAX_EFFECT_INDEX; ++j)
        {
            if (spellInfo_1->Effect[i] == spellInfo_2->Effect[j]
                && spellInfo_1->EffectApplyAuraName[i] == spellInfo_2->EffectApplyAuraName[j]
                && spellInfo_1->EffectMiscValue[i] == spellInfo_2->EffectMiscValue[j]
                && spellInfo_1->EffectItemType[i] == spellInfo_2->EffectItemType[j]
                && (spellInfo_1->Effect[i] != 0 || spellInfo_1->EffectApplyAuraName[i] != 0 ||
                    spellInfo_1->EffectMiscValue[i] != 0 || spellInfo_1->EffectItemType[i] != 0))
                return true;
        }
    }

    return false;
}

int32 CompareAuraRanks(uint32 spellId_1, uint32 spellId_2)
{
    SpellEntry const*spellInfo_1 = sSpellStore.LookupEntry(spellId_1);
    SpellEntry const*spellInfo_2 = sSpellStore.LookupEntry(spellId_2);
    if(!spellInfo_1 || !spellInfo_2) return 0;
    if (spellId_1 == spellId_2) return 0;

    for (int32 i = 0; i < MAX_EFFECT_INDEX; ++i)
    {
        if (spellInfo_1->Effect[i] != 0 && spellInfo_2->Effect[i] != 0 && spellInfo_1->Effect[i] == spellInfo_2->Effect[i])
        {
            int32 diff = spellInfo_1->EffectBasePoints[i] - spellInfo_2->EffectBasePoints[i];
            if (spellInfo_1->CalculateSimpleValue(SpellEffectIndex(i)) < 0 && spellInfo_2->CalculateSimpleValue(SpellEffectIndex(i)) < 0)
                return -diff;
            else return diff;
        }
    }
    return 0;
}

SpellSpecific GetSpellSpecific(uint32 spellId)
{
    SpellEntry const *spellInfo = sSpellStore.LookupEntry(spellId);
    if(!spellInfo)
        return SPELL_NORMAL;

    switch(spellInfo->SpellFamilyName)
    {
        case SPELLFAMILY_GENERIC:
        {
            // Food / Drinks (mostly)
            if (spellInfo->AuraInterruptFlags & AURA_INTERRUPT_FLAG_NOT_SEATED)
            {
                bool food = false;
                bool drink = false;
                for(int i = 0; i < MAX_EFFECT_INDEX; ++i)
                {
                    switch(spellInfo->EffectApplyAuraName[i])
                    {
                        // Food
                        case SPELL_AURA_MOD_REGEN:
                        case SPELL_AURA_OBS_MOD_HEALTH:
                            food = true;
                            break;
                        // Drink
                        case SPELL_AURA_MOD_POWER_REGEN:
                        case SPELL_AURA_OBS_MOD_MANA:
                            drink = true;
                            break;
                        default:
                            break;
                    }
                }

                if (food && drink)
                    return SPELL_FOOD_AND_DRINK;
                else if (food)
                    return SPELL_FOOD;
                else if (drink)
                    return SPELL_DRINK;
            }
            else
            {
                // Well Fed buffs (must be exclusive with Food / Drink replenishment effects, or else Well Fed will cause them to be removed)
                // SpellIcon 2560 is Spell 46687, does not have this flag
                if ((spellInfo->AttributesEx2 & SPELL_ATTR_EX2_FOOD_BUFF) || spellInfo->SpellIconID == 2560)
                    return SPELL_WELL_FED;
                else if (spellInfo->EffectApplyAuraName[EFFECT_INDEX_0] == SPELL_AURA_MOD_STAT && spellInfo->SpellFamilyName == SPELLFAMILY_GENERIC &&
                     spellInfo->SchoolMask & SPELL_SCHOOL_MASK_NATURE && spellInfo->PreventionType == SPELL_PREVENTION_TYPE_SILENCE)
                     return SPELL_SCROLL;
            }
            break;
        }
        case SPELLFAMILY_MAGE:
        {
            // family flags 18(Molten), 25(Frost/Ice), 28(Mage)
            if (spellInfo->SpellFamilyFlags & UI64LIT(0x12040000))
                return SPELL_MAGE_ARMOR;

            if ((spellInfo->SpellFamilyFlags & UI64LIT(0x1000000)) && spellInfo->EffectApplyAuraName[EFFECT_INDEX_0] == SPELL_AURA_MOD_CONFUSE)
                return SPELL_MAGE_POLYMORPH;

            break;
        }
        case SPELLFAMILY_WARRIOR:
        {
            if (spellInfo->SpellFamilyFlags & UI64LIT(0x00008000010000))
                return SPELL_POSITIVE_SHOUT;

            break;
        }
        case SPELLFAMILY_WARLOCK:
        {
            // only warlock curses have this
            if (spellInfo->Dispel == DISPEL_CURSE)
                return SPELL_CURSE;

            // Warlock (Demon Armor | Demon Skin | Fel Armor)
            if (spellInfo->IsFitToFamilyMask(UI64LIT(0x2000002000000000), 0x00000010))
                return SPELL_WARLOCK_ARMOR;

            // Unstable Affliction | Immolate
            if (spellInfo->IsFitToFamilyMask(UI64LIT(0x0000010000000004)))
                return SPELL_UA_IMMOLATE;
            break;
        }
        case SPELLFAMILY_PRIEST:
        {
            // "Well Fed" buff from Blessed Sunfruit, Blessed Sunfruit Juice, Alterac Spring Water
            if ((spellInfo->Attributes & SPELL_ATTR_CASTABLE_WHILE_SITTING) &&
                (spellInfo->InterruptFlags & SPELL_INTERRUPT_FLAG_AUTOATTACK) &&
                (spellInfo->SpellIconID == 52 || spellInfo->SpellIconID == 79))
                return SPELL_WELL_FED;
            break;
        }
        case SPELLFAMILY_HUNTER:
        {
            // only hunter stings have this
            if (spellInfo->Dispel == DISPEL_POISON)
                return SPELL_STING;

            // only hunter aspects have this
            if (spellInfo->IsFitToFamilyMask(UI64LIT(0x0044000000380000), 0x00001010))
                return SPELL_ASPECT;

            break;
        }
        case SPELLFAMILY_PALADIN:
        {
            if (IsSealSpell(spellInfo))
                return SPELL_SEAL;

            if (spellInfo->IsFitToFamilyMask(UI64LIT(0x0000000011010002)))
                return SPELL_BLESSING;

            if (spellInfo->IsFitToFamilyMask(UI64LIT(0x0000000000002190)))
                return SPELL_HAND;

            // skip Heart of the Crusader that have also same spell family mask
            if (spellInfo->IsFitToFamilyMask(UI64LIT(0x00000820180400)) && (spellInfo->AttributesEx3 & 0x200) && (spellInfo->SpellIconID != 237))
                return SPELL_JUDGEMENT;

            // only paladin auras have this (for palaldin class family)
            if (spellInfo->IsFitToFamilyMask(UI64LIT(0x0000000000000000), 0x00000020))
                return SPELL_AURA;

            break;
        }
        case SPELLFAMILY_SHAMAN:
        {
            if (IsElementalShield(spellInfo))
                return SPELL_ELEMENTAL_SHIELD;

            break;
        }

        case SPELLFAMILY_POTION:
            return sSpellMgr.GetSpellElixirSpecific(spellInfo->Id);

        case SPELLFAMILY_DEATHKNIGHT:
            if (spellInfo->Category == 47)
                return SPELL_PRESENCE;
            break;
    }

    // Tracking spells (exclude Well Fed, some other always allowed cases)
    if ((IsSpellHaveAura(spellInfo, SPELL_AURA_TRACK_CREATURES) ||
        IsSpellHaveAura(spellInfo, SPELL_AURA_TRACK_RESOURCES)  ||
        IsSpellHaveAura(spellInfo, SPELL_AURA_TRACK_STEALTHED)) &&
        ((spellInfo->AttributesEx & SPELL_ATTR_EX_UNK17) || (spellInfo->AttributesEx6 & SPELL_ATTR_EX6_UNK12)))
        return SPELL_TRACKER;

    // elixirs can have different families, but potion most ofc.
    if (SpellSpecific sp = sSpellMgr.GetSpellElixirSpecific(spellInfo->Id))
        return sp;

    return SPELL_NORMAL;
}

// target not allow have more one spell specific from same caster
bool IsSingleFromSpellSpecificPerTargetPerCaster(SpellSpecific spellSpec1,SpellSpecific spellSpec2)
{
    switch(spellSpec1)
    {
        case SPELL_BLESSING:
        case SPELL_AURA:
        case SPELL_STING:
        case SPELL_CURSE:
        case SPELL_ASPECT:
        case SPELL_POSITIVE_SHOUT:
        case SPELL_JUDGEMENT:
        case SPELL_HAND:
        case SPELL_UA_IMMOLATE:
            return spellSpec1==spellSpec2;
        default:
            return false;
    }
}

// target not allow have more one ranks from spell from spell specific per target
bool IsSingleFromSpellSpecificSpellRanksPerTarget(SpellSpecific spellSpec1,SpellSpecific spellSpec2)
{
    switch(spellSpec1)
    {
        case SPELL_BLESSING:
        case SPELL_AURA:
        case SPELL_CURSE:
        case SPELL_ASPECT:
        case SPELL_HAND:
            return spellSpec1==spellSpec2;
        default:
            return false;
    }
}

// target not allow have more one spell specific per target from any caster
bool IsSingleFromSpellSpecificPerTarget(SpellSpecific spellSpec1,SpellSpecific spellSpec2)
{
    switch(spellSpec1)
    {
        case SPELL_SEAL:
        case SPELL_TRACKER:
        case SPELL_WARLOCK_ARMOR:
        case SPELL_MAGE_ARMOR:
        case SPELL_ELEMENTAL_SHIELD:
        case SPELL_MAGE_POLYMORPH:
        case SPELL_PRESENCE:
        case SPELL_WELL_FED:
            return spellSpec1==spellSpec2;
        case SPELL_BATTLE_ELIXIR:
            return spellSpec2==SPELL_BATTLE_ELIXIR
                || spellSpec2==SPELL_FLASK_ELIXIR;
        case SPELL_GUARDIAN_ELIXIR:
            return spellSpec2==SPELL_GUARDIAN_ELIXIR
                || spellSpec2==SPELL_FLASK_ELIXIR;
        case SPELL_FLASK_ELIXIR:
            return spellSpec2==SPELL_BATTLE_ELIXIR
                || spellSpec2==SPELL_GUARDIAN_ELIXIR
                || spellSpec2==SPELL_FLASK_ELIXIR;
        case SPELL_FOOD:
            return spellSpec2==SPELL_FOOD
                || spellSpec2==SPELL_FOOD_AND_DRINK;
        case SPELL_DRINK:
            return spellSpec2==SPELL_DRINK
                || spellSpec2==SPELL_FOOD_AND_DRINK;
        case SPELL_FOOD_AND_DRINK:
            return spellSpec2==SPELL_FOOD
                || spellSpec2==SPELL_DRINK
                || spellSpec2==SPELL_FOOD_AND_DRINK;
        default:
            return false;
    }
}

bool IsPositiveTarget(uint32 targetA, uint32 targetB)
{
    switch(targetA)
    {
        // non-positive targets
        case TARGET_CHAIN_DAMAGE:
        case TARGET_ALL_ENEMY_IN_AREA:
        case TARGET_ALL_ENEMY_IN_AREA_INSTANT:
        case TARGET_IN_FRONT_OF_CASTER:
        case TARGET_ALL_ENEMY_IN_AREA_CHANNELED:
        case TARGET_CURRENT_ENEMY_COORDINATES:
        case TARGET_SINGLE_ENEMY:
        case TARGET_IN_FRONT_OF_CASTER_30:
            return false;
        // positive or dependent
        case TARGET_CASTER_COORDINATES:
            return (targetB == TARGET_ALL_PARTY || targetB == TARGET_ALL_FRIENDLY_UNITS_AROUND_CASTER);
        default:
            break;
    }
    if (targetB)
        return IsPositiveTarget(targetB, 0);
    return true;
}

bool IsExplicitPositiveTarget(uint32 targetA)
{
    // positive targets that in target selection code expect target in m_targers, so not that auto-select target by spell data by m_caster and etc
    switch(targetA)
    {
        case TARGET_SINGLE_FRIEND:
        case TARGET_SINGLE_PARTY:
        case TARGET_CHAIN_HEAL:
        case TARGET_SINGLE_FRIEND_2:
        case TARGET_AREAEFFECT_PARTY_AND_CLASS:
            return true;
        default:
            break;
    }
    return false;
}

bool IsExplicitNegativeTarget(uint32 targetA)
{
    // non-positive targets that in target selection code expect target in m_targers, so not that auto-select target by spell data by m_caster and etc
    switch(targetA)
    {
        case TARGET_CHAIN_DAMAGE:
        case TARGET_CURRENT_ENEMY_COORDINATES:
        case TARGET_SINGLE_ENEMY:
            return true;
        default:
            break;
    }
    return false;
}

bool IsPositiveEffect(SpellEntry const *spellproto, SpellEffectIndex effIndex)
{
    switch(spellproto->Effect[effIndex])
    {
        case SPELL_EFFECT_DUMMY:
            // some explicitly required dummy effect sets
            switch(spellproto->Id)
            {
                case 28441:                                 // AB Effect 000
                    return false;
                case 49634:                                 // Sergeant's Flare
                case 54530:                                 // Opening
                case 62105:                                 // To'kini's Blowgun
                    return true;
                default:
                    break;
            }
            break;
        // always positive effects (check before target checks that provided non-positive result in some case for positive effects)
        case SPELL_EFFECT_HEAL:
        case SPELL_EFFECT_LEARN_SPELL:
        case SPELL_EFFECT_SKILL_STEP:
        case SPELL_EFFECT_HEAL_PCT:
        case SPELL_EFFECT_ENERGIZE_PCT:
            return true;

            // non-positive aura use
        case SPELL_EFFECT_APPLY_AURA:
        case SPELL_EFFECT_APPLY_AREA_AURA_FRIEND:
        {
            switch(spellproto->EffectApplyAuraName[effIndex])
            {
                case SPELL_AURA_DUMMY:
                {
                    // dummy aura can be positive or negative dependent from casted spell
                    switch(spellproto->Id)
                    {
                        case 13139:                         // net-o-matic special effect
                        case 23445:                         // evil twin
                        case 35679:                         // Protectorate Demolitionist
                        case 38637:                         // Nether Exhaustion (red)
                        case 38638:                         // Nether Exhaustion (green)
                        case 38639:                         // Nether Exhaustion (blue)
                        case 11196:                         // Recently Bandaged
                        case 44689:                         // Relay Race Accept Hidden Debuff - DND
                        case 58600:                         // Restricted Flight Area
                            return false;
                        // some spells have unclear target modes for selection, so just make effect positive
                        case 27184:
                        case 27190:
                        case 27191:
                        case 27201:
                        case 27202:
                        case 27203:
                            return true;
                        default:
                            break;
                    }
                }   break;
                case SPELL_AURA_MOD_DAMAGE_DONE:            // dependent from base point sign (negative -> negative)
                case SPELL_AURA_MOD_RESISTANCE:
                case SPELL_AURA_MOD_STAT:
                case SPELL_AURA_MOD_SKILL:
                case SPELL_AURA_MOD_DODGE_PERCENT:
                case SPELL_AURA_MOD_HEALING_PCT:
                case SPELL_AURA_MOD_HEALING_DONE:
                    if(spellproto->CalculateSimpleValue(effIndex) < 0)
                        return false;
                    break;
                case SPELL_AURA_MOD_DAMAGE_TAKEN:           // dependent from bas point sign (positive -> negative)
                    if (spellproto->CalculateSimpleValue(effIndex) < 0)
                        return true;
                    // let check by target modes (for Amplify Magic cases/etc)
                    break;
                case SPELL_AURA_MOD_SPELL_CRIT_CHANCE:
                case SPELL_AURA_MOD_INCREASE_HEALTH_PERCENT:
                case SPELL_AURA_MOD_DAMAGE_PERCENT_DONE:
                    if(spellproto->CalculateSimpleValue(effIndex) > 0)
                        return true;                        // some expected positive spells have SPELL_ATTR_EX_NEGATIVE or unclear target modes
                    break;
                case SPELL_AURA_ADD_TARGET_TRIGGER:
                    return true;
                case SPELL_AURA_PERIODIC_TRIGGER_SPELL:
                    if (spellproto->Id != spellproto->EffectTriggerSpell[effIndex])
                    {
                        uint32 spellTriggeredId = spellproto->EffectTriggerSpell[effIndex];
                        SpellEntry const *spellTriggeredProto = sSpellStore.LookupEntry(spellTriggeredId);

                        if (spellTriggeredProto)
                        {
                            // non-positive targets of main spell return early
                            for(int i = 0; i < MAX_EFFECT_INDEX; ++i)
                            {
                                // if non-positive trigger cast targeted to positive target this main cast is non-positive
                                // this will place this spell auras as debuffs
                                if (spellTriggeredProto->Effect[i] &&
                                    IsPositiveTarget(spellTriggeredProto->EffectImplicitTargetA[i], spellTriggeredProto->EffectImplicitTargetB[i]) &&
                                    !IsPositiveEffect(spellTriggeredProto, SpellEffectIndex(i)))
                                    return false;
                            }
                        }
                    }
                    break;
                case SPELL_AURA_PROC_TRIGGER_SPELL:
                    // many positive auras have negative triggered spells at damage for example and this not make it negative (it can be canceled for example)
                    break;
                case SPELL_AURA_MOD_STUN:                   //have positive and negative spells, we can't sort its correctly at this moment.
                    if (effIndex == EFFECT_INDEX_0 && spellproto->Effect[EFFECT_INDEX_1] == 0 && spellproto->Effect[EFFECT_INDEX_2] == 0)
                        return false;                       // but all single stun aura spells is negative

                    // Petrification
                    if(spellproto->Id == 17624)
                        return false;
                    break;
                case SPELL_AURA_MOD_PACIFY_SILENCE:
                    switch(spellproto->Id)
                    {
                        case 24740:                         // Wisp Costume
                        case 47585:                         // Dispersion
                            return true;
                        default: break;
                    }
                    return false;
                case SPELL_AURA_MOD_ROOT:
                case SPELL_AURA_MOD_SILENCE:
                case SPELL_AURA_GHOST:
                case SPELL_AURA_PERIODIC_LEECH:
                case SPELL_AURA_MOD_STALKED:
                case SPELL_AURA_PERIODIC_DAMAGE_PERCENT:
                    return false;
                case SPELL_AURA_PERIODIC_DAMAGE:            // used in positive spells also.
                    // part of negative spell if casted at self (prevent cancel)
                    if (spellproto->EffectImplicitTargetA[effIndex] == TARGET_SELF ||
                        spellproto->EffectImplicitTargetA[effIndex] == TARGET_SELF2)
                        return false;
                    break;
                case SPELL_AURA_MOD_DECREASE_SPEED:         // used in positive spells also
                    // part of positive spell if casted at self
                    if ((spellproto->EffectImplicitTargetA[effIndex] == TARGET_SELF ||
                        spellproto->EffectImplicitTargetA[effIndex] == TARGET_SELF2) &&
                        spellproto->SpellFamilyName == SPELLFAMILY_GENERIC)
                        return false;
                    // but not this if this first effect (don't found better check)
                    if (spellproto->Attributes & 0x4000000 && effIndex == EFFECT_INDEX_0)
                        return false;
                    break;
                case SPELL_AURA_TRANSFORM:
                    // some spells negative
                    switch(spellproto->Id)
                    {
                        case 36897:                         // Transporter Malfunction (race mutation to horde)
                        case 36899:                         // Transporter Malfunction (race mutation to alliance)
                            return false;
                    }
                    break;
                case SPELL_AURA_MOD_SCALE:
                    // some spells negative
                    switch(spellproto->Id)
                    {
                        case 802:                           // Mutate Bug, wrongly negative by target modes
                            return true;
                        case 36900:                         // Soul Split: Evil!
                        case 36901:                         // Soul Split: Good
                        case 36893:                         // Transporter Malfunction (decrease size case)
                        case 36895:                         // Transporter Malfunction (increase size case)
                            return false;
                    }
                    break;
                case SPELL_AURA_MECHANIC_IMMUNITY:
                {
                    // non-positive immunities
                    switch(spellproto->EffectMiscValue[effIndex])
                    {
                        case MECHANIC_BANDAGE:
                        case MECHANIC_SHIELD:
                        case MECHANIC_MOUNT:
                        case MECHANIC_INVULNERABILITY:
                            return false;
                        default:
                            break;
                    }
                }   break;
                case SPELL_AURA_ADD_FLAT_MODIFIER:          // mods
                case SPELL_AURA_ADD_PCT_MODIFIER:
                {
                    // non-positive mods
                    switch(spellproto->EffectMiscValue[effIndex])
                    {
                        case SPELLMOD_COST:                 // dependent from bas point sign (negative -> positive)
                            if(spellproto->CalculateSimpleValue(effIndex) > 0)
                                return false;
                            break;
                        default:
                            break;
                    }
                }   break;
                case SPELL_AURA_FORCE_REACTION:
                {
                    switch (spellproto->Id)
                    {
                        case 42792:                         // Recently Dropped Flag (prevent cancel)
                        case 46221:                         // Animal Blood
                            return false;
                        default:
                            break;
                    }
                    break;
                }
                default:
                    break;
            }
            break;
        }
        default:
            break;
    }

    // non-positive targets
    if(!IsPositiveTarget(spellproto->EffectImplicitTargetA[effIndex],spellproto->EffectImplicitTargetB[effIndex]))
        return false;

    // AttributesEx check
    if(spellproto->AttributesEx & SPELL_ATTR_EX_NEGATIVE)
        return false;

    // ok, positive
    return true;
}

bool IsPositiveSpell(uint32 spellId)
{
    SpellEntry const *spellproto = sSpellStore.LookupEntry(spellId);
    if (!spellproto)
        return false;

    return IsPositiveSpell(spellproto);
}

bool IsPositiveSpell(SpellEntry const *spellproto)
{
    // spells with at least one negative effect are considered negative
    // some self-applied spells have negative effects but in self casting case negative check ignored.
    for (int i = 0; i < MAX_EFFECT_INDEX; ++i)
        if (spellproto->Effect[i] && !IsPositiveEffect(spellproto, SpellEffectIndex(i)))
            return false;
    return true;
}

bool IsSingleTargetSpell(SpellEntry const *spellInfo)
{
    // all other single target spells have if it has AttributesEx5
    if ( spellInfo->AttributesEx5 & SPELL_ATTR_EX5_SINGLE_TARGET_SPELL )
        return true;

    // TODO - need found Judgements rule
    switch(GetSpellSpecific(spellInfo->Id))
    {
        case SPELL_JUDGEMENT:
            return true;
        default:
            break;
    }

    // single target triggered spell.
    // Not real client side single target spell, but it' not triggered until prev. aura expired.
    // This is allow store it in single target spells list for caster for spell proc checking
    if(spellInfo->Id==38324)                                // Regeneration (triggered by 38299 (HoTs on Heals))
        return true;

    return false;
}

bool IsSingleTargetSpells(SpellEntry const *spellInfo1, SpellEntry const *spellInfo2)
{
    // TODO - need better check
    // Equal icon and spellfamily
    if( spellInfo1->SpellFamilyName == spellInfo2->SpellFamilyName &&
        spellInfo1->SpellIconID == spellInfo2->SpellIconID )
        return true;

    // TODO - need found Judgements rule
    SpellSpecific spec1 = GetSpellSpecific(spellInfo1->Id);
    // spell with single target specific types
    switch(spec1)
    {
        case SPELL_JUDGEMENT:
        case SPELL_MAGE_POLYMORPH:
            if(GetSpellSpecific(spellInfo2->Id) == spec1)
                return true;
            break;
        default:
            break;
    }

    return false;
}

SpellCastResult GetErrorAtShapeshiftedCast (SpellEntry const *spellInfo, uint32 form)
{
    // talents that learn spells can have stance requirements that need ignore
    // (this requirement only for client-side stance show in talent description)
    if( GetTalentSpellCost(spellInfo->Id) > 0 &&
        (spellInfo->Effect[EFFECT_INDEX_0] == SPELL_EFFECT_LEARN_SPELL || spellInfo->Effect[EFFECT_INDEX_1] == SPELL_EFFECT_LEARN_SPELL || spellInfo->Effect[EFFECT_INDEX_2] == SPELL_EFFECT_LEARN_SPELL) )
        return SPELL_CAST_OK;

    uint32 stanceMask = (form ? 1 << (form - 1) : 0);

    if (stanceMask & spellInfo->StancesNot)                 // can explicitly not be casted in this stance
        return SPELL_FAILED_NOT_SHAPESHIFT;

    if (stanceMask & spellInfo->Stances)                    // can explicitly be casted in this stance
        return SPELL_CAST_OK;

    bool actAsShifted = false;
    if (form > 0)
    {
        SpellShapeshiftFormEntry const *shapeInfo = sSpellShapeshiftFormStore.LookupEntry(form);
        if (!shapeInfo)
        {
            sLog.outError("GetErrorAtShapeshiftedCast: unknown shapeshift %u", form);
            return SPELL_CAST_OK;
        }
        actAsShifted = !(shapeInfo->flags1 & 1);            // shapeshift acts as normal form for spells
    }

    if(actAsShifted)
    {
        if (spellInfo->Attributes & SPELL_ATTR_NOT_SHAPESHIFT) // not while shapeshifted
            return SPELL_FAILED_NOT_SHAPESHIFT;
        else if (spellInfo->Stances != 0)                   // needs other shapeshift
            return SPELL_FAILED_ONLY_SHAPESHIFT;
    }
    else
    {
        // needs shapeshift
        if(!(spellInfo->AttributesEx2 & SPELL_ATTR_EX2_NOT_NEED_SHAPESHIFT) && spellInfo->Stances != 0)
            return SPELL_FAILED_ONLY_SHAPESHIFT;
    }

    return SPELL_CAST_OK;
}

void SpellMgr::LoadSpellTargetPositions()
{
    mSpellTargetPositions.clear();                                // need for reload case

    uint32 count = 0;

    //                                                0   1           2                  3                  4                  5
    QueryResult *result = WorldDatabase.Query("SELECT id, target_map, target_position_x, target_position_y, target_position_z, target_orientation FROM spell_target_position");
    if (!result)
    {
        BarGoLink bar(1);

        bar.step();

        sLog.outString();
        sLog.outString(">> Loaded %u spell target destination coordinates", count);
        return;
    }

    BarGoLink bar(result->GetRowCount());

    do
    {
        Field *fields = result->Fetch();

        bar.step();

        uint32 Spell_ID = fields[0].GetUInt32();

        SpellTargetPosition st;

        st.target_mapId       = fields[1].GetUInt32();
        st.target_X           = fields[2].GetFloat();
        st.target_Y           = fields[3].GetFloat();
        st.target_Z           = fields[4].GetFloat();
        st.target_Orientation = fields[5].GetFloat();

        MapEntry const* mapEntry = sMapStore.LookupEntry(st.target_mapId);
        if (!mapEntry)
        {
            sLog.outErrorDb("Spell (ID:%u) target map (ID: %u) does not exist in `Map.dbc`.",Spell_ID,st.target_mapId);
            continue;
        }

        if (st.target_X==0 && st.target_Y==0 && st.target_Z==0)
        {
            sLog.outErrorDb("Spell (ID:%u) target coordinates not provided.",Spell_ID);
            continue;
        }

        SpellEntry const* spellInfo = sSpellStore.LookupEntry(Spell_ID);
        if (!spellInfo)
        {
            sLog.outErrorDb("Spell (ID:%u) listed in `spell_target_position` does not exist.",Spell_ID);
            continue;
        }

        bool found = false;
        for(int i = 0; i < MAX_EFFECT_INDEX; ++i)
        {
            if (spellInfo->EffectImplicitTargetA[i]==TARGET_TABLE_X_Y_Z_COORDINATES || spellInfo->EffectImplicitTargetB[i]==TARGET_TABLE_X_Y_Z_COORDINATES)
            {
                // additional requirements
                if (spellInfo->Effect[i]==SPELL_EFFECT_BIND && spellInfo->EffectMiscValue[i])
                {
                    uint32 zone_id = sTerrainMgr.GetAreaId(st.target_mapId, st.target_X, st.target_Y, st.target_Z);
                    if (int32(zone_id) != spellInfo->EffectMiscValue[i])
                    {
                        sLog.outErrorDb("Spell (Id: %u) listed in `spell_target_position` expected point to zone %u bit point to zone %u.",Spell_ID, spellInfo->EffectMiscValue[i], zone_id);
                        break;
                    }
                }

                found = true;
                break;
            }
        }
        if (!found)
        {
            sLog.outErrorDb("Spell (Id: %u) listed in `spell_target_position` does not have target TARGET_TABLE_X_Y_Z_COORDINATES (17).",Spell_ID);
            continue;
        }

        mSpellTargetPositions[Spell_ID] = st;
        ++count;

    } while( result->NextRow() );

    delete result;

    sLog.outString();
    sLog.outString(">> Loaded %u spell target destination coordinates", count);
}

template <typename EntryType, typename WorkerType, typename StorageType>
struct SpellRankHelper
{
    SpellRankHelper(SpellMgr &_mgr, StorageType &_storage): mgr(_mgr), worker(_storage), customRank(0) {}
    void RecordRank(EntryType &entry, uint32 spell_id)
    {
        const SpellEntry *spell = sSpellStore.LookupEntry(spell_id);
        if (!spell)
        {
            sLog.outErrorDb("Spell %u listed in `%s` does not exist", spell_id, worker.TableName());
            return;
        }

        uint32 first_id = mgr.GetFirstSpellInChain(spell_id);

        // most spell ranks expected same data
        if(first_id)
        {
            firstRankSpells.insert(first_id);

            if (first_id != spell_id)
            {
                if (!worker.IsValidCustomRank(entry, spell_id, first_id))
                    return;
                // for later check that first rank also added
                else
                {
                    firstRankSpellsWithCustomRanks.insert(first_id);
                    ++customRank;
                }
            }
        }

        worker.AddEntry(entry, spell);
    }
    void FillHigherRanks()
    {
        // check that first rank added for custom ranks
        for (std::set<uint32>::const_iterator itr = firstRankSpellsWithCustomRanks.begin(); itr != firstRankSpellsWithCustomRanks.end(); ++itr)
            if (!worker.HasEntry(*itr))
                sLog.outErrorDb("Spell %u must be listed in `%s` as first rank for listed custom ranks of spell but not found!", *itr, worker.TableName());

        // fill absent non first ranks data base at first rank data
        for (std::set<uint32>::const_iterator itr = firstRankSpells.begin(); itr != firstRankSpells.end(); ++itr)
        {
            if (worker.SetStateToEntry(*itr))
                mgr.doForHighRanks(*itr, worker);
        }
    }
    std::set<uint32> firstRankSpells;
    std::set<uint32> firstRankSpellsWithCustomRanks;

    SpellMgr &mgr;
    WorkerType worker;
    uint32 customRank;
};

struct DoSpellProcEvent
{
    DoSpellProcEvent(SpellProcEventMap& _spe_map) : spe_map(_spe_map), customProc(0), count(0) {}
    void operator() (uint32 spell_id)
    {
        SpellProcEventEntry const& spe = state->second;
        // add ranks only for not filled data (some ranks have ppm data different for ranks for example)
        SpellProcEventMap::const_iterator spellItr = spe_map.find(spell_id);
        if (spellItr == spe_map.end())
            spe_map[spell_id] = spe;
        // if custom rank data added then it must be same except ppm
        else
        {
            SpellProcEventEntry const& r_spe = spellItr->second;
            if (spe.schoolMask != r_spe.schoolMask)
                sLog.outErrorDb("Spell %u listed in `spell_proc_event` as custom rank have different schoolMask from first rank in chain", spell_id);

            if (spe.spellFamilyName != r_spe.spellFamilyName)
                sLog.outErrorDb("Spell %u listed in `spell_proc_event` as custom rank have different spellFamilyName from first rank in chain", spell_id);

            for (int32 i = 0; i < MAX_EFFECT_INDEX; ++i)
            {
                if (spe.spellFamilyMask[i] != r_spe.spellFamilyMask[i])
                {
                    sLog.outErrorDb("Spell %u listed in `spell_proc_event` as custom rank have different spellFamilyMask/spellFamilyMask2 from first rank in chain", spell_id);
                    break;
                }
            }

            if (spe.procFlags != r_spe.procFlags)
                sLog.outErrorDb("Spell %u listed in `spell_proc_event` as custom rank have different procFlags from first rank in chain", spell_id);

            if (spe.procEx != r_spe.procEx)
                sLog.outErrorDb("Spell %u listed in `spell_proc_event` as custom rank have different procEx from first rank in chain", spell_id);

            // only ppm allowed has been different from first rank

            if (spe.customChance != r_spe.customChance)
                sLog.outErrorDb("Spell %u listed in `spell_proc_event` as custom rank have different customChance from first rank in chain", spell_id);

            if (spe.cooldown != r_spe.cooldown)
                sLog.outErrorDb("Spell %u listed in `spell_proc_event` as custom rank have different cooldown from first rank in chain", spell_id);
        }
    }

    const char* TableName() { return "spell_proc_event"; }
    bool IsValidCustomRank(SpellProcEventEntry const &spe, uint32 entry, uint32 first_id)
    {
        // let have independent data in table for spells with ppm rates (exist rank dependent ppm rate spells)
        if (!spe.ppmRate)
        {
            sLog.outErrorDb("Spell %u listed in `spell_proc_event` is not first rank (%u) in chain", entry, first_id);
            // prevent loading since it won't have an effect anyway
            return false;
        }
        return true;
    }
    void AddEntry(SpellProcEventEntry const &spe, SpellEntry const *spell)
    {
        spe_map[spell->Id] = spe;

        bool isCustom = false;

        if (spe.procFlags == 0)
        {
            if (spell->procFlags==0)
                sLog.outErrorDb("Spell %u listed in `spell_proc_event` probally not triggered spell (no proc flags)", spell->Id);
        }
        else
        {
            if (spell->procFlags==spe.procFlags)
                sLog.outErrorDb("Spell %u listed in `spell_proc_event` has exactly same proc flags as in spell.dbc, field value redundant", spell->Id);
            else
                isCustom = true;
        }

        if (spe.customChance == 0)
        {
            /* enable for re-check cases, 0 chance ok for some cases because in some cases it set by another spell/talent spellmod)
            if (spell->procChance==0 && !spe.ppmRate)
                sLog.outErrorDb("Spell %u listed in `spell_proc_event` probally not triggered spell (no chance or ppm)", spell->Id);
            */
        }
        else
        {
            if (spell->procChance==spe.customChance)
                sLog.outErrorDb("Spell %u listed in `spell_proc_event` has exactly same custom chance as in spell.dbc, field value redundant", spell->Id);
            else
                isCustom = true;
        }

        // totally redundant record
        if (!spe.schoolMask && !spe.procFlags &&
            !spe.procEx && !spe.ppmRate && !spe.customChance && !spe.cooldown)
        {
            bool empty = !spe.spellFamilyName ? true : false;
            for (int32 i = 0; i < MAX_EFFECT_INDEX; ++i)
            {
                if (spe.spellFamilyMask[i])
                {
                    empty = false;
                    ClassFamilyMask const& mask = spell->GetEffectSpellClassMask(SpellEffectIndex(i));
                    if (mask == spe.spellFamilyMask[i])
                        sLog.outErrorDb("Spell %u listed in `spell_proc_event` has same class mask as in Spell.dbc (EffectIndex %u) and doesn't have any other data", spell->Id, i);
                }
            }
            if (empty)
                sLog.outErrorDb("Spell %u listed in `spell_proc_event` doesn't have any useful data", spell->Id);
        }

        if (isCustom)
            ++customProc;
        else
            ++count;
    }

    bool HasEntry(uint32 spellId) { return spe_map.count(spellId) > 0; }
    bool SetStateToEntry(uint32 spellId) { return (state = spe_map.find(spellId)) != spe_map.end(); }
    SpellProcEventMap& spe_map;
    SpellProcEventMap::const_iterator state;

    uint32 customProc;
    uint32 count;
};

void SpellMgr::LoadSpellProcEvents()
{
    mSpellProcEventMap.clear();                             // need for reload case

    //                                                0      1           2                3                  4                  5                  6                  7                  8                  9                  10                 11                 12         13      14       15            16
    QueryResult *result = WorldDatabase.Query("SELECT entry, SchoolMask, SpellFamilyName, SpellFamilyMaskA0, SpellFamilyMaskA1, SpellFamilyMaskA2, SpellFamilyMaskB0, SpellFamilyMaskB1, SpellFamilyMaskB2, SpellFamilyMaskC0, SpellFamilyMaskC1, SpellFamilyMaskC2, procFlags, procEx, ppmRate, CustomChance, Cooldown FROM spell_proc_event");
    if (!result)
    {
        BarGoLink bar(1);
        bar.step();
        sLog.outString();
        sLog.outString(">> No spell proc event conditions loaded");
        return;
    }

    SpellRankHelper<SpellProcEventEntry, DoSpellProcEvent, SpellProcEventMap> rankHelper(*this, mSpellProcEventMap);

    BarGoLink bar(result->GetRowCount());
    do
    {
        Field *fields = result->Fetch();

        bar.step();

        uint32 entry = fields[0].GetUInt32();

        SpellProcEventEntry spe;

        spe.schoolMask      = fields[1].GetUInt32();
        spe.spellFamilyName = fields[2].GetUInt32();

        for (int32 i = 0; i < MAX_EFFECT_INDEX; ++i)
        {
            spe.spellFamilyMask[i] = ClassFamilyMask(
                (uint64)fields[i+3].GetUInt32() | ((uint64)fields[i+6].GetUInt32()<<32),
                fields[i+9].GetUInt32());
        }
        spe.procFlags       = fields[12].GetUInt32();
        spe.procEx          = fields[13].GetUInt32();
        spe.ppmRate         = fields[14].GetFloat();
        spe.customChance    = fields[15].GetFloat();
        spe.cooldown        = fields[16].GetUInt32();

        rankHelper.RecordRank(spe, entry);

    } while (result->NextRow());

    rankHelper.FillHigherRanks();

    delete result;

    sLog.outString();
    sLog.outString( ">> Loaded %u extra spell proc event conditions +%u custom proc (inc. +%u custom ranks)",  rankHelper.worker.count, rankHelper.worker.customProc, rankHelper.customRank);
}

struct DoSpellProcItemEnchant
{
    DoSpellProcItemEnchant(SpellProcItemEnchantMap& _procMap, float _ppm) : procMap(_procMap), ppm(_ppm) {}
    void operator() (uint32 spell_id) { procMap[spell_id] = ppm; }

    SpellProcItemEnchantMap& procMap;
    float ppm;
};

void SpellMgr::LoadSpellProcItemEnchant()
{
    mSpellProcItemEnchantMap.clear();                       // need for reload case

    uint32 count = 0;

    //                                                0      1
    QueryResult *result = WorldDatabase.Query("SELECT entry, ppmRate FROM spell_proc_item_enchant");
    if (!result)
    {

        BarGoLink bar(1);

        bar.step();

        sLog.outString();
        sLog.outString(">> Loaded %u proc item enchant definitions", count);
        return;
    }

    BarGoLink bar(result->GetRowCount());

    do
    {
        Field *fields = result->Fetch();

        bar.step();

        uint32 entry = fields[0].GetUInt32();
        float ppmRate = fields[1].GetFloat();

        SpellEntry const* spellInfo = sSpellStore.LookupEntry(entry);

        if (!spellInfo)
        {
            sLog.outErrorDb("Spell %u listed in `spell_proc_item_enchant` does not exist", entry);
            continue;
        }

        uint32 first_id = GetFirstSpellInChain(entry);

        if ( first_id != entry )
        {
            sLog.outErrorDb("Spell %u listed in `spell_proc_item_enchant` is not first rank (%u) in chain", entry, first_id);
            // prevent loading since it won't have an effect anyway
            continue;
        }

        mSpellProcItemEnchantMap[entry] = ppmRate;

        // also add to high ranks
        DoSpellProcItemEnchant worker(mSpellProcItemEnchantMap, ppmRate);
        doForHighRanks(entry,worker);

        ++count;
    } while( result->NextRow() );

    delete result;

    sLog.outString();
    sLog.outString( ">> Loaded %u proc item enchant definitions", count );
}

struct DoSpellBonuses
{
    DoSpellBonuses(SpellBonusMap& _spellBonusMap, SpellBonusEntry const& _spellBonus) : spellBonusMap(_spellBonusMap), spellBonus(_spellBonus) {}
    void operator() (uint32 spell_id) { spellBonusMap[spell_id] = spellBonus; }

    SpellBonusMap& spellBonusMap;
    SpellBonusEntry const& spellBonus;
};

void SpellMgr::LoadSpellBonuses()
{
    mSpellBonusMap.clear();                             // need for reload case
    uint32 count = 0;
    //                                                0      1             2          3
    QueryResult *result = WorldDatabase.Query("SELECT entry, direct_bonus, dot_bonus, ap_bonus, ap_dot_bonus FROM spell_bonus_data");
    if (!result)
    {
        BarGoLink bar(1);
        bar.step();
        sLog.outString();
        sLog.outString(">> Loaded %u spell bonus data", count);
        return;
    }

    BarGoLink bar(result->GetRowCount());
    do
    {
        Field *fields = result->Fetch();
        bar.step();
        uint32 entry = fields[0].GetUInt32();

        SpellEntry const* spell = sSpellStore.LookupEntry(entry);
        if (!spell)
        {
            sLog.outErrorDb("Spell %u listed in `spell_bonus_data` does not exist", entry);
            continue;
        }

        uint32 first_id = GetFirstSpellInChain(entry);

        if ( first_id != entry )
        {
            sLog.outErrorDb("Spell %u listed in `spell_bonus_data` is not first rank (%u) in chain", entry, first_id);
            // prevent loading since it won't have an effect anyway
            continue;
        }

        SpellBonusEntry sbe;

        sbe.direct_damage = fields[1].GetFloat();
        sbe.dot_damage    = fields[2].GetFloat();
        sbe.ap_bonus      = fields[3].GetFloat();
        sbe.ap_dot_bonus   = fields[4].GetFloat();

        bool need_dot = false;
        bool need_direct = false;
        uint32 x = 0;                                       // count all, including empty, meaning: not all existing effect is DoTs/HoTs
        for(int i = 0; i < MAX_EFFECT_INDEX; ++i)
        {
            if (!spell->Effect[i])
            {
                ++x;
                continue;
            }

            // DoTs/HoTs
            switch(spell->EffectApplyAuraName[i])
            {
                case SPELL_AURA_PERIODIC_DAMAGE:
                case SPELL_AURA_PERIODIC_DAMAGE_PERCENT:
                case SPELL_AURA_PERIODIC_LEECH:
                case SPELL_AURA_PERIODIC_HEAL:
                case SPELL_AURA_OBS_MOD_HEALTH:
                case SPELL_AURA_PERIODIC_MANA_LEECH:
                case SPELL_AURA_OBS_MOD_MANA:
                case SPELL_AURA_POWER_BURN_MANA:
                    need_dot = true;
                    ++x;
                    break;
                default:
                    break;
            }
        }

        //TODO: maybe add explicit list possible direct damage spell effects...
        if (x < MAX_EFFECT_INDEX)
            need_direct = true;

        // Check if direct_bonus is needed in `spell_bonus_data`
        float direct_calc;
        float direct_diff = 1000.0f;                        // for have big diff if no DB field value
        if (sbe.direct_damage)
        {
            bool isHeal = false;
            for(int i = 0; i < 3; ++i)
            {
                // Heals (Also count Mana Shield and Absorb effects as heals)
                if (spell->Effect[i] == SPELL_EFFECT_HEAL || spell->Effect[i] == SPELL_EFFECT_HEAL_MAX_HEALTH ||
                    (spell->Effect[i] == SPELL_EFFECT_APPLY_AURA && (spell->EffectApplyAuraName[i] == SPELL_AURA_SCHOOL_ABSORB || spell->EffectApplyAuraName[i] == SPELL_AURA_PERIODIC_HEAL)) )
                {
                    isHeal = true;
                    break;
                }
            }
            direct_calc = CalculateDefaultCoefficient(spell, SPELL_DIRECT_DAMAGE) * (isHeal ? 1.88f : 1.0f);
            direct_diff = std::abs(sbe.direct_damage - direct_calc);
        }

        // Check if dot_bonus is needed in `spell_bonus_data`
        float dot_calc;
        float dot_diff = 1000.0f;                           // for have big diff if no DB field value
        if (sbe.dot_damage)
        {
            bool isHeal = false;
            for(int i = 0; i < 3; ++i)
            {
                // Periodic Heals
                if (spell->Effect[i] == SPELL_EFFECT_APPLY_AURA && spell->EffectApplyAuraName[i] == SPELL_AURA_PERIODIC_HEAL)
                {
                    isHeal = true;
                    break;
                }
            }
            dot_calc = CalculateDefaultCoefficient(spell, DOT) * (isHeal ? 1.88f : 1.0f);
            dot_diff = std::abs(sbe.dot_damage - dot_calc);
        }

        if (direct_diff < 0.02f && !need_dot && !sbe.ap_bonus && !sbe.ap_dot_bonus)
            sLog.outErrorDb("`spell_bonus_data` entry for spell %u `direct_bonus` not needed (data from table: %f, calculated %f, difference of %f) and `dot_bonus` also not used",
                entry, sbe.direct_damage, direct_calc, direct_diff);
        else if (direct_diff < 0.02f && dot_diff < 0.02f && !sbe.ap_bonus && !sbe.ap_dot_bonus)
        {
            sLog.outErrorDb("`spell_bonus_data` entry for spell %u `direct_bonus` not needed (data from table: %f, calculated %f, difference of %f) and ",
                entry, sbe.direct_damage, direct_calc, direct_diff);
            sLog.outErrorDb("                                  ... `dot_bonus` not needed (data from table: %f, calculated %f, difference of %f)",
                sbe.dot_damage, dot_calc, dot_diff);
        }
        else if (!need_direct && dot_diff < 0.02f && !sbe.ap_bonus && !sbe.ap_dot_bonus)
            sLog.outErrorDb("`spell_bonus_data` entry for spell %u `dot_bonus` not needed (data from table: %f, calculated %f, difference of %f) and direct also not used",
            entry, sbe.dot_damage, dot_calc, dot_diff);
        else if (!need_direct && sbe.direct_damage)
            sLog.outErrorDb("`spell_bonus_data` entry for spell %u `direct_bonus` not used (spell not have non-periodic affects)", entry);
        else if (!need_dot && sbe.dot_damage)
            sLog.outErrorDb("`spell_bonus_data` entry for spell %u `dot_bonus` not used (spell not have periodic affects)", entry);

        if (!need_direct && sbe.ap_bonus)
            sLog.outErrorDb("`spell_bonus_data` entry for spell %u `ap_bonus` not used (spell not have non-periodic affects)", entry);
        else if (!need_dot && sbe.ap_dot_bonus)
            sLog.outErrorDb("`spell_bonus_data` entry for spell %u `ap_dot_bonus` not used (spell not have periodic affects)", entry);

        mSpellBonusMap[entry] = sbe;

        // also add to high ranks
        DoSpellBonuses worker(mSpellBonusMap, sbe);
        doForHighRanks(entry,worker);

        ++count;

    } while( result->NextRow() );

    delete result;

    sLog.outString();
    sLog.outString( ">> Loaded %u extra spell bonus data",  count);
}

bool SpellMgr::IsSpellProcEventCanTriggeredBy(SpellProcEventEntry const * spellProcEvent, uint32 EventProcFlag, SpellEntry const * procSpell, uint32 procFlags, uint32 procExtra)
{
    // No extra req need
    uint32 procEvent_procEx = PROC_EX_NONE;

    // check prockFlags for condition
    if((procFlags & EventProcFlag) == 0)
        return false;

    // Always trigger for this
    if (EventProcFlag & (PROC_FLAG_KILLED | PROC_FLAG_KILL | PROC_FLAG_ON_TRAP_ACTIVATION))
        return true;

    if (spellProcEvent)     // Exist event data
    {
        // Store extra req
        procEvent_procEx = spellProcEvent->procEx;

        // For melee triggers
        if (procSpell == NULL)
        {
            // Check (if set) for school (melee attack have Normal school)
            if(spellProcEvent->schoolMask && (spellProcEvent->schoolMask & SPELL_SCHOOL_MASK_NORMAL) == 0)
                return false;
        }
        else // For spells need check school/spell family/family mask
        {
            // Check (if set) for school
            if(spellProcEvent->schoolMask && (spellProcEvent->schoolMask & procSpell->SchoolMask) == 0)
                return false;

            // Check (if set) for spellFamilyName
            if(spellProcEvent->spellFamilyName && (spellProcEvent->spellFamilyName != procSpell->SpellFamilyName))
                return false;
        }
    }

    // Check for extra req (if none) and hit/crit
    if (procEvent_procEx == PROC_EX_NONE)
    {
        // Don't allow proc from periodic heal if no extra requirement is defined
        if (EventProcFlag & (PROC_FLAG_ON_DO_PERIODIC | PROC_FLAG_ON_TAKE_PERIODIC) && (procExtra & PROC_EX_PERIODIC_POSITIVE))
            return false;

        // No extra req, so can trigger for (damage/healing present) and hit/crit
        if(procExtra & (PROC_EX_NORMAL_HIT|PROC_EX_CRITICAL_HIT))
            return true;
    }
    else // all spells hits here only if resist/reflect/immune/evade
    {
        // Exist req for PROC_EX_EX_TRIGGER_ALWAYS
        if (procEvent_procEx & PROC_EX_EX_TRIGGER_ALWAYS)
            return true;
        // Check Extra Requirement like (hit/crit/miss/resist/parry/dodge/block/immune/reflect/absorb and other)
        if (procEvent_procEx & procExtra)
            return true;
    }
    return false;
}

void SpellMgr::LoadSpellElixirs()
{
    mSpellElixirs.clear();                                  // need for reload case

    uint32 count = 0;

    //                                                0      1
    QueryResult *result = WorldDatabase.Query("SELECT entry, mask FROM spell_elixir");
    if (!result)
    {

        BarGoLink bar(1);

        bar.step();

        sLog.outString();
        sLog.outString(">> Loaded %u spell elixir definitions", count);
        return;
    }

    BarGoLink bar(result->GetRowCount());

    do
    {
        Field *fields = result->Fetch();

        bar.step();

        uint32 entry = fields[0].GetUInt32();
        uint8 mask = fields[1].GetUInt8();

        SpellEntry const* spellInfo = sSpellStore.LookupEntry(entry);

        if (!spellInfo)
        {
            sLog.outErrorDb("Spell %u listed in `spell_elixir` does not exist", entry);
            continue;
        }

        mSpellElixirs[entry] = mask;

        ++count;
    } while( result->NextRow() );

    delete result;

    sLog.outString();
    sLog.outString( ">> Loaded %u spell elixir definitions", count );
}

struct DoSpellThreat
{
    DoSpellThreat(SpellThreatMap& _threatMap) : threatMap(_threatMap), count(0) {}
    void operator() (uint32 spell_id)
    {
        SpellThreatEntry const &ste = state->second;
        // add ranks only for not filled data (spells adding flat threat are usually different for ranks)
        SpellThreatMap::const_iterator spellItr = threatMap.find(spell_id);
        if (spellItr == threatMap.end())
            threatMap[spell_id] = ste;

        // just assert that entry is not redundant
        else
        {
            SpellThreatEntry const& r_ste = spellItr->second;
            if (ste.threat == r_ste.threat && ste.multiplier == r_ste.multiplier && ste.ap_bonus == r_ste.ap_bonus)
                sLog.outErrorDb("Spell %u listed in `spell_threat` as custom rank has same data as Rank 1, so redundant", spell_id);
        }
    }
    const char* TableName() { return "spell_threat"; }
    bool IsValidCustomRank(SpellThreatEntry const &ste, uint32 entry, uint32 first_id)
    {
        if (!ste.threat)
        {
            sLog.outErrorDb("Spell %u listed in `spell_threat` is not first rank (%u) in chain and has no threat", entry, first_id);
            // prevent loading unexpected data
            return false;
        }
        return true;
    }
    void AddEntry(SpellThreatEntry const &ste, SpellEntry const *spell)
    {
        threatMap[spell->Id] = ste;

        // flat threat bonus and attack power bonus currently only work properly when all
        // effects have same targets, otherwise, we'd need to seperate it by effect index
        if (ste.threat || ste.ap_bonus != 0.f)
        {
            const uint32 *targetA = spell->EffectImplicitTargetA;
            const uint32 *targetB = spell->EffectImplicitTargetB;
            if ((targetA[EFFECT_INDEX_1] && targetA[EFFECT_INDEX_1] != targetA[EFFECT_INDEX_0]) ||
                (targetA[EFFECT_INDEX_2] && targetA[EFFECT_INDEX_2] != targetA[EFFECT_INDEX_0]))
                sLog.outErrorDb("Spell %u listed in `spell_threat` has effects with different targets, threat may be assigned incorrectly", spell->Id);
        }
        ++count;
    }
    bool HasEntry(uint32 spellId) { return threatMap.count(spellId) > 0; }
    bool SetStateToEntry(uint32 spellId) { return (state = threatMap.find(spellId)) != threatMap.end(); }

    SpellThreatMap& threatMap;
    SpellThreatMap::const_iterator state;
    uint32 count;
};

void SpellMgr::LoadSpellThreats()
{
    mSpellThreatMap.clear();                                // need for reload case

    //                                                0      1       2           3
    QueryResult *result = WorldDatabase.Query("SELECT entry, Threat, multiplier, ap_bonus FROM spell_threat");
    if (!result)
    {
        BarGoLink bar(1);
        bar.step();
        sLog.outString();
        sLog.outString(">> No spell threat entries loaded.");
        return;
    }

    SpellRankHelper<SpellThreatEntry, DoSpellThreat, SpellThreatMap> rankHelper(*this, mSpellThreatMap);

    BarGoLink bar(result->GetRowCount());

    do
    {
        Field *fields = result->Fetch();

        bar.step();

        uint32 entry = fields[0].GetUInt32();

        SpellThreatEntry ste;
        ste.threat = fields[1].GetUInt16();
        ste.multiplier = fields[2].GetFloat();
        ste.ap_bonus = fields[3].GetFloat();

        rankHelper.RecordRank(ste, entry);

    } while( result->NextRow() );

    rankHelper.FillHigherRanks();

    delete result;

    sLog.outString();
    sLog.outString( ">> Loaded %u spell threat entries", rankHelper.worker.count );
}

bool SpellMgr::IsRankSpellDueToSpell(SpellEntry const *spellInfo_1,uint32 spellId_2) const
{
    SpellEntry const *spellInfo_2 = sSpellStore.LookupEntry(spellId_2);
    if(!spellInfo_1 || !spellInfo_2) return false;
    if(spellInfo_1->Id == spellId_2) return false;

    return GetFirstSpellInChain(spellInfo_1->Id)==GetFirstSpellInChain(spellId_2);
}

bool SpellMgr::canStackSpellRanksInSpellBook(SpellEntry const *spellInfo) const
{
    if (IsPassiveSpell(spellInfo))                          // ranked passive spell
        return false;
    if (spellInfo->powerType != POWER_MANA && spellInfo->powerType != POWER_HEALTH)
        return false;
    if (IsProfessionOrRidingSpell(spellInfo->Id))
        return false;

    if (IsSkillBonusSpell(spellInfo->Id))
        return false;

    // All stance spells. if any better way, change it.
    for (int i = 0; i < MAX_EFFECT_INDEX; ++i)
    {
        switch(spellInfo->SpellFamilyName)
        {
            case SPELLFAMILY_PALADIN:
                // Paladin aura Spell
                if (spellInfo->Effect[i]==SPELL_EFFECT_APPLY_AREA_AURA_RAID)
                    return false;
                // Seal of Righteousness, 2 version of same rank
                if ((spellInfo->SpellFamilyFlags & UI64LIT(0x0000000008000000)) && spellInfo->SpellIconID == 25)
                    return false;
                break;
            case SPELLFAMILY_DRUID:
                // Druid form Spell
                if (spellInfo->Effect[i]==SPELL_EFFECT_APPLY_AURA &&
                    spellInfo->EffectApplyAuraName[i] == SPELL_AURA_MOD_SHAPESHIFT)
                    return false;
                break;
            case SPELLFAMILY_ROGUE:
                // Rogue Stealth
                if (spellInfo->Effect[i]==SPELL_EFFECT_APPLY_AURA &&
                    spellInfo->EffectApplyAuraName[i] == SPELL_AURA_MOD_SHAPESHIFT)
                    return false;
                break;
        }
    }
    return true;
}

bool SpellMgr::IsNoStackSpellDueToSpell(uint32 spellId_1, uint32 spellId_2) const
{
    SpellEntry const *spellInfo_1 = sSpellStore.LookupEntry(spellId_1);
    SpellEntry const *spellInfo_2 = sSpellStore.LookupEntry(spellId_2);

    if (!spellInfo_1 || !spellInfo_2)
        return false;

<<<<<<< HEAD
    if(spellId_1 == spellId_2)
=======
    if (spellId_1 == spellId_2)
        return false;

    // Resurrection sickness
    if ((spellInfo_1->Id == SPELL_ID_PASSIVE_RESURRECTION_SICKNESS) != (spellInfo_2->Id==SPELL_ID_PASSIVE_RESURRECTION_SICKNESS))
        return false;

    // Allow stack passive and not passive spells
    if ((spellInfo_1->Attributes & SPELL_ATTR_PASSIVE)!=(spellInfo_2->Attributes & SPELL_ATTR_PASSIVE))
>>>>>>> ab0d7f53
        return false;

    // Specific spell family spells
	// also some SpellIconID exceptions related to late checks (isModifier)
    switch(spellInfo_1->SpellFamilyName)
    {
        case SPELLFAMILY_GENERIC:
<<<<<<< HEAD
            if (spellInfo_2->SpellFamilyName == SPELLFAMILY_GENERIC)
=======
            switch(spellInfo_2->SpellFamilyName)
            {
                case SPELLFAMILY_GENERIC:                   // same family case
                {
                    // Thunderfury
                    if ((spellInfo_1->Id == 21992 && spellInfo_2->Id == 27648) ||
                        (spellInfo_2->Id == 21992 && spellInfo_1->Id == 27648))
                        return false;

                    // Lightning Speed (Mongoose) and Fury of the Crashing Waves (Tsunami Talisman)
                    if ((spellInfo_1->Id == 28093 && spellInfo_2->Id == 42084) ||
                        (spellInfo_2->Id == 28093 && spellInfo_1->Id == 42084))
                        return false;

                    // Soulstone Resurrection and Twisting Nether (resurrector)
                    if (spellInfo_1->SpellIconID == 92 && spellInfo_2->SpellIconID == 92 && (
                        (spellInfo_1->SpellVisual[0] == 99 && spellInfo_2->SpellVisual[0] == 0) ||
                        (spellInfo_2->SpellVisual[0] == 99 && spellInfo_1->SpellVisual[0] == 0)))
                        return false;

                    // Heart of the Wild, Agility and various Idol Triggers
                    if (spellInfo_1->SpellIconID == 240 && spellInfo_2->SpellIconID == 240)
                        return false;

                    // Personalized Weather (thunder effect should overwrite rainy aura)
                    if (spellInfo_1->SpellIconID == 2606 && spellInfo_2->SpellIconID == 2606)
                        return false;

                    // Brood Affliction: Bronze
                    if ((spellInfo_1->Id == 23170 && spellInfo_2->Id == 23171) ||
                        (spellInfo_2->Id == 23170 && spellInfo_1->Id == 23171))
                        return false;

                    // Male Shadowy Disguise
                    if ((spellInfo_1->Id == 32756 && spellInfo_2->Id == 38080) ||
                        (spellInfo_2->Id == 32756 && spellInfo_1->Id == 38080))
                         return false;

                    // Female Shadowy Disguise
                    if ((spellInfo_1->Id == 32756 && spellInfo_2->Id == 38081) ||
                        (spellInfo_2->Id == 32756 && spellInfo_1->Id == 38081))
                         return false;

                    // Cool Down (See PeriodicAuraTick())
                    if ((spellInfo_1->Id == 52441 && spellInfo_2->Id == 52443) ||
                        (spellInfo_2->Id == 52441 && spellInfo_1->Id == 52443))
                        return false;

                    // See Chapel Invisibility and See Noth Invisibility
                    if ((spellInfo_1->Id == 52950 && spellInfo_2->Id == 52707) ||
                        (spellInfo_2->Id == 52950 && spellInfo_1->Id == 52707))
                        return false;

                    // Regular and Night Elf Ghost
                    if ((spellInfo_1->Id == 8326 && spellInfo_2->Id == 20584) ||
                        (spellInfo_2->Id == 8326 && spellInfo_1->Id == 20584))
                         return false;

                    // Aura of Despair auras
                    if ((spellInfo_1->Id == 64848 && spellInfo_2->Id == 62692) ||
                        (spellInfo_2->Id == 64848 && spellInfo_1->Id == 62692))
                        return false;

                    // Blood Fury and Rage of the Unraveller
                    if (spellInfo_1->SpellIconID == 1662 && spellInfo_2->SpellIconID == 1662)
                        return false;

                    // Kindred Spirits
                    if (spellInfo_1->SpellIconID == 3559 && spellInfo_2->SpellIconID == 3559)
                        return false;

                    // Vigilance and Damage Reduction (Vigilance triggered spell)
                    if (spellInfo_1->SpellIconID == 2834 && spellInfo_2->SpellIconID == 2834)
                        return false;

                    break;
                }
                case SPELLFAMILY_MAGE:
                    // Arcane Intellect and Insight
                    if (spellInfo_2->SpellIconID == 125 && spellInfo_1->Id == 18820)
                        return false;
                    break;
                case SPELLFAMILY_WARRIOR:
                {
                    // Scroll of Protection and Defensive Stance (multi-family check)
                    if (spellInfo_1->SpellIconID == 276 && spellInfo_1->SpellVisual[0] == 196 && spellInfo_2->Id == 71)
                        return false;

                    // Improved Hamstring -> Hamstring (multi-family check)
                    if ((spellInfo_2->SpellFamilyFlags & UI64LIT(0x2)) && spellInfo_1->Id == 23694)
                        return false;

                    break;
                }
                case SPELLFAMILY_DRUID:
                {
                    // Scroll of Stamina and Leader of the Pack (multi-family check)
                    if (spellInfo_1->SpellIconID == 312 && spellInfo_1->SpellVisual[0] == 216 && spellInfo_2->Id == 24932)
                        return false;

                    // Dragonmaw Illusion (multi-family check)
                    if (spellId_1 == 40216 && spellId_2 == 42016)
                        return false;

                    break;
                }
                case SPELLFAMILY_ROGUE:
                {
                    // Garrote-Silence -> Garrote (multi-family check)
                    if (spellInfo_1->SpellIconID == 498 && spellInfo_1->SpellVisual[0] == 0 && spellInfo_2->SpellIconID == 498)
                        return false;

                    break;
                }
                case SPELLFAMILY_HUNTER:
                {
                    // Concussive Shot and Imp. Concussive Shot (multi-family check)
                    if (spellInfo_1->Id == 19410 && spellInfo_2->Id == 5116)
                        return false;

                    // Improved Wing Clip -> Wing Clip (multi-family check)
                    if ((spellInfo_2->SpellFamilyFlags & UI64LIT(0x40)) && spellInfo_1->Id == 19229)
                        return false;
                    break;
                }
                case SPELLFAMILY_PALADIN:
                {
                    // Unstable Currents and other -> *Sanctity Aura (multi-family check)
                    if (spellInfo_2->SpellIconID==502 && spellInfo_1->SpellIconID==502 && spellInfo_1->SpellVisual[0]==969)
                        return false;

                    // *Band of Eternal Champion and Seal of Command(multi-family check)
                    if (spellId_1 == 35081 && spellInfo_2->SpellIconID==561 && spellInfo_2->SpellVisual[0]==7992)
                        return false;

                    // Blessing of Sanctuary (multi-family check, some from 16 spell icon spells)
                    if (spellInfo_1->Id == 67480 && spellInfo_2->Id == 20911)
                        return false;

                    break;
                }
            }
            // Dragonmaw Illusion, Blood Elf Illusion, Human Illusion, Illidari Agent Illusion, Scarlet Crusade Disguise
            if(spellInfo_1->SpellIconID == 1691 && spellInfo_2->SpellIconID == 1691)
                return false;
            break;
        case SPELLFAMILY_MAGE:
            if( spellInfo_2->SpellFamilyName == SPELLFAMILY_MAGE )
>>>>>>> ab0d7f53
            {
                // BG_WS_SPELL_FOCUSED_ASSAULT & BG_WS_SPELL_BRUTAL_ASSAULT
                if ((spellInfo_1->Id == 46392 && spellInfo_2->Id == 46393) ||
                    (spellInfo_1->Id == 46393 && spellInfo_2->Id == 46392))
                    return true;

                // Dark Essence & Light Essence
                if ((spellInfo_1->Id == 65684 && spellInfo_2->Id == 65686) ||
                    (spellInfo_2->Id == 65684 && spellInfo_1->Id == 65686))
                    return true;

                //Potent Fungus and Mini must remove each other (Amanitar encounter, Ahn'kahet)
                if ((spellInfo_1->Id == 57055 && spellInfo_2->Id == 56648) ||
                    (spellInfo_2->Id == 57055 && spellInfo_1->Id == 56648))
                    return true;
            }
            break;
        case SPELLFAMILY_WARLOCK:
            if (spellInfo_2->SpellFamilyName == SPELLFAMILY_WARLOCK)
            {
                //Corruption & Seed of corruption
                if ((spellInfo_1->SpellIconID == 313 && spellInfo_2->SpellIconID == 1932) ||
                    (spellInfo_2->SpellIconID == 313 && spellInfo_1->SpellIconID == 1932))
                {
                    if(spellInfo_1->SpellVisual[0] != 0 && spellInfo_2->SpellVisual[0] != 0)
                        return true;                        // can't be stacked
                }
            }
            break;
        case SPELLFAMILY_WARRIOR:
            if (spellInfo_2->SpellFamilyName == SPELLFAMILY_WARRIOR)
            {
<<<<<<< HEAD
=======
                // Rend and Deep Wound
                if (((spellInfo_1->SpellFamilyFlags & UI64LIT(0x20)) && (spellInfo_2->SpellFamilyFlags & UI64LIT(0x1000000000))) ||
                    ((spellInfo_2->SpellFamilyFlags & UI64LIT(0x20)) && (spellInfo_1->SpellFamilyFlags & UI64LIT(0x1000000000))))
                    return false;

                // Battle Shout and Rampage
                if ((spellInfo_1->SpellIconID == 456 && spellInfo_2->SpellIconID == 2006) ||
                    (spellInfo_2->SpellIconID == 456 && spellInfo_1->SpellIconID == 2006))
                    return false;

                // Glyph of Revenge (triggered), and Sword and Board (triggered)
                if ((spellInfo_1->SpellIconID == 856 && spellInfo_2->SpellIconID == 2780) ||
                    (spellInfo_2->SpellIconID == 856 && spellInfo_1->SpellIconID == 2780))
                    return false;

>>>>>>> ab0d7f53
                // Defensive/Berserker/Battle stance aura can not stack (needed for dummy auras)
                if (((spellInfo_1->SpellFamilyFlags & UI64LIT(0x800000)) && (spellInfo_2->SpellFamilyFlags & UI64LIT(0x800000))) ||
                    ((spellInfo_2->SpellFamilyFlags & UI64LIT(0x800000)) && (spellInfo_1->SpellFamilyFlags & UI64LIT(0x800000))))
                    return true;
            }
            break;
        case SPELLFAMILY_DRUID:
            if (spellInfo_2->SpellFamilyName == SPELLFAMILY_DRUID)
            {
<<<<<<< HEAD
                // Mark/Gift of the Wild
                if (spellInfo_1->SpellFamilyName == SPELLFAMILY_DRUID && spellInfo_1->SpellFamilyFlags & UI64LIT(0x0000000000040000) &&
                    spellInfo_2->SpellFamilyName == SPELLFAMILY_DRUID && spellInfo_2->SpellFamilyFlags & UI64LIT(0x0000000000040000))
                    return true;
=======
                //Omen of Clarity and Blood Frenzy
                if (((spellInfo_1->SpellFamilyFlags == UI64LIT(0x0) && spellInfo_1->SpellIconID == 108) && (spellInfo_2->SpellFamilyFlags & UI64LIT(0x20000000000000))) ||
                    ((spellInfo_2->SpellFamilyFlags == UI64LIT(0x0) && spellInfo_2->SpellIconID == 108) && (spellInfo_1->SpellFamilyFlags & UI64LIT(0x20000000000000))))
                    return false;

                //  Tree of Life (Shapeshift) and 34123 Tree of Life (Passive)
                if ((spellId_1 == 33891 && spellId_2 == 34123) ||
                    (spellId_2 == 33891 && spellId_1 == 34123))
                    return false;

                // Lifebloom and Wild Growth
                if ((spellInfo_1->SpellIconID == 2101 && spellInfo_2->SpellIconID == 2864) ||
                    (spellInfo_2->SpellIconID == 2101 && spellInfo_1->SpellIconID == 2864))
                    return false;

                //  Innervate and Glyph of Innervate and some other spells
                if (spellInfo_1->SpellIconID == 62 && spellInfo_2->SpellIconID == 62)
                    return false;

                // Wrath of Elune and Nature's Grace
                if ((spellInfo_1->Id == 16886 && spellInfo_2->Id == 46833) ||
                    (spellInfo_2->Id == 16886 && spellInfo_1->Id == 46833))
                    return false;

                // Bear Rage (Feral T4 (2)) and Omen of Clarity
                if ((spellInfo_1->Id == 16864 && spellInfo_2->Id == 37306) ||
                    (spellInfo_2->Id == 16864 && spellInfo_1->Id == 37306))
                    return false;

                // Cat Energy (Feral T4 (2)) and Omen of Clarity
                if ((spellInfo_1->Id == 16864 && spellInfo_2->Id == 37311) ||
                    (spellInfo_2->Id == 16864 && spellInfo_1->Id == 37311))
                    return false;

                // Survival Instincts and Survival Instincts
                if ((spellInfo_1->Id == 61336 && spellInfo_2->Id == 50322) ||
                    (spellInfo_2->Id == 61336 && spellInfo_1->Id == 50322))
                    return false;

                // Savage Roar and Savage Roar (triggered)
                if (spellInfo_1->SpellIconID == 2865 && spellInfo_2->SpellIconID == 2865)
                    return false;

                // Frenzied Regeneration and Savage Defense
                if ((spellInfo_1->Id == 22842 && spellInfo_2->Id == 62606) ||
                    (spellInfo_2->Id == 22842 && spellInfo_1->Id == 62606))
                    return false;
            }

            // Leader of the Pack and Scroll of Stamina (multi-family check)
            if (spellInfo_1->Id == 24932 && spellInfo_2->SpellIconID == 312 && spellInfo_2->SpellVisual[0] == 216)
                return false;

            // Dragonmaw Illusion (multi-family check)
            if (spellId_1 == 42016 && spellId_2 == 40216 )
                return false;

            break;
        case SPELLFAMILY_ROGUE:
            if (spellInfo_2->SpellFamilyName == SPELLFAMILY_ROGUE)
            {
                // Master of Subtlety
                if ((spellId_1 == 31665 && spellId_2 == 31666) ||
                    (spellId_1 == 31666 && spellId_2 == 31665))
                    return false;

                // Sprint & Sprint (waterwalk)
                if (spellInfo_1->SpellIconID == 516 && spellInfo_2->SpellIconID == 516 &&
                    ((spellInfo_1->Category == 44 && spellInfo_2->Category == 0) ||
                    (spellInfo_2->Category == 44 && spellInfo_1->Category == 0)))
                    return false;
            }

            //Overkill
            if (spellInfo_1->SpellIconID == 2285 && spellInfo_2->SpellIconID == 2285)
                return false;

            // Garrote -> Garrote-Silence (multi-family check)
            if (spellInfo_1->SpellIconID == 498 && spellInfo_2->SpellIconID == 498 && spellInfo_2->SpellVisual[0] == 0)
                return false;
            break;
        case SPELLFAMILY_HUNTER:
            if (spellInfo_2->SpellFamilyName == SPELLFAMILY_HUNTER)
            {
                // Rapid Fire & Quick Shots
                if (((spellInfo_1->SpellFamilyFlags & UI64LIT(0x20)) && (spellInfo_2->SpellFamilyFlags & UI64LIT(0x20000000000))) ||
                    ((spellInfo_2->SpellFamilyFlags & UI64LIT(0x20)) && (spellInfo_1->SpellFamilyFlags & UI64LIT(0x20000000000))) )
                    return false;

                // Serpent Sting & (Immolation/Explosive Trap Effect)
                if (((spellInfo_1->SpellFamilyFlags & UI64LIT(0x4)) && (spellInfo_2->SpellFamilyFlags & UI64LIT(0x00000004000))) ||
                    ((spellInfo_2->SpellFamilyFlags & UI64LIT(0x4)) && (spellInfo_1->SpellFamilyFlags & UI64LIT(0x00000004000))))
                    return false;

                // Deterrence
                if (spellInfo_1->SpellIconID == 83 && spellInfo_2->SpellIconID == 83)
                    return false;

                // Bestial Wrath
                if (spellInfo_1->SpellIconID == 1680 && spellInfo_2->SpellIconID == 1680)
                    return false;
>>>>>>> ab0d7f53
            }
            break;
        case SPELLFAMILY_PALADIN:
            if (spellInfo_2->SpellFamilyName == SPELLFAMILY_PALADIN)
            {
                // Paladin Seals
                if (IsSealSpell(spellInfo_1) && IsSealSpell(spellInfo_2))
                    return true;

                // Swift Retribution / Improved Devotion Aura (talents) and Paladin Auras
                if ((spellInfo_1->IsFitToFamilyMask(UI64LIT(0x0), 0x00000020) && (spellInfo_2->SpellIconID == 291 || spellInfo_2->SpellIconID == 3028)) ||
                    (spellInfo_2->IsFitToFamilyMask(UI64LIT(0x0), 0x00000020) && (spellInfo_1->SpellIconID == 291 || spellInfo_1->SpellIconID == 3028)))
                    return false;
            }
<<<<<<< HEAD
=======

            // Blessing of Sanctuary (multi-family check, some from 16 spell icon spells)
            if (spellInfo_2->Id == 67480 && spellInfo_1->Id == 20911)
                return false;

            // Combustion and Fire Protection Aura (multi-family check)
            if (spellInfo_2->Id == 11129 && spellInfo_1->SpellIconID == 33 && spellInfo_1->SpellVisual[0] == 321)
                return false;

            // *Sanctity Aura -> Unstable Currents and other (multi-family check)
            if (spellInfo_1->SpellIconID==502 && spellInfo_2->SpellFamilyName == SPELLFAMILY_GENERIC && spellInfo_2->SpellIconID==502 && spellInfo_2->SpellVisual[0]==969)
                return false;

            // *Seal of Command and Band of Eternal Champion (multi-family check)
            if (spellInfo_1->SpellIconID==561 && spellInfo_1->SpellVisual[0]==7992 && spellId_2 == 35081)
                return false;
            break;
        case SPELLFAMILY_SHAMAN:
            if (spellInfo_2->SpellFamilyName == SPELLFAMILY_SHAMAN)
            {
                // Windfury weapon
                if (spellInfo_1->SpellIconID==220 && spellInfo_2->SpellIconID==220 &&
                    !spellInfo_1->IsFitToFamilyMask(spellInfo_2->SpellFamilyFlags))
                    return false;

                // Ghost Wolf
                if (spellInfo_1->SpellIconID == 67 && spellInfo_2->SpellIconID == 67)
                    return false;

                // Totem of Wrath (positive/negative), ranks checked early
                if (spellInfo_1->SpellIconID == 2019 && spellInfo_2->SpellIconID == 2019)
                    return false;
            }
            // Bloodlust and Bloodthirst (multi-family check)
            if (spellInfo_1->Id == 2825 && spellInfo_2->SpellIconID == 38 && spellInfo_2->SpellVisual[0] == 0)
                return false;
            break;
>>>>>>> ab0d7f53
        case SPELLFAMILY_DEATHKNIGHT:
            if (spellInfo_2->SpellFamilyName == SPELLFAMILY_DEATHKNIGHT)
            {
                // Crypt Fever and Ebon Plague
                if((spellInfo_1->SpellIconID == 264 && spellInfo_2->SpellIconID == 1933) ||
                   (spellInfo_2->SpellIconID == 264 && spellInfo_1->SpellIconID == 1933))
                    return true;
            }
            break;
        default:
            break;
    }

    if (IsRankSpellDueToSpell(spellInfo_1, spellId_2))
        return true;

    return false;
}

bool SpellMgr::IsProfessionOrRidingSpell(uint32 spellId)
{
    SpellEntry const *spellInfo = sSpellStore.LookupEntry(spellId);
    if(!spellInfo)
        return false;

    if (spellInfo->Effect[EFFECT_INDEX_1] != SPELL_EFFECT_SKILL)
        return false;

    uint32 skill = spellInfo->EffectMiscValue[EFFECT_INDEX_1];

    return IsProfessionOrRidingSkill(skill);
}

bool SpellMgr::IsProfessionSpell(uint32 spellId)
{
    SpellEntry const *spellInfo = sSpellStore.LookupEntry(spellId);
    if(!spellInfo)
        return false;

    if (spellInfo->Effect[EFFECT_INDEX_1] != SPELL_EFFECT_SKILL)
        return false;

    uint32 skill = spellInfo->EffectMiscValue[EFFECT_INDEX_1];

    return IsProfessionSkill(skill);
}

bool SpellMgr::IsPrimaryProfessionSpell(uint32 spellId)
{
    SpellEntry const *spellInfo = sSpellStore.LookupEntry(spellId);
    if(!spellInfo)
        return false;

    if (spellInfo->Effect[EFFECT_INDEX_1] != SPELL_EFFECT_SKILL)
        return false;

    uint32 skill = spellInfo->EffectMiscValue[EFFECT_INDEX_1];

    return IsPrimaryProfessionSkill(skill);
}

uint32 SpellMgr::GetProfessionSpellMinLevel(uint32 spellId)
{
    uint32 s2l[8][3] =
    {   // 0 - gather 1 - non-gather 2 - fish
        /*0*/ { 0,   5,  5 },
        /*1*/ { 0,   5,  5 },
        /*2*/ { 0,  10, 10 },
        /*3*/ { 10, 20, 10 },
        /*4*/ { 25, 35, 10 },
        /*5*/ { 40, 50, 10 },
        /*6*/ { 55, 65, 10 },
        /*7*/ { 75, 75, 10 },
    };

    uint32 rank = GetSpellRank(spellId);
    if (rank >= 8)
        return 0;

    SkillLineAbilityMapBounds bounds = GetSkillLineAbilityMapBounds(spellId);
    if (bounds.first == bounds.second)
        return 0;

    switch (bounds.first->second->skillId)
    {
        case SKILL_FISHING:
            return s2l[rank][2];
        case SKILL_HERBALISM:
        case SKILL_MINING:
        case SKILL_SKINNING:
            return s2l[rank][0];
        default:
            return s2l[rank][1];
    }
}


bool SpellMgr::IsPrimaryProfessionFirstRankSpell(uint32 spellId) const
{
    return IsPrimaryProfessionSpell(spellId) && GetSpellRank(spellId)==1;
}

bool SpellMgr::IsSkillBonusSpell(uint32 spellId) const
{
    SkillLineAbilityMapBounds bounds = GetSkillLineAbilityMapBounds(spellId);

    for(SkillLineAbilityMap::const_iterator _spell_idx = bounds.first; _spell_idx != bounds.second; ++_spell_idx)
    {
        SkillLineAbilityEntry const *pAbility = _spell_idx->second;
        if (!pAbility || pAbility->learnOnGetSkill != ABILITY_LEARNED_ON_GET_PROFESSION_SKILL)
            continue;

        if (pAbility->req_skill_value > 0)
            return true;
    }

    return false;
}

SpellEntry const* SpellMgr::SelectAuraRankForLevel(SpellEntry const* spellInfo, uint32 level) const
{
    // fast case
    if (level + 10 >= spellInfo->spellLevel)
        return spellInfo;

    // ignore selection for passive spells
    if (IsPassiveSpell(spellInfo))
        return spellInfo;

    bool needRankSelection = false;
    for(int i = 0; i < MAX_EFFECT_INDEX; ++i)
    {
        // for simple aura in check apply to any non caster based targets, in rank search mode to any explicit targets
        if (((spellInfo->Effect[i] == SPELL_EFFECT_APPLY_AURA &&
            (IsExplicitPositiveTarget(spellInfo->EffectImplicitTargetA[i]) ||
            IsAreaEffectPossitiveTarget(Targets(spellInfo->EffectImplicitTargetA[i])))) ||
            spellInfo->Effect[i] == SPELL_EFFECT_APPLY_AREA_AURA_PARTY ||
            spellInfo->Effect[i] == SPELL_EFFECT_APPLY_AREA_AURA_RAID) &&
            IsPositiveEffect(spellInfo, SpellEffectIndex(i)))
        {
            needRankSelection = true;
            break;
        }
    }

    // not required (rank check more slow so check it here)
    if (!needRankSelection || GetSpellRank(spellInfo->Id) == 0)
        return spellInfo;

    for(uint32 nextSpellId = spellInfo->Id; nextSpellId != 0; nextSpellId = GetPrevSpellInChain(nextSpellId))
    {
        SpellEntry const *nextSpellInfo = sSpellStore.LookupEntry(nextSpellId);
        if (!nextSpellInfo)
            break;

        // if found appropriate level
        if (level + 10 >= spellInfo->spellLevel)
            return nextSpellInfo;

        // one rank less then
    }

    // not found
    return NULL;
}

typedef UNORDERED_MAP<uint32,uint32> AbilitySpellPrevMap;

static void LoadSpellChains_AbilityHelper(SpellChainMap& chainMap, AbilitySpellPrevMap const& prevRanks, uint32 spell_id, uint32 prev_id, uint32 deep = 30)
{
    // spell already listed in chains store
    SpellChainMap::const_iterator chain_itr = chainMap.find(spell_id);
    if (chain_itr != chainMap.end())
    {
        MANGOS_ASSERT(chain_itr->second.prev == prev_id && "LoadSpellChains_AbilityHelper: Conflicting data in talents or spell abilities dbc");
        return;
    }

    // prev rank listed in main chain table (can fill correct data directly)
    SpellChainMap::const_iterator prev_chain_itr = chainMap.find(prev_id);
    if (prev_chain_itr != chainMap.end())
    {
        SpellChainNode node;
        node.prev  = prev_id;
        node.first = prev_chain_itr->second.first;
        node.rank  = prev_chain_itr->second.rank+1;
        node.req   = 0;
        chainMap[spell_id] = node;
        return;
    }

    // prev spell not listed in prev ranks store, so it first rank
    AbilitySpellPrevMap::const_iterator prev_itr = prevRanks.find(prev_id);
    if (prev_itr == prevRanks.end())
    {
        SpellChainNode prev_node;
        prev_node.prev  = 0;
        prev_node.first = prev_id;
        prev_node.rank  = 1;
        prev_node.req   = 0;
        chainMap[prev_id] = prev_node;

        SpellChainNode node;
        node.prev  = prev_id;
        node.first = prev_id;
        node.rank  = 2;
        node.req   = 0;
        chainMap[spell_id] = node;
        return;
    }

    if (deep == 0)
    {
        MANGOS_ASSERT(false && "LoadSpellChains_AbilityHelper: Infinity cycle in spell ability data");
        return;
    }

    // prev rank listed, so process it first
    LoadSpellChains_AbilityHelper(chainMap, prevRanks, prev_id, prev_itr->second, deep-1);

    // prev rank must be listed now
    prev_chain_itr = chainMap.find(prev_id);
    if (prev_chain_itr == chainMap.end())
        return;

    SpellChainNode node;
    node.prev  = prev_id;
    node.first = prev_chain_itr->second.first;
    node.rank  = prev_chain_itr->second.rank+1;
    node.req   = 0;
    chainMap[spell_id] = node;
}

void SpellMgr::LoadSpellChains()
{
    mSpellChains.clear();                                   // need for reload case
    mSpellChainsNext.clear();                               // need for reload case

    // load known data for talents
    for (unsigned int i = 0; i < sTalentStore.GetNumRows(); ++i)
    {
        TalentEntry const *talentInfo = sTalentStore.LookupEntry(i);
        if (!talentInfo)
            continue;

        // not add ranks for 1 ranks talents (if exist non ranks spells then it will included in table data)
        if (!talentInfo->RankID[1])
            continue;

        for (int j = 0; j < MAX_TALENT_RANK; j++)
        {
            uint32 spell_id = talentInfo->RankID[j];
            if (!spell_id)
                continue;

            if (!sSpellStore.LookupEntry(spell_id))
            {
                //sLog.outErrorDb("Talent %u not exist as spell",spell_id);
                continue;
            }

            SpellChainNode node;
            node.prev  = (j > 0) ? talentInfo->RankID[j-1] : 0;
            node.first = talentInfo->RankID[0];
            node.rank  = j+1;
            node.req   = 0;

            mSpellChains[spell_id] = node;
        }
    }

    // load known data from spell abilities
    {
        // we can calculate ranks only after full data generation
        AbilitySpellPrevMap prevRanks;
        for(SkillLineAbilityMap::const_iterator ab_itr = mSkillLineAbilityMap.begin(); ab_itr != mSkillLineAbilityMap.end(); ++ab_itr)
        {
            uint32 spell_id = ab_itr->first;

            // skip GM/test/internal spells.begin Its not have ranks anyway
            if (ab_itr->second->skillId == SKILL_INTERNAL)
                continue;

            // some forward spells not exist and can be ignored (some outdated data)
            SpellEntry const* spell_entry = sSpellStore.LookupEntry(spell_id);
            if (!spell_entry)                                   // no cases
                continue;

            // ignore spell without forwards (non ranked or missing info in skill abilities)
            uint32 forward_id = ab_itr->second->forward_spellid;
            if (!forward_id)
                continue;

            // some forward spells not exist and can be ignored (some outdated data)
            SpellEntry const* forward_entry = sSpellStore.LookupEntry(forward_id);
            if (!forward_entry)
                continue;

            // some forward spells still exist but excluded from real use as ranks and not listed in skill abilities now
            SkillLineAbilityMapBounds bounds = mSkillLineAbilityMap.equal_range(forward_id);
            if (bounds.first == bounds.second)
                continue;

            // spell already listed in chains store
            SpellChainMap::const_iterator chain_itr = mSpellChains.find(forward_id);
            if (chain_itr != mSpellChains.end())
            {
                MANGOS_ASSERT(chain_itr->second.prev == spell_id && "Conflicting data in talents or spell abilities dbc");
                continue;
            }

            // spell already listed in prev ranks store
            AbilitySpellPrevMap::const_iterator prev_itr = prevRanks.find(forward_id);
            if (prev_itr != prevRanks.end())
            {
                MANGOS_ASSERT(prev_itr->second == spell_id && "Conflicting data in talents or spell abilities dbc");
                continue;
            }

            // prev rank listed in main chain table (can fill correct data directly)
            SpellChainMap::const_iterator prev_chain_itr = mSpellChains.find(spell_id);
            if (prev_chain_itr != mSpellChains.end())
            {
                SpellChainNode node;
                node.prev  = spell_id;
                node.first = prev_chain_itr->second.first;
                node.rank  = prev_chain_itr->second.rank+1;
                node.req   = 0;

                mSpellChains[forward_id] = node;
                continue;
            }

            // need temporary store for later rank calculation
            prevRanks[forward_id] = spell_id;
        }

        while (!prevRanks.empty())
        {
            uint32 spell_id = prevRanks.begin()->first;
            uint32 prev_id  = prevRanks.begin()->second;
            prevRanks.erase(prevRanks.begin());

            LoadSpellChains_AbilityHelper(mSpellChains, prevRanks, spell_id, prev_id);
        }
    }

    // load custom case
    QueryResult *result = WorldDatabase.Query("SELECT spell_id, prev_spell, first_spell, rank, req_spell FROM spell_chain");
    if (!result)
    {
        BarGoLink bar(1);
        bar.step();

        sLog.outString();
        sLog.outString(">> Loaded 0 spell chain records");
        sLog.outErrorDb("`spell_chains` table is empty!");
        return;
    }

    uint32 dbc_count = mSpellChains.size();
    uint32 new_count = 0;
    uint32 req_count = 0;

    BarGoLink bar(result->GetRowCount());
    do
    {
        bar.step();
        Field *fields = result->Fetch();

        uint32 spell_id = fields[0].GetUInt32();

        SpellChainNode node;
        node.prev  = fields[1].GetUInt32();
        node.first = fields[2].GetUInt32();
        node.rank  = fields[3].GetUInt8();
        node.req   = fields[4].GetUInt32();

        if (!sSpellStore.LookupEntry(spell_id))
        {
            sLog.outErrorDb("Spell %u listed in `spell_chain` does not exist",spell_id);
            continue;
        }

        SpellChainMap::iterator chain_itr = mSpellChains.find(spell_id);
        if (chain_itr != mSpellChains.end())
        {
            if (chain_itr->second.rank != node.rank)
            {
                sLog.outErrorDb("Spell %u (prev: %u, first: %u, rank: %d, req: %u) listed in `spell_chain` expected rank %u by DBC data.",
                    spell_id,node.prev,node.first,node.rank,node.req,chain_itr->second.rank);
                continue;
            }

            if (chain_itr->second.prev != node.prev)
            {
                sLog.outErrorDb("Spell %u (prev: %u, first: %u, rank: %d, req: %u) listed in `spell_chain` expected prev %u by DBC data.",
                    spell_id,node.prev,node.first,node.rank,node.req,chain_itr->second.prev);
                continue;
            }

            if (chain_itr->second.first != node.first)
            {
                sLog.outErrorDb("Spell %u (prev: %u, first: %u, rank: %d, req: %u) listed in `spell_chain` expected first %u by DBC data.",
                    spell_id,node.prev,node.first,node.rank,node.req,chain_itr->second.first);
                continue;
            }

            // update req field by table data
            if (node.req)
            {
                chain_itr->second.req = node.req;
                ++req_count;
                continue;
            }

            // in other case redundant
            sLog.outErrorDb("Spell %u (prev: %u, first: %u, rank: %d, req: %u) already added (talent or spell ability with forward) and non need in `spell_chain`",
                spell_id,node.prev,node.first,node.rank,node.req);
            continue;
        }

        if (node.prev != 0 && !sSpellStore.LookupEntry(node.prev))
        {
            sLog.outErrorDb("Spell %u (prev: %u, first: %u, rank: %d, req: %u) listed in `spell_chain` has nonexistent previous rank spell.",
                spell_id,node.prev,node.first,node.rank,node.req);
            continue;
        }

        if(!sSpellStore.LookupEntry(node.first))
        {
            sLog.outErrorDb("Spell %u (prev: %u, first: %u, rank: %d, req: %u) listed in `spell_chain` has not existing first rank spell.",
                spell_id,node.prev,node.first,node.rank,node.req);
            continue;
        }

        // check basic spell chain data integrity (note: rank can be equal 0 or 1 for first/single spell)
        if( (spell_id == node.first) != (node.rank <= 1) ||
            (spell_id == node.first) != (node.prev == 0) ||
            (node.rank <= 1) != (node.prev == 0) )
        {
            sLog.outErrorDb("Spell %u (prev: %u, first: %u, rank: %d, req: %u) listed in `spell_chain` has not compatible chain data.",
                spell_id,node.prev,node.first,node.rank,node.req);
            continue;
        }

        if(node.req!=0 && !sSpellStore.LookupEntry(node.req))
        {
            sLog.outErrorDb("Spell %u (prev: %u, first: %u, rank: %d, req: %u) listed in `spell_chain` has not existing required spell.",
                spell_id,node.prev,node.first,node.rank,node.req);
            continue;
        }

        // talents not required data in spell chain for work, but must be checked if present for integrity
        if(TalentSpellPos const* pos = GetTalentSpellPos(spell_id))
        {
            if(node.rank!=pos->rank+1)
            {
                sLog.outErrorDb("Talent %u (prev: %u, first: %u, rank: %d, req: %u) listed in `spell_chain` has wrong rank.",
                    spell_id,node.prev,node.first,node.rank,node.req);
                continue;
            }

            if(TalentEntry const* talentEntry = sTalentStore.LookupEntry(pos->talent_id))
            {
                if(node.first!=talentEntry->RankID[0])
                {
                    sLog.outErrorDb("Talent %u (prev: %u, first: %u, rank: %d, req: %u) listed in `spell_chain` has wrong first rank spell.",
                        spell_id,node.prev,node.first,node.rank,node.req);
                    continue;
                }

                if(node.rank > 1 && node.prev != talentEntry->RankID[node.rank-1-1])
                {
                    sLog.outErrorDb("Talent %u (prev: %u, first: %u, rank: %d, req: %u) listed in `spell_chain` has wrong prev rank spell.",
                        spell_id,node.prev,node.first,node.rank,node.req);
                    continue;
                }

                /*if(node.req!=talentEntry->DependsOnSpell)
                {
                    sLog.outErrorDb("Talent %u (prev: %u, first: %u, rank: %d, req: %u) listed in `spell_chain` has wrong required spell.",
                        spell_id,node.prev,node.first,node.rank,node.req);
                    continue;
                }*/
            }

        }

        // removed ranks often still listed as forward in skill abilities but not listed as spell in it
        if (node.prev)
        {
            bool skip = false;
            // some forward spells still exist but excluded from real use as ranks and not listed in skill abilities now
            SkillLineAbilityMapBounds bounds = mSkillLineAbilityMap.equal_range(spell_id);
            if (bounds.first == bounds.second)
            {
                SkillLineAbilityMapBounds prev_bounds = mSkillLineAbilityMap.equal_range(node.prev);
                for(SkillLineAbilityMap::const_iterator ab_itr = prev_bounds.first; ab_itr != prev_bounds.second; ++ab_itr)
                {
                    // spell listed as forward and not listed as ability
                    // this is marker for removed ranks
                    if (ab_itr->second->forward_spellid == spell_id)
                    {
                        sLog.outErrorDb("Spell %u (prev: %u, first: %u, rank: %d, req: %u) listed in `spell_chain` is removed rank by DBC data.",
                            spell_id, node.prev, node.first, node.rank, node.req);
                        skip = true;
                        break;
                    }
                }
            }

            if (skip)
                continue;
        }

        mSpellChains[spell_id] = node;

        ++new_count;
    } while( result->NextRow() );

    delete result;

    // additional integrity checks
    for(SpellChainMap::const_iterator i = mSpellChains.begin(); i != mSpellChains.end(); ++i)
    {
        if(i->second.prev)
        {
            SpellChainMap::const_iterator i_prev = mSpellChains.find(i->second.prev);
            if(i_prev == mSpellChains.end())
            {
                sLog.outErrorDb("Spell %u (prev: %u, first: %u, rank: %d, req: %u) listed in `spell_chain` has not found previous rank spell in table.",
                    i->first,i->second.prev,i->second.first,i->second.rank,i->second.req);
            }
            else if( i_prev->second.first != i->second.first )
            {
                sLog.outErrorDb("Spell %u (prev: %u, first: %u, rank: %d, req: %u) listed in `spell_chain` has different first spell in chain compared to previous rank spell (prev: %u, first: %u, rank: %d, req: %u).",
                    i->first,i->second.prev,i->second.first,i->second.rank,i->second.req,
                    i_prev->second.prev,i_prev->second.first,i_prev->second.rank,i_prev->second.req);
            }
            else if( i_prev->second.rank+1 != i->second.rank )
            {
                sLog.outErrorDb("Spell %u (prev: %u, first: %u, rank: %d, req: %u) listed in `spell_chain` has different rank compared to previous rank spell (prev: %u, first: %u, rank: %d, req: %u).",
                    i->first,i->second.prev,i->second.first,i->second.rank,i->second.req,
                    i_prev->second.prev,i_prev->second.first,i_prev->second.rank,i_prev->second.req);
            }
        }

        if(i->second.req)
        {
            SpellChainMap::const_iterator i_req = mSpellChains.find(i->second.req);
            if(i_req == mSpellChains.end())
            {
                sLog.outErrorDb("Spell %u (prev: %u, first: %u, rank: %d, req: %u) listed in `spell_chain` has not found required rank spell in table.",
                    i->first,i->second.prev,i->second.first,i->second.rank,i->second.req);
            }
            else if( i_req->second.first == i->second.first )
            {
                sLog.outErrorDb("Spell %u (prev: %u, first: %u, rank: %d, req: %u) listed in `spell_chain` has required rank spell from same spell chain (prev: %u, first: %u, rank: %d, req: %u).",
                    i->first,i->second.prev,i->second.first,i->second.rank,i->second.req,
                    i_req->second.prev,i_req->second.first,i_req->second.rank,i_req->second.req);
            }
            else if( i_req->second.req )
            {
                sLog.outErrorDb("Spell %u (prev: %u, first: %u, rank: %d, req: %u) listed in `spell_chain` has required rank spell with required spell (prev: %u, first: %u, rank: %d, req: %u).",
                    i->first,i->second.prev,i->second.first,i->second.rank,i->second.req,
                    i_req->second.prev,i_req->second.first,i_req->second.rank,i_req->second.req);
            }
        }
    }

    // fill next rank cache
    for(SpellChainMap::const_iterator i = mSpellChains.begin(); i != mSpellChains.end(); ++i)
    {
        uint32 spell_id = i->first;
        SpellChainNode const& node = i->second;

        if(node.prev)
            mSpellChainsNext.insert(SpellChainMapNext::value_type(node.prev,spell_id));

        if(node.req)
            mSpellChainsNext.insert(SpellChainMapNext::value_type(node.req,spell_id));
    }

    // check single rank redundant cases (single rank talents/spell abilities not added by default so this can be only custom cases)
    for(SpellChainMap::const_iterator i = mSpellChains.begin(); i != mSpellChains.end(); ++i)
    {
        // skip non-first ranks, and spells with additional reqs
        if (i->second.rank > 1 || i->second.req)
            continue;

        if (mSpellChainsNext.find(i->first) == mSpellChainsNext.end())
        {
            sLog.outErrorDb("Spell %u (prev: %u, first: %u, rank: %d, req: %u) listed in `spell_chain` has single rank data, so redundant.",
                i->first,i->second.prev,i->second.first,i->second.rank,i->second.req);
        }
    }

    sLog.outString();
    sLog.outString( ">> Loaded %u spell chain records (%u from DBC data with %u req field updates, and %u loaded from table)", dbc_count+new_count, dbc_count, req_count, new_count);
}

void SpellMgr::LoadSpellLearnSkills()
{
    mSpellLearnSkills.clear();                              // need for reload case

    // search auto-learned skills and add its to map also for use in unlearn spells/talents
    uint32 dbc_count = 0;
    BarGoLink bar(sSpellStore.GetNumRows());
    for (uint32 spell = 0; spell < sSpellStore.GetNumRows(); ++spell)
    {
        bar.step();
        SpellEntry const* entry = sSpellStore.LookupEntry(spell);

        if (!entry)
            continue;

        for (int i = 0; i < MAX_EFFECT_INDEX; ++i)
        {
            if (entry->Effect[i] == SPELL_EFFECT_SKILL)
            {
                SpellLearnSkillNode dbc_node;
                dbc_node.skill    = entry->EffectMiscValue[i];
                dbc_node.step     = entry->CalculateSimpleValue(SpellEffectIndex(i));
                if (dbc_node.skill != SKILL_RIDING)
                    dbc_node.value = 1;
                else
                    dbc_node.value = dbc_node.step * 75;
                dbc_node.maxvalue = dbc_node.step * 75;

                mSpellLearnSkills[spell] = dbc_node;
                ++dbc_count;
                break;
            }
        }
    }

    sLog.outString();
    sLog.outString(">> Loaded %u Spell Learn Skills from DBC", dbc_count);
}

void SpellMgr::LoadSpellLearnSpells()
{
    mSpellLearnSpells.clear();                              // need for reload case

    //                                                0      1        2
    QueryResult *result = WorldDatabase.Query("SELECT entry, SpellID, Active FROM spell_learn_spell");
    if (!result)
    {
        BarGoLink bar(1);
        bar.step();

        sLog.outString();
        sLog.outString(">> Loaded 0 spell learn spells");
        sLog.outErrorDb("`spell_learn_spell` table is empty!");
        return;
    }

    uint32 count = 0;

    BarGoLink bar(result->GetRowCount());
    do
    {
        bar.step();
        Field *fields = result->Fetch();

        uint32 spell_id    = fields[0].GetUInt32();

        SpellLearnSpellNode node;
        node.spell      = fields[1].GetUInt32();
        node.active     = fields[2].GetBool();
        node.autoLearned= false;

        if (!sSpellStore.LookupEntry(spell_id))
        {
            sLog.outErrorDb("Spell %u listed in `spell_learn_spell` does not exist",spell_id);
            continue;
        }

        if (!sSpellStore.LookupEntry(node.spell))
        {
            sLog.outErrorDb("Spell %u listed in `spell_learn_spell` learning nonexistent spell %u",spell_id,node.spell);
            continue;
        }

        if (GetTalentSpellCost(node.spell))
        {
            sLog.outErrorDb("Spell %u listed in `spell_learn_spell` attempt learning talent spell %u, skipped",spell_id,node.spell);
            continue;
        }

        mSpellLearnSpells.insert(SpellLearnSpellMap::value_type(spell_id,node));

        ++count;
    } while (result->NextRow());

    delete result;

    // search auto-learned spells and add its to map also for use in unlearn spells/talents
    uint32 dbc_count = 0;
    for(uint32 spell = 0; spell < sSpellStore.GetNumRows(); ++spell)
    {
        SpellEntry const* entry = sSpellStore.LookupEntry(spell);

        if (!entry)
            continue;

        for(int i = 0; i < MAX_EFFECT_INDEX; ++i)
        {
            if(entry->Effect[i]==SPELL_EFFECT_LEARN_SPELL)
            {
                SpellLearnSpellNode dbc_node;
                dbc_node.spell       = entry->EffectTriggerSpell[i];
                dbc_node.active      = true;                // all dbc based learned spells is active (show in spell book or hide by client itself)

                // ignore learning nonexistent spells (broken/outdated/or generic learning spell 483
                if (!sSpellStore.LookupEntry(dbc_node.spell))
                    continue;

                // talent or passive spells or skill-step spells auto-casted and not need dependent learning,
                // pet teaching spells don't must be dependent learning (casted)
                // other required explicit dependent learning
                dbc_node.autoLearned = entry->EffectImplicitTargetA[i]==TARGET_PET || GetTalentSpellCost(spell) > 0 || IsPassiveSpell(entry) || IsSpellHaveEffect(entry,SPELL_EFFECT_SKILL_STEP);

                SpellLearnSpellMapBounds db_node_bounds = GetSpellLearnSpellMapBounds(spell);

                bool found = false;
                for(SpellLearnSpellMap::const_iterator itr = db_node_bounds.first; itr != db_node_bounds.second; ++itr)
                {
                    if (itr->second.spell == dbc_node.spell)
                    {
                        sLog.outErrorDb("Spell %u auto-learn spell %u in spell.dbc then the record in `spell_learn_spell` is redundant, please fix DB.",
                            spell,dbc_node.spell);
                        found = true;
                        break;
                    }
                }

                if (!found)                                 // add new spell-spell pair if not found
                {
                    mSpellLearnSpells.insert(SpellLearnSpellMap::value_type(spell,dbc_node));
                    ++dbc_count;
                }
            }
        }
    }

    sLog.outString();
    sLog.outString( ">> Loaded %u spell learn spells + %u found in DBC", count, dbc_count );
}

void SpellMgr::LoadSpellScriptTarget()
{
    mSpellScriptTarget.clear();                             // need for reload case

    uint32 count = 0;

    QueryResult *result = WorldDatabase.Query("SELECT entry,type,targetEntry FROM spell_script_target");

    if (!result)
    {
        BarGoLink bar(1);

        bar.step();

        sLog.outString();
        sLog.outErrorDb(">> Loaded 0 SpellScriptTarget. DB table `spell_script_target` is empty.");
        return;
    }

    BarGoLink bar(result->GetRowCount());

    do
    {
        Field *fields = result->Fetch();
        bar.step();

        uint32 spellId     = fields[0].GetUInt32();
        uint32 type        = fields[1].GetUInt32();
        uint32 targetEntry = fields[2].GetUInt32();

        SpellEntry const* spellProto = sSpellStore.LookupEntry(spellId);

        if (!spellProto)
        {
            sLog.outErrorDb("Table `spell_script_target`: spellId %u listed for TargetEntry %u does not exist.",spellId,targetEntry);
            continue;
        }

        bool targetfound = false;
        for (int i = 0; i < MAX_EFFECT_INDEX; ++i)
        {
            if( spellProto->EffectImplicitTargetA[i] == TARGET_SCRIPT ||
                spellProto->EffectImplicitTargetB[i] == TARGET_SCRIPT ||
                spellProto->EffectImplicitTargetA[i] == TARGET_SCRIPT_COORDINATES ||
                spellProto->EffectImplicitTargetB[i] == TARGET_SCRIPT_COORDINATES ||
                spellProto->EffectImplicitTargetA[i] == TARGET_FOCUS_OR_SCRIPTED_GAMEOBJECT ||
                spellProto->EffectImplicitTargetB[i] == TARGET_FOCUS_OR_SCRIPTED_GAMEOBJECT ||
                spellProto->EffectImplicitTargetA[i] == TARGET_AREAEFFECT_INSTANT ||
                spellProto->EffectImplicitTargetB[i] == TARGET_AREAEFFECT_INSTANT ||
                spellProto->EffectImplicitTargetA[i] == TARGET_AREAEFFECT_CUSTOM ||
                spellProto->EffectImplicitTargetB[i] == TARGET_AREAEFFECT_CUSTOM ||
                spellProto->EffectImplicitTargetA[i] == TARGET_AREAEFFECT_GO_AROUND_DEST ||
                spellProto->EffectImplicitTargetB[i] == TARGET_AREAEFFECT_GO_AROUND_DEST)
            {
                targetfound = true;
                break;
            }
        }
        if (!targetfound)
        {
            sLog.outErrorDb("Table `spell_script_target`: spellId %u listed for TargetEntry %u does not have any implicit target TARGET_SCRIPT(38) or TARGET_SCRIPT_COORDINATES (46) or TARGET_FOCUS_OR_SCRIPTED_GAMEOBJECT (40).", spellId, targetEntry);
            continue;
        }

        if (type >= MAX_SPELL_TARGET_TYPE)
        {
            sLog.outErrorDb("Table `spell_script_target`: target type %u for TargetEntry %u is incorrect.",type,targetEntry);
            continue;
        }

        // Checks by target type
        switch (type)
        {
            case SPELL_TARGET_TYPE_GAMEOBJECT:
            {
                if (!targetEntry)
                    break;

                if (!sGOStorage.LookupEntry<GameObjectInfo>(targetEntry))
                {
                    sLog.outErrorDb("Table `spell_script_target`: gameobject template entry %u does not exist.",targetEntry);
                    continue;
                }
                break;
            }
            default:
                if (!targetEntry)
                {
                    sLog.outErrorDb("Table `spell_script_target`: target entry == 0 for not GO target type (%u).",type);
                    continue;
                }
                if (const CreatureInfo* cInfo = sCreatureStorage.LookupEntry<CreatureInfo>(targetEntry))
                {
                    if (spellId == 30427 && !cInfo->SkinLootId)
                    {
                        sLog.outErrorDb("Table `spell_script_target` has creature %u as a target of spellid 30427, but this creature has no skinlootid. Gas extraction will not work!", cInfo->Entry);
                        continue;
                    }
                }
                else
                {
                    sLog.outErrorDb("Table `spell_script_target`: creature template entry %u does not exist.",targetEntry);
                    continue;
                }
                break;
        }

        mSpellScriptTarget.insert(SpellScriptTarget::value_type(spellId,SpellTargetEntry(SpellTargetType(type),targetEntry)));

        ++count;
    } while (result->NextRow());

    delete result;

    // Check all spells
    /* Disabled (lot errors at this moment)
    for(uint32 i = 1; i < sSpellStore.nCount; ++i)
    {
        SpellEntry const * spellInfo = sSpellStore.LookupEntry(i);
        if(!spellInfo)
            continue;

        bool found = false;
        for(int j = 0; j < MAX_EFFECT_INDEX; ++j)
        {
            if( spellInfo->EffectImplicitTargetA[j] == TARGET_SCRIPT || spellInfo->EffectImplicitTargetA[j] != TARGET_SELF && spellInfo->EffectImplicitTargetB[j] == TARGET_SCRIPT )
            {
                SpellScriptTarget::const_iterator lower = GetBeginSpellScriptTarget(spellInfo->Id);
                SpellScriptTarget::const_iterator upper = GetEndSpellScriptTarget(spellInfo->Id);
                if(lower==upper)
                {
                    sLog.outErrorDb("Spell (ID: %u) has effect EffectImplicitTargetA/EffectImplicitTargetB = %u (TARGET_SCRIPT), but does not have record in `spell_script_target`",spellInfo->Id,TARGET_SCRIPT);
                    break;                                  // effects of spell
                }
            }
        }
    }
    */

    sLog.outString();
    sLog.outString(">> Loaded %u Spell Script Targets", count);
}

void SpellMgr::LoadSpellPetAuras()
{
    mSpellPetAuraMap.clear();                                  // need for reload case

    uint32 count = 0;

    //                                                0      1         2    3
    QueryResult *result = WorldDatabase.Query("SELECT spell, effectId, pet, aura FROM spell_pet_auras");
    if (!result)
    {

        BarGoLink bar(1);

        bar.step();

        sLog.outString();
        sLog.outString(">> Loaded %u spell pet auras", count);
        return;
    }

    BarGoLink bar(result->GetRowCount());

    do
    {
        Field *fields = result->Fetch();

        bar.step();

        uint32 spell = fields[0].GetUInt32();
        SpellEffectIndex eff = SpellEffectIndex(fields[1].GetUInt32());
        uint32 pet = fields[2].GetUInt32();
        uint32 aura = fields[3].GetUInt32();

        if (eff >= MAX_EFFECT_INDEX)
        {
            sLog.outErrorDb("Spell %u listed in `spell_pet_auras` with wrong spell effect index (%u)", spell, eff);
            continue;
        }

        SpellPetAuraMap::iterator itr = mSpellPetAuraMap.find((spell<<8) + eff);
        if(itr != mSpellPetAuraMap.end())
        {
            itr->second.AddAura(pet, aura);
        }
        else
        {
            SpellEntry const* spellInfo = sSpellStore.LookupEntry(spell);
            if (!spellInfo)
            {
                sLog.outErrorDb("Spell %u listed in `spell_pet_auras` does not exist", spell);
                continue;
            }

            if (spellInfo->Effect[eff] != SPELL_EFFECT_DUMMY &&
               (spellInfo->Effect[eff] != SPELL_EFFECT_APPLY_AURA ||
                spellInfo->EffectApplyAuraName[eff] != SPELL_AURA_DUMMY))
            {
                sLog.outError("Spell %u listed in `spell_pet_auras` does not have dummy aura or dummy effect", spell);
                continue;
            }

            SpellEntry const* spellInfo2 = sSpellStore.LookupEntry(aura);
            if (!spellInfo2)
            {
                sLog.outErrorDb("Aura %u listed in `spell_pet_auras` does not exist", aura);
                continue;
            }

            PetAura pa(pet, aura, spellInfo->EffectImplicitTargetA[eff] == TARGET_PET, spellInfo->CalculateSimpleValue(eff));
            mSpellPetAuraMap[(spell<<8) + eff] = pa;
        }

        ++count;
    } while( result->NextRow() );

    delete result;

    sLog.outString();
    sLog.outString( ">> Loaded %u spell pet auras", count );
}

void SpellMgr::LoadPetLevelupSpellMap()
{
    uint32 count = 0;
    uint32 family_count = 0;

    for (uint32 i = 0; i < sCreatureFamilyStore.GetNumRows(); ++i)
    {
        CreatureFamilyEntry const *creatureFamily = sCreatureFamilyStore.LookupEntry(i);
        if(!creatureFamily)                                 // not exist
            continue;

        for (uint32 j = 0; j < sSkillLineAbilityStore.GetNumRows(); ++j)
        {
            SkillLineAbilityEntry const *skillLine = sSkillLineAbilityStore.LookupEntry(j);
            if( !skillLine )
                continue;

            if (skillLine->skillId!=creatureFamily->skillLine[0] &&
                (!creatureFamily->skillLine[1] || skillLine->skillId!=creatureFamily->skillLine[1]))
                continue;

            if(skillLine->learnOnGetSkill != ABILITY_LEARNED_ON_GET_RACE_OR_CLASS_SKILL)
                continue;

            SpellEntry const *spell = sSpellStore.LookupEntry(skillLine->spellId);
            if(!spell)                                      // not exist
                continue;

            PetLevelupSpellSet& spellSet = mPetLevelupSpellMap[creatureFamily->ID];
            if(spellSet.empty())
                ++family_count;

            spellSet.insert(PetLevelupSpellSet::value_type(spell->spellLevel,spell->Id));
            count++;
        }
    }

    sLog.outString();
    sLog.outString( ">> Loaded %u pet levelup and default spells for %u families", count, family_count );
}

bool SpellMgr::LoadPetDefaultSpells_helper(CreatureInfo const* cInfo, PetDefaultSpellsEntry& petDefSpells)
{
    // skip empty list;
    bool have_spell = false;
    for(int j = 0; j < MAX_CREATURE_SPELL_DATA_SLOT; ++j)
    {
        if(petDefSpells.spellid[j])
        {
            have_spell = true;
            break;
        }
    }
    if(!have_spell)
        return false;

    // remove duplicates with levelupSpells if any
    if(PetLevelupSpellSet const *levelupSpells = cInfo->family ? GetPetLevelupSpellList(cInfo->family) : NULL)
    {
        for(int j = 0; j < MAX_CREATURE_SPELL_DATA_SLOT; ++j)
        {
            if(!petDefSpells.spellid[j])
                continue;

            for(PetLevelupSpellSet::const_iterator itr = levelupSpells->begin(); itr != levelupSpells->end(); ++itr)
            {
                if (itr->second == petDefSpells.spellid[j])
                {
                    petDefSpells.spellid[j] = 0;
                    break;
                }
            }
        }
    }

    // skip empty list;
    have_spell = false;
    for(int j = 0; j < MAX_CREATURE_SPELL_DATA_SLOT; ++j)
    {
        if(petDefSpells.spellid[j])
        {
            have_spell = true;
            break;
        }
    }

    return have_spell;
}

void SpellMgr::LoadPetDefaultSpells()
{
    MANGOS_ASSERT(MAX_CREATURE_SPELL_DATA_SLOT==CREATURE_MAX_SPELLS);

    mPetDefaultSpellsMap.clear();

    uint32 countCreature = 0;
    uint32 countData = 0;

    for(uint32 i = 0; i < sCreatureStorage.MaxEntry; ++i )
    {
        CreatureInfo const* cInfo = sCreatureStorage.LookupEntry<CreatureInfo>(i);
        if(!cInfo)
            continue;

        if(!cInfo->PetSpellDataId)
            continue;

        // for creature with PetSpellDataId get default pet spells from dbc
        CreatureSpellDataEntry const* spellDataEntry = sCreatureSpellDataStore.LookupEntry(cInfo->PetSpellDataId);
        if(!spellDataEntry)
            continue;

        int32 petSpellsId = -(int32)cInfo->PetSpellDataId;
        PetDefaultSpellsEntry petDefSpells;
        for(int j = 0; j < MAX_CREATURE_SPELL_DATA_SLOT; ++j)
            petDefSpells.spellid[j] = spellDataEntry->spellId[j];

        if(LoadPetDefaultSpells_helper(cInfo, petDefSpells))
        {
            mPetDefaultSpellsMap[petSpellsId] = petDefSpells;
            ++countData;
        }
    }

    // different summon spells
    for(uint32 i = 0; i < sSpellStore.GetNumRows(); ++i )
    {
        SpellEntry const* spellEntry = sSpellStore.LookupEntry(i);
        if(!spellEntry)
            continue;

        for(int k = 0; k < MAX_EFFECT_INDEX; ++k)
        {
            if(spellEntry->Effect[k]==SPELL_EFFECT_SUMMON || spellEntry->Effect[k]==SPELL_EFFECT_SUMMON_PET)
            {
                uint32 creature_id = spellEntry->EffectMiscValue[k];
                CreatureInfo const* cInfo = sCreatureStorage.LookupEntry<CreatureInfo>(creature_id);
                if(!cInfo)
                    continue;

                // already loaded
                if(cInfo->PetSpellDataId)
                    continue;

                // for creature without PetSpellDataId get default pet spells from creature_template
                int32 petSpellsId = cInfo->Entry;
                if(mPetDefaultSpellsMap.find(cInfo->Entry) != mPetDefaultSpellsMap.end())
                    continue;

                PetDefaultSpellsEntry petDefSpells;
                for(int j = 0; j < MAX_CREATURE_SPELL_DATA_SLOT; ++j)
                    petDefSpells.spellid[j] = cInfo->spells[j];

                if(LoadPetDefaultSpells_helper(cInfo, petDefSpells))
                {
                    mPetDefaultSpellsMap[petSpellsId] = petDefSpells;
                    ++countCreature;
                }
            }
        }
    }

    sLog.outString();
    sLog.outString( ">> Loaded addition spells for %u pet spell data entries and %u summonable creature templates", countData, countCreature );
}

/// Some checks for spells, to prevent adding deprecated/broken spells for trainers, spell book, etc
bool SpellMgr::IsSpellValid(SpellEntry const* spellInfo, Player* pl, bool msg)
{
    // not exist
    if(!spellInfo)
        return false;

    bool need_check_reagents = false;

    // check effects
    for(int i = 0; i < MAX_EFFECT_INDEX; ++i)
    {
        switch(spellInfo->Effect[i])
        {
            case 0:
                continue;

            // craft spell for crafting nonexistent item (break client recipes list show)
            case SPELL_EFFECT_CREATE_ITEM:
            case SPELL_EFFECT_CREATE_ITEM_2:
            {
                if (spellInfo->EffectItemType[i] == 0)
                {
                    // skip auto-loot crafting spells, its not need explicit item info (but have special fake items sometime)
                    if (!IsLootCraftingSpell(spellInfo))
                    {
                        if(msg)
                        {
                            if(pl)
                                ChatHandler(pl).PSendSysMessage("Craft spell %u not have create item entry.",spellInfo->Id);
                            else
                                sLog.outErrorDb("Craft spell %u not have create item entry.",spellInfo->Id);
                        }
                        return false;
                    }

                }
                // also possible IsLootCraftingSpell case but fake item must exist anyway
                else if (!ObjectMgr::GetItemPrototype( spellInfo->EffectItemType[i] ))
                {
                    if(msg)
                    {
                        if(pl)
                            ChatHandler(pl).PSendSysMessage("Craft spell %u create item (Entry: %u) but item does not exist in item_template.",spellInfo->Id,spellInfo->EffectItemType[i]);
                        else
                            sLog.outErrorDb("Craft spell %u create item (Entry: %u) but item does not exist in item_template.",spellInfo->Id,spellInfo->EffectItemType[i]);
                    }
                    return false;
                }

                need_check_reagents = true;
                break;
            }
            case SPELL_EFFECT_LEARN_SPELL:
            {
                SpellEntry const* spellInfo2 = sSpellStore.LookupEntry(spellInfo->EffectTriggerSpell[i]);
                if( !IsSpellValid(spellInfo2,pl,msg) )
                {
                    if(msg)
                    {
                        if(pl)
                            ChatHandler(pl).PSendSysMessage("Spell %u learn to broken spell %u, and then...",spellInfo->Id,spellInfo->EffectTriggerSpell[i]);
                        else
                            sLog.outErrorDb("Spell %u learn to invalid spell %u, and then...",spellInfo->Id,spellInfo->EffectTriggerSpell[i]);
                    }
                    return false;
                }
                break;
            }
        }
    }

    if(need_check_reagents)
    {
        for(int j = 0; j < MAX_SPELL_REAGENTS; ++j)
        {
            if(spellInfo->Reagent[j] > 0 && !ObjectMgr::GetItemPrototype( spellInfo->Reagent[j] ))
            {
                if(msg)
                {
                    if(pl)
                        ChatHandler(pl).PSendSysMessage("Craft spell %u requires reagent item (Entry: %u) but item does not exist in item_template.",spellInfo->Id,spellInfo->Reagent[j]);
                    else
                        sLog.outErrorDb("Craft spell %u requires reagent item (Entry: %u) but item does not exist in item_template.",spellInfo->Id,spellInfo->Reagent[j]);
                }
                return false;
            }
        }
    }

    return true;
}

void SpellMgr::LoadSpellAreas()
{
    mSpellAreaMap.clear();                                  // need for reload case
    mSpellAreaForQuestMap.clear();
    mSpellAreaForActiveQuestMap.clear();
    mSpellAreaForQuestEndMap.clear();
    mSpellAreaForAuraMap.clear();

    uint32 count = 0;

    //                                                0      1     2            3                   4          5           6         7       8
    QueryResult *result = WorldDatabase.Query("SELECT spell, area, quest_start, quest_start_active, quest_end, aura_spell, racemask, gender, autocast FROM spell_area");

    if (!result)
    {
        BarGoLink bar(1);

        bar.step();

        sLog.outString();
        sLog.outString(">> Loaded %u spell area requirements", count);
        return;
    }

    BarGoLink bar(result->GetRowCount());

    do
    {
        Field *fields = result->Fetch();

        bar.step();

        uint32 spell = fields[0].GetUInt32();
        SpellArea spellArea;
        spellArea.spellId             = spell;
        spellArea.areaId              = fields[1].GetUInt32();
        spellArea.questStart          = fields[2].GetUInt32();
        spellArea.questStartCanActive = fields[3].GetBool();
        spellArea.questEnd            = fields[4].GetUInt32();
        spellArea.auraSpell           = fields[5].GetInt32();
        spellArea.raceMask            = fields[6].GetUInt32();
        spellArea.gender              = Gender(fields[7].GetUInt8());
        spellArea.autocast            = fields[8].GetBool();

        if (!sSpellStore.LookupEntry(spell))
        {
            sLog.outErrorDb("Spell %u listed in `spell_area` does not exist", spell);
            continue;
        }

        {
            bool ok = true;
            SpellAreaMapBounds sa_bounds = GetSpellAreaMapBounds(spellArea.spellId);
            for (SpellAreaMap::const_iterator itr = sa_bounds.first; itr != sa_bounds.second; ++itr)
            {
                if (spellArea.spellId != itr->second.spellId)
                    continue;
                if (spellArea.areaId != itr->second.areaId)
                    continue;
                if (spellArea.questStart != itr->second.questStart)
                    continue;
                if (spellArea.auraSpell != itr->second.auraSpell)
                    continue;
                if ((spellArea.raceMask & itr->second.raceMask) == 0)
                    continue;
                if (spellArea.gender != itr->second.gender)
                    continue;

                // duplicate by requirements
                ok =false;
                break;
            }

            if (!ok)
            {
                sLog.outErrorDb("Spell %u listed in `spell_area` already listed with similar requirements.", spell);
                continue;
            }

        }

        if (spellArea.areaId && !GetAreaEntryByAreaID(spellArea.areaId))
        {
            sLog.outErrorDb("Spell %u listed in `spell_area` have wrong area (%u) requirement", spell,spellArea.areaId);
            continue;
        }

        if (spellArea.questStart && !sObjectMgr.GetQuestTemplate(spellArea.questStart))
        {
            sLog.outErrorDb("Spell %u listed in `spell_area` have wrong start quest (%u) requirement", spell,spellArea.questStart);
            continue;
        }

        if (spellArea.questEnd)
        {
            if (!sObjectMgr.GetQuestTemplate(spellArea.questEnd))
            {
                sLog.outErrorDb("Spell %u listed in `spell_area` have wrong end quest (%u) requirement", spell,spellArea.questEnd);
                continue;
            }

            if (spellArea.questEnd==spellArea.questStart && !spellArea.questStartCanActive)
            {
                sLog.outErrorDb("Spell %u listed in `spell_area` have quest (%u) requirement for start and end in same time", spell,spellArea.questEnd);
                continue;
            }
        }

        if (spellArea.auraSpell)
        {
            SpellEntry const* spellInfo = sSpellStore.LookupEntry(abs(spellArea.auraSpell));
            if (!spellInfo)
            {
                sLog.outErrorDb("Spell %u listed in `spell_area` have wrong aura spell (%u) requirement", spell,abs(spellArea.auraSpell));
                continue;
            }

            switch (spellInfo->EffectApplyAuraName[EFFECT_INDEX_0])
            {
                case SPELL_AURA_DUMMY:
                case SPELL_AURA_PHASE:
                case SPELL_AURA_GHOST:
                    break;
                default:
                    sLog.outErrorDb("Spell %u listed in `spell_area` have aura spell requirement (%u) without dummy/phase/ghost aura in effect 0", spell,abs(spellArea.auraSpell));
                    continue;
            }

            if (uint32(abs(spellArea.auraSpell))==spellArea.spellId)
            {
                sLog.outErrorDb("Spell %u listed in `spell_area` have aura spell (%u) requirement for itself", spell, abs(spellArea.auraSpell));
                continue;
            }

            // not allow autocast chains by auraSpell field (but allow use as alternative if not present)
            if (spellArea.autocast && spellArea.auraSpell > 0)
            {
                bool chain = false;
                SpellAreaForAuraMapBounds saBound = GetSpellAreaForAuraMapBounds(spellArea.spellId);
                for (SpellAreaForAuraMap::const_iterator itr = saBound.first; itr != saBound.second; ++itr)
                {
                    if (itr->second->autocast && itr->second->auraSpell > 0)
                    {
                        chain = true;
                        break;
                    }
                }

                if (chain)
                {
                    sLog.outErrorDb("Spell %u listed in `spell_area` have aura spell (%u) requirement that itself autocast from aura", spell,spellArea.auraSpell);
                    continue;
                }

                SpellAreaMapBounds saBound2 = GetSpellAreaMapBounds(spellArea.auraSpell);
                for (SpellAreaMap::const_iterator itr2 = saBound2.first; itr2 != saBound2.second; ++itr2)
                {
                    if (itr2->second.autocast && itr2->second.auraSpell > 0)
                    {
                        chain = true;
                        break;
                    }
                }

                if (chain)
                {
                    sLog.outErrorDb("Spell %u listed in `spell_area` have aura spell (%u) requirement that itself autocast from aura", spell,spellArea.auraSpell);
                    continue;
                }
            }
        }

        if (spellArea.raceMask && (spellArea.raceMask & RACEMASK_ALL_PLAYABLE)==0)
        {
            sLog.outErrorDb("Spell %u listed in `spell_area` have wrong race mask (%u) requirement", spell,spellArea.raceMask);
            continue;
        }

        if (spellArea.gender!=GENDER_NONE && spellArea.gender!=GENDER_FEMALE && spellArea.gender!=GENDER_MALE)
        {
            sLog.outErrorDb("Spell %u listed in `spell_area` have wrong gender (%u) requirement", spell,spellArea.gender);
            continue;
        }

        SpellArea const* sa = &mSpellAreaMap.insert(SpellAreaMap::value_type(spell,spellArea))->second;

        // for search by current zone/subzone at zone/subzone change
        if (spellArea.areaId)
            mSpellAreaForAreaMap.insert(SpellAreaForAreaMap::value_type(spellArea.areaId,sa));

        // for search at quest start/reward
        if (spellArea.questStart)
        {
            if (spellArea.questStartCanActive)
                mSpellAreaForActiveQuestMap.insert(SpellAreaForQuestMap::value_type(spellArea.questStart,sa));
            else
                mSpellAreaForQuestMap.insert(SpellAreaForQuestMap::value_type(spellArea.questStart,sa));
        }

        // for search at quest start/reward
        if (spellArea.questEnd)
            mSpellAreaForQuestEndMap.insert(SpellAreaForQuestMap::value_type(spellArea.questEnd,sa));

        // for search at aura apply
        if (spellArea.auraSpell)
            mSpellAreaForAuraMap.insert(SpellAreaForAuraMap::value_type(abs(spellArea.auraSpell),sa));

        ++count;
    } while (result->NextRow());

    delete result;

    sLog.outString();
    sLog.outString(">> Loaded %u spell area requirements", count);
}

SpellCastResult SpellMgr::GetSpellAllowedInLocationError(SpellEntry const *spellInfo, uint32 map_id, uint32 zone_id, uint32 area_id, Player const* player)
{
    // normal case
    int32 areaGroupId = spellInfo->AreaGroupId;
    if (areaGroupId > 0)
    {
        bool found = false;
        AreaGroupEntry const* groupEntry = sAreaGroupStore.LookupEntry(areaGroupId);
        while (groupEntry)
        {
            for (uint32 i=0; i<6; ++i)
                if (groupEntry->AreaId[i] == zone_id || groupEntry->AreaId[i] == area_id)
                    found = true;
            if (found || !groupEntry->nextGroup)
                break;
            // Try search in next group
            groupEntry = sAreaGroupStore.LookupEntry(groupEntry->nextGroup);
        }

        if (!found)
            return SPELL_FAILED_INCORRECT_AREA;
    }

    // continent limitation (virtual continent), ignore for GM
    if ((spellInfo->AttributesEx4 & SPELL_ATTR_EX4_CAST_ONLY_IN_OUTLAND) && !(player && player->isGameMaster()))
    {
        uint32 v_map = GetVirtualMapForMapAndZone(map_id, zone_id);
        MapEntry const* mapEntry = sMapStore.LookupEntry(v_map);
        if (!mapEntry || mapEntry->addon < 1 || !mapEntry->IsContinent())
            return SPELL_FAILED_INCORRECT_AREA;
    }

    // raid instance limitation
    if (spellInfo->AttributesEx6 & SPELL_ATTR_EX6_NOT_IN_RAID_INSTANCE)
    {
        MapEntry const* mapEntry = sMapStore.LookupEntry(map_id);
        if (!mapEntry || mapEntry->IsRaid())
            return SPELL_FAILED_NOT_IN_RAID_INSTANCE;
    }

    // DB base check (if non empty then must fit at least single for allow)
    SpellAreaMapBounds saBounds = GetSpellAreaMapBounds(spellInfo->Id);
    if (saBounds.first != saBounds.second)
    {
        for(SpellAreaMap::const_iterator itr = saBounds.first; itr != saBounds.second; ++itr)
        {
            if(itr->second.IsFitToRequirements(player,zone_id,area_id))
                return SPELL_CAST_OK;
        }
        return SPELL_FAILED_INCORRECT_AREA;
    }

    // bg spell checks

    // do not allow spells to be cast in arenas
    // - with SPELL_ATTR_EX4_NOT_USABLE_IN_ARENA flag
    // - with greater than 10 min CD
    if ((spellInfo->AttributesEx4 & SPELL_ATTR_EX4_NOT_USABLE_IN_ARENA) ||
         (GetSpellRecoveryTime(spellInfo) > 10 * MINUTE * IN_MILLISECONDS && !(spellInfo->AttributesEx4 & SPELL_ATTR_EX4_USABLE_IN_ARENA)))
        if (player && player->InArena())
            return SPELL_FAILED_NOT_IN_ARENA;

    // Spell casted only on battleground
    if ((spellInfo->AttributesEx3 & SPELL_ATTR_EX3_BATTLEGROUND))
        if (!player || !player->InBattleGround())
            return SPELL_FAILED_ONLY_BATTLEGROUNDS;

    switch(spellInfo->Id)
    {
        // a trinket in alterac valley allows to teleport to the boss
        case 22564:                                         // recall
        case 22563:                                         // recall
        {
            if (!player)
                return SPELL_FAILED_REQUIRES_AREA;
            BattleGround* bg = player->GetBattleGround();
            return map_id == 30 && bg
                && bg->GetStatus() != STATUS_WAIT_JOIN ? SPELL_CAST_OK : SPELL_FAILED_REQUIRES_AREA;
        }
        case 23333:                                         // Warsong Flag
        case 23335:                                         // Silverwing Flag
            return map_id == 489 && player && player->InBattleGround() ? SPELL_CAST_OK : SPELL_FAILED_REQUIRES_AREA;
        case 34976:                                         // Netherstorm Flag
            return map_id == 566 && player && player->InBattleGround() ? SPELL_CAST_OK : SPELL_FAILED_REQUIRES_AREA;
        case 2584:                                          // Waiting to Resurrect
        case 42792:                                         // Recently Dropped Flag
        case 43681:                                         // Inactive
        {
            return player && player->InBattleGround() ? SPELL_CAST_OK : SPELL_FAILED_ONLY_BATTLEGROUNDS;
        }
        case 22011:                                         // Spirit Heal Channel
        case 22012:                                         // Spirit Heal
        case 24171:                                         // Resurrection Impact Visual
        case 44535:                                         // Spirit Heal (mana)
        {
            MapEntry const* mapEntry = sMapStore.LookupEntry(map_id);
            if (!mapEntry)
                return SPELL_FAILED_INCORRECT_AREA;
            return mapEntry->IsBattleGround()? SPELL_CAST_OK : SPELL_FAILED_ONLY_BATTLEGROUNDS;
        }
        case 44521:                                         // Preparation
        {
            if (!player)
                return SPELL_FAILED_REQUIRES_AREA;

            BattleGround* bg = player->GetBattleGround();
            return bg && bg->GetStatus()==STATUS_WAIT_JOIN ? SPELL_CAST_OK : SPELL_FAILED_ONLY_BATTLEGROUNDS;
        }
        case 32724:                                         // Gold Team (Alliance)
        case 32725:                                         // Green Team (Alliance)
        case 35774:                                         // Gold Team (Horde)
        case 35775:                                         // Green Team (Horde)
        {
            return player && player->InArena() ? SPELL_CAST_OK : SPELL_FAILED_ONLY_IN_ARENA;
        }
        case 32727:                                         // Arena Preparation
        {
            if (!player)
                return SPELL_FAILED_REQUIRES_AREA;
            if (!player->InArena())
                return SPELL_FAILED_REQUIRES_AREA;

            BattleGround* bg = player->GetBattleGround();
            return bg && bg->GetStatus()==STATUS_WAIT_JOIN ? SPELL_CAST_OK : SPELL_FAILED_ONLY_IN_ARENA;
        }
    }

    return SPELL_CAST_OK;
}

void SpellMgr::LoadSkillLineAbilityMap()
{
    mSkillLineAbilityMap.clear();

    BarGoLink bar(sSkillLineAbilityStore.GetNumRows());
    uint32 count = 0;

    for (uint32 i = 0; i < sSkillLineAbilityStore.GetNumRows(); ++i)
    {
        bar.step();
        SkillLineAbilityEntry const *SkillInfo = sSkillLineAbilityStore.LookupEntry(i);
        if(!SkillInfo)
            continue;

        mSkillLineAbilityMap.insert(SkillLineAbilityMap::value_type(SkillInfo->spellId,SkillInfo));
        ++count;
    }

    sLog.outString();
    sLog.outString(">> Loaded %u SkillLineAbility MultiMap Data", count);
}

void SpellMgr::LoadSkillRaceClassInfoMap()
{
    mSkillRaceClassInfoMap.clear();

    BarGoLink bar(sSkillRaceClassInfoStore.GetNumRows());
    uint32 count = 0;

    for (uint32 i = 0; i < sSkillRaceClassInfoStore.GetNumRows(); ++i)
    {
        bar.step();
        SkillRaceClassInfoEntry const *skillRCInfo = sSkillRaceClassInfoStore.LookupEntry(i);
        if (!skillRCInfo)
            continue;

        // not all skills really listed in ability skills list
        if (!sSkillLineStore.LookupEntry(skillRCInfo->skillId))
            continue;

        mSkillRaceClassInfoMap.insert(SkillRaceClassInfoMap::value_type(skillRCInfo->skillId,skillRCInfo));

        ++count;
    }

    sLog.outString();
    sLog.outString(">> Loaded %u SkillRaceClassInfo MultiMap Data", count);
}

void SpellMgr::CheckUsedSpells(char const* table)
{
    uint32 countSpells = 0;
    uint32 countMasks = 0;

    //                                                 0       1               2                3                4         5           6             7          8          9         10   11
    QueryResult *result = WorldDatabase.PQuery("SELECT spellid,SpellFamilyName,SpellFamilyMaskA,SpellFamilyMaskB,SpellIcon,SpellVisual,SpellCategory,EffectType,EffectAura,EffectIdx,Name,Code FROM %s",table);

    if (!result)
    {
        BarGoLink bar(1);

        bar.step();

        sLog.outString();
        sLog.outErrorDb("`%s` table is empty!",table);
        return;
    }

    BarGoLink bar(result->GetRowCount());

    do
    {
        Field *fields = result->Fetch();

        bar.step();

        uint32 spell       = fields[0].GetUInt32();
        int32  family      = fields[1].GetInt32();
        uint64 familyMaskA = fields[2].GetUInt64();
        uint32 familyMaskB = fields[3].GetUInt32();
        int32  spellIcon   = fields[4].GetInt32();
        int32  spellVisual = fields[5].GetInt32();
        int32  category    = fields[6].GetInt32();
        int32  effectType  = fields[7].GetInt32();
        int32  auraType    = fields[8].GetInt32();
        int32  effectIdx   = fields[9].GetInt32();
        std::string name   = fields[10].GetCppString();
        std::string code   = fields[11].GetCppString();

        // checks of correctness requirements itself

        if (family < -1 || family > SPELLFAMILY_PET)
        {
            sLog.outError("Table '%s' for spell %u have wrong SpellFamily value(%u), skipped.",table,spell,family);
            continue;
        }

        // TODO: spellIcon check need dbc loading
        if (spellIcon < -1)
        {
            sLog.outError("Table '%s' for spell %u have wrong SpellIcon value(%u), skipped.",table,spell,spellIcon);
            continue;
        }

        // TODO: spellVisual check need dbc loading
        if (spellVisual < -1)
        {
            sLog.outError("Table '%s' for spell %u have wrong SpellVisual value(%u), skipped.",table,spell,spellVisual);
            continue;
        }

        // TODO: for spellCategory better check need dbc loading
        if (category < -1 || (category >=0 && sSpellCategoryStore.find(category) == sSpellCategoryStore.end()))
        {
            sLog.outError("Table '%s' for spell %u have wrong SpellCategory value(%u), skipped.",table,spell,category);
            continue;
        }

        if (effectType < -1 || effectType >= TOTAL_SPELL_EFFECTS)
        {
            sLog.outError("Table '%s' for spell %u have wrong SpellEffect type value(%u), skipped.",table,spell,effectType);
            continue;
        }

        if (auraType < -1 || auraType >= TOTAL_AURAS)
        {
            sLog.outError("Table '%s' for spell %u have wrong SpellAura type value(%u), skipped.",table,spell,auraType);
            continue;
        }

        if (effectIdx < -1 || effectIdx >= 3)
        {
            sLog.outError("Table '%s' for spell %u have wrong EffectIdx value(%u), skipped.",table,spell,effectIdx);
            continue;
        }

        // now checks of requirements

        if(spell)
        {
            ++countSpells;

            SpellEntry const* spellEntry = sSpellStore.LookupEntry(spell);
            if(!spellEntry)
            {
                sLog.outError("Spell %u '%s' not exist but used in %s.",spell,name.c_str(),code.c_str());
                continue;
            }

            if (family >= 0 && spellEntry->SpellFamilyName != uint32(family))
            {
                sLog.outError("Spell %u '%s' family(%u) <> %u but used in %s.",spell,name.c_str(),spellEntry->SpellFamilyName,family,code.c_str());
                continue;
            }

            if(familyMaskA != UI64LIT(0xFFFFFFFFFFFFFFFF) || familyMaskB != 0xFFFFFFFF)
            {
                if(familyMaskA == UI64LIT(0x0000000000000000) && familyMaskB == 0x00000000)
                {
                    if (spellEntry->SpellFamilyFlags)
                    {
                        sLog.outError("Spell %u '%s' not fit to (" I64FMT "," I32FMT ") but used in %s.",
                            spell, name.c_str(), familyMaskA, familyMaskB, code.c_str());
                        continue;
                    }

                }
                else
                {
                    if (!spellEntry->IsFitToFamilyMask(familyMaskA, familyMaskB))
                    {
                        sLog.outError("Spell %u '%s' not fit to (" I64FMT "," I32FMT ") but used in %s.",spell,name.c_str(),familyMaskA,familyMaskB,code.c_str());
                        continue;
                    }

                }
            }

            if (spellIcon >= 0 && spellEntry->SpellIconID != uint32(spellIcon))
            {
                sLog.outError("Spell %u '%s' icon(%u) <> %u but used in %s.",spell,name.c_str(),spellEntry->SpellIconID,spellIcon,code.c_str());
                continue;
            }

            if (spellVisual >= 0 && spellEntry->SpellVisual[0] != uint32(spellVisual))
            {
                sLog.outError("Spell %u '%s' visual(%u) <> %u but used in %s.",spell,name.c_str(),spellEntry->SpellVisual[0],spellVisual,code.c_str());
                continue;
            }

            if (category >= 0 && spellEntry->Category != uint32(category))
            {
                sLog.outError("Spell %u '%s' category(%u) <> %u but used in %s.",spell,name.c_str(),spellEntry->Category,category,code.c_str());
                continue;
            }

            if (effectIdx >= EFFECT_INDEX_0)
            {
                if (effectType >= 0 && spellEntry->Effect[effectIdx] != uint32(effectType))
                {
                    sLog.outError("Spell %u '%s' effect%d <> %u but used in %s.",spell,name.c_str(),effectIdx+1,effectType,code.c_str());
                    continue;
                }

                if (auraType >= 0 && spellEntry->EffectApplyAuraName[effectIdx] != uint32(auraType))
                {
                    sLog.outError("Spell %u '%s' aura%d <> %u but used in %s.",spell,name.c_str(),effectIdx+1,auraType,code.c_str());
                    continue;
                }

            }
            else
            {
                if (effectType >= 0 && !IsSpellHaveEffect(spellEntry,SpellEffects(effectType)))
                {
                    sLog.outError("Spell %u '%s' not have effect %u but used in %s.",spell,name.c_str(),effectType,code.c_str());
                    continue;
                }

                if (auraType >= 0 && !IsSpellHaveAura(spellEntry, AuraType(auraType)))
                {
                    sLog.outError("Spell %u '%s' not have aura %u but used in %s.",spell,name.c_str(),auraType,code.c_str());
                    continue;
                }
            }
        }
        else
        {
            ++countMasks;

            bool found = false;
            for(uint32 spellId = 1; spellId < sSpellStore.GetNumRows(); ++spellId)
            {
                SpellEntry const* spellEntry = sSpellStore.LookupEntry(spellId);
                if (!spellEntry)
                    continue;

                if (family >=0 && spellEntry->SpellFamilyName != uint32(family))
                    continue;

                if (familyMaskA != UI64LIT(0xFFFFFFFFFFFFFFFF) || familyMaskB != 0xFFFFFFFF)
                {
                    if(familyMaskA == UI64LIT(0x0000000000000000) && familyMaskB == 0x00000000)
                    {
                        if (spellEntry->SpellFamilyFlags)
                            continue;
                    }
                    else
                    {
                        if (!spellEntry->IsFitToFamilyMask(familyMaskA, familyMaskB))
                            continue;
                    }
                }

                if (spellIcon >= 0 && spellEntry->SpellIconID != uint32(spellIcon))
                    continue;

                if (spellVisual >= 0 && spellEntry->SpellVisual[0] != uint32(spellVisual))
                    continue;

                if (category >= 0 && spellEntry->Category != uint32(category))
                    continue;

                if (effectIdx >= 0)
                {
                    if (effectType >=0 && spellEntry->Effect[effectIdx] != uint32(effectType))
                        continue;

                    if (auraType >=0 && spellEntry->EffectApplyAuraName[effectIdx] != uint32(auraType))
                        continue;
                }
                else
                {
                    if (effectType >=0 && !IsSpellHaveEffect(spellEntry,SpellEffects(effectType)))
                        continue;

                    if (auraType >=0 && !IsSpellHaveAura(spellEntry,AuraType(auraType)))
                        continue;
                }

                found = true;
                break;
            }

            if (!found)
            {
                if (effectIdx >= 0)
                    sLog.outError("Spells '%s' not found for family %i (" I64FMT "," I32FMT ") icon(%i) visual(%i) category(%i) effect%d(%i) aura%d(%i) but used in %s",
                        name.c_str(),family,familyMaskA,familyMaskB,spellIcon,spellVisual,category,effectIdx+1,effectType,effectIdx+1,auraType,code.c_str());
                else
                    sLog.outError("Spells '%s' not found for family %i (" I64FMT "," I32FMT ") icon(%i) visual(%i) category(%i) effect(%i) aura(%i) but used in %s",
                        name.c_str(),family,familyMaskA,familyMaskB,spellIcon,spellVisual,category,effectType,auraType,code.c_str());
                continue;
            }
        }

    } while( result->NextRow() );

    delete result;

    sLog.outString();
    sLog.outString( ">> Checked %u spells and %u spell masks", countSpells, countMasks );
}

DiminishingGroup GetDiminishingReturnsGroupForSpell(SpellEntry const* spellproto, bool triggered)
{
    // Explicit Diminishing Groups
    switch(spellproto->SpellFamilyName)
    {
        case SPELLFAMILY_GENERIC:
            // some generic arena related spells have by some strange reason MECHANIC_TURN
            if  (spellproto->Mechanic == MECHANIC_TURN)
                return DIMINISHING_NONE;
            break;
        case SPELLFAMILY_MAGE:
            // Dragon's Breath
            if  (spellproto->SpellIconID == 1548)
                return DIMINISHING_DISORIENT;
            break;
        case SPELLFAMILY_ROGUE:
        {
            // Blind
            if (spellproto->SpellFamilyFlags & UI64LIT(0x00001000000))
                return DIMINISHING_FEAR_CHARM_BLIND;
            // Cheap Shot
            else if (spellproto->SpellFamilyFlags & UI64LIT(0x00000000400))
                return DIMINISHING_CHEAPSHOT_POUNCE;
            // Crippling poison - Limit to 10 seconds in PvP (No SpellFamilyFlags)
            else if (spellproto->SpellIconID == 163)
                return DIMINISHING_LIMITONLY;
            break;
        }
        case SPELLFAMILY_HUNTER:
        {
            // Freezing Trap & Freezing Arrow & Wyvern Sting
            if  (spellproto->SpellIconID == 180 || spellproto->SpellIconID == 1721)
                return DIMINISHING_DISORIENT;
            break;
        }
        case SPELLFAMILY_WARLOCK:
        {
            // Curses/etc
            if (spellproto->SpellFamilyFlags & UI64LIT(0x00080000000))
                return DIMINISHING_LIMITONLY;
            break;
        }
        case SPELLFAMILY_DRUID:
        {
            // Cyclone
            if (spellproto->SpellFamilyFlags & UI64LIT(0x02000000000))
                return DIMINISHING_CYCLONE;
            // Pounce
            else if (spellproto->SpellFamilyFlags & UI64LIT(0x00000020000))
                return DIMINISHING_CHEAPSHOT_POUNCE;
            // Faerie Fire
            else if (spellproto->SpellFamilyFlags & UI64LIT(0x00000000400))
                return DIMINISHING_LIMITONLY;
            break;
        }
        case SPELLFAMILY_WARRIOR:
        {
            // Hamstring - limit duration to 10s in PvP
            if (spellproto->SpellFamilyFlags & UI64LIT(0x00000000002))
                return DIMINISHING_LIMITONLY;
            break;
        }
        case SPELLFAMILY_PRIEST:
        {
            // Shackle Undead
            if (spellproto->SpellIconID == 27)
                return DIMINISHING_DISORIENT;
            break;
        }
        case SPELLFAMILY_DEATHKNIGHT:
        {
            // Hungering Cold (no flags)
            if (spellproto->SpellIconID == 2797)
                return DIMINISHING_DISORIENT;
            break;
        }
        default:
            break;
    }

    // Get by mechanic
    uint32 mechanic = GetAllSpellMechanicMask(spellproto);
    if (!mechanic)
        return DIMINISHING_NONE;

    if (mechanic & ((1<<(MECHANIC_STUN-1))|(1<<(MECHANIC_SHACKLE-1))))
        return triggered ? DIMINISHING_TRIGGER_STUN : DIMINISHING_CONTROL_STUN;
    if (mechanic & ((1<<(MECHANIC_SLEEP-1))|(1<<(MECHANIC_FREEZE-1))))
        return DIMINISHING_FREEZE_SLEEP;
    if (mechanic & ((1<<(MECHANIC_KNOCKOUT-1))|(1<<(MECHANIC_POLYMORPH-1))|(1<<(MECHANIC_SAPPED-1))))
        return DIMINISHING_DISORIENT;
    if (mechanic & (1<<(MECHANIC_ROOT-1)))
        return triggered ? DIMINISHING_TRIGGER_ROOT : DIMINISHING_CONTROL_ROOT;
    if (mechanic & ((1<<(MECHANIC_FEAR-1))|(1<<(MECHANIC_CHARM-1))))
        return DIMINISHING_FEAR_CHARM_BLIND;
    if (mechanic & ((1<<(MECHANIC_SILENCE-1))|(1<<(MECHANIC_INTERRUPT-1))))
        return DIMINISHING_SILENCE;
    if (mechanic & (1<<(MECHANIC_DISARM-1)))
        return DIMINISHING_DISARM;
    if (mechanic & (1<<(MECHANIC_BANISH-1)))
        return DIMINISHING_BANISH;
    if (mechanic & (1<<(MECHANIC_HORROR-1)))
        return DIMINISHING_HORROR;

    return DIMINISHING_NONE;
}

int32 GetDiminishingReturnsLimitDuration(DiminishingGroup group, SpellEntry const* spellproto)
{
    if(!IsDiminishingReturnsGroupDurationLimited(group))
        return 0;

    // Explicit diminishing duration
    switch(spellproto->SpellFamilyName)
    {
        case SPELLFAMILY_HUNTER:
        {
            // Wyvern Sting
            if (spellproto->SpellFamilyFlags & UI64LIT(0x0000100000000000))
                return 6000;
            break;
        }
        case SPELLFAMILY_PALADIN:
        {
            // Repentance - limit to 6 seconds in PvP
            if (spellproto->SpellFamilyFlags & UI64LIT(0x00000000004))
                return 6000;
            break;
        }
        case SPELLFAMILY_DRUID:
        {
            // Faerie Fire - limit to 40 seconds in PvP (3.1)
            if (spellproto->SpellFamilyFlags & UI64LIT(0x00000000400))
                return 40000;
            break;
        }
        default:
            break;
    }

    return 10000;
}

bool IsDiminishingReturnsGroupDurationLimited(DiminishingGroup group)
{
    switch(group)
    {
        case DIMINISHING_CONTROL_STUN:
        case DIMINISHING_TRIGGER_STUN:
        case DIMINISHING_CONTROL_ROOT:
        case DIMINISHING_TRIGGER_ROOT:
        case DIMINISHING_FEAR_CHARM_BLIND:
        case DIMINISHING_DISORIENT:
        case DIMINISHING_CHEAPSHOT_POUNCE:
        case DIMINISHING_FREEZE_SLEEP:
        case DIMINISHING_CYCLONE:
        case DIMINISHING_BANISH:
        case DIMINISHING_LIMITONLY:
            return true;
        default:
            return false;
    }
    return false;
}

DiminishingReturnsType GetDiminishingReturnsGroupType(DiminishingGroup group)
{
    switch(group)
    {
        case DIMINISHING_CYCLONE:
        case DIMINISHING_TRIGGER_STUN:
        case DIMINISHING_CONTROL_STUN:
            return DRTYPE_ALL;
        case DIMINISHING_CONTROL_ROOT:
        case DIMINISHING_TRIGGER_ROOT:
        case DIMINISHING_FEAR_CHARM_BLIND:
        case DIMINISHING_DISORIENT:
        case DIMINISHING_SILENCE:
        case DIMINISHING_DISARM:
        case DIMINISHING_HORROR:
        case DIMINISHING_FREEZE_SLEEP:
        case DIMINISHING_BANISH:
        case DIMINISHING_CHEAPSHOT_POUNCE:
            return DRTYPE_PLAYER;
        default:
            break;
    }

    return DRTYPE_NONE;
}

bool SpellArea::IsFitToRequirements(Player const* player, uint32 newZone, uint32 newArea) const
{
    if(gender!=GENDER_NONE)
    {
        // not in expected gender
        if(!player || gender != player->getGender())
            return false;
    }

    if(raceMask)
    {
        // not in expected race
        if(!player || !(raceMask & player->getRaceMask()))
            return false;
    }

    if(areaId)
    {
        // not in expected zone
        if(newZone!=areaId && newArea!=areaId)
            return false;
    }

    if(questStart)
    {
        // not in expected required quest state
        if(!player || (!questStartCanActive || !player->IsActiveQuest(questStart)) && !player->GetQuestRewardStatus(questStart))
            return false;
    }

    if(questEnd)
    {
        // not in expected forbidden quest state
        if(!player || player->GetQuestRewardStatus(questEnd))
            return false;
    }

    if(auraSpell)
    {
        // not have expected aura
        if(!player)
            return false;
        if(auraSpell > 0)
            // have expected aura
            return player->HasAura(auraSpell, EFFECT_INDEX_0);
        else
            // not have expected aura
            return !player->HasAura(-auraSpell, EFFECT_INDEX_0);
    }

    return true;
}

SpellEntry const* GetSpellEntryByDifficulty(uint32 id, Difficulty difficulty, bool isRaid)
{
    SpellDifficultyEntry const* spellDiff = sSpellDifficultyStore.LookupEntry(id);

    if (!spellDiff)
        return NULL;

    for (Difficulty diff = difficulty; diff >= REGULAR_DIFFICULTY; diff = GetPrevDifficulty(diff, isRaid))
    {
        if (spellDiff->spellId[diff])
            return sSpellStore.LookupEntry(spellDiff->spellId[difficulty]);
    }

    return NULL;
}<|MERGE_RESOLUTION|>--- conflicted
+++ resolved
@@ -1828,19 +1828,7 @@
     if (!spellInfo_1 || !spellInfo_2)
         return false;
 
-<<<<<<< HEAD
     if(spellId_1 == spellId_2)
-=======
-    if (spellId_1 == spellId_2)
-        return false;
-
-    // Resurrection sickness
-    if ((spellInfo_1->Id == SPELL_ID_PASSIVE_RESURRECTION_SICKNESS) != (spellInfo_2->Id==SPELL_ID_PASSIVE_RESURRECTION_SICKNESS))
-        return false;
-
-    // Allow stack passive and not passive spells
-    if ((spellInfo_1->Attributes & SPELL_ATTR_PASSIVE)!=(spellInfo_2->Attributes & SPELL_ATTR_PASSIVE))
->>>>>>> ab0d7f53
         return false;
 
     // Specific spell family spells
@@ -1848,158 +1836,6 @@
     switch(spellInfo_1->SpellFamilyName)
     {
         case SPELLFAMILY_GENERIC:
-<<<<<<< HEAD
-            if (spellInfo_2->SpellFamilyName == SPELLFAMILY_GENERIC)
-=======
-            switch(spellInfo_2->SpellFamilyName)
-            {
-                case SPELLFAMILY_GENERIC:                   // same family case
-                {
-                    // Thunderfury
-                    if ((spellInfo_1->Id == 21992 && spellInfo_2->Id == 27648) ||
-                        (spellInfo_2->Id == 21992 && spellInfo_1->Id == 27648))
-                        return false;
-
-                    // Lightning Speed (Mongoose) and Fury of the Crashing Waves (Tsunami Talisman)
-                    if ((spellInfo_1->Id == 28093 && spellInfo_2->Id == 42084) ||
-                        (spellInfo_2->Id == 28093 && spellInfo_1->Id == 42084))
-                        return false;
-
-                    // Soulstone Resurrection and Twisting Nether (resurrector)
-                    if (spellInfo_1->SpellIconID == 92 && spellInfo_2->SpellIconID == 92 && (
-                        (spellInfo_1->SpellVisual[0] == 99 && spellInfo_2->SpellVisual[0] == 0) ||
-                        (spellInfo_2->SpellVisual[0] == 99 && spellInfo_1->SpellVisual[0] == 0)))
-                        return false;
-
-                    // Heart of the Wild, Agility and various Idol Triggers
-                    if (spellInfo_1->SpellIconID == 240 && spellInfo_2->SpellIconID == 240)
-                        return false;
-
-                    // Personalized Weather (thunder effect should overwrite rainy aura)
-                    if (spellInfo_1->SpellIconID == 2606 && spellInfo_2->SpellIconID == 2606)
-                        return false;
-
-                    // Brood Affliction: Bronze
-                    if ((spellInfo_1->Id == 23170 && spellInfo_2->Id == 23171) ||
-                        (spellInfo_2->Id == 23170 && spellInfo_1->Id == 23171))
-                        return false;
-
-                    // Male Shadowy Disguise
-                    if ((spellInfo_1->Id == 32756 && spellInfo_2->Id == 38080) ||
-                        (spellInfo_2->Id == 32756 && spellInfo_1->Id == 38080))
-                         return false;
-
-                    // Female Shadowy Disguise
-                    if ((spellInfo_1->Id == 32756 && spellInfo_2->Id == 38081) ||
-                        (spellInfo_2->Id == 32756 && spellInfo_1->Id == 38081))
-                         return false;
-
-                    // Cool Down (See PeriodicAuraTick())
-                    if ((spellInfo_1->Id == 52441 && spellInfo_2->Id == 52443) ||
-                        (spellInfo_2->Id == 52441 && spellInfo_1->Id == 52443))
-                        return false;
-
-                    // See Chapel Invisibility and See Noth Invisibility
-                    if ((spellInfo_1->Id == 52950 && spellInfo_2->Id == 52707) ||
-                        (spellInfo_2->Id == 52950 && spellInfo_1->Id == 52707))
-                        return false;
-
-                    // Regular and Night Elf Ghost
-                    if ((spellInfo_1->Id == 8326 && spellInfo_2->Id == 20584) ||
-                        (spellInfo_2->Id == 8326 && spellInfo_1->Id == 20584))
-                         return false;
-
-                    // Aura of Despair auras
-                    if ((spellInfo_1->Id == 64848 && spellInfo_2->Id == 62692) ||
-                        (spellInfo_2->Id == 64848 && spellInfo_1->Id == 62692))
-                        return false;
-
-                    // Blood Fury and Rage of the Unraveller
-                    if (spellInfo_1->SpellIconID == 1662 && spellInfo_2->SpellIconID == 1662)
-                        return false;
-
-                    // Kindred Spirits
-                    if (spellInfo_1->SpellIconID == 3559 && spellInfo_2->SpellIconID == 3559)
-                        return false;
-
-                    // Vigilance and Damage Reduction (Vigilance triggered spell)
-                    if (spellInfo_1->SpellIconID == 2834 && spellInfo_2->SpellIconID == 2834)
-                        return false;
-
-                    break;
-                }
-                case SPELLFAMILY_MAGE:
-                    // Arcane Intellect and Insight
-                    if (spellInfo_2->SpellIconID == 125 && spellInfo_1->Id == 18820)
-                        return false;
-                    break;
-                case SPELLFAMILY_WARRIOR:
-                {
-                    // Scroll of Protection and Defensive Stance (multi-family check)
-                    if (spellInfo_1->SpellIconID == 276 && spellInfo_1->SpellVisual[0] == 196 && spellInfo_2->Id == 71)
-                        return false;
-
-                    // Improved Hamstring -> Hamstring (multi-family check)
-                    if ((spellInfo_2->SpellFamilyFlags & UI64LIT(0x2)) && spellInfo_1->Id == 23694)
-                        return false;
-
-                    break;
-                }
-                case SPELLFAMILY_DRUID:
-                {
-                    // Scroll of Stamina and Leader of the Pack (multi-family check)
-                    if (spellInfo_1->SpellIconID == 312 && spellInfo_1->SpellVisual[0] == 216 && spellInfo_2->Id == 24932)
-                        return false;
-
-                    // Dragonmaw Illusion (multi-family check)
-                    if (spellId_1 == 40216 && spellId_2 == 42016)
-                        return false;
-
-                    break;
-                }
-                case SPELLFAMILY_ROGUE:
-                {
-                    // Garrote-Silence -> Garrote (multi-family check)
-                    if (spellInfo_1->SpellIconID == 498 && spellInfo_1->SpellVisual[0] == 0 && spellInfo_2->SpellIconID == 498)
-                        return false;
-
-                    break;
-                }
-                case SPELLFAMILY_HUNTER:
-                {
-                    // Concussive Shot and Imp. Concussive Shot (multi-family check)
-                    if (spellInfo_1->Id == 19410 && spellInfo_2->Id == 5116)
-                        return false;
-
-                    // Improved Wing Clip -> Wing Clip (multi-family check)
-                    if ((spellInfo_2->SpellFamilyFlags & UI64LIT(0x40)) && spellInfo_1->Id == 19229)
-                        return false;
-                    break;
-                }
-                case SPELLFAMILY_PALADIN:
-                {
-                    // Unstable Currents and other -> *Sanctity Aura (multi-family check)
-                    if (spellInfo_2->SpellIconID==502 && spellInfo_1->SpellIconID==502 && spellInfo_1->SpellVisual[0]==969)
-                        return false;
-
-                    // *Band of Eternal Champion and Seal of Command(multi-family check)
-                    if (spellId_1 == 35081 && spellInfo_2->SpellIconID==561 && spellInfo_2->SpellVisual[0]==7992)
-                        return false;
-
-                    // Blessing of Sanctuary (multi-family check, some from 16 spell icon spells)
-                    if (spellInfo_1->Id == 67480 && spellInfo_2->Id == 20911)
-                        return false;
-
-                    break;
-                }
-            }
-            // Dragonmaw Illusion, Blood Elf Illusion, Human Illusion, Illidari Agent Illusion, Scarlet Crusade Disguise
-            if(spellInfo_1->SpellIconID == 1691 && spellInfo_2->SpellIconID == 1691)
-                return false;
-            break;
-        case SPELLFAMILY_MAGE:
-            if( spellInfo_2->SpellFamilyName == SPELLFAMILY_MAGE )
->>>>>>> ab0d7f53
             {
                 // BG_WS_SPELL_FOCUSED_ASSAULT & BG_WS_SPELL_BRUTAL_ASSAULT
                 if ((spellInfo_1->Id == 46392 && spellInfo_2->Id == 46393) ||
@@ -2032,24 +1868,6 @@
         case SPELLFAMILY_WARRIOR:
             if (spellInfo_2->SpellFamilyName == SPELLFAMILY_WARRIOR)
             {
-<<<<<<< HEAD
-=======
-                // Rend and Deep Wound
-                if (((spellInfo_1->SpellFamilyFlags & UI64LIT(0x20)) && (spellInfo_2->SpellFamilyFlags & UI64LIT(0x1000000000))) ||
-                    ((spellInfo_2->SpellFamilyFlags & UI64LIT(0x20)) && (spellInfo_1->SpellFamilyFlags & UI64LIT(0x1000000000))))
-                    return false;
-
-                // Battle Shout and Rampage
-                if ((spellInfo_1->SpellIconID == 456 && spellInfo_2->SpellIconID == 2006) ||
-                    (spellInfo_2->SpellIconID == 456 && spellInfo_1->SpellIconID == 2006))
-                    return false;
-
-                // Glyph of Revenge (triggered), and Sword and Board (triggered)
-                if ((spellInfo_1->SpellIconID == 856 && spellInfo_2->SpellIconID == 2780) ||
-                    (spellInfo_2->SpellIconID == 856 && spellInfo_1->SpellIconID == 2780))
-                    return false;
-
->>>>>>> ab0d7f53
                 // Defensive/Berserker/Battle stance aura can not stack (needed for dummy auras)
                 if (((spellInfo_1->SpellFamilyFlags & UI64LIT(0x800000)) && (spellInfo_2->SpellFamilyFlags & UI64LIT(0x800000))) ||
                     ((spellInfo_2->SpellFamilyFlags & UI64LIT(0x800000)) && (spellInfo_1->SpellFamilyFlags & UI64LIT(0x800000))))
@@ -2059,114 +1877,10 @@
         case SPELLFAMILY_DRUID:
             if (spellInfo_2->SpellFamilyName == SPELLFAMILY_DRUID)
             {
-<<<<<<< HEAD
                 // Mark/Gift of the Wild
                 if (spellInfo_1->SpellFamilyName == SPELLFAMILY_DRUID && spellInfo_1->SpellFamilyFlags & UI64LIT(0x0000000000040000) &&
                     spellInfo_2->SpellFamilyName == SPELLFAMILY_DRUID && spellInfo_2->SpellFamilyFlags & UI64LIT(0x0000000000040000))
                     return true;
-=======
-                //Omen of Clarity and Blood Frenzy
-                if (((spellInfo_1->SpellFamilyFlags == UI64LIT(0x0) && spellInfo_1->SpellIconID == 108) && (spellInfo_2->SpellFamilyFlags & UI64LIT(0x20000000000000))) ||
-                    ((spellInfo_2->SpellFamilyFlags == UI64LIT(0x0) && spellInfo_2->SpellIconID == 108) && (spellInfo_1->SpellFamilyFlags & UI64LIT(0x20000000000000))))
-                    return false;
-
-                //  Tree of Life (Shapeshift) and 34123 Tree of Life (Passive)
-                if ((spellId_1 == 33891 && spellId_2 == 34123) ||
-                    (spellId_2 == 33891 && spellId_1 == 34123))
-                    return false;
-
-                // Lifebloom and Wild Growth
-                if ((spellInfo_1->SpellIconID == 2101 && spellInfo_2->SpellIconID == 2864) ||
-                    (spellInfo_2->SpellIconID == 2101 && spellInfo_1->SpellIconID == 2864))
-                    return false;
-
-                //  Innervate and Glyph of Innervate and some other spells
-                if (spellInfo_1->SpellIconID == 62 && spellInfo_2->SpellIconID == 62)
-                    return false;
-
-                // Wrath of Elune and Nature's Grace
-                if ((spellInfo_1->Id == 16886 && spellInfo_2->Id == 46833) ||
-                    (spellInfo_2->Id == 16886 && spellInfo_1->Id == 46833))
-                    return false;
-
-                // Bear Rage (Feral T4 (2)) and Omen of Clarity
-                if ((spellInfo_1->Id == 16864 && spellInfo_2->Id == 37306) ||
-                    (spellInfo_2->Id == 16864 && spellInfo_1->Id == 37306))
-                    return false;
-
-                // Cat Energy (Feral T4 (2)) and Omen of Clarity
-                if ((spellInfo_1->Id == 16864 && spellInfo_2->Id == 37311) ||
-                    (spellInfo_2->Id == 16864 && spellInfo_1->Id == 37311))
-                    return false;
-
-                // Survival Instincts and Survival Instincts
-                if ((spellInfo_1->Id == 61336 && spellInfo_2->Id == 50322) ||
-                    (spellInfo_2->Id == 61336 && spellInfo_1->Id == 50322))
-                    return false;
-
-                // Savage Roar and Savage Roar (triggered)
-                if (spellInfo_1->SpellIconID == 2865 && spellInfo_2->SpellIconID == 2865)
-                    return false;
-
-                // Frenzied Regeneration and Savage Defense
-                if ((spellInfo_1->Id == 22842 && spellInfo_2->Id == 62606) ||
-                    (spellInfo_2->Id == 22842 && spellInfo_1->Id == 62606))
-                    return false;
-            }
-
-            // Leader of the Pack and Scroll of Stamina (multi-family check)
-            if (spellInfo_1->Id == 24932 && spellInfo_2->SpellIconID == 312 && spellInfo_2->SpellVisual[0] == 216)
-                return false;
-
-            // Dragonmaw Illusion (multi-family check)
-            if (spellId_1 == 42016 && spellId_2 == 40216 )
-                return false;
-
-            break;
-        case SPELLFAMILY_ROGUE:
-            if (spellInfo_2->SpellFamilyName == SPELLFAMILY_ROGUE)
-            {
-                // Master of Subtlety
-                if ((spellId_1 == 31665 && spellId_2 == 31666) ||
-                    (spellId_1 == 31666 && spellId_2 == 31665))
-                    return false;
-
-                // Sprint & Sprint (waterwalk)
-                if (spellInfo_1->SpellIconID == 516 && spellInfo_2->SpellIconID == 516 &&
-                    ((spellInfo_1->Category == 44 && spellInfo_2->Category == 0) ||
-                    (spellInfo_2->Category == 44 && spellInfo_1->Category == 0)))
-                    return false;
-            }
-
-            //Overkill
-            if (spellInfo_1->SpellIconID == 2285 && spellInfo_2->SpellIconID == 2285)
-                return false;
-
-            // Garrote -> Garrote-Silence (multi-family check)
-            if (spellInfo_1->SpellIconID == 498 && spellInfo_2->SpellIconID == 498 && spellInfo_2->SpellVisual[0] == 0)
-                return false;
-            break;
-        case SPELLFAMILY_HUNTER:
-            if (spellInfo_2->SpellFamilyName == SPELLFAMILY_HUNTER)
-            {
-                // Rapid Fire & Quick Shots
-                if (((spellInfo_1->SpellFamilyFlags & UI64LIT(0x20)) && (spellInfo_2->SpellFamilyFlags & UI64LIT(0x20000000000))) ||
-                    ((spellInfo_2->SpellFamilyFlags & UI64LIT(0x20)) && (spellInfo_1->SpellFamilyFlags & UI64LIT(0x20000000000))) )
-                    return false;
-
-                // Serpent Sting & (Immolation/Explosive Trap Effect)
-                if (((spellInfo_1->SpellFamilyFlags & UI64LIT(0x4)) && (spellInfo_2->SpellFamilyFlags & UI64LIT(0x00000004000))) ||
-                    ((spellInfo_2->SpellFamilyFlags & UI64LIT(0x4)) && (spellInfo_1->SpellFamilyFlags & UI64LIT(0x00000004000))))
-                    return false;
-
-                // Deterrence
-                if (spellInfo_1->SpellIconID == 83 && spellInfo_2->SpellIconID == 83)
-                    return false;
-
-                // Bestial Wrath
-                if (spellInfo_1->SpellIconID == 1680 && spellInfo_2->SpellIconID == 1680)
-                    return false;
->>>>>>> ab0d7f53
             }
             break;
         case SPELLFAMILY_PALADIN:
@@ -2181,46 +1895,6 @@
                     (spellInfo_2->IsFitToFamilyMask(UI64LIT(0x0), 0x00000020) && (spellInfo_1->SpellIconID == 291 || spellInfo_1->SpellIconID == 3028)))
                     return false;
             }
-<<<<<<< HEAD
-=======
-
-            // Blessing of Sanctuary (multi-family check, some from 16 spell icon spells)
-            if (spellInfo_2->Id == 67480 && spellInfo_1->Id == 20911)
-                return false;
-
-            // Combustion and Fire Protection Aura (multi-family check)
-            if (spellInfo_2->Id == 11129 && spellInfo_1->SpellIconID == 33 && spellInfo_1->SpellVisual[0] == 321)
-                return false;
-
-            // *Sanctity Aura -> Unstable Currents and other (multi-family check)
-            if (spellInfo_1->SpellIconID==502 && spellInfo_2->SpellFamilyName == SPELLFAMILY_GENERIC && spellInfo_2->SpellIconID==502 && spellInfo_2->SpellVisual[0]==969)
-                return false;
-
-            // *Seal of Command and Band of Eternal Champion (multi-family check)
-            if (spellInfo_1->SpellIconID==561 && spellInfo_1->SpellVisual[0]==7992 && spellId_2 == 35081)
-                return false;
-            break;
-        case SPELLFAMILY_SHAMAN:
-            if (spellInfo_2->SpellFamilyName == SPELLFAMILY_SHAMAN)
-            {
-                // Windfury weapon
-                if (spellInfo_1->SpellIconID==220 && spellInfo_2->SpellIconID==220 &&
-                    !spellInfo_1->IsFitToFamilyMask(spellInfo_2->SpellFamilyFlags))
-                    return false;
-
-                // Ghost Wolf
-                if (spellInfo_1->SpellIconID == 67 && spellInfo_2->SpellIconID == 67)
-                    return false;
-
-                // Totem of Wrath (positive/negative), ranks checked early
-                if (spellInfo_1->SpellIconID == 2019 && spellInfo_2->SpellIconID == 2019)
-                    return false;
-            }
-            // Bloodlust and Bloodthirst (multi-family check)
-            if (spellInfo_1->Id == 2825 && spellInfo_2->SpellIconID == 38 && spellInfo_2->SpellVisual[0] == 0)
-                return false;
-            break;
->>>>>>> ab0d7f53
         case SPELLFAMILY_DEATHKNIGHT:
             if (spellInfo_2->SpellFamilyName == SPELLFAMILY_DEATHKNIGHT)
             {
