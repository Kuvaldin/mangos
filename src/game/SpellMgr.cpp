/*
 * Copyright (C) 2005-2011 MaNGOS <http://getmangos.com/>
 *
 * This program is free software; you can redistribute it and/or modify
 * it under the terms of the GNU General Public License as published by
 * the Free Software Foundation; either version 2 of the License, or
 * (at your option) any later version.
 *
 * This program is distributed in the hope that it will be useful,
 * but WITHOUT ANY WARRANTY; without even the implied warranty of
 * MERCHANTABILITY or FITNESS FOR A PARTICULAR PURPOSE.  See the
 * GNU General Public License for more details.
 *
 * You should have received a copy of the GNU General Public License
 * along with this program; if not, write to the Free Software
 * Foundation, Inc., 59 Temple Place, Suite 330, Boston, MA  02111-1307  USA
 */

#include "SpellMgr.h"
#include "ObjectMgr.h"
#include "SpellAuraDefines.h"
#include "ProgressBar.h"
#include "DBCStores.h"
#include "World.h"
#include "Chat.h"
#include "Spell.h"
#include "BattleGroundMgr.h"
#include "MapManager.h"
#include "Unit.h"

SpellMgr::SpellMgr()
{
}

SpellMgr::~SpellMgr()
{
}

SpellMgr& SpellMgr::Instance()
{
    static SpellMgr spellMgr;
    return spellMgr;
}

int32 GetSpellDuration(SpellEntry const *spellInfo)
{
    if(!spellInfo)
        return 0;
    SpellDurationEntry const *du = sSpellDurationStore.LookupEntry(spellInfo->DurationIndex);
    if(!du)
        return 0;
    return (du->Duration[0] == -1) ? -1 : abs(du->Duration[0]);
}

int32 GetSpellMaxDuration(SpellEntry const *spellInfo)
{
    if(!spellInfo)
        return 0;
    SpellDurationEntry const *du = sSpellDurationStore.LookupEntry(spellInfo->DurationIndex);
    if(!du)
        return 0;
    return (du->Duration[2] == -1) ? -1 : abs(du->Duration[2]);
}

int32 CalculateSpellDuration(SpellEntry const *spellInfo, Unit const* caster)
{
    int32 duration = GetSpellDuration(spellInfo);

    if (duration != -1 && caster)
    {
        int32 maxduration = GetSpellMaxDuration(spellInfo);

        if (duration != maxduration && caster->GetTypeId() == TYPEID_PLAYER)
            duration += int32((maxduration - duration) * ((Player*)caster)->GetComboPoints() / 5);

        if (Player* modOwner = caster->GetSpellModOwner())
        {
            modOwner->ApplySpellMod(spellInfo->Id, SPELLMOD_DURATION, duration);

            if (duration < 0)
                duration = 0;
        }
    }

    return duration;
}

uint32 GetSpellCastTime(SpellEntry const* spellInfo, Spell const* spell)
{
    if (spell)
    {
        // some triggered spells have data only usable for client
        if (spell->IsTriggeredSpellWithRedundentData())
            return 0;

        // spell targeted to non-trading trade slot item instant at trade success apply
        if (spell->GetCaster()->GetTypeId()==TYPEID_PLAYER)
            if (TradeData* my_trade = ((Player*)(spell->GetCaster()))->GetTradeData())
                if (Item* nonTrade = my_trade->GetTraderData()->GetItem(TRADE_SLOT_NONTRADED))
                    if (nonTrade == spell->m_targets.getItemTarget())
                        return 0;
    }

    SpellCastTimesEntry const *spellCastTimeEntry = sSpellCastTimesStore.LookupEntry(spellInfo->CastingTimeIndex);

    // not all spells have cast time index and this is all is pasiive abilities
    if (!spellCastTimeEntry)
        return 0;

    int32 castTime = spellCastTimeEntry->CastTime;

    if (spell)
    {
        if (Player* modOwner = spell->GetCaster()->GetSpellModOwner())
            modOwner->ApplySpellMod(spellInfo->Id, SPELLMOD_CASTING_TIME, castTime, spell);

        if (!(spellInfo->Attributes & (SPELL_ATTR_UNK4|SPELL_ATTR_TRADESPELL)))
            castTime = int32(castTime * spell->GetCaster()->GetFloatValue(UNIT_MOD_CAST_SPEED));
        else
        {
            if (spell->IsRangedSpell() && !spell->IsAutoRepeat())
                castTime = int32(castTime * spell->GetCaster()->m_modAttackSpeedPct[RANGED_ATTACK]);
        }
    }

    if (spellInfo->Attributes & SPELL_ATTR_RANGED && (!spell || !spell->IsAutoRepeat()))
        castTime += 500;

    return (castTime > 0) ? uint32(castTime) : 0;
}

uint32 GetSpellCastTimeForBonus( SpellEntry const *spellProto, DamageEffectType damagetype )
{
    uint32 CastingTime = !IsChanneledSpell(spellProto) ? GetSpellCastTime(spellProto) : GetSpellDuration(spellProto);

    if (CastingTime > 7000) CastingTime = 7000;
    if (CastingTime < 1500) CastingTime = 1500;

    if(damagetype == DOT && !IsChanneledSpell(spellProto))
        CastingTime = 3500;

    int32 overTime    = 0;
    uint8 effects     = 0;
    bool DirectDamage = false;
    bool AreaEffect   = false;

    for (uint32 i = 0; i < MAX_EFFECT_INDEX; ++i)
        if (IsAreaEffectTarget(Targets(spellProto->EffectImplicitTargetA[i])) || IsAreaEffectTarget(Targets(spellProto->EffectImplicitTargetB[i])))
            AreaEffect = true;

    for (uint32 i = 0; i < MAX_EFFECT_INDEX; ++i)
    {
        switch (spellProto->Effect[i])
        {
            case SPELL_EFFECT_SCHOOL_DAMAGE:
            case SPELL_EFFECT_POWER_DRAIN:
            case SPELL_EFFECT_HEALTH_LEECH:
            case SPELL_EFFECT_ENVIRONMENTAL_DAMAGE:
            case SPELL_EFFECT_POWER_BURN:
            case SPELL_EFFECT_HEAL:
                DirectDamage = true;
                break;
            case SPELL_EFFECT_APPLY_AURA:
                switch (spellProto->EffectApplyAuraName[i])
                {
                    case SPELL_AURA_PERIODIC_DAMAGE:
                    case SPELL_AURA_PERIODIC_HEAL:
                    case SPELL_AURA_PERIODIC_LEECH:
                        if ( GetSpellDuration(spellProto) )
                            overTime = GetSpellDuration(spellProto);
                        break;
                    // Penalty for additional effects
                    case SPELL_AURA_DUMMY:
                        ++effects;
                        break;
                    case SPELL_AURA_MOD_DECREASE_SPEED:
                        ++effects;
                        break;
                    case SPELL_AURA_MOD_CONFUSE:
                    case SPELL_AURA_MOD_STUN:
                    case SPELL_AURA_MOD_ROOT:
                        // -10% per effect
                        effects += 2;
                        break;
                    default:
                        break;
                }
                break;
            default:
                break;
        }
    }

    // Combined Spells with Both Over Time and Direct Damage
    if (overTime > 0 && CastingTime > 0 && DirectDamage)
    {
        // mainly for DoTs which are 3500 here otherwise
        uint32 OriginalCastTime = GetSpellCastTime(spellProto);
        if (OriginalCastTime > 7000) OriginalCastTime = 7000;
        if (OriginalCastTime < 1500) OriginalCastTime = 1500;
        // Portion to Over Time
        float PtOT = (overTime / 15000.0f) / ((overTime / 15000.0f) + (OriginalCastTime / 3500.0f));

        if (damagetype == DOT)
            CastingTime = uint32(CastingTime * PtOT);
        else if (PtOT < 1.0f)
            CastingTime  = uint32(CastingTime * (1 - PtOT));
        else
            CastingTime = 0;
    }

    // Area Effect Spells receive only half of bonus
    if (AreaEffect)
        CastingTime /= 2;

    // 50% for damage and healing spells for leech spells from damage bonus and 0% from healing
    for(int j = 0; j < MAX_EFFECT_INDEX; ++j)
    {
        if (spellProto->Effect[j] == SPELL_EFFECT_HEALTH_LEECH ||
            (spellProto->Effect[j] == SPELL_EFFECT_APPLY_AURA && spellProto->EffectApplyAuraName[j] == SPELL_AURA_PERIODIC_LEECH))
        {
            CastingTime /= 2;
            break;
        }
    }

    // -5% of total per any additional effect (multiplicative)
    for (int i = 0; i < effects; ++i)
        CastingTime *= 0.95f;

    return CastingTime;
}

uint16 GetSpellAuraMaxTicks(SpellEntry const* spellInfo)
{
    int32 DotDuration = GetSpellDuration(spellInfo);
    if(DotDuration == 0)
        return 1;

    // 200% limit
    if(DotDuration > 30000)
        DotDuration = 30000;

    for (int j = 0; j < MAX_EFFECT_INDEX; ++j)
    {
        if (spellInfo->Effect[j] == SPELL_EFFECT_APPLY_AURA && (
            spellInfo->EffectApplyAuraName[j] == SPELL_AURA_PERIODIC_DAMAGE ||
            spellInfo->EffectApplyAuraName[j] == SPELL_AURA_PERIODIC_HEAL ||
            spellInfo->EffectApplyAuraName[j] == SPELL_AURA_PERIODIC_LEECH) )
        {
            if (spellInfo->EffectAmplitude[j] != 0)
                return DotDuration / spellInfo->EffectAmplitude[j];
            break;
        }
    }

    return 6;
}

float CalculateDefaultCoefficient(SpellEntry const *spellProto, DamageEffectType const damagetype)
{
    // Damage over Time spells bonus calculation
    float DotFactor = 1.0f;
    if (damagetype == DOT)
    {
        if (!IsChanneledSpell(spellProto))
            DotFactor = GetSpellDuration(spellProto) / 15000.0f;

        if (uint16 DotTicks = GetSpellAuraMaxTicks(spellProto))
            DotFactor /= DotTicks;
    }

    // Distribute Damage over multiple effects, reduce by AoE
    float coeff = GetSpellCastTimeForBonus(spellProto, damagetype) / 3500.0f;

    return coeff * DotFactor;
}

WeaponAttackType GetWeaponAttackType(SpellEntry const *spellInfo)
{
    if(!spellInfo)
        return BASE_ATTACK;

    switch (spellInfo->DmgClass)
    {
        case SPELL_DAMAGE_CLASS_MELEE:
            if (spellInfo->AttributesEx3 & SPELL_ATTR_EX3_REQ_OFFHAND)
                return OFF_ATTACK;
            else
                return BASE_ATTACK;
            break;
        case SPELL_DAMAGE_CLASS_RANGED:
            return RANGED_ATTACK;
            break;
        default:
                                                            // Wands
            if (spellInfo->AttributesEx2 & SPELL_ATTR_EX2_AUTOREPEAT_FLAG)
                return RANGED_ATTACK;
            else
                return BASE_ATTACK;
            break;
    }
}

bool IsPassiveSpell(uint32 spellId)
{
    SpellEntry const *spellInfo = sSpellStore.LookupEntry(spellId);
    if (!spellInfo)
        return false;
    return IsPassiveSpell(spellInfo);
}

bool IsPassiveSpell(SpellEntry const *spellInfo)
{
    return (spellInfo->Attributes & SPELL_ATTR_PASSIVE) != 0;
}

bool IsNoStackAuraDueToAura(uint32 spellId_1, uint32 spellId_2)
{
    SpellEntry const *spellInfo_1 = sSpellStore.LookupEntry(spellId_1);
    SpellEntry const *spellInfo_2 = sSpellStore.LookupEntry(spellId_2);
    if(!spellInfo_1 || !spellInfo_2) return false;
    if(spellInfo_1->Id == spellId_2) return false;

    for (int32 i = 0; i < MAX_EFFECT_INDEX; ++i)
    {
        for (int32 j = 0; j < MAX_EFFECT_INDEX; ++j)
        {
            if (spellInfo_1->Effect[i] == spellInfo_2->Effect[j]
                && spellInfo_1->EffectApplyAuraName[i] == spellInfo_2->EffectApplyAuraName[j]
                && spellInfo_1->EffectMiscValue[i] == spellInfo_2->EffectMiscValue[j]
                && spellInfo_1->EffectItemType[i] == spellInfo_2->EffectItemType[j]
                && (spellInfo_1->Effect[i] != 0 || spellInfo_1->EffectApplyAuraName[i] != 0 ||
                    spellInfo_1->EffectMiscValue[i] != 0 || spellInfo_1->EffectItemType[i] != 0))
                return true;
        }
    }

    return false;
}

int32 CompareAuraRanks(uint32 spellId_1, uint32 spellId_2)
{
    SpellEntry const*spellInfo_1 = sSpellStore.LookupEntry(spellId_1);
    SpellEntry const*spellInfo_2 = sSpellStore.LookupEntry(spellId_2);
    if(!spellInfo_1 || !spellInfo_2) return 0;
    if (spellId_1 == spellId_2) return 0;

    for (int32 i = 0; i < MAX_EFFECT_INDEX; ++i)
    {
        if (spellInfo_1->Effect[i] != 0 && spellInfo_2->Effect[i] != 0 && spellInfo_1->Effect[i] == spellInfo_2->Effect[i])
        {
            int32 diff = spellInfo_1->EffectBasePoints[i] - spellInfo_2->EffectBasePoints[i];
            if (spellInfo_1->CalculateSimpleValue(SpellEffectIndex(i)) < 0 && spellInfo_2->CalculateSimpleValue(SpellEffectIndex(i)) < 0)
                return -diff;
            else return diff;
        }
    }
    return 0;
}

SpellSpecific GetSpellSpecific(uint32 spellId)
{
    SpellEntry const *spellInfo = sSpellStore.LookupEntry(spellId);
    if(!spellInfo)
        return SPELL_NORMAL;

    switch(spellInfo->SpellFamilyName)
    {
        case SPELLFAMILY_GENERIC:
        {
            // Food / Drinks (mostly)
            if (spellInfo->AuraInterruptFlags & AURA_INTERRUPT_FLAG_NOT_SEATED)
            {
                bool food = false;
                bool drink = false;
                for(int i = 0; i < MAX_EFFECT_INDEX; ++i)
                {
                    switch(spellInfo->EffectApplyAuraName[i])
                    {
                        // Food
                        case SPELL_AURA_MOD_REGEN:
                        case SPELL_AURA_OBS_MOD_HEALTH:
                            food = true;
                            break;
                        // Drink
                        case SPELL_AURA_MOD_POWER_REGEN:
                        case SPELL_AURA_OBS_MOD_MANA:
                            drink = true;
                            break;
                        default:
                            break;
                    }
                }

                if (food && drink)
                    return SPELL_FOOD_AND_DRINK;
                else if (food)
                    return SPELL_FOOD;
                else if (drink)
                    return SPELL_DRINK;
            }
            else
            {
                // Well Fed buffs (must be exclusive with Food / Drink replenishment effects, or else Well Fed will cause them to be removed)
                // SpellIcon 2560 is Spell 46687, does not have this flag
                if ((spellInfo->AttributesEx2 & SPELL_ATTR_EX2_FOOD_BUFF) || spellInfo->SpellIconID == 2560)
                    return SPELL_WELL_FED;
            }
            break;
        }
        case SPELLFAMILY_MAGE:
        {
            // family flags 18(Molten), 25(Frost/Ice), 28(Mage)
            if (spellInfo->SpellFamilyFlags & UI64LIT(0x12040000))
                return SPELL_MAGE_ARMOR;

            if ((spellInfo->SpellFamilyFlags & UI64LIT(0x1000000)) && spellInfo->EffectApplyAuraName[EFFECT_INDEX_0] == SPELL_AURA_MOD_CONFUSE)
                return SPELL_MAGE_POLYMORPH;

            if (spellInfo->SpellFamilyFlags & UI64LIT(0x00000400))
                return SPELL_MAGE_INTELLECT;

            break;
        }
        case SPELLFAMILY_WARRIOR:
        {
            if (spellInfo->SpellFamilyFlags & UI64LIT(0x00008000010000))
                return SPELL_POSITIVE_SHOUT;

            break;
        }
        case SPELLFAMILY_WARLOCK:
        {
            // only warlock curses have this
            if (spellInfo->Dispel == DISPEL_CURSE)
                return SPELL_CURSE;

            // Warlock (Demon Armor | Demon Skin | Fel Armor)
            if (spellInfo->SpellFamilyFlags & UI64LIT(0x2000002000000000) || spellInfo->SpellFamilyFlags2 & 0x00000010)
                return SPELL_WARLOCK_ARMOR;

            // Unstable Affliction | Immolate
            if (spellInfo->SpellFamilyFlags & UI64LIT(0x10000000004))
                return SPELL_UA_IMMOLATE;
            break;
        }
        case SPELLFAMILY_PRIEST:
        {
            // "Well Fed" buff from Blessed Sunfruit, Blessed Sunfruit Juice, Alterac Spring Water
            if ((spellInfo->Attributes & SPELL_ATTR_CASTABLE_WHILE_SITTING) &&
                (spellInfo->InterruptFlags & SPELL_INTERRUPT_FLAG_AUTOATTACK) &&
                (spellInfo->SpellIconID == 52 || spellInfo->SpellIconID == 79))
                return SPELL_WELL_FED;
            break;
        }
        case SPELLFAMILY_HUNTER:
        {
            // only hunter stings have this
            if (spellInfo->Dispel == DISPEL_POISON)
                return SPELL_STING;

            // only hunter aspects have this
            if( spellInfo->SpellFamilyFlags & UI64LIT(0x0044000000380000) || spellInfo->SpellFamilyFlags2 & 0x00001010)
                return SPELL_ASPECT;

            break;
        }
        case SPELLFAMILY_PALADIN:
        {
            if (IsSealSpell(spellInfo))
                return SPELL_SEAL;

            if (spellInfo->SpellFamilyFlags & UI64LIT(0x0000000011010002))
                return SPELL_BLESSING;

            if (spellInfo->SpellFamilyFlags & UI64LIT(0x0000000000002190))
                return SPELL_HAND;

            // skip Heart of the Crusader that have also same spell family mask
            if ((spellInfo->SpellFamilyFlags & UI64LIT(0x00000820180400)) && (spellInfo->AttributesEx3 & 0x200) && (spellInfo->SpellIconID != 237))
                return SPELL_JUDGEMENT;

            // only paladin auras have this (for palaldin class family)
            if( spellInfo->SpellFamilyFlags2 & 0x00000020 )
                return SPELL_AURA;

            break;
        }
        case SPELLFAMILY_SHAMAN:
        {
            if (IsElementalShield(spellInfo))
                return SPELL_ELEMENTAL_SHIELD;

            break;
        }

        case SPELLFAMILY_POTION:
            return sSpellMgr.GetSpellElixirSpecific(spellInfo->Id);

        case SPELLFAMILY_DEATHKNIGHT:
            if (spellInfo->Category == 47)
                return SPELL_PRESENCE;
            break;
    }

    // Tracking spells (exclude Well Fed, some other always allowed cases)
    if ((IsSpellHaveAura(spellInfo, SPELL_AURA_TRACK_CREATURES) ||
        IsSpellHaveAura(spellInfo, SPELL_AURA_TRACK_RESOURCES)  ||
        IsSpellHaveAura(spellInfo, SPELL_AURA_TRACK_STEALTHED)) &&
        ((spellInfo->AttributesEx & SPELL_ATTR_EX_UNK17) || (spellInfo->AttributesEx6 & SPELL_ATTR_EX6_UNK12)))
        return SPELL_TRACKER;

    // elixirs can have different families, but potion most ofc.
    if (SpellSpecific sp = sSpellMgr.GetSpellElixirSpecific(spellInfo->Id))
        return sp;

    return SPELL_NORMAL;
}

// target not allow have more one spell specific from same caster
bool IsSingleFromSpellSpecificPerTargetPerCaster(SpellSpecific spellSpec1,SpellSpecific spellSpec2)
{
    switch(spellSpec1)
    {
        case SPELL_BLESSING:
        case SPELL_AURA:
        case SPELL_STING:
        case SPELL_CURSE:
        case SPELL_ASPECT:
        case SPELL_POSITIVE_SHOUT:
        case SPELL_JUDGEMENT:
        case SPELL_HAND:
        case SPELL_UA_IMMOLATE:
            return spellSpec1==spellSpec2;
        default:
            return false;
    }
}

// target not allow have more one ranks from spell from spell specific per target
bool IsSingleFromSpellSpecificSpellRanksPerTarget(SpellSpecific spellSpec1,SpellSpecific spellSpec2)
{
    switch(spellSpec1)
    {
        case SPELL_BLESSING:
        case SPELL_AURA:
        case SPELL_CURSE:
        case SPELL_ASPECT:
        case SPELL_HAND:
            return spellSpec1==spellSpec2;
        default:
            return false;
    }
}

// target not allow have more one spell specific per target from any caster
bool IsSingleFromSpellSpecificPerTarget(SpellSpecific spellSpec1,SpellSpecific spellSpec2)
{
    switch(spellSpec1)
    {
        case SPELL_SEAL:
        case SPELL_TRACKER:
        case SPELL_WARLOCK_ARMOR:
        case SPELL_MAGE_ARMOR:
        case SPELL_ELEMENTAL_SHIELD:
        case SPELL_MAGE_POLYMORPH:
        case SPELL_PRESENCE:
        case SPELL_WELL_FED:
        case SPELL_BLEED_DEBUFF:
        case SPELL_MAGE_INTELLECT:
            return spellSpec1==spellSpec2;
        case SPELL_BATTLE_ELIXIR:
            return spellSpec2==SPELL_BATTLE_ELIXIR
                || spellSpec2==SPELL_FLASK_ELIXIR;
        case SPELL_GUARDIAN_ELIXIR:
            return spellSpec2==SPELL_GUARDIAN_ELIXIR
                || spellSpec2==SPELL_FLASK_ELIXIR;
        case SPELL_FLASK_ELIXIR:
            return spellSpec2==SPELL_BATTLE_ELIXIR
                || spellSpec2==SPELL_GUARDIAN_ELIXIR
                || spellSpec2==SPELL_FLASK_ELIXIR;
        case SPELL_FOOD:
            return spellSpec2==SPELL_FOOD
                || spellSpec2==SPELL_FOOD_AND_DRINK;
        case SPELL_DRINK:
            return spellSpec2==SPELL_DRINK
                || spellSpec2==SPELL_FOOD_AND_DRINK;
        case SPELL_FOOD_AND_DRINK:
            return spellSpec2==SPELL_FOOD
                || spellSpec2==SPELL_DRINK
                || spellSpec2==SPELL_FOOD_AND_DRINK;
        default:
            return false;
    }
}

bool IsPositiveTarget(uint32 targetA, uint32 targetB)
{
    switch(targetA)
    {
        // non-positive targets
        case TARGET_CHAIN_DAMAGE:
        case TARGET_ALL_ENEMY_IN_AREA:
        case TARGET_ALL_ENEMY_IN_AREA_INSTANT:
        case TARGET_IN_FRONT_OF_CASTER:
        case TARGET_ALL_ENEMY_IN_AREA_CHANNELED:
        case TARGET_CURRENT_ENEMY_COORDINATES:
        case TARGET_SINGLE_ENEMY:
        case TARGET_IN_FRONT_OF_CASTER_30:
            return false;
        // positive or dependent
        case TARGET_CASTER_COORDINATES:
            return (targetB == TARGET_ALL_PARTY || targetB == TARGET_ALL_FRIENDLY_UNITS_AROUND_CASTER);
        default:
            break;
    }
    if (targetB)
        return IsPositiveTarget(targetB, 0);
    return true;
}

bool IsExplicitPositiveTarget(uint32 targetA)
{
    // positive targets that in target selection code expect target in m_targers, so not that auto-select target by spell data by m_caster and etc
    switch(targetA)
    {
        case TARGET_SINGLE_FRIEND:
        case TARGET_SINGLE_PARTY:
        case TARGET_CHAIN_HEAL:
        case TARGET_SINGLE_FRIEND_2:
        case TARGET_AREAEFFECT_PARTY_AND_CLASS:
            return true;
        default:
            break;
    }
    return false;
}

bool IsExplicitNegativeTarget(uint32 targetA)
{
    // non-positive targets that in target selection code expect target in m_targers, so not that auto-select target by spell data by m_caster and etc
    switch(targetA)
    {
        case TARGET_CHAIN_DAMAGE:
        case TARGET_CURRENT_ENEMY_COORDINATES:
//        case TARGET_SINGLE_ENEMY: <- Penace is positive!
            return true;
        default:
            break;
    }
    return false;
}

bool IsPositiveEffect(SpellEntry const *spellproto, SpellEffectIndex effIndex)
{
    if (!spellproto)
        return false;

    switch(spellproto->Id)
    {
        case 72219:                                         // Gastric Bloat 10 N
        case 72551:                                         // Gastric Bloat 10 H
        case 72552:                                         // Gastric Bloat 25 N
        case 72553:                                         // Gastric Bloat 25 H
            return false;
        case 47540:                                         // Penance start dummy aura - Rank 1
        case 53005:                                         // Penance start dummy aura - Rank 2
        case 53006:                                         // Penance start dummy aura - Rank 3
        case 53007:                                         // Penance start dummy aura - Rank 4
        case 47757:                                         // Penance heal effect trigger - Rank 1
        case 52986:                                         // Penance heal effect trigger - Rank 2
        case 52987:                                         // Penance heal effect trigger - Rank 3
        case 52988:                                         // Penance heal effect trigger - Rank 4
        case 64844:                                         // Divine Hymn
        case 64904:                                         // Hymn of Hope
        return true;
        default:
            break;
    }

    switch(spellproto->Effect[effIndex])
    {
        case SPELL_EFFECT_DUMMY:
            // some explicitly required dummy effect sets
            switch(spellproto->Id)
            {
                case 28441:                                 // AB Effect 000
                    return false;
                case 49634:                                 // Sergeant's Flare
                case 54530:                                 // Opening
                case 62105:                                 // To'kini's Blowgun
                    return true;
                default:
                    break;
            }
            break;
        // always positive effects (check before target checks that provided non-positive result in some case for positive effects)
        case SPELL_EFFECT_HEAL:
        case SPELL_EFFECT_LEARN_SPELL:
        case SPELL_EFFECT_SKILL_STEP:
        case SPELL_EFFECT_HEAL_PCT:
        case SPELL_EFFECT_ENERGIZE_PCT:
            return true;

        case SPELL_EFFECT_SCHOOL_DAMAGE:
        case SPELL_EFFECT_THREAT:
            return false;

            // non-positive aura use
        case SPELL_EFFECT_APPLY_AURA:
        case SPELL_EFFECT_APPLY_AREA_AURA_FRIEND:
        {
            switch(spellproto->EffectApplyAuraName[effIndex])
            {
                case SPELL_AURA_DUMMY:
                {
                    // dummy aura can be positive or negative dependent from casted spell
                    switch(spellproto->Id)
                    {
                        case 13139:                         // net-o-matic special effect
                        case 23445:                         // evil twin
                        case 35679:                         // Protectorate Demolitionist
                        case 38637:                         // Nether Exhaustion (red)
                        case 38638:                         // Nether Exhaustion (green)
                        case 38639:                         // Nether Exhaustion (blue)
                        case 11196:                         // Recently Bandaged
                        case 44689:                         // Relay Race Accept Hidden Debuff - DND
                        case 58600:                         // Restricted Flight Area
                            return false;
                        // some spells have unclear target modes for selection, so just make effect positive
                        case 27184:
                        case 27190:
                        case 27191:
                        case 27201:
                        case 27202:
                        case 27203:
                            return true;
                        default:
                            break;
                    }
                }   break;
                case SPELL_AURA_MOD_DAMAGE_DONE:            // dependent from base point sign (negative -> negative)
                case SPELL_AURA_MOD_RESISTANCE:
                case SPELL_AURA_MOD_STAT:
                case SPELL_AURA_MOD_SKILL:
                case SPELL_AURA_MOD_DODGE_PERCENT:
                case SPELL_AURA_MOD_HEALING_PCT:
                case SPELL_AURA_MOD_HEALING_DONE:
                    if(spellproto->CalculateSimpleValue(effIndex) < 0)
                        return false;
                    break;
                case SPELL_AURA_MOD_DAMAGE_TAKEN:           // dependent from bas point sign (positive -> negative)
                    if(spellproto->CalculateSimpleValue(effIndex) > 0)
                        return false;
                    break;
                case SPELL_AURA_MOD_SPELL_CRIT_CHANCE:
                case SPELL_AURA_MOD_INCREASE_HEALTH_PERCENT:
                case SPELL_AURA_MOD_DAMAGE_PERCENT_DONE:
                    if(spellproto->CalculateSimpleValue(effIndex) > 0)
                        return true;                        // some expected positive spells have SPELL_ATTR_EX_NEGATIVE or unclear target modes
                    break;
                case SPELL_AURA_ADD_TARGET_TRIGGER:
                    return true;
                case SPELL_AURA_PERIODIC_TRIGGER_SPELL:
                    if (spellproto->Id != spellproto->EffectTriggerSpell[effIndex])
                    {
                        uint32 spellTriggeredId = spellproto->EffectTriggerSpell[effIndex];
                        SpellEntry const *spellTriggeredProto = sSpellStore.LookupEntry(spellTriggeredId);

                        if (spellTriggeredProto)
                        {
                            // non-positive targets of main spell return early
                            for(int i = 0; i < MAX_EFFECT_INDEX; ++i)
                            {
                                // if non-positive trigger cast targeted to positive target this main cast is non-positive
                                // this will place this spell auras as debuffs
                                if (IsPositiveTarget(spellTriggeredProto->EffectImplicitTargetA[i], spellTriggeredProto->EffectImplicitTargetB[i]) &&
                                    !IsPositiveEffect(spellTriggeredProto, SpellEffectIndex(i)))
                                    return false;
                            }
                        }
                    }
                    break;
                case SPELL_AURA_PROC_TRIGGER_SPELL:
                {
                    switch(spellproto->Id) // Impact should be poisitive aura
                    {
                        case 11103:
                        case 12357:
                        case 12358:
                        case 64343:
                            return true;
                        default:
                            break;
                    }
                    // many positive auras have negative triggered spells at damage for example and this not make it negative (it can be canceled for example)
                    break;
                }
                case SPELL_AURA_MOD_STUN:                   //have positive and negative spells, we can't sort its correctly at this moment.
                    if (effIndex == EFFECT_INDEX_0 && spellproto->Effect[EFFECT_INDEX_1] == 0 && spellproto->Effect[EFFECT_INDEX_2] == 0)
                        return false;                       // but all single stun aura spells is negative

                    // Petrification
                    if(spellproto->Id == 17624)
                        return false;
                    break;
                case SPELL_AURA_MOD_PACIFY_SILENCE:
                    switch(spellproto->Id)
                    {
                        case 24740:                         // Wisp Costume
                        case 47585:                         // Dispersion
                            return true;
                        default: break;
                    }
                    return false;
                case SPELL_AURA_MOD_ROOT:
                case SPELL_AURA_MOD_SILENCE:
                case SPELL_AURA_GHOST:
                case SPELL_AURA_PERIODIC_LEECH:
                case SPELL_AURA_MOD_STALKED:
                case SPELL_AURA_PERIODIC_DAMAGE_PERCENT:
                    return false;
                case SPELL_AURA_PERIODIC_DAMAGE:            // used in positive spells also.
                    // part of negative spell if casted at self (prevent cancel)
                    if (spellproto->EffectImplicitTargetA[effIndex] == TARGET_SELF ||
                        spellproto->EffectImplicitTargetA[effIndex] == TARGET_SELF2)
                        return false;
                    break;
                case SPELL_AURA_MOD_DECREASE_SPEED:         // used in positive spells also
                    // part of positive spell if casted at self
                    if ((spellproto->EffectImplicitTargetA[effIndex] == TARGET_SELF ||
                        spellproto->EffectImplicitTargetA[effIndex] == TARGET_SELF2) &&
                        spellproto->SpellFamilyName == SPELLFAMILY_GENERIC)
                        return false;
                    // but not this if this first effect (don't found better check)
                    if (spellproto->Attributes & 0x4000000 && effIndex == EFFECT_INDEX_0)
                        return false;
                    break;
                case SPELL_AURA_TRANSFORM:
                    // some spells negative
                    switch(spellproto->Id)
                    {
                        case 36897:                         // Transporter Malfunction (race mutation to horde)
                        case 36899:                         // Transporter Malfunction (race mutation to alliance)
                            return false;
                    }
                    break;
                case SPELL_AURA_MOD_SCALE:
                    // some spells negative
                    switch(spellproto->Id)
                    {
                        case 802:                           // Mutate Bug, wrongly negative by target modes
                            return true;
                        case 36900:                         // Soul Split: Evil!
                        case 36901:                         // Soul Split: Good
                        case 36893:                         // Transporter Malfunction (decrease size case)
                        case 36895:                         // Transporter Malfunction (increase size case)
                            return false;
                    }
                    break;
                case SPELL_AURA_MECHANIC_IMMUNITY:
                {
                    // non-positive immunities
                    switch(spellproto->EffectMiscValue[effIndex])
                    {
                        case MECHANIC_BANDAGE:
                        case MECHANIC_SHIELD:
                        case MECHANIC_MOUNT:
                        case MECHANIC_INVULNERABILITY:
                            return false;
                        default:
                            break;
                    }
                }   break;
                case SPELL_AURA_ADD_FLAT_MODIFIER:          // mods
                case SPELL_AURA_ADD_PCT_MODIFIER:
                {
                    // non-positive mods
                    switch(spellproto->EffectMiscValue[effIndex])
                    {
                        case SPELLMOD_COST:                 // dependent from bas point sign (negative -> positive)
                            if(spellproto->Id == 12042)     // Arcane Power workaround
                                break;
                            if(spellproto->CalculateSimpleValue(effIndex) > 0)
                                return false;
                            break;
                        default:
                            break;
                    }
                }   break;
                case SPELL_AURA_FORCE_REACTION:
                    if(spellproto->Id==42792)               // Recently Dropped Flag (prevent cancel)
                        return false;
                    break;
                default:
                    break;
            }
            break;
        }
        default:
            break;
    }

    // non-positive targets
    if(!IsPositiveTarget(spellproto->EffectImplicitTargetA[effIndex],spellproto->EffectImplicitTargetB[effIndex]))
        return false;

    // AttributesEx check
    if(spellproto->AttributesEx & SPELL_ATTR_EX_NEGATIVE)
        return false;

    // ok, positive
    return true;
}

bool IsPositiveSpell(uint32 spellId)
{
    SpellEntry const *spellproto = sSpellStore.LookupEntry(spellId);
    if (!spellproto)
        return false;

    return IsPositiveSpell(spellproto);
}

bool IsPositiveSpell(SpellEntry const *spellproto)
{
    // spells with at least one negative effect are considered negative
    // some self-applied spells have negative effects but in self casting case negative check ignored.
    for (int i = 0; i < MAX_EFFECT_INDEX; ++i)
        if (spellproto->Effect[i] && !IsPositiveEffect(spellproto, SpellEffectIndex(i)))
            return false;
    return true;
}

bool IsSingleTargetSpell(SpellEntry const *spellInfo)
{
    // all other single target spells have if it has AttributesEx5
    if ( spellInfo->AttributesEx5 & SPELL_ATTR_EX5_SINGLE_TARGET_SPELL )
        return true;

    // TODO - need found Judgements rule
    switch(GetSpellSpecific(spellInfo->Id))
    {
        case SPELL_JUDGEMENT:
            return true;
        default:
            break;
    }

    // single target triggered spell.
    // Not real client side single target spell, but it' not triggered until prev. aura expired.
    // This is allow store it in single target spells list for caster for spell proc checking
    if(spellInfo->Id==38324)                                // Regeneration (triggered by 38299 (HoTs on Heals))
        return true;

    return false;
}

bool IsSingleTargetSpells(SpellEntry const *spellInfo1, SpellEntry const *spellInfo2)
{
    // TODO - need better check
    // Equal icon and spellfamily
    if( spellInfo1->SpellFamilyName == spellInfo2->SpellFamilyName &&
        spellInfo1->SpellIconID == spellInfo2->SpellIconID )
        return true;

    // TODO - need found Judgements rule
    SpellSpecific spec1 = GetSpellSpecific(spellInfo1->Id);
    // spell with single target specific types
    switch(spec1)
    {
        case SPELL_JUDGEMENT:
        case SPELL_MAGE_POLYMORPH:
            if(GetSpellSpecific(spellInfo2->Id) == spec1)
                return true;
            break;
        default:
            break;
    }

    return false;
}

SpellCastResult GetErrorAtShapeshiftedCast (SpellEntry const *spellInfo, uint32 form)
{
    // talents that learn spells can have stance requirements that need ignore
    // (this requirement only for client-side stance show in talent description)
    if( GetTalentSpellCost(spellInfo->Id) > 0 &&
        (spellInfo->Effect[EFFECT_INDEX_0] == SPELL_EFFECT_LEARN_SPELL || spellInfo->Effect[EFFECT_INDEX_1] == SPELL_EFFECT_LEARN_SPELL || spellInfo->Effect[EFFECT_INDEX_2] == SPELL_EFFECT_LEARN_SPELL) )
        return SPELL_CAST_OK;

    uint32 stanceMask = (form ? 1 << (form - 1) : 0);

    if (stanceMask & spellInfo->StancesNot)                 // can explicitly not be casted in this stance
        return SPELL_FAILED_NOT_SHAPESHIFT;

    if (stanceMask & spellInfo->Stances)                    // can explicitly be casted in this stance
        return SPELL_CAST_OK;

    bool actAsShifted = false;
    if (form > 0)
    {
        SpellShapeshiftFormEntry const *shapeInfo = sSpellShapeshiftFormStore.LookupEntry(form);
        if (!shapeInfo)
        {
            sLog.outError("GetErrorAtShapeshiftedCast: unknown shapeshift %u", form);
            return SPELL_CAST_OK;
        }
        actAsShifted = !(shapeInfo->flags1 & 1);            // shapeshift acts as normal form for spells
    }

    if(actAsShifted)
    {
        if (spellInfo->Attributes & SPELL_ATTR_NOT_SHAPESHIFT) // not while shapeshifted
        {
            //but we must allow cast of Berserk+modifier from any form... where for the hell should we do it?
            if (!(spellInfo->SpellIconID == 1680 && (spellInfo->AttributesEx & 0x8000)))
                return SPELL_FAILED_NOT_SHAPESHIFT;
        }
        else if (spellInfo->Stances != 0)                   // needs other shapeshift
            return SPELL_FAILED_ONLY_SHAPESHIFT;
    }
    else
    {
        // needs shapeshift
        if(!(spellInfo->AttributesEx2 & SPELL_ATTR_EX2_NOT_NEED_SHAPESHIFT) && spellInfo->Stances != 0)
            return SPELL_FAILED_ONLY_SHAPESHIFT;
    }

    return SPELL_CAST_OK;
}

void SpellMgr::LoadSpellTargetPositions()
{
    mSpellTargetPositions.clear();                                // need for reload case

    uint32 count = 0;

    //                                                0   1           2                  3                  4                  5
    QueryResult *result = WorldDatabase.Query("SELECT id, target_map, target_position_x, target_position_y, target_position_z, target_orientation FROM spell_target_position");
    if (!result)
    {
        barGoLink bar( 1 );

        bar.step();

        sLog.outString();
        sLog.outString(">> Loaded %u spell target destination coordinates", count);
        return;
    }

    barGoLink bar((int)result->GetRowCount());

    do
    {
        Field *fields = result->Fetch();

        bar.step();

        uint32 Spell_ID = fields[0].GetUInt32();

        SpellTargetPosition st;

        st.target_mapId       = fields[1].GetUInt32();
        st.target_X           = fields[2].GetFloat();
        st.target_Y           = fields[3].GetFloat();
        st.target_Z           = fields[4].GetFloat();
        st.target_Orientation = fields[5].GetFloat();

        MapEntry const* mapEntry = sMapStore.LookupEntry(st.target_mapId);
        if (!mapEntry)
        {
            sLog.outErrorDb("Spell (ID:%u) target map (ID: %u) does not exist in `Map.dbc`.",Spell_ID,st.target_mapId);
            continue;
        }

        if (st.target_X==0 && st.target_Y==0 && st.target_Z==0)
        {
            sLog.outErrorDb("Spell (ID:%u) target coordinates not provided.",Spell_ID);
            continue;
        }

        SpellEntry const* spellInfo = sSpellStore.LookupEntry(Spell_ID);
        if (!spellInfo)
        {
            sLog.outErrorDb("Spell (ID:%u) listed in `spell_target_position` does not exist.",Spell_ID);
            continue;
        }

        bool found = false;
        for(int i = 0; i < MAX_EFFECT_INDEX; ++i)
        {
            if (spellInfo->EffectImplicitTargetA[i] == TARGET_TABLE_X_Y_Z_COORDINATES || spellInfo->EffectImplicitTargetB[i] == TARGET_TABLE_X_Y_Z_COORDINATES ||
                spellInfo->EffectImplicitTargetB[i] == TARGET_SELF2)
            {
                // additional requirements
                if (spellInfo->Effect[i]==SPELL_EFFECT_BIND && spellInfo->EffectMiscValue[i])
                {
                    uint32 zone_id = sTerrainMgr.GetAreaId(st.target_mapId, st.target_X, st.target_Y, st.target_Z);
                    if (int32(zone_id) != spellInfo->EffectMiscValue[i])
                    {
                        sLog.outErrorDb("Spell (Id: %u) listed in `spell_target_position` expected point to zone %u bit point to zone %u.",Spell_ID, spellInfo->EffectMiscValue[i], zone_id);
                        break;
                    }
                }

                found = true;
                break;
            }
        }
        if (!found)
        {
            sLog.outErrorDb("Spell (Id: %u) listed in `spell_target_position` does not have target TARGET_TABLE_X_Y_Z_COORDINATES (17).",Spell_ID);
            continue;
        }

        mSpellTargetPositions[Spell_ID] = st;
        ++count;

    } while( result->NextRow() );

    delete result;

    sLog.outString();
    sLog.outString(">> Loaded %u spell target destination coordinates", count);
}

template <typename EntryType, typename WorkerType, typename StorageType>
struct SpellRankHelper
{
    SpellRankHelper(SpellMgr &_mgr, StorageType &_storage): mgr(_mgr), worker(_storage), customRank(0) {}
    void RecordRank(EntryType &entry, uint32 spell_id)
    {
        const SpellEntry *spell = sSpellStore.LookupEntry(spell_id);
        if (!spell)
        {
            sLog.outErrorDb("Spell %u listed in `%s` does not exist", spell_id, worker.TableName());
            return;
        }

        uint32 first_id = mgr.GetFirstSpellInChain(spell_id);

        // most spell ranks expected same data
        if(first_id)
        {
            firstRankSpells.insert(first_id);

            if (first_id != spell_id)
            {
                if (!worker.IsValidCustomRank(entry, spell_id, first_id))
                    return;
                // for later check that first rank also added
                else
                {
                    firstRankSpellsWithCustomRanks.insert(first_id);
                    ++customRank;
                }
            }
        }

        worker.AddEntry(entry, spell);
    }
    void FillHigherRanks()
    {
        // check that first rank added for custom ranks
        for (std::set<uint32>::const_iterator itr = firstRankSpellsWithCustomRanks.begin(); itr != firstRankSpellsWithCustomRanks.end(); ++itr)
            if (!worker.HasEntry(*itr))
                sLog.outErrorDb("Spell %u must be listed in `%s` as first rank for listed custom ranks of spell but not found!", *itr, worker.TableName());

        // fill absent non first ranks data base at first rank data
        for (std::set<uint32>::const_iterator itr = firstRankSpells.begin(); itr != firstRankSpells.end(); ++itr)
        {
            if (worker.SetStateToEntry(*itr))
                mgr.doForHighRanks(*itr, worker);
        }
    }
    std::set<uint32> firstRankSpells;
    std::set<uint32> firstRankSpellsWithCustomRanks;

    SpellMgr &mgr;
    WorkerType worker;
    uint32 customRank;
};

struct DoSpellProcEvent
{
    DoSpellProcEvent(SpellProcEventMap& _spe_map) : spe_map(_spe_map), customProc(0), count(0) {}
    void operator() (uint32 spell_id)
    {
        SpellProcEventEntry const& spe = state->second;
        // add ranks only for not filled data (some ranks have ppm data different for ranks for example)
        SpellProcEventMap::const_iterator spellItr = spe_map.find(spell_id);
        if (spellItr == spe_map.end())
            spe_map[spell_id] = spe;
        // if custom rank data added then it must be same except ppm
        else
        {
            SpellProcEventEntry const& r_spe = spellItr->second;
            if (spe.schoolMask != r_spe.schoolMask)
                sLog.outErrorDb("Spell %u listed in `spell_proc_event` as custom rank have different schoolMask from first rank in chain", spell_id);

            if (spe.spellFamilyName != r_spe.spellFamilyName)
                sLog.outErrorDb("Spell %u listed in `spell_proc_event` as custom rank have different spellFamilyName from first rank in chain", spell_id);

            for (int32 i = 0; i < MAX_EFFECT_INDEX; ++i)
            {
                if (spe.spellFamilyMask[i] != r_spe.spellFamilyMask[i])
                {
                    sLog.outErrorDb("Spell %u listed in `spell_proc_event` as custom rank have different spellFamilyMask from first rank in chain", spell_id);
                    break;
                }

                if (spe.spellFamilyMask2[i] != r_spe.spellFamilyMask2[i])
                {
                    sLog.outErrorDb("Spell %u listed in `spell_proc_event` as custom rank have different spellFamilyMask2 from first rank in chain", spell_id);
                    break;
                }
            }

            if (spe.procFlags != r_spe.procFlags)
                sLog.outErrorDb("Spell %u listed in `spell_proc_event` as custom rank have different procFlags from first rank in chain", spell_id);

            if (spe.procEx != r_spe.procEx)
                sLog.outErrorDb("Spell %u listed in `spell_proc_event` as custom rank have different procEx from first rank in chain", spell_id);

            // only ppm allowed has been different from first rank

            if (spe.customChance != r_spe.customChance)
                sLog.outErrorDb("Spell %u listed in `spell_proc_event` as custom rank have different customChance from first rank in chain", spell_id);

            if (spe.cooldown != r_spe.cooldown)
                sLog.outErrorDb("Spell %u listed in `spell_proc_event` as custom rank have different cooldown from first rank in chain", spell_id);
        }
    }

    const char* TableName() { return "spell_proc_event"; }
    bool IsValidCustomRank(SpellProcEventEntry const &spe, uint32 entry, uint32 first_id)
    {
        // let have independent data in table for spells with ppm rates (exist rank dependent ppm rate spells)
        if (!spe.ppmRate)
        {
            sLog.outErrorDb("Spell %u listed in `spell_proc_event` is not first rank (%u) in chain", entry, first_id);
            // prevent loading since it won't have an effect anyway
            return false;
        }
        return true;
    }
    void AddEntry(SpellProcEventEntry const &spe, SpellEntry const *spell)
    {
        spe_map[spell->Id] = spe;

        bool isCustom = false;

        if (spe.procFlags == 0)
        {
            if (spell->procFlags==0)
                sLog.outErrorDb("Spell %u listed in `spell_proc_event` probally not triggered spell (no proc flags)", spell->Id);
        }
        else
        {
            if (spell->procFlags==spe.procFlags)
                sLog.outErrorDb("Spell %u listed in `spell_proc_event` has exactly same proc flags as in spell.dbc, field value redundant", spell->Id);
            else
                isCustom = true;
        }

        if (spe.customChance == 0)
        {
            /* enable for re-check cases, 0 chance ok for some cases because in some cases it set by another spell/talent spellmod)
            if (spell->procChance==0 && !spe.ppmRate)
                sLog.outErrorDb("Spell %u listed in `spell_proc_event` probally not triggered spell (no chance or ppm)", spell->Id);
            */
        }
        else
        {
            if (spell->procChance==spe.customChance)
                sLog.outErrorDb("Spell %u listed in `spell_proc_event` has exactly same custom chance as in spell.dbc, field value redundant", spell->Id);
            else
                isCustom = true;
        }

        // totally redundant record
        if (!spe.schoolMask && !spe.procFlags &&
            !spe.procEx && !spe.ppmRate && !spe.customChance && !spe.cooldown)
        {
            bool empty = !spe.spellFamilyName ? true : false;
            for (int32 i = 0; i < MAX_EFFECT_INDEX; ++i)
            {
                if (spe.spellFamilyMask[i] || spe.spellFamilyMask2[i])
                {
                    empty = false;
                    uint32 const* ptr = spell->GetEffectSpellClassMask(SpellEffectIndex(i));
                    if ((((uint64*)ptr)[0] != 0 && spe.spellFamilyMask[i] == ((uint64*)ptr)[0]) && (ptr[2] == 0 || spe.spellFamilyMask2[i] == ptr[2]))
                        sLog.outErrorDb("Spell %u listed in `spell_proc_event` has same class mask as in Spell.dbc (EffectIndex %u) and doesn't have any other data", spell->Id, i);
                }
            }
            if (empty)
                sLog.outErrorDb("Spell %u listed in `spell_proc_event` doesn't have any useful data", spell->Id);
        }

        if (isCustom)
            ++customProc;
        else
            ++count;
    }

    bool HasEntry(uint32 spellId) { return spe_map.count(spellId) > 0; }
    bool SetStateToEntry(uint32 spellId) { return (state = spe_map.find(spellId)) != spe_map.end(); }
    SpellProcEventMap& spe_map;
    SpellProcEventMap::const_iterator state;

    uint32 customProc;
    uint32 count;
};

void SpellMgr::LoadSpellProcEvents()
{
    mSpellProcEventMap.clear();                             // need for reload case

    //                                                0      1           2                3                  4                  5                  6                  7                  8                  9                  10                 11                 12         13      14       15            16
    QueryResult *result = WorldDatabase.Query("SELECT entry, SchoolMask, SpellFamilyName, SpellFamilyMaskA0, SpellFamilyMaskA1, SpellFamilyMaskA2, SpellFamilyMaskB0, SpellFamilyMaskB1, SpellFamilyMaskB2, SpellFamilyMaskC0, SpellFamilyMaskC1, SpellFamilyMaskC2, procFlags, procEx, ppmRate, CustomChance, Cooldown FROM spell_proc_event");
    if( !result )
    {
        barGoLink bar( 1 );
        bar.step();
        sLog.outString();
        sLog.outString( ">> No spell proc event conditions loaded");
        return;
    }

    SpellRankHelper<SpellProcEventEntry, DoSpellProcEvent, SpellProcEventMap> rankHelper(*this, mSpellProcEventMap);

    barGoLink bar( (int)result->GetRowCount() );
    do
    {
        Field *fields = result->Fetch();

        bar.step();

        uint32 entry = fields[0].GetUInt32();

        SpellProcEventEntry spe;

        spe.schoolMask      = fields[1].GetUInt32();
        spe.spellFamilyName = fields[2].GetUInt32();

        for (int32 i = 0; i < MAX_EFFECT_INDEX; ++i)
        {
            spe.spellFamilyMask[i] = (uint64)fields[i+3].GetUInt32()|((uint64)fields[i+6].GetUInt32()<<32);
            spe.spellFamilyMask2[i] = fields[i+9].GetUInt32();
        }
        spe.procFlags       = fields[12].GetUInt32();
        spe.procEx          = fields[13].GetUInt32();
        spe.ppmRate         = fields[14].GetFloat();
        spe.customChance    = fields[15].GetFloat();
        spe.cooldown        = fields[16].GetUInt32();

        rankHelper.RecordRank(spe, entry);

    } while (result->NextRow());

    rankHelper.FillHigherRanks();

    delete result;

    sLog.outString();
    sLog.outString( ">> Loaded %u extra spell proc event conditions +%u custom proc (inc. +%u custom ranks)",  rankHelper.worker.count, rankHelper.worker.customProc, rankHelper.customRank);
}

struct DoSpellProcItemEnchant
{
    DoSpellProcItemEnchant(SpellProcItemEnchantMap& _procMap, float _ppm) : procMap(_procMap), ppm(_ppm) {}
    void operator() (uint32 spell_id) { procMap[spell_id] = ppm; }

    SpellProcItemEnchantMap& procMap;
    float ppm;
};

void SpellMgr::LoadSpellProcItemEnchant()
{
    mSpellProcItemEnchantMap.clear();                       // need for reload case

    uint32 count = 0;

    //                                                0      1
    QueryResult *result = WorldDatabase.Query("SELECT entry, ppmRate FROM spell_proc_item_enchant");
    if( !result )
    {

        barGoLink bar( 1 );

        bar.step();

        sLog.outString();
        sLog.outString( ">> Loaded %u proc item enchant definitions", count );
        return;
    }

    barGoLink bar( (int)result->GetRowCount() );

    do
    {
        Field *fields = result->Fetch();

        bar.step();

        uint32 entry = fields[0].GetUInt32();
        float ppmRate = fields[1].GetFloat();

        SpellEntry const* spellInfo = sSpellStore.LookupEntry(entry);

        if (!spellInfo)
        {
            sLog.outErrorDb("Spell %u listed in `spell_proc_item_enchant` does not exist", entry);
            continue;
        }

        uint32 first_id = GetFirstSpellInChain(entry);

        if ( first_id != entry )
        {
            sLog.outErrorDb("Spell %u listed in `spell_proc_item_enchant` is not first rank (%u) in chain", entry, first_id);
            // prevent loading since it won't have an effect anyway
            continue;
        }

        mSpellProcItemEnchantMap[entry] = ppmRate;

        // also add to high ranks
        DoSpellProcItemEnchant worker(mSpellProcItemEnchantMap, ppmRate);
        doForHighRanks(entry,worker);

        ++count;
    } while( result->NextRow() );

    delete result;

    sLog.outString();
    sLog.outString( ">> Loaded %u proc item enchant definitions", count );
}

struct DoSpellBonuses
{
    DoSpellBonuses(SpellBonusMap& _spellBonusMap, SpellBonusEntry const& _spellBonus) : spellBonusMap(_spellBonusMap), spellBonus(_spellBonus) {}
    void operator() (uint32 spell_id) { spellBonusMap[spell_id] = spellBonus; }

    SpellBonusMap& spellBonusMap;
    SpellBonusEntry const& spellBonus;
};

void SpellMgr::LoadSpellBonuses()
{
    mSpellBonusMap.clear();                             // need for reload case
    uint32 count = 0;
    //                                                0      1             2          3
    QueryResult *result = WorldDatabase.Query("SELECT entry, direct_bonus, dot_bonus, ap_bonus, ap_dot_bonus FROM spell_bonus_data");
    if( !result )
    {
        barGoLink bar( 1 );
        bar.step();
        sLog.outString();
        sLog.outString( ">> Loaded %u spell bonus data", count);
        return;
    }

    barGoLink bar( (int)result->GetRowCount() );
    do
    {
        Field *fields = result->Fetch();
        bar.step();
        uint32 entry = fields[0].GetUInt32();

        SpellEntry const* spell = sSpellStore.LookupEntry(entry);
        if (!spell)
        {
            sLog.outErrorDb("Spell %u listed in `spell_bonus_data` does not exist", entry);
            continue;
        }

        uint32 first_id = GetFirstSpellInChain(entry);

        if ( first_id != entry )
        {
            sLog.outErrorDb("Spell %u listed in `spell_bonus_data` is not first rank (%u) in chain", entry, first_id);
            // prevent loading since it won't have an effect anyway
            continue;
        }

        SpellBonusEntry sbe;

        sbe.direct_damage = fields[1].GetFloat();
        sbe.dot_damage    = fields[2].GetFloat();
        sbe.ap_bonus      = fields[3].GetFloat();
        sbe.ap_dot_bonus   = fields[4].GetFloat();

        bool need_dot = false;
        bool need_direct = false;
        uint32 x = 0;                                       // count all, including empty, meaning: not all existing effect is DoTs/HoTs
        for(int i = 0; i < MAX_EFFECT_INDEX; ++i)
        {
            if (!spell->Effect[i])
            {
                ++x;
                continue;
            }

            // DoTs/HoTs
            switch(spell->EffectApplyAuraName[i])
            {
                case SPELL_AURA_PERIODIC_DAMAGE:
                case SPELL_AURA_PERIODIC_DAMAGE_PERCENT:
                case SPELL_AURA_PERIODIC_LEECH:
                case SPELL_AURA_PERIODIC_HEAL:
                case SPELL_AURA_OBS_MOD_HEALTH:
                case SPELL_AURA_PERIODIC_MANA_LEECH:
                case SPELL_AURA_OBS_MOD_MANA:
                case SPELL_AURA_POWER_BURN_MANA:
                    need_dot = true;
                    ++x;
                    break;
                default:
                    break;
            }
        }

        //TODO: maybe add explicit list possible direct damage spell effects...
        if (x < MAX_EFFECT_INDEX)
            need_direct = true;

        // Check if direct_bonus is needed in `spell_bonus_data`
        float direct_calc;
        float direct_diff = 1000.0f;                        // for have big diff if no DB field value
        if (sbe.direct_damage)
        {
            bool isHeal = false;
            for(int i = 0; i < 3; ++i)
            {
                // Heals (Also count Mana Shield and Absorb effects as heals)
                if (spell->Effect[i] == SPELL_EFFECT_HEAL || spell->Effect[i] == SPELL_EFFECT_HEAL_MAX_HEALTH ||
                    (spell->Effect[i] == SPELL_EFFECT_APPLY_AURA && (spell->EffectApplyAuraName[i] == SPELL_AURA_SCHOOL_ABSORB || spell->EffectApplyAuraName[i] == SPELL_AURA_PERIODIC_HEAL)) )
                {
                    isHeal = true;
                    break;
                }
            }
            direct_calc = CalculateDefaultCoefficient(spell, SPELL_DIRECT_DAMAGE) * (isHeal ? 1.88f : 1.0f);
            direct_diff = std::abs(sbe.direct_damage - direct_calc);
        }

        // Check if dot_bonus is needed in `spell_bonus_data`
        float dot_calc;
        float dot_diff = 1000.0f;                           // for have big diff if no DB field value
        if (sbe.dot_damage)
        {
            bool isHeal = false;
            for(int i = 0; i < 3; ++i)
            {
                // Periodic Heals
                if (spell->Effect[i] == SPELL_EFFECT_APPLY_AURA && spell->EffectApplyAuraName[i] == SPELL_AURA_PERIODIC_HEAL)
                {
                    isHeal = true;
                    break;
                }
            }
            dot_calc = CalculateDefaultCoefficient(spell, DOT) * (isHeal ? 1.88f : 1.0f);
            dot_diff = std::abs(sbe.dot_damage - dot_calc);
        }

        if (direct_diff < 0.02f && !need_dot && !sbe.ap_bonus && !sbe.ap_dot_bonus)
            sLog.outErrorDb("`spell_bonus_data` entry for spell %u `direct_bonus` not needed (data from table: %f, calculated %f, difference of %f) and `dot_bonus` also not used",
                entry, sbe.direct_damage, direct_calc, direct_diff);
        else if (direct_diff < 0.02f && dot_diff < 0.02f && !sbe.ap_bonus && !sbe.ap_dot_bonus)
        {
            sLog.outErrorDb("`spell_bonus_data` entry for spell %u `direct_bonus` not needed (data from table: %f, calculated %f, difference of %f) and ",
                entry, sbe.direct_damage, direct_calc, direct_diff);
            sLog.outErrorDb("                                  ... `dot_bonus` not needed (data from table: %f, calculated %f, difference of %f)",
                sbe.dot_damage, dot_calc, dot_diff);
        }
        else if (!need_direct && dot_diff < 0.02f && !sbe.ap_bonus && !sbe.ap_dot_bonus)
            sLog.outErrorDb("`spell_bonus_data` entry for spell %u `dot_bonus` not needed (data from table: %f, calculated %f, difference of %f) and direct also not used",
            entry, sbe.dot_damage, dot_calc, dot_diff);
        else if (!need_direct && sbe.direct_damage)
            sLog.outErrorDb("`spell_bonus_data` entry for spell %u `direct_bonus` not used (spell not have non-periodic affects)", entry);
        else if (!need_dot && sbe.dot_damage)
            sLog.outErrorDb("`spell_bonus_data` entry for spell %u `dot_bonus` not used (spell not have periodic affects)", entry);

        if (!need_direct && sbe.ap_bonus)
            sLog.outErrorDb("`spell_bonus_data` entry for spell %u `ap_bonus` not used (spell not have non-periodic affects)", entry);
        else if (!need_dot && sbe.ap_dot_bonus)
            sLog.outErrorDb("`spell_bonus_data` entry for spell %u `ap_dot_bonus` not used (spell not have periodic affects)", entry);

        mSpellBonusMap[entry] = sbe;

        // also add to high ranks
        DoSpellBonuses worker(mSpellBonusMap, sbe);
        doForHighRanks(entry,worker);

        ++count;

    } while( result->NextRow() );

    delete result;

    sLog.outString();
    sLog.outString( ">> Loaded %u extra spell bonus data",  count);
}

bool SpellMgr::IsSpellProcEventCanTriggeredBy(SpellProcEventEntry const * spellProcEvent, uint32 EventProcFlag, SpellEntry const * procSpell, uint32 procFlags, uint32 procExtra)
{
    // No extra req need
    uint32 procEvent_procEx = PROC_EX_NONE;

    // check prockFlags for condition
    if((procFlags & EventProcFlag) == 0)
        return false;

    // Always trigger for this
    if (EventProcFlag & (PROC_FLAG_KILLED | PROC_FLAG_KILL | PROC_FLAG_ON_TRAP_ACTIVATION | PROC_FLAG_ON_DEATH))
        return true;

    if (spellProcEvent)     // Exist event data
    {
        // Store extra req
        procEvent_procEx = spellProcEvent->procEx;

        // For melee triggers
        if (procSpell == NULL)
        {
            // Check (if set) for school (melee attack have Normal school)
            if(spellProcEvent->schoolMask && (spellProcEvent->schoolMask & SPELL_SCHOOL_MASK_NORMAL) == 0)
                return false;
        }
        else // For spells need check school/spell family/family mask
        {
            // Check (if set) for school
            if(spellProcEvent->schoolMask && (spellProcEvent->schoolMask & procSpell->SchoolMask) == 0)
                return false;

            // Check (if set) for spellFamilyName
            if(spellProcEvent->spellFamilyName && (spellProcEvent->spellFamilyName != procSpell->SpellFamilyName))
                return false;
        }
    }

    // Check for extra req (if none) and hit/crit
    if (procEvent_procEx == PROC_EX_NONE)
    {
        // Don't allow proc from periodic heal if no extra requirement is defined
        if (EventProcFlag & (PROC_FLAG_ON_DO_PERIODIC | PROC_FLAG_ON_TAKE_PERIODIC) && (procExtra & PROC_EX_PERIODIC_POSITIVE))
            return false;

        // No extra req, so can trigger for (damage/healing present) and hit/crit
        if(procExtra & (PROC_EX_NORMAL_HIT|PROC_EX_CRITICAL_HIT))
            return true;
    }
    else // all spells hits here only if resist/reflect/immune/evade
    {
        // Exist req for PROC_EX_EX_TRIGGER_ALWAYS
        if (procEvent_procEx & PROC_EX_EX_TRIGGER_ALWAYS)
            return true;
        // Check Extra Requirement like (hit/crit/miss/resist/parry/dodge/block/immune/reflect/absorb and other)
        if (procEvent_procEx & procExtra)
            return true;
    }
    return false;
}

void SpellMgr::LoadSpellElixirs()
{
    mSpellElixirs.clear();                                  // need for reload case

    uint32 count = 0;

    //                                                0      1
    QueryResult *result = WorldDatabase.Query("SELECT entry, mask FROM spell_elixir");
    if( !result )
    {

        barGoLink bar( 1 );

        bar.step();

        sLog.outString();
        sLog.outString( ">> Loaded %u spell elixir definitions", count );
        return;
    }

    barGoLink bar( (int)result->GetRowCount() );

    do
    {
        Field *fields = result->Fetch();

        bar.step();

        uint32 entry = fields[0].GetUInt32();
        uint8 mask = fields[1].GetUInt8();

        SpellEntry const* spellInfo = sSpellStore.LookupEntry(entry);

        if (!spellInfo)
        {
            sLog.outErrorDb("Spell %u listed in `spell_elixir` does not exist", entry);
            continue;
        }

        mSpellElixirs[entry] = mask;

        ++count;
    } while( result->NextRow() );

    delete result;

    sLog.outString();
    sLog.outString( ">> Loaded %u spell elixir definitions", count );
}

struct DoSpellThreat
{
    DoSpellThreat(SpellThreatMap& _threatMap) : threatMap(_threatMap), count(0) {}
    void operator() (uint32 spell_id)
    {
        SpellThreatEntry const &ste = state->second;
        // add ranks only for not filled data (spells adding flat threat are usually different for ranks)
        SpellThreatMap::const_iterator spellItr = threatMap.find(spell_id);
        if (spellItr == threatMap.end())
            threatMap[spell_id] = ste;

        // just assert that entry is not redundant
        else
        {
            SpellThreatEntry const& r_ste = spellItr->second;
            if (ste.threat == r_ste.threat && ste.multiplier == r_ste.multiplier && ste.ap_bonus == r_ste.ap_bonus)
                sLog.outErrorDb("Spell %u listed in `spell_threat` as custom rank has same data as Rank 1, so redundant", spell_id);
        }
    }
    const char* TableName() { return "spell_threat"; }
    bool IsValidCustomRank(SpellThreatEntry const &ste, uint32 entry, uint32 first_id)
    {
        if (!ste.threat)
        {
            sLog.outErrorDb("Spell %u listed in `spell_threat` is not first rank (%u) in chain and has no threat", entry, first_id);
            // prevent loading unexpected data
            return false;
        }
        return true;
    }
    void AddEntry(SpellThreatEntry const &ste, SpellEntry const *spell)
    {
        threatMap[spell->Id] = ste;

        // flat threat bonus and attack power bonus currently only work properly when all
        // effects have same targets, otherwise, we'd need to seperate it by effect index
        if (ste.threat || ste.ap_bonus != 0.f)
        {
            const uint32 *targetA = spell->EffectImplicitTargetA;
            const uint32 *targetB = spell->EffectImplicitTargetB;
            if ((targetA[EFFECT_INDEX_1] && targetA[EFFECT_INDEX_1] != targetA[EFFECT_INDEX_0]) ||
                (targetA[EFFECT_INDEX_2] && targetA[EFFECT_INDEX_2] != targetA[EFFECT_INDEX_0]))
                sLog.outErrorDb("Spell %u listed in `spell_threat` has effects with different targets, threat may be assigned incorrectly", spell->Id);
        }
        ++count;
    }
    bool HasEntry(uint32 spellId) { return threatMap.count(spellId) > 0; }
    bool SetStateToEntry(uint32 spellId) { return (state = threatMap.find(spellId)) != threatMap.end(); }

    SpellThreatMap& threatMap;
    SpellThreatMap::const_iterator state;
    uint32 count;
};

void SpellMgr::LoadSpellThreats()
{
    mSpellThreatMap.clear();                                // need for reload case

    //                                                0      1       2           3
    QueryResult *result = WorldDatabase.Query("SELECT entry, Threat, multiplier, ap_bonus FROM spell_threat");
    if( !result )
    {
        barGoLink bar( 1 );
        bar.step();
        sLog.outString();
        sLog.outString( ">> No spell threat entries loaded.");
        return;
    }

    SpellRankHelper<SpellThreatEntry, DoSpellThreat, SpellThreatMap> rankHelper(*this, mSpellThreatMap);

    barGoLink bar( (int)result->GetRowCount() );

    do
    {
        Field *fields = result->Fetch();

        bar.step();

        uint32 entry = fields[0].GetUInt32();

        SpellThreatEntry ste;
        ste.threat = fields[1].GetUInt16();
        ste.multiplier = fields[2].GetFloat();
        ste.ap_bonus = fields[3].GetFloat();

        rankHelper.RecordRank(ste, entry);

    } while( result->NextRow() );

    rankHelper.FillHigherRanks();

    delete result;

    sLog.outString();
    sLog.outString( ">> Loaded %u spell threat entries", rankHelper.worker.count );
}

bool SpellMgr::IsRankSpellDueToSpell(SpellEntry const *spellInfo_1,uint32 spellId_2) const
{
    SpellEntry const *spellInfo_2 = sSpellStore.LookupEntry(spellId_2);
    if(!spellInfo_1 || !spellInfo_2) return false;
    if(spellInfo_1->Id == spellId_2) return false;

    return GetFirstSpellInChain(spellInfo_1->Id)==GetFirstSpellInChain(spellId_2);
}

bool SpellMgr::canStackSpellRanksInSpellBook(SpellEntry const *spellInfo) const
{
    if (IsPassiveSpell(spellInfo))                          // ranked passive spell
        return false;
    if (spellInfo->powerType != POWER_MANA && spellInfo->powerType != POWER_HEALTH)
        return false;
    if (IsProfessionOrRidingSpell(spellInfo->Id))
        return false;

    if (IsSkillBonusSpell(spellInfo->Id))
        return false;

    // All stance spells. if any better way, change it.
    for (int i = 0; i < MAX_EFFECT_INDEX; ++i)
    {
        switch(spellInfo->SpellFamilyName)
        {
            case SPELLFAMILY_PALADIN:
                // Paladin aura Spell
                if (spellInfo->Effect[i]==SPELL_EFFECT_APPLY_AREA_AURA_RAID)
                    return false;
                // Seal of Righteousness, 2 version of same rank
                if ((spellInfo->SpellFamilyFlags & UI64LIT(0x0000000008000000)) && spellInfo->SpellIconID == 25)
                    return false;
                break;
            case SPELLFAMILY_DRUID:
                // Druid form Spell
                if (spellInfo->Effect[i]==SPELL_EFFECT_APPLY_AURA &&
                    spellInfo->EffectApplyAuraName[i] == SPELL_AURA_MOD_SHAPESHIFT)
                    return false;
                break;
            case SPELLFAMILY_ROGUE:
                // Rogue Stealth
                if (spellInfo->Effect[i]==SPELL_EFFECT_APPLY_AURA &&
                    spellInfo->EffectApplyAuraName[i] == SPELL_AURA_MOD_SHAPESHIFT)
                    return false;
                break;
        }
    }
    return true;
}

bool SpellMgr::IsNoStackSpellDueToSpell(uint32 spellId_1, uint32 spellId_2) const
{
    SpellEntry const *spellInfo_1 = sSpellStore.LookupEntry(spellId_1);
    SpellEntry const *spellInfo_2 = sSpellStore.LookupEntry(spellId_2);

    if(!spellInfo_1 || !spellInfo_2)
        return false;

    if(spellId_1 == spellId_2)
        return false;

    //I think we don't check this correctly because i need a exception for spell:
    //72,11327,18461...(called from 1856,1857...) Call Aura 16,31, after trigger another spell who call aura 77 and 77 remove 16 and 31, this should not happen.
    if(spellInfo_2->SpellFamilyFlags == 2048)
        return false;

    // Resurrection sickness
    if((spellInfo_1->Id == SPELL_ID_PASSIVE_RESURRECTION_SICKNESS) != (spellInfo_2->Id==SPELL_ID_PASSIVE_RESURRECTION_SICKNESS))
        return false;

    // Allow stack passive and not passive spells
    if ((spellInfo_1->Attributes & SPELL_ATTR_PASSIVE)!=(spellInfo_2->Attributes & SPELL_ATTR_PASSIVE))
        return false;

    // Specific spell family spells
    switch(spellInfo_1->SpellFamilyName)
    {
        case SPELLFAMILY_GENERIC:
            switch(spellInfo_2->SpellFamilyName)
            {
                case SPELLFAMILY_GENERIC:                   // same family case
                {
                    // Dark Essence & Light Essence
                    if ((spellInfo_1->Id == 65684 && spellInfo_2->Id == 65686) ||
                        (spellInfo_2->Id == 65684 && spellInfo_1->Id == 65686))
                        return true;

                    //Potent Fungus and Mini must remove each other (Amanitar encounter, Ahn'kahet)
                    if ((spellInfo_1->Id == 57055 && spellInfo_2->Id == 56648) ||
                        (spellInfo_2->Id == 57055 && spellInfo_1->Id == 56648))
                        return true;

                    // Cologne Immune and Perfume Immune
                    if ((spellInfo_1->Id == 68529 && spellInfo_2->Id == 68530) ||
                        (spellInfo_2->Id == 68529 && spellInfo_1->Id == 68530))
                        return true;

                    // Thunderfury
                    if ((spellInfo_1->Id == 21992 && spellInfo_2->Id == 27648) ||
                        (spellInfo_2->Id == 21992 && spellInfo_1->Id == 27648))
                        return false;

                    // Lightning Speed (Mongoose) and Fury of the Crashing Waves (Tsunami Talisman)
                    if ((spellInfo_1->Id == 28093 && spellInfo_2->Id == 42084) ||
                        (spellInfo_2->Id == 28093 && spellInfo_1->Id == 42084))
                        return false;

                    // Blood Oath and Blood Oath
                    if ((spellInfo_1->Id == 50141 && spellInfo_2->Id == 50001) ||
                        (spellInfo_2->Id == 50141 && spellInfo_1->Id == 50001))
                        return false;

                    // Cool Down (See PeriodicAuraTick())
                    if ((spellInfo_1->Id == 52441 && spellInfo_2->Id == 52443) ||
                        (spellInfo_2->Id == 52441 && spellInfo_1->Id == 52443))
                        return false;

                    // Soulstone Resurrection and Twisting Nether (resurrector)
                    if (spellInfo_1->SpellIconID == 92 && spellInfo_2->SpellIconID == 92 && (
                        (spellInfo_1->SpellVisual[0] == 99 && spellInfo_2->SpellVisual[0] == 0) ||
                        (spellInfo_2->SpellVisual[0] == 99 && spellInfo_1->SpellVisual[0] == 0)))
                        return false;

                    // Heart of the Wild, Agility and various Idol Triggers
                    if (spellInfo_1->SpellIconID == 240 && spellInfo_2->SpellIconID == 240)
                        return false;

                    // Personalized Weather (thunder effect should overwrite rainy aura)
                    if (spellInfo_1->SpellIconID == 2606 && spellInfo_2->SpellIconID == 2606)
                        return false;

                    // Brood Affliction: Bronze
                    if ((spellInfo_1->Id == 23170 && spellInfo_2->Id == 23171) ||
                        (spellInfo_2->Id == 23170 && spellInfo_1->Id == 23171))
                        return false;

                    // Male Shadowy Disguise
                    if ((spellInfo_1->Id == 32756 && spellInfo_2->Id == 38080) ||
                        (spellInfo_2->Id == 32756 && spellInfo_1->Id == 38080))
                         return false;

                    // Female Shadowy Disguise
                    if ((spellInfo_1->Id == 32756 && spellInfo_2->Id == 38081) ||
                        (spellInfo_2->Id == 32756 && spellInfo_1->Id == 38081))
                         return false;

                    // Cool Down (See PeriodicAuraTick())
                    if ((spellInfo_1->Id == 52441 && spellInfo_2->Id == 52443) ||
                        (spellInfo_2->Id == 52441 && spellInfo_1->Id == 52443))
                        return false;

                    // See Chapel Invisibility and See Noth Invisibility
                    if ((spellInfo_1->Id == 52950 && spellInfo_2->Id == 52707) ||
                        (spellInfo_2->Id == 52950 && spellInfo_1->Id == 52707))
                        return false;

                    // Regular and Night Elf Ghost
                    if ((spellInfo_1->Id == 8326 && spellInfo_2->Id == 20584) ||
                        (spellInfo_2->Id == 8326 && spellInfo_1->Id == 20584))
                         return false;

                    // Blood Fury and Rage of the Unraveller
                    if (spellInfo_1->SpellIconID == 1662 && spellInfo_2->SpellIconID == 1662)
                        return false;

                    // Kindred Spirits
                    if (spellInfo_1->SpellIconID == 3559 && spellInfo_2->SpellIconID == 3559)
                        return false;

                    // Vigilance and Damage Reduction (Vigilance triggered spell)
                    if (spellInfo_1->SpellIconID == 2834 && spellInfo_2->SpellIconID == 2834)
                        return false;

                    break;
                }
                case SPELLFAMILY_MAGE:
                    // Arcane Intellect and Insight
                    if (spellInfo_2->SpellIconID == 125 && spellInfo_1->Id == 18820)
                        return false;
                    break;
                case SPELLFAMILY_WARRIOR:
                {
                    // Scroll of Protection and Defensive Stance (multi-family check)
                    if (spellInfo_1->SpellIconID == 276 && spellInfo_1->SpellVisual[0] == 196 && spellInfo_2->Id == 71)
                        return false;

                    // Improved Hamstring -> Hamstring (multi-family check)
                    if ((spellInfo_2->SpellFamilyFlags & UI64LIT(0x2)) && spellInfo_1->Id == 23694)
                        return false;

                    break;
                }
                case SPELLFAMILY_DRUID:
                {
                    // Scroll of Stamina and Leader of the Pack (multi-family check)
                    if (spellInfo_1->SpellIconID == 312 && spellInfo_1->SpellVisual[0] == 216 && spellInfo_2->Id == 24932)
                        return false;

                    // Dragonmaw Illusion (multi-family check)
                    if (spellId_1 == 40216 && spellId_2 == 42016)
                        return false;

                    break;
                }
                case SPELLFAMILY_ROGUE:
                {
                    // Garrote-Silence -> Garrote (multi-family check)
                    if (spellInfo_1->SpellIconID == 498 && spellInfo_1->SpellVisual[0] == 0 && spellInfo_2->SpellIconID == 498)
                        return false;
                    // Honor Among Thieves dummy auras (multi-family check)
                    if (spellId_1 == 51699 && spellId_2 == 52916)
                        return false;

                    break;
                }
                case SPELLFAMILY_HUNTER:
                {
                    // Concussive Shot and Imp. Concussive Shot (multi-family check)
                    if (spellInfo_1->Id == 19410 && spellInfo_2->Id == 5116)
                        return false;

                    // Improved Wing Clip -> Wing Clip (multi-family check)
                    if ((spellInfo_2->SpellFamilyFlags & UI64LIT(0x40)) && spellInfo_1->Id == 19229)
                        return false;
                    break;
                }
                case SPELLFAMILY_PALADIN:
                {
                    // Unstable Currents and other -> *Sanctity Aura (multi-family check)
                    if (spellInfo_2->SpellIconID==502 && spellInfo_1->SpellIconID==502 && spellInfo_1->SpellVisual[0]==969)
                        return false;

                    // *Band of Eternal Champion and Seal of Command(multi-family check)
                    if (spellId_1 == 35081 && spellInfo_2->SpellIconID==561 && spellInfo_2->SpellVisual[0]==7992)
                        return false;
                }
            }
            // Dragonmaw Illusion, Blood Elf Illusion, Human Illusion, Illidari Agent Illusion, Scarlet Crusade Disguise
            if(spellInfo_1->SpellIconID == 1691 && spellInfo_2->SpellIconID == 1691)
                return false;
            break;
        case SPELLFAMILY_MAGE:
            if( spellInfo_2->SpellFamilyName == SPELLFAMILY_MAGE )
            {
                // Blizzard & Chilled (and some other stacked with blizzard spells
                if (((spellInfo_1->SpellFamilyFlags & UI64LIT(0x80)) && (spellInfo_2->SpellFamilyFlags & UI64LIT(0x100000))) ||
                    ((spellInfo_2->SpellFamilyFlags & UI64LIT(0x80)) && (spellInfo_1->SpellFamilyFlags & UI64LIT(0x100000))))
                    return false;

                // Blink & Improved Blink
                if (((spellInfo_1->SpellFamilyFlags & UI64LIT(0x0000000000010000)) && (spellInfo_2->SpellVisual[0] == 72 && spellInfo_2->SpellIconID == 1499)) ||
                    ((spellInfo_2->SpellFamilyFlags & UI64LIT(0x0000000000010000)) && (spellInfo_1->SpellVisual[0] == 72 && spellInfo_1->SpellIconID == 1499)))
                    return false;

                // Fingers of Frost effects
                if (spellInfo_1->SpellIconID == 2947 && spellInfo_2->SpellIconID == 2947)
                    return false;

                // Living Bomb & Ignite (Dots)
                if (((spellInfo_1->SpellFamilyFlags & UI64LIT(0x2000000000000)) && (spellInfo_2->SpellFamilyFlags & UI64LIT(0x8000000))) ||
                    ((spellInfo_2->SpellFamilyFlags & UI64LIT(0x2000000000000)) && (spellInfo_1->SpellFamilyFlags & UI64LIT(0x8000000))))
                    return false;

                // Fireball & Pyroblast (Dots)
                if (((spellInfo_1->SpellFamilyFlags & UI64LIT(0x1)) && (spellInfo_2->SpellFamilyFlags & UI64LIT(0x400000))) ||
                    ((spellInfo_2->SpellFamilyFlags & UI64LIT(0x1)) && (spellInfo_1->SpellFamilyFlags & UI64LIT(0x400000))))
                    return false;
            }

            // Detect Invisibility and Mana Shield (multi-family check)
            if (spellInfo_2->Id == 132 && spellInfo_1->SpellIconID == 209 && spellInfo_1->SpellVisual[0] == 968)
                return false;

            // Combustion and Fire Protection Aura (multi-family check)
            if (spellInfo_1->Id == 11129 && spellInfo_2->SpellIconID == 33 && spellInfo_2->SpellVisual[0] == 321)
                return false;

            // Arcane Intellect and Insight
            if (spellInfo_1->SpellIconID == 125 && spellInfo_2->Id == 18820)
                return false;

            break;
        case SPELLFAMILY_WARLOCK:
            if (spellInfo_2->SpellFamilyName == SPELLFAMILY_WARLOCK)
            {
                // Siphon Life and Drain Life
                if ((spellInfo_1->SpellIconID == 152 && spellInfo_2->SpellIconID == 546) ||
                    (spellInfo_2->SpellIconID == 152 && spellInfo_1->SpellIconID == 546))
                    return false;

                //Corruption & Seed of corruption
                if ((spellInfo_1->SpellIconID == 313 && spellInfo_2->SpellIconID == 1932) ||
                    (spellInfo_2->SpellIconID == 313 && spellInfo_1->SpellIconID == 1932))
                    if(spellInfo_1->SpellVisual[0] != 0 && spellInfo_2->SpellVisual[0] != 0)
                        return true;                        // can't be stacked

                // Corruption and Unstable Affliction
                if ((spellInfo_1->SpellIconID == 313 && spellInfo_2->SpellIconID == 2039) ||
                    (spellInfo_2->SpellIconID == 313 && spellInfo_1->SpellIconID == 2039))
                    return false;

                // (Corruption or Unstable Affliction) and (Curse of Agony or Curse of Doom)
                if (((spellInfo_1->SpellIconID == 313 || spellInfo_1->SpellIconID == 2039) && (spellInfo_2->SpellIconID == 544  || spellInfo_2->SpellIconID == 91)) ||
                    ((spellInfo_2->SpellIconID == 313 || spellInfo_2->SpellIconID == 2039) && (spellInfo_1->SpellIconID == 544  || spellInfo_1->SpellIconID == 91)))
                    return false;

                // Shadowflame and Curse of Agony
                if( spellInfo_1->SpellIconID == 544 && spellInfo_2->SpellIconID == 3317 ||
                    spellInfo_2->SpellIconID == 544 && spellInfo_1->SpellIconID == 3317 )
                    return false;

                // Shadowflame and Curse of Doom
                if( spellInfo_1->SpellIconID == 91 && spellInfo_2->SpellIconID == 3317 ||
                    spellInfo_2->SpellIconID == 91 && spellInfo_1->SpellIconID == 3317 )
                    return false;

                // Metamorphosis, diff effects
                if (spellInfo_1->SpellIconID == 3314 && spellInfo_2->SpellIconID == 3314)
                    return false;

                // Nether Protection effects
                if( spellInfo_2->SpellIconID == 1985 && spellInfo_1->SpellIconID == 1985 && spellInfo_1->SpellVisual[0] == 9750 )
                    return false;
            }

            // Detect Invisibility and Mana Shield (multi-family check)
            if (spellInfo_1->Id == 132 && spellInfo_2->SpellIconID == 209 && spellInfo_2->SpellVisual[0] == 968)
                return false;
            break;
        case SPELLFAMILY_WARRIOR:
            if (spellInfo_2->SpellFamilyName == SPELLFAMILY_WARRIOR)
            {
                // Rend and Deep Wound
                if (((spellInfo_1->SpellFamilyFlags & UI64LIT(0x20)) && (spellInfo_2->SpellFamilyFlags & UI64LIT(0x1000000000))) ||
                    ((spellInfo_2->SpellFamilyFlags & UI64LIT(0x20)) && (spellInfo_1->SpellFamilyFlags & UI64LIT(0x1000000000))))
                    return false;

                // Battle Shout and Rampage
                if ((spellInfo_1->SpellIconID == 456 && spellInfo_2->SpellIconID == 2006) ||
                    (spellInfo_2->SpellIconID == 456 && spellInfo_1->SpellIconID == 2006))
                    return false;

                // Defensive/Berserker/Battle stance aura can not stack (needed for dummy auras)
                if (((spellInfo_1->SpellFamilyFlags & UI64LIT(0x800000)) && (spellInfo_2->SpellFamilyFlags & UI64LIT(0x800000))) ||
                    ((spellInfo_2->SpellFamilyFlags & UI64LIT(0x800000)) && (spellInfo_1->SpellFamilyFlags & UI64LIT(0x800000))))
                    return true;
            }

            // Hamstring -> Improved Hamstring (multi-family check)
            if ((spellInfo_1->SpellFamilyFlags & UI64LIT(0x2)) && spellInfo_2->Id == 23694)
                return false;

            // Defensive Stance and Scroll of Protection (multi-family check)
            if (spellInfo_1->Id == 71 && spellInfo_2->SpellIconID == 276 && spellInfo_2->SpellVisual[0] == 196)
                return false;

            // Bloodlust and Bloodthirst (multi-family check)
            if (spellInfo_2->Id == 2825 && spellInfo_1->SpellIconID == 38 && spellInfo_1->SpellVisual[0] == 0)
                return false;

                // Taste of Blood and Sudden Death
            if( (spellInfo_1->Id == 52437 && spellInfo_2->Id == 60503) ||
                (spellInfo_2->Id == 52437 && spellInfo_1->Id == 60503) )
                return false;

            break;
        case SPELLFAMILY_PRIEST:
            if (spellInfo_2->SpellFamilyName == SPELLFAMILY_PRIEST)
            {
                //Devouring Plague and Shadow Vulnerability
                if (((spellInfo_1->SpellFamilyFlags & UI64LIT(0x2000000)) && (spellInfo_2->SpellFamilyFlags & UI64LIT(0x800000000))) ||
                    ((spellInfo_2->SpellFamilyFlags & UI64LIT(0x2000000)) && (spellInfo_1->SpellFamilyFlags & UI64LIT(0x800000000))))
                    return false;

                //StarShards and Shadow Word: Pain
                if (((spellInfo_1->SpellFamilyFlags & UI64LIT(0x200000)) && (spellInfo_2->SpellFamilyFlags & UI64LIT(0x8000))) ||
                    ((spellInfo_2->SpellFamilyFlags & UI64LIT(0x200000)) && (spellInfo_1->SpellFamilyFlags & UI64LIT(0x8000))))
                    return false;
                // Dispersion
                if ((spellInfo_1->Id == 47585 && spellInfo_2->Id == 60069) ||
                    (spellInfo_2->Id == 47585 && spellInfo_1->Id == 60069))
                    return false;
                // Power Word: Shield and Divine Aegis
                if ((spellInfo_1->SpellIconID == 566 && spellInfo_2->SpellIconID == 2820) ||
                    (spellInfo_2->SpellIconID == 566 && spellInfo_1->SpellIconID == 2820))
                    return false;
            }
            break;
        case SPELLFAMILY_DRUID:
            if (spellInfo_2->SpellFamilyName == SPELLFAMILY_DRUID)
            {
                //Omen of Clarity and Blood Frenzy
                if (((spellInfo_1->SpellFamilyFlags == UI64LIT(0x0) && spellInfo_1->SpellIconID == 108) && (spellInfo_2->SpellFamilyFlags & UI64LIT(0x20000000000000))) ||
                    ((spellInfo_2->SpellFamilyFlags == UI64LIT(0x0) && spellInfo_2->SpellIconID == 108) && (spellInfo_1->SpellFamilyFlags & UI64LIT(0x20000000000000))))
                    return false;

                //  Tree of Life (Shapeshift) and 34123 Tree of Life (Passive)
                if ((spellId_1 == 33891 && spellId_2 == 34123) ||
                    (spellId_2 == 33891 && spellId_1 == 34123))
                    return false;

                // Lifebloom and Wild Growth
                if ((spellInfo_1->SpellIconID == 2101 && spellInfo_2->SpellIconID == 2864) ||
                    (spellInfo_2->SpellIconID == 2101 && spellInfo_1->SpellIconID == 2864))
                    return false;

                //  Innervate and Glyph of Innervate and some other spells
                if (spellInfo_1->SpellIconID == 62 && spellInfo_2->SpellIconID == 62)
                    return false;

                // Lacerate and Moonfire
                if((spellInfo_1->SpellIconID == 225 && spellInfo_2->SpellIconID == 2246) ||
                   (spellInfo_2->SpellIconID == 225 && spellInfo_1->SpellIconID == 2246))
                   return false;

                // Wrath of Elune and Nature's Grace
                if ((spellInfo_1->Id == 16886 && spellInfo_2->Id == 46833) ||
                    (spellInfo_2->Id == 16886 && spellInfo_1->Id == 46833))
                    return false;

                // Bear Rage (Feral T4 (2)) and Omen of Clarity
                if ((spellInfo_1->Id == 16864 && spellInfo_2->Id == 37306) ||
                    (spellInfo_2->Id == 16864 && spellInfo_1->Id == 37306))
                    return false;

                // Cat Energy (Feral T4 (2)) and Omen of Clarity
                if ((spellInfo_1->Id == 16864 && spellInfo_2->Id == 37311) ||
                    (spellInfo_2->Id == 16864 && spellInfo_1->Id == 37311))
                    return false;

                // Survival Instincts and Survival Instincts
                if ((spellInfo_1->Id == 61336 && spellInfo_2->Id == 50322) ||
                    (spellInfo_2->Id == 61336 && spellInfo_1->Id == 50322))
                    return false;

                // Savage Roar and Savage Roar (triggered)
                if (spellInfo_1->SpellIconID == 2865 && spellInfo_2->SpellIconID == 2865)
                    return false;

                // Frenzied Regeneration and Savage Defense
                if ((spellInfo_1->Id == 22842 && spellInfo_2->Id == 62606) ||
                    (spellInfo_2->Id == 22842 && spellInfo_1->Id == 62606))
                    return false;
            }

            // Leader of the Pack and Scroll of Stamina (multi-family check)
            if (spellInfo_1->Id == 24932 && spellInfo_2->SpellIconID == 312 && spellInfo_2->SpellVisual[0] == 216)
                return false;

            // Dragonmaw Illusion (multi-family check)
            if (spellId_1 == 42016 && spellId_2 == 40216 )
                return false;

            break;
        case SPELLFAMILY_ROGUE:
            if (spellInfo_2->SpellFamilyName == SPELLFAMILY_ROGUE)
            {
                // Master of Subtlety
                if ((spellId_1 == 31665 && spellId_2 == 31666) ||
                    (spellId_1 == 31666 && spellId_2 == 31665))
                    return false;

                // Sprint & Sprint (waterwalk)
                if (spellInfo_1->SpellIconID == 516 && spellInfo_2->SpellIconID == 516 &&
                    ((spellInfo_1->Category == 44 && spellInfo_2->Category == 0) ||
                    (spellInfo_2->Category == 44 && spellInfo_1->Category == 0)))
                    return false;
            }
            else if ( spellInfo_2->SpellFamilyName == SPELLFAMILY_GENERIC ) 
            {
                // Honor Among Thieves dummy auras (multi-family check)
                if (spellId_1 == 52916 && spellId_2 == 51699)
                    return false;
            }
            //Overkill
            if (spellInfo_1->SpellIconID == 2285 && spellInfo_2->SpellIconID == 2285)
                return false;

            //Tricks of Trade
            if( spellInfo_1->SpellIconID == 3413 && spellInfo_2->SpellIconID == 3413 )
                return false;

            // Garrote -> Garrote-Silence (multi-family check)
            if (spellInfo_1->SpellIconID == 498 && spellInfo_2->SpellIconID == 498 && spellInfo_2->SpellVisual[0] == 0)
                return false;

            break;
        case SPELLFAMILY_HUNTER:
            if (spellInfo_2->SpellFamilyName == SPELLFAMILY_HUNTER)
            {
                // Rapid Fire & Quick Shots
                if (((spellInfo_1->SpellFamilyFlags & UI64LIT(0x20)) && (spellInfo_2->SpellFamilyFlags & UI64LIT(0x20000000000))) ||
                    ((spellInfo_2->SpellFamilyFlags & UI64LIT(0x20)) && (spellInfo_1->SpellFamilyFlags & UI64LIT(0x20000000000))) )
                    return false;

                // Serpent Sting & (Immolation/Explosive Trap Effect)
                if (((spellInfo_1->SpellFamilyFlags & UI64LIT(0x4)) && (spellInfo_2->SpellFamilyFlags & UI64LIT(0x00000004000))) ||
                    ((spellInfo_2->SpellFamilyFlags & UI64LIT(0x4)) && (spellInfo_1->SpellFamilyFlags & UI64LIT(0x00000004000))))
                    return false;

                // Bestial Wrath
                if (spellInfo_1->SpellIconID == 1680 && spellInfo_2->SpellIconID == 1680)
                    return false;
            }

            // Wing Clip -> Improved Wing Clip (multi-family check)
            if ((spellInfo_1->SpellFamilyFlags & UI64LIT(0x40)) && spellInfo_2->Id == 19229)
                return false;

            // Concussive Shot and Imp. Concussive Shot (multi-family check)
            if (spellInfo_2->Id == 19410 && spellInfo_1->Id == 5116)
                return false;
            break;
        case SPELLFAMILY_PALADIN:
            if (spellInfo_2->SpellFamilyName == SPELLFAMILY_PALADIN)
            {
                // Paladin Seals
                if (IsSealSpell(spellInfo_1) && IsSealSpell(spellInfo_2))
                    return true;

                // Repentance removes Righteous Vengeance
                if (spellInfo_1->Id == 20066 && spellInfo_2->Id == 61840)
                    return true;

                // Swift Retribution / Improved Devotion Aura (talents) and Paladin Auras
                if (((spellInfo_1->SpellFamilyFlags2 & 0x00000020) && (spellInfo_2->SpellIconID == 291 || spellInfo_2->SpellIconID == 3028)) ||
                    ((spellInfo_2->SpellFamilyFlags2 & 0x00000020) && (spellInfo_1->SpellIconID == 291 || spellInfo_1->SpellIconID == 3028)))
                    return false;

                // Beacon of Light and Light's Beacon
                if ((spellInfo_1->SpellIconID == 3032) && (spellInfo_2->SpellIconID == 3032))
                    return false;

                // Concentration Aura and Improved Concentration Aura and Aura Mastery
                if ((spellInfo_1->SpellIconID == 1487) && (spellInfo_2->SpellIconID == 1487))
                    return false;

                // Seal of Corruption (caster/target parts stacking allow, other stacking checked by spell specs)
                if (spellInfo_1->SpellIconID == 2292 && spellInfo_2->SpellIconID == 2292)
                    return false;

                // Divine Sacrifice and Divine Guardian
                if (spellInfo_1->SpellIconID == 3837 && spellInfo_2->SpellIconID == 3837)
                    return false;
<<<<<<< HEAD
=======

                // Blood Corruption, Holy Vengeance, Righteous Vengeance
                if ((spellInfo_1->SpellIconID == 2292 && spellInfo_2->SpellIconID == 3025) ||
                    (spellInfo_2->SpellIconID == 2292 && spellInfo_1->SpellIconID == 3025))
                    return false;
            }
>>>>>>> bc5a8886

                // Blessing of Sanctuary (multi-family check, some from 16 spell icon spells)
                if (spellInfo_2->Id == 67480 && spellInfo_1->Id == 20911)
                    return false;

                // Inner Fire and Consecration
                if(spellInfo_2->SpellFamilyName == SPELLFAMILY_PRIEST)
                    if(spellInfo_1->SpellIconID == 51 && spellInfo_2->SpellIconID == 51)
                        return false;

                // Combustion and Fire Protection Aura (multi-family check)
                if( spellInfo_2->Id == 11129 && spellInfo_1->SpellIconID == 33 && spellInfo_1->SpellVisual[0] == 321 )
                    return false;

                // *Sanctity Aura -> Unstable Currents and other (multi-family check)
                if( spellInfo_1->SpellIconID==502 && spellInfo_2->SpellFamilyName == SPELLFAMILY_GENERIC && spellInfo_2->SpellIconID==502 && spellInfo_2->SpellVisual[0]==969 )
                    return false;

                // *Seal of Command and Band of Eternal Champion (multi-family check)
                if( spellInfo_1->SpellIconID==561 && spellInfo_1->SpellVisual[0]==7992 && spellId_2 == 35081)
                    return false;
            }

            // Combustion and Fire Protection Aura (multi-family check)
            if (spellInfo_2->Id == 11129 && spellInfo_1->SpellIconID == 33 && spellInfo_1->SpellVisual[0] == 321)
                return false;

            // *Sanctity Aura -> Unstable Currents and other (multi-family check)
            if (spellInfo_1->SpellIconID==502 && spellInfo_2->SpellFamilyName == SPELLFAMILY_GENERIC && spellInfo_2->SpellIconID==502 && spellInfo_2->SpellVisual[0]==969)
                return false;

            // *Seal of Command and Band of Eternal Champion (multi-family check)
            if (spellInfo_1->SpellIconID==561 && spellInfo_1->SpellVisual[0]==7992 && spellId_2 == 35081)
                return false;
            break;

        case SPELLFAMILY_SHAMAN:
            if (spellInfo_2->SpellFamilyName == SPELLFAMILY_SHAMAN)
            {
                // Windfury weapon
                if (spellInfo_1->SpellIconID==220 && spellInfo_2->SpellIconID==220 &&
                    spellInfo_1->SpellFamilyFlags != spellInfo_2->SpellFamilyFlags)
                    return false;

                // Ghost Wolf
                if (spellInfo_1->SpellIconID == 67 && spellInfo_2->SpellIconID == 67)
                    return false;

                // Totem of Wrath (positive/negative), ranks checked early
                if (spellInfo_1->SpellIconID == 2019 && spellInfo_2->SpellIconID == 2019)
                    return false;
            }

            // Bloodlust and Bloodthirst (multi-family check)
            if (spellInfo_1->Id == 2825 && spellInfo_2->SpellIconID == 38 && spellInfo_2->SpellVisual[0] == 0)
                return false;
            break;
        case SPELLFAMILY_DEATHKNIGHT:
            if (spellInfo_2->SpellFamilyName == SPELLFAMILY_DEATHKNIGHT)
            {
                // Lichborne  and Lichborne (triggered)
                if (spellInfo_1->SpellIconID == 61 && spellInfo_2->SpellIconID == 61)
                    return false;

                // Frost Presence and Frost Presence (triggered)
                if (spellInfo_1->SpellIconID == 2632 && spellInfo_2->SpellIconID == 2632)
                    return false;

                // Unholy Presence and Unholy Presence (triggered)
                if (spellInfo_1->SpellIconID == 2633 && spellInfo_2->SpellIconID == 2633)
                    return false;

                // Blood Presence and Blood Presence (triggered)
                if (spellInfo_1->SpellIconID == 2636 && spellInfo_2->SpellIconID == 2636)
                    return false;

                // Crypt Fever and Ebon Plague
                if((spellInfo_1->SpellIconID == 264 && spellInfo_2->SpellIconID == 1933) ||
                   (spellInfo_2->SpellIconID == 264 && spellInfo_1->SpellIconID == 1933))
                    return true;
            }
            break;
        default:
            break;
    }

    if (spellInfo_1->SpellFamilyName == SPELLFAMILY_GENERIC || spellInfo_2->SpellFamilyName == SPELLFAMILY_GENERIC)
        return false;

    if (spellInfo_1->SpellFamilyName != spellInfo_2->SpellFamilyName)
        return false;

    // more generic checks
    if (spellInfo_1->SpellIconID == spellInfo_2->SpellIconID &&
        spellInfo_1->SpellIconID != 0 && spellInfo_2->SpellIconID != 0)
    {
        bool isModifier = false;
        for (int i = 0; i < MAX_EFFECT_INDEX; ++i)
        {
            if (spellInfo_1->EffectApplyAuraName[i] == SPELL_AURA_ADD_FLAT_MODIFIER ||
                spellInfo_1->EffectApplyAuraName[i] == SPELL_AURA_ADD_PCT_MODIFIER  ||
                spellInfo_2->EffectApplyAuraName[i] == SPELL_AURA_ADD_FLAT_MODIFIER ||
                spellInfo_2->EffectApplyAuraName[i] == SPELL_AURA_ADD_PCT_MODIFIER )
                isModifier = true;
        }

        if (!isModifier)
            return true;
    }

    if (IsRankSpellDueToSpell(spellInfo_1, spellId_2))
        return true;

    bool dummy_only = true;
    for (int i = 0; i < MAX_EFFECT_INDEX; ++i)
    {
        if (spellInfo_1->Effect[i] != spellInfo_2->Effect[i] ||
            spellInfo_1->EffectItemType[i] != spellInfo_2->EffectItemType[i] ||
            spellInfo_1->EffectMiscValue[i] != spellInfo_2->EffectMiscValue[i] ||
            spellInfo_1->EffectApplyAuraName[i] != spellInfo_2->EffectApplyAuraName[i])
            return false;

        // ignore dummy only spells
        if (spellInfo_1->Effect[i] && spellInfo_1->Effect[i] != SPELL_EFFECT_DUMMY && spellInfo_1->EffectApplyAuraName[i] != SPELL_AURA_DUMMY)
            dummy_only = false;
    }
    if (dummy_only)
        return false;

    return true;
}

bool SpellMgr::IsProfessionOrRidingSpell(uint32 spellId)
{
    SpellEntry const *spellInfo = sSpellStore.LookupEntry(spellId);
    if(!spellInfo)
        return false;

    if (spellInfo->Effect[EFFECT_INDEX_1] != SPELL_EFFECT_SKILL)
        return false;

    uint32 skill = spellInfo->EffectMiscValue[EFFECT_INDEX_1];

    return IsProfessionOrRidingSkill(skill);
}

bool SpellMgr::IsProfessionSpell(uint32 spellId)
{
    SpellEntry const *spellInfo = sSpellStore.LookupEntry(spellId);
    if(!spellInfo)
        return false;

    if (spellInfo->Effect[EFFECT_INDEX_1] != SPELL_EFFECT_SKILL)
        return false;

    uint32 skill = spellInfo->EffectMiscValue[EFFECT_INDEX_1];

    return IsProfessionSkill(skill);
}

bool SpellMgr::IsPrimaryProfessionSpell(uint32 spellId)
{
    SpellEntry const *spellInfo = sSpellStore.LookupEntry(spellId);
    if(!spellInfo)
        return false;

    if (spellInfo->Effect[EFFECT_INDEX_1] != SPELL_EFFECT_SKILL)
        return false;

    uint32 skill = spellInfo->EffectMiscValue[EFFECT_INDEX_1];

    return IsPrimaryProfessionSkill(skill);
}

bool SpellMgr::IsPrimaryProfessionFirstRankSpell(uint32 spellId) const
{
    return IsPrimaryProfessionSpell(spellId) && GetSpellRank(spellId)==1;
}

bool SpellMgr::IsSkillBonusSpell(uint32 spellId) const
{
    SkillLineAbilityMapBounds bounds = GetSkillLineAbilityMapBounds(spellId);

    for(SkillLineAbilityMap::const_iterator _spell_idx = bounds.first; _spell_idx != bounds.second; ++_spell_idx)
    {
        SkillLineAbilityEntry const *pAbility = _spell_idx->second;
        if (!pAbility || pAbility->learnOnGetSkill != ABILITY_LEARNED_ON_GET_PROFESSION_SKILL)
            continue;

        if (pAbility->req_skill_value > 0)
            return true;
    }

    return false;
}

SpellEntry const* SpellMgr::SelectAuraRankForLevel(SpellEntry const* spellInfo, uint32 level) const
{
    // fast case
    if (level + 10 >= spellInfo->spellLevel)
        return spellInfo;

    // ignore selection for passive spells
    if (IsPassiveSpell(spellInfo))
        return spellInfo;

    bool needRankSelection = false;
    for(int i = 0; i < MAX_EFFECT_INDEX; ++i)
    {
        // for simple aura in check apply to any non caster based targets, in rank search mode to any explicit targets
        if (((spellInfo->Effect[i] == SPELL_EFFECT_APPLY_AURA &&
            (IsExplicitPositiveTarget(spellInfo->EffectImplicitTargetA[i]) ||
            IsAreaEffectPossitiveTarget(Targets(spellInfo->EffectImplicitTargetA[i])))) ||
            spellInfo->Effect[i] == SPELL_EFFECT_APPLY_AREA_AURA_PARTY ||
            spellInfo->Effect[i] == SPELL_EFFECT_APPLY_AREA_AURA_RAID) &&
            IsPositiveEffect(spellInfo, SpellEffectIndex(i)))
        {
            needRankSelection = true;
            break;
        }
    }

    // not required (rank check more slow so check it here)
    if (!needRankSelection || GetSpellRank(spellInfo->Id) == 0)
        return spellInfo;

    for(uint32 nextSpellId = spellInfo->Id; nextSpellId != 0; nextSpellId = GetPrevSpellInChain(nextSpellId))
    {
        SpellEntry const *nextSpellInfo = sSpellStore.LookupEntry(nextSpellId);
        if (!nextSpellInfo)
            break;

        // if found appropriate level
        if (level + 10 >= nextSpellInfo->spellLevel)
            return nextSpellInfo;

        // one rank less then
    }

    // not found
    return NULL;
}

typedef UNORDERED_MAP<uint32,uint32> AbilitySpellPrevMap;

static void LoadSpellChains_AbilityHelper(SpellChainMap& chainMap, AbilitySpellPrevMap const& prevRanks, uint32 spell_id, uint32 prev_id, uint32 deep = 30)
{
    // spell already listed in chains store
    SpellChainMap::const_iterator chain_itr = chainMap.find(spell_id);
    if (chain_itr != chainMap.end())
    {
        MANGOS_ASSERT(chain_itr->second.prev == prev_id && "LoadSpellChains_AbilityHelper: Conflicting data in talents or spell abilities dbc");
        return;
    }

    // prev rank listed in main chain table (can fill correct data directly)
    SpellChainMap::const_iterator prev_chain_itr = chainMap.find(prev_id);
    if (prev_chain_itr != chainMap.end())
    {
        SpellChainNode node;
        node.prev  = prev_id;
        node.first = prev_chain_itr->second.first;
        node.rank  = prev_chain_itr->second.rank+1;
        node.req   = 0;
        chainMap[spell_id] = node;
        return;
    }

    // prev spell not listed in prev ranks store, so it first rank
    AbilitySpellPrevMap::const_iterator prev_itr = prevRanks.find(prev_id);
    if (prev_itr == prevRanks.end())
    {
        SpellChainNode prev_node;
        prev_node.prev  = 0;
        prev_node.first = prev_id;
        prev_node.rank  = 1;
        prev_node.req   = 0;
        chainMap[prev_id] = prev_node;

        SpellChainNode node;
        node.prev  = prev_id;
        node.first = prev_id;
        node.rank  = 2;
        node.req   = 0;
        chainMap[spell_id] = node;
        return;
    }

    if (deep == 0)
    {
        MANGOS_ASSERT(false && "LoadSpellChains_AbilityHelper: Infinity cycle in spell ability data");
        return;
    }

    // prev rank listed, so process it first
    LoadSpellChains_AbilityHelper(chainMap, prevRanks, prev_id, prev_itr->second, deep-1);

    // prev rank must be listed now
    prev_chain_itr = chainMap.find(prev_id);
    if (prev_chain_itr == chainMap.end())
        return;

    SpellChainNode node;
    node.prev  = prev_id;
    node.first = prev_chain_itr->second.first;
    node.rank  = prev_chain_itr->second.rank+1;
    node.req   = 0;
    chainMap[spell_id] = node;
}

void SpellMgr::LoadSpellChains()
{
    mSpellChains.clear();                                   // need for reload case
    mSpellChainsNext.clear();                               // need for reload case

    // load known data for talents
    for (unsigned int i = 0; i < sTalentStore.GetNumRows(); ++i)
    {
        TalentEntry const *talentInfo = sTalentStore.LookupEntry(i);
        if (!talentInfo)
            continue;

        // not add ranks for 1 ranks talents (if exist non ranks spells then it will included in table data)
        if (!talentInfo->RankID[1])
            continue;

        for (int j = 0; j < MAX_TALENT_RANK; j++)
        {
            uint32 spell_id = talentInfo->RankID[j];
            if (!spell_id)
                continue;

            if (!sSpellStore.LookupEntry(spell_id))
            {
                //sLog.outErrorDb("Talent %u not exist as spell",spell_id);
                continue;
            }

            SpellChainNode node;
            node.prev  = (j > 0) ? talentInfo->RankID[j-1] : 0;
            node.first = talentInfo->RankID[0];
            node.rank  = j+1;
            node.req   = 0;

            mSpellChains[spell_id] = node;
        }
    }

    // load known data from spell abilities
    {
        // we can calculate ranks only after full data generation
        AbilitySpellPrevMap prevRanks;
        for(SkillLineAbilityMap::const_iterator ab_itr = mSkillLineAbilityMap.begin(); ab_itr != mSkillLineAbilityMap.end(); ++ab_itr)
        {
            uint32 spell_id = ab_itr->first;

            // skip GM/test/internal spells.begin Its not have ranks anyway
            if (ab_itr->second->skillId == SKILL_INTERNAL)
                continue;

            // some forward spells not exist and can be ignored (some outdated data)
            SpellEntry const* spell_entry = sSpellStore.LookupEntry(spell_id);
            if (!spell_entry)                                   // no cases
                continue;

            // ignore spell without forwards (non ranked or missing info in skill abilities)
            uint32 forward_id = ab_itr->second->forward_spellid;
            if (!forward_id)
                continue;

            // some forward spells not exist and can be ignored (some outdated data)
            SpellEntry const* forward_entry = sSpellStore.LookupEntry(forward_id);
            if (!forward_entry)
                continue;

            // some forward spells still exist but excluded from real use as ranks and not listed in skill abilities now
            SkillLineAbilityMapBounds bounds = mSkillLineAbilityMap.equal_range(forward_id);
            if (bounds.first == bounds.second)
                continue;

            // spell already listed in chains store
            SpellChainMap::const_iterator chain_itr = mSpellChains.find(forward_id);
            if (chain_itr != mSpellChains.end())
            {
                MANGOS_ASSERT(chain_itr->second.prev == spell_id && "Conflicting data in talents or spell abilities dbc");
                continue;
            }

            // spell already listed in prev ranks store
            AbilitySpellPrevMap::const_iterator prev_itr = prevRanks.find(forward_id);
            if (prev_itr != prevRanks.end())
            {
                MANGOS_ASSERT(prev_itr->second == spell_id && "Conflicting data in talents or spell abilities dbc");
                continue;
            }

            // prev rank listed in main chain table (can fill correct data directly)
            SpellChainMap::const_iterator prev_chain_itr = mSpellChains.find(spell_id);
            if (prev_chain_itr != mSpellChains.end())
            {
                SpellChainNode node;
                node.prev  = spell_id;
                node.first = prev_chain_itr->second.first;
                node.rank  = prev_chain_itr->second.rank+1;
                node.req   = 0;

                mSpellChains[forward_id] = node;
                continue;
            }

            // need temporary store for later rank calculation
            prevRanks[forward_id] = spell_id;
        }

        while (!prevRanks.empty())
        {
            uint32 spell_id = prevRanks.begin()->first;
            uint32 prev_id  = prevRanks.begin()->second;
            prevRanks.erase(prevRanks.begin());

            LoadSpellChains_AbilityHelper(mSpellChains, prevRanks, spell_id, prev_id);
        }
    }

    // load custom case
    QueryResult *result = WorldDatabase.Query("SELECT spell_id, prev_spell, first_spell, rank, req_spell FROM spell_chain");
    if (!result)
    {
        barGoLink bar( 1 );
        bar.step();

        sLog.outString();
        sLog.outString( ">> Loaded 0 spell chain records" );
        sLog.outErrorDb("`spell_chains` table is empty!");
        return;
    }

    uint32 dbc_count = mSpellChains.size();
    uint32 new_count = 0;
    uint32 req_count = 0;

    barGoLink bar( (int)result->GetRowCount() );
    do
    {
        bar.step();
        Field *fields = result->Fetch();

        uint32 spell_id = fields[0].GetUInt32();

        SpellChainNode node;
        node.prev  = fields[1].GetUInt32();
        node.first = fields[2].GetUInt32();
        node.rank  = fields[3].GetUInt8();
        node.req   = fields[4].GetUInt32();

        if (!sSpellStore.LookupEntry(spell_id))
        {
            sLog.outErrorDb("Spell %u listed in `spell_chain` does not exist",spell_id);
            continue;
        }

        SpellChainMap::iterator chain_itr = mSpellChains.find(spell_id);
        if (chain_itr != mSpellChains.end())
        {
            if (chain_itr->second.rank != node.rank)
            {
                sLog.outErrorDb("Spell %u (prev: %u, first: %u, rank: %d, req: %u) listed in `spell_chain` expected rank %u by DBC data.",
                    spell_id,node.prev,node.first,node.rank,node.req,chain_itr->second.rank);
                continue;
            }

            if (chain_itr->second.prev != node.prev)
            {
                sLog.outErrorDb("Spell %u (prev: %u, first: %u, rank: %d, req: %u) listed in `spell_chain` expected prev %u by DBC data.",
                    spell_id,node.prev,node.first,node.rank,node.req,chain_itr->second.prev);
                continue;
            }

            if (chain_itr->second.first != node.first)
            {
                sLog.outErrorDb("Spell %u (prev: %u, first: %u, rank: %d, req: %u) listed in `spell_chain` expected first %u by DBC data.",
                    spell_id,node.prev,node.first,node.rank,node.req,chain_itr->second.first);
                continue;
            }

            // update req field by table data
            if (node.req)
            {
                chain_itr->second.req = node.req;
                ++req_count;
                continue;
            }

            // in other case redundant
            sLog.outErrorDb("Spell %u (prev: %u, first: %u, rank: %d, req: %u) already added (talent or spell ability with forward) and non need in `spell_chain`",
                spell_id,node.prev,node.first,node.rank,node.req);
            continue;
        }

        if (node.prev != 0 && !sSpellStore.LookupEntry(node.prev))
        {
            sLog.outErrorDb("Spell %u (prev: %u, first: %u, rank: %d, req: %u) listed in `spell_chain` has nonexistent previous rank spell.",
                spell_id,node.prev,node.first,node.rank,node.req);
            continue;
        }

        if(!sSpellStore.LookupEntry(node.first))
        {
            sLog.outErrorDb("Spell %u (prev: %u, first: %u, rank: %d, req: %u) listed in `spell_chain` has not existing first rank spell.",
                spell_id,node.prev,node.first,node.rank,node.req);
            continue;
        }

        // check basic spell chain data integrity (note: rank can be equal 0 or 1 for first/single spell)
        if( (spell_id == node.first) != (node.rank <= 1) ||
            (spell_id == node.first) != (node.prev == 0) ||
            (node.rank <= 1) != (node.prev == 0) )
        {
            sLog.outErrorDb("Spell %u (prev: %u, first: %u, rank: %d, req: %u) listed in `spell_chain` has not compatible chain data.",
                spell_id,node.prev,node.first,node.rank,node.req);
            continue;
        }

        if(node.req!=0 && !sSpellStore.LookupEntry(node.req))
        {
            sLog.outErrorDb("Spell %u (prev: %u, first: %u, rank: %d, req: %u) listed in `spell_chain` has not existing required spell.",
                spell_id,node.prev,node.first,node.rank,node.req);
            continue;
        }

        // talents not required data in spell chain for work, but must be checked if present for integrity
        if(TalentSpellPos const* pos = GetTalentSpellPos(spell_id))
        {
            if(node.rank!=pos->rank+1)
            {
                sLog.outErrorDb("Talent %u (prev: %u, first: %u, rank: %d, req: %u) listed in `spell_chain` has wrong rank.",
                    spell_id,node.prev,node.first,node.rank,node.req);
                continue;
            }

            if(TalentEntry const* talentEntry = sTalentStore.LookupEntry(pos->talent_id))
            {
                if(node.first!=talentEntry->RankID[0])
                {
                    sLog.outErrorDb("Talent %u (prev: %u, first: %u, rank: %d, req: %u) listed in `spell_chain` has wrong first rank spell.",
                        spell_id,node.prev,node.first,node.rank,node.req);
                    continue;
                }

                if(node.rank > 1 && node.prev != talentEntry->RankID[node.rank-1-1])
                {
                    sLog.outErrorDb("Talent %u (prev: %u, first: %u, rank: %d, req: %u) listed in `spell_chain` has wrong prev rank spell.",
                        spell_id,node.prev,node.first,node.rank,node.req);
                    continue;
                }

                /*if(node.req!=talentEntry->DependsOnSpell)
                {
                    sLog.outErrorDb("Talent %u (prev: %u, first: %u, rank: %d, req: %u) listed in `spell_chain` has wrong required spell.",
                        spell_id,node.prev,node.first,node.rank,node.req);
                    continue;
                }*/
            }

        }

        // removed ranks often still listed as forward in skill abilities but not listed as spell in it
        if (node.prev)
        {
            bool skip = false;
            // some forward spells still exist but excluded from real use as ranks and not listed in skill abilities now
            SkillLineAbilityMapBounds bounds = mSkillLineAbilityMap.equal_range(spell_id);
            if (bounds.first == bounds.second)
            {
                SkillLineAbilityMapBounds prev_bounds = mSkillLineAbilityMap.equal_range(node.prev);
                for(SkillLineAbilityMap::const_iterator ab_itr = prev_bounds.first; ab_itr != prev_bounds.second; ++ab_itr)
                {
                    // spell listed as forward and not listed as ability
                    // this is marker for removed ranks
                    if (ab_itr->second->forward_spellid == spell_id)
                    {
                        sLog.outErrorDb("Spell %u (prev: %u, first: %u, rank: %d, req: %u) listed in `spell_chain` is removed rank by DBC data.",
                            spell_id, node.prev, node.first, node.rank, node.req);
                        skip = true;
                        break;
                    }
                }
            }

            if (skip)
                continue;
        }

        mSpellChains[spell_id] = node;

        ++new_count;
    } while( result->NextRow() );

    delete result;

    // additional integrity checks
    for(SpellChainMap::const_iterator i = mSpellChains.begin(); i != mSpellChains.end(); ++i)
    {
        if(i->second.prev)
        {
            SpellChainMap::const_iterator i_prev = mSpellChains.find(i->second.prev);
            if(i_prev == mSpellChains.end())
            {
                sLog.outErrorDb("Spell %u (prev: %u, first: %u, rank: %d, req: %u) listed in `spell_chain` has not found previous rank spell in table.",
                    i->first,i->second.prev,i->second.first,i->second.rank,i->second.req);
            }
            else if( i_prev->second.first != i->second.first )
            {
                sLog.outErrorDb("Spell %u (prev: %u, first: %u, rank: %d, req: %u) listed in `spell_chain` has different first spell in chain compared to previous rank spell (prev: %u, first: %u, rank: %d, req: %u).",
                    i->first,i->second.prev,i->second.first,i->second.rank,i->second.req,
                    i_prev->second.prev,i_prev->second.first,i_prev->second.rank,i_prev->second.req);
            }
            else if( i_prev->second.rank+1 != i->second.rank )
            {
                sLog.outErrorDb("Spell %u (prev: %u, first: %u, rank: %d, req: %u) listed in `spell_chain` has different rank compared to previous rank spell (prev: %u, first: %u, rank: %d, req: %u).",
                    i->first,i->second.prev,i->second.first,i->second.rank,i->second.req,
                    i_prev->second.prev,i_prev->second.first,i_prev->second.rank,i_prev->second.req);
            }
        }

        if(i->second.req)
        {
            SpellChainMap::const_iterator i_req = mSpellChains.find(i->second.req);
            if(i_req == mSpellChains.end())
            {
                sLog.outErrorDb("Spell %u (prev: %u, first: %u, rank: %d, req: %u) listed in `spell_chain` has not found required rank spell in table.",
                    i->first,i->second.prev,i->second.first,i->second.rank,i->second.req);
            }
            else if( i_req->second.first == i->second.first )
            {
                sLog.outErrorDb("Spell %u (prev: %u, first: %u, rank: %d, req: %u) listed in `spell_chain` has required rank spell from same spell chain (prev: %u, first: %u, rank: %d, req: %u).",
                    i->first,i->second.prev,i->second.first,i->second.rank,i->second.req,
                    i_req->second.prev,i_req->second.first,i_req->second.rank,i_req->second.req);
            }
            else if( i_req->second.req )
            {
                sLog.outErrorDb("Spell %u (prev: %u, first: %u, rank: %d, req: %u) listed in `spell_chain` has required rank spell with required spell (prev: %u, first: %u, rank: %d, req: %u).",
                    i->first,i->second.prev,i->second.first,i->second.rank,i->second.req,
                    i_req->second.prev,i_req->second.first,i_req->second.rank,i_req->second.req);
            }
        }
    }

    // fill next rank cache
    for(SpellChainMap::const_iterator i = mSpellChains.begin(); i != mSpellChains.end(); ++i)
    {
        uint32 spell_id = i->first;
        SpellChainNode const& node = i->second;

        if(node.prev)
            mSpellChainsNext.insert(SpellChainMapNext::value_type(node.prev,spell_id));

        if(node.req)
            mSpellChainsNext.insert(SpellChainMapNext::value_type(node.req,spell_id));
    }

    // check single rank redundant cases (single rank talents/spell abilities not added by default so this can be only custom cases)
    for(SpellChainMap::const_iterator i = mSpellChains.begin(); i != mSpellChains.end(); ++i)
    {
        // skip non-first ranks, and spells with additional reqs
        if (i->second.rank > 1 || i->second.req)
            continue;

        if (mSpellChainsNext.find(i->first) == mSpellChainsNext.end())
        {
            sLog.outErrorDb("Spell %u (prev: %u, first: %u, rank: %d, req: %u) listed in `spell_chain` has single rank data, so redundant.",
                i->first,i->second.prev,i->second.first,i->second.rank,i->second.req);
        }
    }

    sLog.outString();
    sLog.outString( ">> Loaded %u spell chain records (%u from DBC data with %u req field updates, and %u loaded from table)", dbc_count+new_count, dbc_count, req_count, new_count);
}

void SpellMgr::LoadSpellLearnSkills()
{
    mSpellLearnSkills.clear();                              // need for reload case

    // search auto-learned skills and add its to map also for use in unlearn spells/talents
    uint32 dbc_count = 0;
    barGoLink bar( sSpellStore.GetNumRows() );
    for(uint32 spell = 0; spell < sSpellStore.GetNumRows(); ++spell)
    {
        bar.step();
        SpellEntry const* entry = sSpellStore.LookupEntry(spell);

        if(!entry)
            continue;

        for(int i = 0; i < MAX_EFFECT_INDEX; ++i)
        {
            if(entry->Effect[i] == SPELL_EFFECT_SKILL)
            {
                SpellLearnSkillNode dbc_node;
                dbc_node.skill    = entry->EffectMiscValue[i];
                dbc_node.step     = entry->CalculateSimpleValue(SpellEffectIndex(i));
                if ( dbc_node.skill != SKILL_RIDING )
                    dbc_node.value = 1;
                else
                    dbc_node.value = dbc_node.step * 75;
                dbc_node.maxvalue = dbc_node.step * 75;

                mSpellLearnSkills[spell] = dbc_node;
                ++dbc_count;
                break;
            }
        }
    }

    sLog.outString();
    sLog.outString( ">> Loaded %u Spell Learn Skills from DBC", dbc_count );
}

void SpellMgr::LoadSpellLearnSpells()
{
    mSpellLearnSpells.clear();                              // need for reload case

    //                                                0      1        2
    QueryResult *result = WorldDatabase.Query("SELECT entry, SpellID, Active FROM spell_learn_spell");
    if (!result)
    {
        barGoLink bar( 1 );
        bar.step();

        sLog.outString();
        sLog.outString( ">> Loaded 0 spell learn spells" );
        sLog.outErrorDb("`spell_learn_spell` table is empty!");
        return;
    }

    uint32 count = 0;

    barGoLink bar( (int)result->GetRowCount() );
    do
    {
        bar.step();
        Field *fields = result->Fetch();

        uint32 spell_id    = fields[0].GetUInt32();

        SpellLearnSpellNode node;
        node.spell      = fields[1].GetUInt32();
        node.active     = fields[2].GetBool();
        node.autoLearned= false;

        if (!sSpellStore.LookupEntry(spell_id))
        {
            sLog.outErrorDb("Spell %u listed in `spell_learn_spell` does not exist",spell_id);
            continue;
        }

        if (!sSpellStore.LookupEntry(node.spell))
        {
            sLog.outErrorDb("Spell %u listed in `spell_learn_spell` learning nonexistent spell %u",spell_id,node.spell);
            continue;
        }

        if (GetTalentSpellCost(node.spell))
        {
            sLog.outErrorDb("Spell %u listed in `spell_learn_spell` attempt learning talent spell %u, skipped",spell_id,node.spell);
            continue;
        }

        mSpellLearnSpells.insert(SpellLearnSpellMap::value_type(spell_id,node));

        ++count;
    } while( result->NextRow() );

    delete result;

    // search auto-learned spells and add its to map also for use in unlearn spells/talents
    uint32 dbc_count = 0;
    for(uint32 spell = 0; spell < sSpellStore.GetNumRows(); ++spell)
    {
        SpellEntry const* entry = sSpellStore.LookupEntry(spell);

        if (!entry)
            continue;

        for(int i = 0; i < MAX_EFFECT_INDEX; ++i)
        {
            if(entry->Effect[i]==SPELL_EFFECT_LEARN_SPELL)
            {
                SpellLearnSpellNode dbc_node;
                dbc_node.spell       = entry->EffectTriggerSpell[i];
                dbc_node.active      = true;                // all dbc based learned spells is active (show in spell book or hide by client itself)

                // ignore learning nonexistent spells (broken/outdated/or generic learning spell 483
                if (!sSpellStore.LookupEntry(dbc_node.spell))
                    continue;

                // talent or passive spells or skill-step spells auto-casted and not need dependent learning,
                // pet teaching spells don't must be dependent learning (casted)
                // other required explicit dependent learning
                dbc_node.autoLearned = entry->EffectImplicitTargetA[i]==TARGET_PET || GetTalentSpellCost(spell) > 0 || IsPassiveSpell(entry) || IsSpellHaveEffect(entry,SPELL_EFFECT_SKILL_STEP);

                SpellLearnSpellMapBounds db_node_bounds = GetSpellLearnSpellMapBounds(spell);

                bool found = false;
                for(SpellLearnSpellMap::const_iterator itr = db_node_bounds.first; itr != db_node_bounds.second; ++itr)
                {
                    if (itr->second.spell == dbc_node.spell)
                    {
                        sLog.outErrorDb("Spell %u auto-learn spell %u in spell.dbc then the record in `spell_learn_spell` is redundant, please fix DB.",
                            spell,dbc_node.spell);
                        found = true;
                        break;
                    }
                }

                if (!found)                                 // add new spell-spell pair if not found
                {
                    mSpellLearnSpells.insert(SpellLearnSpellMap::value_type(spell,dbc_node));
                    ++dbc_count;
                }
            }
        }
    }

    sLog.outString();
    sLog.outString( ">> Loaded %u spell learn spells + %u found in DBC", count, dbc_count );
}

void SpellMgr::LoadSpellScriptTarget()
{
    mSpellScriptTarget.clear();                             // need for reload case

    uint32 count = 0;

    QueryResult *result = WorldDatabase.Query("SELECT entry,type,targetEntry FROM spell_script_target");

    if (!result)
    {
        barGoLink bar(1);

        bar.step();

        sLog.outString();
        sLog.outErrorDb(">> Loaded 0 SpellScriptTarget. DB table `spell_script_target` is empty.");
        return;
    }

    barGoLink bar((int)result->GetRowCount());

    do
    {
        Field *fields = result->Fetch();
        bar.step();

        uint32 spellId     = fields[0].GetUInt32();
        uint32 type        = fields[1].GetUInt32();
        uint32 targetEntry = fields[2].GetUInt32();

        SpellEntry const* spellProto = sSpellStore.LookupEntry(spellId);

        if (!spellProto)
        {
            sLog.outErrorDb("Table `spell_script_target`: spellId %u listed for TargetEntry %u does not exist.",spellId,targetEntry);
            continue;
        }

        bool targetfound = false;
        for (int i = 0; i < MAX_EFFECT_INDEX; ++i)
        {
            if( spellProto->EffectImplicitTargetA[i] == TARGET_SCRIPT ||
                spellProto->EffectImplicitTargetB[i] == TARGET_SCRIPT ||
                spellProto->EffectImplicitTargetA[i] == TARGET_SCRIPT_COORDINATES ||
                spellProto->EffectImplicitTargetB[i] == TARGET_SCRIPT_COORDINATES ||
                spellProto->EffectImplicitTargetA[i] == TARGET_FOCUS_OR_SCRIPTED_GAMEOBJECT ||
                spellProto->EffectImplicitTargetB[i] == TARGET_FOCUS_OR_SCRIPTED_GAMEOBJECT ||
                spellProto->EffectImplicitTargetA[i] == TARGET_AREAEFFECT_INSTANT ||
                spellProto->EffectImplicitTargetB[i] == TARGET_AREAEFFECT_INSTANT ||
                spellProto->EffectImplicitTargetA[i] == TARGET_AREAEFFECT_CUSTOM ||
                spellProto->EffectImplicitTargetB[i] == TARGET_AREAEFFECT_CUSTOM ||
                spellProto->EffectImplicitTargetA[i] == TARGET_AREAEFFECT_GO_AROUND_DEST ||
                spellProto->EffectImplicitTargetB[i] == TARGET_AREAEFFECT_GO_AROUND_DEST)
            {
                targetfound = true;
                break;
            }
        }
        if (!targetfound)
        {
            sLog.outErrorDb("Table `spell_script_target`: spellId %u listed for TargetEntry %u does not have any implicit target TARGET_SCRIPT(38) or TARGET_SCRIPT_COORDINATES (46) or TARGET_FOCUS_OR_SCRIPTED_GAMEOBJECT (40).", spellId, targetEntry);
            continue;
        }

        if (type >= MAX_SPELL_TARGET_TYPE)
        {
            sLog.outErrorDb("Table `spell_script_target`: target type %u for TargetEntry %u is incorrect.",type,targetEntry);
            continue;
        }

        // Checks by target type
        switch (type)
        {
            case SPELL_TARGET_TYPE_GAMEOBJECT:
            {
                if (!targetEntry)
                    break;

                if (!sGOStorage.LookupEntry<GameObjectInfo>(targetEntry))
                {
                    sLog.outErrorDb("Table `spell_script_target`: gameobject template entry %u does not exist.",targetEntry);
                    continue;
                }
                break;
            }
            default:
                if (!targetEntry)
                {
                    sLog.outErrorDb("Table `spell_script_target`: target entry == 0 for not GO target type (%u).",type);
                    continue;
                }
                if (const CreatureInfo* cInfo = sCreatureStorage.LookupEntry<CreatureInfo>(targetEntry))
                {
                    if (spellId == 30427 && !cInfo->SkinLootId)
                    {
                        sLog.outErrorDb("Table `spell_script_target` has creature %u as a target of spellid 30427, but this creature has no skinlootid. Gas extraction will not work!", cInfo->Entry);
                        continue;
                    }
                }
                else
                {
                    sLog.outErrorDb("Table `spell_script_target`: creature template entry %u does not exist.",targetEntry);
                    continue;
                }
                break;
        }

        mSpellScriptTarget.insert(SpellScriptTarget::value_type(spellId,SpellTargetEntry(SpellTargetType(type),targetEntry)));

        ++count;
    } while (result->NextRow());

    delete result;

    // Check all spells
    /* Disabled (lot errors at this moment)
    for(uint32 i = 1; i < sSpellStore.nCount; ++i)
    {
        SpellEntry const * spellInfo = sSpellStore.LookupEntry(i);
        if(!spellInfo)
            continue;

        bool found = false;
        for(int j = 0; j < MAX_EFFECT_INDEX; ++j)
        {
            if( spellInfo->EffectImplicitTargetA[j] == TARGET_SCRIPT || spellInfo->EffectImplicitTargetA[j] != TARGET_SELF && spellInfo->EffectImplicitTargetB[j] == TARGET_SCRIPT )
            {
                SpellScriptTarget::const_iterator lower = GetBeginSpellScriptTarget(spellInfo->Id);
                SpellScriptTarget::const_iterator upper = GetEndSpellScriptTarget(spellInfo->Id);
                if(lower==upper)
                {
                    sLog.outErrorDb("Spell (ID: %u) has effect EffectImplicitTargetA/EffectImplicitTargetB = %u (TARGET_SCRIPT), but does not have record in `spell_script_target`",spellInfo->Id,TARGET_SCRIPT);
                    break;                                  // effects of spell
                }
            }
        }
    }
    */

    sLog.outString();
    sLog.outString(">> Loaded %u Spell Script Targets", count);
}

void SpellMgr::LoadSpellPetAuras()
{
    mSpellPetAuraMap.clear();                                  // need for reload case

    uint32 count = 0;

    //                                                0      1         2    3
    QueryResult *result = WorldDatabase.Query("SELECT spell, effectId, pet, aura FROM spell_pet_auras");
    if( !result )
    {

        barGoLink bar( 1 );

        bar.step();

        sLog.outString();
        sLog.outString( ">> Loaded %u spell pet auras", count );
        return;
    }

    barGoLink bar( (int)result->GetRowCount() );

    do
    {
        Field *fields = result->Fetch();

        bar.step();

        uint32 spell = fields[0].GetUInt32();
        SpellEffectIndex eff = SpellEffectIndex(fields[1].GetUInt32());
        uint32 pet = fields[2].GetUInt32();
        uint32 aura = fields[3].GetUInt32();

        if (!spell)
        {
            // Creating lists of pet passive auras (spell == 0)
            PetAura pa(pet, aura, eff, 0);
            mSpellPetPassiveAuraMap[pet].push_back(pa);
            continue;
        }

        if (eff >= MAX_EFFECT_INDEX)
        {
            sLog.outErrorDb("Spell %u listed in `spell_pet_auras` with wrong spell effect index (%u)", spell, eff);
            continue;
        }

        SpellPetAuraMap::iterator itr = mSpellPetAuraMap.find((spell<<8) + eff);
        if(itr != mSpellPetAuraMap.end())
        {
            itr->second.AddAura(pet, aura);
        }
        else
        {
            SpellEntry const* spellInfo = sSpellStore.LookupEntry(spell);
            if (!spellInfo)
            {
                sLog.outErrorDb("Spell %u listed in `spell_pet_auras` does not exist", spell);
                continue;
            }

            if (spellInfo->Effect[eff] != SPELL_EFFECT_DUMMY &&
               (spellInfo->Effect[eff] != SPELL_EFFECT_APPLY_AURA ||
                spellInfo->EffectApplyAuraName[eff] != SPELL_AURA_DUMMY))
            {
                sLog.outError("Spell %u listed in `spell_pet_auras` does not have dummy aura or dummy effect", spell);
                continue;
            }

            SpellEntry const* spellInfo2 = sSpellStore.LookupEntry(aura);
            if (!spellInfo2)
            {
                sLog.outErrorDb("Aura %u listed in `spell_pet_auras` does not exist", aura);
                continue;
            }

            PetAura pa(pet, aura, spellInfo->EffectImplicitTargetA[eff] == TARGET_PET, spellInfo->CalculateSimpleValue(eff));
            mSpellPetAuraMap[(spell<<8) + eff] = pa;
        }

        ++count;
    } while( result->NextRow() );

    delete result;

    sLog.outString();
    sLog.outString( ">> Loaded %u spell pet auras", count );
}

void SpellMgr::LoadPetLevelupSpellMap()
{
    uint32 count = 0;
    uint32 family_count = 0;

    for (uint32 i = 0; i < sCreatureFamilyStore.GetNumRows(); ++i)
    {
        CreatureFamilyEntry const *creatureFamily = sCreatureFamilyStore.LookupEntry(i);
        if(!creatureFamily)                                 // not exist
            continue;

        for (uint32 j = 0; j < sSkillLineAbilityStore.GetNumRows(); ++j)
        {
            SkillLineAbilityEntry const *skillLine = sSkillLineAbilityStore.LookupEntry(j);
            if( !skillLine )
                continue;

            if (skillLine->skillId!=creatureFamily->skillLine[0] &&
                (!creatureFamily->skillLine[1] || skillLine->skillId!=creatureFamily->skillLine[1]))
                continue;

            if(skillLine->learnOnGetSkill != ABILITY_LEARNED_ON_GET_RACE_OR_CLASS_SKILL)
                continue;

            SpellEntry const *spell = sSpellStore.LookupEntry(skillLine->spellId);
            if(!spell)                                      // not exist
                continue;

            PetLevelupSpellSet& spellSet = mPetLevelupSpellMap[creatureFamily->ID];
            if(spellSet.empty())
                ++family_count;

            spellSet.insert(PetLevelupSpellSet::value_type(spell->spellLevel,spell->Id));
            count++;
        }
    }

    sLog.outString();
    sLog.outString( ">> Loaded %u pet levelup and default spells for %u families", count, family_count );
}

bool SpellMgr::LoadPetDefaultSpells_helper(CreatureInfo const* cInfo, PetDefaultSpellsEntry& petDefSpells)
{
    // skip empty list;
    bool have_spell = false;
    for(int j = 0; j < MAX_CREATURE_SPELL_DATA_SLOT; ++j)
    {
        if(petDefSpells.spellid[j])
        {
            have_spell = true;
            break;
        }
    }
    if(!have_spell)
        return false;

    // remove duplicates with levelupSpells if any
    if(PetLevelupSpellSet const *levelupSpells = cInfo->family ? GetPetLevelupSpellList(cInfo->family) : NULL)
    {
        for(int j = 0; j < MAX_CREATURE_SPELL_DATA_SLOT; ++j)
        {
            if(!petDefSpells.spellid[j])
                continue;

            for(PetLevelupSpellSet::const_iterator itr = levelupSpells->begin(); itr != levelupSpells->end(); ++itr)
            {
                if (itr->second == petDefSpells.spellid[j])
                {
                    petDefSpells.spellid[j] = 0;
                    break;
                }
            }
        }
    }

    // skip empty list;
    have_spell = false;
    for(int j = 0; j < MAX_CREATURE_SPELL_DATA_SLOT; ++j)
    {
        if(petDefSpells.spellid[j])
        {
            have_spell = true;
            break;
        }
    }

    return have_spell;
}

void SpellMgr::LoadPetDefaultSpells()
{
    MANGOS_ASSERT(MAX_CREATURE_SPELL_DATA_SLOT <= CREATURE_MAX_SPELLS);

    mPetDefaultSpellsMap.clear();

    uint32 countCreature = 0;
    uint32 countData = 0;

    for(uint32 i = 0; i < sCreatureStorage.MaxEntry; ++i )
    {
        CreatureInfo const* cInfo = sCreatureStorage.LookupEntry<CreatureInfo>(i);
        if(!cInfo)
            continue;

        if(!cInfo->PetSpellDataId)
            continue;

        // for creature with PetSpellDataId get default pet spells from dbc
        CreatureSpellDataEntry const* spellDataEntry = sCreatureSpellDataStore.LookupEntry(cInfo->PetSpellDataId);
        if(!spellDataEntry)
            continue;

        int32 petSpellsId = -(int32)cInfo->PetSpellDataId;
        PetDefaultSpellsEntry petDefSpells;
        for(int j = 0; j < MAX_CREATURE_SPELL_DATA_SLOT; ++j)
            petDefSpells.spellid[j] = spellDataEntry->spellId[j];

        if(LoadPetDefaultSpells_helper(cInfo, petDefSpells))
        {
            mPetDefaultSpellsMap[petSpellsId] = petDefSpells;
            ++countData;
        }
    }

    // different summon spells
    for(uint32 i = 0; i < sSpellStore.GetNumRows(); ++i )
    {
        SpellEntry const* spellEntry = sSpellStore.LookupEntry(i);
        if(!spellEntry)
            continue;

        for(int k = 0; k < MAX_EFFECT_INDEX; ++k)
        {
            if(spellEntry->Effect[k]==SPELL_EFFECT_SUMMON || spellEntry->Effect[k]==SPELL_EFFECT_SUMMON_PET)
            {
                uint32 creature_id = spellEntry->EffectMiscValue[k];
                CreatureInfo const* cInfo = sCreatureStorage.LookupEntry<CreatureInfo>(creature_id);
                if(!cInfo)
                    continue;

                // already loaded
                if(cInfo->PetSpellDataId)
                    continue;

                // for creature without PetSpellDataId get default pet spells from creature_template
                int32 petSpellsId = cInfo->Entry;
                if(mPetDefaultSpellsMap.find(cInfo->Entry) != mPetDefaultSpellsMap.end())
                    continue;

                PetDefaultSpellsEntry petDefSpells;
                for(int j = 0; j < MAX_CREATURE_SPELL_DATA_SLOT; ++j)
                    petDefSpells.spellid[j] = cInfo->spells[j];

                if(LoadPetDefaultSpells_helper(cInfo, petDefSpells))
                {
                    mPetDefaultSpellsMap[petSpellsId] = petDefSpells;
                    ++countCreature;
                }
            }
        }
    }

    sLog.outString();
    sLog.outString( ">> Loaded addition spells for %u pet spell data entries and %u summonable creature templates", countData, countCreature );
}

/// Some checks for spells, to prevent adding deprecated/broken spells for trainers, spell book, etc
bool SpellMgr::IsSpellValid(SpellEntry const* spellInfo, Player* pl, bool msg)
{
    // not exist
    if(!spellInfo)
        return false;

    bool need_check_reagents = false;

    // check effects
    for(int i = 0; i < MAX_EFFECT_INDEX; ++i)
    {
        switch(spellInfo->Effect[i])
        {
            case 0:
                continue;

            // craft spell for crafting nonexistent item (break client recipes list show)
            case SPELL_EFFECT_CREATE_ITEM:
            case SPELL_EFFECT_CREATE_ITEM_2:
            {
                if (spellInfo->EffectItemType[i] == 0)
                {
                    // skip auto-loot crafting spells, its not need explicit item info (but have special fake items sometime)
                    if (!IsLootCraftingSpell(spellInfo))
                    {
                        if(msg)
                        {
                            if(pl)
                                ChatHandler(pl).PSendSysMessage("Craft spell %u not have create item entry.",spellInfo->Id);
                            else
                                sLog.outErrorDb("Craft spell %u not have create item entry.",spellInfo->Id);
                        }
                        return false;
                    }

                }
                // also possible IsLootCraftingSpell case but fake item must exist anyway
                else if (!ObjectMgr::GetItemPrototype( spellInfo->EffectItemType[i] ))
                {
                    if(msg)
                    {
                        if(pl)
                            ChatHandler(pl).PSendSysMessage("Craft spell %u create item (Entry: %u) but item does not exist in item_template.",spellInfo->Id,spellInfo->EffectItemType[i]);
                        else
                            sLog.outErrorDb("Craft spell %u create item (Entry: %u) but item does not exist in item_template.",spellInfo->Id,spellInfo->EffectItemType[i]);
                    }
                    return false;
                }

                need_check_reagents = true;
                break;
            }
            case SPELL_EFFECT_LEARN_SPELL:
            {
                SpellEntry const* spellInfo2 = sSpellStore.LookupEntry(spellInfo->EffectTriggerSpell[i]);
                if( !IsSpellValid(spellInfo2,pl,msg) )
                {
                    if(msg)
                    {
                        if(pl)
                            ChatHandler(pl).PSendSysMessage("Spell %u learn to broken spell %u, and then...",spellInfo->Id,spellInfo->EffectTriggerSpell[i]);
                        else
                            sLog.outErrorDb("Spell %u learn to invalid spell %u, and then...",spellInfo->Id,spellInfo->EffectTriggerSpell[i]);
                    }
                    return false;
                }
                break;
            }
        }
    }

    if(need_check_reagents)
    {
        for(int j = 0; j < MAX_SPELL_REAGENTS; ++j)
        {
            if(spellInfo->Reagent[j] > 0 && !ObjectMgr::GetItemPrototype( spellInfo->Reagent[j] ))
            {
                if(msg)
                {
                    if(pl)
                        ChatHandler(pl).PSendSysMessage("Craft spell %u requires reagent item (Entry: %u) but item does not exist in item_template.",spellInfo->Id,spellInfo->Reagent[j]);
                    else
                        sLog.outErrorDb("Craft spell %u requires reagent item (Entry: %u) but item does not exist in item_template.",spellInfo->Id,spellInfo->Reagent[j]);
                }
                return false;
            }
        }
    }

    return true;
}

void SpellMgr::LoadSpellAreas()
{
    mSpellAreaMap.clear();                                  // need for reload case
    mSpellAreaForQuestMap.clear();
    mSpellAreaForActiveQuestMap.clear();
    mSpellAreaForQuestEndMap.clear();
    mSpellAreaForAuraMap.clear();

    uint32 count = 0;

    //                                                0      1     2            3                   4          5           6         7       8
    QueryResult *result = WorldDatabase.Query("SELECT spell, area, quest_start, quest_start_active, quest_end, aura_spell, racemask, gender, autocast FROM spell_area");

    if( !result )
    {
        barGoLink bar( 1 );

        bar.step();

        sLog.outString();
        sLog.outString( ">> Loaded %u spell area requirements", count );
        return;
    }

    barGoLink bar( (int)result->GetRowCount() );

    do
    {
        Field *fields = result->Fetch();

        bar.step();

        uint32 spell = fields[0].GetUInt32();
        SpellArea spellArea;
        spellArea.spellId             = spell;
        spellArea.areaId              = fields[1].GetUInt32();
        spellArea.questStart          = fields[2].GetUInt32();
        spellArea.questStartCanActive = fields[3].GetBool();
        spellArea.questEnd            = fields[4].GetUInt32();
        spellArea.auraSpell           = fields[5].GetInt32();
        spellArea.raceMask            = fields[6].GetUInt32();
        spellArea.gender              = Gender(fields[7].GetUInt8());
        spellArea.autocast            = fields[8].GetBool();

        if(!sSpellStore.LookupEntry(spell))
        {
            sLog.outErrorDb("Spell %u listed in `spell_area` does not exist", spell);
            continue;
        }

        {
            bool ok = true;
            SpellAreaMapBounds sa_bounds = GetSpellAreaMapBounds(spellArea.spellId);
            for(SpellAreaMap::const_iterator itr = sa_bounds.first; itr != sa_bounds.second; ++itr)
            {
                if (spellArea.spellId != itr->second.spellId)
                    continue;
                if (spellArea.areaId != itr->second.areaId)
                    continue;
                if (spellArea.questStart != itr->second.questStart)
                    continue;
                if (spellArea.auraSpell != itr->second.auraSpell)
                    continue;
                if ((spellArea.raceMask & itr->second.raceMask) == 0)
                    continue;
                if (spellArea.gender != itr->second.gender)
                    continue;

                // duplicate by requirements
                ok =false;
                break;
            }

            if(!ok)
            {
                sLog.outErrorDb("Spell %u listed in `spell_area` already listed with similar requirements.", spell);
                continue;
            }

        }

        if(spellArea.areaId && !GetAreaEntryByAreaID(spellArea.areaId))
        {
            sLog.outErrorDb("Spell %u listed in `spell_area` have wrong area (%u) requirement", spell,spellArea.areaId);
            continue;
        }

        if(spellArea.questStart && !sObjectMgr.GetQuestTemplate(spellArea.questStart))
        {
            sLog.outErrorDb("Spell %u listed in `spell_area` have wrong start quest (%u) requirement", spell,spellArea.questStart);
            continue;
        }

        if(spellArea.questEnd)
        {
            if(!sObjectMgr.GetQuestTemplate(spellArea.questEnd))
            {
                sLog.outErrorDb("Spell %u listed in `spell_area` have wrong end quest (%u) requirement", spell,spellArea.questEnd);
                continue;
            }

            if(spellArea.questEnd==spellArea.questStart && !spellArea.questStartCanActive)
            {
                sLog.outErrorDb("Spell %u listed in `spell_area` have quest (%u) requirement for start and end in same time", spell,spellArea.questEnd);
                continue;
            }
        }

        if(spellArea.auraSpell)
        {
            SpellEntry const* spellInfo = sSpellStore.LookupEntry(abs(spellArea.auraSpell));
            if(!spellInfo)
            {
                sLog.outErrorDb("Spell %u listed in `spell_area` have wrong aura spell (%u) requirement", spell,abs(spellArea.auraSpell));
                continue;
            }

            switch(spellInfo->EffectApplyAuraName[EFFECT_INDEX_0])
            {
                case SPELL_AURA_DUMMY:
                case SPELL_AURA_PHASE:
                case SPELL_AURA_GHOST:
                    break;
                default:
                    sLog.outErrorDb("Spell %u listed in `spell_area` have aura spell requirement (%u) without dummy/phase/ghost aura in effect 0", spell,abs(spellArea.auraSpell));
                    continue;
            }

            if(uint32(abs(spellArea.auraSpell))==spellArea.spellId)
            {
                sLog.outErrorDb("Spell %u listed in `spell_area` have aura spell (%u) requirement for itself", spell, abs(spellArea.auraSpell));
                continue;
            }

            // not allow autocast chains by auraSpell field (but allow use as alternative if not present)
            if (spellArea.autocast && spellArea.auraSpell > 0)
            {
                bool chain = false;
                SpellAreaForAuraMapBounds saBound = GetSpellAreaForAuraMapBounds(spellArea.spellId);
                for(SpellAreaForAuraMap::const_iterator itr = saBound.first; itr != saBound.second; ++itr)
                {
                    if (itr->second->autocast && itr->second->auraSpell > 0)
                    {
                        chain = true;
                        break;
                    }
                }

                if (chain)
                {
                    sLog.outErrorDb("Spell %u listed in `spell_area` have aura spell (%u) requirement that itself autocast from aura", spell,spellArea.auraSpell);
                    continue;
                }

                SpellAreaMapBounds saBound2 = GetSpellAreaMapBounds(spellArea.auraSpell);
                for(SpellAreaMap::const_iterator itr2 = saBound2.first; itr2 != saBound2.second; ++itr2)
                {
                    if (itr2->second.autocast && itr2->second.auraSpell > 0)
                    {
                        chain = true;
                        break;
                    }
                }

                if(chain)
                {
                    sLog.outErrorDb("Spell %u listed in `spell_area` have aura spell (%u) requirement that itself autocast from aura", spell,spellArea.auraSpell);
                    continue;
                }
            }
        }

        if(spellArea.raceMask && (spellArea.raceMask & RACEMASK_ALL_PLAYABLE)==0)
        {
            sLog.outErrorDb("Spell %u listed in `spell_area` have wrong race mask (%u) requirement", spell,spellArea.raceMask);
            continue;
        }

        if(spellArea.gender!=GENDER_NONE && spellArea.gender!=GENDER_FEMALE && spellArea.gender!=GENDER_MALE)
        {
            sLog.outErrorDb("Spell %u listed in `spell_area` have wrong gender (%u) requirement", spell,spellArea.gender);
            continue;
        }

        SpellArea const* sa = &mSpellAreaMap.insert(SpellAreaMap::value_type(spell,spellArea))->second;

        // for search by current zone/subzone at zone/subzone change
        if(spellArea.areaId)
            mSpellAreaForAreaMap.insert(SpellAreaForAreaMap::value_type(spellArea.areaId,sa));

        // for search at quest start/reward
        if(spellArea.questStart)
        {
            if(spellArea.questStartCanActive)
                mSpellAreaForActiveQuestMap.insert(SpellAreaForQuestMap::value_type(spellArea.questStart,sa));
            else
                mSpellAreaForQuestMap.insert(SpellAreaForQuestMap::value_type(spellArea.questStart,sa));
        }

        // for search at quest start/reward
        if(spellArea.questEnd)
            mSpellAreaForQuestEndMap.insert(SpellAreaForQuestMap::value_type(spellArea.questEnd,sa));

        // for search at aura apply
        if(spellArea.auraSpell)
            mSpellAreaForAuraMap.insert(SpellAreaForAuraMap::value_type(abs(spellArea.auraSpell),sa));

        ++count;
    } while( result->NextRow() );

    delete result;

    sLog.outString();
    sLog.outString( ">> Loaded %u spell area requirements", count );
}

SpellCastResult SpellMgr::GetSpellAllowedInLocationError(SpellEntry const *spellInfo, uint32 map_id, uint32 zone_id, uint32 area_id, Player const* player)
{
    // normal case
    int32 areaGroupId = spellInfo->AreaGroupId;
    if (areaGroupId > 0)
    {
        bool found = false;
        AreaGroupEntry const* groupEntry = sAreaGroupStore.LookupEntry(areaGroupId);
        while (groupEntry)
        {
            for (uint32 i=0; i<6; ++i)
                if (groupEntry->AreaId[i] == zone_id || groupEntry->AreaId[i] == area_id)
                    found = true;
            if (found || !groupEntry->nextGroup)
                break;
            // Try search in next group
            groupEntry = sAreaGroupStore.LookupEntry(groupEntry->nextGroup);
        }

        if (!found)
            return SPELL_FAILED_INCORRECT_AREA;
    }

    // continent limitation (virtual continent), ignore for GM
    if ((spellInfo->AttributesEx4 & SPELL_ATTR_EX4_CAST_ONLY_IN_OUTLAND) && !(player && player->isGameMaster()))
    {
        uint32 v_map = GetVirtualMapForMapAndZone(map_id, zone_id);
        MapEntry const* mapEntry = sMapStore.LookupEntry(v_map);
        if (!mapEntry || (mapEntry->addon < 1 && !sWorld.getConfig(CONFIG_BOOL_ALLOW_FLIGHT_ON_OLD_MAPS)) || !mapEntry->IsContinent())
            return SPELL_FAILED_INCORRECT_AREA;
    }

    // raid instance limitation
    if (spellInfo->AttributesEx6 & SPELL_ATTR_EX6_NOT_IN_RAID_INSTANCE)
    {
        MapEntry const* mapEntry = sMapStore.LookupEntry(map_id);
        if (!mapEntry || mapEntry->IsRaid())
            return SPELL_FAILED_NOT_IN_RAID_INSTANCE;
    }

    // DB base check (if non empty then must fit at least single for allow)
    SpellAreaMapBounds saBounds = GetSpellAreaMapBounds(spellInfo->Id);
    if (saBounds.first != saBounds.second)
    {
        for(SpellAreaMap::const_iterator itr = saBounds.first; itr != saBounds.second; ++itr)
        {
            if(itr->second.IsFitToRequirements(player,zone_id,area_id))
                return SPELL_CAST_OK;
        }
        return SPELL_FAILED_INCORRECT_AREA;
    }

    // bg spell checks

    // do not allow spells to be cast in arenas
    // - with SPELL_ATTR_EX4_NOT_USABLE_IN_ARENA flag
    // - with greater than 10 min CD
    if ((spellInfo->AttributesEx4 & SPELL_ATTR_EX4_NOT_USABLE_IN_ARENA) ||
         (GetSpellRecoveryTime(spellInfo) > 10 * MINUTE * IN_MILLISECONDS && !(spellInfo->AttributesEx4 & SPELL_ATTR_EX4_USABLE_IN_ARENA)))
        if (player && player->InArena())
            return SPELL_FAILED_NOT_IN_ARENA;

    // Spell casted only on battleground
    if ((spellInfo->AttributesEx3 & SPELL_ATTR_EX3_BATTLEGROUND))
        if (!player || !player->InBattleGround())
            return SPELL_FAILED_ONLY_BATTLEGROUNDS;

    switch(spellInfo->Id)
    {
        // a trinket in alterac valley allows to teleport to the boss
        case 22564:                                         // recall
        case 22563:                                         // recall
        {
            if (!player)
                return SPELL_FAILED_REQUIRES_AREA;
            BattleGround* bg = player->GetBattleGround();
            return map_id == 30 && bg
                && bg->GetStatus() != STATUS_WAIT_JOIN ? SPELL_CAST_OK : SPELL_FAILED_REQUIRES_AREA;
        }
        case 23333:                                         // Warsong Flag
        case 23335:                                         // Silverwing Flag
            return map_id == 489 && player && player->InBattleGround() ? SPELL_CAST_OK : SPELL_FAILED_REQUIRES_AREA;
        case 34976:                                         // Netherstorm Flag
            return map_id == 566 && player && player->InBattleGround() ? SPELL_CAST_OK : SPELL_FAILED_REQUIRES_AREA;
        case 2584:                                          // Waiting to Resurrect
        case 42792:                                         // Recently Dropped Flag
        case 43681:                                         // Inactive
        {
            return player && player->InBattleGround() ? SPELL_CAST_OK : SPELL_FAILED_ONLY_BATTLEGROUNDS;
        }
        case 22011:                                         // Spirit Heal Channel
        case 22012:                                         // Spirit Heal
        case 24171:                                         // Resurrection Impact Visual
        case 44535:                                         // Spirit Heal (mana)
        {
            MapEntry const* mapEntry = sMapStore.LookupEntry(map_id);
            if (!mapEntry)
                return SPELL_FAILED_INCORRECT_AREA;
            return mapEntry->IsBattleGround()? SPELL_CAST_OK : SPELL_FAILED_ONLY_BATTLEGROUNDS;
        }
        case 44521:                                         // Preparation
        {
            if (!player)
                return SPELL_FAILED_REQUIRES_AREA;

            BattleGround* bg = player->GetBattleGround();
            return bg && bg->GetStatus()==STATUS_WAIT_JOIN ? SPELL_CAST_OK : SPELL_FAILED_ONLY_BATTLEGROUNDS;
        }
        case 32724:                                         // Gold Team (Alliance)
        case 32725:                                         // Green Team (Alliance)
        case 35774:                                         // Gold Team (Horde)
        case 35775:                                         // Green Team (Horde)
        {
            return player && player->InArena() ? SPELL_CAST_OK : SPELL_FAILED_ONLY_IN_ARENA;
        }
        case 32727:                                         // Arena Preparation
        {
            if (!player)
                return SPELL_FAILED_REQUIRES_AREA;
            if (!player->InArena())
                return SPELL_FAILED_REQUIRES_AREA;

            BattleGround* bg = player->GetBattleGround();
            return bg && bg->GetStatus()==STATUS_WAIT_JOIN ? SPELL_CAST_OK : SPELL_FAILED_ONLY_IN_ARENA;
        }
        case 69065:                                         // Impaled
        case 69126:                                         // Pungent blight - first aura
        case 69152:                                         // Gazeous blight - first aura
        case 72293:                                         // Mark of the Fallen Champion
            return map_id == 631 ? SPELL_CAST_OK : SPELL_FAILED_INCORRECT_AREA;
    }

    return SPELL_CAST_OK;
}

void SpellMgr::LoadSkillLineAbilityMap()
{
    mSkillLineAbilityMap.clear();

    barGoLink bar( (int)sSkillLineAbilityStore.GetNumRows() );
    uint32 count = 0;

    for (uint32 i = 0; i < sSkillLineAbilityStore.GetNumRows(); ++i)
    {
        bar.step();
        SkillLineAbilityEntry const *SkillInfo = sSkillLineAbilityStore.LookupEntry(i);
        if(!SkillInfo)
            continue;

        mSkillLineAbilityMap.insert(SkillLineAbilityMap::value_type(SkillInfo->spellId,SkillInfo));
        ++count;
    }

    sLog.outString();
    sLog.outString(">> Loaded %u SkillLineAbility MultiMap Data", count);
}

void SpellMgr::CheckUsedSpells(char const* table)
{
    uint32 countSpells = 0;
    uint32 countMasks = 0;

    //                                                 0       1               2                3                4         5           6             7          8          9         10   11
    QueryResult *result = WorldDatabase.PQuery("SELECT spellid,SpellFamilyName,SpellFamilyMaskA,SpellFamilyMaskB,SpellIcon,SpellVisual,SpellCategory,EffectType,EffectAura,EffectIdx,Name,Code FROM %s",table);

    if( !result )
    {
        barGoLink bar( 1 );

        bar.step();

        sLog.outString();
        sLog.outErrorDb("`%s` table is empty!",table);
        return;
    }

    barGoLink bar( (int)result->GetRowCount() );

    do
    {
        Field *fields = result->Fetch();

        bar.step();

        uint32 spell       = fields[0].GetUInt32();
        int32  family      = fields[1].GetInt32();
        uint64 familyMaskA = fields[2].GetUInt64();
        uint32 familyMaskB = fields[3].GetUInt32();
        int32  spellIcon   = fields[4].GetInt32();
        int32  spellVisual = fields[5].GetInt32();
        int32  category    = fields[6].GetInt32();
        int32  effectType  = fields[7].GetInt32();
        int32  auraType    = fields[8].GetInt32();
        int32  effectIdx   = fields[9].GetInt32();
        std::string name   = fields[10].GetCppString();
        std::string code   = fields[11].GetCppString();

        // checks of correctness requirements itself

        if (family < -1 || family > SPELLFAMILY_PET)
        {
            sLog.outError("Table '%s' for spell %u have wrong SpellFamily value(%u), skipped.",table,spell,family);
            continue;
        }

        // TODO: spellIcon check need dbc loading
        if (spellIcon < -1)
        {
            sLog.outError("Table '%s' for spell %u have wrong SpellIcon value(%u), skipped.",table,spell,spellIcon);
            continue;
        }

        // TODO: spellVisual check need dbc loading
        if (spellVisual < -1)
        {
            sLog.outError("Table '%s' for spell %u have wrong SpellVisual value(%u), skipped.",table,spell,spellVisual);
            continue;
        }

        // TODO: for spellCategory better check need dbc loading
        if (category < -1 || (category >=0 && sSpellCategoryStore.find(category) == sSpellCategoryStore.end()))
        {
            sLog.outError("Table '%s' for spell %u have wrong SpellCategory value(%u), skipped.",table,spell,category);
            continue;
        }

        if (effectType < -1 || effectType >= TOTAL_SPELL_EFFECTS)
        {
            sLog.outError("Table '%s' for spell %u have wrong SpellEffect type value(%u), skipped.",table,spell,effectType);
            continue;
        }

        if (auraType < -1 || auraType >= TOTAL_AURAS)
        {
            sLog.outError("Table '%s' for spell %u have wrong SpellAura type value(%u), skipped.",table,spell,auraType);
            continue;
        }

        if (effectIdx < -1 || effectIdx >= 3)
        {
            sLog.outError("Table '%s' for spell %u have wrong EffectIdx value(%u), skipped.",table,spell,effectIdx);
            continue;
        }

        // now checks of requirements

        if(spell)
        {
            ++countSpells;

            SpellEntry const* spellEntry = sSpellStore.LookupEntry(spell);
            if(!spellEntry)
            {
                sLog.outError("Spell %u '%s' not exist but used in %s.",spell,name.c_str(),code.c_str());
                continue;
            }

            if (family >= 0 && spellEntry->SpellFamilyName != uint32(family))
            {
                sLog.outError("Spell %u '%s' family(%u) <> %u but used in %s.",spell,name.c_str(),spellEntry->SpellFamilyName,family,code.c_str());
                continue;
            }

            if(familyMaskA != UI64LIT(0xFFFFFFFFFFFFFFFF) || familyMaskB != 0xFFFFFFFF)
            {
                if(familyMaskA == UI64LIT(0x0000000000000000) && familyMaskB == 0x00000000)
                {
                    if(spellEntry->SpellFamilyFlags != 0 || spellEntry->SpellFamilyFlags2 != 0)
                    {
                        sLog.outError("Spell %u '%s' not fit to (" I64FMT "," I32FMT ") but used in %s.",
                            spell, name.c_str(), familyMaskA, familyMaskB, code.c_str());
                        continue;
                    }

                }
                else
                {
                    if((spellEntry->SpellFamilyFlags & familyMaskA)==0 && (spellEntry->SpellFamilyFlags2 & familyMaskB)==0)
                    {
                        sLog.outError("Spell %u '%s' not fit to (" I64FMT "," I32FMT ") but used in %s.",spell,name.c_str(),familyMaskA,familyMaskB,code.c_str());
                        continue;
                    }

                }
            }

            if (spellIcon >= 0 && spellEntry->SpellIconID != uint32(spellIcon))
            {
                sLog.outError("Spell %u '%s' icon(%u) <> %u but used in %s.",spell,name.c_str(),spellEntry->SpellIconID,spellIcon,code.c_str());
                continue;
            }

            if (spellVisual >= 0 && spellEntry->SpellVisual[0] != uint32(spellVisual))
            {
                sLog.outError("Spell %u '%s' visual(%u) <> %u but used in %s.",spell,name.c_str(),spellEntry->SpellVisual[0],spellVisual,code.c_str());
                continue;
            }

            if (category >= 0 && spellEntry->Category != uint32(category))
            {
                sLog.outError("Spell %u '%s' category(%u) <> %u but used in %s.",spell,name.c_str(),spellEntry->Category,category,code.c_str());
                continue;
            }

            if (effectIdx >= EFFECT_INDEX_0)
            {
                if (effectType >= 0 && spellEntry->Effect[effectIdx] != uint32(effectType))
                {
                    sLog.outError("Spell %u '%s' effect%d <> %u but used in %s.",spell,name.c_str(),effectIdx+1,effectType,code.c_str());
                    continue;
                }

                if (auraType >= 0 && spellEntry->EffectApplyAuraName[effectIdx] != uint32(auraType))
                {
                    sLog.outError("Spell %u '%s' aura%d <> %u but used in %s.",spell,name.c_str(),effectIdx+1,auraType,code.c_str());
                    continue;
                }

            }
            else
            {
                if (effectType >= 0 && !IsSpellHaveEffect(spellEntry,SpellEffects(effectType)))
                {
                    sLog.outError("Spell %u '%s' not have effect %u but used in %s.",spell,name.c_str(),effectType,code.c_str());
                    continue;
                }

                if (auraType >= 0 && !IsSpellHaveAura(spellEntry, AuraType(auraType)))
                {
                    sLog.outError("Spell %u '%s' not have aura %u but used in %s.",spell,name.c_str(),auraType,code.c_str());
                    continue;
                }
            }
        }
        else
        {
            ++countMasks;

            bool found = false;
            for(uint32 spellId = 1; spellId < sSpellStore.GetNumRows(); ++spellId)
            {
                SpellEntry const* spellEntry = sSpellStore.LookupEntry(spellId);
                if (!spellEntry)
                    continue;

                if (family >=0 && spellEntry->SpellFamilyName != uint32(family))
                    continue;

                if (familyMaskA != UI64LIT(0xFFFFFFFFFFFFFFFF) || familyMaskB != 0xFFFFFFFF)
                {
                    if(familyMaskA == UI64LIT(0x0000000000000000) && familyMaskB == 0x00000000)
                    {
                        if(spellEntry->SpellFamilyFlags != 0 || spellEntry->SpellFamilyFlags2 != 0)
                            continue;
                    }
                    else
                    {
                        if ((spellEntry->SpellFamilyFlags & familyMaskA)==0 && (spellEntry->SpellFamilyFlags2 & familyMaskB)==0)
                            continue;
                    }
                }

                if (spellIcon >= 0 && spellEntry->SpellIconID != uint32(spellIcon))
                    continue;

                if (spellVisual >= 0 && spellEntry->SpellVisual[0] != uint32(spellVisual))
                    continue;

                if (category >= 0 && spellEntry->Category != uint32(category))
                    continue;

                if (effectIdx >= 0)
                {
                    if (effectType >=0 && spellEntry->Effect[effectIdx] != uint32(effectType))
                        continue;

                    if (auraType >=0 && spellEntry->EffectApplyAuraName[effectIdx] != uint32(auraType))
                        continue;
                }
                else
                {
                    if (effectType >=0 && !IsSpellHaveEffect(spellEntry,SpellEffects(effectType)))
                        continue;

                    if (auraType >=0 && !IsSpellHaveAura(spellEntry,AuraType(auraType)))
                        continue;
                }

                found = true;
                break;
            }

            if (!found)
            {
                if (effectIdx >= 0)
                    sLog.outError("Spells '%s' not found for family %i (" I64FMT "," I32FMT ") icon(%i) visual(%i) category(%i) effect%d(%i) aura%d(%i) but used in %s",
                        name.c_str(),family,familyMaskA,familyMaskB,spellIcon,spellVisual,category,effectIdx+1,effectType,effectIdx+1,auraType,code.c_str());
                else
                    sLog.outError("Spells '%s' not found for family %i (" I64FMT "," I32FMT ") icon(%i) visual(%i) category(%i) effect(%i) aura(%i) but used in %s",
                        name.c_str(),family,familyMaskA,familyMaskB,spellIcon,spellVisual,category,effectType,auraType,code.c_str());
                continue;
            }
        }

    } while( result->NextRow() );

    delete result;

    sLog.outString();
    sLog.outString( ">> Checked %u spells and %u spell masks", countSpells, countMasks );
}

DiminishingGroup GetDiminishingReturnsGroupForSpell(SpellEntry const* spellproto, bool triggered)
{
    // Explicit Diminishing Groups
    switch(spellproto->SpellFamilyName)
    {
        case SPELLFAMILY_GENERIC:
            // some generic arena related spells have by some strange reason MECHANIC_TURN
            if  (spellproto->Mechanic == MECHANIC_TURN)
                return DIMINISHING_NONE;
            break;
        case SPELLFAMILY_MAGE:
            // Dragon's Breath
            if  (spellproto->SpellIconID == 1548)
                return DIMINISHING_DISORIENT;
            // Slow
            else if (spellproto->Id == 31589)
                return DIMINISHING_LIMITONLY;
            break;
        case SPELLFAMILY_ROGUE:
        {
            // Blind
            if (spellproto->SpellFamilyFlags & UI64LIT(0x00001000000))
                return DIMINISHING_FEAR_CHARM_BLIND;
            // Cheap Shot
            else if (spellproto->SpellFamilyFlags & UI64LIT(0x00000000400))
                return DIMINISHING_CHEAPSHOT_POUNCE;
            // Crippling poison - Limit to 10 seconds in PvP (No SpellFamilyFlags)
            else if (spellproto->SpellIconID == 163)
                return DIMINISHING_LIMITONLY;
            break;
        }
        case SPELLFAMILY_HUNTER:
        {
            // Freezing Trap & Freezing Arrow & Wyvern Sting
            if  (spellproto->SpellIconID == 180 || spellproto->SpellIconID == 1721)
                return DIMINISHING_DISORIENT;
            break;
        }
        case SPELLFAMILY_WARLOCK:
        {
            // Curses/etc
            if (spellproto->SpellFamilyFlags & UI64LIT(0x00080000000))
                return DIMINISHING_LIMITONLY;
            break;
        }
        case SPELLFAMILY_DRUID:
        {
            // Cyclone
            if (spellproto->SpellFamilyFlags & UI64LIT(0x02000000000))
                return DIMINISHING_CYCLONE;
            // Pounce
            else if (spellproto->SpellFamilyFlags & UI64LIT(0x00000020000))
                return DIMINISHING_CHEAPSHOT_POUNCE;
            // Faerie Fire
            else if (spellproto->SpellFamilyFlags & UI64LIT(0x00000000400))
                return DIMINISHING_LIMITONLY;
            break;
        }
        case SPELLFAMILY_WARRIOR:
        {
            // Hamstring - limit duration to 10s in PvP
            if (spellproto->SpellFamilyFlags & UI64LIT(0x00000000002))
                return DIMINISHING_LIMITONLY;
            // Charge - since 3.1.0
            if (spellproto->Id == 7922)
                return DIMINISHING_CHARGE;
            break;
        }
        case SPELLFAMILY_PRIEST:
        {
            // Shackle Undead
            if (spellproto->SpellIconID == 27)
                return DIMINISHING_DISORIENT;
            break;
        }
        case SPELLFAMILY_DEATHKNIGHT:
        {
            // Hungering Cold (no flags)
            if (spellproto->SpellIconID == 2797)
                return DIMINISHING_DISORIENT;
            break;
        }
        default:
            break;
    }

    // Get by mechanic
    uint32 mechanic = GetAllSpellMechanicMask(spellproto);
    if (!mechanic)
        return DIMINISHING_NONE;

    if (mechanic & ((1<<(MECHANIC_STUN-1))|(1<<(MECHANIC_SHACKLE-1))))
        return triggered ? DIMINISHING_TRIGGER_STUN : DIMINISHING_CONTROL_STUN;
    if (mechanic & ((1<<(MECHANIC_SLEEP-1))|(1<<(MECHANIC_FREEZE-1))))
        return DIMINISHING_FREEZE_SLEEP;
    if (mechanic & ((1<<(MECHANIC_KNOCKOUT-1))|(1<<(MECHANIC_POLYMORPH-1))|(1<<(MECHANIC_SAPPED-1))))
        return DIMINISHING_DISORIENT;
    if (mechanic & (1<<(MECHANIC_ROOT-1)))
        return triggered ? DIMINISHING_TRIGGER_ROOT : DIMINISHING_CONTROL_ROOT;
    if (mechanic & ((1<<(MECHANIC_FEAR-1))|(1<<(MECHANIC_CHARM-1))))
        return DIMINISHING_FEAR_CHARM_BLIND;
    if (mechanic & ((1<<(MECHANIC_SILENCE-1))|(1<<(MECHANIC_INTERRUPT-1))))
        return DIMINISHING_SILENCE;
    if (mechanic & (1<<(MECHANIC_DISARM-1)))
        return DIMINISHING_DISARM;
    if (mechanic & (1<<(MECHANIC_BANISH-1)))
        return DIMINISHING_BANISH;
    if (mechanic & (1<<(MECHANIC_HORROR-1)))
        return DIMINISHING_HORROR;

    return DIMINISHING_NONE;
}

int32 GetDiminishingReturnsLimitDuration(DiminishingGroup group, SpellEntry const* spellproto)
{
    if(!IsDiminishingReturnsGroupDurationLimited(group))
        return 0;

    // Explicit diminishing duration
    switch(spellproto->SpellFamilyName)
    {
        case SPELLFAMILY_HUNTER:
        {
            // Wyvern Sting
            if (spellproto->SpellFamilyFlags & UI64LIT(0x0000100000000000))
                return 6000;
            break;
        }
        case SPELLFAMILY_PALADIN:
        {
            // Repentance - limit to 6 seconds in PvP
            if (spellproto->SpellFamilyFlags & UI64LIT(0x00000000004))
                return 6000;
            break;
        }
        case SPELLFAMILY_DRUID:
        {
            // Faerie Fire - limit to 40 seconds in PvP (3.1)
            if (spellproto->SpellFamilyFlags & UI64LIT(0x00000000400))
                return 40000;
            break;
        }
        default:
            break;
    }

    return 10000;
}

bool IsDiminishingReturnsGroupDurationLimited(DiminishingGroup group)
{
    switch(group)
    {
        case DIMINISHING_CONTROL_STUN:
        case DIMINISHING_TRIGGER_STUN:
        case DIMINISHING_CONTROL_ROOT:
        case DIMINISHING_TRIGGER_ROOT:
        case DIMINISHING_FEAR_CHARM_BLIND:
        case DIMINISHING_DISORIENT:
        case DIMINISHING_CHEAPSHOT_POUNCE:
        case DIMINISHING_FREEZE_SLEEP:
        case DIMINISHING_CYCLONE:
        case DIMINISHING_BANISH:
        case DIMINISHING_LIMITONLY:
            return true;
        default:
            return false;
    }
    return false;
}

DiminishingReturnsType GetDiminishingReturnsGroupType(DiminishingGroup group)
{
    switch(group)
    {
        case DIMINISHING_CYCLONE:
        case DIMINISHING_TRIGGER_STUN:
        case DIMINISHING_CONTROL_STUN:
            return DRTYPE_ALL;
        case DIMINISHING_CONTROL_ROOT:
        case DIMINISHING_TRIGGER_ROOT:
        case DIMINISHING_FEAR_CHARM_BLIND:
        case DIMINISHING_DISORIENT:
        case DIMINISHING_SILENCE:
        case DIMINISHING_DISARM:
        case DIMINISHING_HORROR:
        case DIMINISHING_FREEZE_SLEEP:
        case DIMINISHING_BANISH:
        case DIMINISHING_CHEAPSHOT_POUNCE:
            return DRTYPE_PLAYER;
        default:
            break;
    }

    return DRTYPE_NONE;
}

bool SpellArea::IsFitToRequirements(Player const* player, uint32 newZone, uint32 newArea) const
{
    if(gender!=GENDER_NONE)
    {
        // not in expected gender
        if(!player || gender != player->getGender())
            return false;
    }

    if(raceMask)
    {
        // not in expected race
        if(!player || !(raceMask & player->getRaceMask()))
            return false;
    }

    if(areaId)
    {
        // not in expected zone
        if(newZone!=areaId && newArea!=areaId)
            return false;
    }

    if(questStart)
    {
        // not in expected required quest state
        if(!player || (!questStartCanActive || !player->IsActiveQuest(questStart)) && !player->GetQuestRewardStatus(questStart))
            return false;
    }

    if(questEnd)
    {
        // not in expected forbidden quest state
        if(!player || player->GetQuestRewardStatus(questEnd))
            return false;
    }

    if(auraSpell)
    {
        // not have expected aura
        if(!player)
            return false;
        if(auraSpell > 0)
            // have expected aura
            return player->HasAura(auraSpell, EFFECT_INDEX_0);
        else
            // not have expected aura
            return !player->HasAura(-auraSpell, EFFECT_INDEX_0);
    }

    return true;
}

SpellEntry const* GetSpellEntryByDifficulty(uint32 id, Difficulty difficulty)
{
    SpellDifficultyEntry const* spellDiff = sSpellDifficultyStore.LookupEntry(id);

    if (!spellDiff)
        return NULL;

    if (!spellDiff->spellId[difficulty])
    {
        if (difficulty == RAID_DIFFICULTY_25MAN_HEROIC)
            difficulty = RAID_DIFFICULTY_25MAN_NORMAL;
    }

    if (!spellDiff->spellId[difficulty])
        return NULL;

    sLog.outDebug("Searching spell %u in SpellDifficulty.dbc: Result is: %u/%u/%u/%u ",id, 
    spellDiff->spellId[RAID_DIFFICULTY_10MAN_NORMAL],
    spellDiff->spellId[RAID_DIFFICULTY_25MAN_NORMAL],
    spellDiff->spellId[RAID_DIFFICULTY_10MAN_HEROIC],
    spellDiff->spellId[RAID_DIFFICULTY_25MAN_HEROIC]);

    SpellEntry const* spellEntry = sSpellStore.LookupEntry(spellDiff->spellId[difficulty]);
    return spellEntry;
}<|MERGE_RESOLUTION|>--- conflicted
+++ resolved
@@ -2359,15 +2359,11 @@
                 // Divine Sacrifice and Divine Guardian
                 if (spellInfo_1->SpellIconID == 3837 && spellInfo_2->SpellIconID == 3837)
                     return false;
-<<<<<<< HEAD
-=======
 
                 // Blood Corruption, Holy Vengeance, Righteous Vengeance
                 if ((spellInfo_1->SpellIconID == 2292 && spellInfo_2->SpellIconID == 3025) ||
                     (spellInfo_2->SpellIconID == 2292 && spellInfo_1->SpellIconID == 3025))
                     return false;
-            }
->>>>>>> bc5a8886
 
                 // Blessing of Sanctuary (multi-family check, some from 16 spell icon spells)
                 if (spellInfo_2->Id == 67480 && spellInfo_1->Id == 20911)
