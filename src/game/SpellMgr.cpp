/*
 * Copyright (C) 2005-2010 MaNGOS <http://getmangos.com/>
 *
 * This program is free software; you can redistribute it and/or modify
 * it under the terms of the GNU General Public License as published by
 * the Free Software Foundation; either version 2 of the License, or
 * (at your option) any later version.
 *
 * This program is distributed in the hope that it will be useful,
 * but WITHOUT ANY WARRANTY; without even the implied warranty of
 * MERCHANTABILITY or FITNESS FOR A PARTICULAR PURPOSE.  See the
 * GNU General Public License for more details.
 *
 * You should have received a copy of the GNU General Public License
 * along with this program; if not, write to the Free Software
 * Foundation, Inc., 59 Temple Place, Suite 330, Boston, MA  02111-1307  USA
 */

#include "SpellMgr.h"
#include "ObjectMgr.h"
#include "SpellAuraDefines.h"
#include "ProgressBar.h"
#include "DBCStores.h"
#include "World.h"
#include "Chat.h"
#include "Spell.h"
#include "BattleGroundMgr.h"
#include "MapManager.h"

SpellMgr::SpellMgr()
{
}

SpellMgr::~SpellMgr()
{
}

SpellMgr& SpellMgr::Instance()
{
    static SpellMgr spellMgr;
    return spellMgr;
}

int32 GetSpellDuration(SpellEntry const *spellInfo)
{
    if(!spellInfo)
        return 0;
    SpellDurationEntry const *du = sSpellDurationStore.LookupEntry(spellInfo->DurationIndex);
    if(!du)
        return 0;
    return (du->Duration[0] == -1) ? -1 : abs(du->Duration[0]);
}

int32 GetSpellMaxDuration(SpellEntry const *spellInfo)
{
    if(!spellInfo)
        return 0;
    SpellDurationEntry const *du = sSpellDurationStore.LookupEntry(spellInfo->DurationIndex);
    if(!du)
        return 0;
    return (du->Duration[2] == -1) ? -1 : abs(du->Duration[2]);
}

uint32 GetSpellCastTime(SpellEntry const* spellInfo, Spell const* spell)
{
    // some triggered spells have data only usable for client
    if (spell && spell->IsTriggeredSpellWithRedundentData())
        return 0;

    SpellCastTimesEntry const *spellCastTimeEntry = sSpellCastTimesStore.LookupEntry(spellInfo->CastingTimeIndex);

    // not all spells have cast time index and this is all is pasiive abilities
    if (!spellCastTimeEntry)
        return 0;

    int32 castTime = spellCastTimeEntry->CastTime;

    if (spell)
    {
        if (Player* modOwner = spell->GetCaster()->GetSpellModOwner())
            modOwner->ApplySpellMod(spellInfo->Id, SPELLMOD_CASTING_TIME, castTime, spell);

        if (!(spellInfo->Attributes & (SPELL_ATTR_UNK4|SPELL_ATTR_TRADESPELL)))
            castTime = int32(castTime * spell->GetCaster()->GetFloatValue(UNIT_MOD_CAST_SPEED));
        else
        {
            if (spell->IsRangedSpell() && !spell->IsAutoRepeat())
                castTime = int32(castTime * spell->GetCaster()->m_modAttackSpeedPct[RANGED_ATTACK]);
        }
    }

    if (spellInfo->Attributes & SPELL_ATTR_RANGED && (!spell || !spell->IsAutoRepeat()))
        castTime += 500;

    return (castTime > 0) ? uint32(castTime) : 0;
}

uint32 GetSpellCastTimeForBonus( SpellEntry const *spellProto, DamageEffectType damagetype )
{
    uint32 CastingTime = !IsChanneledSpell(spellProto) ? GetSpellCastTime(spellProto) : GetSpellDuration(spellProto);

    if (CastingTime > 7000) CastingTime = 7000;
    if (CastingTime < 1500) CastingTime = 1500;

    if(damagetype == DOT && !IsChanneledSpell(spellProto))
        CastingTime = 3500;

    int32 overTime    = 0;
    uint8 effects     = 0;
    bool DirectDamage = false;
    bool AreaEffect   = false;

    for (uint32 i = 0; i < MAX_EFFECT_INDEX; ++i)
        if (IsAreaEffectTarget(Targets(spellProto->EffectImplicitTargetA[i])) || IsAreaEffectTarget(Targets(spellProto->EffectImplicitTargetB[i])))
            AreaEffect = true;

    for (uint32 i = 0; i < MAX_EFFECT_INDEX; ++i)
    {
        switch (spellProto->Effect[i])
        {
            case SPELL_EFFECT_SCHOOL_DAMAGE:
            case SPELL_EFFECT_POWER_DRAIN:
            case SPELL_EFFECT_HEALTH_LEECH:
            case SPELL_EFFECT_ENVIRONMENTAL_DAMAGE:
            case SPELL_EFFECT_POWER_BURN:
            case SPELL_EFFECT_HEAL:
                DirectDamage = true;
                break;
            case SPELL_EFFECT_APPLY_AURA:
                switch (spellProto->EffectApplyAuraName[i])
                {
                    case SPELL_AURA_PERIODIC_DAMAGE:
                    case SPELL_AURA_PERIODIC_HEAL:
                    case SPELL_AURA_PERIODIC_LEECH:
                        if ( GetSpellDuration(spellProto) )
                            overTime = GetSpellDuration(spellProto);
                        break;
                    // Penalty for additional effects
                    case SPELL_AURA_DUMMY:
                        ++effects;
                        break;
                    case SPELL_AURA_MOD_DECREASE_SPEED:
                        ++effects;
                        break;
                    case SPELL_AURA_MOD_CONFUSE:
                    case SPELL_AURA_MOD_STUN:
                    case SPELL_AURA_MOD_ROOT:
                        // -10% per effect
                        effects += 2;
                        break;
                    default:
                        break;
                }
                break;
            default:
                break;
        }
    }

    // Combined Spells with Both Over Time and Direct Damage
    if (overTime > 0 && CastingTime > 0 && DirectDamage)
    {
        // mainly for DoTs which are 3500 here otherwise
        uint32 OriginalCastTime = GetSpellCastTime(spellProto);
        if (OriginalCastTime > 7000) OriginalCastTime = 7000;
        if (OriginalCastTime < 1500) OriginalCastTime = 1500;
        // Portion to Over Time
        float PtOT = (overTime / 15000.0f) / ((overTime / 15000.0f) + (OriginalCastTime / 3500.0f));

        if (damagetype == DOT)
            CastingTime = uint32(CastingTime * PtOT);
        else if (PtOT < 1.0f)
            CastingTime  = uint32(CastingTime * (1 - PtOT));
        else
            CastingTime = 0;
    }

    // Area Effect Spells receive only half of bonus
    if (AreaEffect)
        CastingTime /= 2;

    // 50% for damage and healing spells for leech spells from damage bonus and 0% from healing
    for(int j = 0; j < MAX_EFFECT_INDEX; ++j)
    {
        if (spellProto->Effect[j] == SPELL_EFFECT_HEALTH_LEECH ||
            spellProto->Effect[j] == SPELL_EFFECT_APPLY_AURA && spellProto->EffectApplyAuraName[j] == SPELL_AURA_PERIODIC_LEECH)
        {
            CastingTime /= 2;
            break;
        }
    }

    // -5% of total per any additional effect (multiplicative)
    for (int i = 0; i < effects; ++i)
        CastingTime *= 0.95f;

    return CastingTime;
}

uint16 GetSpellAuraMaxTicks(SpellEntry const* spellInfo)
{
    int32 DotDuration = GetSpellDuration(spellInfo);
    if(DotDuration == 0)
        return 1;

    // 200% limit
    if(DotDuration > 30000)
        DotDuration = 30000;

    for (int j = 0; j < MAX_EFFECT_INDEX; ++j)
    {
        if (spellInfo->Effect[j] == SPELL_EFFECT_APPLY_AURA && (
            spellInfo->EffectApplyAuraName[j] == SPELL_AURA_PERIODIC_DAMAGE ||
            spellInfo->EffectApplyAuraName[j] == SPELL_AURA_PERIODIC_HEAL ||
            spellInfo->EffectApplyAuraName[j] == SPELL_AURA_PERIODIC_LEECH) )
        {
            if (spellInfo->EffectAmplitude[j] != 0)
                return DotDuration / spellInfo->EffectAmplitude[j];
            break;
        }
    }

    return 6;
}

float CalculateDefaultCoefficient(SpellEntry const *spellProto, DamageEffectType const damagetype)
{
    // Damage over Time spells bonus calculation
    float DotFactor = 1.0f;
    if (damagetype == DOT)
    {
        if (!IsChanneledSpell(spellProto))
            DotFactor = GetSpellDuration(spellProto) / 15000.0f;

        if (uint16 DotTicks = GetSpellAuraMaxTicks(spellProto))
            DotFactor /= DotTicks;
    }

    // Distribute Damage over multiple effects, reduce by AoE
    float coeff = GetSpellCastTimeForBonus(spellProto, damagetype) / 3500.0f;

    return coeff * DotFactor;
}

WeaponAttackType GetWeaponAttackType(SpellEntry const *spellInfo)
{
    if(!spellInfo)
        return BASE_ATTACK;

    switch (spellInfo->DmgClass)
    {
        case SPELL_DAMAGE_CLASS_MELEE:
            if (spellInfo->AttributesEx3 & SPELL_ATTR_EX3_REQ_OFFHAND)
                return OFF_ATTACK;
            else
                return BASE_ATTACK;
            break;
        case SPELL_DAMAGE_CLASS_RANGED:
            return RANGED_ATTACK;
            break;
        default:
                                                            // Wands
            if (spellInfo->AttributesEx2 & SPELL_ATTR_EX2_AUTOREPEAT_FLAG)
                return RANGED_ATTACK;
            else
                return BASE_ATTACK;
            break;
    }
}

bool IsPassiveSpell(uint32 spellId)
{
    SpellEntry const *spellInfo = sSpellStore.LookupEntry(spellId);
    if (!spellInfo)
        return false;
    return (spellInfo->Attributes & SPELL_ATTR_PASSIVE) != 0;
}

bool IsNoStackAuraDueToAura(uint32 spellId_1, SpellEffectIndex effIndex_1, uint32 spellId_2, SpellEffectIndex effIndex_2)
{
    SpellEntry const *spellInfo_1 = sSpellStore.LookupEntry(spellId_1);
    SpellEntry const *spellInfo_2 = sSpellStore.LookupEntry(spellId_2);
    if(!spellInfo_1 || !spellInfo_2) return false;
    if(spellInfo_1->Id == spellId_2) return false;

    if (spellInfo_1->Effect[effIndex_1] != spellInfo_2->Effect[effIndex_2] ||
        spellInfo_1->EffectItemType[effIndex_1] != spellInfo_2->EffectItemType[effIndex_2] ||
        spellInfo_1->EffectMiscValue[effIndex_1] != spellInfo_2->EffectMiscValue[effIndex_2] ||
        spellInfo_1->EffectApplyAuraName[effIndex_1] != spellInfo_2->EffectApplyAuraName[effIndex_2])
        return false;

    return true;
}

int32 CompareAuraRanks(uint32 spellId_1, SpellEffectIndex effIndex_1, uint32 spellId_2, SpellEffectIndex effIndex_2)
{
    SpellEntry const*spellInfo_1 = sSpellStore.LookupEntry(spellId_1);
    SpellEntry const*spellInfo_2 = sSpellStore.LookupEntry(spellId_2);
    if(!spellInfo_1 || !spellInfo_2) return 0;
    if (spellId_1 == spellId_2) return 0;

    int32 diff = spellInfo_1->EffectBasePoints[effIndex_1] - spellInfo_2->EffectBasePoints[effIndex_2];
    if (spellInfo_1->CalculateSimpleValue(effIndex_1) < 0 && spellInfo_2->CalculateSimpleValue(effIndex_2) < 0)
        return -diff;
    else return diff;
}

SpellSpecific GetSpellSpecific(uint32 spellId)
{
    SpellEntry const *spellInfo = sSpellStore.LookupEntry(spellId);
    if(!spellInfo)
        return SPELL_NORMAL;

    switch(spellInfo->SpellFamilyName)
    {
        case SPELLFAMILY_GENERIC:
        {
            // Food / Drinks (mostly)
            if(spellInfo->AuraInterruptFlags & AURA_INTERRUPT_FLAG_NOT_SEATED)
            {
                bool food = false;
                bool drink = false;
                for(int i = 0; i < MAX_EFFECT_INDEX; ++i)
                {
                    switch(spellInfo->EffectApplyAuraName[i])
                    {
                        // Food
                        case SPELL_AURA_MOD_REGEN:
                        case SPELL_AURA_OBS_MOD_HEALTH:
                            food = true;
                            break;
                        // Drink
                        case SPELL_AURA_MOD_POWER_REGEN:
                        case SPELL_AURA_OBS_MOD_MANA:
                            drink = true;
                            break;
                        default:
                            break;
                    }
                }

                if(food && drink)
                    return SPELL_FOOD_AND_DRINK;
                else if(food)
                    return SPELL_FOOD;
                else if(drink)
                    return SPELL_DRINK;
            }
            else
            {
                // Well Fed buffs (must be exclusive with Food / Drink replenishment effects, or else Well Fed will cause them to be removed)
                // SpellIcon 2560 is Spell 46687, does not have this flag
                if ((spellInfo->AttributesEx2 & SPELL_ATTR_EX2_FOOD_BUFF) || spellInfo->SpellIconID == 2560)
                    return SPELL_WELL_FED;
            }
            break;
        }
        case SPELLFAMILY_MAGE:
        {
            // family flags 18(Molten), 25(Frost/Ice), 28(Mage)
            if (spellInfo->SpellFamilyFlags & UI64LIT(0x12040000))
                return SPELL_MAGE_ARMOR;

            if ((spellInfo->SpellFamilyFlags & UI64LIT(0x1000000)) && spellInfo->EffectApplyAuraName[EFFECT_INDEX_0] == SPELL_AURA_MOD_CONFUSE)
                return SPELL_MAGE_POLYMORPH;

            break;
        }
        case SPELLFAMILY_WARRIOR:
        {
            if (spellInfo->SpellFamilyFlags & UI64LIT(0x00008000010000))
                return SPELL_POSITIVE_SHOUT;

            break;
        }
        case SPELLFAMILY_WARLOCK:
        {
            // only warlock curses have this
            if (spellInfo->Dispel == DISPEL_CURSE)
                return SPELL_CURSE;

            // Warlock (Demon Armor | Demon Skin | Fel Armor)
            if (spellInfo->SpellFamilyFlags & UI64LIT(0x2000002000000000) || spellInfo->SpellFamilyFlags2 & 0x00000010)
                return SPELL_WARLOCK_ARMOR;

            // Unstable Affliction & Immolate
            if (spellInfo->SpellFamilyFlags & UI64LIT(0x10000000004))
                return SPELL_UA_IMMOLATE;

            break;
        }
        case SPELLFAMILY_PRIEST:
        {
            // "Well Fed" buff from Blessed Sunfruit, Blessed Sunfruit Juice, Alterac Spring Water
            if ((spellInfo->Attributes & SPELL_ATTR_CASTABLE_WHILE_SITTING) &&
                (spellInfo->InterruptFlags & SPELL_INTERRUPT_FLAG_AUTOATTACK) &&
                (spellInfo->SpellIconID == 52 || spellInfo->SpellIconID == 79))
                return SPELL_WELL_FED;
            break;
        }
        case SPELLFAMILY_HUNTER:
        {
            // only hunter stings have this
            if (spellInfo->Dispel == DISPEL_POISON)
                return SPELL_STING;

            // only hunter aspects have this (but not all aspects in hunter family)
            if( spellInfo->SpellFamilyFlags & UI64LIT(0x0044000000380000) || spellInfo->SpellFamilyFlags2 & 0x00001010)
                return SPELL_ASPECT;

            break;
        }
        case SPELLFAMILY_PALADIN:
        {
            if (IsSealSpell(spellInfo))
                return SPELL_SEAL;

            if (spellInfo->SpellFamilyFlags & UI64LIT(0x0000000011010002))
                return SPELL_BLESSING;

            if (spellInfo->SpellFamilyFlags & UI64LIT(0x0000000000002190))
                return SPELL_HAND;

            // skip Heart of the Crusader that have also same spell family mask
            if ((spellInfo->SpellFamilyFlags & UI64LIT(0x00000820180400)) && (spellInfo->AttributesEx3 & 0x200) && (spellInfo->SpellIconID != 237))
                return SPELL_JUDGEMENT;

            // only paladin auras have this (for palaldin class family)
            if( spellInfo->SpellFamilyFlags2 & 0x00000020 )
                return SPELL_AURA;

            break;
        }
        case SPELLFAMILY_SHAMAN:
        {
            if (IsElementalShield(spellInfo))
                return SPELL_ELEMENTAL_SHIELD;

            break;
        }

        case SPELLFAMILY_POTION:
            return sSpellMgr.GetSpellElixirSpecific(spellInfo->Id);

        case SPELLFAMILY_DEATHKNIGHT:
            if (spellInfo->Category == 47)
                return SPELL_PRESENCE;
            break;
    }

    // Tracking spells
    if(IsSpellHaveAura(spellInfo, SPELL_AURA_TRACK_CREATURES) || IsSpellHaveAura(spellInfo, SPELL_AURA_TRACK_RESOURCES))
        return SPELL_TRACKER;

    // elixirs can have different families, but potion most ofc.
    if(SpellSpecific sp = sSpellMgr.GetSpellElixirSpecific(spellInfo->Id))
        return sp;

    return SPELL_NORMAL;
}


// target not allow have more one spell specific from same caster
bool IsSingleFromSpellSpecificPerTargetPerCaster(SpellSpecific spellSpec1,SpellSpecific spellSpec2)
{
    switch(spellSpec1)
    {
        case SPELL_BLESSING:
        case SPELL_AURA:
        case SPELL_STING:
        case SPELL_CURSE:
        case SPELL_ASPECT:
        case SPELL_POSITIVE_SHOUT:
        case SPELL_JUDGEMENT:
        case SPELL_HAND:
        case SPELL_UA_IMMOLATE:
            return spellSpec1==spellSpec2;
        default:
            return false;
    }
}

// target not allow have more one ranks from spell from spell specific per target
bool IsSingleFromSpellSpecificSpellRanksPerTarget(SpellSpecific spellSpec1,SpellSpecific spellSpec2)
{
    switch(spellSpec1)
    {
        case SPELL_BLESSING:
        case SPELL_AURA:
        case SPELL_CURSE:
        case SPELL_ASPECT:
        case SPELL_HAND:
            return spellSpec1==spellSpec2;
        default:
            return false;
    }
}

// target not allow have more one spell specific per target from any caster
bool IsSingleFromSpellSpecificPerTarget(SpellSpecific spellSpec1,SpellSpecific spellSpec2)
{
    switch(spellSpec1)
    {
        case SPELL_SEAL:
        case SPELL_TRACKER:
        case SPELL_WARLOCK_ARMOR:
        case SPELL_MAGE_ARMOR:
        case SPELL_ELEMENTAL_SHIELD:
        case SPELL_MAGE_POLYMORPH:
        case SPELL_PRESENCE:
        case SPELL_WELL_FED:
            return spellSpec1==spellSpec2;
        case SPELL_BATTLE_ELIXIR:
            return spellSpec2==SPELL_BATTLE_ELIXIR
                || spellSpec2==SPELL_FLASK_ELIXIR;
        case SPELL_GUARDIAN_ELIXIR:
            return spellSpec2==SPELL_GUARDIAN_ELIXIR
                || spellSpec2==SPELL_FLASK_ELIXIR;
        case SPELL_FLASK_ELIXIR:
            return spellSpec2==SPELL_BATTLE_ELIXIR
                || spellSpec2==SPELL_GUARDIAN_ELIXIR
                || spellSpec2==SPELL_FLASK_ELIXIR;
        case SPELL_FOOD:
            return spellSpec2==SPELL_FOOD
                || spellSpec2==SPELL_FOOD_AND_DRINK;
        case SPELL_DRINK:
            return spellSpec2==SPELL_DRINK
                || spellSpec2==SPELL_FOOD_AND_DRINK;
        case SPELL_FOOD_AND_DRINK:
            return spellSpec2==SPELL_FOOD
                || spellSpec2==SPELL_DRINK
                || spellSpec2==SPELL_FOOD_AND_DRINK;
        default:
            return false;
    }
}

bool IsPositiveTarget(uint32 targetA, uint32 targetB)
{
    switch(targetA)
    {
        // non-positive targets
        case TARGET_CHAIN_DAMAGE:
        case TARGET_ALL_ENEMY_IN_AREA:
        case TARGET_ALL_ENEMY_IN_AREA_INSTANT:
        case TARGET_IN_FRONT_OF_CASTER:
        case TARGET_ALL_ENEMY_IN_AREA_CHANNELED:
        case TARGET_CURRENT_ENEMY_COORDINATES:
        case TARGET_SINGLE_ENEMY:
        case TARGET_IN_FRONT_OF_CASTER_30:
            return false;
        // positive or dependent
        case TARGET_CASTER_COORDINATES:
            return (targetB == TARGET_ALL_PARTY || targetB == TARGET_ALL_FRIENDLY_UNITS_AROUND_CASTER);
        default:
            break;
    }
    if (targetB)
        return IsPositiveTarget(targetB, 0);
    return true;
}

bool IsExplicitPositiveTarget(uint32 targetA)
{
    // positive targets that in target selection code expect target in m_targers, so not that auto-select target by spell data by m_caster and etc
    switch(targetA)
    {
        case TARGET_SINGLE_FRIEND:
        case TARGET_SINGLE_PARTY:
        case TARGET_CHAIN_HEAL:
        case TARGET_SINGLE_FRIEND_2:
        case TARGET_AREAEFFECT_PARTY_AND_CLASS:
            return true;
        default:
            break;
    }
    return false;
}

bool IsExplicitNegativeTarget(uint32 targetA)
{
    // non-positive targets that in target selection code expect target in m_targers, so not that auto-select target by spell data by m_caster and etc
    switch(targetA)
    {
        case TARGET_CHAIN_DAMAGE:
        case TARGET_CURRENT_ENEMY_COORDINATES:
        case TARGET_SINGLE_ENEMY:
            return true;
        default:
            break;
    }
    return false;
}

bool IsPositiveEffect(uint32 spellId, SpellEffectIndex effIndex)
{
    SpellEntry const *spellproto = sSpellStore.LookupEntry(spellId);
    if (!spellproto) return false;

    switch(spellId)
    {
        case 47540:                                         // Penance start dummy aura - Rank 1
        case 53005:                                         // Penance start dummy aura - Rank 2
        case 53006:                                         // Penance start dummy aura - Rank 3
        case 53007:                                         // Penance start dummy aura - Rank 4
        case 47757:                                         // Penance heal effect trigger - Rank 1
        case 52986:                                         // Penance heal effect trigger - Rank 2
        case 52987:                                         // Penance heal effect trigger - Rank 3
        case 52988:                                         // Penance heal effect trigger - Rank 4
            return true;
    }

    switch(spellproto->Effect[effIndex])
    {
        case SPELL_EFFECT_DUMMY:
            // some explicitly required dummy effect sets
            switch(spellId)
            {
                case 28441:                                 // AB Effect 000
                    return false;
                default:
                    break;
            }
            break;
        // always positive effects (check before target checks that provided non-positive result in some case for positive effects)
        case SPELL_EFFECT_HEAL:
        case SPELL_EFFECT_LEARN_SPELL:
        case SPELL_EFFECT_SKILL_STEP:
        case SPELL_EFFECT_HEAL_PCT:
        case SPELL_EFFECT_ENERGIZE_PCT:
            return true;

            // non-positive aura use
        case SPELL_EFFECT_APPLY_AURA:
        case SPELL_EFFECT_APPLY_AREA_AURA_FRIEND:
        {
            switch(spellproto->EffectApplyAuraName[effIndex])
            {
                case SPELL_AURA_DUMMY:
                {
                    // dummy aura can be positive or negative dependent from casted spell
                    switch(spellproto->Id)
                    {
                        case 13139:                         // net-o-matic special effect
                        case 23445:                         // evil twin
                        case 35679:                         // Protectorate Demolitionist
                        case 38637:                         // Nether Exhaustion (red)
                        case 38638:                         // Nether Exhaustion (green)
                        case 38639:                         // Nether Exhaustion (blue)
                        case 11196:                         // Recently Bandaged
                        case 44689:                         // Relay Race Accept Hidden Debuff - DND
                        case 58600:                         // Restricted Flight Area
                            return false;
                        // some spells have unclear target modes for selection, so just make effect positive
                        case 27184:
                        case 27190:
                        case 27191:
                        case 27201:
                        case 27202:
                        case 27203:
                            return true;
                        default:
                            break;
                    }
                }   break;
                case SPELL_AURA_MOD_DAMAGE_DONE:            // dependent from base point sign (negative -> negative)
                case SPELL_AURA_MOD_STAT:
                case SPELL_AURA_MOD_SKILL:
                case SPELL_AURA_MOD_HEALING_PCT:
                case SPELL_AURA_MOD_HEALING_DONE:
                    if(spellproto->CalculateSimpleValue(effIndex) < 0)
                        return false;
                    break;
                case SPELL_AURA_MOD_DAMAGE_TAKEN:           // dependent from bas point sign (positive -> negative)
                    if(spellproto->CalculateSimpleValue(effIndex) > 0)
                        return false;
                    break;
                case SPELL_AURA_MOD_SPELL_CRIT_CHANCE:
                case SPELL_AURA_MOD_INCREASE_HEALTH_PERCENT:
                case SPELL_AURA_MOD_DAMAGE_PERCENT_DONE:
                    if(spellproto->CalculateSimpleValue(effIndex) > 0)
                        return true;                        // some expected positive spells have SPELL_ATTR_EX_NEGATIVE or unclear target modes
                    break;
                case SPELL_AURA_ADD_TARGET_TRIGGER:
                case SPELL_AURA_INITIALIZE_IMAGES:
                    return true;
                case SPELL_AURA_PERIODIC_TRIGGER_SPELL:
                    if (spellId != spellproto->EffectTriggerSpell[effIndex])
                    {
                        uint32 spellTriggeredId = spellproto->EffectTriggerSpell[effIndex];
                        SpellEntry const *spellTriggeredProto = sSpellStore.LookupEntry(spellTriggeredId);

                        if (spellTriggeredProto)
                        {
                            // non-positive targets of main spell return early
                            for(int i = 0; i < MAX_EFFECT_INDEX; ++i)
                            {
                                // if non-positive trigger cast targeted to positive target this main cast is non-positive
                                // this will place this spell auras as debuffs
                                if (IsPositiveTarget(spellTriggeredProto->EffectImplicitTargetA[effIndex],spellTriggeredProto->EffectImplicitTargetB[effIndex]) &&
                                    !IsPositiveEffect(spellTriggeredId,SpellEffectIndex(i)))
                                    return false;
                            }
                        }
                    }
                    break;
                case SPELL_AURA_PROC_TRIGGER_SPELL:
                    // many positive auras have negative triggered spells at damage for example and this not make it negative (it can be canceled for example)
                    break;
                case SPELL_AURA_MOD_STUN:                   //have positive and negative spells, we can't sort its correctly at this moment.
                    if (effIndex == EFFECT_INDEX_0 && spellproto->Effect[EFFECT_INDEX_1] == 0 && spellproto->Effect[EFFECT_INDEX_2] == 0)
                        return false;                       // but all single stun aura spells is negative

                    // Petrification
                    if(spellproto->Id == 17624)
                        return false;
                    break;
                case SPELL_AURA_MOD_PACIFY_SILENCE:
                    switch(spellproto->Id)
                    {
                        case 24740:                         // Wisp Costume
                        case 47585:                         // Dispersion
                            return true;
                        default: break;
                    }
                    return false;
                case SPELL_AURA_MOD_ROOT:
                case SPELL_AURA_MOD_SILENCE:
                case SPELL_AURA_GHOST:
                case SPELL_AURA_PERIODIC_LEECH:
                case SPELL_AURA_MOD_STALKED:
                case SPELL_AURA_PERIODIC_DAMAGE_PERCENT:
                    return false;
                case SPELL_AURA_PERIODIC_DAMAGE:            // used in positive spells also.
                    // part of negative spell if casted at self (prevent cancel)
                    if (spellproto->EffectImplicitTargetA[effIndex] == TARGET_SELF ||
                        spellproto->EffectImplicitTargetA[effIndex] == TARGET_SELF2)
                        return false;
                    break;
                case SPELL_AURA_MOD_DECREASE_SPEED:         // used in positive spells also
                    // part of positive spell if casted at self
                    if ((spellproto->EffectImplicitTargetA[effIndex] == TARGET_SELF ||
                        spellproto->EffectImplicitTargetA[effIndex] == TARGET_SELF2) &&
                        spellproto->SpellFamilyName == SPELLFAMILY_GENERIC)
                        return false;
                    // but not this if this first effect (don't found better check)
                    if (spellproto->Attributes & 0x4000000 && effIndex == EFFECT_INDEX_0)
                        return false;
                    break;
                case SPELL_AURA_TRANSFORM:
                    // some spells negative
                    switch(spellproto->Id)
                    {
                        case 36897:                         // Transporter Malfunction (race mutation to horde)
                        case 36899:                         // Transporter Malfunction (race mutation to alliance)
                            return false;
                    }
                    break;
                case SPELL_AURA_MOD_SCALE:
                    // some spells negative
                    switch(spellproto->Id)
                    {
                        case 802:                           // Mutate Bug, wrongly negative by target modes
                            return true;
                        case 36900:                         // Soul Split: Evil!
                        case 36901:                         // Soul Split: Good
                        case 36893:                         // Transporter Malfunction (decrease size case)
                        case 36895:                         // Transporter Malfunction (increase size case)
                            return false;
                    }
                    break;
                case SPELL_AURA_MECHANIC_IMMUNITY:
                {
                    // non-positive immunities
                    switch(spellproto->EffectMiscValue[effIndex])
                    {
                        case MECHANIC_BANDAGE:
                        case MECHANIC_SHIELD:
                        case MECHANIC_MOUNT:
                        case MECHANIC_INVULNERABILITY:
                            return false;
                        default:
                            break;
                    }
                }   break;
                case SPELL_AURA_ADD_FLAT_MODIFIER:          // mods
                case SPELL_AURA_ADD_PCT_MODIFIER:
                {
                    // non-positive mods
                    switch(spellproto->EffectMiscValue[effIndex])
                    {
                        case SPELLMOD_COST:                 // dependent from bas point sign (negative -> positive)
                            if(spellproto->CalculateSimpleValue(effIndex) > 0)
                                return false;
                            break;
                        default:
                            break;
                    }
                }   break;
                case SPELL_AURA_FORCE_REACTION:
                    if(spellproto->Id==42792)               // Recently Dropped Flag (prevent cancel)
                        return false;
                    break;
                default:
                    break;
            }
            break;
        }
        default:
            break;
    }

    // non-positive targets
    if(!IsPositiveTarget(spellproto->EffectImplicitTargetA[effIndex],spellproto->EffectImplicitTargetB[effIndex]))
        return false;

    // AttributesEx check
    if(spellproto->AttributesEx & SPELL_ATTR_EX_NEGATIVE)
        return false;

    // ok, positive
    return true;
}

bool IsPositiveSpell(uint32 spellId)
{
    SpellEntry const *spellproto = sSpellStore.LookupEntry(spellId);
    if (!spellproto)
        return false;

    // spells with atleast one negative effect are considered negative
    // some self-applied spells have negative effects but in self casting case negative check ignored.
    for (int i = 0; i < MAX_EFFECT_INDEX; ++i)
        if (!IsPositiveEffect(spellId, SpellEffectIndex(i)))
            return false;
    return true;
}

bool IsSingleTargetSpell(SpellEntry const *spellInfo)
{
    // all other single target spells have if it has AttributesEx5
    if ( spellInfo->AttributesEx5 & SPELL_ATTR_EX5_SINGLE_TARGET_SPELL )
        return true;

    // TODO - need found Judgements rule
    switch(GetSpellSpecific(spellInfo->Id))
    {
        case SPELL_JUDGEMENT:
            return true;
        default:
            break;
    }

    // single target triggered spell.
    // Not real client side single target spell, but it' not triggered until prev. aura expired.
    // This is allow store it in single target spells list for caster for spell proc checking
    if(spellInfo->Id==38324)                                // Regeneration (triggered by 38299 (HoTs on Heals))
        return true;

    return false;
}

bool IsSingleTargetSpells(SpellEntry const *spellInfo1, SpellEntry const *spellInfo2)
{
    // TODO - need better check
    // Equal icon and spellfamily
    if( spellInfo1->SpellFamilyName == spellInfo2->SpellFamilyName &&
        spellInfo1->SpellIconID == spellInfo2->SpellIconID )
        return true;

    // TODO - need found Judgements rule
    SpellSpecific spec1 = GetSpellSpecific(spellInfo1->Id);
    // spell with single target specific types
    switch(spec1)
    {
        case SPELL_JUDGEMENT:
        case SPELL_MAGE_POLYMORPH:
            if(GetSpellSpecific(spellInfo2->Id) == spec1)
                return true;
            break;
        default:
            break;
    }

    return false;
}

SpellCastResult GetErrorAtShapeshiftedCast (SpellEntry const *spellInfo, uint32 form)
{
    // talents that learn spells can have stance requirements that need ignore
    // (this requirement only for client-side stance show in talent description)
    if( GetTalentSpellCost(spellInfo->Id) > 0 &&
        (spellInfo->Effect[EFFECT_INDEX_0] == SPELL_EFFECT_LEARN_SPELL || spellInfo->Effect[EFFECT_INDEX_1] == SPELL_EFFECT_LEARN_SPELL || spellInfo->Effect[EFFECT_INDEX_2] == SPELL_EFFECT_LEARN_SPELL) )
        return SPELL_CAST_OK;

    uint32 stanceMask = (form ? 1 << (form - 1) : 0);

    if (stanceMask & spellInfo->StancesNot)                 // can explicitly not be casted in this stance
        return SPELL_FAILED_NOT_SHAPESHIFT;

    if (stanceMask & spellInfo->Stances)                    // can explicitly be casted in this stance
        return SPELL_CAST_OK;

    bool actAsShifted = false;
    if (form > 0)
    {
        SpellShapeshiftEntry const *shapeInfo = sSpellShapeshiftStore.LookupEntry(form);
        if (!shapeInfo)
        {
            sLog.outError("GetErrorAtShapeshiftedCast: unknown shapeshift %u", form);
            return SPELL_CAST_OK;
        }
        actAsShifted = !(shapeInfo->flags1 & 1);            // shapeshift acts as normal form for spells
    }

    if(actAsShifted)
    {
        if (spellInfo->Attributes & SPELL_ATTR_NOT_SHAPESHIFT) // not while shapeshifted
            return SPELL_FAILED_NOT_SHAPESHIFT;
        else if (spellInfo->Stances != 0)                   // needs other shapeshift
            return SPELL_FAILED_ONLY_SHAPESHIFT;
    }
    else
    {
        // needs shapeshift
        if(!(spellInfo->AttributesEx2 & SPELL_ATTR_EX2_NOT_NEED_SHAPESHIFT) && spellInfo->Stances != 0)
            return SPELL_FAILED_ONLY_SHAPESHIFT;
    }

    return SPELL_CAST_OK;
}

void SpellMgr::LoadSpellTargetPositions()
{
    mSpellTargetPositions.clear();                                // need for reload case

    uint32 count = 0;

    //                                                0   1           2                  3                  4                  5
    QueryResult *result = WorldDatabase.Query("SELECT id, target_map, target_position_x, target_position_y, target_position_z, target_orientation FROM spell_target_position");
    if (!result)
    {

        barGoLink bar( 1 );

        bar.step();

        sLog.outString();
        sLog.outString( ">> Loaded %u spell target coordinates", count );
        return;
    }

    barGoLink bar((int)result->GetRowCount());

    do
    {
        Field *fields = result->Fetch();

        bar.step();

        uint32 Spell_ID = fields[0].GetUInt32();

        SpellTargetPosition st;

        st.target_mapId       = fields[1].GetUInt32();
        st.target_X           = fields[2].GetFloat();
        st.target_Y           = fields[3].GetFloat();
        st.target_Z           = fields[4].GetFloat();
        st.target_Orientation = fields[5].GetFloat();

        MapEntry const* mapEntry = sMapStore.LookupEntry(st.target_mapId);
        if (!mapEntry)
        {
            sLog.outErrorDb("Spell (ID:%u) target map (ID: %u) does not exist in `Map.dbc`.",Spell_ID,st.target_mapId);
            continue;
        }

        if (st.target_X==0 && st.target_Y==0 && st.target_Z==0)
        {
            sLog.outErrorDb("Spell (ID:%u) target coordinates not provided.",Spell_ID);
            continue;
        }

        SpellEntry const* spellInfo = sSpellStore.LookupEntry(Spell_ID);
        if (!spellInfo)
        {
            sLog.outErrorDb("Spell (ID:%u) listed in `spell_target_position` does not exist.",Spell_ID);
            continue;
        }

        bool found = false;
        for(int i = 0; i < MAX_EFFECT_INDEX; ++i)
        {
            if (spellInfo->EffectImplicitTargetA[i]==TARGET_TABLE_X_Y_Z_COORDINATES || spellInfo->EffectImplicitTargetB[i]==TARGET_TABLE_X_Y_Z_COORDINATES)
            {
                // additional requirements
                if (spellInfo->Effect[i]==SPELL_EFFECT_BIND && spellInfo->EffectMiscValue[i])
                {
                    uint32 zone_id = sMapMgr.GetAreaId(st.target_mapId, st.target_X, st.target_Y, st.target_Z);
                    if (zone_id != spellInfo->EffectMiscValue[i])
                    {
                        sLog.outErrorDb("Spell (Id: %u) listed in `spell_target_position` expected point to zone %u bit point to zone %u.",Spell_ID, spellInfo->EffectMiscValue[i], zone_id);
                        break;
                    }
                }

                found = true;
                break;
            }
        }
        if (!found)
        {
            sLog.outErrorDb("Spell (Id: %u) listed in `spell_target_position` does not have target TARGET_TABLE_X_Y_Z_COORDINATES (17).",Spell_ID);
            continue;
        }

        mSpellTargetPositions[Spell_ID] = st;
        ++count;

    } while( result->NextRow() );

    delete result;

    sLog.outString();
    sLog.outString( ">> Loaded %u spell teleport coordinates", count );
}

struct DoSpellProcEvent
{
    DoSpellProcEvent(SpellProcEventEntry const& _spe) : spe(_spe) {}
    void operator() (uint32 spell_id) { sSpellMgr.mSpellProcEventMap[spell_id] = spe; }
    SpellProcEventEntry const& spe;
};

void SpellMgr::LoadSpellProcEvents()
{
    mSpellProcEventMap.clear();                             // need for reload case

    uint32 count = 0;

    //                                                0      1           2                3                 4                 5                 6          7       8        9             10
    QueryResult *result = WorldDatabase.Query("SELECT entry, SchoolMask, SpellFamilyName, SpellFamilyMask0, SpellFamilyMask1, SpellFamilyMask2, procFlags, procEx, ppmRate, CustomChance, Cooldown FROM spell_proc_event");
    if( !result )
    {
        barGoLink bar( 1 );
        bar.step();
        sLog.outString();
        sLog.outString( ">> Loaded %u spell proc event conditions", count  );
        return;
    }

    barGoLink bar( (int)result->GetRowCount() );
    uint32 customProc = 0;
    do
    {
        Field *fields = result->Fetch();

        bar.step();

        uint32 entry = fields[0].GetUInt32();

        const SpellEntry *spell = sSpellStore.LookupEntry(entry);
        if (!spell)
        {
            sLog.outErrorDb("Spell %u listed in `spell_proc_event` does not exist", entry);
            continue;
        }

        uint32 first_id = GetFirstSpellInChain(entry);

        if ( first_id != entry )
        {
            sLog.outErrorDb("Spell %u listed in `spell_proc_event` is not first rank (%u) in chain", entry, first_id);
            // prevent loading since it won't have an effect anyway
            continue;
        }

        SpellProcEventEntry spe;

        spe.schoolMask      = fields[1].GetUInt32();
        spe.spellFamilyName = fields[2].GetUInt32();
        spe.spellFamilyMask = (uint64)fields[3].GetUInt32()|((uint64)fields[4].GetUInt32()<<32);
        spe.spellFamilyMask2= fields[5].GetUInt32();
        spe.procFlags       = fields[6].GetUInt32();
        spe.procEx          = fields[7].GetUInt32();
        spe.ppmRate         = fields[8].GetFloat();
        spe.customChance    = fields[9].GetFloat();
        spe.cooldown        = fields[10].GetUInt32();

        mSpellProcEventMap[entry] = spe;

        // also add to high ranks
        DoSpellProcEvent worker(spe);
        doForHighRanks(entry,worker);

        if (spell->procFlags==0)
        {
            if (spe.procFlags == 0)
            {
                sLog.outErrorDb("Spell %u listed in `spell_proc_event` probally not triggered spell", entry);
                continue;
            }
            customProc++;
        }
        ++count;
    } while( result->NextRow() );

    delete result;

    sLog.outString();
    if (customProc)
        sLog.outString( ">> Loaded %u extra spell proc event conditions +%u custom",  count, customProc );
    else
        sLog.outString( ">> Loaded %u extra spell proc event conditions", count );
}

struct DoSpellProcItemEnchant
{
    DoSpellProcItemEnchant(float _ppm) : ppm(_ppm) {}
    void operator() (uint32 spell_id) { sSpellMgr.mSpellProcItemEnchantMap[spell_id] = ppm; }
    float ppm;
};

void SpellMgr::LoadSpellProcItemEnchant()
{
    mSpellProcItemEnchantMap.clear();                       // need for reload case

    uint32 count = 0;

    //                                                0      1
    QueryResult *result = WorldDatabase.Query("SELECT entry, ppmRate FROM spell_proc_item_enchant");
    if( !result )
    {

        barGoLink bar( 1 );

        bar.step();

        sLog.outString();
        sLog.outString( ">> Loaded %u proc item enchant definitions", count );
        return;
    }

    barGoLink bar( (int)result->GetRowCount() );

    do
    {
        Field *fields = result->Fetch();

        bar.step();

        uint32 entry = fields[0].GetUInt32();
        float ppmRate = fields[1].GetFloat();

        SpellEntry const* spellInfo = sSpellStore.LookupEntry(entry);

        if (!spellInfo)
        {
            sLog.outErrorDb("Spell %u listed in `spell_proc_item_enchant` does not exist", entry);
            continue;
        }

        uint32 first_id = GetFirstSpellInChain(entry);

        if ( first_id != entry )
        {
            sLog.outErrorDb("Spell %u listed in `spell_proc_item_enchant` is not first rank (%u) in chain", entry, first_id);
            // prevent loading since it won't have an effect anyway
            continue;
        }

        mSpellProcItemEnchantMap[entry] = ppmRate;

        // also add to high ranks
        DoSpellProcItemEnchant worker(ppmRate);
        doForHighRanks(entry,worker);

        ++count;
    } while( result->NextRow() );

    delete result;

    sLog.outString();
    sLog.outString( ">> Loaded %u proc item enchant definitions", count );
}

struct DoSpellBonuses
{
    DoSpellBonuses(SpellBonusEntry const& _spellBonus) : spellBonus(_spellBonus) {}
    void operator() (uint32 spell_id) { sSpellMgr.mSpellBonusMap[spell_id] = spellBonus; }
    SpellBonusEntry const& spellBonus;
};

void SpellMgr::LoadSpellBonuses()
{
    mSpellBonusMap.clear();                             // need for reload case
    uint32 count = 0;
    //                                                0      1             2          3
    QueryResult *result = WorldDatabase.Query("SELECT entry, direct_bonus, dot_bonus, ap_bonus FROM spell_bonus_data");
    if( !result )
    {
        barGoLink bar( 1 );
        bar.step();
        sLog.outString();
        sLog.outString( ">> Loaded %u spell bonus data", count);
        return;
    }

    barGoLink bar( (int)result->GetRowCount() );
    do
    {
        Field *fields = result->Fetch();
        bar.step();
        uint32 entry = fields[0].GetUInt32();

        SpellEntry const* spell = sSpellStore.LookupEntry(entry);
        if (!spell)
        {
            sLog.outErrorDb("Spell %u listed in `spell_bonus_data` does not exist", entry);
            continue;
        }

        uint32 first_id = GetFirstSpellInChain(entry);

        if ( first_id != entry )
        {
            sLog.outErrorDb("Spell %u listed in `spell_bonus_data` is not first rank (%u) in chain", entry, first_id);
            // prevent loading since it won't have an effect anyway
            continue;
        }

        SpellBonusEntry sbe;

        sbe.direct_damage = fields[1].GetFloat();
        sbe.dot_damage    = fields[2].GetFloat();
        sbe.ap_bonus      = fields[3].GetFloat();

        bool need_dot = false;
        bool need_direct = false;
        uint32 x = 0;                                       // count all, including empty, meaning: not all existed effect is DoTs/HoTs
        for(int i = 0; i < MAX_EFFECT_INDEX; ++i)
        {
            if (!spell->Effect[i])
            {
                ++x;
                continue;
            }

            // DoTs/HoTs
            switch(spell->EffectApplyAuraName[i])
            {
                case SPELL_AURA_PERIODIC_DAMAGE:
                case SPELL_AURA_PERIODIC_DAMAGE_PERCENT:
                case SPELL_AURA_PERIODIC_LEECH:
                case SPELL_AURA_PERIODIC_HEAL:
                case SPELL_AURA_OBS_MOD_HEALTH:
                case SPELL_AURA_PERIODIC_MANA_LEECH:
                case SPELL_AURA_OBS_MOD_MANA:
                case SPELL_AURA_POWER_BURN_MANA:
                    need_dot = true;
                    ++x;
                    break;
                default:
                    break;
            }
        }

        //TODO: maybe add explicit list possible direct damage spell effects...
        if (x < MAX_EFFECT_INDEX)
            need_direct = true;

        // Check if direct_bonus is needed in `spell_bonus_data`
        float direct_calc;
        float direct_diff = 1000.0f;                        // for have big diff if no DB field value
        if (sbe.direct_damage)
        {
            bool isHeal = false;
            for(int i = 0; i < 3; ++i)
            {
                // Heals (Also count Mana Shield and Absorb effects as heals)
                if (spell->Effect[i] == SPELL_EFFECT_HEAL || spell->Effect[i] == SPELL_EFFECT_HEAL_MAX_HEALTH ||
                    (spell->Effect[i] == SPELL_EFFECT_APPLY_AURA && (spell->EffectApplyAuraName[i] == SPELL_AURA_SCHOOL_ABSORB || spell->EffectApplyAuraName[i] == SPELL_AURA_PERIODIC_HEAL)) )
                {
                    isHeal = true;
                    break;
                }
            }
            direct_calc = CalculateDefaultCoefficient(spell, SPELL_DIRECT_DAMAGE) * (isHeal ? 1.88f : 1.0f);
            direct_diff = std::abs(sbe.direct_damage - direct_calc);
        }

        // Check if dot_bonus is needed in `spell_bonus_data`
        float dot_calc;
        float dot_diff = 1000.0f;                           // for have big diff if no DB field value
        if (sbe.dot_damage)
        {
            bool isHeal = false;
            for(int i = 0; i < 3; ++i)
            {
                // Periodic Heals
                if (spell->Effect[i] == SPELL_EFFECT_APPLY_AURA && spell->EffectApplyAuraName[i] == SPELL_AURA_PERIODIC_HEAL)
                {
                    isHeal = true;
                    break;
                }
            }
            dot_calc = CalculateDefaultCoefficient(spell, DOT) * (isHeal ? 1.88f : 1.0f);
            dot_diff = std::abs(sbe.dot_damage - dot_calc);
        }

        if (direct_diff < 0.02f && !need_dot && !sbe.ap_bonus)
            sLog.outErrorDb("`spell_bonus_data` entry for spell %u `direct_bonus` not needed (data from table: %f, calculated %f, difference of %f) and `dot_bonus` also not used",
                entry, sbe.direct_damage, direct_calc, direct_diff);
        else if (direct_diff < 0.02f && dot_diff < 0.02f && !sbe.ap_bonus)
        {
            sLog.outErrorDb("`spell_bonus_data` entry for spell %u `direct_bonus` not needed (data from table: %f, calculated %f, difference of %f) and ",
                entry, sbe.direct_damage, direct_calc, direct_diff);
            sLog.outErrorDb("                                  ... `dot_bonus` not needed (data from table: %f, calculated %f, difference of %f)",
                sbe.dot_damage, dot_calc, dot_diff);
        }
        else if (!need_direct && dot_diff < 0.02f && !sbe.ap_bonus)
            sLog.outErrorDb("`spell_bonus_data` entry for spell %u `dot_bonus` not needed (data from table: %f, calculated %f, difference of %f) and direct also not used",
            entry, sbe.dot_damage, dot_calc, dot_diff);
        else if (!need_direct && sbe.direct_damage)
            sLog.outErrorDb("`spell_bonus_data` entry for spell %u `direct_bonus` not used (spell not have non-periodic affects)", entry);
        else if (!need_dot && sbe.dot_damage)
            sLog.outErrorDb("`spell_bonus_data` entry for spell %u `dot_bonus` not used (spell not have periodic affects)", entry);

        mSpellBonusMap[entry] = sbe;

        // also add to high ranks
        DoSpellBonuses worker(sbe);
        doForHighRanks(entry,worker);

        ++count;

    } while( result->NextRow() );

    delete result;

    sLog.outString();
    sLog.outString( ">> Loaded %u extra spell bonus data",  count);
}

bool SpellMgr::IsSpellProcEventCanTriggeredBy(SpellProcEventEntry const * spellProcEvent, uint32 EventProcFlag, SpellEntry const * procSpell, uint32 procFlags, uint32 procExtra, bool active)
{
    // No extra req need
    uint32 procEvent_procEx = PROC_EX_NONE;

    // check prockFlags for condition
    if((procFlags & EventProcFlag) == 0)
        return false;

    // Always trigger for this
    if (EventProcFlag & (PROC_FLAG_KILLED | PROC_FLAG_KILL | PROC_FLAG_ON_TRAP_ACTIVATION))
        return true;

    if (spellProcEvent)     // Exist event data
    {
        // Store extra req
        procEvent_procEx = spellProcEvent->procEx;

        // For melee triggers
        if (procSpell == NULL)
        {
            // Check (if set) for school (melee attack have Normal school)
            if(spellProcEvent->schoolMask && (spellProcEvent->schoolMask & SPELL_SCHOOL_MASK_NORMAL) == 0)
                return false;
        }
        else // For spells need check school/spell family/family mask
        {
            // Check (if set) for school
            if(spellProcEvent->schoolMask && (spellProcEvent->schoolMask & procSpell->SchoolMask) == 0)
                return false;

            // Check (if set) for spellFamilyName
            if(spellProcEvent->spellFamilyName && (spellProcEvent->spellFamilyName != procSpell->SpellFamilyName))
                return false;

            // spellFamilyName is Ok need check for spellFamilyMask if present
            if(spellProcEvent->spellFamilyMask || spellProcEvent->spellFamilyMask2)
            {
                if ((spellProcEvent->spellFamilyMask  & procSpell->SpellFamilyFlags ) == 0 &&
                    (spellProcEvent->spellFamilyMask2 & procSpell->SpellFamilyFlags2) == 0)
                    return false;
                active = true; // Spell added manualy -> so its active spell
            }
        }
    }
    // Check for extra req (if none) and hit/crit
    if (procEvent_procEx == PROC_EX_NONE)
    {
        // No extra req, so can trigger only for active (damage/healing present) and hit/crit
        if((procExtra & (PROC_EX_NORMAL_HIT|PROC_EX_CRITICAL_HIT)) && active)
            return true;
    }
    else // Passive spells hits here only if resist/reflect/immune/evade
    {
        // Exist req for PROC_EX_EX_TRIGGER_ALWAYS
        if (procEvent_procEx & PROC_EX_EX_TRIGGER_ALWAYS)
            return true;
        // Passive spells can`t trigger if need hit (exclude cases when procExtra include non-active flags)
        if ((procEvent_procEx & PROC_EX_NORMAL_HIT & procExtra) && !active)
            return false;
        // Check Extra Requirement like (hit/crit/miss/resist/parry/dodge/block/immune/reflect/absorb and other)
        if (procEvent_procEx & procExtra)
            return true;
    }
    return false;
}

void SpellMgr::LoadSpellElixirs()
{
    mSpellElixirs.clear();                                  // need for reload case

    uint32 count = 0;

    //                                                0      1
    QueryResult *result = WorldDatabase.Query("SELECT entry, mask FROM spell_elixir");
    if( !result )
    {

        barGoLink bar( 1 );

        bar.step();

        sLog.outString();
        sLog.outString( ">> Loaded %u spell elixir definitions", count );
        return;
    }

    barGoLink bar( (int)result->GetRowCount() );

    do
    {
        Field *fields = result->Fetch();

        bar.step();

        uint32 entry = fields[0].GetUInt32();
        uint8 mask = fields[1].GetUInt8();

        SpellEntry const* spellInfo = sSpellStore.LookupEntry(entry);

        if (!spellInfo)
        {
            sLog.outErrorDb("Spell %u listed in `spell_elixir` does not exist", entry);
            continue;
        }

        mSpellElixirs[entry] = mask;

        ++count;
    } while( result->NextRow() );

    delete result;

    sLog.outString();
    sLog.outString( ">> Loaded %u spell elixir definitions", count );
}

void SpellMgr::LoadSpellThreats()
{
    mSpellThreatMap.clear();                                // need for reload case

    uint32 count = 0;

    //                                                0      1
    QueryResult *result = WorldDatabase.Query("SELECT entry, Threat FROM spell_threat");
    if( !result )
    {

        barGoLink bar( 1 );

        bar.step();

        sLog.outString();
        sLog.outString( ">> Loaded %u aggro generating spells", count );
        return;
    }

    barGoLink bar( (int)result->GetRowCount() );

    do
    {
        Field *fields = result->Fetch();

        bar.step();

        uint32 entry = fields[0].GetUInt32();
        uint16 Threat = fields[1].GetUInt16();

        if (!sSpellStore.LookupEntry(entry))
        {
            sLog.outErrorDb("Spell %u listed in `spell_threat` does not exist", entry);
            continue;
        }

        mSpellThreatMap[entry] = Threat;

        ++count;
    } while( result->NextRow() );

    delete result;

    sLog.outString();
    sLog.outString( ">> Loaded %u aggro generating spells", count );
}

bool SpellMgr::IsRankSpellDueToSpell(SpellEntry const *spellInfo_1,uint32 spellId_2) const
{
    SpellEntry const *spellInfo_2 = sSpellStore.LookupEntry(spellId_2);
    if(!spellInfo_1 || !spellInfo_2) return false;
    if(spellInfo_1->Id == spellId_2) return false;

    return GetFirstSpellInChain(spellInfo_1->Id)==GetFirstSpellInChain(spellId_2);
}

bool SpellMgr::canStackSpellRanks(SpellEntry const *spellInfo)
{
    if(IsPassiveSpell(spellInfo->Id))                       // ranked passive spell
        return false;
    if(spellInfo->powerType != POWER_MANA && spellInfo->powerType != POWER_HEALTH)
        return false;
    if(IsProfessionOrRidingSpell(spellInfo->Id))
        return false;

    if(sSpellMgr.IsSkillBonusSpell(spellInfo->Id))
        return false;

    // All stance spells. if any better way, change it.
    for (int i = 0; i < MAX_EFFECT_INDEX; ++i)
    {
        switch(spellInfo->SpellFamilyName)
        {
            case SPELLFAMILY_PALADIN:
                // Paladin aura Spell
                if (spellInfo->Effect[i]==SPELL_EFFECT_APPLY_AREA_AURA_RAID)
                    return false;
                break;
            case SPELLFAMILY_DRUID:
                // Druid form Spell
                if (spellInfo->Effect[i]==SPELL_EFFECT_APPLY_AURA &&
                    spellInfo->EffectApplyAuraName[i] == SPELL_AURA_MOD_SHAPESHIFT)
                    return false;
                break;
            case SPELLFAMILY_ROGUE:
                // Rogue Stealth
                if (spellInfo->Effect[i]==SPELL_EFFECT_APPLY_AURA &&
                    spellInfo->EffectApplyAuraName[i] == SPELL_AURA_MOD_SHAPESHIFT)
                    return false;
                break;
        }
    }
    return true;
}

bool SpellMgr::IsNoStackSpellDueToSpell(uint32 spellId_1, uint32 spellId_2) const
{
    SpellEntry const *spellInfo_1 = sSpellStore.LookupEntry(spellId_1);
    SpellEntry const *spellInfo_2 = sSpellStore.LookupEntry(spellId_2);

    if(!spellInfo_1 || !spellInfo_2)
        return false;

    if(spellId_1 == spellId_2)
        return false;

    //I think we don't check this correctly because i need a exception for spell:
    //72,11327,18461...(called from 1856,1857...) Call Aura 16,31, after trigger another spell who call aura 77 and 77 remove 16 and 31, this should not happen.
    if(spellInfo_2->SpellFamilyFlags == 2048)
        return false;

    // Resurrection sickness
    if((spellInfo_1->Id == SPELL_ID_PASSIVE_RESURRECTION_SICKNESS) != (spellInfo_2->Id==SPELL_ID_PASSIVE_RESURRECTION_SICKNESS))
        return false;

    // Allow stack passive and not passive spells
    if ((spellInfo_1->Attributes & SPELL_ATTR_PASSIVE)!=(spellInfo_2->Attributes & SPELL_ATTR_PASSIVE))
        return false;

    // Specific spell family spells
    switch(spellInfo_1->SpellFamilyName)
    {
        case SPELLFAMILY_GENERIC:
            if (spellInfo_2->SpellFamilyName == SPELLFAMILY_GENERIC)
            {
<<<<<<< HEAD
                case SPELLFAMILY_GENERIC:                   // same family case
                {
                    // Dark Essence & Light Essence
                    if ((spellInfo_1->Id == 65684 && spellInfo_2->Id == 65686) ||
                        (spellInfo_2->Id == 65684 && spellInfo_1->Id == 65686))
                        return true;

                    //Potent Fungus and Mini must remove each other (Amanitar encounter, Ahn'kahet)
                    if ((spellInfo_1->Id == 57055 && spellInfo_2->Id == 56648) ||
                        (spellInfo_2->Id == 57055 && spellInfo_1->Id == 56648))
                        return true;

                    // Thunderfury
                    if ((spellInfo_1->Id == 21992 && spellInfo_2->Id == 27648) ||
                        (spellInfo_2->Id == 21992 && spellInfo_1->Id == 27648))
                        return false;

                    // Lightning Speed (Mongoose) and Fury of the Crashing Waves (Tsunami Talisman)
                    if ((spellInfo_1->Id == 28093 && spellInfo_2->Id == 42084) ||
                        (spellInfo_2->Id == 28093 && spellInfo_1->Id == 42084))
                        return false;

                    // Soulstone Resurrection and Twisting Nether (resurrector)
                    if( spellInfo_1->SpellIconID == 92 && spellInfo_2->SpellIconID == 92 && (
                        spellInfo_1->SpellVisual[0] == 99 && spellInfo_2->SpellVisual[0] == 0 ||
                        spellInfo_2->SpellVisual[0] == 99 && spellInfo_1->SpellVisual[0] == 0 ) )
                        return false;

                    // Heart of the Wild, Agility and various Idol Triggers
                    if(spellInfo_1->SpellIconID == 240 && spellInfo_2->SpellIconID == 240)
                        return false;

                    // Personalized Weather (thunder effect should overwrite rainy aura)
                    if(spellInfo_1->SpellIconID == 2606 && spellInfo_2->SpellIconID == 2606)
                        return false;

                    // Brood Affliction: Bronze
                    if( (spellInfo_1->Id == 23170 && spellInfo_2->Id == 23171) ||
                        (spellInfo_2->Id == 23170 && spellInfo_1->Id == 23171) )
                        return false;

                    // Cool Down (See PeriodicAuraTick())
                    if ((spellInfo_1->Id == 52441 && spellInfo_2->Id == 52443) ||
                        (spellInfo_2->Id == 52441 && spellInfo_1->Id == 52443))
                        return false;

                    // See Chapel Invisibility and See Noth Invisibility
                    if( (spellInfo_1->Id == 52950 && spellInfo_2->Id == 52707) ||
                        (spellInfo_2->Id == 52950 && spellInfo_1->Id == 52707) )
                        return false;

                    // Regular and Night Elf Ghost
                    if( (spellInfo_1->Id == 8326 && spellInfo_2->Id == 20584) ||
                        (spellInfo_2->Id == 8326 && spellInfo_1->Id == 20584) )
                         return false;
=======
                // Dark Essence & Light Essence
                if ((spellInfo_1->Id == 65684 && spellInfo_2->Id == 65686) ||
                    (spellInfo_2->Id == 65684 && spellInfo_1->Id == 65686))
                    return true;
>>>>>>> 5944326a

                //Potent Fungus and Mini must remove each other (Amanitar encounter, Ahn'kahet)
                if ((spellInfo_1->Id == 57055 && spellInfo_2->Id == 56648) ||
                    (spellInfo_2->Id == 57055 && spellInfo_1->Id == 56648))
                    return true;

                // Thunderfury
                if ((spellInfo_1->Id == 21992 && spellInfo_2->Id == 27648) ||
                    (spellInfo_2->Id == 21992 && spellInfo_1->Id == 27648))
                    return false;

                // Lightning Speed (Mongoose) and Fury of the Crashing Waves (Tsunami Talisman)
                if ((spellInfo_1->Id == 28093 && spellInfo_2->Id == 42084) ||
                    (spellInfo_2->Id == 28093 && spellInfo_1->Id == 42084))
                    return false;

                // Soulstone Resurrection and Twisting Nether (resurrector)
                if( spellInfo_1->SpellIconID == 92 && spellInfo_2->SpellIconID == 92 && (
                    spellInfo_1->SpellVisual[0] == 99 && spellInfo_2->SpellVisual[0] == 0 ||
                    spellInfo_2->SpellVisual[0] == 99 && spellInfo_1->SpellVisual[0] == 0 ) )
                    return false;

                // Heart of the Wild, Agility and various Idol Triggers
                if(spellInfo_1->SpellIconID == 240 && spellInfo_2->SpellIconID == 240)
                    return false;

                // Personalized Weather (thunder effect should overwrite rainy aura)
                if(spellInfo_1->SpellIconID == 2606 && spellInfo_2->SpellIconID == 2606)
                    return false;

<<<<<<< HEAD
                    // Killing Spree
                    if( spellInfo_1->Id == 61851 && spellInfo_2->Id == 51690)
                        return false;

                    break;
                }
                case SPELLFAMILY_HUNTER:
                {
                    // Concussive Shot and Imp. Concussive Shot (multi-family check)
                    if( spellInfo_1->Id == 19410 && spellInfo_2->Id == 5116 )
                        return false;
=======
                // Brood Affliction: Bronze
                if( (spellInfo_1->Id == 23170 && spellInfo_2->Id == 23171) ||
                    (spellInfo_2->Id == 23170 && spellInfo_1->Id == 23171) )
                    return false;
>>>>>>> 5944326a

                // Cool Down (See PeriodicAuraTick())
                if ((spellInfo_1->Id == 52441 && spellInfo_2->Id == 52443) ||
                    (spellInfo_2->Id == 52441 && spellInfo_1->Id == 52443))
                    return false;

                // See Chapel Invisibility and See Noth Invisibility
                if( (spellInfo_1->Id == 52950 && spellInfo_2->Id == 52707) ||
                    (spellInfo_2->Id == 52950 && spellInfo_1->Id == 52707) )
                    return false;

                // Regular and Night Elf Ghost
                if( (spellInfo_1->Id == 8326 && spellInfo_2->Id == 20584) ||
                    (spellInfo_2->Id == 8326 && spellInfo_1->Id == 20584) )
                    return false;

                // Kindred Spirits
                if( spellInfo_1->SpellIconID == 3559 && spellInfo_2->SpellIconID == 3559 )
                    return false;
            }
            // Dragonmaw Illusion, Blood Elf Illusion, Human Illusion, Illidari Agent Illusion, Scarlet Crusade Disguise
            if(spellInfo_1->SpellIconID == 1691 && spellInfo_2->SpellIconID == 1691)
                return false;
            break;
        case SPELLFAMILY_MAGE:
            if( spellInfo_2->SpellFamilyName == SPELLFAMILY_MAGE )
            {
                // Blizzard & Chilled (and some other stacked with blizzard spells
                if( (spellInfo_1->SpellFamilyFlags & UI64LIT(0x80)) && (spellInfo_2->SpellFamilyFlags & UI64LIT(0x100000)) ||
                    (spellInfo_2->SpellFamilyFlags & UI64LIT(0x80)) && (spellInfo_1->SpellFamilyFlags & UI64LIT(0x100000)) )
                    return false;

                // Blink & Improved Blink
                if( (spellInfo_1->SpellFamilyFlags & UI64LIT(0x0000000000010000)) && (spellInfo_2->SpellVisual[0] == 72 && spellInfo_2->SpellIconID == 1499) ||
                    (spellInfo_2->SpellFamilyFlags & UI64LIT(0x0000000000010000)) && (spellInfo_1->SpellVisual[0] == 72 && spellInfo_1->SpellIconID == 1499) )
                    return false;

                // Fingers of Frost effects
                if( spellInfo_1->SpellIconID == 2947 && spellInfo_2->SpellIconID == 2947)
                    return false;

                // Living Bomb & Ignite (Dots)
                if( (spellInfo_1->SpellFamilyFlags & UI64LIT(0x2000000000000)) && (spellInfo_2->SpellFamilyFlags & UI64LIT(0x8000000)) ||
                    (spellInfo_2->SpellFamilyFlags & UI64LIT(0x2000000000000)) && (spellInfo_1->SpellFamilyFlags & UI64LIT(0x8000000)) )
                    return false;

                // Fireball & Pyroblast (Dots)
                if( (spellInfo_1->SpellFamilyFlags & UI64LIT(0x1)) && (spellInfo_2->SpellFamilyFlags & UI64LIT(0x400000)) ||
                    (spellInfo_2->SpellFamilyFlags & UI64LIT(0x1)) && (spellInfo_1->SpellFamilyFlags & UI64LIT(0x400000)) )
                    return false;
            }
            break;
        case SPELLFAMILY_WARLOCK:
            if( spellInfo_2->SpellFamilyName == SPELLFAMILY_WARLOCK )
            {
                // Siphon Life and Drain Life
                if( spellInfo_1->SpellIconID == 152 && spellInfo_2->SpellIconID == 546 ||
                    spellInfo_2->SpellIconID == 152 && spellInfo_1->SpellIconID == 546 )
                    return false;

                //Corruption & Seed of corruption
                if( spellInfo_1->SpellIconID == 313 && spellInfo_2->SpellIconID == 1932 ||
                    spellInfo_2->SpellIconID == 313 && spellInfo_1->SpellIconID == 1932 )
                    if(spellInfo_1->SpellVisual[0] != 0 && spellInfo_2->SpellVisual[0] != 0)
                        return true;                        // can't be stacked

                // Corruption and Unstable Affliction
                if( spellInfo_1->SpellIconID == 313 && spellInfo_2->SpellIconID == 2039 ||
                    spellInfo_2->SpellIconID == 313 && spellInfo_1->SpellIconID == 2039 )
                    return false;

                // (Corruption or Unstable Affliction) and (Curse of Agony or Curse of Doom)
                if( (spellInfo_1->SpellIconID == 313 || spellInfo_1->SpellIconID == 2039) && (spellInfo_2->SpellIconID == 544  || spellInfo_2->SpellIconID == 91) ||
                    (spellInfo_2->SpellIconID == 313 || spellInfo_2->SpellIconID == 2039) && (spellInfo_1->SpellIconID == 544  || spellInfo_1->SpellIconID == 91) )
                    return false;

                // Metamorphosis, diff effects
                if (spellInfo_1->SpellIconID == 3314 && spellInfo_2->SpellIconID == 3314)
                    return false;

                // Nether Protection effects
                if( spellInfo_2->SpellIconID == 1985 && spellInfo_1->SpellIconID == 1985 && spellInfo_1->SpellVisual[0] == 9750 )
                    return false;
            }
            break;
        case SPELLFAMILY_WARRIOR:
            if( spellInfo_2->SpellFamilyName == SPELLFAMILY_WARRIOR )
            {
                // Rend and Deep Wound
                if( (spellInfo_1->SpellFamilyFlags & UI64LIT(0x20)) && (spellInfo_2->SpellFamilyFlags & UI64LIT(0x1000000000)) ||
                    (spellInfo_2->SpellFamilyFlags & UI64LIT(0x20)) && (spellInfo_1->SpellFamilyFlags & UI64LIT(0x1000000000)) )
                    return false;

                // Battle Shout and Rampage
                if( (spellInfo_1->SpellIconID == 456 && spellInfo_2->SpellIconID == 2006) ||
                    (spellInfo_2->SpellIconID == 456 && spellInfo_1->SpellIconID == 2006) )
                    return false;
<<<<<<< HEAD

                // Taste of Blood and Sudden Death
                if( (spellInfo_1->Id == 52437 && spellInfo_2->Id == 60503) ||
                    (spellInfo_2->Id == 52437 && spellInfo_1->Id == 60503) )
                    return false;
            }

            // Hamstring -> Improved Hamstring (multi-family check)
            if( (spellInfo_1->SpellFamilyFlags & UI64LIT(0x2)) && spellInfo_2->Id == 23694 )
                return false;

            // Defensive Stance and Scroll of Protection (multi-family check)
            if( spellInfo_1->Id == 71 && spellInfo_2->SpellIconID == 276 && spellInfo_2->SpellVisual[0] == 196 )
                return false;

            // Bloodlust and Bloodthirst (multi-family check)
            if( spellInfo_2->Id == 2825 && spellInfo_1->SpellIconID == 38 && spellInfo_1->SpellVisual[0] == 0 )
                return false;
=======
>>>>>>> 5944326a

                // Taste of Blood and Sudden Death
                if( (spellInfo_1->Id == 52437 && spellInfo_2->Id == 60503) ||
                    (spellInfo_2->Id == 52437 && spellInfo_1->Id == 60503) )
                    return false;
            }
            break;
        case SPELLFAMILY_PRIEST:
            if( spellInfo_2->SpellFamilyName == SPELLFAMILY_PRIEST )
            {
                //Devouring Plague and Shadow Vulnerability
                if ((spellInfo_1->SpellFamilyFlags & UI64LIT(0x2000000)) && (spellInfo_2->SpellFamilyFlags & UI64LIT(0x800000000)) ||
                    (spellInfo_2->SpellFamilyFlags & UI64LIT(0x2000000)) && (spellInfo_1->SpellFamilyFlags & UI64LIT(0x800000000)))
                    return false;

                //StarShards and Shadow Word: Pain
                if ((spellInfo_1->SpellFamilyFlags & UI64LIT(0x200000)) && (spellInfo_2->SpellFamilyFlags & UI64LIT(0x8000)) ||
                    (spellInfo_2->SpellFamilyFlags & UI64LIT(0x200000)) && (spellInfo_1->SpellFamilyFlags & UI64LIT(0x8000)))
                    return false;
                // Dispersion
                if ((spellInfo_1->Id == 47585 && spellInfo_2->Id == 60069) ||
                    (spellInfo_2->Id == 47585 && spellInfo_1->Id == 60069))
                    return false;
                // Power Word: Shield and Divine Aegis
                if ((spellInfo_1->SpellIconID == 566 && spellInfo_2->SpellIconID == 2820) ||
                    (spellInfo_2->SpellIconID == 566 && spellInfo_1->SpellIconID == 2820))
                    return false;
            }
            break;
        case SPELLFAMILY_DRUID:
            if( spellInfo_2->SpellFamilyName == SPELLFAMILY_DRUID )
            {
                //Omen of Clarity and Blood Frenzy
                if( (spellInfo_1->SpellFamilyFlags == UI64LIT(0x0) && spellInfo_1->SpellIconID == 108) && (spellInfo_2->SpellFamilyFlags & UI64LIT(0x20000000000000)) ||
                    (spellInfo_2->SpellFamilyFlags == UI64LIT(0x0) && spellInfo_2->SpellIconID == 108) && (spellInfo_1->SpellFamilyFlags & UI64LIT(0x20000000000000)) )
                    return false;

                //  Tree of Life (Shapeshift) and 34123 Tree of Life (Passive)
                if ((spellId_1 == 33891 && spellId_2 == 34123) ||
                    (spellId_2 == 33891 && spellId_1 == 34123))
                    return false;

                // Lifebloom and Wild Growth
                if (spellInfo_1->SpellIconID == 2101 && spellInfo_2->SpellIconID == 2864 ||
                    spellInfo_2->SpellIconID == 2101 && spellInfo_1->SpellIconID == 2864 )
                    return false;

                //  Innervate and Glyph of Innervate and some other spells
                if (spellInfo_1->SpellIconID == 62 && spellInfo_2->SpellIconID == 62)
                    return false;

                // Wrath of Elune and Nature's Grace
                if( spellInfo_1->Id == 16886 && spellInfo_2->Id == 46833 || spellInfo_2->Id == 16886 && spellInfo_1->Id == 46833 )
                    return false;

                // Bear Rage (Feral T4 (2)) and Omen of Clarity
                if( spellInfo_1->Id == 16864 && spellInfo_2->Id == 37306 || spellInfo_2->Id == 16864 && spellInfo_1->Id == 37306 )
                    return false;

                // Cat Energy (Feral T4 (2)) and Omen of Clarity
                if( spellInfo_1->Id == 16864 && spellInfo_2->Id == 37311 || spellInfo_2->Id == 16864 && spellInfo_1->Id == 37311 )
                    return false;

                // Survival Instincts and Survival Instincts
                if( spellInfo_1->Id == 61336 && spellInfo_2->Id == 50322 || spellInfo_2->Id == 61336 && spellInfo_1->Id == 50322 )
                    return false;

                // Savage Roar and Savage Roar (triggered)
                if (spellInfo_1->SpellIconID == 2865 && spellInfo_2->SpellIconID == 2865)
                    return false;

                // Frenzied Regeneration and Savage Defense
                if( spellInfo_1->Id == 22842 && spellInfo_2->Id == 62606 || spellInfo_2->Id == 22842 && spellInfo_1->Id == 62606 )
                    return false;
            }
            break;
        case SPELLFAMILY_ROGUE:
            if( spellInfo_2->SpellFamilyName == SPELLFAMILY_ROGUE )
            {
                // Master of Subtlety
                if (spellId_1 == 31665 && spellId_2 == 31666 || spellId_1 == 31666 && spellId_2 == 31665 )
                    return false;

                // Sprint & Sprint (waterwalk)
                if( spellInfo_1->SpellIconID == 516 && spellInfo_2->SpellIconID == 516 &&
                    (spellInfo_1->Category == 44 && spellInfo_2->Category == 0 ||
                    spellInfo_2->Category == 44 && spellInfo_1->Category == 0))
                    return false;
            }
            break;
        case SPELLFAMILY_HUNTER:
            if( spellInfo_2->SpellFamilyName == SPELLFAMILY_HUNTER )
            {
                // Rapid Fire & Quick Shots
                if( (spellInfo_1->SpellFamilyFlags & UI64LIT(0x20)) && (spellInfo_2->SpellFamilyFlags & UI64LIT(0x20000000000)) ||
                    (spellInfo_2->SpellFamilyFlags & UI64LIT(0x20)) && (spellInfo_1->SpellFamilyFlags & UI64LIT(0x20000000000)) )
                    return false;

                // Serpent Sting & (Immolation/Explosive Trap Effect)
                if( (spellInfo_1->SpellFamilyFlags & UI64LIT(0x4)) && (spellInfo_2->SpellFamilyFlags & UI64LIT(0x00000004000)) ||
                    (spellInfo_2->SpellFamilyFlags & UI64LIT(0x4)) && (spellInfo_1->SpellFamilyFlags & UI64LIT(0x00000004000)) )
                    return false;

                // Deterrence
                if( spellInfo_1->SpellIconID == 83 && spellInfo_2->SpellIconID == 83 )
                    return false;

                // Bestial Wrath
                if( spellInfo_1->SpellIconID == 1680 && spellInfo_2->SpellIconID == 1680 )
                    return false;
            }
            break;
        case SPELLFAMILY_PALADIN:
            if( spellInfo_2->SpellFamilyName == SPELLFAMILY_PALADIN )
            {
                // Paladin Seals
                if (IsSealSpell(spellInfo_1) && IsSealSpell(spellInfo_2))
                    return true;

                // Repentance removes Righteous Vengeance
                if (spellInfo_1->Id == 20066 && spellInfo_2->Id == 61840)
                    return true;

                // Swift Retribution / Improved Devotion Aura (talents) and Paladin Auras
                if ((spellInfo_1->SpellFamilyFlags2 & 0x00000020) && (spellInfo_2->SpellIconID == 291 || spellInfo_2->SpellIconID == 3028) ||
                    (spellInfo_2->SpellFamilyFlags2 & 0x00000020) && (spellInfo_1->SpellIconID == 291 || spellInfo_1->SpellIconID == 3028))
                    return false;

                // Beacon of Light and Light's Beacon
                if ((spellInfo_1->SpellIconID == 3032) && (spellInfo_2->SpellIconID == 3032))
                    return false;

                // Concentration Aura and Improved Concentration Aura and Aura Mastery
                if ((spellInfo_1->SpellIconID == 1487) && (spellInfo_2->SpellIconID == 1487))
                    return false;

                // Seal of Corruption (caster/target parts stacking allow, other stacking checked by spell specs)
                if (spellInfo_1->SpellIconID == 2292 && spellInfo_2->SpellIconID == 2292)
                    return false;

                // Divine Sacrifice and Divine Guardian
                if (spellInfo_1->SpellIconID == 3837 && spellInfo_2->SpellIconID == 3837)
                    return false;
            }
<<<<<<< HEAD

            // Blessing of Sanctuary (multi-family check, some from 16 spell icon spells)
            if (spellInfo_2->Id == 67480 && spellInfo_1->Id == 20911)
                return false;

            // Inner Fire and Consecration
            if(spellInfo_2->SpellFamilyName == SPELLFAMILY_PRIEST)
                if(spellInfo_1->SpellIconID == 51 && spellInfo_2->SpellIconID == 51)
                return false;

            // Combustion and Fire Protection Aura (multi-family check)
            if( spellInfo_2->Id == 11129 && spellInfo_1->SpellIconID == 33 && spellInfo_1->SpellVisual[0] == 321 )
                return false;

            // *Sanctity Aura -> Unstable Currents and other (multi-family check)
            if( spellInfo_1->SpellIconID==502 && spellInfo_2->SpellFamilyName == SPELLFAMILY_GENERIC && spellInfo_2->SpellIconID==502 && spellInfo_2->SpellVisual[0]==969 )
                return false;

            // *Seal of Command and Band of Eternal Champion (multi-family check)
            if( spellInfo_1->SpellIconID==561 && spellInfo_1->SpellVisual[0]==7992 && spellId_2 == 35081)
                return false;
=======
>>>>>>> 5944326a
            break;
        case SPELLFAMILY_SHAMAN:
            if( spellInfo_2->SpellFamilyName == SPELLFAMILY_SHAMAN )
            {
                // Windfury weapon
                if( spellInfo_1->SpellIconID==220 && spellInfo_2->SpellIconID==220 &&
                    spellInfo_1->SpellFamilyFlags != spellInfo_2->SpellFamilyFlags )
                    return false;

                // Ghost Wolf
                if (spellInfo_1->SpellIconID == 67 && spellInfo_2->SpellIconID == 67)
                    return false;

                // Totem of Wrath (positive/negative), ranks checked early
                if (spellInfo_1->SpellIconID == 2019 && spellInfo_2->SpellIconID == 2019)
                    return false;
            }
            break;
        case SPELLFAMILY_DEATHKNIGHT:
            if (spellInfo_2->SpellFamilyName == SPELLFAMILY_DEATHKNIGHT)
            {
                // Lichborne  and Lichborne (triggered)
                if (spellInfo_1->SpellIconID == 61 && spellInfo_2->SpellIconID == 61)
                    return false;

                // Frost Presence and Frost Presence (triggered)
                if (spellInfo_1->SpellIconID == 2632 && spellInfo_2->SpellIconID == 2632)
                    return false;

                // Unholy Presence and Unholy Presence (triggered)
                if (spellInfo_1->SpellIconID == 2633 && spellInfo_2->SpellIconID == 2633)
                    return false;

                // Blood Presence and Blood Presence (triggered)
                if (spellInfo_1->SpellIconID == 2636 && spellInfo_2->SpellIconID == 2636)
                    return false;
            }
            break;
        default:
            break;
    }

    if (spellInfo_1->SpellFamilyName == 0 || spellInfo_2->SpellFamilyName == 0)
        return false;

    if (spellInfo_1->SpellFamilyName != spellInfo_2->SpellFamilyName)
        return false;

    // more generic checks
    if (spellInfo_1->SpellIconID == spellInfo_2->SpellIconID &&
        spellInfo_1->SpellIconID != 0 && spellInfo_2->SpellIconID != 0)
    {
        bool isModifier = false;
        for (int i = 0; i < MAX_EFFECT_INDEX; ++i)
        {
            if (spellInfo_1->EffectApplyAuraName[i] == SPELL_AURA_ADD_FLAT_MODIFIER ||
                spellInfo_1->EffectApplyAuraName[i] == SPELL_AURA_ADD_PCT_MODIFIER  ||
                spellInfo_2->EffectApplyAuraName[i] == SPELL_AURA_ADD_FLAT_MODIFIER ||
                spellInfo_2->EffectApplyAuraName[i] == SPELL_AURA_ADD_PCT_MODIFIER )
                isModifier = true;
        }

        if (!isModifier)
            return true;
    }

    if (IsRankSpellDueToSpell(spellInfo_1, spellId_2))
        return true;

    bool dummy_only = true;
    for (int i = 0; i < MAX_EFFECT_INDEX; ++i)
    {
        if (spellInfo_1->Effect[i] != spellInfo_2->Effect[i] ||
        spellInfo_1->EffectItemType[i] != spellInfo_2->EffectItemType[i] ||
        spellInfo_1->EffectMiscValue[i] != spellInfo_2->EffectMiscValue[i] ||
        spellInfo_1->EffectApplyAuraName[i] != spellInfo_2->EffectApplyAuraName[i])
            return false;

        // ignore dummy only spells
        if(spellInfo_1->Effect[i] && spellInfo_1->Effect[i] != SPELL_EFFECT_DUMMY && spellInfo_1->EffectApplyAuraName[i] != SPELL_AURA_DUMMY)
            dummy_only = false;
    }
    if (dummy_only)
        return false;

    return true;
}

bool SpellMgr::IsProfessionOrRidingSpell(uint32 spellId)
{
    SpellEntry const *spellInfo = sSpellStore.LookupEntry(spellId);
    if(!spellInfo)
        return false;

    if (spellInfo->Effect[EFFECT_INDEX_1] != SPELL_EFFECT_SKILL)
        return false;

    uint32 skill = spellInfo->EffectMiscValue[EFFECT_INDEX_1];

    return IsProfessionOrRidingSkill(skill);
}

bool SpellMgr::IsProfessionSpell(uint32 spellId)
{
    SpellEntry const *spellInfo = sSpellStore.LookupEntry(spellId);
    if(!spellInfo)
        return false;

    if (spellInfo->Effect[EFFECT_INDEX_1] != SPELL_EFFECT_SKILL)
        return false;

    uint32 skill = spellInfo->EffectMiscValue[EFFECT_INDEX_1];

    return IsProfessionSkill(skill);
}

bool SpellMgr::IsPrimaryProfessionSpell(uint32 spellId)
{
    SpellEntry const *spellInfo = sSpellStore.LookupEntry(spellId);
    if(!spellInfo)
        return false;

    if (spellInfo->Effect[EFFECT_INDEX_1] != SPELL_EFFECT_SKILL)
        return false;

    uint32 skill = spellInfo->EffectMiscValue[EFFECT_INDEX_1];

    return IsPrimaryProfessionSkill(skill);
}

bool SpellMgr::IsPrimaryProfessionFirstRankSpell(uint32 spellId) const
{
    return IsPrimaryProfessionSpell(spellId) && GetSpellRank(spellId)==1;
}

bool SpellMgr::IsSkillBonusSpell(uint32 spellId) const
{
    SkillLineAbilityMapBounds bounds = GetSkillLineAbilityMapBounds(spellId);

    for(SkillLineAbilityMap::const_iterator _spell_idx = bounds.first; _spell_idx != bounds.second; ++_spell_idx)
    {
        SkillLineAbilityEntry const *pAbility = _spell_idx->second;
        if (!pAbility || pAbility->learnOnGetSkill != ABILITY_LEARNED_ON_GET_PROFESSION_SKILL)
            continue;

        if (pAbility->req_skill_value > 0)
            return true;
    }

    return false;
}

SpellEntry const* SpellMgr::SelectAuraRankForPlayerLevel(SpellEntry const* spellInfo, uint32 playerLevel) const
{
    // ignore passive spells
    if(IsPassiveSpell(spellInfo->Id))
        return spellInfo;

    bool needRankSelection = false;
    for(int i = 0; i < MAX_EFFECT_INDEX; ++i)
    {
        if (IsPositiveEffect(spellInfo->Id, SpellEffectIndex(i)) && (
            spellInfo->Effect[i] == SPELL_EFFECT_APPLY_AURA ||
            spellInfo->Effect[i] == SPELL_EFFECT_APPLY_AREA_AURA_PARTY ||
            spellInfo->Effect[i] == SPELL_EFFECT_APPLY_AREA_AURA_RAID))
        {
            needRankSelection = true;
            break;
        }
    }

    // not required
    if(!needRankSelection)
        return spellInfo;

    for(uint32 nextSpellId = spellInfo->Id; nextSpellId != 0; nextSpellId = GetPrevSpellInChain(nextSpellId))
    {
        SpellEntry const *nextSpellInfo = sSpellStore.LookupEntry(nextSpellId);
        if(!nextSpellInfo)
            break;

        // if found appropriate level
        if(playerLevel + 10 >= nextSpellInfo->spellLevel)
            return nextSpellInfo;

        // one rank less then
    }

    // not found
    return NULL;
}

void SpellMgr::LoadSpellChains()
{
    mSpellChains.clear();                                   // need for reload case
    mSpellChainsNext.clear();                               // need for reload case

    QueryResult *result = WorldDatabase.Query("SELECT spell_id, prev_spell, first_spell, rank, req_spell FROM spell_chain");
    if(result == NULL)
    {
        barGoLink bar( 1 );
        bar.step();

        sLog.outString();
        sLog.outString( ">> Loaded 0 spell chain records" );
        sLog.outErrorDb("`spell_chains` table is empty!");
        return;
    }

    uint32 count = 0;

    barGoLink bar( (int)result->GetRowCount() );
    do
    {
        bar.step();
        Field *fields = result->Fetch();

        uint32 spell_id = fields[0].GetUInt32();

        SpellChainNode node;
        node.prev  = fields[1].GetUInt32();
        node.first = fields[2].GetUInt32();
        node.rank  = fields[3].GetUInt8();
        node.req   = fields[4].GetUInt32();

        if(!sSpellStore.LookupEntry(spell_id))
        {
            sLog.outErrorDb("Spell %u listed in `spell_chain` does not exist",spell_id);
            continue;
        }

        if(node.prev!=0 && !sSpellStore.LookupEntry(node.prev))
        {
            sLog.outErrorDb("Spell %u (prev: %u, first: %u, rank: %d, req: %u) listed in `spell_chain` has not existed previous rank spell.",
                spell_id,node.prev,node.first,node.rank,node.req);
            continue;
        }

        if(!sSpellStore.LookupEntry(node.first))
        {
            sLog.outErrorDb("Spell %u (prev: %u, first: %u, rank: %d, req: %u) listed in `spell_chain` has not existing first rank spell.",
                spell_id,node.prev,node.first,node.rank,node.req);
            continue;
        }

        // check basic spell chain data integrity (note: rank can be equal 0 or 1 for first/single spell)
        if( (spell_id == node.first) != (node.rank <= 1) ||
            (spell_id == node.first) != (node.prev == 0) ||
            (node.rank <= 1) != (node.prev == 0) )
        {
            sLog.outErrorDb("Spell %u (prev: %u, first: %u, rank: %d, req: %u) listed in `spell_chain` has not compatible chain data.",
                spell_id,node.prev,node.first,node.rank,node.req);
            continue;
        }

        if(node.req!=0 && !sSpellStore.LookupEntry(node.req))
        {
            sLog.outErrorDb("Spell %u (prev: %u, first: %u, rank: %d, req: %u) listed in `spell_chain` has not existing required spell.",
                spell_id,node.prev,node.first,node.rank,node.req);
            continue;
        }

        // talents not required data in spell chain for work, but must be checked if present for intergrity
        if(TalentSpellPos const* pos = GetTalentSpellPos(spell_id))
        {
            if(node.rank!=pos->rank+1)
            {
                sLog.outErrorDb("Talent %u (prev: %u, first: %u, rank: %d, req: %u) listed in `spell_chain` has wrong rank.",
                    spell_id,node.prev,node.first,node.rank,node.req);
                continue;
            }

            if(TalentEntry const* talentEntry = sTalentStore.LookupEntry(pos->talent_id))
            {
                if(node.first!=talentEntry->RankID[0])
                {
                    sLog.outErrorDb("Talent %u (prev: %u, first: %u, rank: %d, req: %u) listed in `spell_chain` has wrong first rank spell.",
                        spell_id,node.prev,node.first,node.rank,node.req);
                    continue;
                }

                if(node.rank > 1 && node.prev != talentEntry->RankID[node.rank-1-1])
                {
                    sLog.outErrorDb("Talent %u (prev: %u, first: %u, rank: %d, req: %u) listed in `spell_chain` has wrong prev rank spell.",
                        spell_id,node.prev,node.first,node.rank,node.req);
                    continue;
                }

                /*if(node.req!=talentEntry->DependsOnSpell)
                {
                    sLog.outErrorDb("Talent %u (prev: %u, first: %u, rank: %d, req: %u) listed in `spell_chain` has wrong required spell.",
                        spell_id,node.prev,node.first,node.rank,node.req);
                    continue;
                }*/
            }
        }

        mSpellChains[spell_id] = node;

        if(node.prev)
            mSpellChainsNext.insert(SpellChainMapNext::value_type(node.prev,spell_id));

        if(node.req)
            mSpellChainsNext.insert(SpellChainMapNext::value_type(node.req,spell_id));

        ++count;
    } while( result->NextRow() );

    delete result;

    // additional integrity checks
    for(SpellChainMap::const_iterator i = mSpellChains.begin(); i != mSpellChains.end(); ++i)
    {
        if(i->second.prev)
        {
            SpellChainMap::const_iterator i_prev = mSpellChains.find(i->second.prev);
            if(i_prev == mSpellChains.end())
            {
                sLog.outErrorDb("Spell %u (prev: %u, first: %u, rank: %d, req: %u) listed in `spell_chain` has not found previous rank spell in table.",
                    i->first,i->second.prev,i->second.first,i->second.rank,i->second.req);
            }
            else if( i_prev->second.first != i->second.first )
            {
                sLog.outErrorDb("Spell %u (prev: %u, first: %u, rank: %d, req: %u) listed in `spell_chain` has different first spell in chain compared to previous rank spell (prev: %u, first: %u, rank: %d, req: %u).",
                    i->first,i->second.prev,i->second.first,i->second.rank,i->second.req,
                    i_prev->second.prev,i_prev->second.first,i_prev->second.rank,i_prev->second.req);
            }
            else if( i_prev->second.rank+1 != i->second.rank )
            {
                sLog.outErrorDb("Spell %u (prev: %u, first: %u, rank: %d, req: %u) listed in `spell_chain` has different rank compared to previous rank spell (prev: %u, first: %u, rank: %d, req: %u).",
                    i->first,i->second.prev,i->second.first,i->second.rank,i->second.req,
                    i_prev->second.prev,i_prev->second.first,i_prev->second.rank,i_prev->second.req);
            }
        }

        if(i->second.req)
        {
            SpellChainMap::const_iterator i_req = mSpellChains.find(i->second.req);
            if(i_req == mSpellChains.end())
            {
                sLog.outErrorDb("Spell %u (prev: %u, first: %u, rank: %d, req: %u) listed in `spell_chain` has not found required rank spell in table.",
                    i->first,i->second.prev,i->second.first,i->second.rank,i->second.req);
            }
            else if( i_req->second.first == i->second.first )
            {
                sLog.outErrorDb("Spell %u (prev: %u, first: %u, rank: %d, req: %u) listed in `spell_chain` has required rank spell from same spell chain (prev: %u, first: %u, rank: %d, req: %u).",
                    i->first,i->second.prev,i->second.first,i->second.rank,i->second.req,
                    i_req->second.prev,i_req->second.first,i_req->second.rank,i_req->second.req);
            }
            else if( i_req->second.req )
            {
                sLog.outErrorDb("Spell %u (prev: %u, first: %u, rank: %d, req: %u) listed in `spell_chain` has required rank spell with required spell (prev: %u, first: %u, rank: %d, req: %u).",
                    i->first,i->second.prev,i->second.first,i->second.rank,i->second.req,
                    i_req->second.prev,i_req->second.first,i_req->second.rank,i_req->second.req);
            }
        }
    }

    sLog.outString();
    sLog.outString( ">> Loaded %u spell chain records", count );
}

void SpellMgr::LoadSpellLearnSkills()
{
    mSpellLearnSkills.clear();                              // need for reload case

    // search auto-learned skills and add its to map also for use in unlearn spells/talents
    uint32 dbc_count = 0;
    barGoLink bar( sSpellStore.GetNumRows() );
    for(uint32 spell = 0; spell < sSpellStore.GetNumRows(); ++spell)
    {
        bar.step();
        SpellEntry const* entry = sSpellStore.LookupEntry(spell);

        if(!entry)
            continue;

        for(int i = 0; i < MAX_EFFECT_INDEX; ++i)
        {
            if(entry->Effect[i] == SPELL_EFFECT_SKILL)
            {
                SpellLearnSkillNode dbc_node;
                dbc_node.skill    = entry->EffectMiscValue[i];
                dbc_node.step     = entry->CalculateSimpleValue(SpellEffectIndex(i));
                if ( dbc_node.skill != SKILL_RIDING )
                    dbc_node.value = 1;
                else
                    dbc_node.value = dbc_node.step * 75;
                dbc_node.maxvalue = dbc_node.step * 75;

                mSpellLearnSkills[spell] = dbc_node;
                ++dbc_count;
                break;
            }
        }
    }

    sLog.outString();
    sLog.outString( ">> Loaded %u Spell Learn Skills from DBC", dbc_count );
}

void SpellMgr::LoadSpellLearnSpells()
{
    mSpellLearnSpells.clear();                              // need for reload case

    //                                                0      1        2
    QueryResult *result = WorldDatabase.Query("SELECT entry, SpellID, Active FROM spell_learn_spell");
    if (!result)
    {
        barGoLink bar( 1 );
        bar.step();

        sLog.outString();
        sLog.outString( ">> Loaded 0 spell learn spells" );
        sLog.outErrorDb("`spell_learn_spell` table is empty!");
        return;
    }

    uint32 count = 0;

    barGoLink bar( (int)result->GetRowCount() );
    do
    {
        bar.step();
        Field *fields = result->Fetch();

        uint32 spell_id    = fields[0].GetUInt32();

        SpellLearnSpellNode node;
        node.spell      = fields[1].GetUInt32();
        node.active     = fields[2].GetBool();
        node.autoLearned= false;

        if (!sSpellStore.LookupEntry(spell_id))
        {
            sLog.outErrorDb("Spell %u listed in `spell_learn_spell` does not exist",spell_id);
            continue;
        }

        if (!sSpellStore.LookupEntry(node.spell))
        {
            sLog.outErrorDb("Spell %u listed in `spell_learn_spell` learning not existed spell %u",spell_id,node.spell);
            continue;
        }

        if (GetTalentSpellCost(node.spell))
        {
            sLog.outErrorDb("Spell %u listed in `spell_learn_spell` attempt learning talent spell %u, skipped",spell_id,node.spell);
            continue;
        }

        mSpellLearnSpells.insert(SpellLearnSpellMap::value_type(spell_id,node));

        ++count;
    } while( result->NextRow() );

    delete result;

    // search auto-learned spells and add its to map also for use in unlearn spells/talents
    uint32 dbc_count = 0;
    for(uint32 spell = 0; spell < sSpellStore.GetNumRows(); ++spell)
    {
        SpellEntry const* entry = sSpellStore.LookupEntry(spell);

        if (!entry)
            continue;

        for(int i = 0; i < MAX_EFFECT_INDEX; ++i)
        {
            if(entry->Effect[i]==SPELL_EFFECT_LEARN_SPELL)
            {
                SpellLearnSpellNode dbc_node;
                dbc_node.spell       = entry->EffectTriggerSpell[i];
                dbc_node.active      = true;                // all dbc based learned spells is active (show in spell book or hide by client itself)

                // ignore learning not existed spells (broken/outdated/or generic learnig spell 483
                if (!sSpellStore.LookupEntry(dbc_node.spell))
                    continue;

                // talent or passive spells or skill-step spells auto-casted and not need dependent learning,
                // pet teaching spells don't must be dependent learning (casted)
                // other required explicit dependent learning
                dbc_node.autoLearned = entry->EffectImplicitTargetA[i]==TARGET_PET || GetTalentSpellCost(spell) > 0 || IsPassiveSpell(spell) || IsSpellHaveEffect(entry,SPELL_EFFECT_SKILL_STEP);

                SpellLearnSpellMapBounds db_node_bounds = GetSpellLearnSpellMapBounds(spell);

                bool found = false;
                for(SpellLearnSpellMap::const_iterator itr = db_node_bounds.first; itr != db_node_bounds.second; ++itr)
                {
                    if (itr->second.spell == dbc_node.spell)
                    {
                        sLog.outErrorDb("Spell %u auto-learn spell %u in spell.dbc then the record in `spell_learn_spell` is redundant, please fix DB.",
                            spell,dbc_node.spell);
                        found = true;
                        break;
                    }
                }

                if (!found)                                 // add new spell-spell pair if not found
                {
                    mSpellLearnSpells.insert(SpellLearnSpellMap::value_type(spell,dbc_node));
                    ++dbc_count;
                }
            }
        }
    }

    sLog.outString();
    sLog.outString( ">> Loaded %u spell learn spells + %u found in DBC", count, dbc_count );
}

void SpellMgr::LoadSpellScriptTarget()
{
    mSpellScriptTarget.clear();                             // need for reload case

    uint32 count = 0;

    QueryResult *result = WorldDatabase.Query("SELECT entry,type,targetEntry FROM spell_script_target");

    if (!result)
    {
        barGoLink bar(1);

        bar.step();

        sLog.outString();
        sLog.outErrorDb(">> Loaded 0 SpellScriptTarget. DB table `spell_script_target` is empty.");
        return;
    }

    barGoLink bar((int)result->GetRowCount());

    do
    {
        Field *fields = result->Fetch();
        bar.step();

        uint32 spellId     = fields[0].GetUInt32();
        uint32 type        = fields[1].GetUInt32();
        uint32 targetEntry = fields[2].GetUInt32();

        SpellEntry const* spellProto = sSpellStore.LookupEntry(spellId);

        if (!spellProto)
        {
            sLog.outErrorDb("Table `spell_script_target`: spellId %u listed for TargetEntry %u does not exist.",spellId,targetEntry);
            continue;
        }

        bool targetfound = false;
        for (int i = 0; i < MAX_EFFECT_INDEX; ++i)
        {
            if( spellProto->EffectImplicitTargetA[i] == TARGET_SCRIPT ||
                spellProto->EffectImplicitTargetB[i] == TARGET_SCRIPT ||
                spellProto->EffectImplicitTargetA[i] == TARGET_SCRIPT_COORDINATES ||
                spellProto->EffectImplicitTargetB[i] == TARGET_SCRIPT_COORDINATES ||
                spellProto->EffectImplicitTargetA[i] == TARGET_FOCUS_OR_SCRIPTED_GAMEOBJECT ||
                spellProto->EffectImplicitTargetB[i] == TARGET_FOCUS_OR_SCRIPTED_GAMEOBJECT ||
                spellProto->EffectImplicitTargetA[i] == TARGET_AREAEFFECT_CUSTOM ||
                spellProto->EffectImplicitTargetB[i] == TARGET_AREAEFFECT_CUSTOM)
            {
                targetfound = true;
                break;
            }
        }
        if (!targetfound)
        {
            sLog.outErrorDb("Table `spell_script_target`: spellId %u listed for TargetEntry %u does not have any implicit target TARGET_SCRIPT(38) or TARGET_SCRIPT_COORDINATES (46) or TARGET_FOCUS_OR_SCRIPTED_GAMEOBJECT (40).", spellId, targetEntry);
            continue;
        }

        if (type >= MAX_SPELL_TARGET_TYPE)
        {
            sLog.outErrorDb("Table `spell_script_target`: target type %u for TargetEntry %u is incorrect.",type,targetEntry);
            continue;
        }

        // Checks by target type
        switch (type)
        {
            case SPELL_TARGET_TYPE_GAMEOBJECT:
            {
                if (!targetEntry)
                    break;

                if (!sGOStorage.LookupEntry<GameObjectInfo>(targetEntry))
                {
                    sLog.outErrorDb("Table `spell_script_target`: gameobject template entry %u does not exist.",targetEntry);
                    continue;
                }
                break;
            }
            default:
                if (!targetEntry)
                {
                    sLog.outErrorDb("Table `spell_script_target`: target entry == 0 for not GO target type (%u).",type);
                    continue;
                }
                if (const CreatureInfo* cInfo = sCreatureStorage.LookupEntry<CreatureInfo>(targetEntry))
                {
                    if (spellId == 30427 && !cInfo->SkinLootId)
                    {
                        sLog.outErrorDb("Table `spell_script_target` has creature %u as a target of spellid 30427, but this creature has no skinlootid. Gas extraction will not work!", cInfo->Entry);
                        continue;
                    }
                }
                else
                {
                    sLog.outErrorDb("Table `spell_script_target`: creature template entry %u does not exist.",targetEntry);
                    continue;
                }
                break;
        }

        mSpellScriptTarget.insert(SpellScriptTarget::value_type(spellId,SpellTargetEntry(SpellTargetType(type),targetEntry)));

        ++count;
    } while (result->NextRow());

    delete result;

    // Check all spells
    /* Disabled (lot errors at this moment)
    for(uint32 i = 1; i < sSpellStore.nCount; ++i)
    {
        SpellEntry const * spellInfo = sSpellStore.LookupEntry(i);
        if(!spellInfo)
            continue;

        bool found = false;
        for(int j = 0; j < MAX_EFFECT_INDEX; ++j)
        {
            if( spellInfo->EffectImplicitTargetA[j] == TARGET_SCRIPT || spellInfo->EffectImplicitTargetA[j] != TARGET_SELF && spellInfo->EffectImplicitTargetB[j] == TARGET_SCRIPT )
            {
                SpellScriptTarget::const_iterator lower = GetBeginSpellScriptTarget(spellInfo->Id);
                SpellScriptTarget::const_iterator upper = GetEndSpellScriptTarget(spellInfo->Id);
                if(lower==upper)
                {
                    sLog.outErrorDb("Spell (ID: %u) has effect EffectImplicitTargetA/EffectImplicitTargetB = %u (TARGET_SCRIPT), but does not have record in `spell_script_target`",spellInfo->Id,TARGET_SCRIPT);
                    break;                                  // effects of spell
                }
            }
        }
    }
    */

    sLog.outString();
    sLog.outString(">> Loaded %u Spell Script Targets", count);
}

void SpellMgr::LoadSpellPetAuras()
{
    mSpellPetAuraMap.clear();                                  // need for reload case

    uint32 count = 0;

    //                                                0      1         2    3
    QueryResult *result = WorldDatabase.Query("SELECT spell, effectId, pet, aura FROM spell_pet_auras");
    if( !result )
    {

        barGoLink bar( 1 );

        bar.step();

        sLog.outString();
        sLog.outString( ">> Loaded %u spell pet auras", count );
        return;
    }

    barGoLink bar( (int)result->GetRowCount() );

    do
    {
        Field *fields = result->Fetch();

        bar.step();

        uint32 spell = fields[0].GetUInt32();
        SpellEffectIndex eff = SpellEffectIndex(fields[1].GetUInt32());
        uint32 pet = fields[2].GetUInt32();
        uint32 aura = fields[3].GetUInt32();

        if (eff >= MAX_EFFECT_INDEX)
        {
            sLog.outErrorDb("Spell %u listed in `spell_pet_auras` with wrong spell effect index (%u)", spell, eff);
            continue;
        }

        SpellPetAuraMap::iterator itr = mSpellPetAuraMap.find((spell<<8) + eff);
        if(itr != mSpellPetAuraMap.end())
        {
            itr->second.AddAura(pet, aura);
        }
        else
        {
            SpellEntry const* spellInfo = sSpellStore.LookupEntry(spell);
            if (!spellInfo)
            {
                sLog.outErrorDb("Spell %u listed in `spell_pet_auras` does not exist", spell);
                continue;
            }

            if (spellInfo->Effect[eff] != SPELL_EFFECT_DUMMY &&
               (spellInfo->Effect[eff] != SPELL_EFFECT_APPLY_AURA ||
                spellInfo->EffectApplyAuraName[eff] != SPELL_AURA_DUMMY))
            {
                sLog.outError("Spell %u listed in `spell_pet_auras` does not have dummy aura or dummy effect", spell);
                continue;
            }

            SpellEntry const* spellInfo2 = sSpellStore.LookupEntry(aura);
            if (!spellInfo2)
            {
                sLog.outErrorDb("Aura %u listed in `spell_pet_auras` does not exist", aura);
                continue;
            }

            PetAura pa(pet, aura, spellInfo->EffectImplicitTargetA[eff] == TARGET_PET, spellInfo->CalculateSimpleValue(eff));
            mSpellPetAuraMap[(spell<<8) + eff] = pa;
        }

        ++count;
    } while( result->NextRow() );

    delete result;

    sLog.outString();
    sLog.outString( ">> Loaded %u spell pet auras", count );
}

void SpellMgr::LoadPetLevelupSpellMap()
{
    uint32 count = 0;
    uint32 family_count = 0;

    for (uint32 i = 0; i < sCreatureFamilyStore.GetNumRows(); ++i)
    {
        CreatureFamilyEntry const *creatureFamily = sCreatureFamilyStore.LookupEntry(i);
        if(!creatureFamily)                                 // not exist
            continue;

        for (uint32 j = 0; j < sSkillLineAbilityStore.GetNumRows(); ++j)
        {
            SkillLineAbilityEntry const *skillLine = sSkillLineAbilityStore.LookupEntry(j);
            if( !skillLine )
                continue;

            if (skillLine->skillId!=creatureFamily->skillLine[0] &&
                (!creatureFamily->skillLine[1] || skillLine->skillId!=creatureFamily->skillLine[1]))
                continue;

            if(skillLine->learnOnGetSkill != ABILITY_LEARNED_ON_GET_RACE_OR_CLASS_SKILL)
                continue;

            SpellEntry const *spell = sSpellStore.LookupEntry(skillLine->spellId);
            if(!spell)                                      // not exist
                continue;

            PetLevelupSpellSet& spellSet = mPetLevelupSpellMap[creatureFamily->ID];
            if(spellSet.empty())
                ++family_count;

            spellSet.insert(PetLevelupSpellSet::value_type(spell->spellLevel,spell->Id));
            count++;
        }
    }

    sLog.outString();
    sLog.outString( ">> Loaded %u pet levelup and default spells for %u families", count, family_count );
}

bool LoadPetDefaultSpells_helper(CreatureInfo const* cInfo, PetDefaultSpellsEntry& petDefSpells)
{
    // skip empty list;
    bool have_spell = false;
    for(int j = 0; j < MAX_CREATURE_SPELL_DATA_SLOT; ++j)
    {
        if(petDefSpells.spellid[j])
        {
            have_spell = true;
            break;
        }
    }
    if(!have_spell)
        return false;

    // remove duplicates with levelupSpells if any
    if(PetLevelupSpellSet const *levelupSpells = cInfo->family ? sSpellMgr.GetPetLevelupSpellList(cInfo->family) : NULL)
    {
        for(int j = 0; j < MAX_CREATURE_SPELL_DATA_SLOT; ++j)
        {
            if(!petDefSpells.spellid[j])
                continue;

            for(PetLevelupSpellSet::const_iterator itr = levelupSpells->begin(); itr != levelupSpells->end(); ++itr)
            {
                if (itr->second == petDefSpells.spellid[j])
                {
                    petDefSpells.spellid[j] = 0;
                    break;
                }
            }
        }
    }

    // skip empty list;
    have_spell = false;
    for(int j = 0; j < MAX_CREATURE_SPELL_DATA_SLOT; ++j)
    {
        if(petDefSpells.spellid[j])
        {
            have_spell = true;
            break;
        }
    }

    return have_spell;
}

void SpellMgr::LoadPetDefaultSpells()
{
    ASSERT(MAX_CREATURE_SPELL_DATA_SLOT==CREATURE_MAX_SPELLS);

    mPetDefaultSpellsMap.clear();

    uint32 countCreature = 0;
    uint32 countData = 0;

    for(uint32 i = 0; i < sCreatureStorage.MaxEntry; ++i )
    {
        CreatureInfo const* cInfo = sCreatureStorage.LookupEntry<CreatureInfo>(i);
        if(!cInfo)
            continue;

        if(!cInfo->PetSpellDataId)
            continue;

        // for creature with PetSpellDataId get default pet spells from dbc
        CreatureSpellDataEntry const* spellDataEntry = sCreatureSpellDataStore.LookupEntry(cInfo->PetSpellDataId);
        if(!spellDataEntry)
            continue;

        int32 petSpellsId = -(int32)cInfo->PetSpellDataId;
        PetDefaultSpellsEntry petDefSpells;
        for(int j = 0; j < MAX_CREATURE_SPELL_DATA_SLOT; ++j)
            petDefSpells.spellid[j] = spellDataEntry->spellId[j];

        if(LoadPetDefaultSpells_helper(cInfo, petDefSpells))
        {
            mPetDefaultSpellsMap[petSpellsId] = petDefSpells;
            ++countData;
        }
    }

    // different summon spells
    for(uint32 i = 0; i < sSpellStore.GetNumRows(); ++i )
    {
        SpellEntry const* spellEntry = sSpellStore.LookupEntry(i);
        if(!spellEntry)
            continue;

        for(int k = 0; k < MAX_EFFECT_INDEX; ++k)
        {
            if(spellEntry->Effect[k]==SPELL_EFFECT_SUMMON || spellEntry->Effect[k]==SPELL_EFFECT_SUMMON_PET)
            {
                uint32 creature_id = spellEntry->EffectMiscValue[k];
                CreatureInfo const* cInfo = sCreatureStorage.LookupEntry<CreatureInfo>(creature_id);
                if(!cInfo)
                    continue;

                // already loaded
                if(cInfo->PetSpellDataId)
                    continue;

                // for creature without PetSpellDataId get default pet spells from creature_template
                int32 petSpellsId = cInfo->Entry;
                if(mPetDefaultSpellsMap.find(cInfo->Entry) != mPetDefaultSpellsMap.end())
                    continue;

                PetDefaultSpellsEntry petDefSpells;
                for(int j = 0; j < MAX_CREATURE_SPELL_DATA_SLOT; ++j)
                    petDefSpells.spellid[j] = cInfo->spells[j];

                if(LoadPetDefaultSpells_helper(cInfo, petDefSpells))
                {
                    mPetDefaultSpellsMap[petSpellsId] = petDefSpells;
                    ++countCreature;
                }
            }
        }
    }

    sLog.outString();
    sLog.outString( ">> Loaded addition spells for %u pet spell data entries and %u summonable creature templates", countData, countCreature );
}

/// Some checks for spells, to prevent adding deprecated/broken spells for trainers, spell book, etc
bool SpellMgr::IsSpellValid(SpellEntry const* spellInfo, Player* pl, bool msg)
{
    // not exist
    if(!spellInfo)
        return false;

    bool need_check_reagents = false;

    // check effects
    for(int i = 0; i < MAX_EFFECT_INDEX; ++i)
    {
        switch(spellInfo->Effect[i])
        {
            case 0:
                continue;

            // craft spell for crafting non-existed item (break client recipes list show)
            case SPELL_EFFECT_CREATE_ITEM:
            case SPELL_EFFECT_CREATE_ITEM_2:
            {
                if (spellInfo->EffectItemType[i] == 0)
                {
                    // skip auto-loot crafting spells, its not need explicit item info (but have special fake items sometime)
                    if (!IsLootCraftingSpell(spellInfo))
                    {
                        if(msg)
                        {
                            if(pl)
                                ChatHandler(pl).PSendSysMessage("Craft spell %u not have create item entry.",spellInfo->Id);
                            else
                                sLog.outErrorDb("Craft spell %u not have create item entry.",spellInfo->Id);
                        }
                        return false;
                    }

                }
                // also possible IsLootCraftingSpell case but fake item must exist anyway
                else if (!ObjectMgr::GetItemPrototype( spellInfo->EffectItemType[i] ))
                {
                    if(msg)
                    {
                        if(pl)
                            ChatHandler(pl).PSendSysMessage("Craft spell %u create item (Entry: %u) but item does not exist in item_template.",spellInfo->Id,spellInfo->EffectItemType[i]);
                        else
                            sLog.outErrorDb("Craft spell %u create item (Entry: %u) but item does not exist in item_template.",spellInfo->Id,spellInfo->EffectItemType[i]);
                    }
                    return false;
                }

                need_check_reagents = true;
                break;
            }
            case SPELL_EFFECT_LEARN_SPELL:
            {
                SpellEntry const* spellInfo2 = sSpellStore.LookupEntry(spellInfo->EffectTriggerSpell[i]);
                if( !IsSpellValid(spellInfo2,pl,msg) )
                {
                    if(msg)
                    {
                        if(pl)
                            ChatHandler(pl).PSendSysMessage("Spell %u learn to broken spell %u, and then...",spellInfo->Id,spellInfo->EffectTriggerSpell[i]);
                        else
                            sLog.outErrorDb("Spell %u learn to invalid spell %u, and then...",spellInfo->Id,spellInfo->EffectTriggerSpell[i]);
                    }
                    return false;
                }
                break;
            }
        }
    }

    if(need_check_reagents)
    {
        for(int j = 0; j < MAX_SPELL_REAGENTS; ++j)
        {
            if(spellInfo->Reagent[j] > 0 && !ObjectMgr::GetItemPrototype( spellInfo->Reagent[j] ))
            {
                if(msg)
                {
                    if(pl)
                        ChatHandler(pl).PSendSysMessage("Craft spell %u requires reagent item (Entry: %u) but item does not exist in item_template.",spellInfo->Id,spellInfo->Reagent[j]);
                    else
                        sLog.outErrorDb("Craft spell %u requires reagent item (Entry: %u) but item does not exist in item_template.",spellInfo->Id,spellInfo->Reagent[j]);
                }
                return false;
            }
        }
    }

    return true;
}

void SpellMgr::LoadSpellAreas()
{
    mSpellAreaMap.clear();                                  // need for reload case
    mSpellAreaForQuestMap.clear();
    mSpellAreaForActiveQuestMap.clear();
    mSpellAreaForQuestEndMap.clear();
    mSpellAreaForAuraMap.clear();

    uint32 count = 0;

    //                                                0      1     2            3                   4          5           6         7       8
    QueryResult *result = WorldDatabase.Query("SELECT spell, area, quest_start, quest_start_active, quest_end, aura_spell, racemask, gender, autocast FROM spell_area");

    if( !result )
    {
        barGoLink bar( 1 );

        bar.step();

        sLog.outString();
        sLog.outString( ">> Loaded %u spell area requirements", count );
        return;
    }

    barGoLink bar( (int)result->GetRowCount() );

    do
    {
        Field *fields = result->Fetch();

        bar.step();

        uint32 spell = fields[0].GetUInt32();
        SpellArea spellArea;
        spellArea.spellId             = spell;
        spellArea.areaId              = fields[1].GetUInt32();
        spellArea.questStart          = fields[2].GetUInt32();
        spellArea.questStartCanActive = fields[3].GetBool();
        spellArea.questEnd            = fields[4].GetUInt32();
        spellArea.auraSpell           = fields[5].GetInt32();
        spellArea.raceMask            = fields[6].GetUInt32();
        spellArea.gender              = Gender(fields[7].GetUInt8());
        spellArea.autocast            = fields[8].GetBool();

        if(!sSpellStore.LookupEntry(spell))
        {
            sLog.outErrorDb("Spell %u listed in `spell_area` does not exist", spell);
            continue;
        }

        {
            bool ok = true;
            SpellAreaMapBounds sa_bounds = GetSpellAreaMapBounds(spellArea.spellId);
            for(SpellAreaMap::const_iterator itr = sa_bounds.first; itr != sa_bounds.second; ++itr)
            {
                if (spellArea.spellId != itr->second.spellId)
                    continue;
                if (spellArea.areaId != itr->second.areaId)
                    continue;
                if (spellArea.questStart != itr->second.questStart)
                    continue;
                if (spellArea.auraSpell != itr->second.auraSpell)
                    continue;
                if ((spellArea.raceMask & itr->second.raceMask) == 0)
                    continue;
                if (spellArea.gender != itr->second.gender)
                    continue;

                // duplicate by requirements
                ok =false;
                break;
            }

            if(!ok)
            {
                sLog.outErrorDb("Spell %u listed in `spell_area` already listed with similar requirements.", spell);
                continue;
            }

        }

        if(spellArea.areaId && !GetAreaEntryByAreaID(spellArea.areaId))
        {
            sLog.outErrorDb("Spell %u listed in `spell_area` have wrong area (%u) requirement", spell,spellArea.areaId);
            continue;
        }

        if(spellArea.questStart && !sObjectMgr.GetQuestTemplate(spellArea.questStart))
        {
            sLog.outErrorDb("Spell %u listed in `spell_area` have wrong start quest (%u) requirement", spell,spellArea.questStart);
            continue;
        }

        if(spellArea.questEnd)
        {
            if(!sObjectMgr.GetQuestTemplate(spellArea.questEnd))
            {
                sLog.outErrorDb("Spell %u listed in `spell_area` have wrong end quest (%u) requirement", spell,spellArea.questEnd);
                continue;
            }

            if(spellArea.questEnd==spellArea.questStart && !spellArea.questStartCanActive)
            {
                sLog.outErrorDb("Spell %u listed in `spell_area` have quest (%u) requirement for start and end in same time", spell,spellArea.questEnd);
                continue;
            }
        }

        if(spellArea.auraSpell)
        {
            SpellEntry const* spellInfo = sSpellStore.LookupEntry(abs(spellArea.auraSpell));
            if(!spellInfo)
            {
                sLog.outErrorDb("Spell %u listed in `spell_area` have wrong aura spell (%u) requirement", spell,abs(spellArea.auraSpell));
                continue;
            }

            switch(spellInfo->EffectApplyAuraName[EFFECT_INDEX_0])
            {
                case SPELL_AURA_DUMMY:
                case SPELL_AURA_PHASE:
                case SPELL_AURA_GHOST:
                    break;
                default:
                    sLog.outErrorDb("Spell %u listed in `spell_area` have aura spell requirement (%u) without dummy/phase/ghost aura in effect 0", spell,abs(spellArea.auraSpell));
                    continue;
            }

            if(abs(spellArea.auraSpell)==spellArea.spellId)
            {
                sLog.outErrorDb("Spell %u listed in `spell_area` have aura spell (%u) requirement for itself", spell,abs(spellArea.auraSpell));
                continue;
            }

            // not allow autocast chains by auraSpell field (but allow use as alternative if not present)
            if(spellArea.autocast && spellArea.auraSpell > 0)
            {
                bool chain = false;
                SpellAreaForAuraMapBounds saBound = GetSpellAreaForAuraMapBounds(spellArea.spellId);
                for(SpellAreaForAuraMap::const_iterator itr = saBound.first; itr != saBound.second; ++itr)
                {
                    if(itr->second->autocast && itr->second->auraSpell > 0)
                    {
                        chain = true;
                        break;
                    }
                }

                if(chain)
                {
                    sLog.outErrorDb("Spell %u listed in `spell_area` have aura spell (%u) requirement that itself autocast from aura", spell,spellArea.auraSpell);
                    continue;
                }

                SpellAreaMapBounds saBound2 = GetSpellAreaMapBounds(spellArea.auraSpell);
                for(SpellAreaMap::const_iterator itr2 = saBound2.first; itr2 != saBound2.second; ++itr2)
                {
                    if(itr2->second.autocast && itr2->second.auraSpell > 0)
                    {
                        chain = true;
                        break;
                    }
                }

                if(chain)
                {
                    sLog.outErrorDb("Spell %u listed in `spell_area` have aura spell (%u) requirement that itself autocast from aura", spell,spellArea.auraSpell);
                    continue;
                }
            }
        }

        if(spellArea.raceMask && (spellArea.raceMask & RACEMASK_ALL_PLAYABLE)==0)
        {
            sLog.outErrorDb("Spell %u listed in `spell_area` have wrong race mask (%u) requirement", spell,spellArea.raceMask);
            continue;
        }

        if(spellArea.gender!=GENDER_NONE && spellArea.gender!=GENDER_FEMALE && spellArea.gender!=GENDER_MALE)
        {
            sLog.outErrorDb("Spell %u listed in `spell_area` have wrong gender (%u) requirement", spell,spellArea.gender);
            continue;
        }

        SpellArea const* sa = &mSpellAreaMap.insert(SpellAreaMap::value_type(spell,spellArea))->second;

        // for search by current zone/subzone at zone/subzone change
        if(spellArea.areaId)
            mSpellAreaForAreaMap.insert(SpellAreaForAreaMap::value_type(spellArea.areaId,sa));

        // for search at quest start/reward
        if(spellArea.questStart)
        {
            if(spellArea.questStartCanActive)
                mSpellAreaForActiveQuestMap.insert(SpellAreaForQuestMap::value_type(spellArea.questStart,sa));
            else
                mSpellAreaForQuestMap.insert(SpellAreaForQuestMap::value_type(spellArea.questStart,sa));
        }

        // for search at quest start/reward
        if(spellArea.questEnd)
            mSpellAreaForQuestEndMap.insert(SpellAreaForQuestMap::value_type(spellArea.questEnd,sa));

        // for search at aura apply
        if(spellArea.auraSpell)
            mSpellAreaForAuraMap.insert(SpellAreaForAuraMap::value_type(abs(spellArea.auraSpell),sa));

        ++count;
    } while( result->NextRow() );

    delete result;

    sLog.outString();
    sLog.outString( ">> Loaded %u spell area requirements", count );
}

SpellCastResult SpellMgr::GetSpellAllowedInLocationError(SpellEntry const *spellInfo, uint32 map_id, uint32 zone_id, uint32 area_id, Player const* player)
{
    // normal case
    if (spellInfo->AreaGroupId > 0)
    {
        bool found = false;
        AreaGroupEntry const* groupEntry = sAreaGroupStore.LookupEntry(spellInfo->AreaGroupId);
        while (groupEntry)
        {
            for (uint32 i=0; i<6; ++i)
                if (groupEntry->AreaId[i] == zone_id || groupEntry->AreaId[i] == area_id)
                    found = true;
            if (found || !groupEntry->nextGroup)
                break;
            // Try search in next group
            groupEntry = sAreaGroupStore.LookupEntry(groupEntry->nextGroup);
        }

        if (!found)
            return SPELL_FAILED_INCORRECT_AREA;
    }

    // continent limitation (virtual continent), ignore for GM
    if ((spellInfo->AttributesEx4 & SPELL_ATTR_EX4_CAST_ONLY_IN_OUTLAND) && !(player && player->isGameMaster()))
    {
        uint32 v_map = GetVirtualMapForMapAndZone(map_id, zone_id);
        MapEntry const* mapEntry = sMapStore.LookupEntry(v_map);
        if (!mapEntry || mapEntry->addon < 1 || !mapEntry->IsContinent())
            return SPELL_FAILED_INCORRECT_AREA;
    }

    // raid instance limitation
    if (spellInfo->AttributesEx6 & SPELL_ATTR_EX6_NOT_IN_RAID_INSTANCE)
    {
        MapEntry const* mapEntry = sMapStore.LookupEntry(map_id);
        if (!mapEntry || mapEntry->IsRaid())
            return SPELL_FAILED_NOT_IN_RAID_INSTANCE;
    }

    // DB base check (if non empty then must fit at least single for allow)
    SpellAreaMapBounds saBounds = GetSpellAreaMapBounds(spellInfo->Id);
    if (saBounds.first != saBounds.second)
    {
        for(SpellAreaMap::const_iterator itr = saBounds.first; itr != saBounds.second; ++itr)
        {
            if(itr->second.IsFitToRequirements(player,zone_id,area_id))
                return SPELL_CAST_OK;
        }
        return SPELL_FAILED_INCORRECT_AREA;
    }

    // bg spell checks

    // do not allow spells to be cast in arenas
    // - with SPELL_ATTR_EX4_NOT_USABLE_IN_ARENA flag
    // - with greater than 10 min CD
    if ((spellInfo->AttributesEx4 & SPELL_ATTR_EX4_NOT_USABLE_IN_ARENA) ||
         (GetSpellRecoveryTime(spellInfo) > 10 * MINUTE * IN_MILLISECONDS && !(spellInfo->AttributesEx4 & SPELL_ATTR_EX4_USABLE_IN_ARENA)))
        if (player && player->InArena())
            return SPELL_FAILED_NOT_IN_ARENA;

    // Spell casted only on battleground
    if ((spellInfo->AttributesEx3 & SPELL_ATTR_EX3_BATTLEGROUND))
        if (!player || !player->InBattleGround())
            return SPELL_FAILED_ONLY_BATTLEGROUNDS;

    switch(spellInfo->Id)
    {
        // a trinket in alterac valley allows to teleport to the boss
        case 22564:                                         // recall
        case 22563:                                         // recall
        {
            if (!player)
                return SPELL_FAILED_REQUIRES_AREA;
            BattleGround* bg = player->GetBattleGround();
            return map_id == 30 && bg
                && bg->GetStatus() != STATUS_WAIT_JOIN ? SPELL_CAST_OK : SPELL_FAILED_REQUIRES_AREA;
        }
        case 23333:                                         // Warsong Flag
        case 23335:                                         // Silverwing Flag
            return map_id == 489 && player && player->InBattleGround() ? SPELL_CAST_OK : SPELL_FAILED_REQUIRES_AREA;
        case 34976:                                         // Netherstorm Flag
            return map_id == 566 && player && player->InBattleGround() ? SPELL_CAST_OK : SPELL_FAILED_REQUIRES_AREA;
        case 2584:                                          // Waiting to Resurrect
        case 42792:                                         // Recently Dropped Flag
        case 43681:                                         // Inactive
        {
            return player && player->InBattleGround() ? SPELL_CAST_OK : SPELL_FAILED_ONLY_BATTLEGROUNDS;
        }
        case 22011:                                         // Spirit Heal Channel
        case 22012:                                         // Spirit Heal
        case 24171:                                         // Resurrection Impact Visual
        case 44535:                                         // Spirit Heal (mana)
        {
            MapEntry const* mapEntry = sMapStore.LookupEntry(map_id);
            if (!mapEntry)
                return SPELL_FAILED_INCORRECT_AREA;
            return mapEntry->IsBattleGround()? SPELL_CAST_OK : SPELL_FAILED_ONLY_BATTLEGROUNDS;
        }
        case 44521:                                         // Preparation
        {
            if (!player)
                return SPELL_FAILED_REQUIRES_AREA;

            BattleGround* bg = player->GetBattleGround();
            return bg && bg->GetStatus()==STATUS_WAIT_JOIN ? SPELL_CAST_OK : SPELL_FAILED_ONLY_BATTLEGROUNDS;
        }
        case 32724:                                         // Gold Team (Alliance)
        case 32725:                                         // Green Team (Alliance)
        case 35774:                                         // Gold Team (Horde)
        case 35775:                                         // Green Team (Horde)
        {
            return player && player->InArena() ? SPELL_CAST_OK : SPELL_FAILED_ONLY_IN_ARENA;
        }
        case 32727:                                         // Arena Preparation
        {
            if (!player)
                return SPELL_FAILED_REQUIRES_AREA;
            if (!player->InArena())
                return SPELL_FAILED_REQUIRES_AREA;

            BattleGround* bg = player->GetBattleGround();
            return bg && bg->GetStatus()==STATUS_WAIT_JOIN ? SPELL_CAST_OK : SPELL_FAILED_ONLY_IN_ARENA;
        }
    }

    return SPELL_CAST_OK;
}

void SpellMgr::LoadSkillLineAbilityMap()
{
    mSkillLineAbilityMap.clear();

    barGoLink bar( (int)sSkillLineAbilityStore.GetNumRows() );
    uint32 count = 0;

    for (uint32 i = 0; i < sSkillLineAbilityStore.GetNumRows(); ++i)
    {
        bar.step();
        SkillLineAbilityEntry const *SkillInfo = sSkillLineAbilityStore.LookupEntry(i);
        if(!SkillInfo)
            continue;

        mSkillLineAbilityMap.insert(SkillLineAbilityMap::value_type(SkillInfo->spellId,SkillInfo));
        ++count;
    }

    sLog.outString();
    sLog.outString(">> Loaded %u SkillLineAbility MultiMap Data", count);
}

void SpellMgr::CheckUsedSpells(char const* table)
{
    uint32 countSpells = 0;
    uint32 countMasks = 0;

    //                                                 0       1               2                3                4         5           6             7          8          9         10   11
    QueryResult *result = WorldDatabase.PQuery("SELECT spellid,SpellFamilyName,SpellFamilyMaskA,SpellFamilyMaskB,SpellIcon,SpellVisual,SpellCategory,EffectType,EffectAura,EffectIdx,Name,Code FROM %s",table);

    if( !result )
    {
        barGoLink bar( 1 );

        bar.step();

        sLog.outString();
        sLog.outErrorDb("`%s` table is empty!",table);
        return;
    }

    barGoLink bar( (int)result->GetRowCount() );

    do
    {
        Field *fields = result->Fetch();

        bar.step();

        uint32 spell       = fields[0].GetUInt32();
        int32  family      = fields[1].GetInt32();
        uint64 familyMaskA = fields[2].GetUInt64();
        uint32 familyMaskB = fields[3].GetUInt32();
        int32  spellIcon   = fields[4].GetInt32();
        int32  spellVisual = fields[5].GetInt32();
        int32  category    = fields[6].GetInt32();
        int32  effectType  = fields[7].GetInt32();
        int32  auraType    = fields[8].GetInt32();
        int32  effectIdx   = fields[9].GetInt32();
        std::string name   = fields[10].GetCppString();
        std::string code   = fields[11].GetCppString();

        // checks of correctness requirements itself

        if (family < -1 || family > SPELLFAMILY_PET)
        {
            sLog.outError("Table '%s' for spell %u have wrong SpellFamily value(%u), skipped.",table,spell,family);
            continue;
        }

        // TODO: spellIcon check need dbc loading
        if (spellIcon < -1)
        {
            sLog.outError("Table '%s' for spell %u have wrong SpellIcon value(%u), skipped.",table,spell,spellIcon);
            continue;
        }

        // TODO: spellVisual check need dbc loading
        if (spellVisual < -1)
        {
            sLog.outError("Table '%s' for spell %u have wrong SpellVisual value(%u), skipped.",table,spell,spellVisual);
            continue;
        }

        // TODO: for spellCategory better check need dbc loading
        if (category < -1 || category >=0 && sSpellCategoryStore.find(category) == sSpellCategoryStore.end())
        {
            sLog.outError("Table '%s' for spell %u have wrong SpellCategory value(%u), skipped.",table,spell,category);
            continue;
        }

        if (effectType < -1 || effectType >= TOTAL_SPELL_EFFECTS)
        {
            sLog.outError("Table '%s' for spell %u have wrong SpellEffect type value(%u), skipped.",table,spell,effectType);
            continue;
        }

        if (auraType < -1 || auraType >= TOTAL_AURAS)
        {
            sLog.outError("Table '%s' for spell %u have wrong SpellAura type value(%u), skipped.",table,spell,auraType);
            continue;
        }

        if (effectIdx < -1 || effectIdx >= 3)
        {
            sLog.outError("Table '%s' for spell %u have wrong EffectIdx value(%u), skipped.",table,spell,effectIdx);
            continue;
        }

        // now checks of requirements

        if(spell)
        {
            ++countSpells;

            SpellEntry const* spellEntry = sSpellStore.LookupEntry(spell);
            if(!spellEntry)
            {
                sLog.outError("Spell %u '%s' not exist but used in %s.",spell,name.c_str(),code.c_str());
                continue;
            }

            if(family >= 0 && spellEntry->SpellFamilyName != family)
            {
                sLog.outError("Spell %u '%s' family(%u) <> %u but used in %s.",spell,name.c_str(),spellEntry->SpellFamilyName,family,code.c_str());
                continue;
            }

            if(familyMaskA != UI64LIT(0xFFFFFFFFFFFFFFFF) || familyMaskB != 0xFFFFFFFF)
            {
                if(familyMaskA == UI64LIT(0x0000000000000000) && familyMaskB == 0x00000000)
                {
                    if(spellEntry->SpellFamilyFlags != 0 || spellEntry->SpellFamilyFlags2 != 0)
                    {
                        sLog.outError("Spell %u '%s' not fit to (" I64FMT "," I32FMT ") but used in %s.",
                            spell, name.c_str(), familyMaskA, familyMaskB, code.c_str());
                        continue;
                    }

                }
                else
                {
                    if((spellEntry->SpellFamilyFlags & familyMaskA)==0 && (spellEntry->SpellFamilyFlags2 & familyMaskB)==0)
                    {
                        sLog.outError("Spell %u '%s' not fit to (" I64FMT "," I32FMT ") but used in %s.",spell,name.c_str(),familyMaskA,familyMaskB,code.c_str());
                        continue;
                    }

                }
            }

            if(spellIcon >= 0 && spellEntry->SpellIconID != spellIcon)
            {
                sLog.outError("Spell %u '%s' icon(%u) <> %u but used in %s.",spell,name.c_str(),spellEntry->SpellIconID,spellIcon,code.c_str());
                continue;
            }

            if(spellVisual >= 0 && spellEntry->SpellVisual[0] != spellVisual)
            {
                sLog.outError("Spell %u '%s' visual(%u) <> %u but used in %s.",spell,name.c_str(),spellEntry->SpellVisual[0],spellVisual,code.c_str());
                continue;
            }

            if(category >= 0 && spellEntry->Category != category)
            {
                sLog.outError("Spell %u '%s' category(%u) <> %u but used in %s.",spell,name.c_str(),spellEntry->Category,category,code.c_str());
                continue;
            }

            if (effectIdx >= EFFECT_INDEX_0)
            {
                if(effectType >= 0 && spellEntry->Effect[effectIdx] != effectType)
                {
                    sLog.outError("Spell %u '%s' effect%d <> %u but used in %s.",spell,name.c_str(),effectIdx+1,effectType,code.c_str());
                    continue;
                }

                if(auraType >= 0 && spellEntry->EffectApplyAuraName[effectIdx] != auraType)
                {
                    sLog.outError("Spell %u '%s' aura%d <> %u but used in %s.",spell,name.c_str(),effectIdx+1,auraType,code.c_str());
                    continue;
                }

            }
            else
            {
                if(effectType >= 0 && !IsSpellHaveEffect(spellEntry,SpellEffects(effectType)))
                {
                    sLog.outError("Spell %u '%s' not have effect %u but used in %s.",spell,name.c_str(),effectType,code.c_str());
                    continue;
                }

                if(auraType >= 0 && !IsSpellHaveAura(spellEntry,AuraType(auraType)))
                {
                    sLog.outError("Spell %u '%s' not have aura %u but used in %s.",spell,name.c_str(),auraType,code.c_str());
                    continue;
                }
            }
        }
        else
        {
            ++countMasks;

            bool found = false;
            for(uint32 spellId = 1; spellId < sSpellStore.GetNumRows(); ++spellId)
            {
                SpellEntry const* spellEntry = sSpellStore.LookupEntry(spellId);
                if(!spellEntry)
                    continue;

                if(family >=0 && spellEntry->SpellFamilyName != family)
                    continue;

                if(familyMaskA != UI64LIT(0xFFFFFFFFFFFFFFFF) || familyMaskB != 0xFFFFFFFF)
                {
                    if(familyMaskA == UI64LIT(0x0000000000000000) && familyMaskB == 0x00000000)
                    {
                        if(spellEntry->SpellFamilyFlags != 0 || spellEntry->SpellFamilyFlags2 != 0)
                            continue;
                    }
                    else
                    {
                        if((spellEntry->SpellFamilyFlags & familyMaskA)==0 && (spellEntry->SpellFamilyFlags2 & familyMaskB)==0)
                            continue;
                    }
                }

                if(spellIcon >= 0 && spellEntry->SpellIconID != spellIcon)
                    continue;

                if(spellVisual >= 0 && spellEntry->SpellVisual[0] != spellVisual)
                    continue;

                if(category >= 0 && spellEntry->Category != category)
                    continue;

                if(effectIdx >= 0)
                {
                    if(effectType >=0 && spellEntry->Effect[effectIdx] != effectType)
                        continue;

                    if(auraType >=0 && spellEntry->EffectApplyAuraName[effectIdx] != auraType)
                        continue;
                }
                else
                {
                    if(effectType >=0 && !IsSpellHaveEffect(spellEntry,SpellEffects(effectType)))
                        continue;

                    if(auraType >=0 && !IsSpellHaveAura(spellEntry,AuraType(auraType)))
                        continue;
                }

                found = true;
                break;
            }

            if(!found)
            {
                if(effectIdx >= 0)
                    sLog.outError("Spells '%s' not found for family %i (" I64FMT "," I32FMT ") icon(%i) visual(%i) category(%i) effect%d(%i) aura%d(%i) but used in %s",
                        name.c_str(),family,familyMaskA,familyMaskB,spellIcon,spellVisual,category,effectIdx+1,effectType,effectIdx+1,auraType,code.c_str());
                else
                    sLog.outError("Spells '%s' not found for family %i (" I64FMT "," I32FMT ") icon(%i) visual(%i) category(%i) effect(%i) aura(%i) but used in %s",
                        name.c_str(),family,familyMaskA,familyMaskB,spellIcon,spellVisual,category,effectType,auraType,code.c_str());
                continue;
            }
        }

    } while( result->NextRow() );

    delete result;

    sLog.outString();
    sLog.outString( ">> Checked %u spells and %u spell masks", countSpells, countMasks );
}

DiminishingGroup GetDiminishingReturnsGroupForSpell(SpellEntry const* spellproto, bool triggered)
{
    // Explicit Diminishing Groups
    switch(spellproto->SpellFamilyName)
    {
        case SPELLFAMILY_GENERIC:
            // some generic arena related spells have by some strange reason MECHANIC_TURN
            if  (spellproto->Mechanic == MECHANIC_TURN)
                return DIMINISHING_NONE;
            break;
        case SPELLFAMILY_MAGE:
            // Dragon's Breath
            if  (spellproto->SpellIconID == 1548)
                return DIMINISHING_DISORIENT;
            break;
        case SPELLFAMILY_ROGUE:
        {
            // Blind
            if (spellproto->SpellFamilyFlags & UI64LIT(0x00001000000))
                return DIMINISHING_FEAR_CHARM_BLIND;
            // Cheap Shot
            else if (spellproto->SpellFamilyFlags & UI64LIT(0x00000000400))
                return DIMINISHING_CHEAPSHOT_POUNCE;
            // Crippling poison - Limit to 10 seconds in PvP (No SpellFamilyFlags)
            else if (spellproto->SpellIconID == 163)
                return DIMINISHING_LIMITONLY;
            break;
        }
        case SPELLFAMILY_HUNTER:
        {
            // Freezing Trap & Freezing Arrow & Wyvern Sting
            if  (spellproto->SpellIconID == 180 || spellproto->SpellIconID == 1721)
                return DIMINISHING_DISORIENT;
            break;
        }
        case SPELLFAMILY_WARLOCK:
        {
            // Curses/etc
            if (spellproto->SpellFamilyFlags & UI64LIT(0x00080000000))
                return DIMINISHING_LIMITONLY;
            break;
        }
        case SPELLFAMILY_DRUID:
        {
            // Cyclone
            if (spellproto->SpellFamilyFlags & UI64LIT(0x02000000000))
                return DIMINISHING_CYCLONE;
            // Pounce
            else if (spellproto->SpellFamilyFlags & UI64LIT(0x00000020000))
                return DIMINISHING_CHEAPSHOT_POUNCE;
            // Faerie Fire
            else if (spellproto->SpellFamilyFlags & UI64LIT(0x00000000400))
                return DIMINISHING_LIMITONLY;
            break;
        }
        case SPELLFAMILY_WARRIOR:
        {
            // Hamstring - limit duration to 10s in PvP
            if (spellproto->SpellFamilyFlags & UI64LIT(0x00000000002))
                return DIMINISHING_LIMITONLY;
            break;
        }
        case SPELLFAMILY_PRIEST:
        {
            // Shackle Undead
            if (spellproto->SpellIconID == 27)
                return DIMINISHING_DISORIENT;
            break;
        }
        case SPELLFAMILY_DEATHKNIGHT:
        {
            // Hungering Cold (no flags)
            if (spellproto->SpellIconID == 2797)
                return DIMINISHING_DISORIENT;
            break;
        }
        default:
            break;
    }

    // Get by mechanic
    uint32 mechanic = GetAllSpellMechanicMask(spellproto);
    if (!mechanic)
        return DIMINISHING_NONE;

    if (mechanic & ((1<<(MECHANIC_STUN-1))|(1<<(MECHANIC_SHACKLE-1))))
        return triggered ? DIMINISHING_TRIGGER_STUN : DIMINISHING_CONTROL_STUN;
    if (mechanic & ((1<<(MECHANIC_SLEEP-1))|(1<<(MECHANIC_FREEZE-1))))
        return DIMINISHING_FREEZE_SLEEP;
    if (mechanic & ((1<<(MECHANIC_KNOCKOUT-1))|(1<<(MECHANIC_POLYMORPH-1))|(1<<(MECHANIC_SAPPED-1))))
        return DIMINISHING_DISORIENT;
    if (mechanic & (1<<(MECHANIC_ROOT-1)))
        return triggered ? DIMINISHING_TRIGGER_ROOT : DIMINISHING_CONTROL_ROOT;
    if (mechanic & ((1<<(MECHANIC_FEAR-1))|(1<<(MECHANIC_CHARM-1))))
        return DIMINISHING_FEAR_CHARM_BLIND;
    if (mechanic & ((1<<(MECHANIC_SILENCE-1))|(1<<(MECHANIC_INTERRUPT-1))))
        return DIMINISHING_SILENCE;
    if (mechanic & (1<<(MECHANIC_DISARM-1)))
        return DIMINISHING_DISARM;
    if (mechanic & (1<<(MECHANIC_BANISH-1)))
        return DIMINISHING_BANISH;
    if (mechanic & (1<<(MECHANIC_HORROR-1)))
        return DIMINISHING_HORROR;

    return DIMINISHING_NONE;
}

int32 GetDiminishingReturnsLimitDuration(DiminishingGroup group, SpellEntry const* spellproto)
{
    if(!IsDiminishingReturnsGroupDurationLimited(group))
        return 0;

    // Explicit diminishing duration
    switch(spellproto->SpellFamilyName)
    {
        case SPELLFAMILY_HUNTER:
        {
            // Wyvern Sting
            if (spellproto->SpellFamilyFlags & UI64LIT(0x0000100000000000))
                return 6000;
            break;
        }
        case SPELLFAMILY_PALADIN:
        {
            // Repentance - limit to 6 seconds in PvP
            if (spellproto->SpellFamilyFlags & UI64LIT(0x00000000004))
                return 6000;
            break;
        }
        case SPELLFAMILY_DRUID:
        {
            // Faerie Fire - limit to 40 seconds in PvP (3.1)
            if (spellproto->SpellFamilyFlags & UI64LIT(0x00000000400))
                return 40000;
            break;
        }
        default:
            break;
    }

    return 10000;
}

bool IsDiminishingReturnsGroupDurationLimited(DiminishingGroup group)
{
    switch(group)
    {
        case DIMINISHING_CONTROL_STUN:
        case DIMINISHING_TRIGGER_STUN:
        case DIMINISHING_CONTROL_ROOT:
        case DIMINISHING_TRIGGER_ROOT:
        case DIMINISHING_FEAR_CHARM_BLIND:
        case DIMINISHING_DISORIENT:
        case DIMINISHING_CHEAPSHOT_POUNCE:
        case DIMINISHING_FREEZE_SLEEP:
        case DIMINISHING_CYCLONE:
        case DIMINISHING_BANISH:
        case DIMINISHING_LIMITONLY:
            return true;
        default:
            return false;
    }
    return false;
}

DiminishingReturnsType GetDiminishingReturnsGroupType(DiminishingGroup group)
{
    switch(group)
    {
        case DIMINISHING_CYCLONE:
        case DIMINISHING_TRIGGER_STUN:
        case DIMINISHING_CONTROL_STUN:
            return DRTYPE_ALL;
        case DIMINISHING_CONTROL_ROOT:
        case DIMINISHING_TRIGGER_ROOT:
        case DIMINISHING_FEAR_CHARM_BLIND:
        case DIMINISHING_DISORIENT:
        case DIMINISHING_SILENCE:
        case DIMINISHING_DISARM:
        case DIMINISHING_HORROR:
        case DIMINISHING_FREEZE_SLEEP:
        case DIMINISHING_BANISH:
        case DIMINISHING_CHEAPSHOT_POUNCE:
            return DRTYPE_PLAYER;
        default:
            break;
    }

    return DRTYPE_NONE;
}

bool SpellArea::IsFitToRequirements(Player const* player, uint32 newZone, uint32 newArea) const
{
    if(gender!=GENDER_NONE)
    {
        // not in expected gender
        if(!player || gender != player->getGender())
            return false;
    }

    if(raceMask)
    {
        // not in expected race
        if(!player || !(raceMask & player->getRaceMask()))
            return false;
    }

    if(areaId)
    {
        // not in expected zone
        if(newZone!=areaId && newArea!=areaId)
            return false;
    }

    if(questStart)
    {
        // not in expected required quest state
        if(!player || (!questStartCanActive || !player->IsActiveQuest(questStart)) && !player->GetQuestRewardStatus(questStart))
            return false;
    }

    if(questEnd)
    {
        // not in expected forbidden quest state
        if(!player || player->GetQuestRewardStatus(questEnd))
            return false;
    }

    if(auraSpell)
    {
        // not have expected aura
        if(!player)
            return false;
        if(auraSpell > 0)
            // have expected aura
            return player->HasAura(auraSpell, EFFECT_INDEX_0);
        else
            // not have expected aura
            return !player->HasAura(-auraSpell, EFFECT_INDEX_0);
    }

    return true;
}

SpellEntry const* GetSpellEntryByDifficulty(uint32 id, Difficulty difficulty)
{
    SpellDifficultyEntry const* spellDiff = sSpellDifficultyStore.LookupEntry(id);

    if (!spellDiff)
        return NULL;

    if (!spellDiff->spellId[difficulty])
        return NULL;

    sLog.outDebug("Searching spell %u in SpellDifficulty.dbc: Result is: %u/%u/%u/%u ",id, 
    spellDiff->spellId[RAID_DIFFICULTY_10MAN_NORMAL],
    spellDiff->spellId[RAID_DIFFICULTY_25MAN_NORMAL],
    spellDiff->spellId[RAID_DIFFICULTY_10MAN_HEROIC],
    spellDiff->spellId[RAID_DIFFICULTY_25MAN_HEROIC]);

    SpellEntry const* spellEntry = sSpellStore.LookupEntry(spellDiff->spellId[difficulty]);
    return spellEntry;
}<|MERGE_RESOLUTION|>--- conflicted
+++ resolved
@@ -1585,68 +1585,10 @@
         case SPELLFAMILY_GENERIC:
             if (spellInfo_2->SpellFamilyName == SPELLFAMILY_GENERIC)
             {
-<<<<<<< HEAD
-                case SPELLFAMILY_GENERIC:                   // same family case
-                {
-                    // Dark Essence & Light Essence
-                    if ((spellInfo_1->Id == 65684 && spellInfo_2->Id == 65686) ||
-                        (spellInfo_2->Id == 65684 && spellInfo_1->Id == 65686))
-                        return true;
-
-                    //Potent Fungus and Mini must remove each other (Amanitar encounter, Ahn'kahet)
-                    if ((spellInfo_1->Id == 57055 && spellInfo_2->Id == 56648) ||
-                        (spellInfo_2->Id == 57055 && spellInfo_1->Id == 56648))
-                        return true;
-
-                    // Thunderfury
-                    if ((spellInfo_1->Id == 21992 && spellInfo_2->Id == 27648) ||
-                        (spellInfo_2->Id == 21992 && spellInfo_1->Id == 27648))
-                        return false;
-
-                    // Lightning Speed (Mongoose) and Fury of the Crashing Waves (Tsunami Talisman)
-                    if ((spellInfo_1->Id == 28093 && spellInfo_2->Id == 42084) ||
-                        (spellInfo_2->Id == 28093 && spellInfo_1->Id == 42084))
-                        return false;
-
-                    // Soulstone Resurrection and Twisting Nether (resurrector)
-                    if( spellInfo_1->SpellIconID == 92 && spellInfo_2->SpellIconID == 92 && (
-                        spellInfo_1->SpellVisual[0] == 99 && spellInfo_2->SpellVisual[0] == 0 ||
-                        spellInfo_2->SpellVisual[0] == 99 && spellInfo_1->SpellVisual[0] == 0 ) )
-                        return false;
-
-                    // Heart of the Wild, Agility and various Idol Triggers
-                    if(spellInfo_1->SpellIconID == 240 && spellInfo_2->SpellIconID == 240)
-                        return false;
-
-                    // Personalized Weather (thunder effect should overwrite rainy aura)
-                    if(spellInfo_1->SpellIconID == 2606 && spellInfo_2->SpellIconID == 2606)
-                        return false;
-
-                    // Brood Affliction: Bronze
-                    if( (spellInfo_1->Id == 23170 && spellInfo_2->Id == 23171) ||
-                        (spellInfo_2->Id == 23170 && spellInfo_1->Id == 23171) )
-                        return false;
-
-                    // Cool Down (See PeriodicAuraTick())
-                    if ((spellInfo_1->Id == 52441 && spellInfo_2->Id == 52443) ||
-                        (spellInfo_2->Id == 52441 && spellInfo_1->Id == 52443))
-                        return false;
-
-                    // See Chapel Invisibility and See Noth Invisibility
-                    if( (spellInfo_1->Id == 52950 && spellInfo_2->Id == 52707) ||
-                        (spellInfo_2->Id == 52950 && spellInfo_1->Id == 52707) )
-                        return false;
-
-                    // Regular and Night Elf Ghost
-                    if( (spellInfo_1->Id == 8326 && spellInfo_2->Id == 20584) ||
-                        (spellInfo_2->Id == 8326 && spellInfo_1->Id == 20584) )
-                         return false;
-=======
                 // Dark Essence & Light Essence
                 if ((spellInfo_1->Id == 65684 && spellInfo_2->Id == 65686) ||
                     (spellInfo_2->Id == 65684 && spellInfo_1->Id == 65686))
                     return true;
->>>>>>> 5944326a
 
                 //Potent Fungus and Mini must remove each other (Amanitar encounter, Ahn'kahet)
                 if ((spellInfo_1->Id == 57055 && spellInfo_2->Id == 56648) ||
@@ -1677,24 +1619,10 @@
                 if(spellInfo_1->SpellIconID == 2606 && spellInfo_2->SpellIconID == 2606)
                     return false;
 
-<<<<<<< HEAD
-                    // Killing Spree
-                    if( spellInfo_1->Id == 61851 && spellInfo_2->Id == 51690)
-                        return false;
-
-                    break;
-                }
-                case SPELLFAMILY_HUNTER:
-                {
-                    // Concussive Shot and Imp. Concussive Shot (multi-family check)
-                    if( spellInfo_1->Id == 19410 && spellInfo_2->Id == 5116 )
-                        return false;
-=======
                 // Brood Affliction: Bronze
                 if( (spellInfo_1->Id == 23170 && spellInfo_2->Id == 23171) ||
                     (spellInfo_2->Id == 23170 && spellInfo_1->Id == 23171) )
                     return false;
->>>>>>> 5944326a
 
                 // Cool Down (See PeriodicAuraTick())
                 if ((spellInfo_1->Id == 52441 && spellInfo_2->Id == 52443) ||
@@ -1792,27 +1720,6 @@
                 if( (spellInfo_1->SpellIconID == 456 && spellInfo_2->SpellIconID == 2006) ||
                     (spellInfo_2->SpellIconID == 456 && spellInfo_1->SpellIconID == 2006) )
                     return false;
-<<<<<<< HEAD
-
-                // Taste of Blood and Sudden Death
-                if( (spellInfo_1->Id == 52437 && spellInfo_2->Id == 60503) ||
-                    (spellInfo_2->Id == 52437 && spellInfo_1->Id == 60503) )
-                    return false;
-            }
-
-            // Hamstring -> Improved Hamstring (multi-family check)
-            if( (spellInfo_1->SpellFamilyFlags & UI64LIT(0x2)) && spellInfo_2->Id == 23694 )
-                return false;
-
-            // Defensive Stance and Scroll of Protection (multi-family check)
-            if( spellInfo_1->Id == 71 && spellInfo_2->SpellIconID == 276 && spellInfo_2->SpellVisual[0] == 196 )
-                return false;
-
-            // Bloodlust and Bloodthirst (multi-family check)
-            if( spellInfo_2->Id == 2825 && spellInfo_1->SpellIconID == 38 && spellInfo_1->SpellVisual[0] == 0 )
-                return false;
-=======
->>>>>>> 5944326a
 
                 // Taste of Blood and Sudden Death
                 if( (spellInfo_1->Id == 52437 && spellInfo_2->Id == 60503) ||
@@ -1957,30 +1864,6 @@
                 if (spellInfo_1->SpellIconID == 3837 && spellInfo_2->SpellIconID == 3837)
                     return false;
             }
-<<<<<<< HEAD
-
-            // Blessing of Sanctuary (multi-family check, some from 16 spell icon spells)
-            if (spellInfo_2->Id == 67480 && spellInfo_1->Id == 20911)
-                return false;
-
-            // Inner Fire and Consecration
-            if(spellInfo_2->SpellFamilyName == SPELLFAMILY_PRIEST)
-                if(spellInfo_1->SpellIconID == 51 && spellInfo_2->SpellIconID == 51)
-                return false;
-
-            // Combustion and Fire Protection Aura (multi-family check)
-            if( spellInfo_2->Id == 11129 && spellInfo_1->SpellIconID == 33 && spellInfo_1->SpellVisual[0] == 321 )
-                return false;
-
-            // *Sanctity Aura -> Unstable Currents and other (multi-family check)
-            if( spellInfo_1->SpellIconID==502 && spellInfo_2->SpellFamilyName == SPELLFAMILY_GENERIC && spellInfo_2->SpellIconID==502 && spellInfo_2->SpellVisual[0]==969 )
-                return false;
-
-            // *Seal of Command and Band of Eternal Champion (multi-family check)
-            if( spellInfo_1->SpellIconID==561 && spellInfo_1->SpellVisual[0]==7992 && spellId_2 == 35081)
-                return false;
-=======
->>>>>>> 5944326a
             break;
         case SPELLFAMILY_SHAMAN:
             if( spellInfo_2->SpellFamilyName == SPELLFAMILY_SHAMAN )
