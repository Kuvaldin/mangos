--- conflicted
+++ resolved
@@ -398,16 +398,9 @@
             if (spellInfo->SpellFamilyFlags & UI64LIT(0x2000002000000000) || spellInfo->SpellFamilyFlags2 & 0x00000010)
                 return SPELL_WARLOCK_ARMOR;
 
-<<<<<<< HEAD
-            // Unstable Affliction & Immolate
-            if (spellInfo->SpellFamilyFlags & UI64LIT(0x10000000004))
-                return SPELL_UA_IMMOLATE;
-
-=======
             // Unstable Affliction | Immolate
             if (spellInfo->SpellFamilyFlags & UI64LIT(0x10000000004))
                 return SPELL_UA_IMMOLATE;
->>>>>>> d452a73a
             break;
         }
         case SPELLFAMILY_PRIEST:
