--- conflicted
+++ resolved
@@ -120,11 +120,7 @@
         if (Player* modOwner = spell->GetCaster()->GetSpellModOwner())
             modOwner->ApplySpellMod(spellInfo->Id, SPELLMOD_CASTING_TIME, castTime, spell);
 
-<<<<<<< HEAD
         if (!(spellInfo->Attributes & (SPELL_ATTR_ABILITY|SPELL_ATTR_TRADESPELL)))
-=======
-        if (!spellInfo->HasAttribute(SPELL_ATTR_UNK4) && !spellInfo->HasAttribute(SPELL_ATTR_TRADESPELL))
->>>>>>> 78344592
             castTime = int32(castTime * spell->GetCaster()->GetFloatValue(UNIT_MOD_CAST_SPEED));
         else
         {
@@ -511,14 +507,9 @@
             if (spellInfo->SpellFamilyFlags.test<CF_PALADIN_HAND_OF_FREEDOM, CF_PALADIN_HAND_OF_PROTECTION, CF_PALADIN_HAND_OF_SALVATION1, CF_PALADIN_HAND_OF_SACRIFICE>())
                 return SPELL_HAND;
 
-<<<<<<< HEAD
             // skip Heart of the Crusader and Judgements of the Just that have also same spell family mask
             if (spellInfo->SpellFamilyFlags.test<CF_PALADIN_JUDGEMENT_OF_RIGHT, CF_PALADIN_JUDGEMENT_OF_WISDOM_LIGHT, CF_PALADIN_JUDGEMENT_OF_JUSTICE, CF_PALADIN_HEART_OF_THE_CRUSADER, CF_PALADIN_JUDGEMENT_OF_BLOOD_MARTYR>() &&
                 (spellInfo->AttributesEx3 & SPELL_ATTR_EX3_UNK9) && !spellInfo->SpellFamilyFlags.test<CF_PALADIN_HEART_OF_THE_CRUSADER,CF_PALADIN_JUDGEMENT_OF_JUST>())
-=======
-            // skip Heart of the Crusader that have also same spell family mask
-            if (spellInfo->IsFitToFamilyMask(UI64LIT(0x00000820180400)) && spellInfo->HasAttribute(SPELL_ATTR_EX3_UNK9) && (spellInfo->SpellIconID != 237))
->>>>>>> 78344592
                 return SPELL_JUDGEMENT;
 
             // only paladin auras have this (for palaldin class family)
@@ -548,11 +539,7 @@
     if ((IsSpellHaveAura(spellInfo, SPELL_AURA_TRACK_CREATURES) ||
         IsSpellHaveAura(spellInfo, SPELL_AURA_TRACK_RESOURCES)  ||
         IsSpellHaveAura(spellInfo, SPELL_AURA_TRACK_STEALTHED)) &&
-<<<<<<< HEAD
         ((spellInfo->AttributesEx & SPELL_ATTR_EX_UNK17) || (spellInfo->AttributesEx6 & SPELL_ATTR_EX6_CASTABLE_ON_VEHICLE)))
-=======
-        (spellInfo->HasAttribute(SPELL_ATTR_EX_UNK17) || spellInfo->HasAttribute(SPELL_ATTR_EX6_UNK12)))
->>>>>>> 78344592
         return SPELL_TRACKER;
 
     // elixirs can have different families, but potion most ofc.
@@ -1026,11 +1013,7 @@
         return false;
 
     // AttributesEx check
-<<<<<<< HEAD
-    if (spellproto->AttributesEx & SPELL_ATTR_EX_NEGATIVE)
-=======
     if (spellproto->HasAttribute(SPELL_ATTR_EX_NEGATIVE))
->>>>>>> 78344592
         return false;
 
     // ok, positive
@@ -1159,17 +1142,12 @@
 
     if (actAsShifted)
     {
-<<<<<<< HEAD
         if (spellInfo->Attributes & SPELL_ATTR_NOT_SHAPESHIFT) // not while shapeshifted
         {
             //but we must allow cast of Berserk+modifier from any form... where for the hell should we do it?
             if (!(spellInfo->SpellIconID == 1680 && (spellInfo->AttributesEx & 0x8000)))
                 return SPELL_FAILED_NOT_SHAPESHIFT;
         }
-=======
-        if (spellInfo->HasAttribute(SPELL_ATTR_NOT_SHAPESHIFT)) // not while shapeshifted
-            return SPELL_FAILED_NOT_SHAPESHIFT;
->>>>>>> 78344592
         else if (spellInfo->Stances != 0)                   // needs other shapeshift
             return SPELL_FAILED_ONLY_SHAPESHIFT;
     }
@@ -2218,19 +2196,7 @@
     if (!spellInfo_1 || !spellInfo_2)
         return false;
 
-<<<<<<< HEAD
     if(spellId_1 == spellId_2)
-=======
-    if (spellId_1 == spellId_2)
-        return false;
-
-    // Resurrection sickness
-    if ((spellInfo_1->Id == SPELL_ID_PASSIVE_RESURRECTION_SICKNESS) != (spellInfo_2->Id==SPELL_ID_PASSIVE_RESURRECTION_SICKNESS))
-        return false;
-
-    // Allow stack passive and not passive spells
-    if (spellInfo_1->HasAttribute(SPELL_ATTR_PASSIVE) != spellInfo_2->HasAttribute(SPELL_ATTR_PASSIVE))
->>>>>>> 78344592
         return false;
 
     // Specific spell family spells
