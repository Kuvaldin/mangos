--- conflicted
+++ resolved
@@ -1741,7 +1741,6 @@
                 if ((spellInfo_1->Id == 65684 && spellInfo_2->Id == 65686) ||
                     (spellInfo_2->Id == 65684 && spellInfo_1->Id == 65686))
                     return true;
-<<<<<<< HEAD
 
                 //Potent Fungus and Mini must remove each other (Amanitar encounter, Ahn'kahet)
                 if ((spellInfo_1->Id == 57055 && spellInfo_2->Id == 56648) ||
@@ -1780,41 +1779,6 @@
                 // Blood Oath and Blood Oath
                 if ((spellInfo_1->Id == 50141 && spellInfo_2->Id == 50001) ||
                     (spellInfo_2->Id == 50141 && spellInfo_1->Id == 50001))
-=======
-
-                //Potent Fungus and Mini must remove each other (Amanitar encounter, Ahn'kahet)
-                if ((spellInfo_1->Id == 57055 && spellInfo_2->Id == 56648) ||
-                    (spellInfo_2->Id == 57055 && spellInfo_1->Id == 56648))
-                    return true;
-
-                // Thunderfury
-                if ((spellInfo_1->Id == 21992 && spellInfo_2->Id == 27648) ||
-                    (spellInfo_2->Id == 21992 && spellInfo_1->Id == 27648))
-                    return false;
-
-                // Lightning Speed (Mongoose) and Fury of the Crashing Waves (Tsunami Talisman)
-                if ((spellInfo_1->Id == 28093 && spellInfo_2->Id == 42084) ||
-                    (spellInfo_2->Id == 28093 && spellInfo_1->Id == 42084))
-                    return false;
-
-                // Soulstone Resurrection and Twisting Nether (resurrector)
-                if( spellInfo_1->SpellIconID == 92 && spellInfo_2->SpellIconID == 92 && (
-                    spellInfo_1->SpellVisual[0] == 99 && spellInfo_2->SpellVisual[0] == 0 ||
-                    spellInfo_2->SpellVisual[0] == 99 && spellInfo_1->SpellVisual[0] == 0 ) )
-                    return false;
-
-                // Heart of the Wild, Agility and various Idol Triggers
-                if(spellInfo_1->SpellIconID == 240 && spellInfo_2->SpellIconID == 240)
-                    return false;
-
-                // Personalized Weather (thunder effect should overwrite rainy aura)
-                if(spellInfo_1->SpellIconID == 2606 && spellInfo_2->SpellIconID == 2606)
-                    return false;
-
-                // Brood Affliction: Bronze
-                if( (spellInfo_1->Id == 23170 && spellInfo_2->Id == 23171) ||
-                    (spellInfo_2->Id == 23170 && spellInfo_1->Id == 23171) )
->>>>>>> d4bff584
                     return false;
 
                 // Cool Down (See PeriodicAuraTick())
@@ -1909,14 +1873,11 @@
                 if( (spellInfo_1->SpellIconID == 456 && spellInfo_2->SpellIconID == 2006) ||
                     (spellInfo_2->SpellIconID == 456 && spellInfo_1->SpellIconID == 2006) )
                     return false;
-<<<<<<< HEAD
-=======
 
                 // Taste of Blood and Sudden Death
                 if( (spellInfo_1->Id == 52437 && spellInfo_2->Id == 60503) ||
                     (spellInfo_2->Id == 52437 && spellInfo_1->Id == 60503) )
                     return false;
->>>>>>> d4bff584
             }
             break;
         case SPELLFAMILY_PRIEST:
@@ -2006,7 +1967,6 @@
                     spellInfo_2->Category == 44 && spellInfo_1->Category == 0))
                     return false;
             }
-<<<<<<< HEAD
             //Overkill
             if( spellInfo_1->SpellIconID == 2285 && spellInfo_2->SpellIconID == 2285 )
                 return false;
@@ -2019,8 +1979,6 @@
             if( spellInfo_1->SpellIconID == 498 && spellInfo_2->SpellIconID == 498 && spellInfo_2->SpellVisual[0] == 0 )
                 return false;
 
-=======
->>>>>>> d4bff584
             break;
         case SPELLFAMILY_HUNTER:
             if( spellInfo_2->SpellFamilyName == SPELLFAMILY_HUNTER )
@@ -2071,7 +2029,6 @@
                 // Divine Sacrifice and Divine Guardian
                 if (spellInfo_1->SpellIconID == 3837 && spellInfo_2->SpellIconID == 3837)
                     return false;
-<<<<<<< HEAD
 
                 // Blessing of Sanctuary (multi-family check, some from 16 spell icon spells)
                 if (spellInfo_2->Id == 67480 && spellInfo_1->Id == 20911)
@@ -2093,8 +2050,6 @@
                 // *Seal of Command and Band of Eternal Champion (multi-family check)
                 if( spellInfo_1->SpellIconID==561 && spellInfo_1->SpellVisual[0]==7992 && spellId_2 == 35081)
                     return false;
-=======
->>>>>>> d4bff584
             }
             break;
 
@@ -2139,11 +2094,7 @@
             break;
     }
 
-<<<<<<< HEAD
     if (spellInfo_1->SpellFamilyName == SPELLFAMILY_GENERIC || spellInfo_2->SpellFamilyName == SPELLFAMILY_GENERIC)
-=======
-    if (spellInfo_1->SpellFamilyName == 0 || spellInfo_2->SpellFamilyName == 0)
->>>>>>> d4bff584
         return false;
 
     if (spellInfo_1->SpellFamilyName != spellInfo_2->SpellFamilyName)
