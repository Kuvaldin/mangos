/*
 * Copyright (C) 2005-2011 MaNGOS <http://getmangos.com/>
 *
 * This program is free software; you can redistribute it and/or modify
 * it under the terms of the GNU General Public License as published by
 * the Free Software Foundation; either version 2 of the License, or
 * (at your option) any later version.
 *
 * This program is distributed in the hope that it will be useful,
 * but WITHOUT ANY WARRANTY; without even the implied warranty of
 * MERCHANTABILITY or FITNESS FOR A PARTICULAR PURPOSE.  See the
 * GNU General Public License for more details.
 *
 * You should have received a copy of the GNU General Public License
 * along with this program; if not, write to the Free Software
 * Foundation, Inc., 59 Temple Place, Suite 330, Boston, MA  02111-1307  USA
 */

#include "SpellMgr.h"
#include "ObjectMgr.h"
#include "SpellAuraDefines.h"
#include "ProgressBar.h"
#include "DBCStores.h"
#include "World.h"
#include "Chat.h"
#include "Spell.h"
#include "BattleGroundMgr.h"
#include "MapManager.h"
#include "Unit.h"

SpellMgr::SpellMgr()
{
}

SpellMgr::~SpellMgr()
{
}

SpellMgr& SpellMgr::Instance()
{
    static SpellMgr spellMgr;
    return spellMgr;
}

int32 GetSpellDuration(SpellEntry const *spellInfo)
{
    if(!spellInfo)
        return 0;
    SpellDurationEntry const *du = sSpellDurationStore.LookupEntry(spellInfo->DurationIndex);
    if(!du)
        return 0;
    return (du->Duration[0] == -1) ? -1 : abs(du->Duration[0]);
}

int32 GetSpellMaxDuration(SpellEntry const *spellInfo)
{
    if(!spellInfo)
        return 0;
    SpellDurationEntry const *du = sSpellDurationStore.LookupEntry(spellInfo->DurationIndex);
    if(!du)
        return 0;
    return (du->Duration[2] == -1) ? -1 : abs(du->Duration[2]);
}

int32 CalculateSpellDuration(SpellEntry const *spellInfo, Unit const* caster)
{
    int32 duration = GetSpellDuration(spellInfo);

    if (duration != -1 && caster)
    {
        int32 maxduration = GetSpellMaxDuration(spellInfo);

        if (duration != maxduration && caster->GetTypeId() == TYPEID_PLAYER)
            duration += int32((maxduration - duration) * ((Player*)caster)->GetComboPoints() / 5);

        if (Player* modOwner = caster->GetSpellModOwner())
        {
            modOwner->ApplySpellMod(spellInfo->Id, SPELLMOD_DURATION, duration);

            duration = modOwner->CalculateSpellDurationWithHaste(spellInfo, duration);

            if (duration < 0)
                duration = 0;

        }
    }

    return duration;
}

uint32 GetSpellCastTime(SpellEntry const* spellInfo, Spell const* spell)
{
    if (spell)
    {
        // some triggered spells have data only usable for client
        if (spell->IsTriggeredSpellWithRedundentData())
            return 0;

        // spell targeted to non-trading trade slot item instant at trade success apply
        if (spell->GetCaster()->GetTypeId()==TYPEID_PLAYER)
            if (TradeData* my_trade = ((Player*)(spell->GetCaster()))->GetTradeData())
                if (Item* nonTrade = my_trade->GetTraderData()->GetItem(TRADE_SLOT_NONTRADED))
                    if (nonTrade == spell->m_targets.getItemTarget())
                        return 0;
    }

    SpellCastTimesEntry const *spellCastTimeEntry = sSpellCastTimesStore.LookupEntry(spellInfo->CastingTimeIndex);

    // not all spells have cast time index and this is all is pasiive abilities
    if (!spellCastTimeEntry)
        return 0;

    int32 castTime = spellCastTimeEntry->CastTime;

    if (spell)
    {
        if (Player* modOwner = spell->GetCaster()->GetSpellModOwner())
            modOwner->ApplySpellMod(spellInfo->Id, SPELLMOD_CASTING_TIME, castTime, spell);

        if (!(spellInfo->Attributes & (SPELL_ATTR_UNK4|SPELL_ATTR_TRADESPELL)))
            castTime = int32(castTime * spell->GetCaster()->GetFloatValue(UNIT_MOD_CAST_SPEED));
        else
        {
            if (spell->IsRangedSpell() && !spell->IsAutoRepeat())
                castTime = int32(castTime * spell->GetCaster()->m_modAttackSpeedPct[RANGED_ATTACK]);
        }
    }

    if (spellInfo->Attributes & SPELL_ATTR_RANGED && (!spell || !spell->IsAutoRepeat()))
        castTime += 500;

    return (castTime > 0) ? uint32(castTime) : 0;
}

uint32 GetSpellCastTimeForBonus( SpellEntry const *spellProto, DamageEffectType damagetype )
{
    uint32 CastingTime = !IsChanneledSpell(spellProto) ? GetSpellCastTime(spellProto) : GetSpellDuration(spellProto);

    if (CastingTime > 7000) CastingTime = 7000;
    if (CastingTime < 1500) CastingTime = 1500;

    if(damagetype == DOT && !IsChanneledSpell(spellProto))
        CastingTime = 3500;

    int32 overTime    = 0;
    uint8 effects     = 0;
    bool DirectDamage = false;
    bool AreaEffect   = false;

    for (uint32 i = 0; i < MAX_EFFECT_INDEX; ++i)
        if (IsAreaEffectTarget(Targets(spellProto->EffectImplicitTargetA[i])) || IsAreaEffectTarget(Targets(spellProto->EffectImplicitTargetB[i])))
            AreaEffect = true;

    for (uint32 i = 0; i < MAX_EFFECT_INDEX; ++i)
    {
        switch (spellProto->Effect[i])
        {
            case SPELL_EFFECT_SCHOOL_DAMAGE:
            case SPELL_EFFECT_POWER_DRAIN:
            case SPELL_EFFECT_HEALTH_LEECH:
            case SPELL_EFFECT_ENVIRONMENTAL_DAMAGE:
            case SPELL_EFFECT_POWER_BURN:
            case SPELL_EFFECT_HEAL:
                DirectDamage = true;
                break;
            case SPELL_EFFECT_APPLY_AURA:
                switch (spellProto->EffectApplyAuraName[i])
                {
                    case SPELL_AURA_PERIODIC_DAMAGE:
                    case SPELL_AURA_PERIODIC_HEAL:
                    case SPELL_AURA_PERIODIC_LEECH:
                        if ( GetSpellDuration(spellProto) )
                            overTime = GetSpellDuration(spellProto);
                        break;
                    // Penalty for additional effects
                    case SPELL_AURA_DUMMY:
                        ++effects;
                        break;
                    case SPELL_AURA_MOD_DECREASE_SPEED:
                        ++effects;
                        break;
                    case SPELL_AURA_MOD_CONFUSE:
                    case SPELL_AURA_MOD_STUN:
                    case SPELL_AURA_MOD_ROOT:
                        // -10% per effect
                        effects += 2;
                        break;
                    default:
                        break;
                }
                break;
            default:
                break;
        }
    }

    // Combined Spells with Both Over Time and Direct Damage
    if (overTime > 0 && CastingTime > 0 && DirectDamage)
    {
        // mainly for DoTs which are 3500 here otherwise
        uint32 OriginalCastTime = GetSpellCastTime(spellProto);
        if (OriginalCastTime > 7000) OriginalCastTime = 7000;
        if (OriginalCastTime < 1500) OriginalCastTime = 1500;
        // Portion to Over Time
        float PtOT = (overTime / 15000.0f) / ((overTime / 15000.0f) + (OriginalCastTime / 3500.0f));

        if (damagetype == DOT)
            CastingTime = uint32(CastingTime * PtOT);
        else if (PtOT < 1.0f)
            CastingTime  = uint32(CastingTime * (1 - PtOT));
        else
            CastingTime = 0;
    }

    // Area Effect Spells receive only half of bonus
    if (AreaEffect)
        CastingTime /= 2;

    // 50% for damage and healing spells for leech spells from damage bonus and 0% from healing
    for(int j = 0; j < MAX_EFFECT_INDEX; ++j)
    {
        if (spellProto->Effect[j] == SPELL_EFFECT_HEALTH_LEECH ||
            (spellProto->Effect[j] == SPELL_EFFECT_APPLY_AURA && spellProto->EffectApplyAuraName[j] == SPELL_AURA_PERIODIC_LEECH))
        {
            CastingTime /= 2;
            break;
        }
    }

    // -5% of total per any additional effect (multiplicative)
    for (int i = 0; i < effects; ++i)
        CastingTime *= 0.95f;

    return CastingTime;
}

uint16 GetSpellAuraMaxTicks(SpellEntry const* spellInfo)
{
    int32 DotDuration = GetSpellDuration(spellInfo);
    if(DotDuration == 0)
        return 1;

    // 200% limit
    if(DotDuration > 30000)
        DotDuration = 30000;

    for (int j = 0; j < MAX_EFFECT_INDEX; ++j)
    {
        if (spellInfo->Effect[j] == SPELL_EFFECT_APPLY_AURA && (
            spellInfo->EffectApplyAuraName[j] == SPELL_AURA_PERIODIC_DAMAGE ||
            spellInfo->EffectApplyAuraName[j] == SPELL_AURA_PERIODIC_HEAL ||
            spellInfo->EffectApplyAuraName[j] == SPELL_AURA_PERIODIC_LEECH) )
        {
            if (spellInfo->EffectAmplitude[j] != 0)
                return DotDuration / spellInfo->EffectAmplitude[j];
            break;
        }
    }

    return 6;
}

float CalculateDefaultCoefficient(SpellEntry const *spellProto, DamageEffectType const damagetype)
{
    // Damage over Time spells bonus calculation
    float DotFactor = 1.0f;
    if (damagetype == DOT)
    {
        if (!IsChanneledSpell(spellProto))
            DotFactor = GetSpellDuration(spellProto) / 15000.0f;

        if (uint16 DotTicks = GetSpellAuraMaxTicks(spellProto))
            DotFactor /= DotTicks;
    }

    // Distribute Damage over multiple effects, reduce by AoE
    float coeff = GetSpellCastTimeForBonus(spellProto, damagetype) / 3500.0f;

    return coeff * DotFactor;
}

WeaponAttackType GetWeaponAttackType(SpellEntry const *spellInfo)
{
    if(!spellInfo)
        return BASE_ATTACK;

    switch (spellInfo->DmgClass)
    {
        case SPELL_DAMAGE_CLASS_MELEE:
            if (spellInfo->AttributesEx3 & SPELL_ATTR_EX3_REQ_OFFHAND)
                return OFF_ATTACK;
            else
                return BASE_ATTACK;
            break;
        case SPELL_DAMAGE_CLASS_RANGED:
            return RANGED_ATTACK;
            break;
        default:
                                                            // Wands
            if (spellInfo->AttributesEx2 & SPELL_ATTR_EX2_AUTOREPEAT_FLAG)
                return RANGED_ATTACK;
            else
                return BASE_ATTACK;
            break;
    }
}

bool IsPassiveSpell(uint32 spellId)
{
    SpellEntry const *spellInfo = sSpellStore.LookupEntry(spellId);
    if (!spellInfo)
        return false;
    return IsPassiveSpell(spellInfo);
}

bool IsPassiveSpell(SpellEntry const *spellInfo)
{
    return (spellInfo->Attributes & SPELL_ATTR_PASSIVE) != 0;
}

bool IsNoStackAuraDueToAura(uint32 spellId_1, uint32 spellId_2)
{
    SpellEntry const *spellInfo_1 = sSpellStore.LookupEntry(spellId_1);
    SpellEntry const *spellInfo_2 = sSpellStore.LookupEntry(spellId_2);
    if(!spellInfo_1 || !spellInfo_2) return false;
    if(spellInfo_1->Id == spellId_2) return false;

    for (int32 i = 0; i < MAX_EFFECT_INDEX; ++i)
    {
        for (int32 j = 0; j < MAX_EFFECT_INDEX; ++j)
        {
            if (spellInfo_1->Effect[i] == spellInfo_2->Effect[j]
                && spellInfo_1->EffectApplyAuraName[i] == spellInfo_2->EffectApplyAuraName[j]
                && spellInfo_1->EffectMiscValue[i] == spellInfo_2->EffectMiscValue[j]
                && spellInfo_1->EffectItemType[i] == spellInfo_2->EffectItemType[j]
                && (spellInfo_1->Effect[i] != 0 || spellInfo_1->EffectApplyAuraName[i] != 0 ||
                    spellInfo_1->EffectMiscValue[i] != 0 || spellInfo_1->EffectItemType[i] != 0))
                return true;
        }
    }

    return false;
}

int32 CompareAuraRanks(uint32 spellId_1, uint32 spellId_2)
{
    SpellEntry const*spellInfo_1 = sSpellStore.LookupEntry(spellId_1);
    SpellEntry const*spellInfo_2 = sSpellStore.LookupEntry(spellId_2);
    if(!spellInfo_1 || !spellInfo_2) return 0;
    if (spellId_1 == spellId_2) return 0;

    for (int32 i = 0; i < MAX_EFFECT_INDEX; ++i)
    {
        if (spellInfo_1->Effect[i] != 0 && spellInfo_2->Effect[i] != 0 && spellInfo_1->Effect[i] == spellInfo_2->Effect[i])
        {
            int32 diff = spellInfo_1->EffectBasePoints[i] - spellInfo_2->EffectBasePoints[i];
            if (spellInfo_1->CalculateSimpleValue(SpellEffectIndex(i)) < 0 && spellInfo_2->CalculateSimpleValue(SpellEffectIndex(i)) < 0)
                return -diff;
            else return diff;
        }
    }
    return 0;
}

SpellSpecific GetSpellSpecific(uint32 spellId)
{
    SpellEntry const *spellInfo = sSpellStore.LookupEntry(spellId);
    if(!spellInfo)
        return SPELL_NORMAL;

    switch(spellInfo->SpellFamilyName)
    {
        case SPELLFAMILY_GENERIC:
        {
            // Food / Drinks (mostly)
            if (spellInfo->AuraInterruptFlags & AURA_INTERRUPT_FLAG_NOT_SEATED)
            {
                bool food = false;
                bool drink = false;
                for(int i = 0; i < MAX_EFFECT_INDEX; ++i)
                {
                    switch(spellInfo->EffectApplyAuraName[i])
                    {
                        // Food
                        case SPELL_AURA_MOD_REGEN:
                        case SPELL_AURA_OBS_MOD_HEALTH:
                            food = true;
                            break;
                        // Drink
                        case SPELL_AURA_MOD_POWER_REGEN:
                        case SPELL_AURA_OBS_MOD_MANA:
                            drink = true;
                            break;
                        default:
                            break;
                    }
                }

                if (food && drink)
                    return SPELL_FOOD_AND_DRINK;
                else if (food)
                    return SPELL_FOOD;
                else if (drink)
                    return SPELL_DRINK;
            }
            else
            {
                // Well Fed buffs (must be exclusive with Food / Drink replenishment effects, or else Well Fed will cause them to be removed)
                // SpellIcon 2560 is Spell 46687, does not have this flag
                if ((spellInfo->AttributesEx2 & SPELL_ATTR_EX2_FOOD_BUFF) || spellInfo->SpellIconID == 2560)
                    return SPELL_WELL_FED;
            }
            break;
        }
        case SPELLFAMILY_MAGE:
        {
            // family flags 18(Molten), 25(Frost/Ice), 28(Mage)
            if (spellInfo->SpellFamilyFlags & UI64LIT(0x12040000))
                return SPELL_MAGE_ARMOR;

            if ((spellInfo->SpellFamilyFlags & UI64LIT(0x1000000)) && spellInfo->EffectApplyAuraName[EFFECT_INDEX_0] == SPELL_AURA_MOD_CONFUSE)
                return SPELL_MAGE_POLYMORPH;

            if (spellInfo->SpellFamilyFlags & UI64LIT(0x00000400))
                return SPELL_MAGE_INTELLECT;

            break;
        }
        case SPELLFAMILY_WARRIOR:
        {
            if (spellInfo->SpellFamilyFlags & UI64LIT(0x00008000010000))
                return SPELL_POSITIVE_SHOUT;

            break;
        }
        case SPELLFAMILY_WARLOCK:
        {
            // only warlock curses have this
            if (spellInfo->Dispel == DISPEL_CURSE)
                return SPELL_CURSE;

            // Warlock (Demon Armor | Demon Skin | Fel Armor)
            if (spellInfo->IsFitToFamilyMask(UI64LIT(0x2000002000000000), 0x00000010))
                return SPELL_WARLOCK_ARMOR;

            // Unstable Affliction | Immolate
            if (spellInfo->IsFitToFamilyMask(UI64LIT(0x0000010000000004)))
                return SPELL_UA_IMMOLATE;
            break;
        }
        case SPELLFAMILY_PRIEST:
        {
            // "Well Fed" buff from Blessed Sunfruit, Blessed Sunfruit Juice, Alterac Spring Water
            if ((spellInfo->Attributes & SPELL_ATTR_CASTABLE_WHILE_SITTING) &&
                (spellInfo->InterruptFlags & SPELL_INTERRUPT_FLAG_AUTOATTACK) &&
                (spellInfo->SpellIconID == 52 || spellInfo->SpellIconID == 79))
                return SPELL_WELL_FED;
            break;
        }
        case SPELLFAMILY_HUNTER:
        {
            // only hunter stings have this
            if (spellInfo->Dispel == DISPEL_POISON)
                return SPELL_STING;

            // only hunter aspects have this
            if (spellInfo->IsFitToFamilyMask(UI64LIT(0x0044000000380000), 0x00001010))
                return SPELL_ASPECT;

            break;
        }
        case SPELLFAMILY_PALADIN:
        {
            if (IsSealSpell(spellInfo))
                return SPELL_SEAL;

            if (spellInfo->IsFitToFamilyMask(UI64LIT(0x0000000011010002)))
                return SPELL_BLESSING;

            if (spellInfo->IsFitToFamilyMask(UI64LIT(0x0000000000002190)))
                return SPELL_HAND;

            // skip Heart of the Crusader that have also same spell family mask
            if (spellInfo->IsFitToFamilyMask(UI64LIT(0x00000820180400)) && (spellInfo->AttributesEx3 & 0x200) && (spellInfo->SpellIconID != 237))
                return SPELL_JUDGEMENT;

            // only paladin auras have this (for palaldin class family)
            if (spellInfo->IsFitToFamilyMask(UI64LIT(0x0000000000000000), 0x00000020))
                return SPELL_AURA;

            break;
        }
        case SPELLFAMILY_SHAMAN:
        {
            if (IsElementalShield(spellInfo))
                return SPELL_ELEMENTAL_SHIELD;

            break;
        }

        case SPELLFAMILY_POTION:
            return sSpellMgr.GetSpellElixirSpecific(spellInfo->Id);

        case SPELLFAMILY_DEATHKNIGHT:
            if (spellInfo->Category == 47)
                return SPELL_PRESENCE;
            break;
    }

    // Tracking spells (exclude Well Fed, some other always allowed cases)
    if ((IsSpellHaveAura(spellInfo, SPELL_AURA_TRACK_CREATURES) ||
        IsSpellHaveAura(spellInfo, SPELL_AURA_TRACK_RESOURCES)  ||
        IsSpellHaveAura(spellInfo, SPELL_AURA_TRACK_STEALTHED)) &&
        ((spellInfo->AttributesEx & SPELL_ATTR_EX_UNK17) || (spellInfo->AttributesEx6 & SPELL_ATTR_EX6_UNK12)))
        return SPELL_TRACKER;

    // elixirs can have different families, but potion most ofc.
    if (SpellSpecific sp = sSpellMgr.GetSpellElixirSpecific(spellInfo->Id))
        return sp;

    return SPELL_NORMAL;
}

// target not allow have more one spell specific from same caster
bool IsSingleFromSpellSpecificPerTargetPerCaster(SpellSpecific spellSpec1,SpellSpecific spellSpec2)
{
    switch(spellSpec1)
    {
        case SPELL_BLESSING:
        case SPELL_AURA:
        case SPELL_STING:
        case SPELL_CURSE:
        case SPELL_ASPECT:
        case SPELL_POSITIVE_SHOUT:
        case SPELL_JUDGEMENT:
        case SPELL_HAND:
        case SPELL_UA_IMMOLATE:
            return spellSpec1==spellSpec2;
        default:
            return false;
    }
}

// target not allow have more one ranks from spell from spell specific per target
bool IsSingleFromSpellSpecificSpellRanksPerTarget(SpellSpecific spellSpec1,SpellSpecific spellSpec2)
{
    switch(spellSpec1)
    {
        case SPELL_BLESSING:
        case SPELL_AURA:
        case SPELL_CURSE:
        case SPELL_ASPECT:
        case SPELL_HAND:
            return spellSpec1==spellSpec2;
        default:
            return false;
    }
}

// target not allow have more one spell specific per target from any caster
bool IsSingleFromSpellSpecificPerTarget(SpellSpecific spellSpec1,SpellSpecific spellSpec2)
{
    switch(spellSpec1)
    {
        case SPELL_SEAL:
        case SPELL_TRACKER:
        case SPELL_WARLOCK_ARMOR:
        case SPELL_MAGE_ARMOR:
        case SPELL_ELEMENTAL_SHIELD:
        case SPELL_MAGE_POLYMORPH:
        case SPELL_PRESENCE:
        case SPELL_WELL_FED:
        case SPELL_BLEED_DEBUFF:
        case SPELL_MAGE_INTELLECT:
            return spellSpec1==spellSpec2;
        case SPELL_BATTLE_ELIXIR:
            return spellSpec2==SPELL_BATTLE_ELIXIR
                || spellSpec2==SPELL_FLASK_ELIXIR;
        case SPELL_GUARDIAN_ELIXIR:
            return spellSpec2==SPELL_GUARDIAN_ELIXIR
                || spellSpec2==SPELL_FLASK_ELIXIR;
        case SPELL_FLASK_ELIXIR:
            return spellSpec2==SPELL_BATTLE_ELIXIR
                || spellSpec2==SPELL_GUARDIAN_ELIXIR
                || spellSpec2==SPELL_FLASK_ELIXIR;
        case SPELL_FOOD:
            return spellSpec2==SPELL_FOOD
                || spellSpec2==SPELL_FOOD_AND_DRINK;
        case SPELL_DRINK:
            return spellSpec2==SPELL_DRINK
                || spellSpec2==SPELL_FOOD_AND_DRINK;
        case SPELL_FOOD_AND_DRINK:
            return spellSpec2==SPELL_FOOD
                || spellSpec2==SPELL_DRINK
                || spellSpec2==SPELL_FOOD_AND_DRINK;
        default:
            return false;
    }
}

bool IsPositiveTarget(uint32 targetA, uint32 targetB)
{
    switch(targetA)
    {
        // non-positive targets
        case TARGET_CHAIN_DAMAGE:
        case TARGET_ALL_ENEMY_IN_AREA:
        case TARGET_ALL_ENEMY_IN_AREA_INSTANT:
        case TARGET_IN_FRONT_OF_CASTER:
        case TARGET_ALL_ENEMY_IN_AREA_CHANNELED:
        case TARGET_CURRENT_ENEMY_COORDINATES:
        case TARGET_SINGLE_ENEMY:
        case TARGET_IN_FRONT_OF_CASTER_30:
            return false;
        // positive or dependent
        case TARGET_CASTER_COORDINATES:
            return (targetB == TARGET_ALL_PARTY || targetB == TARGET_ALL_FRIENDLY_UNITS_AROUND_CASTER);
        default:
            break;
    }
    if (targetB)
        return IsPositiveTarget(targetB, 0);
    return true;
}

bool IsExplicitPositiveTarget(uint32 targetA)
{
    // positive targets that in target selection code expect target in m_targers, so not that auto-select target by spell data by m_caster and etc
    switch(targetA)
    {
        case TARGET_SINGLE_FRIEND:
        case TARGET_SINGLE_PARTY:
        case TARGET_CHAIN_HEAL:
        case TARGET_SINGLE_FRIEND_2:
        case TARGET_AREAEFFECT_PARTY_AND_CLASS:
            return true;
        default:
            break;
    }
    return false;
}

bool IsExplicitNegativeTarget(uint32 targetA)
{
    // non-positive targets that in target selection code expect target in m_targers, so not that auto-select target by spell data by m_caster and etc
    switch(targetA)
    {
        case TARGET_CHAIN_DAMAGE:
        case TARGET_CURRENT_ENEMY_COORDINATES:
//        case TARGET_SINGLE_ENEMY: <- Penace is positive!
            return true;
        default:
            break;
    }
    return false;
}

bool IsPositiveEffect(SpellEntry const *spellproto, SpellEffectIndex effIndex)
{
<<<<<<< HEAD
    if (!spellproto)
        return false;

    // explicit targeting set positiveness independent from real effect
    // Note: IsExplicitNegativeTarget can't be used symmetric (look some TARGET_SINGLE_ENEMY spells for example)
    if (IsExplicitPositiveTarget(spellproto->EffectImplicitTargetA[effIndex]) ||
        IsExplicitPositiveTarget(spellproto->EffectImplicitTargetB[effIndex]))
        return true;

    switch(spellproto->Id)
    {
        case 72219:                                         // Gastric Bloat 10 N
        case 72551:                                         // Gastric Bloat 10 H
        case 72552:                                         // Gastric Bloat 25 N
        case 72553:                                         // Gastric Bloat 25 H
            return false;
        case 47540:                                         // Penance start dummy aura - Rank 1
        case 53005:                                         // Penance start dummy aura - Rank 2
        case 53006:                                         // Penance start dummy aura - Rank 3
        case 53007:                                         // Penance start dummy aura - Rank 4
        case 47757:                                         // Penance heal effect trigger - Rank 1
        case 52986:                                         // Penance heal effect trigger - Rank 2
        case 52987:                                         // Penance heal effect trigger - Rank 3
        case 52988:                                         // Penance heal effect trigger - Rank 4
        case 64844:                                         // Divine Hymn
        case 64904:                                         // Hymn of Hope
        return true;
        default:
            break;
    }

=======
>>>>>>> 1d34d745
    switch(spellproto->Effect[effIndex])
    {
        case SPELL_EFFECT_DUMMY:
            // some explicitly required dummy effect sets
            switch(spellproto->Id)
            {
                case 28441:                                 // AB Effect 000
                    return false;
                case 49634:                                 // Sergeant's Flare
                case 54530:                                 // Opening
                case 62105:                                 // To'kini's Blowgun
                    return true;
                default:
                    break;
            }
            break;
        // always positive effects (check before target checks that provided non-positive result in some case for positive effects)
        case SPELL_EFFECT_HEAL:
        case SPELL_EFFECT_LEARN_SPELL:
        case SPELL_EFFECT_SKILL_STEP:
        case SPELL_EFFECT_HEAL_PCT:
        case SPELL_EFFECT_ENERGIZE_PCT:
            return true;

        case SPELL_EFFECT_SCHOOL_DAMAGE:
        case SPELL_EFFECT_THREAT:
            return false;

            // non-positive aura use
        case SPELL_EFFECT_APPLY_AURA:
        case SPELL_EFFECT_APPLY_AREA_AURA_FRIEND:
        {
            switch(spellproto->EffectApplyAuraName[effIndex])
            {
                case SPELL_AURA_DUMMY:
                {
                    // dummy aura can be positive or negative dependent from casted spell
                    switch(spellproto->Id)
                    {
                        case 13139:                         // net-o-matic special effect
                        case 23445:                         // evil twin
                        case 35679:                         // Protectorate Demolitionist
                        case 38637:                         // Nether Exhaustion (red)
                        case 38638:                         // Nether Exhaustion (green)
                        case 38639:                         // Nether Exhaustion (blue)
                        case 11196:                         // Recently Bandaged
                        case 44689:                         // Relay Race Accept Hidden Debuff - DND
                        case 58600:                         // Restricted Flight Area
                            return false;
                        // some spells have unclear target modes for selection, so just make effect positive
                        case 27184:
                        case 27190:
                        case 27191:
                        case 27201:
                        case 27202:
                        case 27203:
                            return true;
                        default:
                            break;
                    }
                }   break;
                case SPELL_AURA_MOD_DAMAGE_DONE:            // dependent from base point sign (negative -> negative)
                case SPELL_AURA_MOD_RESISTANCE:
                case SPELL_AURA_MOD_STAT:
                case SPELL_AURA_MOD_SKILL:
                case SPELL_AURA_MOD_DODGE_PERCENT:
                case SPELL_AURA_MOD_HEALING_PCT:
                case SPELL_AURA_MOD_HEALING_DONE:
                    if(spellproto->CalculateSimpleValue(effIndex) < 0)
                        return false;
                    break;
                case SPELL_AURA_MOD_DAMAGE_TAKEN:           // dependent from bas point sign (positive -> negative)
                    if (spellproto->CalculateSimpleValue(effIndex) < 0)
                        return true;
                    // let check by target modes (for Amplify Magic cases/etc)
                    break;
                case SPELL_AURA_MOD_SPELL_CRIT_CHANCE:
                case SPELL_AURA_MOD_INCREASE_HEALTH_PERCENT:
                case SPELL_AURA_MOD_DAMAGE_PERCENT_DONE:
                    if(spellproto->CalculateSimpleValue(effIndex) > 0)
                        return true;                        // some expected positive spells have SPELL_ATTR_EX_NEGATIVE or unclear target modes
                    break;
                case SPELL_AURA_ADD_TARGET_TRIGGER:
                    return true;
                case SPELL_AURA_PERIODIC_TRIGGER_SPELL:
                    if (spellproto->Id != spellproto->EffectTriggerSpell[effIndex])
                    {
                        uint32 spellTriggeredId = spellproto->EffectTriggerSpell[effIndex];
                        SpellEntry const *spellTriggeredProto = sSpellStore.LookupEntry(spellTriggeredId);

                        if (spellTriggeredProto)
                        {
                            // non-positive targets of main spell return early
                            for(int i = 0; i < MAX_EFFECT_INDEX; ++i)
                            {
                                // if non-positive trigger cast targeted to positive target this main cast is non-positive
                                // this will place this spell auras as debuffs
                                if (spellTriggeredProto->Effect[i] &&
                                    IsPositiveTarget(spellTriggeredProto->EffectImplicitTargetA[i], spellTriggeredProto->EffectImplicitTargetB[i]) &&
                                    !IsPositiveEffect(spellTriggeredProto, SpellEffectIndex(i)))
                                    return false;
                            }
                        }
                    }
                    break;
                case SPELL_AURA_PROC_TRIGGER_SPELL:
                {
                    switch(spellproto->Id) // Impact should be poisitive aura
                    {
                        case 11103:
                        case 12357:
                        case 12358:
                        case 64343:
                            return true;
                        default:
                            break;
                    }
                    // many positive auras have negative triggered spells at damage for example and this not make it negative (it can be canceled for example)
                    break;
                }
                case SPELL_AURA_MOD_STUN:                   //have positive and negative spells, we can't sort its correctly at this moment.
                    if (effIndex == EFFECT_INDEX_0 && spellproto->Effect[EFFECT_INDEX_1] == 0 && spellproto->Effect[EFFECT_INDEX_2] == 0)
                        return false;                       // but all single stun aura spells is negative

                    // Petrification
                    if(spellproto->Id == 17624)
                        return false;
                    break;
                case SPELL_AURA_MOD_PACIFY_SILENCE:
                    switch(spellproto->Id)
                    {
                        case 24740:                         // Wisp Costume
                        case 47585:                         // Dispersion
                            return true;
                        default: break;
                    }
                    return false;
                case SPELL_AURA_MOD_ROOT:
                case SPELL_AURA_MOD_SILENCE:
                case SPELL_AURA_GHOST:
                case SPELL_AURA_PERIODIC_LEECH:
                case SPELL_AURA_MOD_STALKED:
                case SPELL_AURA_PERIODIC_DAMAGE_PERCENT:
                    return false;
                case SPELL_AURA_PERIODIC_DAMAGE:            // used in positive spells also.
                    // part of negative spell if casted at self (prevent cancel)
                    if (spellproto->EffectImplicitTargetA[effIndex] == TARGET_SELF ||
                        spellproto->EffectImplicitTargetA[effIndex] == TARGET_SELF2)
                        return false;
                    break;
                case SPELL_AURA_MOD_DECREASE_SPEED:         // used in positive spells also
                    // part of positive spell if casted at self
                    if ((spellproto->EffectImplicitTargetA[effIndex] == TARGET_SELF ||
                        spellproto->EffectImplicitTargetA[effIndex] == TARGET_SELF2) &&
                        spellproto->SpellFamilyName == SPELLFAMILY_GENERIC)
                        return false;
                    // but not this if this first effect (don't found better check)
                    if (spellproto->Attributes & 0x4000000 && effIndex == EFFECT_INDEX_0)
                        return false;
                    break;
                case SPELL_AURA_TRANSFORM:
                    // some spells negative
                    switch(spellproto->Id)
                    {
                        case 36897:                         // Transporter Malfunction (race mutation to horde)
                        case 36899:                         // Transporter Malfunction (race mutation to alliance)
                            return false;
                    }
                    break;
                case SPELL_AURA_MOD_SCALE:
                    // some spells negative
                    switch(spellproto->Id)
                    {
                        case 802:                           // Mutate Bug, wrongly negative by target modes
                            return true;
                        case 36900:                         // Soul Split: Evil!
                        case 36901:                         // Soul Split: Good
                        case 36893:                         // Transporter Malfunction (decrease size case)
                        case 36895:                         // Transporter Malfunction (increase size case)
                            return false;
                    }
                    break;
                case SPELL_AURA_MECHANIC_IMMUNITY:
                {
                    // non-positive immunities
                    switch(spellproto->EffectMiscValue[effIndex])
                    {
                        case MECHANIC_BANDAGE:
                        case MECHANIC_SHIELD:
                        case MECHANIC_MOUNT:
                        case MECHANIC_INVULNERABILITY:
                            return false;
                        default:
                            break;
                    }
                }   break;
                case SPELL_AURA_ADD_FLAT_MODIFIER:          // mods
                case SPELL_AURA_ADD_PCT_MODIFIER:
                {
                    // non-positive mods
                    switch(spellproto->EffectMiscValue[effIndex])
                    {
                        case SPELLMOD_COST:                 // dependent from bas point sign (negative -> positive)
                            if(spellproto->Id == 12042)     // Arcane Power workaround
                                break;
                            if(spellproto->CalculateSimpleValue(effIndex) > 0)
                                return false;
                            break;
                        default:
                            break;
                    }
                }   break;
                case SPELL_AURA_FORCE_REACTION:
                    if(spellproto->Id==42792)               // Recently Dropped Flag (prevent cancel)
                        return false;
                    break;
                default:
                    break;
            }
            break;
        }
        default:
            break;
    }

    // non-positive targets
    if(!IsPositiveTarget(spellproto->EffectImplicitTargetA[effIndex],spellproto->EffectImplicitTargetB[effIndex]))
        return false;

    // AttributesEx check
    if(spellproto->AttributesEx & SPELL_ATTR_EX_NEGATIVE)
        return false;

    // ok, positive
    return true;
}

bool IsPositiveSpell(uint32 spellId)
{
    SpellEntry const *spellproto = sSpellStore.LookupEntry(spellId);
    if (!spellproto)
        return false;

    return IsPositiveSpell(spellproto);
}

bool IsPositiveSpell(SpellEntry const *spellproto)
{
    // spells with at least one negative effect are considered negative
    // some self-applied spells have negative effects but in self casting case negative check ignored.
    for (int i = 0; i < MAX_EFFECT_INDEX; ++i)
        if (spellproto->Effect[i] && !IsPositiveEffect(spellproto, SpellEffectIndex(i)))
            return false;
    return true;
}

bool IsSingleTargetSpell(SpellEntry const *spellInfo)
{
    // all other single target spells have if it has AttributesEx5
    if ( spellInfo->AttributesEx5 & SPELL_ATTR_EX5_SINGLE_TARGET_SPELL )
        return true;

    // TODO - need found Judgements rule
    switch(GetSpellSpecific(spellInfo->Id))
    {
        case SPELL_JUDGEMENT:
            return true;
        default:
            break;
    }

    // single target triggered spell.
    // Not real client side single target spell, but it' not triggered until prev. aura expired.
    // This is allow store it in single target spells list for caster for spell proc checking
    if(spellInfo->Id==38324)                                // Regeneration (triggered by 38299 (HoTs on Heals))
        return true;

    return false;
}

bool IsSingleTargetSpells(SpellEntry const *spellInfo1, SpellEntry const *spellInfo2)
{
    // TODO - need better check
    // Equal icon and spellfamily
    if( spellInfo1->SpellFamilyName == spellInfo2->SpellFamilyName &&
        spellInfo1->SpellIconID == spellInfo2->SpellIconID )
        return true;

    // TODO - need found Judgements rule
    SpellSpecific spec1 = GetSpellSpecific(spellInfo1->Id);
    // spell with single target specific types
    switch(spec1)
    {
        case SPELL_JUDGEMENT:
        case SPELL_MAGE_POLYMORPH:
            if(GetSpellSpecific(spellInfo2->Id) == spec1)
                return true;
            break;
        default:
            break;
    }

    return false;
}

SpellCastResult GetErrorAtShapeshiftedCast (SpellEntry const *spellInfo, uint32 form)
{
    // talents that learn spells can have stance requirements that need ignore
    // (this requirement only for client-side stance show in talent description)
    if( GetTalentSpellCost(spellInfo->Id) > 0 &&
        (spellInfo->Effect[EFFECT_INDEX_0] == SPELL_EFFECT_LEARN_SPELL || spellInfo->Effect[EFFECT_INDEX_1] == SPELL_EFFECT_LEARN_SPELL || spellInfo->Effect[EFFECT_INDEX_2] == SPELL_EFFECT_LEARN_SPELL) )
        return SPELL_CAST_OK;

    uint32 stanceMask = (form ? 1 << (form - 1) : 0);

    if (stanceMask & spellInfo->StancesNot)                 // can explicitly not be casted in this stance
        return SPELL_FAILED_NOT_SHAPESHIFT;

    if (stanceMask & spellInfo->Stances)                    // can explicitly be casted in this stance
        return SPELL_CAST_OK;

    bool actAsShifted = false;
    if (form > 0)
    {
        SpellShapeshiftFormEntry const *shapeInfo = sSpellShapeshiftFormStore.LookupEntry(form);
        if (!shapeInfo)
        {
            sLog.outError("GetErrorAtShapeshiftedCast: unknown shapeshift %u", form);
            return SPELL_CAST_OK;
        }
        actAsShifted = !(shapeInfo->flags1 & 1);            // shapeshift acts as normal form for spells
    }

    if(actAsShifted)
    {
        if (spellInfo->Attributes & SPELL_ATTR_NOT_SHAPESHIFT) // not while shapeshifted
        {
            //but we must allow cast of Berserk+modifier from any form... where for the hell should we do it?
            if (!(spellInfo->SpellIconID == 1680 && (spellInfo->AttributesEx & 0x8000)))
                return SPELL_FAILED_NOT_SHAPESHIFT;
        }
        else if (spellInfo->Stances != 0)                   // needs other shapeshift
            return SPELL_FAILED_ONLY_SHAPESHIFT;
    }
    else
    {
        // needs shapeshift
        if(!(spellInfo->AttributesEx2 & SPELL_ATTR_EX2_NOT_NEED_SHAPESHIFT) && spellInfo->Stances != 0)
            return SPELL_FAILED_ONLY_SHAPESHIFT;
    }

    return SPELL_CAST_OK;
}

void SpellMgr::LoadSpellTargetPositions()
{
    mSpellTargetPositions.clear();                                // need for reload case

    uint32 count = 0;

    //                                                0   1           2                  3                  4                  5
    QueryResult *result = WorldDatabase.Query("SELECT id, target_map, target_position_x, target_position_y, target_position_z, target_orientation FROM spell_target_position");
    if (!result)
    {
        BarGoLink bar(1);

        bar.step();

        sLog.outString();
        sLog.outString(">> Loaded %u spell target destination coordinates", count);
        return;
    }

    BarGoLink bar(result->GetRowCount());

    do
    {
        Field *fields = result->Fetch();

        bar.step();

        uint32 Spell_ID = fields[0].GetUInt32();

        SpellTargetPosition st;

        st.target_mapId       = fields[1].GetUInt32();
        st.target_X           = fields[2].GetFloat();
        st.target_Y           = fields[3].GetFloat();
        st.target_Z           = fields[4].GetFloat();
        st.target_Orientation = fields[5].GetFloat();

        MapEntry const* mapEntry = sMapStore.LookupEntry(st.target_mapId);
        if (!mapEntry)
        {
            sLog.outErrorDb("Spell (ID:%u) target map (ID: %u) does not exist in `Map.dbc`.",Spell_ID,st.target_mapId);
            continue;
        }

        if (st.target_X==0 && st.target_Y==0 && st.target_Z==0)
        {
            sLog.outErrorDb("Spell (ID:%u) target coordinates not provided.",Spell_ID);
            continue;
        }

        SpellEntry const* spellInfo = sSpellStore.LookupEntry(Spell_ID);
        if (!spellInfo)
        {
            sLog.outErrorDb("Spell (ID:%u) listed in `spell_target_position` does not exist.",Spell_ID);
            continue;
        }

        bool found = false;
        for(int i = 0; i < MAX_EFFECT_INDEX; ++i)
        {
            if (spellInfo->EffectImplicitTargetA[i] == TARGET_TABLE_X_Y_Z_COORDINATES || spellInfo->EffectImplicitTargetB[i] == TARGET_TABLE_X_Y_Z_COORDINATES ||
                spellInfo->EffectImplicitTargetB[i] == TARGET_SELF2)
            {
                // additional requirements
                if (spellInfo->Effect[i]==SPELL_EFFECT_BIND && spellInfo->EffectMiscValue[i])
                {
                    uint32 zone_id = sTerrainMgr.GetAreaId(st.target_mapId, st.target_X, st.target_Y, st.target_Z);
                    if (int32(zone_id) != spellInfo->EffectMiscValue[i])
                    {
                        sLog.outErrorDb("Spell (Id: %u) listed in `spell_target_position` expected point to zone %u bit point to zone %u.",Spell_ID, spellInfo->EffectMiscValue[i], zone_id);
                        break;
                    }
                }

                found = true;
                break;
            }
        }
        if (!found)
        {
            sLog.outErrorDb("Spell (Id: %u) listed in `spell_target_position` does not have target TARGET_TABLE_X_Y_Z_COORDINATES (17).",Spell_ID);
            continue;
        }

        mSpellTargetPositions[Spell_ID] = st;
        ++count;

    } while( result->NextRow() );

    delete result;

    sLog.outString();
    sLog.outString(">> Loaded %u spell target destination coordinates", count);
}

template <typename EntryType, typename WorkerType, typename StorageType>
struct SpellRankHelper
{
    SpellRankHelper(SpellMgr &_mgr, StorageType &_storage): mgr(_mgr), worker(_storage), customRank(0) {}
    void RecordRank(EntryType &entry, uint32 spell_id)
    {
        const SpellEntry *spell = sSpellStore.LookupEntry(spell_id);
        if (!spell)
        {
            sLog.outErrorDb("Spell %u listed in `%s` does not exist", spell_id, worker.TableName());
            return;
        }

        uint32 first_id = mgr.GetFirstSpellInChain(spell_id);

        // most spell ranks expected same data
        if(first_id)
        {
            firstRankSpells.insert(first_id);

            if (first_id != spell_id)
            {
                if (!worker.IsValidCustomRank(entry, spell_id, first_id))
                    return;
                // for later check that first rank also added
                else
                {
                    firstRankSpellsWithCustomRanks.insert(first_id);
                    ++customRank;
                }
            }
        }

        worker.AddEntry(entry, spell);
    }
    void FillHigherRanks()
    {
        // check that first rank added for custom ranks
        for (std::set<uint32>::const_iterator itr = firstRankSpellsWithCustomRanks.begin(); itr != firstRankSpellsWithCustomRanks.end(); ++itr)
            if (!worker.HasEntry(*itr))
                sLog.outErrorDb("Spell %u must be listed in `%s` as first rank for listed custom ranks of spell but not found!", *itr, worker.TableName());

        // fill absent non first ranks data base at first rank data
        for (std::set<uint32>::const_iterator itr = firstRankSpells.begin(); itr != firstRankSpells.end(); ++itr)
        {
            if (worker.SetStateToEntry(*itr))
                mgr.doForHighRanks(*itr, worker);
        }
    }
    std::set<uint32> firstRankSpells;
    std::set<uint32> firstRankSpellsWithCustomRanks;

    SpellMgr &mgr;
    WorkerType worker;
    uint32 customRank;
};

struct DoSpellProcEvent
{
    DoSpellProcEvent(SpellProcEventMap& _spe_map) : spe_map(_spe_map), customProc(0), count(0) {}
    void operator() (uint32 spell_id)
    {
        SpellProcEventEntry const& spe = state->second;
        // add ranks only for not filled data (some ranks have ppm data different for ranks for example)
        SpellProcEventMap::const_iterator spellItr = spe_map.find(spell_id);
        if (spellItr == spe_map.end())
            spe_map[spell_id] = spe;
        // if custom rank data added then it must be same except ppm
        else
        {
            SpellProcEventEntry const& r_spe = spellItr->second;
            if (spe.schoolMask != r_spe.schoolMask)
                sLog.outErrorDb("Spell %u listed in `spell_proc_event` as custom rank have different schoolMask from first rank in chain", spell_id);

            if (spe.spellFamilyName != r_spe.spellFamilyName)
                sLog.outErrorDb("Spell %u listed in `spell_proc_event` as custom rank have different spellFamilyName from first rank in chain", spell_id);

            for (int32 i = 0; i < MAX_EFFECT_INDEX; ++i)
            {
                if (spe.spellFamilyMask[i] != r_spe.spellFamilyMask[i])
                {
                    sLog.outErrorDb("Spell %u listed in `spell_proc_event` as custom rank have different spellFamilyMask from first rank in chain", spell_id);
                    break;
                }

                if (spe.spellFamilyMask2[i] != r_spe.spellFamilyMask2[i])
                {
                    sLog.outErrorDb("Spell %u listed in `spell_proc_event` as custom rank have different spellFamilyMask2 from first rank in chain", spell_id);
                    break;
                }
            }

            if (spe.procFlags != r_spe.procFlags)
                sLog.outErrorDb("Spell %u listed in `spell_proc_event` as custom rank have different procFlags from first rank in chain", spell_id);

            if (spe.procEx != r_spe.procEx)
                sLog.outErrorDb("Spell %u listed in `spell_proc_event` as custom rank have different procEx from first rank in chain", spell_id);

            // only ppm allowed has been different from first rank

            if (spe.customChance != r_spe.customChance)
                sLog.outErrorDb("Spell %u listed in `spell_proc_event` as custom rank have different customChance from first rank in chain", spell_id);

            if (spe.cooldown != r_spe.cooldown)
                sLog.outErrorDb("Spell %u listed in `spell_proc_event` as custom rank have different cooldown from first rank in chain", spell_id);
        }
    }

    const char* TableName() { return "spell_proc_event"; }
    bool IsValidCustomRank(SpellProcEventEntry const &spe, uint32 entry, uint32 first_id)
    {
        // let have independent data in table for spells with ppm rates (exist rank dependent ppm rate spells)
        if (!spe.ppmRate)
        {
            sLog.outErrorDb("Spell %u listed in `spell_proc_event` is not first rank (%u) in chain", entry, first_id);
            // prevent loading since it won't have an effect anyway
            return false;
        }
        return true;
    }
    void AddEntry(SpellProcEventEntry const &spe, SpellEntry const *spell)
    {
        spe_map[spell->Id] = spe;

        bool isCustom = false;

        if (spe.procFlags == 0)
        {
            if (spell->procFlags==0)
                sLog.outErrorDb("Spell %u listed in `spell_proc_event` probally not triggered spell (no proc flags)", spell->Id);
        }
        else
        {
            if (spell->procFlags==spe.procFlags)
                sLog.outErrorDb("Spell %u listed in `spell_proc_event` has exactly same proc flags as in spell.dbc, field value redundant", spell->Id);
            else
                isCustom = true;
        }

        if (spe.customChance == 0)
        {
            /* enable for re-check cases, 0 chance ok for some cases because in some cases it set by another spell/talent spellmod)
            if (spell->procChance==0 && !spe.ppmRate)
                sLog.outErrorDb("Spell %u listed in `spell_proc_event` probally not triggered spell (no chance or ppm)", spell->Id);
            */
        }
        else
        {
            if (spell->procChance==spe.customChance)
                sLog.outErrorDb("Spell %u listed in `spell_proc_event` has exactly same custom chance as in spell.dbc, field value redundant", spell->Id);
            else
                isCustom = true;
        }

        // totally redundant record
        if (!spe.schoolMask && !spe.procFlags &&
            !spe.procEx && !spe.ppmRate && !spe.customChance && !spe.cooldown)
        {
            bool empty = !spe.spellFamilyName ? true : false;
            for (int32 i = 0; i < MAX_EFFECT_INDEX; ++i)
            {
                if (spe.spellFamilyMask[i] || spe.spellFamilyMask2[i])
                {
                    empty = false;
                    uint32 const* ptr = spell->GetEffectSpellClassMask(SpellEffectIndex(i));
                    if ((((uint64*)ptr)[0] != 0 && spe.spellFamilyMask[i] == ((uint64*)ptr)[0]) && (ptr[2] == 0 || spe.spellFamilyMask2[i] == ptr[2]))
                        sLog.outErrorDb("Spell %u listed in `spell_proc_event` has same class mask as in Spell.dbc (EffectIndex %u) and doesn't have any other data", spell->Id, i);
                }
            }
            if (empty)
                sLog.outErrorDb("Spell %u listed in `spell_proc_event` doesn't have any useful data", spell->Id);
        }

        if (isCustom)
            ++customProc;
        else
            ++count;
    }

    bool HasEntry(uint32 spellId) { return spe_map.count(spellId) > 0; }
    bool SetStateToEntry(uint32 spellId) { return (state = spe_map.find(spellId)) != spe_map.end(); }
    SpellProcEventMap& spe_map;
    SpellProcEventMap::const_iterator state;

    uint32 customProc;
    uint32 count;
};

void SpellMgr::LoadSpellProcEvents()
{
    mSpellProcEventMap.clear();                             // need for reload case

    //                                                0      1           2                3                  4                  5                  6                  7                  8                  9                  10                 11                 12         13      14       15            16
    QueryResult *result = WorldDatabase.Query("SELECT entry, SchoolMask, SpellFamilyName, SpellFamilyMaskA0, SpellFamilyMaskA1, SpellFamilyMaskA2, SpellFamilyMaskB0, SpellFamilyMaskB1, SpellFamilyMaskB2, SpellFamilyMaskC0, SpellFamilyMaskC1, SpellFamilyMaskC2, procFlags, procEx, ppmRate, CustomChance, Cooldown FROM spell_proc_event");
    if (!result)
    {
        BarGoLink bar(1);
        bar.step();
        sLog.outString();
        sLog.outString(">> No spell proc event conditions loaded");
        return;
    }

    SpellRankHelper<SpellProcEventEntry, DoSpellProcEvent, SpellProcEventMap> rankHelper(*this, mSpellProcEventMap);

    BarGoLink bar(result->GetRowCount());
    do
    {
        Field *fields = result->Fetch();

        bar.step();

        uint32 entry = fields[0].GetUInt32();

        SpellProcEventEntry spe;

        spe.schoolMask      = fields[1].GetUInt32();
        spe.spellFamilyName = fields[2].GetUInt32();

        for (int32 i = 0; i < MAX_EFFECT_INDEX; ++i)
        {
            spe.spellFamilyMask[i] = (uint64)fields[i+3].GetUInt32()|((uint64)fields[i+6].GetUInt32()<<32);
            spe.spellFamilyMask2[i] = fields[i+9].GetUInt32();
        }
        spe.procFlags       = fields[12].GetUInt32();
        spe.procEx          = fields[13].GetUInt32();
        spe.ppmRate         = fields[14].GetFloat();
        spe.customChance    = fields[15].GetFloat();
        spe.cooldown        = fields[16].GetUInt32();

        rankHelper.RecordRank(spe, entry);

    } while (result->NextRow());

    rankHelper.FillHigherRanks();

    delete result;

    sLog.outString();
    sLog.outString( ">> Loaded %u extra spell proc event conditions +%u custom proc (inc. +%u custom ranks)",  rankHelper.worker.count, rankHelper.worker.customProc, rankHelper.customRank);
}

struct DoSpellProcItemEnchant
{
    DoSpellProcItemEnchant(SpellProcItemEnchantMap& _procMap, float _ppm) : procMap(_procMap), ppm(_ppm) {}
    void operator() (uint32 spell_id) { procMap[spell_id] = ppm; }

    SpellProcItemEnchantMap& procMap;
    float ppm;
};

void SpellMgr::LoadSpellProcItemEnchant()
{
    mSpellProcItemEnchantMap.clear();                       // need for reload case

    uint32 count = 0;

    //                                                0      1
    QueryResult *result = WorldDatabase.Query("SELECT entry, ppmRate FROM spell_proc_item_enchant");
    if (!result)
    {

        BarGoLink bar(1);

        bar.step();

        sLog.outString();
        sLog.outString(">> Loaded %u proc item enchant definitions", count);
        return;
    }

    BarGoLink bar(result->GetRowCount());

    do
    {
        Field *fields = result->Fetch();

        bar.step();

        uint32 entry = fields[0].GetUInt32();
        float ppmRate = fields[1].GetFloat();

        SpellEntry const* spellInfo = sSpellStore.LookupEntry(entry);

        if (!spellInfo)
        {
            sLog.outErrorDb("Spell %u listed in `spell_proc_item_enchant` does not exist", entry);
            continue;
        }

        uint32 first_id = GetFirstSpellInChain(entry);

        if ( first_id != entry )
        {
            sLog.outErrorDb("Spell %u listed in `spell_proc_item_enchant` is not first rank (%u) in chain", entry, first_id);
            // prevent loading since it won't have an effect anyway
            continue;
        }

        mSpellProcItemEnchantMap[entry] = ppmRate;

        // also add to high ranks
        DoSpellProcItemEnchant worker(mSpellProcItemEnchantMap, ppmRate);
        doForHighRanks(entry,worker);

        ++count;
    } while( result->NextRow() );

    delete result;

    sLog.outString();
    sLog.outString( ">> Loaded %u proc item enchant definitions", count );
}

struct DoSpellBonuses
{
    DoSpellBonuses(SpellBonusMap& _spellBonusMap, SpellBonusEntry const& _spellBonus) : spellBonusMap(_spellBonusMap), spellBonus(_spellBonus) {}
    void operator() (uint32 spell_id) { spellBonusMap[spell_id] = spellBonus; }

    SpellBonusMap& spellBonusMap;
    SpellBonusEntry const& spellBonus;
};

void SpellMgr::LoadSpellBonuses()
{
    mSpellBonusMap.clear();                             // need for reload case
    uint32 count = 0;
    //                                                0      1             2          3
    QueryResult *result = WorldDatabase.Query("SELECT entry, direct_bonus, dot_bonus, ap_bonus, ap_dot_bonus FROM spell_bonus_data");
    if (!result)
    {
        BarGoLink bar(1);
        bar.step();
        sLog.outString();
        sLog.outString(">> Loaded %u spell bonus data", count);
        return;
    }

    BarGoLink bar(result->GetRowCount());
    do
    {
        Field *fields = result->Fetch();
        bar.step();
        uint32 entry = fields[0].GetUInt32();

        SpellEntry const* spell = sSpellStore.LookupEntry(entry);
        if (!spell)
        {
            sLog.outErrorDb("Spell %u listed in `spell_bonus_data` does not exist", entry);
            continue;
        }

        uint32 first_id = GetFirstSpellInChain(entry);

        if ( first_id != entry )
        {
            sLog.outErrorDb("Spell %u listed in `spell_bonus_data` is not first rank (%u) in chain", entry, first_id);
            // prevent loading since it won't have an effect anyway
            continue;
        }

        SpellBonusEntry sbe;

        sbe.direct_damage = fields[1].GetFloat();
        sbe.dot_damage    = fields[2].GetFloat();
        sbe.ap_bonus      = fields[3].GetFloat();
        sbe.ap_dot_bonus   = fields[4].GetFloat();

        bool need_dot = false;
        bool need_direct = false;
        uint32 x = 0;                                       // count all, including empty, meaning: not all existing effect is DoTs/HoTs
        for(int i = 0; i < MAX_EFFECT_INDEX; ++i)
        {
            if (!spell->Effect[i])
            {
                ++x;
                continue;
            }

            // DoTs/HoTs
            switch(spell->EffectApplyAuraName[i])
            {
                case SPELL_AURA_PERIODIC_DAMAGE:
                case SPELL_AURA_PERIODIC_DAMAGE_PERCENT:
                case SPELL_AURA_PERIODIC_LEECH:
                case SPELL_AURA_PERIODIC_HEAL:
                case SPELL_AURA_OBS_MOD_HEALTH:
                case SPELL_AURA_PERIODIC_MANA_LEECH:
                case SPELL_AURA_OBS_MOD_MANA:
                case SPELL_AURA_POWER_BURN_MANA:
                    need_dot = true;
                    ++x;
                    break;
                default:
                    break;
            }
        }

        //TODO: maybe add explicit list possible direct damage spell effects...
        if (x < MAX_EFFECT_INDEX)
            need_direct = true;

        // Check if direct_bonus is needed in `spell_bonus_data`
        float direct_calc;
        float direct_diff = 1000.0f;                        // for have big diff if no DB field value
        if (sbe.direct_damage)
        {
            bool isHeal = false;
            for(int i = 0; i < 3; ++i)
            {
                // Heals (Also count Mana Shield and Absorb effects as heals)
                if (spell->Effect[i] == SPELL_EFFECT_HEAL || spell->Effect[i] == SPELL_EFFECT_HEAL_MAX_HEALTH ||
                    (spell->Effect[i] == SPELL_EFFECT_APPLY_AURA && (spell->EffectApplyAuraName[i] == SPELL_AURA_SCHOOL_ABSORB || spell->EffectApplyAuraName[i] == SPELL_AURA_PERIODIC_HEAL)) )
                {
                    isHeal = true;
                    break;
                }
            }
            direct_calc = CalculateDefaultCoefficient(spell, SPELL_DIRECT_DAMAGE) * (isHeal ? 1.88f : 1.0f);
            direct_diff = std::abs(sbe.direct_damage - direct_calc);
        }

        // Check if dot_bonus is needed in `spell_bonus_data`
        float dot_calc;
        float dot_diff = 1000.0f;                           // for have big diff if no DB field value
        if (sbe.dot_damage)
        {
            bool isHeal = false;
            for(int i = 0; i < 3; ++i)
            {
                // Periodic Heals
                if (spell->Effect[i] == SPELL_EFFECT_APPLY_AURA && spell->EffectApplyAuraName[i] == SPELL_AURA_PERIODIC_HEAL)
                {
                    isHeal = true;
                    break;
                }
            }
            dot_calc = CalculateDefaultCoefficient(spell, DOT) * (isHeal ? 1.88f : 1.0f);
            dot_diff = std::abs(sbe.dot_damage - dot_calc);
        }

        if (direct_diff < 0.02f && !need_dot && !sbe.ap_bonus && !sbe.ap_dot_bonus)
            sLog.outErrorDb("`spell_bonus_data` entry for spell %u `direct_bonus` not needed (data from table: %f, calculated %f, difference of %f) and `dot_bonus` also not used",
                entry, sbe.direct_damage, direct_calc, direct_diff);
        else if (direct_diff < 0.02f && dot_diff < 0.02f && !sbe.ap_bonus && !sbe.ap_dot_bonus)
        {
            sLog.outErrorDb("`spell_bonus_data` entry for spell %u `direct_bonus` not needed (data from table: %f, calculated %f, difference of %f) and ",
                entry, sbe.direct_damage, direct_calc, direct_diff);
            sLog.outErrorDb("                                  ... `dot_bonus` not needed (data from table: %f, calculated %f, difference of %f)",
                sbe.dot_damage, dot_calc, dot_diff);
        }
        else if (!need_direct && dot_diff < 0.02f && !sbe.ap_bonus && !sbe.ap_dot_bonus)
            sLog.outErrorDb("`spell_bonus_data` entry for spell %u `dot_bonus` not needed (data from table: %f, calculated %f, difference of %f) and direct also not used",
            entry, sbe.dot_damage, dot_calc, dot_diff);
        else if (!need_direct && sbe.direct_damage)
            sLog.outErrorDb("`spell_bonus_data` entry for spell %u `direct_bonus` not used (spell not have non-periodic affects)", entry);
        else if (!need_dot && sbe.dot_damage)
            sLog.outErrorDb("`spell_bonus_data` entry for spell %u `dot_bonus` not used (spell not have periodic affects)", entry);

        if (!need_direct && sbe.ap_bonus)
            sLog.outErrorDb("`spell_bonus_data` entry for spell %u `ap_bonus` not used (spell not have non-periodic affects)", entry);
        else if (!need_dot && sbe.ap_dot_bonus)
            sLog.outErrorDb("`spell_bonus_data` entry for spell %u `ap_dot_bonus` not used (spell not have periodic affects)", entry);

        mSpellBonusMap[entry] = sbe;

        // also add to high ranks
        DoSpellBonuses worker(mSpellBonusMap, sbe);
        doForHighRanks(entry,worker);

        ++count;

    } while( result->NextRow() );

    delete result;

    sLog.outString();
    sLog.outString( ">> Loaded %u extra spell bonus data",  count);
}

bool SpellMgr::IsSpellProcEventCanTriggeredBy(SpellProcEventEntry const * spellProcEvent, uint32 EventProcFlag, SpellEntry const * procSpell, uint32 procFlags, uint32 procExtra)
{
    // No extra req need
    uint32 procEvent_procEx = PROC_EX_NONE;

    // check prockFlags for condition
    if((procFlags & EventProcFlag) == 0)
        return false;

    // Always trigger for this
    if (EventProcFlag & (PROC_FLAG_KILLED | PROC_FLAG_KILL | PROC_FLAG_ON_TRAP_ACTIVATION | PROC_FLAG_ON_DEATH))
        return true;

    if (spellProcEvent)     // Exist event data
    {
        // Store extra req
        procEvent_procEx = spellProcEvent->procEx;

        // For melee triggers
        if (procSpell == NULL)
        {
            // Check (if set) for school (melee attack have Normal school)
            if(spellProcEvent->schoolMask && (spellProcEvent->schoolMask & SPELL_SCHOOL_MASK_NORMAL) == 0)
                return false;
        }
        else // For spells need check school/spell family/family mask
        {
            // Check (if set) for school
            if(spellProcEvent->schoolMask && (spellProcEvent->schoolMask & procSpell->SchoolMask) == 0)
                return false;

            // Check (if set) for spellFamilyName
            if(spellProcEvent->spellFamilyName && (spellProcEvent->spellFamilyName != procSpell->SpellFamilyName))
                return false;
        }
    }

    // Check for extra req (if none) and hit/crit
    if (procEvent_procEx == PROC_EX_NONE)
    {
        // Don't allow proc from periodic heal if no extra requirement is defined
        if (EventProcFlag & (PROC_FLAG_ON_DO_PERIODIC | PROC_FLAG_ON_TAKE_PERIODIC) && (procExtra & PROC_EX_PERIODIC_POSITIVE))
            return false;

        // No extra req, so can trigger for (damage/healing present) and hit/crit
        if(procExtra & (PROC_EX_NORMAL_HIT|PROC_EX_CRITICAL_HIT))
            return true;
    }
    else // all spells hits here only if resist/reflect/immune/evade
    {
        // Exist req for PROC_EX_EX_TRIGGER_ALWAYS
        if (procEvent_procEx & PROC_EX_EX_TRIGGER_ALWAYS)
            return true;
        // Check Extra Requirement like (hit/crit/miss/resist/parry/dodge/block/immune/reflect/absorb and other)
        if (procEvent_procEx & procExtra)
            return true;
    }
    return false;
}

void SpellMgr::LoadSpellElixirs()
{
    mSpellElixirs.clear();                                  // need for reload case

    uint32 count = 0;

    //                                                0      1
    QueryResult *result = WorldDatabase.Query("SELECT entry, mask FROM spell_elixir");
    if (!result)
    {

        BarGoLink bar(1);

        bar.step();

        sLog.outString();
        sLog.outString(">> Loaded %u spell elixir definitions", count);
        return;
    }

    BarGoLink bar(result->GetRowCount());

    do
    {
        Field *fields = result->Fetch();

        bar.step();

        uint32 entry = fields[0].GetUInt32();
        uint8 mask = fields[1].GetUInt8();

        SpellEntry const* spellInfo = sSpellStore.LookupEntry(entry);

        if (!spellInfo)
        {
            sLog.outErrorDb("Spell %u listed in `spell_elixir` does not exist", entry);
            continue;
        }

        mSpellElixirs[entry] = mask;

        ++count;
    } while( result->NextRow() );

    delete result;

    sLog.outString();
    sLog.outString( ">> Loaded %u spell elixir definitions", count );
}

struct DoSpellThreat
{
    DoSpellThreat(SpellThreatMap& _threatMap) : threatMap(_threatMap), count(0) {}
    void operator() (uint32 spell_id)
    {
        SpellThreatEntry const &ste = state->second;
        // add ranks only for not filled data (spells adding flat threat are usually different for ranks)
        SpellThreatMap::const_iterator spellItr = threatMap.find(spell_id);
        if (spellItr == threatMap.end())
            threatMap[spell_id] = ste;

        // just assert that entry is not redundant
        else
        {
            SpellThreatEntry const& r_ste = spellItr->second;
            if (ste.threat == r_ste.threat && ste.multiplier == r_ste.multiplier && ste.ap_bonus == r_ste.ap_bonus)
                sLog.outErrorDb("Spell %u listed in `spell_threat` as custom rank has same data as Rank 1, so redundant", spell_id);
        }
    }
    const char* TableName() { return "spell_threat"; }
    bool IsValidCustomRank(SpellThreatEntry const &ste, uint32 entry, uint32 first_id)
    {
        if (!ste.threat)
        {
            sLog.outErrorDb("Spell %u listed in `spell_threat` is not first rank (%u) in chain and has no threat", entry, first_id);
            // prevent loading unexpected data
            return false;
        }
        return true;
    }
    void AddEntry(SpellThreatEntry const &ste, SpellEntry const *spell)
    {
        threatMap[spell->Id] = ste;

        // flat threat bonus and attack power bonus currently only work properly when all
        // effects have same targets, otherwise, we'd need to seperate it by effect index
        if (ste.threat || ste.ap_bonus != 0.f)
        {
            const uint32 *targetA = spell->EffectImplicitTargetA;
            const uint32 *targetB = spell->EffectImplicitTargetB;
            if ((targetA[EFFECT_INDEX_1] && targetA[EFFECT_INDEX_1] != targetA[EFFECT_INDEX_0]) ||
                (targetA[EFFECT_INDEX_2] && targetA[EFFECT_INDEX_2] != targetA[EFFECT_INDEX_0]))
                sLog.outErrorDb("Spell %u listed in `spell_threat` has effects with different targets, threat may be assigned incorrectly", spell->Id);
        }
        ++count;
    }
    bool HasEntry(uint32 spellId) { return threatMap.count(spellId) > 0; }
    bool SetStateToEntry(uint32 spellId) { return (state = threatMap.find(spellId)) != threatMap.end(); }

    SpellThreatMap& threatMap;
    SpellThreatMap::const_iterator state;
    uint32 count;
};

void SpellMgr::LoadSpellThreats()
{
    mSpellThreatMap.clear();                                // need for reload case

    //                                                0      1       2           3
    QueryResult *result = WorldDatabase.Query("SELECT entry, Threat, multiplier, ap_bonus FROM spell_threat");
    if (!result)
    {
        BarGoLink bar(1);
        bar.step();
        sLog.outString();
        sLog.outString(">> No spell threat entries loaded.");
        return;
    }

    SpellRankHelper<SpellThreatEntry, DoSpellThreat, SpellThreatMap> rankHelper(*this, mSpellThreatMap);

    BarGoLink bar(result->GetRowCount());

    do
    {
        Field *fields = result->Fetch();

        bar.step();

        uint32 entry = fields[0].GetUInt32();

        SpellThreatEntry ste;
        ste.threat = fields[1].GetUInt16();
        ste.multiplier = fields[2].GetFloat();
        ste.ap_bonus = fields[3].GetFloat();

        rankHelper.RecordRank(ste, entry);

    } while( result->NextRow() );

    rankHelper.FillHigherRanks();

    delete result;

    sLog.outString();
    sLog.outString( ">> Loaded %u spell threat entries", rankHelper.worker.count );
}

bool SpellMgr::IsRankSpellDueToSpell(SpellEntry const *spellInfo_1,uint32 spellId_2) const
{
    SpellEntry const *spellInfo_2 = sSpellStore.LookupEntry(spellId_2);
    if(!spellInfo_1 || !spellInfo_2) return false;
    if(spellInfo_1->Id == spellId_2) return false;

    return GetFirstSpellInChain(spellInfo_1->Id)==GetFirstSpellInChain(spellId_2);
}

bool SpellMgr::canStackSpellRanksInSpellBook(SpellEntry const *spellInfo) const
{
    if (IsPassiveSpell(spellInfo))                          // ranked passive spell
        return false;
    if (spellInfo->powerType != POWER_MANA && spellInfo->powerType != POWER_HEALTH)
        return false;
    if (IsProfessionOrRidingSpell(spellInfo->Id))
        return false;

    if (IsSkillBonusSpell(spellInfo->Id))
        return false;

    // All stance spells. if any better way, change it.
    for (int i = 0; i < MAX_EFFECT_INDEX; ++i)
    {
        switch(spellInfo->SpellFamilyName)
        {
            case SPELLFAMILY_PALADIN:
                // Paladin aura Spell
                if (spellInfo->Effect[i]==SPELL_EFFECT_APPLY_AREA_AURA_RAID)
                    return false;
                // Seal of Righteousness, 2 version of same rank
                if ((spellInfo->SpellFamilyFlags & UI64LIT(0x0000000008000000)) && spellInfo->SpellIconID == 25)
                    return false;
                break;
            case SPELLFAMILY_DRUID:
                // Druid form Spell
                if (spellInfo->Effect[i]==SPELL_EFFECT_APPLY_AURA &&
                    spellInfo->EffectApplyAuraName[i] == SPELL_AURA_MOD_SHAPESHIFT)
                    return false;
                break;
            case SPELLFAMILY_ROGUE:
                // Rogue Stealth
                if (spellInfo->Effect[i]==SPELL_EFFECT_APPLY_AURA &&
                    spellInfo->EffectApplyAuraName[i] == SPELL_AURA_MOD_SHAPESHIFT)
                    return false;
                break;
        }
    }
    return true;
}

bool SpellMgr::IsNoStackSpellDueToSpell(uint32 spellId_1, uint32 spellId_2) const
{
    SpellEntry const *spellInfo_1 = sSpellStore.LookupEntry(spellId_1);
    SpellEntry const *spellInfo_2 = sSpellStore.LookupEntry(spellId_2);

    if(!spellInfo_1 || !spellInfo_2)
        return false;

    if(spellId_1 == spellId_2)
        return false;

    //I think we don't check this correctly because i need a exception for spell:
    //72,11327,18461...(called from 1856,1857...) Call Aura 16,31, after trigger another spell who call aura 77 and 77 remove 16 and 31, this should not happen.
    if(spellInfo_2->SpellFamilyFlags == 2048)
        return false;

    // Resurrection sickness
    if((spellInfo_1->Id == SPELL_ID_PASSIVE_RESURRECTION_SICKNESS) != (spellInfo_2->Id==SPELL_ID_PASSIVE_RESURRECTION_SICKNESS))
        return false;

    // Allow stack passive and not passive spells
    if ((spellInfo_1->Attributes & SPELL_ATTR_PASSIVE)!=(spellInfo_2->Attributes & SPELL_ATTR_PASSIVE))
        return false;

    // Specific spell family spells
    switch(spellInfo_1->SpellFamilyName)
    {
        case SPELLFAMILY_GENERIC:
            switch(spellInfo_2->SpellFamilyName)
            {
                case SPELLFAMILY_GENERIC:                   // same family case
                {
                    // Dark Essence & Light Essence
                    if ((spellInfo_1->Id == 65684 && spellInfo_2->Id == 65686) ||
                        (spellInfo_2->Id == 65684 && spellInfo_1->Id == 65686))
                        return true;

                    //Potent Fungus and Mini must remove each other (Amanitar encounter, Ahn'kahet)
                    if ((spellInfo_1->Id == 57055 && spellInfo_2->Id == 56648) ||
                        (spellInfo_2->Id == 57055 && spellInfo_1->Id == 56648))
                        return true;

                    // Cologne Immune and Perfume Immune
                    if ((spellInfo_1->Id == 68529 && spellInfo_2->Id == 68530) ||
                        (spellInfo_2->Id == 68529 && spellInfo_1->Id == 68530))
                        return true;

                    // Thunderfury
                    if ((spellInfo_1->Id == 21992 && spellInfo_2->Id == 27648) ||
                        (spellInfo_2->Id == 21992 && spellInfo_1->Id == 27648))
                        return false;

                    // Lightning Speed (Mongoose) and Fury of the Crashing Waves (Tsunami Talisman)
                    if ((spellInfo_1->Id == 28093 && spellInfo_2->Id == 42084) ||
                        (spellInfo_2->Id == 28093 && spellInfo_1->Id == 42084))
                        return false;

                    // Blood Oath and Blood Oath
                    if ((spellInfo_1->Id == 50141 && spellInfo_2->Id == 50001) ||
                        (spellInfo_2->Id == 50141 && spellInfo_1->Id == 50001))
                        return false;

                    // Cool Down (See PeriodicAuraTick())
                    if ((spellInfo_1->Id == 52441 && spellInfo_2->Id == 52443) ||
                        (spellInfo_2->Id == 52441 && spellInfo_1->Id == 52443))
                        return false;

                    // Soulstone Resurrection and Twisting Nether (resurrector)
                    if (spellInfo_1->SpellIconID == 92 && spellInfo_2->SpellIconID == 92 && (
                        (spellInfo_1->SpellVisual[0] == 99 && spellInfo_2->SpellVisual[0] == 0) ||
                        (spellInfo_2->SpellVisual[0] == 99 && spellInfo_1->SpellVisual[0] == 0)))
                        return false;

                    // Heart of the Wild, Agility and various Idol Triggers
                    if (spellInfo_1->SpellIconID == 240 && spellInfo_2->SpellIconID == 240)
                        return false;

                    // Personalized Weather (thunder effect should overwrite rainy aura)
                    if (spellInfo_1->SpellIconID == 2606 && spellInfo_2->SpellIconID == 2606)
                        return false;

                    // Brood Affliction: Bronze
                    if ((spellInfo_1->Id == 23170 && spellInfo_2->Id == 23171) ||
                        (spellInfo_2->Id == 23170 && spellInfo_1->Id == 23171))
                        return false;

                    // Male Shadowy Disguise
                    if ((spellInfo_1->Id == 32756 && spellInfo_2->Id == 38080) ||
                        (spellInfo_2->Id == 32756 && spellInfo_1->Id == 38080))
                         return false;

                    // Female Shadowy Disguise
                    if ((spellInfo_1->Id == 32756 && spellInfo_2->Id == 38081) ||
                        (spellInfo_2->Id == 32756 && spellInfo_1->Id == 38081))
                         return false;

                    // Cool Down (See PeriodicAuraTick())
                    if ((spellInfo_1->Id == 52441 && spellInfo_2->Id == 52443) ||
                        (spellInfo_2->Id == 52441 && spellInfo_1->Id == 52443))
                        return false;

                    // See Chapel Invisibility and See Noth Invisibility
                    if ((spellInfo_1->Id == 52950 && spellInfo_2->Id == 52707) ||
                        (spellInfo_2->Id == 52950 && spellInfo_1->Id == 52707))
                        return false;

                    // Regular and Night Elf Ghost
                    if ((spellInfo_1->Id == 8326 && spellInfo_2->Id == 20584) ||
                        (spellInfo_2->Id == 8326 && spellInfo_1->Id == 20584))
                         return false;

                    // Aura of Despair auras
                    if ((spellInfo_1->Id == 64848 && spellInfo_2->Id == 62692) ||
                        (spellInfo_2->Id == 64848 && spellInfo_1->Id == 62692))
                        return false;

                    // Blood Fury and Rage of the Unraveller
                    if (spellInfo_1->SpellIconID == 1662 && spellInfo_2->SpellIconID == 1662)
                        return false;

                    // Kindred Spirits
                    if (spellInfo_1->SpellIconID == 3559 && spellInfo_2->SpellIconID == 3559)
                        return false;

                    // Vigilance and Damage Reduction (Vigilance triggered spell)
                    if (spellInfo_1->SpellIconID == 2834 && spellInfo_2->SpellIconID == 2834)
                        return false;

                    break;
                }
                case SPELLFAMILY_MAGE:
                    // Arcane Intellect and Insight
                    if (spellInfo_2->SpellIconID == 125 && spellInfo_1->Id == 18820)
                        return false;
                    break;
                case SPELLFAMILY_WARRIOR:
                {
                    // Scroll of Protection and Defensive Stance (multi-family check)
                    if (spellInfo_1->SpellIconID == 276 && spellInfo_1->SpellVisual[0] == 196 && spellInfo_2->Id == 71)
                        return false;

                    // Improved Hamstring -> Hamstring (multi-family check)
                    if ((spellInfo_2->SpellFamilyFlags & UI64LIT(0x2)) && spellInfo_1->Id == 23694)
                        return false;

                    break;
                }
                case SPELLFAMILY_DRUID:
                {
                    // Scroll of Stamina and Leader of the Pack (multi-family check)
                    if (spellInfo_1->SpellIconID == 312 && spellInfo_1->SpellVisual[0] == 216 && spellInfo_2->Id == 24932)
                        return false;

                    // Dragonmaw Illusion (multi-family check)
                    if (spellId_1 == 40216 && spellId_2 == 42016)
                        return false;

                    break;
                }
                case SPELLFAMILY_ROGUE:
                {
                    // Garrote-Silence -> Garrote (multi-family check)
                    if (spellInfo_1->SpellIconID == 498 && spellInfo_1->SpellVisual[0] == 0 && spellInfo_2->SpellIconID == 498)
                        return false;
                    // Honor Among Thieves dummy auras (multi-family check)
                    if (spellId_1 == 51699 && spellId_2 == 52916)
                        return false;

                    break;
                }
                case SPELLFAMILY_HUNTER:
                {
                    // Concussive Shot and Imp. Concussive Shot (multi-family check)
                    if (spellInfo_1->Id == 19410 && spellInfo_2->Id == 5116)
                        return false;

                    // Improved Wing Clip -> Wing Clip (multi-family check)
                    if ((spellInfo_2->SpellFamilyFlags & UI64LIT(0x40)) && spellInfo_1->Id == 19229)
                        return false;
                    break;
                }
                case SPELLFAMILY_PALADIN:
                {
                    // Unstable Currents and other -> *Sanctity Aura (multi-family check)
                    if (spellInfo_2->SpellIconID==502 && spellInfo_1->SpellIconID==502 && spellInfo_1->SpellVisual[0]==969)
                        return false;

                    // *Band of Eternal Champion and Seal of Command(multi-family check)
                    if (spellId_1 == 35081 && spellInfo_2->SpellIconID==561 && spellInfo_2->SpellVisual[0]==7992)
                        return false;
                }
            }
            // Dragonmaw Illusion, Blood Elf Illusion, Human Illusion, Illidari Agent Illusion, Scarlet Crusade Disguise
            if(spellInfo_1->SpellIconID == 1691 && spellInfo_2->SpellIconID == 1691)
                return false;
            break;
        case SPELLFAMILY_MAGE:
            if( spellInfo_2->SpellFamilyName == SPELLFAMILY_MAGE )
            {
                // Blizzard & Chilled (and some other stacked with blizzard spells
                if (((spellInfo_1->SpellFamilyFlags & UI64LIT(0x80)) && (spellInfo_2->SpellFamilyFlags & UI64LIT(0x100000))) ||
                    ((spellInfo_2->SpellFamilyFlags & UI64LIT(0x80)) && (spellInfo_1->SpellFamilyFlags & UI64LIT(0x100000))))
                    return false;

                // Blink & Improved Blink
                if (((spellInfo_1->SpellFamilyFlags & UI64LIT(0x0000000000010000)) && (spellInfo_2->SpellVisual[0] == 72 && spellInfo_2->SpellIconID == 1499)) ||
                    ((spellInfo_2->SpellFamilyFlags & UI64LIT(0x0000000000010000)) && (spellInfo_1->SpellVisual[0] == 72 && spellInfo_1->SpellIconID == 1499)))
                    return false;

                // Fingers of Frost effects
                if (spellInfo_1->SpellIconID == 2947 && spellInfo_2->SpellIconID == 2947)
                    return false;

                // Living Bomb & Ignite (Dots)
                if (((spellInfo_1->SpellFamilyFlags & UI64LIT(0x2000000000000)) && (spellInfo_2->SpellFamilyFlags & UI64LIT(0x8000000))) ||
                    ((spellInfo_2->SpellFamilyFlags & UI64LIT(0x2000000000000)) && (spellInfo_1->SpellFamilyFlags & UI64LIT(0x8000000))))
                    return false;

                // Fireball & Pyroblast (Dots)
                if (((spellInfo_1->SpellFamilyFlags & UI64LIT(0x1)) && (spellInfo_2->SpellFamilyFlags & UI64LIT(0x400000))) ||
                    ((spellInfo_2->SpellFamilyFlags & UI64LIT(0x1)) && (spellInfo_1->SpellFamilyFlags & UI64LIT(0x400000))))
                    return false;
            }

            // Detect Invisibility and Mana Shield (multi-family check)
            if (spellInfo_2->Id == 132 && spellInfo_1->SpellIconID == 209 && spellInfo_1->SpellVisual[0] == 968)
                return false;

            // Combustion and Fire Protection Aura (multi-family check)
            if (spellInfo_1->Id == 11129 && spellInfo_2->SpellIconID == 33 && spellInfo_2->SpellVisual[0] == 321)
                return false;

            // Arcane Intellect and Insight
            if (spellInfo_1->SpellIconID == 125 && spellInfo_2->Id == 18820)
                return false;

            break;
        case SPELLFAMILY_WARLOCK:
            if (spellInfo_2->SpellFamilyName == SPELLFAMILY_WARLOCK)
            {
                // Siphon Life and Drain Life
                if ((spellInfo_1->SpellIconID == 152 && spellInfo_2->SpellIconID == 546) ||
                    (spellInfo_2->SpellIconID == 152 && spellInfo_1->SpellIconID == 546))
                    return false;

                //Corruption & Seed of corruption
                if ((spellInfo_1->SpellIconID == 313 && spellInfo_2->SpellIconID == 1932) ||
                    (spellInfo_2->SpellIconID == 313 && spellInfo_1->SpellIconID == 1932))
                    if(spellInfo_1->SpellVisual[0] != 0 && spellInfo_2->SpellVisual[0] != 0)
                        return true;                        // can't be stacked

                // Corruption and Unstable Affliction
                if ((spellInfo_1->SpellIconID == 313 && spellInfo_2->SpellIconID == 2039) ||
                    (spellInfo_2->SpellIconID == 313 && spellInfo_1->SpellIconID == 2039))
                    return false;

                // (Corruption or Unstable Affliction) and (Curse of Agony or Curse of Doom)
                if (((spellInfo_1->SpellIconID == 313 || spellInfo_1->SpellIconID == 2039) && (spellInfo_2->SpellIconID == 544  || spellInfo_2->SpellIconID == 91)) ||
                    ((spellInfo_2->SpellIconID == 313 || spellInfo_2->SpellIconID == 2039) && (spellInfo_1->SpellIconID == 544  || spellInfo_1->SpellIconID == 91)))
                    return false;

                // Shadowflame and Curse of Agony
                if( spellInfo_1->SpellIconID == 544 && spellInfo_2->SpellIconID == 3317 ||
                    spellInfo_2->SpellIconID == 544 && spellInfo_1->SpellIconID == 3317 )
                    return false;

                // Shadowflame and Curse of Doom
                if( spellInfo_1->SpellIconID == 91 && spellInfo_2->SpellIconID == 3317 ||
                    spellInfo_2->SpellIconID == 91 && spellInfo_1->SpellIconID == 3317 )
                    return false;

                // Metamorphosis, diff effects
                if (spellInfo_1->SpellIconID == 3314 && spellInfo_2->SpellIconID == 3314)
                    return false;

                // Nether Protection effects
                if( spellInfo_2->SpellIconID == 1985 && spellInfo_1->SpellIconID == 1985 && spellInfo_1->SpellVisual[0] == 9750 )
                    return false;
            }

            // Detect Invisibility and Mana Shield (multi-family check)
            if (spellInfo_1->Id == 132 && spellInfo_2->SpellIconID == 209 && spellInfo_2->SpellVisual[0] == 968)
                return false;
            break;
        case SPELLFAMILY_WARRIOR:
            if (spellInfo_2->SpellFamilyName == SPELLFAMILY_WARRIOR)
            {
                // Rend and Deep Wound
                if (((spellInfo_1->SpellFamilyFlags & UI64LIT(0x20)) && (spellInfo_2->SpellFamilyFlags & UI64LIT(0x1000000000))) ||
                    ((spellInfo_2->SpellFamilyFlags & UI64LIT(0x20)) && (spellInfo_1->SpellFamilyFlags & UI64LIT(0x1000000000))))
                    return false;

                // Battle Shout and Rampage
                if ((spellInfo_1->SpellIconID == 456 && spellInfo_2->SpellIconID == 2006) ||
                    (spellInfo_2->SpellIconID == 456 && spellInfo_1->SpellIconID == 2006))
                    return false;

                // Glyph of Revenge (triggered), and Sword and Board (triggered)
                if ((spellInfo_1->SpellIconID == 856 && spellInfo_2->SpellIconID == 2780) ||
                    (spellInfo_2->SpellIconID == 856 && spellInfo_1->SpellIconID == 2780))
                    return false;

                // Defensive/Berserker/Battle stance aura can not stack (needed for dummy auras)
                if (((spellInfo_1->SpellFamilyFlags & UI64LIT(0x800000)) && (spellInfo_2->SpellFamilyFlags & UI64LIT(0x800000))) ||
                    ((spellInfo_2->SpellFamilyFlags & UI64LIT(0x800000)) && (spellInfo_1->SpellFamilyFlags & UI64LIT(0x800000))))
                    return true;
            }

            // Hamstring -> Improved Hamstring (multi-family check)
            if ((spellInfo_1->SpellFamilyFlags & UI64LIT(0x2)) && spellInfo_2->Id == 23694)
                return false;

            // Defensive Stance and Scroll of Protection (multi-family check)
            if (spellInfo_1->Id == 71 && spellInfo_2->SpellIconID == 276 && spellInfo_2->SpellVisual[0] == 196)
                return false;

            // Bloodlust and Bloodthirst (multi-family check)
            if (spellInfo_2->Id == 2825 && spellInfo_1->SpellIconID == 38 && spellInfo_1->SpellVisual[0] == 0)
                return false;

                // Taste of Blood and Sudden Death
            if( (spellInfo_1->Id == 52437 && spellInfo_2->Id == 60503) ||
                (spellInfo_2->Id == 52437 && spellInfo_1->Id == 60503) )
                return false;

            break;
        case SPELLFAMILY_PRIEST:
            if (spellInfo_2->SpellFamilyName == SPELLFAMILY_PRIEST)
            {
                //Devouring Plague and Shadow Vulnerability
                if (((spellInfo_1->SpellFamilyFlags & UI64LIT(0x2000000)) && (spellInfo_2->SpellFamilyFlags & UI64LIT(0x800000000))) ||
                    ((spellInfo_2->SpellFamilyFlags & UI64LIT(0x2000000)) && (spellInfo_1->SpellFamilyFlags & UI64LIT(0x800000000))))
                    return false;

                //StarShards and Shadow Word: Pain
                if (((spellInfo_1->SpellFamilyFlags & UI64LIT(0x200000)) && (spellInfo_2->SpellFamilyFlags & UI64LIT(0x8000))) ||
                    ((spellInfo_2->SpellFamilyFlags & UI64LIT(0x200000)) && (spellInfo_1->SpellFamilyFlags & UI64LIT(0x8000))))
                    return false;
                // Dispersion
                if ((spellInfo_1->Id == 47585 && spellInfo_2->Id == 60069) ||
                    (spellInfo_2->Id == 47585 && spellInfo_1->Id == 60069))
                    return false;
                // Power Word: Shield and Divine Aegis
                if ((spellInfo_1->SpellIconID == 566 && spellInfo_2->SpellIconID == 2820) ||
                    (spellInfo_2->SpellIconID == 566 && spellInfo_1->SpellIconID == 2820))
                    return false;
            }
            break;
        case SPELLFAMILY_DRUID:
            if (spellInfo_2->SpellFamilyName == SPELLFAMILY_DRUID)
            {
                //Omen of Clarity and Blood Frenzy
                if (((spellInfo_1->SpellFamilyFlags == UI64LIT(0x0) && spellInfo_1->SpellIconID == 108) && (spellInfo_2->SpellFamilyFlags & UI64LIT(0x20000000000000))) ||
                    ((spellInfo_2->SpellFamilyFlags == UI64LIT(0x0) && spellInfo_2->SpellIconID == 108) && (spellInfo_1->SpellFamilyFlags & UI64LIT(0x20000000000000))))
                    return false;

                //  Tree of Life (Shapeshift) and 34123 Tree of Life (Passive)
                if ((spellId_1 == 33891 && spellId_2 == 34123) ||
                    (spellId_2 == 33891 && spellId_1 == 34123))
                    return false;

                // Lifebloom and Wild Growth
                if ((spellInfo_1->SpellIconID == 2101 && spellInfo_2->SpellIconID == 2864) ||
                    (spellInfo_2->SpellIconID == 2101 && spellInfo_1->SpellIconID == 2864))
                    return false;

                //  Innervate and Glyph of Innervate and some other spells
                if (spellInfo_1->SpellIconID == 62 && spellInfo_2->SpellIconID == 62)
                    return false;

                // Lacerate and Moonfire
                if((spellInfo_1->SpellIconID == 225 && spellInfo_2->SpellIconID == 2246) ||
                   (spellInfo_2->SpellIconID == 225 && spellInfo_1->SpellIconID == 2246))
                   return false;

                // Wrath of Elune and Nature's Grace
                if ((spellInfo_1->Id == 16886 && spellInfo_2->Id == 46833) ||
                    (spellInfo_2->Id == 16886 && spellInfo_1->Id == 46833))
                    return false;

                // Bear Rage (Feral T4 (2)) and Omen of Clarity
                if ((spellInfo_1->Id == 16864 && spellInfo_2->Id == 37306) ||
                    (spellInfo_2->Id == 16864 && spellInfo_1->Id == 37306))
                    return false;

                // Cat Energy (Feral T4 (2)) and Omen of Clarity
                if ((spellInfo_1->Id == 16864 && spellInfo_2->Id == 37311) ||
                    (spellInfo_2->Id == 16864 && spellInfo_1->Id == 37311))
                    return false;

                // Survival Instincts and Survival Instincts
                if ((spellInfo_1->Id == 61336 && spellInfo_2->Id == 50322) ||
                    (spellInfo_2->Id == 61336 && spellInfo_1->Id == 50322))
                    return false;

                // Savage Roar and Savage Roar (triggered)
                if (spellInfo_1->SpellIconID == 2865 && spellInfo_2->SpellIconID == 2865)
                    return false;

                // Frenzied Regeneration and Savage Defense
                if ((spellInfo_1->Id == 22842 && spellInfo_2->Id == 62606) ||
                    (spellInfo_2->Id == 22842 && spellInfo_1->Id == 62606))
                    return false;
            }

            // Leader of the Pack and Scroll of Stamina (multi-family check)
            if (spellInfo_1->Id == 24932 && spellInfo_2->SpellIconID == 312 && spellInfo_2->SpellVisual[0] == 216)
                return false;

            // Dragonmaw Illusion (multi-family check)
            if (spellId_1 == 42016 && spellId_2 == 40216 )
                return false;

            break;
        case SPELLFAMILY_ROGUE:
            if (spellInfo_2->SpellFamilyName == SPELLFAMILY_ROGUE)
            {
                // Master of Subtlety
                if ((spellId_1 == 31665 && spellId_2 == 31666) ||
                    (spellId_1 == 31666 && spellId_2 == 31665))
                    return false;

                // Sprint & Sprint (waterwalk)
                if (spellInfo_1->SpellIconID == 516 && spellInfo_2->SpellIconID == 516 &&
                    ((spellInfo_1->Category == 44 && spellInfo_2->Category == 0) ||
                    (spellInfo_2->Category == 44 && spellInfo_1->Category == 0)))
                    return false;
            }
            else if ( spellInfo_2->SpellFamilyName == SPELLFAMILY_GENERIC ) 
            {
                // Honor Among Thieves dummy auras (multi-family check)
                if (spellId_1 == 52916 && spellId_2 == 51699)
                    return false;
            }
            //Overkill
            if (spellInfo_1->SpellIconID == 2285 && spellInfo_2->SpellIconID == 2285)
                return false;

            //Tricks of Trade
            if( spellInfo_1->SpellIconID == 3413 && spellInfo_2->SpellIconID == 3413 )
                return false;

            // Garrote -> Garrote-Silence (multi-family check)
            if (spellInfo_1->SpellIconID == 498 && spellInfo_2->SpellIconID == 498 && spellInfo_2->SpellVisual[0] == 0)
                return false;

            break;
        case SPELLFAMILY_HUNTER:
            if (spellInfo_2->SpellFamilyName == SPELLFAMILY_HUNTER)
            {
                // Rapid Fire & Quick Shots
                if (((spellInfo_1->SpellFamilyFlags & UI64LIT(0x20)) && (spellInfo_2->SpellFamilyFlags & UI64LIT(0x20000000000))) ||
                    ((spellInfo_2->SpellFamilyFlags & UI64LIT(0x20)) && (spellInfo_1->SpellFamilyFlags & UI64LIT(0x20000000000))) )
                    return false;

                // Serpent Sting & (Immolation/Explosive Trap Effect)
                if (((spellInfo_1->SpellFamilyFlags & UI64LIT(0x4)) && (spellInfo_2->SpellFamilyFlags & UI64LIT(0x00000004000))) ||
                    ((spellInfo_2->SpellFamilyFlags & UI64LIT(0x4)) && (spellInfo_1->SpellFamilyFlags & UI64LIT(0x00000004000))))
                    return false;

                // Deterrence
                if (spellInfo_1->SpellIconID == 83 && spellInfo_2->SpellIconID == 83)
                    return false;

                // Bestial Wrath
                if (spellInfo_1->SpellIconID == 1680 && spellInfo_2->SpellIconID == 1680)
                    return false;
            }

            // Wing Clip -> Improved Wing Clip (multi-family check)
            if ((spellInfo_1->SpellFamilyFlags & UI64LIT(0x40)) && spellInfo_2->Id == 19229)
                return false;

            // Concussive Shot and Imp. Concussive Shot (multi-family check)
            if (spellInfo_2->Id == 19410 && spellInfo_1->Id == 5116)
                return false;
            break;
        case SPELLFAMILY_PALADIN:
            if (spellInfo_2->SpellFamilyName == SPELLFAMILY_PALADIN)
            {
                // Paladin Seals
                if (IsSealSpell(spellInfo_1) && IsSealSpell(spellInfo_2))
                    return true;

                // Repentance removes Righteous Vengeance
                if (spellInfo_1->Id == 20066 && spellInfo_2->Id == 61840)
                    return true;

                // Swift Retribution / Improved Devotion Aura (talents) and Paladin Auras
                if (((spellInfo_1->SpellFamilyFlags2 & 0x00000020) && (spellInfo_2->SpellIconID == 291 || spellInfo_2->SpellIconID == 3028)) ||
                    ((spellInfo_2->SpellFamilyFlags2 & 0x00000020) && (spellInfo_1->SpellIconID == 291 || spellInfo_1->SpellIconID == 3028)))
                    return false;

                // Beacon of Light and Light's Beacon
                if ((spellInfo_1->SpellIconID == 3032) && (spellInfo_2->SpellIconID == 3032))
                    return false;

                // Concentration Aura and Improved Concentration Aura and Aura Mastery
                if ((spellInfo_1->SpellIconID == 1487) && (spellInfo_2->SpellIconID == 1487))
                    return false;

                // Seal of Corruption (caster/target parts stacking allow, other stacking checked by spell specs)
                if (spellInfo_1->SpellIconID == 2292 && spellInfo_2->SpellIconID == 2292)
                    return false;

                // Divine Sacrifice and Divine Guardian
                if (spellInfo_1->SpellIconID == 3837 && spellInfo_2->SpellIconID == 3837)
                    return false;

                // Blood Corruption, Holy Vengeance, Righteous Vengeance
                if ((spellInfo_1->SpellIconID == 2292 && spellInfo_2->SpellIconID == 3025) ||
                    (spellInfo_2->SpellIconID == 2292 && spellInfo_1->SpellIconID == 3025))
                    return false;

                // Blessing of Sanctuary (multi-family check, some from 16 spell icon spells)
                if (spellInfo_2->Id == 67480 && spellInfo_1->Id == 20911)
                    return false;

                // Inner Fire and Consecration
                if(spellInfo_2->SpellFamilyName == SPELLFAMILY_PRIEST)
                    if(spellInfo_1->SpellIconID == 51 && spellInfo_2->SpellIconID == 51)
                        return false;

                // Combustion and Fire Protection Aura (multi-family check)
                if( spellInfo_2->Id == 11129 && spellInfo_1->SpellIconID == 33 && spellInfo_1->SpellVisual[0] == 321 )
                    return false;

                // *Sanctity Aura -> Unstable Currents and other (multi-family check)
                if( spellInfo_1->SpellIconID==502 && spellInfo_2->SpellFamilyName == SPELLFAMILY_GENERIC && spellInfo_2->SpellIconID==502 && spellInfo_2->SpellVisual[0]==969 )
                    return false;

                // *Seal of Command and Band of Eternal Champion (multi-family check)
                if( spellInfo_1->SpellIconID==561 && spellInfo_1->SpellVisual[0]==7992 && spellId_2 == 35081)
                    return false;
            }

            // Combustion and Fire Protection Aura (multi-family check)
            if (spellInfo_2->Id == 11129 && spellInfo_1->SpellIconID == 33 && spellInfo_1->SpellVisual[0] == 321)
                return false;

            // *Sanctity Aura -> Unstable Currents and other (multi-family check)
            if (spellInfo_1->SpellIconID==502 && spellInfo_2->SpellFamilyName == SPELLFAMILY_GENERIC && spellInfo_2->SpellIconID==502 && spellInfo_2->SpellVisual[0]==969)
                return false;

            // *Seal of Command and Band of Eternal Champion (multi-family check)
            if (spellInfo_1->SpellIconID==561 && spellInfo_1->SpellVisual[0]==7992 && spellId_2 == 35081)
                return false;
            break;

        case SPELLFAMILY_SHAMAN:
            if (spellInfo_2->SpellFamilyName == SPELLFAMILY_SHAMAN)
            {
                // Windfury weapon
                if (spellInfo_1->SpellIconID==220 && spellInfo_2->SpellIconID==220 &&
                    spellInfo_1->SpellFamilyFlags != spellInfo_2->SpellFamilyFlags)
                    return false;

                // Ghost Wolf
                if (spellInfo_1->SpellIconID == 67 && spellInfo_2->SpellIconID == 67)
                    return false;

                // Totem of Wrath (positive/negative), ranks checked early
                if (spellInfo_1->SpellIconID == 2019 && spellInfo_2->SpellIconID == 2019)
                    return false;
            }

            // Bloodlust and Bloodthirst (multi-family check)
            if (spellInfo_1->Id == 2825 && spellInfo_2->SpellIconID == 38 && spellInfo_2->SpellVisual[0] == 0)
                return false;
            break;
        case SPELLFAMILY_DEATHKNIGHT:
            if (spellInfo_2->SpellFamilyName == SPELLFAMILY_DEATHKNIGHT)
            {
                // Lichborne  and Lichborne (triggered)
                if (spellInfo_1->SpellIconID == 61 && spellInfo_2->SpellIconID == 61)
                    return false;

                // Frost Presence and Frost Presence (triggered)
                if (spellInfo_1->SpellIconID == 2632 && spellInfo_2->SpellIconID == 2632)
                    return false;

                // Unholy Presence and Unholy Presence (triggered)
                if (spellInfo_1->SpellIconID == 2633 && spellInfo_2->SpellIconID == 2633)
                    return false;

                // Blood Presence and Blood Presence (triggered)
                if (spellInfo_1->SpellIconID == 2636 && spellInfo_2->SpellIconID == 2636)
                    return false;

                // Crypt Fever and Ebon Plague
                if((spellInfo_1->SpellIconID == 264 && spellInfo_2->SpellIconID == 1933) ||
                   (spellInfo_2->SpellIconID == 264 && spellInfo_1->SpellIconID == 1933))
                    return true;
            }
            break;
        default:
            break;
    }

    if (spellInfo_1->SpellFamilyName == SPELLFAMILY_GENERIC || spellInfo_2->SpellFamilyName == SPELLFAMILY_GENERIC)
        return false;

    if (spellInfo_1->SpellFamilyName != spellInfo_2->SpellFamilyName)
        return false;

    // more generic checks
    if (spellInfo_1->SpellIconID == spellInfo_2->SpellIconID &&
        spellInfo_1->SpellIconID != 0 && spellInfo_2->SpellIconID != 0)
    {
        bool isModifier = false;
        for (int i = 0; i < MAX_EFFECT_INDEX; ++i)
        {
            if (spellInfo_1->EffectApplyAuraName[i] == SPELL_AURA_ADD_FLAT_MODIFIER ||
                spellInfo_1->EffectApplyAuraName[i] == SPELL_AURA_ADD_PCT_MODIFIER  ||
                spellInfo_2->EffectApplyAuraName[i] == SPELL_AURA_ADD_FLAT_MODIFIER ||
                spellInfo_2->EffectApplyAuraName[i] == SPELL_AURA_ADD_PCT_MODIFIER )
                isModifier = true;
        }

        if (!isModifier)
            return true;
    }

    if (IsRankSpellDueToSpell(spellInfo_1, spellId_2))
        return true;

    bool dummy_only = true;
    for (int i = 0; i < MAX_EFFECT_INDEX; ++i)
    {
        if (spellInfo_1->Effect[i] != spellInfo_2->Effect[i] ||
            spellInfo_1->EffectItemType[i] != spellInfo_2->EffectItemType[i] ||
            spellInfo_1->EffectMiscValue[i] != spellInfo_2->EffectMiscValue[i] ||
            spellInfo_1->EffectApplyAuraName[i] != spellInfo_2->EffectApplyAuraName[i])
            return false;

        // ignore dummy only spells
        if (spellInfo_1->Effect[i] && spellInfo_1->Effect[i] != SPELL_EFFECT_DUMMY && spellInfo_1->EffectApplyAuraName[i] != SPELL_AURA_DUMMY)
            dummy_only = false;
    }
    if (dummy_only)
        return false;

    return true;
}

bool SpellMgr::IsProfessionOrRidingSpell(uint32 spellId)
{
    SpellEntry const *spellInfo = sSpellStore.LookupEntry(spellId);
    if(!spellInfo)
        return false;

    if (spellInfo->Effect[EFFECT_INDEX_1] != SPELL_EFFECT_SKILL)
        return false;

    uint32 skill = spellInfo->EffectMiscValue[EFFECT_INDEX_1];

    return IsProfessionOrRidingSkill(skill);
}

bool SpellMgr::IsProfessionSpell(uint32 spellId)
{
    SpellEntry const *spellInfo = sSpellStore.LookupEntry(spellId);
    if(!spellInfo)
        return false;

    if (spellInfo->Effect[EFFECT_INDEX_1] != SPELL_EFFECT_SKILL)
        return false;

    uint32 skill = spellInfo->EffectMiscValue[EFFECT_INDEX_1];

    return IsProfessionSkill(skill);
}

bool SpellMgr::IsPrimaryProfessionSpell(uint32 spellId)
{
    SpellEntry const *spellInfo = sSpellStore.LookupEntry(spellId);
    if(!spellInfo)
        return false;

    if (spellInfo->Effect[EFFECT_INDEX_1] != SPELL_EFFECT_SKILL)
        return false;

    uint32 skill = spellInfo->EffectMiscValue[EFFECT_INDEX_1];

    return IsPrimaryProfessionSkill(skill);
}

uint32 SpellMgr::GetProfessionSpellMinLevel(uint32 spellId)
{
    uint32 s2l[8][3] =
    {   // 0 - gather 1 - non-gather 2 - fish
        /*0*/ { 0,   5,  5 },
        /*1*/ { 0,   5,  5 },
        /*2*/ { 0,  10, 10 },
        /*3*/ { 10, 20, 10 },
        /*4*/ { 25, 35, 10 },
        /*5*/ { 40, 50, 10 },
        /*6*/ { 55, 65, 10 },
        /*7*/ { 75, 75, 10 },
    };

    uint32 rank = GetSpellRank(spellId);
    if (rank >= 8)
        return 0;

    SkillLineAbilityMapBounds bounds = GetSkillLineAbilityMapBounds(spellId);
    if (bounds.first == bounds.second)
        return 0;

    switch (bounds.first->second->skillId)
    {
        case SKILL_FISHING:
            return s2l[rank][2];
        case SKILL_HERBALISM:
        case SKILL_MINING:
        case SKILL_SKINNING:
            return s2l[rank][0];
        default:
            return s2l[rank][1];
    }
}


bool SpellMgr::IsPrimaryProfessionFirstRankSpell(uint32 spellId) const
{
    return IsPrimaryProfessionSpell(spellId) && GetSpellRank(spellId)==1;
}

bool SpellMgr::IsSkillBonusSpell(uint32 spellId) const
{
    SkillLineAbilityMapBounds bounds = GetSkillLineAbilityMapBounds(spellId);

    for(SkillLineAbilityMap::const_iterator _spell_idx = bounds.first; _spell_idx != bounds.second; ++_spell_idx)
    {
        SkillLineAbilityEntry const *pAbility = _spell_idx->second;
        if (!pAbility || pAbility->learnOnGetSkill != ABILITY_LEARNED_ON_GET_PROFESSION_SKILL)
            continue;

        if (pAbility->req_skill_value > 0)
            return true;
    }

    return false;
}

SpellEntry const* SpellMgr::SelectAuraRankForLevel(SpellEntry const* spellInfo, uint32 level) const
{
    // fast case
    if (level + 10 >= spellInfo->spellLevel)
        return spellInfo;

    // ignore selection for passive spells
    if (IsPassiveSpell(spellInfo))
        return spellInfo;

    bool needRankSelection = false;
    for(int i = 0; i < MAX_EFFECT_INDEX; ++i)
    {
        // for simple aura in check apply to any non caster based targets, in rank search mode to any explicit targets
        if (((spellInfo->Effect[i] == SPELL_EFFECT_APPLY_AURA &&
            (IsExplicitPositiveTarget(spellInfo->EffectImplicitTargetA[i]) ||
            IsAreaEffectPossitiveTarget(Targets(spellInfo->EffectImplicitTargetA[i])))) ||
            spellInfo->Effect[i] == SPELL_EFFECT_APPLY_AREA_AURA_PARTY ||
            spellInfo->Effect[i] == SPELL_EFFECT_APPLY_AREA_AURA_RAID) &&
            IsPositiveEffect(spellInfo, SpellEffectIndex(i)))
        {
            needRankSelection = true;
            break;
        }
    }

    // not required (rank check more slow so check it here)
    if (!needRankSelection || GetSpellRank(spellInfo->Id) == 0)
        return spellInfo;

    for(uint32 nextSpellId = spellInfo->Id; nextSpellId != 0; nextSpellId = GetPrevSpellInChain(nextSpellId))
    {
        SpellEntry const *nextSpellInfo = sSpellStore.LookupEntry(nextSpellId);
        if (!nextSpellInfo)
            break;

        // if found appropriate level
        if (level + 10 >= nextSpellInfo->spellLevel)
            return nextSpellInfo;

        // one rank less then
    }

    // not found
    return NULL;
}

typedef UNORDERED_MAP<uint32,uint32> AbilitySpellPrevMap;

static void LoadSpellChains_AbilityHelper(SpellChainMap& chainMap, AbilitySpellPrevMap const& prevRanks, uint32 spell_id, uint32 prev_id, uint32 deep = 30)
{
    // spell already listed in chains store
    SpellChainMap::const_iterator chain_itr = chainMap.find(spell_id);
    if (chain_itr != chainMap.end())
    {
        MANGOS_ASSERT(chain_itr->second.prev == prev_id && "LoadSpellChains_AbilityHelper: Conflicting data in talents or spell abilities dbc");
        return;
    }

    // prev rank listed in main chain table (can fill correct data directly)
    SpellChainMap::const_iterator prev_chain_itr = chainMap.find(prev_id);
    if (prev_chain_itr != chainMap.end())
    {
        SpellChainNode node;
        node.prev  = prev_id;
        node.first = prev_chain_itr->second.first;
        node.rank  = prev_chain_itr->second.rank+1;
        node.req   = 0;
        chainMap[spell_id] = node;
        return;
    }

    // prev spell not listed in prev ranks store, so it first rank
    AbilitySpellPrevMap::const_iterator prev_itr = prevRanks.find(prev_id);
    if (prev_itr == prevRanks.end())
    {
        SpellChainNode prev_node;
        prev_node.prev  = 0;
        prev_node.first = prev_id;
        prev_node.rank  = 1;
        prev_node.req   = 0;
        chainMap[prev_id] = prev_node;

        SpellChainNode node;
        node.prev  = prev_id;
        node.first = prev_id;
        node.rank  = 2;
        node.req   = 0;
        chainMap[spell_id] = node;
        return;
    }

    if (deep == 0)
    {
        MANGOS_ASSERT(false && "LoadSpellChains_AbilityHelper: Infinity cycle in spell ability data");
        return;
    }

    // prev rank listed, so process it first
    LoadSpellChains_AbilityHelper(chainMap, prevRanks, prev_id, prev_itr->second, deep-1);

    // prev rank must be listed now
    prev_chain_itr = chainMap.find(prev_id);
    if (prev_chain_itr == chainMap.end())
        return;

    SpellChainNode node;
    node.prev  = prev_id;
    node.first = prev_chain_itr->second.first;
    node.rank  = prev_chain_itr->second.rank+1;
    node.req   = 0;
    chainMap[spell_id] = node;
}

void SpellMgr::LoadSpellChains()
{
    mSpellChains.clear();                                   // need for reload case
    mSpellChainsNext.clear();                               // need for reload case

    // load known data for talents
    for (unsigned int i = 0; i < sTalentStore.GetNumRows(); ++i)
    {
        TalentEntry const *talentInfo = sTalentStore.LookupEntry(i);
        if (!talentInfo)
            continue;

        // not add ranks for 1 ranks talents (if exist non ranks spells then it will included in table data)
        if (!talentInfo->RankID[1])
            continue;

        for (int j = 0; j < MAX_TALENT_RANK; j++)
        {
            uint32 spell_id = talentInfo->RankID[j];
            if (!spell_id)
                continue;

            if (!sSpellStore.LookupEntry(spell_id))
            {
                //sLog.outErrorDb("Talent %u not exist as spell",spell_id);
                continue;
            }

            SpellChainNode node;
            node.prev  = (j > 0) ? talentInfo->RankID[j-1] : 0;
            node.first = talentInfo->RankID[0];
            node.rank  = j+1;
            node.req   = 0;

            mSpellChains[spell_id] = node;
        }
    }

    // load known data from spell abilities
    {
        // we can calculate ranks only after full data generation
        AbilitySpellPrevMap prevRanks;
        for(SkillLineAbilityMap::const_iterator ab_itr = mSkillLineAbilityMap.begin(); ab_itr != mSkillLineAbilityMap.end(); ++ab_itr)
        {
            uint32 spell_id = ab_itr->first;

            // skip GM/test/internal spells.begin Its not have ranks anyway
            if (ab_itr->second->skillId == SKILL_INTERNAL)
                continue;

            // some forward spells not exist and can be ignored (some outdated data)
            SpellEntry const* spell_entry = sSpellStore.LookupEntry(spell_id);
            if (!spell_entry)                                   // no cases
                continue;

            // ignore spell without forwards (non ranked or missing info in skill abilities)
            uint32 forward_id = ab_itr->second->forward_spellid;
            if (!forward_id)
                continue;

            // some forward spells not exist and can be ignored (some outdated data)
            SpellEntry const* forward_entry = sSpellStore.LookupEntry(forward_id);
            if (!forward_entry)
                continue;

            // some forward spells still exist but excluded from real use as ranks and not listed in skill abilities now
            SkillLineAbilityMapBounds bounds = mSkillLineAbilityMap.equal_range(forward_id);
            if (bounds.first == bounds.second)
                continue;

            // spell already listed in chains store
            SpellChainMap::const_iterator chain_itr = mSpellChains.find(forward_id);
            if (chain_itr != mSpellChains.end())
            {
                MANGOS_ASSERT(chain_itr->second.prev == spell_id && "Conflicting data in talents or spell abilities dbc");
                continue;
            }

            // spell already listed in prev ranks store
            AbilitySpellPrevMap::const_iterator prev_itr = prevRanks.find(forward_id);
            if (prev_itr != prevRanks.end())
            {
                MANGOS_ASSERT(prev_itr->second == spell_id && "Conflicting data in talents or spell abilities dbc");
                continue;
            }

            // prev rank listed in main chain table (can fill correct data directly)
            SpellChainMap::const_iterator prev_chain_itr = mSpellChains.find(spell_id);
            if (prev_chain_itr != mSpellChains.end())
            {
                SpellChainNode node;
                node.prev  = spell_id;
                node.first = prev_chain_itr->second.first;
                node.rank  = prev_chain_itr->second.rank+1;
                node.req   = 0;

                mSpellChains[forward_id] = node;
                continue;
            }

            // need temporary store for later rank calculation
            prevRanks[forward_id] = spell_id;
        }

        while (!prevRanks.empty())
        {
            uint32 spell_id = prevRanks.begin()->first;
            uint32 prev_id  = prevRanks.begin()->second;
            prevRanks.erase(prevRanks.begin());

            LoadSpellChains_AbilityHelper(mSpellChains, prevRanks, spell_id, prev_id);
        }
    }

    // load custom case
    QueryResult *result = WorldDatabase.Query("SELECT spell_id, prev_spell, first_spell, rank, req_spell FROM spell_chain");
    if (!result)
    {
        BarGoLink bar(1);
        bar.step();

        sLog.outString();
        sLog.outString(">> Loaded 0 spell chain records");
        sLog.outErrorDb("`spell_chains` table is empty!");
        return;
    }

    uint32 dbc_count = mSpellChains.size();
    uint32 new_count = 0;
    uint32 req_count = 0;

    BarGoLink bar(result->GetRowCount());
    do
    {
        bar.step();
        Field *fields = result->Fetch();

        uint32 spell_id = fields[0].GetUInt32();

        SpellChainNode node;
        node.prev  = fields[1].GetUInt32();
        node.first = fields[2].GetUInt32();
        node.rank  = fields[3].GetUInt8();
        node.req   = fields[4].GetUInt32();

        if (!sSpellStore.LookupEntry(spell_id))
        {
            sLog.outErrorDb("Spell %u listed in `spell_chain` does not exist",spell_id);
            continue;
        }

        SpellChainMap::iterator chain_itr = mSpellChains.find(spell_id);
        if (chain_itr != mSpellChains.end())
        {
            if (chain_itr->second.rank != node.rank)
            {
                sLog.outErrorDb("Spell %u (prev: %u, first: %u, rank: %d, req: %u) listed in `spell_chain` expected rank %u by DBC data.",
                    spell_id,node.prev,node.first,node.rank,node.req,chain_itr->second.rank);
                continue;
            }

            if (chain_itr->second.prev != node.prev)
            {
                sLog.outErrorDb("Spell %u (prev: %u, first: %u, rank: %d, req: %u) listed in `spell_chain` expected prev %u by DBC data.",
                    spell_id,node.prev,node.first,node.rank,node.req,chain_itr->second.prev);
                continue;
            }

            if (chain_itr->second.first != node.first)
            {
                sLog.outErrorDb("Spell %u (prev: %u, first: %u, rank: %d, req: %u) listed in `spell_chain` expected first %u by DBC data.",
                    spell_id,node.prev,node.first,node.rank,node.req,chain_itr->second.first);
                continue;
            }

            // update req field by table data
            if (node.req)
            {
                chain_itr->second.req = node.req;
                ++req_count;
                continue;
            }

            // in other case redundant
            sLog.outErrorDb("Spell %u (prev: %u, first: %u, rank: %d, req: %u) already added (talent or spell ability with forward) and non need in `spell_chain`",
                spell_id,node.prev,node.first,node.rank,node.req);
            continue;
        }

        if (node.prev != 0 && !sSpellStore.LookupEntry(node.prev))
        {
            sLog.outErrorDb("Spell %u (prev: %u, first: %u, rank: %d, req: %u) listed in `spell_chain` has nonexistent previous rank spell.",
                spell_id,node.prev,node.first,node.rank,node.req);
            continue;
        }

        if(!sSpellStore.LookupEntry(node.first))
        {
            sLog.outErrorDb("Spell %u (prev: %u, first: %u, rank: %d, req: %u) listed in `spell_chain` has not existing first rank spell.",
                spell_id,node.prev,node.first,node.rank,node.req);
            continue;
        }

        // check basic spell chain data integrity (note: rank can be equal 0 or 1 for first/single spell)
        if( (spell_id == node.first) != (node.rank <= 1) ||
            (spell_id == node.first) != (node.prev == 0) ||
            (node.rank <= 1) != (node.prev == 0) )
        {
            sLog.outErrorDb("Spell %u (prev: %u, first: %u, rank: %d, req: %u) listed in `spell_chain` has not compatible chain data.",
                spell_id,node.prev,node.first,node.rank,node.req);
            continue;
        }

        if(node.req!=0 && !sSpellStore.LookupEntry(node.req))
        {
            sLog.outErrorDb("Spell %u (prev: %u, first: %u, rank: %d, req: %u) listed in `spell_chain` has not existing required spell.",
                spell_id,node.prev,node.first,node.rank,node.req);
            continue;
        }

        // talents not required data in spell chain for work, but must be checked if present for integrity
        if(TalentSpellPos const* pos = GetTalentSpellPos(spell_id))
        {
            if(node.rank!=pos->rank+1)
            {
                sLog.outErrorDb("Talent %u (prev: %u, first: %u, rank: %d, req: %u) listed in `spell_chain` has wrong rank.",
                    spell_id,node.prev,node.first,node.rank,node.req);
                continue;
            }

            if(TalentEntry const* talentEntry = sTalentStore.LookupEntry(pos->talent_id))
            {
                if(node.first!=talentEntry->RankID[0])
                {
                    sLog.outErrorDb("Talent %u (prev: %u, first: %u, rank: %d, req: %u) listed in `spell_chain` has wrong first rank spell.",
                        spell_id,node.prev,node.first,node.rank,node.req);
                    continue;
                }

                if(node.rank > 1 && node.prev != talentEntry->RankID[node.rank-1-1])
                {
                    sLog.outErrorDb("Talent %u (prev: %u, first: %u, rank: %d, req: %u) listed in `spell_chain` has wrong prev rank spell.",
                        spell_id,node.prev,node.first,node.rank,node.req);
                    continue;
                }

                /*if(node.req!=talentEntry->DependsOnSpell)
                {
                    sLog.outErrorDb("Talent %u (prev: %u, first: %u, rank: %d, req: %u) listed in `spell_chain` has wrong required spell.",
                        spell_id,node.prev,node.first,node.rank,node.req);
                    continue;
                }*/
            }

        }

        // removed ranks often still listed as forward in skill abilities but not listed as spell in it
        if (node.prev)
        {
            bool skip = false;
            // some forward spells still exist but excluded from real use as ranks and not listed in skill abilities now
            SkillLineAbilityMapBounds bounds = mSkillLineAbilityMap.equal_range(spell_id);
            if (bounds.first == bounds.second)
            {
                SkillLineAbilityMapBounds prev_bounds = mSkillLineAbilityMap.equal_range(node.prev);
                for(SkillLineAbilityMap::const_iterator ab_itr = prev_bounds.first; ab_itr != prev_bounds.second; ++ab_itr)
                {
                    // spell listed as forward and not listed as ability
                    // this is marker for removed ranks
                    if (ab_itr->second->forward_spellid == spell_id)
                    {
                        sLog.outErrorDb("Spell %u (prev: %u, first: %u, rank: %d, req: %u) listed in `spell_chain` is removed rank by DBC data.",
                            spell_id, node.prev, node.first, node.rank, node.req);
                        skip = true;
                        break;
                    }
                }
            }

            if (skip)
                continue;
        }

        mSpellChains[spell_id] = node;

        ++new_count;
    } while( result->NextRow() );

    delete result;

    // additional integrity checks
    for(SpellChainMap::const_iterator i = mSpellChains.begin(); i != mSpellChains.end(); ++i)
    {
        if(i->second.prev)
        {
            SpellChainMap::const_iterator i_prev = mSpellChains.find(i->second.prev);
            if(i_prev == mSpellChains.end())
            {
                sLog.outErrorDb("Spell %u (prev: %u, first: %u, rank: %d, req: %u) listed in `spell_chain` has not found previous rank spell in table.",
                    i->first,i->second.prev,i->second.first,i->second.rank,i->second.req);
            }
            else if( i_prev->second.first != i->second.first )
            {
                sLog.outErrorDb("Spell %u (prev: %u, first: %u, rank: %d, req: %u) listed in `spell_chain` has different first spell in chain compared to previous rank spell (prev: %u, first: %u, rank: %d, req: %u).",
                    i->first,i->second.prev,i->second.first,i->second.rank,i->second.req,
                    i_prev->second.prev,i_prev->second.first,i_prev->second.rank,i_prev->second.req);
            }
            else if( i_prev->second.rank+1 != i->second.rank )
            {
                sLog.outErrorDb("Spell %u (prev: %u, first: %u, rank: %d, req: %u) listed in `spell_chain` has different rank compared to previous rank spell (prev: %u, first: %u, rank: %d, req: %u).",
                    i->first,i->second.prev,i->second.first,i->second.rank,i->second.req,
                    i_prev->second.prev,i_prev->second.first,i_prev->second.rank,i_prev->second.req);
            }
        }

        if(i->second.req)
        {
            SpellChainMap::const_iterator i_req = mSpellChains.find(i->second.req);
            if(i_req == mSpellChains.end())
            {
                sLog.outErrorDb("Spell %u (prev: %u, first: %u, rank: %d, req: %u) listed in `spell_chain` has not found required rank spell in table.",
                    i->first,i->second.prev,i->second.first,i->second.rank,i->second.req);
            }
            else if( i_req->second.first == i->second.first )
            {
                sLog.outErrorDb("Spell %u (prev: %u, first: %u, rank: %d, req: %u) listed in `spell_chain` has required rank spell from same spell chain (prev: %u, first: %u, rank: %d, req: %u).",
                    i->first,i->second.prev,i->second.first,i->second.rank,i->second.req,
                    i_req->second.prev,i_req->second.first,i_req->second.rank,i_req->second.req);
            }
            else if( i_req->second.req )
            {
                sLog.outErrorDb("Spell %u (prev: %u, first: %u, rank: %d, req: %u) listed in `spell_chain` has required rank spell with required spell (prev: %u, first: %u, rank: %d, req: %u).",
                    i->first,i->second.prev,i->second.first,i->second.rank,i->second.req,
                    i_req->second.prev,i_req->second.first,i_req->second.rank,i_req->second.req);
            }
        }
    }

    // fill next rank cache
    for(SpellChainMap::const_iterator i = mSpellChains.begin(); i != mSpellChains.end(); ++i)
    {
        uint32 spell_id = i->first;
        SpellChainNode const& node = i->second;

        if(node.prev)
            mSpellChainsNext.insert(SpellChainMapNext::value_type(node.prev,spell_id));

        if(node.req)
            mSpellChainsNext.insert(SpellChainMapNext::value_type(node.req,spell_id));
    }

    // check single rank redundant cases (single rank talents/spell abilities not added by default so this can be only custom cases)
    for(SpellChainMap::const_iterator i = mSpellChains.begin(); i != mSpellChains.end(); ++i)
    {
        // skip non-first ranks, and spells with additional reqs
        if (i->second.rank > 1 || i->second.req)
            continue;

        if (mSpellChainsNext.find(i->first) == mSpellChainsNext.end())
        {
            sLog.outErrorDb("Spell %u (prev: %u, first: %u, rank: %d, req: %u) listed in `spell_chain` has single rank data, so redundant.",
                i->first,i->second.prev,i->second.first,i->second.rank,i->second.req);
        }
    }

    sLog.outString();
    sLog.outString( ">> Loaded %u spell chain records (%u from DBC data with %u req field updates, and %u loaded from table)", dbc_count+new_count, dbc_count, req_count, new_count);
}

void SpellMgr::LoadSpellLearnSkills()
{
    mSpellLearnSkills.clear();                              // need for reload case

    // search auto-learned skills and add its to map also for use in unlearn spells/talents
    uint32 dbc_count = 0;
    BarGoLink bar(sSpellStore.GetNumRows());
    for (uint32 spell = 0; spell < sSpellStore.GetNumRows(); ++spell)
    {
        bar.step();
        SpellEntry const* entry = sSpellStore.LookupEntry(spell);

        if (!entry)
            continue;

        for (int i = 0; i < MAX_EFFECT_INDEX; ++i)
        {
            if (entry->Effect[i] == SPELL_EFFECT_SKILL)
            {
                SpellLearnSkillNode dbc_node;
                dbc_node.skill    = entry->EffectMiscValue[i];
                dbc_node.step     = entry->CalculateSimpleValue(SpellEffectIndex(i));
                if (dbc_node.skill != SKILL_RIDING)
                    dbc_node.value = 1;
                else
                    dbc_node.value = dbc_node.step * 75;
                dbc_node.maxvalue = dbc_node.step * 75;

                mSpellLearnSkills[spell] = dbc_node;
                ++dbc_count;
                break;
            }
        }
    }

    sLog.outString();
    sLog.outString(">> Loaded %u Spell Learn Skills from DBC", dbc_count);
}

void SpellMgr::LoadSpellLearnSpells()
{
    mSpellLearnSpells.clear();                              // need for reload case

    //                                                0      1        2
    QueryResult *result = WorldDatabase.Query("SELECT entry, SpellID, Active FROM spell_learn_spell");
    if (!result)
    {
        BarGoLink bar(1);
        bar.step();

        sLog.outString();
        sLog.outString(">> Loaded 0 spell learn spells");
        sLog.outErrorDb("`spell_learn_spell` table is empty!");
        return;
    }

    uint32 count = 0;

    BarGoLink bar(result->GetRowCount());
    do
    {
        bar.step();
        Field *fields = result->Fetch();

        uint32 spell_id    = fields[0].GetUInt32();

        SpellLearnSpellNode node;
        node.spell      = fields[1].GetUInt32();
        node.active     = fields[2].GetBool();
        node.autoLearned= false;

        if (!sSpellStore.LookupEntry(spell_id))
        {
            sLog.outErrorDb("Spell %u listed in `spell_learn_spell` does not exist",spell_id);
            continue;
        }

        if (!sSpellStore.LookupEntry(node.spell))
        {
            sLog.outErrorDb("Spell %u listed in `spell_learn_spell` learning nonexistent spell %u",spell_id,node.spell);
            continue;
        }

        if (GetTalentSpellCost(node.spell))
        {
            sLog.outErrorDb("Spell %u listed in `spell_learn_spell` attempt learning talent spell %u, skipped",spell_id,node.spell);
            continue;
        }

        mSpellLearnSpells.insert(SpellLearnSpellMap::value_type(spell_id,node));

        ++count;
    } while (result->NextRow());

    delete result;

    // search auto-learned spells and add its to map also for use in unlearn spells/talents
    uint32 dbc_count = 0;
    for(uint32 spell = 0; spell < sSpellStore.GetNumRows(); ++spell)
    {
        SpellEntry const* entry = sSpellStore.LookupEntry(spell);

        if (!entry)
            continue;

        for(int i = 0; i < MAX_EFFECT_INDEX; ++i)
        {
            if(entry->Effect[i]==SPELL_EFFECT_LEARN_SPELL)
            {
                SpellLearnSpellNode dbc_node;
                dbc_node.spell       = entry->EffectTriggerSpell[i];
                dbc_node.active      = true;                // all dbc based learned spells is active (show in spell book or hide by client itself)

                // ignore learning nonexistent spells (broken/outdated/or generic learning spell 483
                if (!sSpellStore.LookupEntry(dbc_node.spell))
                    continue;

                // talent or passive spells or skill-step spells auto-casted and not need dependent learning,
                // pet teaching spells don't must be dependent learning (casted)
                // other required explicit dependent learning
                dbc_node.autoLearned = entry->EffectImplicitTargetA[i]==TARGET_PET || GetTalentSpellCost(spell) > 0 || IsPassiveSpell(entry) || IsSpellHaveEffect(entry,SPELL_EFFECT_SKILL_STEP);

                SpellLearnSpellMapBounds db_node_bounds = GetSpellLearnSpellMapBounds(spell);

                bool found = false;
                for(SpellLearnSpellMap::const_iterator itr = db_node_bounds.first; itr != db_node_bounds.second; ++itr)
                {
                    if (itr->second.spell == dbc_node.spell)
                    {
                        sLog.outErrorDb("Spell %u auto-learn spell %u in spell.dbc then the record in `spell_learn_spell` is redundant, please fix DB.",
                            spell,dbc_node.spell);
                        found = true;
                        break;
                    }
                }

                if (!found)                                 // add new spell-spell pair if not found
                {
                    mSpellLearnSpells.insert(SpellLearnSpellMap::value_type(spell,dbc_node));
                    ++dbc_count;
                }
            }
        }
    }

    sLog.outString();
    sLog.outString( ">> Loaded %u spell learn spells + %u found in DBC", count, dbc_count );
}

void SpellMgr::LoadSpellScriptTarget()
{
    mSpellScriptTarget.clear();                             // need for reload case

    uint32 count = 0;

    QueryResult *result = WorldDatabase.Query("SELECT entry,type,targetEntry FROM spell_script_target");

    if (!result)
    {
        BarGoLink bar(1);

        bar.step();

        sLog.outString();
        sLog.outErrorDb(">> Loaded 0 SpellScriptTarget. DB table `spell_script_target` is empty.");
        return;
    }

    BarGoLink bar(result->GetRowCount());

    do
    {
        Field *fields = result->Fetch();
        bar.step();

        uint32 spellId     = fields[0].GetUInt32();
        uint32 type        = fields[1].GetUInt32();
        uint32 targetEntry = fields[2].GetUInt32();

        SpellEntry const* spellProto = sSpellStore.LookupEntry(spellId);

        if (!spellProto)
        {
            sLog.outErrorDb("Table `spell_script_target`: spellId %u listed for TargetEntry %u does not exist.",spellId,targetEntry);
            continue;
        }

        bool targetfound = false;
        for (int i = 0; i < MAX_EFFECT_INDEX; ++i)
        {
            if( spellProto->EffectImplicitTargetA[i] == TARGET_SCRIPT ||
                spellProto->EffectImplicitTargetB[i] == TARGET_SCRIPT ||
                spellProto->EffectImplicitTargetA[i] == TARGET_SCRIPT_COORDINATES ||
                spellProto->EffectImplicitTargetB[i] == TARGET_SCRIPT_COORDINATES ||
                spellProto->EffectImplicitTargetA[i] == TARGET_FOCUS_OR_SCRIPTED_GAMEOBJECT ||
                spellProto->EffectImplicitTargetB[i] == TARGET_FOCUS_OR_SCRIPTED_GAMEOBJECT ||
                spellProto->EffectImplicitTargetA[i] == TARGET_AREAEFFECT_INSTANT ||
                spellProto->EffectImplicitTargetB[i] == TARGET_AREAEFFECT_INSTANT ||
                spellProto->EffectImplicitTargetA[i] == TARGET_AREAEFFECT_CUSTOM ||
                spellProto->EffectImplicitTargetB[i] == TARGET_AREAEFFECT_CUSTOM ||
                spellProto->EffectImplicitTargetA[i] == TARGET_OBJECT_AREA_SRC ||
                spellProto->EffectImplicitTargetB[i] == TARGET_OBJECT_AREA_SRC ||
                spellProto->EffectImplicitTargetA[i] == TARGET_AREAEFFECT_GO_AROUND_DEST ||
                spellProto->EffectImplicitTargetB[i] == TARGET_AREAEFFECT_GO_AROUND_DEST)
            {
                targetfound = true;
                break;
            }
        }
        if (!targetfound)
        {
            sLog.outErrorDb("Table `spell_script_target`: spellId %u listed for TargetEntry %u does not have any implicit target TARGET_SCRIPT(38) or TARGET_SCRIPT_COORDINATES (46) or TARGET_FOCUS_OR_SCRIPTED_GAMEOBJECT (40).", spellId, targetEntry);
            continue;
        }

        if (type >= MAX_SPELL_TARGET_TYPE)
        {
            sLog.outErrorDb("Table `spell_script_target`: target type %u for TargetEntry %u is incorrect.",type,targetEntry);
            continue;
        }

        // Checks by target type
        switch (type)
        {
            case SPELL_TARGET_TYPE_GAMEOBJECT:
            {
                if (!targetEntry)
                    break;

                if (!sGOStorage.LookupEntry<GameObjectInfo>(targetEntry))
                {
                    sLog.outErrorDb("Table `spell_script_target`: gameobject template entry %u does not exist.",targetEntry);
                    continue;
                }
                break;
            }
            default:
                if (!targetEntry)
                {
                    sLog.outErrorDb("Table `spell_script_target`: target entry == 0 for not GO target type (%u).",type);
                    continue;
                }
                if (const CreatureInfo* cInfo = sCreatureStorage.LookupEntry<CreatureInfo>(targetEntry))
                {
                    if (spellId == 30427 && !cInfo->SkinLootId)
                    {
                        sLog.outErrorDb("Table `spell_script_target` has creature %u as a target of spellid 30427, but this creature has no skinlootid. Gas extraction will not work!", cInfo->Entry);
                        continue;
                    }
                }
                else
                {
                    sLog.outErrorDb("Table `spell_script_target`: creature template entry %u does not exist.",targetEntry);
                    continue;
                }
                break;
        }

        mSpellScriptTarget.insert(SpellScriptTarget::value_type(spellId,SpellTargetEntry(SpellTargetType(type),targetEntry)));

        ++count;
    } while (result->NextRow());

    delete result;

    // Check all spells
    /* Disabled (lot errors at this moment)
    for(uint32 i = 1; i < sSpellStore.nCount; ++i)
    {
        SpellEntry const * spellInfo = sSpellStore.LookupEntry(i);
        if(!spellInfo)
            continue;

        bool found = false;
        for(int j = 0; j < MAX_EFFECT_INDEX; ++j)
        {
            if( spellInfo->EffectImplicitTargetA[j] == TARGET_SCRIPT || spellInfo->EffectImplicitTargetA[j] != TARGET_SELF && spellInfo->EffectImplicitTargetB[j] == TARGET_SCRIPT )
            {
                SpellScriptTarget::const_iterator lower = GetBeginSpellScriptTarget(spellInfo->Id);
                SpellScriptTarget::const_iterator upper = GetEndSpellScriptTarget(spellInfo->Id);
                if(lower==upper)
                {
                    sLog.outErrorDb("Spell (ID: %u) has effect EffectImplicitTargetA/EffectImplicitTargetB = %u (TARGET_SCRIPT), but does not have record in `spell_script_target`",spellInfo->Id,TARGET_SCRIPT);
                    break;                                  // effects of spell
                }
            }
        }
    }
    */

    sLog.outString();
    sLog.outString(">> Loaded %u Spell Script Targets", count);
}

void SpellMgr::LoadSpellPetAuras()
{
    mSpellPetAuraMap.clear();                                  // need for reload case

    uint32 count = 0;

    //                                                0      1         2    3
    QueryResult *result = WorldDatabase.Query("SELECT spell, effectId, pet, aura FROM spell_pet_auras");
    if (!result)
    {

        BarGoLink bar(1);

        bar.step();

        sLog.outString();
        sLog.outString(">> Loaded %u spell pet auras", count);
        return;
    }

    BarGoLink bar(result->GetRowCount());

    do
    {
        Field *fields = result->Fetch();

        bar.step();

        uint32 spell = fields[0].GetUInt32();
        SpellEffectIndex eff = SpellEffectIndex(fields[1].GetUInt32());
        uint32 pet = fields[2].GetUInt32();
        uint32 aura = fields[3].GetUInt32();

        if (!spell)
        {
            // Creating lists of pet passive auras (spell == 0)
            PetAura pa(pet, aura, eff, 0);
            mSpellPetPassiveAuraMap[pet].push_back(pa);
            continue;
        }

        if (eff >= MAX_EFFECT_INDEX)
        {
            sLog.outErrorDb("Spell %u listed in `spell_pet_auras` with wrong spell effect index (%u)", spell, eff);
            continue;
        }

        SpellPetAuraMap::iterator itr = mSpellPetAuraMap.find((spell<<8) + eff);
        if(itr != mSpellPetAuraMap.end())
        {
            itr->second.AddAura(pet, aura);
        }
        else
        {
            SpellEntry const* spellInfo = sSpellStore.LookupEntry(spell);
            if (!spellInfo)
            {
                sLog.outErrorDb("Spell %u listed in `spell_pet_auras` does not exist", spell);
                continue;
            }

            if (spellInfo->Effect[eff] != SPELL_EFFECT_DUMMY &&
               (spellInfo->Effect[eff] != SPELL_EFFECT_APPLY_AURA ||
                spellInfo->EffectApplyAuraName[eff] != SPELL_AURA_DUMMY))
            {
                sLog.outError("Spell %u listed in `spell_pet_auras` does not have dummy aura or dummy effect", spell);
                continue;
            }

            SpellEntry const* spellInfo2 = sSpellStore.LookupEntry(aura);
            if (!spellInfo2)
            {
                sLog.outErrorDb("Aura %u listed in `spell_pet_auras` does not exist", aura);
                continue;
            }

            PetAura pa(pet, aura, spellInfo->EffectImplicitTargetA[eff] == TARGET_PET, spellInfo->CalculateSimpleValue(eff));
            mSpellPetAuraMap[(spell<<8) + eff] = pa;
        }

        ++count;
    } while( result->NextRow() );

    delete result;

    sLog.outString();
    sLog.outString( ">> Loaded %u spell pet auras", count );
}

void SpellMgr::LoadPetLevelupSpellMap()
{
    uint32 count = 0;
    uint32 family_count = 0;

    for (uint32 i = 0; i < sCreatureFamilyStore.GetNumRows(); ++i)
    {
        CreatureFamilyEntry const *creatureFamily = sCreatureFamilyStore.LookupEntry(i);
        if(!creatureFamily)                                 // not exist
            continue;

        for (uint32 j = 0; j < sSkillLineAbilityStore.GetNumRows(); ++j)
        {
            SkillLineAbilityEntry const *skillLine = sSkillLineAbilityStore.LookupEntry(j);
            if( !skillLine )
                continue;

            if (skillLine->skillId!=creatureFamily->skillLine[0] &&
                (!creatureFamily->skillLine[1] || skillLine->skillId!=creatureFamily->skillLine[1]))
                continue;

            if(skillLine->learnOnGetSkill != ABILITY_LEARNED_ON_GET_RACE_OR_CLASS_SKILL)
                continue;

            SpellEntry const *spell = sSpellStore.LookupEntry(skillLine->spellId);
            if(!spell)                                      // not exist
                continue;

            PetLevelupSpellSet& spellSet = mPetLevelupSpellMap[creatureFamily->ID];
            if(spellSet.empty())
                ++family_count;

            spellSet.insert(PetLevelupSpellSet::value_type(spell->spellLevel,spell->Id));
            count++;
        }
    }

    sLog.outString();
    sLog.outString( ">> Loaded %u pet levelup and default spells for %u families", count, family_count );
}

bool SpellMgr::LoadPetDefaultSpells_helper(CreatureInfo const* cInfo, PetDefaultSpellsEntry& petDefSpells)
{
    // skip empty list;
    bool have_spell = false;
    for(int j = 0; j < MAX_CREATURE_SPELL_DATA_SLOT; ++j)
    {
        if(petDefSpells.spellid[j])
        {
            have_spell = true;
            break;
        }
    }
    if(!have_spell)
        return false;

    // remove duplicates with levelupSpells if any
    if(PetLevelupSpellSet const *levelupSpells = cInfo->family ? GetPetLevelupSpellList(cInfo->family) : NULL)
    {
        for(int j = 0; j < MAX_CREATURE_SPELL_DATA_SLOT; ++j)
        {
            if(!petDefSpells.spellid[j])
                continue;

            for(PetLevelupSpellSet::const_iterator itr = levelupSpells->begin(); itr != levelupSpells->end(); ++itr)
            {
                if (itr->second == petDefSpells.spellid[j])
                {
                    petDefSpells.spellid[j] = 0;
                    break;
                }
            }
        }
    }

    // skip empty list;
    have_spell = false;
    for(int j = 0; j < MAX_CREATURE_SPELL_DATA_SLOT; ++j)
    {
        if(petDefSpells.spellid[j])
        {
            have_spell = true;
            break;
        }
    }

    return have_spell;
}

void SpellMgr::LoadPetDefaultSpells()
{
    MANGOS_ASSERT(MAX_CREATURE_SPELL_DATA_SLOT <= CREATURE_MAX_SPELLS);

    mPetDefaultSpellsMap.clear();

    uint32 countCreature = 0;
    uint32 countData = 0;

    for(uint32 i = 0; i < sCreatureStorage.MaxEntry; ++i )
    {
        CreatureInfo const* cInfo = sCreatureStorage.LookupEntry<CreatureInfo>(i);
        if(!cInfo)
            continue;

        if(!cInfo->PetSpellDataId)
            continue;

        // for creature with PetSpellDataId get default pet spells from dbc
        CreatureSpellDataEntry const* spellDataEntry = sCreatureSpellDataStore.LookupEntry(cInfo->PetSpellDataId);
        if(!spellDataEntry)
            continue;

        int32 petSpellsId = -(int32)cInfo->PetSpellDataId;
        PetDefaultSpellsEntry petDefSpells;
        for(int j = 0; j < MAX_CREATURE_SPELL_DATA_SLOT; ++j)
            petDefSpells.spellid[j] = spellDataEntry->spellId[j];

        if(LoadPetDefaultSpells_helper(cInfo, petDefSpells))
        {
            mPetDefaultSpellsMap[petSpellsId] = petDefSpells;
            ++countData;
        }
    }

    // different summon spells
    for(uint32 i = 0; i < sSpellStore.GetNumRows(); ++i )
    {
        SpellEntry const* spellEntry = sSpellStore.LookupEntry(i);
        if(!spellEntry)
            continue;

        for(int k = 0; k < MAX_EFFECT_INDEX; ++k)
        {
            if(spellEntry->Effect[k]==SPELL_EFFECT_SUMMON || spellEntry->Effect[k]==SPELL_EFFECT_SUMMON_PET)
            {
                uint32 creature_id = spellEntry->EffectMiscValue[k];
                CreatureInfo const* cInfo = sCreatureStorage.LookupEntry<CreatureInfo>(creature_id);
                if(!cInfo)
                    continue;

                // already loaded
                if(cInfo->PetSpellDataId)
                    continue;

                // for creature without PetSpellDataId get default pet spells from creature_template
                int32 petSpellsId = cInfo->Entry;
                if(mPetDefaultSpellsMap.find(cInfo->Entry) != mPetDefaultSpellsMap.end())
                    continue;

                PetDefaultSpellsEntry petDefSpells;
                for(int j = 0; j < MAX_CREATURE_SPELL_DATA_SLOT; ++j)
                    petDefSpells.spellid[j] = cInfo->spells[j];

                if(LoadPetDefaultSpells_helper(cInfo, petDefSpells))
                {
                    mPetDefaultSpellsMap[petSpellsId] = petDefSpells;
                    ++countCreature;
                }
            }
        }
    }

    sLog.outString();
    sLog.outString( ">> Loaded addition spells for %u pet spell data entries and %u summonable creature templates", countData, countCreature );
}

/// Some checks for spells, to prevent adding deprecated/broken spells for trainers, spell book, etc
bool SpellMgr::IsSpellValid(SpellEntry const* spellInfo, Player* pl, bool msg)
{
    // not exist
    if(!spellInfo)
        return false;

    bool need_check_reagents = false;

    // check effects
    for(int i = 0; i < MAX_EFFECT_INDEX; ++i)
    {
        switch(spellInfo->Effect[i])
        {
            case 0:
                continue;

            // craft spell for crafting nonexistent item (break client recipes list show)
            case SPELL_EFFECT_CREATE_ITEM:
            case SPELL_EFFECT_CREATE_ITEM_2:
            {
                if (spellInfo->EffectItemType[i] == 0)
                {
                    // skip auto-loot crafting spells, its not need explicit item info (but have special fake items sometime)
                    if (!IsLootCraftingSpell(spellInfo))
                    {
                        if(msg)
                        {
                            if(pl)
                                ChatHandler(pl).PSendSysMessage("Craft spell %u not have create item entry.",spellInfo->Id);
                            else
                                sLog.outErrorDb("Craft spell %u not have create item entry.",spellInfo->Id);
                        }
                        return false;
                    }

                }
                // also possible IsLootCraftingSpell case but fake item must exist anyway
                else if (!ObjectMgr::GetItemPrototype( spellInfo->EffectItemType[i] ))
                {
                    if(msg)
                    {
                        if(pl)
                            ChatHandler(pl).PSendSysMessage("Craft spell %u create item (Entry: %u) but item does not exist in item_template.",spellInfo->Id,spellInfo->EffectItemType[i]);
                        else
                            sLog.outErrorDb("Craft spell %u create item (Entry: %u) but item does not exist in item_template.",spellInfo->Id,spellInfo->EffectItemType[i]);
                    }
                    return false;
                }

                need_check_reagents = true;
                break;
            }
            case SPELL_EFFECT_LEARN_SPELL:
            {
                SpellEntry const* spellInfo2 = sSpellStore.LookupEntry(spellInfo->EffectTriggerSpell[i]);
                if( !IsSpellValid(spellInfo2,pl,msg) )
                {
                    if(msg)
                    {
                        if(pl)
                            ChatHandler(pl).PSendSysMessage("Spell %u learn to broken spell %u, and then...",spellInfo->Id,spellInfo->EffectTriggerSpell[i]);
                        else
                            sLog.outErrorDb("Spell %u learn to invalid spell %u, and then...",spellInfo->Id,spellInfo->EffectTriggerSpell[i]);
                    }
                    return false;
                }
                break;
            }
        }
    }

    if(need_check_reagents)
    {
        for(int j = 0; j < MAX_SPELL_REAGENTS; ++j)
        {
            if(spellInfo->Reagent[j] > 0 && !ObjectMgr::GetItemPrototype( spellInfo->Reagent[j] ))
            {
                if(msg)
                {
                    if(pl)
                        ChatHandler(pl).PSendSysMessage("Craft spell %u requires reagent item (Entry: %u) but item does not exist in item_template.",spellInfo->Id,spellInfo->Reagent[j]);
                    else
                        sLog.outErrorDb("Craft spell %u requires reagent item (Entry: %u) but item does not exist in item_template.",spellInfo->Id,spellInfo->Reagent[j]);
                }
                return false;
            }
        }
    }

    return true;
}

void SpellMgr::LoadSpellAreas()
{
    mSpellAreaMap.clear();                                  // need for reload case
    mSpellAreaForQuestMap.clear();
    mSpellAreaForActiveQuestMap.clear();
    mSpellAreaForQuestEndMap.clear();
    mSpellAreaForAuraMap.clear();

    uint32 count = 0;

    //                                                0      1     2            3                   4          5           6         7       8
    QueryResult *result = WorldDatabase.Query("SELECT spell, area, quest_start, quest_start_active, quest_end, aura_spell, racemask, gender, autocast FROM spell_area");

    if (!result)
    {
        BarGoLink bar(1);

        bar.step();

        sLog.outString();
        sLog.outString(">> Loaded %u spell area requirements", count);
        return;
    }

    BarGoLink bar(result->GetRowCount());

    do
    {
        Field *fields = result->Fetch();

        bar.step();

        uint32 spell = fields[0].GetUInt32();
        SpellArea spellArea;
        spellArea.spellId             = spell;
        spellArea.areaId              = fields[1].GetUInt32();
        spellArea.questStart          = fields[2].GetUInt32();
        spellArea.questStartCanActive = fields[3].GetBool();
        spellArea.questEnd            = fields[4].GetUInt32();
        spellArea.auraSpell           = fields[5].GetInt32();
        spellArea.raceMask            = fields[6].GetUInt32();
        spellArea.gender              = Gender(fields[7].GetUInt8());
        spellArea.autocast            = fields[8].GetBool();

        if (!sSpellStore.LookupEntry(spell))
        {
            sLog.outErrorDb("Spell %u listed in `spell_area` does not exist", spell);
            continue;
        }

        {
            bool ok = true;
            SpellAreaMapBounds sa_bounds = GetSpellAreaMapBounds(spellArea.spellId);
            for (SpellAreaMap::const_iterator itr = sa_bounds.first; itr != sa_bounds.second; ++itr)
            {
                if (spellArea.spellId != itr->second.spellId)
                    continue;
                if (spellArea.areaId != itr->second.areaId)
                    continue;
                if (spellArea.questStart != itr->second.questStart)
                    continue;
                if (spellArea.auraSpell != itr->second.auraSpell)
                    continue;
                if ((spellArea.raceMask & itr->second.raceMask) == 0)
                    continue;
                if (spellArea.gender != itr->second.gender)
                    continue;

                // duplicate by requirements
                ok =false;
                break;
            }

            if (!ok)
            {
                sLog.outErrorDb("Spell %u listed in `spell_area` already listed with similar requirements.", spell);
                continue;
            }

        }

        if (spellArea.areaId && !GetAreaEntryByAreaID(spellArea.areaId))
        {
            sLog.outErrorDb("Spell %u listed in `spell_area` have wrong area (%u) requirement", spell,spellArea.areaId);
            continue;
        }

        if (spellArea.questStart && !sObjectMgr.GetQuestTemplate(spellArea.questStart))
        {
            sLog.outErrorDb("Spell %u listed in `spell_area` have wrong start quest (%u) requirement", spell,spellArea.questStart);
            continue;
        }

        if (spellArea.questEnd)
        {
            if (!sObjectMgr.GetQuestTemplate(spellArea.questEnd))
            {
                sLog.outErrorDb("Spell %u listed in `spell_area` have wrong end quest (%u) requirement", spell,spellArea.questEnd);
                continue;
            }

            if (spellArea.questEnd==spellArea.questStart && !spellArea.questStartCanActive)
            {
                sLog.outErrorDb("Spell %u listed in `spell_area` have quest (%u) requirement for start and end in same time", spell,spellArea.questEnd);
                continue;
            }
        }

        if (spellArea.auraSpell)
        {
            SpellEntry const* spellInfo = sSpellStore.LookupEntry(abs(spellArea.auraSpell));
            if (!spellInfo)
            {
                sLog.outErrorDb("Spell %u listed in `spell_area` have wrong aura spell (%u) requirement", spell,abs(spellArea.auraSpell));
                continue;
            }

            switch (spellInfo->EffectApplyAuraName[EFFECT_INDEX_0])
            {
                case SPELL_AURA_DUMMY:
                case SPELL_AURA_PHASE:
                case SPELL_AURA_GHOST:
                    break;
                default:
                    sLog.outErrorDb("Spell %u listed in `spell_area` have aura spell requirement (%u) without dummy/phase/ghost aura in effect 0", spell,abs(spellArea.auraSpell));
                    continue;
            }

            if (uint32(abs(spellArea.auraSpell))==spellArea.spellId)
            {
                sLog.outErrorDb("Spell %u listed in `spell_area` have aura spell (%u) requirement for itself", spell, abs(spellArea.auraSpell));
                continue;
            }

            // not allow autocast chains by auraSpell field (but allow use as alternative if not present)
            if (spellArea.autocast && spellArea.auraSpell > 0)
            {
                bool chain = false;
                SpellAreaForAuraMapBounds saBound = GetSpellAreaForAuraMapBounds(spellArea.spellId);
                for (SpellAreaForAuraMap::const_iterator itr = saBound.first; itr != saBound.second; ++itr)
                {
                    if (itr->second->autocast && itr->second->auraSpell > 0)
                    {
                        chain = true;
                        break;
                    }
                }

                if (chain)
                {
                    sLog.outErrorDb("Spell %u listed in `spell_area` have aura spell (%u) requirement that itself autocast from aura", spell,spellArea.auraSpell);
                    continue;
                }

                SpellAreaMapBounds saBound2 = GetSpellAreaMapBounds(spellArea.auraSpell);
                for (SpellAreaMap::const_iterator itr2 = saBound2.first; itr2 != saBound2.second; ++itr2)
                {
                    if (itr2->second.autocast && itr2->second.auraSpell > 0)
                    {
                        chain = true;
                        break;
                    }
                }

                if (chain)
                {
                    sLog.outErrorDb("Spell %u listed in `spell_area` have aura spell (%u) requirement that itself autocast from aura", spell,spellArea.auraSpell);
                    continue;
                }
            }
        }

        if (spellArea.raceMask && (spellArea.raceMask & RACEMASK_ALL_PLAYABLE)==0)
        {
            sLog.outErrorDb("Spell %u listed in `spell_area` have wrong race mask (%u) requirement", spell,spellArea.raceMask);
            continue;
        }

        if (spellArea.gender!=GENDER_NONE && spellArea.gender!=GENDER_FEMALE && spellArea.gender!=GENDER_MALE)
        {
            sLog.outErrorDb("Spell %u listed in `spell_area` have wrong gender (%u) requirement", spell,spellArea.gender);
            continue;
        }

        SpellArea const* sa = &mSpellAreaMap.insert(SpellAreaMap::value_type(spell,spellArea))->second;

        // for search by current zone/subzone at zone/subzone change
        if (spellArea.areaId)
            mSpellAreaForAreaMap.insert(SpellAreaForAreaMap::value_type(spellArea.areaId,sa));

        // for search at quest start/reward
        if (spellArea.questStart)
        {
            if (spellArea.questStartCanActive)
                mSpellAreaForActiveQuestMap.insert(SpellAreaForQuestMap::value_type(spellArea.questStart,sa));
            else
                mSpellAreaForQuestMap.insert(SpellAreaForQuestMap::value_type(spellArea.questStart,sa));
        }

        // for search at quest start/reward
        if (spellArea.questEnd)
            mSpellAreaForQuestEndMap.insert(SpellAreaForQuestMap::value_type(spellArea.questEnd,sa));

        // for search at aura apply
        if (spellArea.auraSpell)
            mSpellAreaForAuraMap.insert(SpellAreaForAuraMap::value_type(abs(spellArea.auraSpell),sa));

        ++count;
    } while (result->NextRow());

    delete result;

    sLog.outString();
    sLog.outString(">> Loaded %u spell area requirements", count);
}

SpellCastResult SpellMgr::GetSpellAllowedInLocationError(SpellEntry const *spellInfo, uint32 map_id, uint32 zone_id, uint32 area_id, Player const* player)
{
    // normal case
    int32 areaGroupId = spellInfo->AreaGroupId;
    if (areaGroupId > 0)
    {
        bool found = false;
        AreaGroupEntry const* groupEntry = sAreaGroupStore.LookupEntry(areaGroupId);
        while (groupEntry)
        {
            for (uint32 i=0; i<6; ++i)
                if (groupEntry->AreaId[i] == zone_id || groupEntry->AreaId[i] == area_id)
                    found = true;
            if (found || !groupEntry->nextGroup)
                break;
            // Try search in next group
            groupEntry = sAreaGroupStore.LookupEntry(groupEntry->nextGroup);
        }

        if (!found)
            return SPELL_FAILED_INCORRECT_AREA;
    }

    // continent limitation (virtual continent), ignore for GM
    if ((spellInfo->AttributesEx4 & SPELL_ATTR_EX4_CAST_ONLY_IN_OUTLAND) && !(player && player->isGameMaster()))
    {
        uint32 v_map = GetVirtualMapForMapAndZone(map_id, zone_id);
        MapEntry const* mapEntry = sMapStore.LookupEntry(v_map);
        if (!mapEntry || (mapEntry->addon < 1 && !sWorld.getConfig(CONFIG_BOOL_ALLOW_FLIGHT_ON_OLD_MAPS)) || !mapEntry->IsContinent())
            return SPELL_FAILED_INCORRECT_AREA;
    }

    // raid instance limitation
    if (spellInfo->AttributesEx6 & SPELL_ATTR_EX6_NOT_IN_RAID_INSTANCE)
    {
        MapEntry const* mapEntry = sMapStore.LookupEntry(map_id);
        if (!mapEntry || mapEntry->IsRaid())
            return SPELL_FAILED_NOT_IN_RAID_INSTANCE;
    }

    // DB base check (if non empty then must fit at least single for allow)
    SpellAreaMapBounds saBounds = GetSpellAreaMapBounds(spellInfo->Id);
    if (saBounds.first != saBounds.second)
    {
        for(SpellAreaMap::const_iterator itr = saBounds.first; itr != saBounds.second; ++itr)
        {
            if(itr->second.IsFitToRequirements(player,zone_id,area_id))
                return SPELL_CAST_OK;
        }
        return SPELL_FAILED_INCORRECT_AREA;
    }

    // bg spell checks

    // do not allow spells to be cast in arenas
    // - with SPELL_ATTR_EX4_NOT_USABLE_IN_ARENA flag
    // - with greater than 10 min CD
    if ((spellInfo->AttributesEx4 & SPELL_ATTR_EX4_NOT_USABLE_IN_ARENA) ||
         (GetSpellRecoveryTime(spellInfo) > 10 * MINUTE * IN_MILLISECONDS && !(spellInfo->AttributesEx4 & SPELL_ATTR_EX4_USABLE_IN_ARENA)))
        if (player && player->InArena())
            return SPELL_FAILED_NOT_IN_ARENA;

    // Spell casted only on battleground
    if ((spellInfo->AttributesEx3 & SPELL_ATTR_EX3_BATTLEGROUND))
        if (!player || !player->InBattleGround())
            return SPELL_FAILED_ONLY_BATTLEGROUNDS;

    switch(spellInfo->Id)
    {
        // a trinket in alterac valley allows to teleport to the boss
        case 22564:                                         // recall
        case 22563:                                         // recall
        {
            if (!player)
                return SPELL_FAILED_REQUIRES_AREA;
            BattleGround* bg = player->GetBattleGround();
            return map_id == 30 && bg
                && bg->GetStatus() != STATUS_WAIT_JOIN ? SPELL_CAST_OK : SPELL_FAILED_REQUIRES_AREA;
        }
        case 23333:                                         // Warsong Flag
        case 23335:                                         // Silverwing Flag
            return map_id == 489 && player && player->InBattleGround() ? SPELL_CAST_OK : SPELL_FAILED_REQUIRES_AREA;
        case 34976:                                         // Netherstorm Flag
            return map_id == 566 && player && player->InBattleGround() ? SPELL_CAST_OK : SPELL_FAILED_REQUIRES_AREA;
        case 2584:                                          // Waiting to Resurrect
        case 42792:                                         // Recently Dropped Flag
        case 43681:                                         // Inactive
        {
            return player && player->InBattleGround() ? SPELL_CAST_OK : SPELL_FAILED_ONLY_BATTLEGROUNDS;
        }
        case 22011:                                         // Spirit Heal Channel
        case 22012:                                         // Spirit Heal
        case 24171:                                         // Resurrection Impact Visual
        case 44535:                                         // Spirit Heal (mana)
        {
            MapEntry const* mapEntry = sMapStore.LookupEntry(map_id);
            if (!mapEntry)
                return SPELL_FAILED_INCORRECT_AREA;
            return mapEntry->IsBattleGround()? SPELL_CAST_OK : SPELL_FAILED_ONLY_BATTLEGROUNDS;
        }
        case 44521:                                         // Preparation
        {
            if (!player)
                return SPELL_FAILED_REQUIRES_AREA;

            BattleGround* bg = player->GetBattleGround();
            return bg && bg->GetStatus()==STATUS_WAIT_JOIN ? SPELL_CAST_OK : SPELL_FAILED_ONLY_BATTLEGROUNDS;
        }
        case 32724:                                         // Gold Team (Alliance)
        case 32725:                                         // Green Team (Alliance)
        case 35774:                                         // Gold Team (Horde)
        case 35775:                                         // Green Team (Horde)
        {
            return player && player->InArena() ? SPELL_CAST_OK : SPELL_FAILED_ONLY_IN_ARENA;
        }
        case 32727:                                         // Arena Preparation
        {
            if (!player)
                return SPELL_FAILED_REQUIRES_AREA;
            if (!player->InArena())
                return SPELL_FAILED_REQUIRES_AREA;

            BattleGround* bg = player->GetBattleGround();
            return bg && bg->GetStatus()==STATUS_WAIT_JOIN ? SPELL_CAST_OK : SPELL_FAILED_ONLY_IN_ARENA;
        }
        case 69065:                                         // Impaled
        case 69126:                                         // Pungent blight - first aura
        case 69152:                                         // Gazeous blight - first aura
        case 72293:                                         // Mark of the Fallen Champion
            return map_id == 631 ? SPELL_CAST_OK : SPELL_FAILED_INCORRECT_AREA;
    }

    return SPELL_CAST_OK;
}

void SpellMgr::LoadSkillLineAbilityMap()
{
    mSkillLineAbilityMap.clear();

    BarGoLink bar(sSkillLineAbilityStore.GetNumRows());
    uint32 count = 0;

    for (uint32 i = 0; i < sSkillLineAbilityStore.GetNumRows(); ++i)
    {
        bar.step();
        SkillLineAbilityEntry const *SkillInfo = sSkillLineAbilityStore.LookupEntry(i);
        if(!SkillInfo)
            continue;

        mSkillLineAbilityMap.insert(SkillLineAbilityMap::value_type(SkillInfo->spellId,SkillInfo));
        ++count;
    }

    sLog.outString();
    sLog.outString(">> Loaded %u SkillLineAbility MultiMap Data", count);
}

void SpellMgr::LoadSkillRaceClassInfoMap()
{
    mSkillRaceClassInfoMap.clear();

    BarGoLink bar(sSkillRaceClassInfoStore.GetNumRows());
    uint32 count = 0;

    for (uint32 i = 0; i < sSkillRaceClassInfoStore.GetNumRows(); ++i)
    {
        bar.step();
        SkillRaceClassInfoEntry const *skillRCInfo = sSkillRaceClassInfoStore.LookupEntry(i);
        if (!skillRCInfo)
            continue;

        // not all skills really listed in ability skills list
        if (!sSkillLineStore.LookupEntry(skillRCInfo->skillId))
            continue;

        mSkillRaceClassInfoMap.insert(SkillRaceClassInfoMap::value_type(skillRCInfo->skillId,skillRCInfo));

        ++count;
    }

    sLog.outString();
    sLog.outString(">> Loaded %u SkillRaceClassInfo MultiMap Data", count);
}

void SpellMgr::CheckUsedSpells(char const* table)
{
    uint32 countSpells = 0;
    uint32 countMasks = 0;

    //                                                 0       1               2                3                4         5           6             7          8          9         10   11
    QueryResult *result = WorldDatabase.PQuery("SELECT spellid,SpellFamilyName,SpellFamilyMaskA,SpellFamilyMaskB,SpellIcon,SpellVisual,SpellCategory,EffectType,EffectAura,EffectIdx,Name,Code FROM %s",table);

    if (!result)
    {
        BarGoLink bar(1);

        bar.step();

        sLog.outString();
        sLog.outErrorDb("`%s` table is empty!",table);
        return;
    }

    BarGoLink bar(result->GetRowCount());

    do
    {
        Field *fields = result->Fetch();

        bar.step();

        uint32 spell       = fields[0].GetUInt32();
        int32  family      = fields[1].GetInt32();
        uint64 familyMaskA = fields[2].GetUInt64();
        uint32 familyMaskB = fields[3].GetUInt32();
        int32  spellIcon   = fields[4].GetInt32();
        int32  spellVisual = fields[5].GetInt32();
        int32  category    = fields[6].GetInt32();
        int32  effectType  = fields[7].GetInt32();
        int32  auraType    = fields[8].GetInt32();
        int32  effectIdx   = fields[9].GetInt32();
        std::string name   = fields[10].GetCppString();
        std::string code   = fields[11].GetCppString();

        // checks of correctness requirements itself

        if (family < -1 || family > SPELLFAMILY_PET)
        {
            sLog.outError("Table '%s' for spell %u have wrong SpellFamily value(%u), skipped.",table,spell,family);
            continue;
        }

        // TODO: spellIcon check need dbc loading
        if (spellIcon < -1)
        {
            sLog.outError("Table '%s' for spell %u have wrong SpellIcon value(%u), skipped.",table,spell,spellIcon);
            continue;
        }

        // TODO: spellVisual check need dbc loading
        if (spellVisual < -1)
        {
            sLog.outError("Table '%s' for spell %u have wrong SpellVisual value(%u), skipped.",table,spell,spellVisual);
            continue;
        }

        // TODO: for spellCategory better check need dbc loading
        if (category < -1 || (category >=0 && sSpellCategoryStore.find(category) == sSpellCategoryStore.end()))
        {
            sLog.outError("Table '%s' for spell %u have wrong SpellCategory value(%u), skipped.",table,spell,category);
            continue;
        }

        if (effectType < -1 || effectType >= TOTAL_SPELL_EFFECTS)
        {
            sLog.outError("Table '%s' for spell %u have wrong SpellEffect type value(%u), skipped.",table,spell,effectType);
            continue;
        }

        if (auraType < -1 || auraType >= TOTAL_AURAS)
        {
            sLog.outError("Table '%s' for spell %u have wrong SpellAura type value(%u), skipped.",table,spell,auraType);
            continue;
        }

        if (effectIdx < -1 || effectIdx >= 3)
        {
            sLog.outError("Table '%s' for spell %u have wrong EffectIdx value(%u), skipped.",table,spell,effectIdx);
            continue;
        }

        // now checks of requirements

        if(spell)
        {
            ++countSpells;

            SpellEntry const* spellEntry = sSpellStore.LookupEntry(spell);
            if(!spellEntry)
            {
                sLog.outError("Spell %u '%s' not exist but used in %s.",spell,name.c_str(),code.c_str());
                continue;
            }

            if (family >= 0 && spellEntry->SpellFamilyName != uint32(family))
            {
                sLog.outError("Spell %u '%s' family(%u) <> %u but used in %s.",spell,name.c_str(),spellEntry->SpellFamilyName,family,code.c_str());
                continue;
            }

            if(familyMaskA != UI64LIT(0xFFFFFFFFFFFFFFFF) || familyMaskB != 0xFFFFFFFF)
            {
                if(familyMaskA == UI64LIT(0x0000000000000000) && familyMaskB == 0x00000000)
                {
                    if(spellEntry->SpellFamilyFlags != 0 || spellEntry->SpellFamilyFlags2 != 0)
                    {
                        sLog.outError("Spell %u '%s' not fit to (" I64FMT "," I32FMT ") but used in %s.",
                            spell, name.c_str(), familyMaskA, familyMaskB, code.c_str());
                        continue;
                    }

                }
                else
                {
                    if((spellEntry->SpellFamilyFlags & familyMaskA)==0 && (spellEntry->SpellFamilyFlags2 & familyMaskB)==0)
                    {
                        sLog.outError("Spell %u '%s' not fit to (" I64FMT "," I32FMT ") but used in %s.",spell,name.c_str(),familyMaskA,familyMaskB,code.c_str());
                        continue;
                    }

                }
            }

            if (spellIcon >= 0 && spellEntry->SpellIconID != uint32(spellIcon))
            {
                sLog.outError("Spell %u '%s' icon(%u) <> %u but used in %s.",spell,name.c_str(),spellEntry->SpellIconID,spellIcon,code.c_str());
                continue;
            }

            if (spellVisual >= 0 && spellEntry->SpellVisual[0] != uint32(spellVisual))
            {
                sLog.outError("Spell %u '%s' visual(%u) <> %u but used in %s.",spell,name.c_str(),spellEntry->SpellVisual[0],spellVisual,code.c_str());
                continue;
            }

            if (category >= 0 && spellEntry->Category != uint32(category))
            {
                sLog.outError("Spell %u '%s' category(%u) <> %u but used in %s.",spell,name.c_str(),spellEntry->Category,category,code.c_str());
                continue;
            }

            if (effectIdx >= EFFECT_INDEX_0)
            {
                if (effectType >= 0 && spellEntry->Effect[effectIdx] != uint32(effectType))
                {
                    sLog.outError("Spell %u '%s' effect%d <> %u but used in %s.",spell,name.c_str(),effectIdx+1,effectType,code.c_str());
                    continue;
                }

                if (auraType >= 0 && spellEntry->EffectApplyAuraName[effectIdx] != uint32(auraType))
                {
                    sLog.outError("Spell %u '%s' aura%d <> %u but used in %s.",spell,name.c_str(),effectIdx+1,auraType,code.c_str());
                    continue;
                }

            }
            else
            {
                if (effectType >= 0 && !IsSpellHaveEffect(spellEntry,SpellEffects(effectType)))
                {
                    sLog.outError("Spell %u '%s' not have effect %u but used in %s.",spell,name.c_str(),effectType,code.c_str());
                    continue;
                }

                if (auraType >= 0 && !IsSpellHaveAura(spellEntry, AuraType(auraType)))
                {
                    sLog.outError("Spell %u '%s' not have aura %u but used in %s.",spell,name.c_str(),auraType,code.c_str());
                    continue;
                }
            }
        }
        else
        {
            ++countMasks;

            bool found = false;
            for(uint32 spellId = 1; spellId < sSpellStore.GetNumRows(); ++spellId)
            {
                SpellEntry const* spellEntry = sSpellStore.LookupEntry(spellId);
                if (!spellEntry)
                    continue;

                if (family >=0 && spellEntry->SpellFamilyName != uint32(family))
                    continue;

                if (familyMaskA != UI64LIT(0xFFFFFFFFFFFFFFFF) || familyMaskB != 0xFFFFFFFF)
                {
                    if(familyMaskA == UI64LIT(0x0000000000000000) && familyMaskB == 0x00000000)
                    {
                        if(spellEntry->SpellFamilyFlags != 0 || spellEntry->SpellFamilyFlags2 != 0)
                            continue;
                    }
                    else
                    {
                        if ((spellEntry->SpellFamilyFlags & familyMaskA)==0 && (spellEntry->SpellFamilyFlags2 & familyMaskB)==0)
                            continue;
                    }
                }

                if (spellIcon >= 0 && spellEntry->SpellIconID != uint32(spellIcon))
                    continue;

                if (spellVisual >= 0 && spellEntry->SpellVisual[0] != uint32(spellVisual))
                    continue;

                if (category >= 0 && spellEntry->Category != uint32(category))
                    continue;

                if (effectIdx >= 0)
                {
                    if (effectType >=0 && spellEntry->Effect[effectIdx] != uint32(effectType))
                        continue;

                    if (auraType >=0 && spellEntry->EffectApplyAuraName[effectIdx] != uint32(auraType))
                        continue;
                }
                else
                {
                    if (effectType >=0 && !IsSpellHaveEffect(spellEntry,SpellEffects(effectType)))
                        continue;

                    if (auraType >=0 && !IsSpellHaveAura(spellEntry,AuraType(auraType)))
                        continue;
                }

                found = true;
                break;
            }

            if (!found)
            {
                if (effectIdx >= 0)
                    sLog.outError("Spells '%s' not found for family %i (" I64FMT "," I32FMT ") icon(%i) visual(%i) category(%i) effect%d(%i) aura%d(%i) but used in %s",
                        name.c_str(),family,familyMaskA,familyMaskB,spellIcon,spellVisual,category,effectIdx+1,effectType,effectIdx+1,auraType,code.c_str());
                else
                    sLog.outError("Spells '%s' not found for family %i (" I64FMT "," I32FMT ") icon(%i) visual(%i) category(%i) effect(%i) aura(%i) but used in %s",
                        name.c_str(),family,familyMaskA,familyMaskB,spellIcon,spellVisual,category,effectType,auraType,code.c_str());
                continue;
            }
        }

    } while( result->NextRow() );

    delete result;

    sLog.outString();
    sLog.outString( ">> Checked %u spells and %u spell masks", countSpells, countMasks );
}

DiminishingGroup GetDiminishingReturnsGroupForSpell(SpellEntry const* spellproto, bool triggered)
{
    // Explicit Diminishing Groups
    switch(spellproto->SpellFamilyName)
    {
        case SPELLFAMILY_GENERIC:
            // some generic arena related spells have by some strange reason MECHANIC_TURN
            if  (spellproto->Mechanic == MECHANIC_TURN)
                return DIMINISHING_NONE;
            break;
        case SPELLFAMILY_MAGE:
            // Dragon's Breath
            if  (spellproto->SpellIconID == 1548)
                return DIMINISHING_DISORIENT;
            // Slow
            else if (spellproto->Id == 31589)
                return DIMINISHING_LIMITONLY;
            break;
        case SPELLFAMILY_ROGUE:
        {
            // Blind
            if (spellproto->SpellFamilyFlags & UI64LIT(0x00001000000))
                return DIMINISHING_FEAR_CHARM_BLIND;
            // Cheap Shot
            else if (spellproto->SpellFamilyFlags & UI64LIT(0x00000000400))
                return DIMINISHING_CHEAPSHOT_POUNCE;
            // Crippling poison - Limit to 10 seconds in PvP (No SpellFamilyFlags)
            else if (spellproto->SpellIconID == 163)
                return DIMINISHING_LIMITONLY;
            break;
        }
        case SPELLFAMILY_HUNTER:
        {
            // Freezing Trap & Freezing Arrow & Wyvern Sting
            if  (spellproto->SpellIconID == 180 || spellproto->SpellIconID == 1721)
                return DIMINISHING_DISORIENT;
            break;
        }
        case SPELLFAMILY_WARLOCK:
        {
            // Curses/etc
            if (spellproto->SpellFamilyFlags & UI64LIT(0x00080000000))
                return DIMINISHING_LIMITONLY;
            break;
        }
        case SPELLFAMILY_DRUID:
        {
            // Cyclone
            if (spellproto->SpellFamilyFlags & UI64LIT(0x02000000000))
                return DIMINISHING_CYCLONE;
            // Pounce
            else if (spellproto->SpellFamilyFlags & UI64LIT(0x00000020000))
                return DIMINISHING_CHEAPSHOT_POUNCE;
            // Faerie Fire
            else if (spellproto->SpellFamilyFlags & UI64LIT(0x00000000400))
                return DIMINISHING_LIMITONLY;
            break;
        }
        case SPELLFAMILY_WARRIOR:
        {
            // Hamstring - limit duration to 10s in PvP
            if (spellproto->SpellFamilyFlags & UI64LIT(0x00000000002))
                return DIMINISHING_LIMITONLY;
            // Charge - since 3.1.0
            if (spellproto->Id == 7922)
                return DIMINISHING_CHARGE;
            break;
        }
        case SPELLFAMILY_PRIEST:
        {
            // Shackle Undead
            if (spellproto->SpellIconID == 27)
                return DIMINISHING_DISORIENT;
            break;
        }
        case SPELLFAMILY_DEATHKNIGHT:
        {
            // Hungering Cold (no flags)
            if (spellproto->SpellIconID == 2797)
                return DIMINISHING_DISORIENT;
            break;
        }
        default:
            break;
    }

    // Get by mechanic
    uint32 mechanic = GetAllSpellMechanicMask(spellproto);
    if (!mechanic)
        return DIMINISHING_NONE;

    if (mechanic & ((1<<(MECHANIC_STUN-1))|(1<<(MECHANIC_SHACKLE-1))))
        return triggered ? DIMINISHING_TRIGGER_STUN : DIMINISHING_CONTROL_STUN;
    if (mechanic & ((1<<(MECHANIC_SLEEP-1))|(1<<(MECHANIC_FREEZE-1))))
        return DIMINISHING_FREEZE_SLEEP;
    if (mechanic & ((1<<(MECHANIC_KNOCKOUT-1))|(1<<(MECHANIC_POLYMORPH-1))|(1<<(MECHANIC_SAPPED-1))))
        return DIMINISHING_DISORIENT;
    if (mechanic & (1<<(MECHANIC_ROOT-1)))
        return triggered ? DIMINISHING_TRIGGER_ROOT : DIMINISHING_CONTROL_ROOT;
    if (mechanic & ((1<<(MECHANIC_FEAR-1))|(1<<(MECHANIC_CHARM-1))))
        return DIMINISHING_FEAR_CHARM_BLIND;
    if (mechanic & ((1<<(MECHANIC_SILENCE-1))|(1<<(MECHANIC_INTERRUPT-1))))
        return DIMINISHING_SILENCE;
    if (mechanic & (1<<(MECHANIC_DISARM-1)))
        return DIMINISHING_DISARM;
    if (mechanic & (1<<(MECHANIC_BANISH-1)))
        return DIMINISHING_BANISH;
    if (mechanic & (1<<(MECHANIC_HORROR-1)))
        return DIMINISHING_HORROR;

    return DIMINISHING_NONE;
}

int32 GetDiminishingReturnsLimitDuration(DiminishingGroup group, SpellEntry const* spellproto)
{
    if(!IsDiminishingReturnsGroupDurationLimited(group))
        return 0;

    // Explicit diminishing duration
    switch(spellproto->SpellFamilyName)
    {
        case SPELLFAMILY_HUNTER:
        {
            // Wyvern Sting
            if (spellproto->SpellFamilyFlags & UI64LIT(0x0000100000000000))
                return 6000;
            break;
        }
        case SPELLFAMILY_PALADIN:
        {
            // Repentance - limit to 6 seconds in PvP
            if (spellproto->SpellFamilyFlags & UI64LIT(0x00000000004))
                return 6000;
            break;
        }
        case SPELLFAMILY_DRUID:
        {
            // Faerie Fire - limit to 40 seconds in PvP (3.1)
            if (spellproto->SpellFamilyFlags & UI64LIT(0x00000000400))
                return 40000;
            break;
        }
        default:
            break;
    }

    return 10000;
}

bool IsDiminishingReturnsGroupDurationLimited(DiminishingGroup group)
{
    switch(group)
    {
        case DIMINISHING_CONTROL_STUN:
        case DIMINISHING_TRIGGER_STUN:
        case DIMINISHING_CONTROL_ROOT:
        case DIMINISHING_TRIGGER_ROOT:
        case DIMINISHING_FEAR_CHARM_BLIND:
        case DIMINISHING_DISORIENT:
        case DIMINISHING_CHEAPSHOT_POUNCE:
        case DIMINISHING_FREEZE_SLEEP:
        case DIMINISHING_CYCLONE:
        case DIMINISHING_BANISH:
        case DIMINISHING_LIMITONLY:
            return true;
        default:
            return false;
    }
    return false;
}

DiminishingReturnsType GetDiminishingReturnsGroupType(DiminishingGroup group)
{
    switch(group)
    {
        case DIMINISHING_CYCLONE:
        case DIMINISHING_TRIGGER_STUN:
        case DIMINISHING_CONTROL_STUN:
            return DRTYPE_ALL;
        case DIMINISHING_CONTROL_ROOT:
        case DIMINISHING_TRIGGER_ROOT:
        case DIMINISHING_FEAR_CHARM_BLIND:
        case DIMINISHING_DISORIENT:
        case DIMINISHING_SILENCE:
        case DIMINISHING_DISARM:
        case DIMINISHING_HORROR:
        case DIMINISHING_FREEZE_SLEEP:
        case DIMINISHING_BANISH:
        case DIMINISHING_CHEAPSHOT_POUNCE:
            return DRTYPE_PLAYER;
        default:
            break;
    }

    return DRTYPE_NONE;
}

bool SpellArea::IsFitToRequirements(Player const* player, uint32 newZone, uint32 newArea) const
{
    if(gender!=GENDER_NONE)
    {
        // not in expected gender
        if(!player || gender != player->getGender())
            return false;
    }

    if(raceMask)
    {
        // not in expected race
        if(!player || !(raceMask & player->getRaceMask()))
            return false;
    }

    if(areaId)
    {
        // not in expected zone
        if(newZone!=areaId && newArea!=areaId)
            return false;
    }

    if(questStart)
    {
        // not in expected required quest state
        if(!player || (!questStartCanActive || !player->IsActiveQuest(questStart)) && !player->GetQuestRewardStatus(questStart))
            return false;
    }

    if(questEnd)
    {
        // not in expected forbidden quest state
        if(!player || player->GetQuestRewardStatus(questEnd))
            return false;
    }

    if(auraSpell)
    {
        // not have expected aura
        if(!player)
            return false;
        if(auraSpell > 0)
            // have expected aura
            return player->HasAura(auraSpell, EFFECT_INDEX_0);
        else
            // not have expected aura
            return !player->HasAura(-auraSpell, EFFECT_INDEX_0);
    }

    return true;
}

SpellEntry const* GetSpellEntryByDifficulty(uint32 id, Difficulty difficulty)
{
    SpellDifficultyEntry const* spellDiff = sSpellDifficultyStore.LookupEntry(id);

    if (!spellDiff)
        return NULL;

    if (!spellDiff->spellId[difficulty])
    {
        if (difficulty == RAID_DIFFICULTY_25MAN_HEROIC)
            difficulty = RAID_DIFFICULTY_25MAN_NORMAL;
    }

    if (!spellDiff->spellId[difficulty])
        return NULL;

    sLog.outDebug("Searching spell %u in SpellDifficulty.dbc: Result is: %u/%u/%u/%u ",id, 
    spellDiff->spellId[RAID_DIFFICULTY_10MAN_NORMAL],
    spellDiff->spellId[RAID_DIFFICULTY_25MAN_NORMAL],
    spellDiff->spellId[RAID_DIFFICULTY_10MAN_HEROIC],
    spellDiff->spellId[RAID_DIFFICULTY_25MAN_HEROIC]);

    SpellEntry const* spellEntry = sSpellStore.LookupEntry(spellDiff->spellId[difficulty]);
    return spellEntry;
}<|MERGE_RESOLUTION|>--- conflicted
+++ resolved
@@ -657,15 +657,8 @@
 
 bool IsPositiveEffect(SpellEntry const *spellproto, SpellEffectIndex effIndex)
 {
-<<<<<<< HEAD
     if (!spellproto)
         return false;
-
-    // explicit targeting set positiveness independent from real effect
-    // Note: IsExplicitNegativeTarget can't be used symmetric (look some TARGET_SINGLE_ENEMY spells for example)
-    if (IsExplicitPositiveTarget(spellproto->EffectImplicitTargetA[effIndex]) ||
-        IsExplicitPositiveTarget(spellproto->EffectImplicitTargetB[effIndex]))
-        return true;
 
     switch(spellproto->Id)
     {
@@ -689,8 +682,6 @@
             break;
     }
 
-=======
->>>>>>> 1d34d745
     switch(spellproto->Effect[effIndex])
     {
         case SPELL_EFFECT_DUMMY:
