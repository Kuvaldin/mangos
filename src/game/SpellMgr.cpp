--- conflicted
+++ resolved
@@ -2013,14 +2013,9 @@
                     if (spellInfo_1->SpellIconID == 2834 && spellInfo_2->SpellIconID == 2834)
                         return false;
 
-<<<<<<< HEAD
-                    // Unstable sphere (passive and timer)
-                    if (spellInfo_1->SpellIconID == 143 && spellInfo_2->SpellIconID == 143)
-=======
                     // Unstable Sphere Timer and Unstable Sphere Passive
                     if ((spellInfo_1->Id == 50758 && spellInfo_2->Id == 50756) ||
                         (spellInfo_2->Id == 50758 && spellInfo_1->Id == 50756))
->>>>>>> 5eb8855f
                         return false;
 
                     break;
