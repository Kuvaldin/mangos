--- conflicted
+++ resolved
@@ -2080,10 +2080,7 @@
         if (ste.threat || fabs(ste.ap_bonus) > M_NULL_F)
         {
             const uint32 *targetA = spell->EffectImplicitTargetA;
-<<<<<<< HEAD
             //const uint32 *targetB = spell->EffectImplicitTargetB;
-=======
->>>>>>> 1f1aad9b
             if ((targetA[EFFECT_INDEX_1] && targetA[EFFECT_INDEX_1] != targetA[EFFECT_INDEX_0]) ||
                 (targetA[EFFECT_INDEX_2] && targetA[EFFECT_INDEX_2] != targetA[EFFECT_INDEX_0]))
                 sLog.outErrorDb("Spell %u listed in `spell_threat` has effects with different targets, threat may be assigned incorrectly", spell->Id);
