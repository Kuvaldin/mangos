/*
 * Copyright (C) 2005-2012 MaNGOS <http://getmangos.com/>
 *
 * This program is free software; you can redistribute it and/or modify
 * it under the terms of the GNU General Public License as published by
 * the Free Software Foundation; either version 2 of the License, or
 * (at your option) any later version.
 *
 * This program is distributed in the hope that it will be useful,
 * but WITHOUT ANY WARRANTY; without even the implied warranty of
 * MERCHANTABILITY or FITNESS FOR A PARTICULAR PURPOSE.  See the
 * GNU General Public License for more details.
 *
 * You should have received a copy of the GNU General Public License
 * along with this program; if not, write to the Free Software
 * Foundation, Inc., 59 Temple Place, Suite 330, Boston, MA  02111-1307  USA
 */

#include "SpellMgr.h"
#include "ObjectMgr.h"
#include "SpellAuraDefines.h"
#include "ProgressBar.h"
#include "DBCStores.h"
#include "World.h"
#include "Chat.h"
#include "Spell.h"
#include "BattleGroundMgr.h"
#include "MapManager.h"
#include "Unit.h"

SpellMgr::SpellMgr()
{
}

SpellMgr::~SpellMgr()
{
}

SpellMgr& SpellMgr::Instance()
{
    static SpellMgr spellMgr;
    return spellMgr;
}

int32 GetSpellDuration(SpellEntry const *spellInfo)
{
    if(!spellInfo)
        return 0;
    SpellDurationEntry const *du = sSpellDurationStore.LookupEntry(spellInfo->DurationIndex);
    if(!du)
        return 0;
    return (du->Duration[0] == -1) ? -1 : abs(du->Duration[0]);
}

int32 GetSpellMaxDuration(SpellEntry const *spellInfo)
{
    if(!spellInfo)
        return 0;
    SpellDurationEntry const *du = sSpellDurationStore.LookupEntry(spellInfo->DurationIndex);
    if(!du)
        return 0;
    return (du->Duration[2] == -1) ? -1 : abs(du->Duration[2]);
}

int32 CalculateSpellDuration(SpellEntry const *spellInfo, Unit const* caster)
{
    int32 duration = GetSpellDuration(spellInfo);

    if (duration != -1 && caster)
    {
        int32 maxduration = GetSpellMaxDuration(spellInfo);

        if (duration != maxduration)
            duration += int32((maxduration - duration) * caster->GetComboPoints() / 5);

        if (Player* modOwner = caster->GetSpellModOwner())
        {
            modOwner->ApplySpellMod(spellInfo->Id, SPELLMOD_DURATION, duration);

            duration = modOwner->CalculateSpellDurationWithHaste(spellInfo, duration);

            if (duration < 0)
                duration = 0;

        }
    }

    return duration;
}

uint32 GetSpellCastTime(SpellEntry const* spellInfo, Spell const* spell)
{
    if (spell)
    {
        // some triggered spells have data only usable for client
        if (spell->IsTriggeredSpellWithRedundentData())
            return 0;

        // spell targeted to non-trading trade slot item instant at trade success apply
        if (spell->GetCaster()->GetTypeId()==TYPEID_PLAYER)
            if (TradeData* my_trade = ((Player*)(spell->GetCaster()))->GetTradeData())
                if (Item* nonTrade = my_trade->GetTraderData()->GetItem(TRADE_SLOT_NONTRADED))
                    if (nonTrade == spell->m_targets.getItemTarget())
                        return 0;
    }

    SpellCastTimesEntry const *spellCastTimeEntry = sSpellCastTimesStore.LookupEntry(spellInfo->CastingTimeIndex);

    // not all spells have cast time index and this is all is pasiive abilities
    if (!spellCastTimeEntry)
        return 0;

    int32 castTime = spellCastTimeEntry->CastTime;

    if (spell)
    {
        if (spellInfo->RequiresSpellFocus == 4 && spell->GetCaster()->HasAura(67556))
            castTime /= 2;

        if (Player* modOwner = spell->GetCaster()->GetSpellModOwner())
            modOwner->ApplySpellMod(spellInfo->Id, SPELLMOD_CASTING_TIME, castTime, spell);

        if (!(spellInfo->Attributes & (SPELL_ATTR_ABILITY|SPELL_ATTR_TRADESPELL)))
            castTime = int32(castTime * spell->GetCaster()->GetFloatValue(UNIT_MOD_CAST_SPEED));
        else
        {
            if (spell->IsRangedSpell() && !spell->IsAutoRepeat())
                castTime = int32(castTime * spell->GetCaster()->m_modAttackSpeedPct[RANGED_ATTACK]);
        }
    }

    if (spellInfo->HasAttribute(SPELL_ATTR_RANGED) && (!spell || !spell->IsAutoRepeat()))
        castTime += 500;

    return (castTime > 0) ? uint32(castTime) : 0;
}

uint32 GetSpellCastTimeForBonus( SpellEntry const *spellProto, DamageEffectType damagetype )
{
    uint32 CastingTime = !IsChanneledSpell(spellProto) ? GetSpellCastTime(spellProto) : GetSpellDuration(spellProto);

    if (CastingTime > 7000) CastingTime = 7000;
    if (CastingTime < 1500) CastingTime = 1500;

    if (damagetype == DOT && !IsChanneledSpell(spellProto))
        CastingTime = 3500;

    int32 overTime    = 0;
    uint8 effects     = 0;
    bool DirectDamage = false;
    bool AreaEffect   = false;

    for (uint32 i = 0; i < MAX_EFFECT_INDEX; ++i)
        if (IsAreaEffectTarget(Targets(spellProto->EffectImplicitTargetA[i])) || IsAreaEffectTarget(Targets(spellProto->EffectImplicitTargetB[i])))
            AreaEffect = true;

    for (uint32 i = 0; i < MAX_EFFECT_INDEX; ++i)
    {
        switch (spellProto->Effect[i])
        {
            case SPELL_EFFECT_SCHOOL_DAMAGE:
            case SPELL_EFFECT_POWER_DRAIN:
            case SPELL_EFFECT_HEALTH_LEECH:
            case SPELL_EFFECT_ENVIRONMENTAL_DAMAGE:
            case SPELL_EFFECT_POWER_BURN:
            case SPELL_EFFECT_HEAL:
                DirectDamage = true;
                break;
            case SPELL_EFFECT_APPLY_AURA:
                switch (spellProto->EffectApplyAuraName[i])
                {
                    case SPELL_AURA_PERIODIC_DAMAGE:
                    case SPELL_AURA_PERIODIC_HEAL:
                    case SPELL_AURA_PERIODIC_LEECH:
                        if ( GetSpellDuration(spellProto) )
                            overTime = GetSpellDuration(spellProto);
                        break;
                    // Penalty for additional effects
                    case SPELL_AURA_DUMMY:
                        ++effects;
                        break;
                    case SPELL_AURA_MOD_DECREASE_SPEED:
                        ++effects;
                        break;
                    case SPELL_AURA_MOD_CONFUSE:
                    case SPELL_AURA_MOD_STUN:
                    case SPELL_AURA_MOD_ROOT:
                        // -10% per effect
                        effects += 2;
                        break;
                    default:
                        break;
                }
                break;
            default:
                break;
        }
    }

    // Combined Spells with Both Over Time and Direct Damage
    if (overTime > 0 && CastingTime > 0 && DirectDamage)
    {
        // mainly for DoTs which are 3500 here otherwise
        uint32 OriginalCastTime = GetSpellCastTime(spellProto);
        if (OriginalCastTime > 7000) OriginalCastTime = 7000;
        if (OriginalCastTime < 1500) OriginalCastTime = 1500;
        // Portion to Over Time
        float PtOT = (overTime / 15000.0f) / ((overTime / 15000.0f) + (OriginalCastTime / 3500.0f));

        if (damagetype == DOT)
            CastingTime = uint32(CastingTime * PtOT);
        else if (PtOT < 1.0f)
            CastingTime  = uint32(CastingTime * (1 - PtOT));
        else
            CastingTime = 0;
    }

    // Area Effect Spells receive only half of bonus
    if (AreaEffect)
        CastingTime /= 2;

    // 50% for damage and healing spells for leech spells from damage bonus and 0% from healing
    for(int j = 0; j < MAX_EFFECT_INDEX; ++j)
    {
        if (spellProto->Effect[j] == SPELL_EFFECT_HEALTH_LEECH ||
            (spellProto->Effect[j] == SPELL_EFFECT_APPLY_AURA && spellProto->EffectApplyAuraName[j] == SPELL_AURA_PERIODIC_LEECH))
        {
            CastingTime /= 2;
            break;
        }
    }

    // -5% of total per any additional effect (multiplicative)
    for (int i = 0; i < effects; ++i)
        CastingTime *= 0.95f;

    return CastingTime;
}

uint16 GetSpellAuraMaxTicks(SpellEntry const* spellInfo)
{
    int32 DotDuration = GetSpellDuration(spellInfo);
    if (DotDuration == 0)
        return 1;

    // 200% limit
    if (DotDuration > 30000)
        DotDuration = 30000;

    for (int j = 0; j < MAX_EFFECT_INDEX; ++j)
    {
        if (spellInfo->Effect[j] == SPELL_EFFECT_APPLY_AURA && (
            spellInfo->EffectApplyAuraName[j] == SPELL_AURA_PERIODIC_DAMAGE ||
            spellInfo->EffectApplyAuraName[j] == SPELL_AURA_PERIODIC_HEAL ||
            spellInfo->EffectApplyAuraName[j] == SPELL_AURA_PERIODIC_LEECH) )
        {
            if (spellInfo->EffectAmplitude[j] != 0)
                return DotDuration / spellInfo->EffectAmplitude[j];
            break;
        }
    }

    return 6;
}

uint16 GetSpellAuraMaxTicks(uint32 spellId)
{
    SpellEntry const* spellInfo = sSpellStore.LookupEntry(spellId);
    if (!spellInfo)
    {
        sLog.outError("GetSpellAuraMaxTicks: Spell %u not exist!", spellId);
        return 1;
    }

    return GetSpellAuraMaxTicks(spellInfo);
}

float CalculateDefaultCoefficient(SpellEntry const *spellProto, DamageEffectType const damagetype)
{
    // Damage over Time spells bonus calculation
    float DotFactor = 1.0f;
    if (damagetype == DOT)
    {
        if (!IsChanneledSpell(spellProto))
            DotFactor = GetSpellDuration(spellProto) / 15000.0f;

        if (uint16 DotTicks = GetSpellAuraMaxTicks(spellProto))
            DotFactor /= DotTicks;
    }

    // Distribute Damage over multiple effects, reduce by AoE
    float coeff = GetSpellCastTimeForBonus(spellProto, damagetype) / 3500.0f;

    return coeff * DotFactor;
}

WeaponAttackType GetWeaponAttackType(SpellEntry const *spellInfo)
{
    if(!spellInfo)
        return BASE_ATTACK;

    switch (spellInfo->DmgClass)
    {
        case SPELL_DAMAGE_CLASS_MELEE:
            if (spellInfo->HasAttribute(SPELL_ATTR_EX3_REQ_OFFHAND))
                return OFF_ATTACK;
            else
                return BASE_ATTACK;
            break;
        case SPELL_DAMAGE_CLASS_RANGED:
            return RANGED_ATTACK;
            break;
        default:
                                                            // Wands
            if (spellInfo->HasAttribute(SPELL_ATTR_EX2_AUTOREPEAT_FLAG))
                return RANGED_ATTACK;
            else
                return BASE_ATTACK;
            break;
    }
}

bool IsPassiveSpell(uint32 spellId)
{
    SpellEntry const *spellInfo = sSpellStore.LookupEntry(spellId);
    if (!spellInfo)
        return false;
    return IsPassiveSpell(spellInfo);
}

bool IsPassiveSpell(SpellEntry const *spellInfo)
{
    return spellInfo->HasAttribute(SPELL_ATTR_PASSIVE);
}

bool IsNoStackAuraDueToAura(uint32 spellId_1, uint32 spellId_2)
{
    SpellEntry const *spellInfo_1 = sSpellStore.LookupEntry(spellId_1);
    SpellEntry const *spellInfo_2 = sSpellStore.LookupEntry(spellId_2);
    if(!spellInfo_1 || !spellInfo_2) return false;
    if (spellInfo_1->Id == spellId_2) return false;

    for (int32 i = 0; i < MAX_EFFECT_INDEX; ++i)
    {
        for (int32 j = 0; j < MAX_EFFECT_INDEX; ++j)
        {
            if (spellInfo_1->Effect[i] == spellInfo_2->Effect[j]
                && spellInfo_1->EffectApplyAuraName[i] == spellInfo_2->EffectApplyAuraName[j]
                && spellInfo_1->EffectMiscValue[i] == spellInfo_2->EffectMiscValue[j]
                && spellInfo_1->EffectItemType[i] == spellInfo_2->EffectItemType[j]
                && (spellInfo_1->Effect[i] != 0 || spellInfo_1->EffectApplyAuraName[i] != 0 ||
                    spellInfo_1->EffectMiscValue[i] != 0 || spellInfo_1->EffectItemType[i] != 0))
                return true;
        }
    }

    return false;
}

bool IsSpellAffectedBySpellMods(SpellEntry const* spellInfo)
{
    return !(IsPassiveSpell(spellInfo) &&
            !(spellInfo->Attributes & SPELL_ATTR_ABILITY) &&
            spellInfo->AttributesEx3 & SPELL_ATTR_EX3_CAN_PROC_WITH_TRIGGERED
            );
}


int32 CompareAuraRanks(uint32 spellId_1, uint32 spellId_2)
{
    SpellEntry const*spellInfo_1 = sSpellStore.LookupEntry(spellId_1);
    SpellEntry const*spellInfo_2 = sSpellStore.LookupEntry(spellId_2);
    if(!spellInfo_1 || !spellInfo_2) return 0;
    if (spellId_1 == spellId_2) return 0;

    for (int32 i = 0; i < MAX_EFFECT_INDEX; ++i)
    {
        if (spellInfo_1->Effect[i] != 0 && spellInfo_2->Effect[i] != 0 && spellInfo_1->Effect[i] == spellInfo_2->Effect[i])
        {
            int32 diff = spellInfo_1->EffectBasePoints[i] - spellInfo_2->EffectBasePoints[i];
            if (spellInfo_1->CalculateSimpleValue(SpellEffectIndex(i)) < 0 && spellInfo_2->CalculateSimpleValue(SpellEffectIndex(i)) < 0)
                return -diff;
            else return diff;
        }
    }
    return 0;
}

SpellSpecific GetSpellSpecific(uint32 spellId)
{
    SpellEntry const *spellInfo = sSpellStore.LookupEntry(spellId);
    if(!spellInfo)
        return SPELL_NORMAL;

    switch(spellInfo->SpellFamilyName)
    {
        case SPELLFAMILY_GENERIC:
        {
            // Food / Drinks (mostly)
            if (spellInfo->AuraInterruptFlags & AURA_INTERRUPT_FLAG_NOT_SEATED)
            {
                bool food = false;
                bool drink = false;
                for(int i = 0; i < MAX_EFFECT_INDEX; ++i)
                {
                    switch(spellInfo->EffectApplyAuraName[i])
                    {
                        // Food
                        case SPELL_AURA_MOD_REGEN:
                        case SPELL_AURA_OBS_MOD_HEALTH:
                            food = true;
                            break;
                        // Drink
                        case SPELL_AURA_MOD_POWER_REGEN:
                        case SPELL_AURA_OBS_MOD_MANA:
                            drink = true;
                            break;
                        default:
                            break;
                    }
                }

                if (food && drink)
                    return SPELL_FOOD_AND_DRINK;
                else if (food)
                    return SPELL_FOOD;
                else if (drink)
                    return SPELL_DRINK;
            }
            else
            {
                // Well Fed buffs (must be exclusive with Food / Drink replenishment effects, or else Well Fed will cause them to be removed)
                // SpellIcon 2560 is Spell 46687, does not have this flag
                if (spellInfo->HasAttribute(SPELL_ATTR_EX2_FOOD_BUFF) || spellInfo->SpellIconID == 2560)
                    return SPELL_WELL_FED;
                else if (spellInfo->EffectApplyAuraName[EFFECT_INDEX_0] == SPELL_AURA_MOD_STAT && spellInfo->SpellFamilyName == SPELLFAMILY_GENERIC &&
                     spellInfo->SchoolMask & SPELL_SCHOOL_MASK_NATURE && spellInfo->PreventionType == SPELL_PREVENTION_TYPE_SILENCE)
                     return SPELL_SCROLL;
            }
            break;
        }
        case SPELLFAMILY_MAGE:
        {
            // family flags 18(Molten), 25(Frost/Ice), 28(Mage)
            if (spellInfo->SpellFamilyFlags.test<CF_MAGE_MOLTEN_ARMOR1, CF_MAGE_ELEMENTAL_ARMOR, CF_MAGE_MAGE_ARMOR>())
                return SPELL_MAGE_ARMOR;

            if (spellInfo->SpellFamilyFlags.test<CF_MAGE_POLYMORPH>() && spellInfo->EffectApplyAuraName[EFFECT_INDEX_0] == SPELL_AURA_MOD_CONFUSE)
                return SPELL_MAGE_POLYMORPH;

            if (spellInfo->SpellFamilyFlags.test<CF_MAGE_ARCANE_INT>())
                return SPELL_MAGE_INTELLECT;

            break;
        }
        case SPELLFAMILY_WARRIOR:
        {
            if (spellInfo->SpellFamilyFlags.test<CF_WARRIOR_BATTLE_SHOUT, CF_WARRIOR_COMMANDING_SHOUT>())
                return SPELL_POSITIVE_SHOUT;

            break;
        }
        case SPELLFAMILY_WARLOCK:
        {
            // only warlock curses have this
            if (spellInfo->Dispel == DISPEL_CURSE)
                return SPELL_CURSE;

            // Warlock (Demon Armor | Demon Skin | Fel Armor)
            if (spellInfo->SpellFamilyFlags.test<CF_WARLOCK_ARMOR, CF_WARLOCK_FEL_ARMOR, CF_WARLOCK_DEMON_SKIN>())
                return SPELL_WARLOCK_ARMOR;

            // Unstable Affliction | Immolate
            if (spellInfo->SpellFamilyFlags.test<CF_WARLOCK_IMMOLATE, CF_WARLOCK_UNSTABLE_AFFLICTION>())
                return SPELL_UA_IMMOLATE;
            break;
        }
        case SPELLFAMILY_PRIEST:
        {
            // "Well Fed" buff from Blessed Sunfruit, Blessed Sunfruit Juice, Alterac Spring Water
            if (spellInfo->HasAttribute(SPELL_ATTR_CASTABLE_WHILE_SITTING) &&
                (spellInfo->InterruptFlags & SPELL_INTERRUPT_FLAG_AUTOATTACK) &&
                (spellInfo->SpellIconID == 52 || spellInfo->SpellIconID == 79))
                return SPELL_WELL_FED;
            break;
        }
        case SPELLFAMILY_HUNTER:
        {
            // only hunter stings have this
            if (spellInfo->Dispel == DISPEL_POISON)
                return SPELL_STING;

            // only hunter aspects have this
            if (spellInfo->SpellFamilyFlags.test<CF_HUNTER_ASPECT_OF_THE_MONKEY, CF_HUNTER_ASPECT_OF_THE_HAWK, CF_HUNTER_ASPECT_OF_THE_PACK, CF_HUNTER_ASPECT_OF_THE_VIPER, CF_HUNTER_ASPECT_OF_THE_WILD, CF_HUNTER_ASPECT_OF_THE_BEAST, CF_HUNTER_ASPECT_OF_THE_DRAGONHAWK>())
                return SPELL_ASPECT;

            break;
        }
        case SPELLFAMILY_PALADIN:
        {
            if (IsSealSpell(spellInfo))
                return SPELL_SEAL;

            if (spellInfo->SpellFamilyFlags.test<CF_PALADIN_BLESSING_OF_MIGHT, CF_PALADIN_BLESSING_OF_WISDOM, CF_PALADIN_BLESSING_OF_KINGS, CF_PALADIN_MISC_BLESSINGS>())
                return SPELL_BLESSING;

            if (spellInfo->SpellFamilyFlags.test<CF_PALADIN_HAND_OF_FREEDOM, CF_PALADIN_HAND_OF_PROTECTION, CF_PALADIN_HAND_OF_SALVATION1, CF_PALADIN_HAND_OF_SACRIFICE>())
                return SPELL_HAND;

            // skip Heart of the Crusader and Judgements of the Just that have also same spell family mask
            if (spellInfo->SpellFamilyFlags.test<CF_PALADIN_JUDGEMENT_OF_RIGHT, CF_PALADIN_JUDGEMENT_OF_WISDOM_LIGHT, CF_PALADIN_JUDGEMENT_OF_JUSTICE, CF_PALADIN_HEART_OF_THE_CRUSADER, CF_PALADIN_JUDGEMENT_OF_BLOOD_MARTYR>() &&
                (spellInfo->AttributesEx3 & SPELL_ATTR_EX3_UNK9) && !spellInfo->SpellFamilyFlags.test<CF_PALADIN_HEART_OF_THE_CRUSADER,CF_PALADIN_JUDGEMENT_OF_JUST>())
                return SPELL_JUDGEMENT;

            // only paladin auras have this (for palaldin class family)
            if (spellInfo->SpellFamilyFlags.test<CF_PALADIN_AURAS>())
                return SPELL_AURA;

            break;
        }
        case SPELLFAMILY_SHAMAN:
        {
            if (IsElementalShield(spellInfo))
                return SPELL_ELEMENTAL_SHIELD;

            break;
        }

        case SPELLFAMILY_POTION:
            return sSpellMgr.GetSpellElixirSpecific(spellInfo->Id);

        case SPELLFAMILY_DEATHKNIGHT:
            if (spellInfo->Category == 47)
                return SPELL_PRESENCE;
            break;
    }

    // Tracking spells (exclude Well Fed, some other always allowed cases)
    if ((IsSpellHaveAura(spellInfo, SPELL_AURA_TRACK_CREATURES) ||
        IsSpellHaveAura(spellInfo, SPELL_AURA_TRACK_RESOURCES)  ||
        IsSpellHaveAura(spellInfo, SPELL_AURA_TRACK_STEALTHED)) &&
        ((spellInfo->AttributesEx & SPELL_ATTR_EX_UNK17) || (spellInfo->AttributesEx6 & SPELL_ATTR_EX6_CASTABLE_ON_VEHICLE)))
        return SPELL_TRACKER;

    // elixirs can have different families, but potion most ofc.
    if (SpellSpecific sp = sSpellMgr.GetSpellElixirSpecific(spellInfo->Id))
        return sp;

    return SPELL_NORMAL;
}

// target not allow have more one spell specific from same caster
bool IsSingleFromSpellSpecificPerTargetPerCaster(SpellSpecific spellSpec1,SpellSpecific spellSpec2)
{
    switch(spellSpec1)
    {
        case SPELL_BLESSING:
        case SPELL_AURA:
        case SPELL_STING:
        case SPELL_CURSE:
        case SPELL_ASPECT:
        case SPELL_POSITIVE_SHOUT:
        case SPELL_JUDGEMENT:
        case SPELL_HAND:
        case SPELL_UA_IMMOLATE:
            return spellSpec1==spellSpec2;
        default:
            return false;
    }
}

// target not allow have more one ranks from spell from spell specific per target
bool IsSingleFromSpellSpecificSpellRanksPerTarget(SpellSpecific spellSpec1,SpellSpecific spellSpec2)
{
    switch(spellSpec1)
    {
        case SPELL_BLESSING:
        case SPELL_AURA:
        case SPELL_CURSE:
        case SPELL_ASPECT:
        case SPELL_HAND:
            return spellSpec1==spellSpec2;
        default:
            return false;
    }
}

// target not allow have more one spell specific per target from any caster
bool IsSingleFromSpellSpecificPerTarget(SpellSpecific spellSpec1,SpellSpecific spellSpec2)
{
    switch(spellSpec1)
    {
        case SPELL_SEAL:
        case SPELL_TRACKER:
        case SPELL_WARLOCK_ARMOR:
        case SPELL_MAGE_ARMOR:
        case SPELL_ELEMENTAL_SHIELD:
        case SPELL_MAGE_POLYMORPH:
        case SPELL_PRESENCE:
        case SPELL_WELL_FED:
        case SPELL_BLEED_DEBUFF:
        case SPELL_MAGE_INTELLECT:
            return spellSpec1==spellSpec2;
        case SPELL_BATTLE_ELIXIR:
            return spellSpec2==SPELL_BATTLE_ELIXIR
                || spellSpec2==SPELL_FLASK_ELIXIR;
        case SPELL_GUARDIAN_ELIXIR:
            return spellSpec2==SPELL_GUARDIAN_ELIXIR
                || spellSpec2==SPELL_FLASK_ELIXIR;
        case SPELL_FLASK_ELIXIR:
            return spellSpec2==SPELL_BATTLE_ELIXIR
                || spellSpec2==SPELL_GUARDIAN_ELIXIR
                || spellSpec2==SPELL_FLASK_ELIXIR;
        case SPELL_FOOD:
            return spellSpec2==SPELL_FOOD
                || spellSpec2==SPELL_FOOD_AND_DRINK;
        case SPELL_DRINK:
            return spellSpec2==SPELL_DRINK
                || spellSpec2==SPELL_FOOD_AND_DRINK;
        case SPELL_FOOD_AND_DRINK:
            return spellSpec2==SPELL_FOOD
                || spellSpec2==SPELL_DRINK
                || spellSpec2==SPELL_FOOD_AND_DRINK;
        default:
            return false;
    }
}

bool IsPositiveTarget(uint32 targetA, uint32 targetB)
{
    switch(targetA)
    {
        // non-positive targets
        case TARGET_CHAIN_DAMAGE:
        case TARGET_ALL_ENEMY_IN_AREA:
        case TARGET_ALL_ENEMY_IN_AREA_INSTANT:
        case TARGET_IN_FRONT_OF_CASTER:
        case TARGET_ALL_ENEMY_IN_AREA_CHANNELED:
        case TARGET_CURRENT_ENEMY_COORDINATES:
        case TARGET_SINGLE_ENEMY:
        case TARGET_IN_FRONT_OF_CASTER_30:
            return false;
        // positive or dependent
        case TARGET_CASTER_COORDINATES:
            return (targetB == TARGET_ALL_PARTY || targetB == TARGET_ALL_FRIENDLY_UNITS_AROUND_CASTER);
        default:
            break;
    }
    if (targetB)
        return IsPositiveTarget(targetB, 0);
    return true;
}

bool IsExplicitPositiveTarget(uint32 targetA)
{
    // positive targets that in target selection code expect target in m_targers, so not that auto-select target by spell data by m_caster and etc
    switch(targetA)
    {
        case TARGET_SINGLE_FRIEND:
        case TARGET_SINGLE_PARTY:
        case TARGET_CHAIN_HEAL:
        case TARGET_SINGLE_FRIEND_2:
        case TARGET_AREAEFFECT_PARTY_AND_CLASS:
            return true;
        default:
            break;
    }
    return false;
}

bool IsExplicitNegativeTarget(uint32 targetA)
{
    // non-positive targets that in target selection code expect target in m_targers, so not that auto-select target by spell data by m_caster and etc
    switch(targetA)
    {
        case TARGET_CHAIN_DAMAGE:
        case TARGET_CURRENT_ENEMY_COORDINATES:
//        case TARGET_SINGLE_ENEMY: <- Penace is positive!
            return true;
        default:
            break;
    }
    return false;
}

bool IsPositiveEffect(SpellEntry const *spellproto, SpellEffectIndex effIndex)
{
    if (!spellproto)
        return false;

    switch(spellproto->Id)
    {
        case 37675:                                         // Chaos Blast
        case 42786:                                         // Echo Of Ymiron
        case 56266:                                         // Vortex
        case 62470:                                         // Deafening Thunder
        case 63138:                                         // Sara's Fervor (Ulduar - Yogg Saron encounter)
        case 63134:                                         // Sara's Blessing (Ulduar - Yogg Saron encounter)
        case 63355:                                         // Crunch Armor
        case 66271:                                         // Carrying Seaforium (IoC)
        case 66406:                                         // Snobolled! (Trial of the Crusader, Gormok the Impaler encounter)
        case 68377:                                         // Carrying Huge Seaforium (IoC)
        case 71010:                                         // Web Wrap (Icecrown Citadel, trash mob Nerub'ar Broodkeeper)
        case 71265:                                         // Swarming Shadows (Lanathel)
        case 72219:                                         // Gastric Bloat 10 N
        case 72551:                                         // Gastric Bloat 10 H
        case 72552:                                         // Gastric Bloat 25 N
        case 72553:                                         // Gastric Bloat 25 H
        case 72546:                                         // Harvest Soul (Lich King)
        case 57508:                                         // Volazj Insanity Phase 1
        case 57509:                                         // Volazj Insanity Phase 2
        case 57510:                                         // Volazj Insanity Phase 3
        case 57511:                                         // Volazj Insanity Phase 4
        case 57512:                                         // Volazj Insanity Phase 5
        case 55126:                                         // Sladran Snake Trap
        case 39288:                                         // Kargath's Executioner
        case 39289:                                         // Kargath's Executioner
        case 39290:                                         // Kargath's Executioner
        case 66550:                                         // Teleport(BattlegroundIC)
        case 66551:                                         // Teleport(BattlegroundIC)
            return false;
        case 552:                                           // Abolish Disease
        case 12042:                                         // Arcane Power
        case 24732:                                         // Bat Costume
        case 59286:                                         // Opening
        case 43730:                                         // Electrified
        case 47540:                                         // Penance start dummy aura - Rank 1
        case 53005:                                         // Penance start dummy aura - Rank 2
        case 53006:                                         // Penance start dummy aura - Rank 3
        case 53007:                                         // Penance start dummy aura - Rank 4
        case 47747:                                         // Charge Rift (Nexus: Anomalus)
        case 47757:                                         // Penance heal effect trigger - Rank 1
        case 52986:                                         // Penance heal effect trigger - Rank 2
        case 52987:                                         // Penance heal effect trigger - Rank 3
        case 52988:                                         // Penance heal effect trigger - Rank 4
        case 64343:                                         // Impact
        case 64844:                                         // Divine Hymn
        case 64904:                                         // Hymn of Hope
        case 67369:                                         // Grunty Focus
        case 67398:                                         // Zergling Periodic Effect
        case 72771:                                         // Scent of Blood (Saurfang)
            return true;
        default:
            break;
    }

    switch(spellproto->Effect[effIndex])
    {
        case SPELL_EFFECT_DUMMY:
            // some explicitly required dummy effect sets
            switch(spellproto->Id)
            {
                case 28441:                                 // AB Effect 000
                    return false;
                case 48021:                                 // support for quest 12173
                    return true;
                case 49634:                                 // Sergeant's Flare
                case 54530:                                 // Opening
                case 62105:                                 // To'kini's Blowgun
                    return true;
                default:
                    break;
            }
            break;
        // always positive effects (check before target checks that provided non-positive result in some case for positive effects)
        case SPELL_EFFECT_HEAL:
        case SPELL_EFFECT_LEARN_SPELL:
        case SPELL_EFFECT_SKILL_STEP:
        case SPELL_EFFECT_HEAL_PCT:
        case SPELL_EFFECT_ENERGIZE_PCT:
        case SPELL_EFFECT_QUEST_COMPLETE:
            return true;

        case SPELL_EFFECT_SCHOOL_DAMAGE:
        case SPELL_EFFECT_THREAT:
            return false;

        case SPELL_EFFECT_PERSISTENT_AREA_AURA:
            switch(spellproto->Id)
            {
                case 62821:                                 // Toasty Fire (Ulduar Hodir); unclear why this spell has SPELL_ATTR_EX_NEGATIVE
                    return true;
                case 63540:                                 // Paralytic Field (Ulduar Thorim)
                case 62241:
                    return false;
                default:
                    break;
            }
            break;

        // non-positive aura use
        case SPELL_EFFECT_APPLY_AURA:
        case SPELL_EFFECT_APPLY_AREA_AURA_FRIEND:
        {
            switch(spellproto->EffectApplyAuraName[effIndex])
            {
                case SPELL_AURA_PHASE:
                {
                    switch(spellproto->Id)
                    {
                        case 57508:                         // Insanity (Volazj ecounter)
                        case 57509:
                        case 57510:
                        case 57511:
                        case 57512:
                            return false;
                        default:
                            break;
                    }
                    break;
                }
                case SPELL_AURA_DUMMY:
                {
                    // dummy aura can be positive or negative dependent from casted spell
                    switch(spellproto->Id)
                    {
                        case 13139:                         // net-o-matic special effect
                        case 23445:                         // evil twin
                        case 35679:                         // Protectorate Demolitionist
                        case 38637:                         // Nether Exhaustion (red)
                        case 38638:                         // Nether Exhaustion (green)
                        case 38639:                         // Nether Exhaustion (blue)
                        case 11196:                         // Recently Bandaged
                        case 44689:                         // Relay Race Accept Hidden Debuff - DND
                        case 58600:                         // Restricted Flight Area
                            return false;
                        // some spells have unclear target modes for selection, so just make effect positive
                        case 27184:
                        case 27190:
                        case 27191:
                        case 27201:
                        case 27202:
                        case 27203:
                            return true;
                        default:
                            break;
                    }
                }   break;
                case SPELL_AURA_MOD_DAMAGE_DONE:            // dependent from base point sign (negative -> negative)
                case SPELL_AURA_MOD_RESISTANCE:
                case SPELL_AURA_MOD_STAT:
                case SPELL_AURA_MOD_SKILL:
                case SPELL_AURA_MOD_DODGE_PERCENT:
                case SPELL_AURA_MOD_HEALING_PCT:
                case SPELL_AURA_MOD_HEALING_DONE:
                    if (spellproto->CalculateSimpleValue(effIndex) < 0)
                        return false;
                    break;
                case SPELL_AURA_MOD_DAMAGE_TAKEN:           // dependent from bas point sign (positive -> negative)
                    if (spellproto->CalculateSimpleValue(effIndex) < 0)
                        return true;
                    // let check by target modes (for Amplify Magic cases/etc)
                    break;
                case SPELL_AURA_MOD_SPELL_CRIT_CHANCE:
                case SPELL_AURA_MOD_INCREASE_HEALTH_PERCENT:
                case SPELL_AURA_MOD_DAMAGE_PERCENT_DONE:
                    if (spellproto->CalculateSimpleValue(effIndex) > 0)
                        return true;                        // some expected positive spells have SPELL_ATTR_EX_NEGATIVE or unclear target modes
                    break;
                case SPELL_AURA_ADD_TARGET_TRIGGER:
                    return true;
                case SPELL_AURA_PERIODIC_TRIGGER_SPELL:
                    if (spellproto->Id != spellproto->EffectTriggerSpell[effIndex])
                    {
                        uint32 spellTriggeredId = spellproto->EffectTriggerSpell[effIndex];
                        SpellEntry const *spellTriggeredProto = sSpellStore.LookupEntry(spellTriggeredId);

                        if (spellTriggeredProto)
                        {
                            // non-positive targets of main spell return early
                            for(int i = 0; i < MAX_EFFECT_INDEX; ++i)
                            {
                                // if non-positive trigger cast targeted to positive target this main cast is non-positive
                                // this will place this spell auras as debuffs
                                if (spellTriggeredProto->Effect[i] &&
                                    IsPositiveTarget(spellTriggeredProto->EffectImplicitTargetA[i], spellTriggeredProto->EffectImplicitTargetB[i]) &&
                                    !IsPositiveEffect(spellTriggeredProto, SpellEffectIndex(i)))
                                    return false;
                            }
                        }
                    }
                    break;
                case SPELL_AURA_PROC_TRIGGER_SPELL:
                {
                    switch(spellproto->Id) // Impact should be poisitive aura
                    {
                        case 11103:
                        case 12357:
                        case 12358:
                        case 64343:
                            return true;
                        default:
                            break;
                    }
                    // many positive auras have negative triggered spells at damage for example and this not make it negative (it can be canceled for example)
                    break;
                }
                case SPELL_AURA_MOD_STUN:                   //have positive and negative spells, we can't sort its correctly at this moment.
                    if (effIndex == EFFECT_INDEX_0 && spellproto->Effect[EFFECT_INDEX_1] == 0 && spellproto->Effect[EFFECT_INDEX_2] == 0)
                        return false;                       // but all single stun aura spells is negative

                    // Petrification
                    if (spellproto->Id == 17624)
                        return false;
                    break;
                case SPELL_AURA_MOD_PACIFY_SILENCE:
                    switch(spellproto->Id)
                    {
                        case 24740:                         // Wisp Costume
                        case 47585:                         // Dispersion
                            return true;
                        default: break;
                    }
                    return false;
                case SPELL_AURA_MOD_ROOT:
                case SPELL_AURA_MOD_SILENCE:
                case SPELL_AURA_GHOST:
                case SPELL_AURA_PERIODIC_LEECH:
                case SPELL_AURA_MOD_STALKED:
                case SPELL_AURA_PERIODIC_DAMAGE_PERCENT:
                    return false;
                case SPELL_AURA_PERIODIC_DAMAGE:            // used in positive spells also.
                    // part of negative spell if casted at self (prevent cancel)
                    if (spellproto->EffectImplicitTargetA[effIndex] == TARGET_SELF ||
                        spellproto->EffectImplicitTargetA[effIndex] == TARGET_SELF2)
                        return false;
                    break;
                case SPELL_AURA_MOD_DECREASE_SPEED:         // used in positive spells also
                    // part of positive spell if casted at self
                    if ((spellproto->EffectImplicitTargetA[effIndex] == TARGET_SELF ||
                        spellproto->EffectImplicitTargetA[effIndex] == TARGET_SELF2) &&
                        spellproto->SpellFamilyName == SPELLFAMILY_GENERIC)
                        return false;
                    // but not this if this first effect (don't found better check)
                    if (spellproto->HasAttribute(SPELL_ATTR_UNK26) && effIndex == EFFECT_INDEX_0)
                        return false;
                    break;
                case SPELL_AURA_TRANSFORM:
                    // some spells negative
                    switch(spellproto->Id)
                    {
                        case 36897:                         // Transporter Malfunction (race mutation to horde)
                        case 36899:                         // Transporter Malfunction (race mutation to alliance)
                            return false;
                    }
                    break;
                case SPELL_AURA_MOD_SCALE:
                    // some spells negative
                    switch(spellproto->Id)
                    {
                        case 802:                           // Mutate Bug, wrongly negative by target modes
                            return true;
                        case 36900:                         // Soul Split: Evil!
                        case 36901:                         // Soul Split: Good
                        case 36893:                         // Transporter Malfunction (decrease size case)
                        case 36895:                         // Transporter Malfunction (increase size case)
                            return false;
                    }
                    break;
                case SPELL_AURA_MECHANIC_IMMUNITY:
                {
                    // non-positive immunities
                    switch(spellproto->EffectMiscValue[effIndex])
                    {
                        case MECHANIC_BANDAGE:
                        case MECHANIC_SHIELD:
                        case MECHANIC_MOUNT:
                        case MECHANIC_INVULNERABILITY:
                            return false;
                        default:
                            break;
                    }
                }   break;
                case SPELL_AURA_ADD_FLAT_MODIFIER:          // mods
                case SPELL_AURA_ADD_PCT_MODIFIER:
                {
                    // non-positive mods
                    switch(spellproto->EffectMiscValue[effIndex])
                    {
                        case SPELLMOD_COST:                 // dependent from bas point sign (negative -> positive)
                            if (spellproto->Id == 12042)     // Arcane Power workaround
                                break;
                            if (spellproto->CalculateSimpleValue(effIndex) > 0)
                                return false;
                            break;
                        default:
                            break;
                    }
                }   break;
                case SPELL_AURA_FORCE_REACTION:
                {
                    switch (spellproto->Id)
                    {
                        case 42792:                         // Recently Dropped Flag (prevent cancel)
                        case 46221:                         // Animal Blood
                            return false;
                        default:
                            break;
                    }
                    break;
                }
                default:
                    break;
            }
            break;
        }
        default:
            break;
    }

    // non-positive targets
    if(!IsPositiveTarget(spellproto->EffectImplicitTargetA[effIndex],spellproto->EffectImplicitTargetB[effIndex]))
        return false;

    // AttributesEx check
    if (spellproto->HasAttribute(SPELL_ATTR_EX_NEGATIVE))
        return false;

    // ok, positive
    return true;
}

bool IsPositiveSpell(uint32 spellId)
{
    SpellEntry const *spellproto = sSpellStore.LookupEntry(spellId);
    if (!spellproto)
        return false;

    return IsPositiveSpell(spellproto);
}

bool IsPositiveSpell(SpellEntry const *spellproto)
{
    // spells with at least one negative effect are considered negative
    // some self-applied spells have negative effects but in self casting case negative check ignored.
    for (int i = 0; i < MAX_EFFECT_INDEX; ++i)
        if (spellproto->Effect[i] && !IsPositiveEffect(spellproto, SpellEffectIndex(i)))
            return false;
    return true;
}

bool IsNonPositiveSpell(uint32 spellId)
{
    SpellEntry const* spellProto = sSpellStore.LookupEntry(spellId);

    if (!spellProto)
        return false;

    return IsNonPositiveSpell(spellProto);
}

bool IsNonPositiveSpell(SpellEntry const* spellProto)
{
    if (!spellProto)
        return false;

    if (spellProto->AttributesEx6 & SPELL_ATTR_EX6_NO_STACK_DEBUFF_MAJOR)
        return true;

    if (IsPositiveSpell(spellProto))
        return false;

    return true;
}

bool IsSingleTargetSpell(SpellEntry const *spellInfo)
{
    // all other single target spells have if it has AttributesEx5
    if (spellInfo->HasAttribute(SPELL_ATTR_EX5_SINGLE_TARGET_SPELL))
        return true;

    // TODO - need found Judgements rule
    switch(GetSpellSpecific(spellInfo->Id))
    {
        case SPELL_JUDGEMENT:
            return true;
        default:
            break;
    }

    // single target triggered spell.
    // Not real client side single target spell, but it' not triggered until prev. aura expired.
    // This is allow store it in single target spells list for caster for spell proc checking
    if (spellInfo->Id==38324)                                // Regeneration (triggered by 38299 (HoTs on Heals))
        return true;

    return false;
}

bool IsSingleTargetSpells(SpellEntry const *spellInfo1, SpellEntry const *spellInfo2)
{
    // TODO - need better check
    // Equal icon and spellfamily
    if ( spellInfo1->SpellFamilyName == spellInfo2->SpellFamilyName &&
        spellInfo1->SpellIconID == spellInfo2->SpellIconID )
        return true;

    // TODO - need found Judgements rule
    SpellSpecific spec1 = GetSpellSpecific(spellInfo1->Id);
    // spell with single target specific types
    switch(spec1)
    {
        case SPELL_JUDGEMENT:
        case SPELL_MAGE_POLYMORPH:
            if (GetSpellSpecific(spellInfo2->Id) == spec1)
                return true;
            break;
        default:
            break;
    }

    return false;
}

SpellCastResult GetErrorAtShapeshiftedCast (SpellEntry const *spellInfo, uint32 form)
{
    // talents that learn spells can have stance requirements that need ignore
    // (this requirement only for client-side stance show in talent description)
    if ( GetTalentSpellCost(spellInfo->Id) > 0 &&
        (spellInfo->Effect[EFFECT_INDEX_0] == SPELL_EFFECT_LEARN_SPELL || spellInfo->Effect[EFFECT_INDEX_1] == SPELL_EFFECT_LEARN_SPELL || spellInfo->Effect[EFFECT_INDEX_2] == SPELL_EFFECT_LEARN_SPELL) )
        return SPELL_CAST_OK;

    uint32 stanceMask = (form ? 1 << (form - 1) : 0);

    if (stanceMask & spellInfo->StancesNot)                 // can explicitly not be casted in this stance
        return SPELL_FAILED_NOT_SHAPESHIFT;

    if (stanceMask & spellInfo->Stances)                    // can explicitly be casted in this stance
        return SPELL_CAST_OK;

    bool actAsShifted = false;
    if (form > 0)
    {
        SpellShapeshiftFormEntry const *shapeInfo = sSpellShapeshiftFormStore.LookupEntry(form);
        if (!shapeInfo)
        {
            sLog.outError("GetErrorAtShapeshiftedCast: unknown shapeshift %u", form);
            return SPELL_CAST_OK;
        }
        actAsShifted = !(shapeInfo->flags1 & 1);            // shapeshift acts as normal form for spells
    }

    if (actAsShifted)
    {
        if (spellInfo->Attributes & SPELL_ATTR_NOT_SHAPESHIFT) // not while shapeshifted
        {
            //but we must allow cast of Berserk+modifier from any form... where for the hell should we do it?
            if (!(spellInfo->SpellIconID == 1680 && (spellInfo->AttributesEx & 0x8000)))
                return SPELL_FAILED_NOT_SHAPESHIFT;
        }
        else if (spellInfo->Stances != 0)                   // needs other shapeshift
            return SPELL_FAILED_ONLY_SHAPESHIFT;
    }
    else
    {
        // needs shapeshift
        if(!spellInfo->HasAttribute(SPELL_ATTR_EX2_NOT_NEED_SHAPESHIFT) && spellInfo->Stances != 0)
            return SPELL_FAILED_ONLY_SHAPESHIFT;
    }

    return SPELL_CAST_OK;
}

void SpellMgr::LoadSpellTargetPositions()
{
    mSpellTargetPositions.clear();                                // need for reload case

    uint32 count = 0;

    //                                                0   1           2                  3                  4                  5
    QueryResult *result = WorldDatabase.Query("SELECT id, target_map, target_position_x, target_position_y, target_position_z, target_orientation FROM spell_target_position");
    if (!result)
    {
        BarGoLink bar(1);

        bar.step();

        sLog.outString();
        sLog.outString(">> Loaded %u spell target destination coordinates", count);
        return;
    }

    BarGoLink bar(result->GetRowCount());

    do
    {
        Field *fields = result->Fetch();

        bar.step();

        uint32 Spell_ID = fields[0].GetUInt32();

        SpellTargetPosition st;

        st.target_mapId       = fields[1].GetUInt32();
        st.target_X           = fields[2].GetFloat();
        st.target_Y           = fields[3].GetFloat();
        st.target_Z           = fields[4].GetFloat();
        st.target_Orientation = fields[5].GetFloat();

        MapEntry const* mapEntry = sMapStore.LookupEntry(st.target_mapId);
        if (!mapEntry)
        {
            sLog.outErrorDb("Spell (ID:%u) target map (ID: %u) does not exist in `Map.dbc`.",Spell_ID,st.target_mapId);
            continue;
        }

        if (st.target_X==0 && st.target_Y==0 && st.target_Z==0)
        {
            sLog.outErrorDb("Spell (ID:%u) target coordinates not provided.",Spell_ID);
            continue;
        }

        SpellEntry const* spellInfo = sSpellStore.LookupEntry(Spell_ID);
        if (!spellInfo)
        {
            sLog.outErrorDb("Spell (ID:%u) listed in `spell_target_position` does not exist.",Spell_ID);
            continue;
        }

        bool found = false;
        for(int i = 0; i < MAX_EFFECT_INDEX; ++i)
        {
            if (spellInfo->EffectImplicitTargetA[i] == TARGET_TABLE_X_Y_Z_COORDINATES || spellInfo->EffectImplicitTargetB[i] == TARGET_TABLE_X_Y_Z_COORDINATES ||
                spellInfo->EffectImplicitTargetB[i] == TARGET_SELF2)
            {
                // additional requirements
                if (spellInfo->Effect[i]==SPELL_EFFECT_BIND && spellInfo->EffectMiscValue[i])
                {
                    uint32 zone_id = sTerrainMgr.GetAreaId(st.target_mapId, st.target_X, st.target_Y, st.target_Z);
                    if (int32(zone_id) != spellInfo->EffectMiscValue[i])
                    {
                        sLog.outErrorDb("Spell (Id: %u) listed in `spell_target_position` expected point to zone %u bit point to zone %u.",Spell_ID, spellInfo->EffectMiscValue[i], zone_id);
                        break;
                    }
                }

                found = true;
                break;
            }
        }
        if (!found)
        {
            sLog.outErrorDb("Spell (Id: %u) listed in `spell_target_position` does not have target TARGET_TABLE_X_Y_Z_COORDINATES (17).",Spell_ID);
            continue;
        }

        mSpellTargetPositions[Spell_ID] = st;
        ++count;

    } while( result->NextRow() );

    delete result;

    sLog.outString();
    sLog.outString(">> Loaded %u spell target destination coordinates", count);
}

template <typename EntryType, typename WorkerType, typename StorageType>
struct SpellRankHelper
{
    SpellRankHelper(SpellMgr &_mgr, StorageType &_storage): mgr(_mgr), worker(_storage), customRank(0) {}
    void RecordRank(EntryType &entry, uint32 spell_id)
    {
        const SpellEntry *spell = sSpellStore.LookupEntry(spell_id);
        if (!spell)
        {
            sLog.outErrorDb("Spell %u listed in `%s` does not exist", spell_id, worker.TableName());
            return;
        }

        uint32 first_id = mgr.GetFirstSpellInChain(spell_id);

        // most spell ranks expected same data
        if (first_id)
        {
            firstRankSpells.insert(first_id);

            if (first_id != spell_id)
            {
                if (!worker.IsValidCustomRank(entry, spell_id, first_id))
                    return;
                // for later check that first rank also added
                else
                {
                    firstRankSpellsWithCustomRanks.insert(first_id);
                    ++customRank;
                }
            }
        }

        worker.AddEntry(entry, spell);
    }
    void FillHigherRanks()
    {
        // check that first rank added for custom ranks
        for (std::set<uint32>::const_iterator itr = firstRankSpellsWithCustomRanks.begin(); itr != firstRankSpellsWithCustomRanks.end(); ++itr)
            if (!worker.HasEntry(*itr))
                sLog.outErrorDb("Spell %u must be listed in `%s` as first rank for listed custom ranks of spell but not found!", *itr, worker.TableName());

        // fill absent non first ranks data base at first rank data
        for (std::set<uint32>::const_iterator itr = firstRankSpells.begin(); itr != firstRankSpells.end(); ++itr)
        {
            if (worker.SetStateToEntry(*itr))
                mgr.doForHighRanks(*itr, worker);
        }
    }
    std::set<uint32> firstRankSpells;
    std::set<uint32> firstRankSpellsWithCustomRanks;

    SpellMgr &mgr;
    WorkerType worker;
    uint32 customRank;
};

struct DoSpellProcEvent
{
    DoSpellProcEvent(SpellProcEventMap& _spe_map) : spe_map(_spe_map), customProc(0), count(0) {}
    void operator() (uint32 spell_id)
    {
        SpellProcEventEntry const& spe = state->second;
        // add ranks only for not filled data (some ranks have ppm data different for ranks for example)
        SpellProcEventMap::const_iterator spellItr = spe_map.find(spell_id);
        if (spellItr == spe_map.end())
            spe_map[spell_id] = spe;
        // if custom rank data added then it must be same except ppm
        else
        {
            SpellProcEventEntry const& r_spe = spellItr->second;
            if (spe.schoolMask != r_spe.schoolMask)
                sLog.outErrorDb("Spell %u listed in `spell_proc_event` as custom rank have different schoolMask from first rank in chain", spell_id);

            if (spe.spellFamilyName != r_spe.spellFamilyName)
                sLog.outErrorDb("Spell %u listed in `spell_proc_event` as custom rank have different spellFamilyName from first rank in chain", spell_id);

            for (int32 i = 0; i < MAX_EFFECT_INDEX; ++i)
            {
                if (spe.spellFamilyMask[i] != r_spe.spellFamilyMask[i])
                {
                    sLog.outErrorDb("Spell %u listed in `spell_proc_event` as custom rank have different spellFamilyMask/spellFamilyMask2 from first rank in chain", spell_id);
                    break;
                }
            }

            if (spe.procFlags != r_spe.procFlags)
                sLog.outErrorDb("Spell %u listed in `spell_proc_event` as custom rank have different procFlags from first rank in chain", spell_id);

            if (spe.procEx != r_spe.procEx)
                sLog.outErrorDb("Spell %u listed in `spell_proc_event` as custom rank have different procEx from first rank in chain", spell_id);

            // only ppm allowed has been different from first rank

            if (spe.customChance != r_spe.customChance)
                sLog.outErrorDb("Spell %u listed in `spell_proc_event` as custom rank have different customChance from first rank in chain", spell_id);

            if (spe.cooldown != r_spe.cooldown)
                sLog.outErrorDb("Spell %u listed in `spell_proc_event` as custom rank have different cooldown from first rank in chain", spell_id);
        }
    }

    const char* TableName() { return "spell_proc_event"; }
    bool IsValidCustomRank(SpellProcEventEntry const &spe, uint32 entry, uint32 first_id)
    {
        // let have independent data in table for spells with ppm rates (exist rank dependent ppm rate spells)
        if (!spe.ppmRate)
        {
            sLog.outErrorDb("Spell %u listed in `spell_proc_event` is not first rank (%u) in chain", entry, first_id);
            // prevent loading since it won't have an effect anyway
            return false;
        }
        return true;
    }
    void AddEntry(SpellProcEventEntry const &spe, SpellEntry const *spell)
    {
        spe_map[spell->Id] = spe;

        bool isCustom = false;

        if (spe.procFlags == 0)
        {
            if (spell->procFlags==0)
                sLog.outErrorDb("Spell %u listed in `spell_proc_event` probally not triggered spell (no proc flags)", spell->Id);
        }
        else
        {
            if (spell->procFlags==spe.procFlags)
                sLog.outErrorDb("Spell %u listed in `spell_proc_event` has exactly same proc flags as in spell.dbc, field value redundant", spell->Id);
            else
                isCustom = true;
        }

        if (spe.customChance == 0)
        {
            /* enable for re-check cases, 0 chance ok for some cases because in some cases it set by another spell/talent spellmod)
            if (spell->procChance==0 && !spe.ppmRate)
                sLog.outErrorDb("Spell %u listed in `spell_proc_event` probally not triggered spell (no chance or ppm)", spell->Id);
            */
        }
        else
        {
            if (spell->procChance==spe.customChance)
                sLog.outErrorDb("Spell %u listed in `spell_proc_event` has exactly same custom chance as in spell.dbc, field value redundant", spell->Id);
            else
                isCustom = true;
        }

        // totally redundant record
        if (!spe.schoolMask && !spe.procFlags &&
            !spe.procEx && !spe.ppmRate && !spe.customChance && !spe.cooldown)
        {
            bool empty = !spe.spellFamilyName ? true : false;
            for (int32 i = 0; i < MAX_EFFECT_INDEX; ++i)
            {
                if (spe.spellFamilyMask[i])
                {
                    empty = false;
                    ClassFamilyMask const& mask = spell->GetEffectSpellClassMask(SpellEffectIndex(i));
                    if (mask == spe.spellFamilyMask[i])
                        sLog.outErrorDb("Spell %u listed in `spell_proc_event` has same class mask as in Spell.dbc (EffectIndex %u) and doesn't have any other data", spell->Id, i);
                }
            }
            if (empty)
                sLog.outErrorDb("Spell %u listed in `spell_proc_event` doesn't have any useful data", spell->Id);
        }

        if (isCustom)
            ++customProc;
        else
            ++count;
    }

    bool HasEntry(uint32 spellId) { return spe_map.count(spellId) > 0; }
    bool SetStateToEntry(uint32 spellId) { return (state = spe_map.find(spellId)) != spe_map.end(); }
    SpellProcEventMap& spe_map;
    SpellProcEventMap::const_iterator state;

    uint32 customProc;
    uint32 count;
};

void SpellMgr::LoadSpellProcEvents()
{
    mSpellProcEventMap.clear();                             // need for reload case

    //                                                0      1           2                3                  4                  5                  6                  7                  8                  9                  10                 11                 12         13      14       15            16
    QueryResult *result = WorldDatabase.Query("SELECT entry, SchoolMask, SpellFamilyName, SpellFamilyMaskA0, SpellFamilyMaskA1, SpellFamilyMaskA2, SpellFamilyMaskB0, SpellFamilyMaskB1, SpellFamilyMaskB2, SpellFamilyMaskC0, SpellFamilyMaskC1, SpellFamilyMaskC2, procFlags, procEx, ppmRate, CustomChance, Cooldown FROM spell_proc_event");
    if (!result)
    {
        BarGoLink bar(1);
        bar.step();
        sLog.outString();
        sLog.outString(">> No spell proc event conditions loaded");
        return;
    }

    SpellRankHelper<SpellProcEventEntry, DoSpellProcEvent, SpellProcEventMap> rankHelper(*this, mSpellProcEventMap);

    BarGoLink bar(result->GetRowCount());
    do
    {
        Field *fields = result->Fetch();

        bar.step();

        uint32 entry = fields[0].GetUInt32();

        SpellProcEventEntry spe;

        spe.schoolMask      = fields[1].GetUInt32();
        spe.spellFamilyName = fields[2].GetUInt32();

        for (int i = 0; i < MAX_EFFECT_INDEX; ++i)
        {
            spe.spellFamilyMask[i] = ClassFamilyMask(
                fields[i+3].GetUInt32(),
                fields[i+6].GetUInt32(),
                fields[i+9].GetUInt32());
        }
        spe.procFlags       = fields[12].GetUInt32();
        spe.procEx          = fields[13].GetUInt32();
        spe.ppmRate         = fields[14].GetFloat();
        spe.customChance    = fields[15].GetFloat();
        spe.cooldown        = fields[16].GetUInt32();

        rankHelper.RecordRank(spe, entry);

    } while (result->NextRow());

    rankHelper.FillHigherRanks();

    delete result;

    sLog.outString();
    sLog.outString( ">> Loaded %u extra spell proc event conditions +%u custom proc (inc. +%u custom ranks)",  rankHelper.worker.count, rankHelper.worker.customProc, rankHelper.customRank);
}

struct DoSpellProcItemEnchant
{
    DoSpellProcItemEnchant(SpellProcItemEnchantMap& _procMap, float _ppm) : procMap(_procMap), ppm(_ppm) {}
    void operator() (uint32 spell_id) { procMap[spell_id] = ppm; }

    SpellProcItemEnchantMap& procMap;
    float ppm;
};

void SpellMgr::LoadSpellProcItemEnchant()
{
    mSpellProcItemEnchantMap.clear();                       // need for reload case

    uint32 count = 0;

    //                                                0      1
    QueryResult *result = WorldDatabase.Query("SELECT entry, ppmRate FROM spell_proc_item_enchant");
    if (!result)
    {

        BarGoLink bar(1);

        bar.step();

        sLog.outString();
        sLog.outString(">> Loaded %u proc item enchant definitions", count);
        return;
    }

    BarGoLink bar(result->GetRowCount());

    do
    {
        Field *fields = result->Fetch();

        bar.step();

        uint32 entry = fields[0].GetUInt32();
        float ppmRate = fields[1].GetFloat();

        SpellEntry const* spellInfo = sSpellStore.LookupEntry(entry);

        if (!spellInfo)
        {
            sLog.outErrorDb("Spell %u listed in `spell_proc_item_enchant` does not exist", entry);
            continue;
        }

        uint32 first_id = GetFirstSpellInChain(entry);

        if ( first_id != entry )
        {
            sLog.outErrorDb("Spell %u listed in `spell_proc_item_enchant` is not first rank (%u) in chain", entry, first_id);
            // prevent loading since it won't have an effect anyway
            continue;
        }

        mSpellProcItemEnchantMap[entry] = ppmRate;

        // also add to high ranks
        DoSpellProcItemEnchant worker(mSpellProcItemEnchantMap, ppmRate);
        doForHighRanks(entry,worker);

        ++count;
    } while( result->NextRow() );

    delete result;

    sLog.outString();
    sLog.outString( ">> Loaded %u proc item enchant definitions", count );
}

bool IsCastEndProcModifierAura(SpellEntry const *spellInfo, SpellEffectIndex effecIdx, SpellEntry const *procSpell)
{
    // modifier auras that can proc on cast end
    switch (AuraType(spellInfo->EffectApplyAuraName[effecIdx]))
    {
        case SPELL_AURA_ADD_FLAT_MODIFIER:
        case SPELL_AURA_ADD_PCT_MODIFIER:
        {
            switch (spellInfo->EffectMiscValue[effecIdx])
            {
                case SPELLMOD_RANGE:
                case SPELLMOD_RADIUS:
                case SPELLMOD_NOT_LOSE_CASTING_TIME:
                case SPELLMOD_CASTING_TIME:
                case SPELLMOD_COOLDOWN:
                case SPELLMOD_COST:
                case SPELLMOD_GLOBAL_COOLDOWN:
                    return true;
                default:
                    break;
            }
        }
        case SPELL_AURA_MOD_DAMAGE_PERCENT_DONE:
        {
            for (int32 i = 0; i < MAX_EFFECT_INDEX; ++i)
                if (IsEffectHandledOnDelayedSpellLaunch(procSpell, SpellEffectIndex(i)))
                    return true;

            return false;
        }
        default:
            return false;
    }
}

struct DoSpellBonuses
{
    DoSpellBonuses(SpellBonusMap& _spellBonusMap, SpellBonusEntry const& _spellBonus) : spellBonusMap(_spellBonusMap), spellBonus(_spellBonus) {}
    void operator() (uint32 spell_id) { spellBonusMap[spell_id] = spellBonus; }

    SpellBonusMap& spellBonusMap;
    SpellBonusEntry const& spellBonus;
};

void SpellMgr::LoadSpellBonuses()
{
    mSpellBonusMap.clear();                             // need for reload case

    // load DBC data EffectCoeffs[] fields
    // NOTE : only direct_damage/dot_damage data, there's no ap_bonus
    for(uint32 entry = 1; entry < sSpellStore.GetNumRows(); ++entry)
    {
        SpellEntry const* spell = sSpellStore.LookupEntry(entry);
        if (spell)
        {
            // skip NPC spells?
            if(spell->SpellFamilyName == SPELLFAMILY_GENERIC)
                continue;

            SpellBonusEntry sbe;
            bool dataAdded = false;

            for(uint8 i = 0; i < MAX_EFFECT_INDEX; ++i)
            {
                if(spell->Effect[i] && spell->EffectCoeffs[i])
                {
                    bool isDotEffect = false;
                    switch(spell->EffectApplyAuraName[i])
                    {
                        case SPELL_AURA_PERIODIC_DAMAGE:
                        case SPELL_AURA_PERIODIC_DAMAGE_PERCENT:
                        case SPELL_AURA_PERIODIC_LEECH:
                        case SPELL_AURA_PERIODIC_HEAL:
                        case SPELL_AURA_OBS_MOD_HEALTH:
                        case SPELL_AURA_PERIODIC_MANA_LEECH:
                        case SPELL_AURA_OBS_MOD_MANA:
                        case SPELL_AURA_POWER_BURN_MANA:
                            isDotEffect = true;
                            break;
                        default:
                            break;
                    }

                    // both spells that should take 100% bonus and melee spells have EffectCoeffs set to 100%
                    // we don't want to load the later
                    // sometimes indexes with no effect set to 100% too
                    if(spell->EffectCoeffs[i] == 1.0f)
                    {
                        // is it the proper check?
                        if((spell->SchoolMask & SPELL_SCHOOL_MASK_MAGIC) == 0)
                            continue;

                        if(spell->Effect[i] != SPELL_EFFECT_SCHOOL_DAMAGE &&
                            spell->Effect[i] != SPELL_EFFECT_HEALTH_LEECH &&
                            (spell->Effect[i] != SPELL_EFFECT_APPLY_AURA || !isDotEffect) &&
                            spell->Effect[i] != SPELL_EFFECT_PERSISTENT_AREA_AURA &&
                            spell->Effect[i] != SPELL_EFFECT_HEAL)
                            continue;
                    }

                    if(!isDotEffect)
                    {
                        sbe.direct_damage = spell->EffectCoeffs[i];
                        sbe.dot_damage = 0.0f;
                    }
                    else
                    {
                        sbe.dot_damage = spell->EffectCoeffs[i];
                        sbe.direct_damage = 0.0f;
                    }

                    // Disable ap_bonus/ap_dot_bonus by default
                    sbe.ap_bonus = 0.0f;
                    sbe.ap_dot_bonus = 0.0f;

                    dataAdded = true;
                }
            }

            if(dataAdded)
                mSpellBonusMap[entry] = sbe;

            // DO not add to other ranks! data vary per rank on some spells
        }
    }

    // Load data from database

    uint32 count = 0;
    //                                                0      1             2          3
    QueryResult *result = WorldDatabase.Query("SELECT entry, direct_bonus, dot_bonus, ap_bonus, ap_dot_bonus FROM spell_bonus_data");
    if (!result)
    {
        BarGoLink bar(1);
        bar.step();
        sLog.outString();
        sLog.outString(">> Loaded %u spell bonus data", count);
        return;
    }

    BarGoLink bar(result->GetRowCount());
    do
    {
        Field *fields = result->Fetch();
        bar.step();
        uint32 entry = fields[0].GetUInt32();

        SpellEntry const* spell = sSpellStore.LookupEntry(entry);
        if (!spell)
        {
            sLog.outErrorDb("Spell %u listed in `spell_bonus_data` does not exist", entry);
            continue;
        }

        uint32 first_id = GetFirstSpellInChain(entry);

        if ( first_id != entry )
        {
            sLog.outErrorDb("Spell %u listed in `spell_bonus_data` is not first rank (%u) in chain", entry, first_id);
            // prevent loading since it won't have an effect anyway
            continue;
        }

        SpellBonusEntry sbe;

        sbe.direct_damage = fields[1].GetFloat();
        sbe.dot_damage    = fields[2].GetFloat();
        sbe.ap_bonus      = fields[3].GetFloat();
        sbe.ap_dot_bonus  = fields[4].GetFloat();

        bool need_dot = false;
        bool need_direct = false;
        uint32 x = 0;                                       // count all, including empty, meaning: not all existing effect is DoTs/HoTs
        for(int i = 0; i < MAX_EFFECT_INDEX; ++i)
        {
            if (!spell->Effect[i])
            {
                ++x;
                continue;
            }

            // DoTs/HoTs
            switch(spell->EffectApplyAuraName[i])
            {
                case SPELL_AURA_PERIODIC_DAMAGE:
                case SPELL_AURA_PERIODIC_DAMAGE_PERCENT:
                case SPELL_AURA_PERIODIC_LEECH:
                case SPELL_AURA_PERIODIC_HEAL:
                case SPELL_AURA_OBS_MOD_HEALTH:
                case SPELL_AURA_PERIODIC_MANA_LEECH:
                case SPELL_AURA_OBS_MOD_MANA:
                case SPELL_AURA_POWER_BURN_MANA:
                    need_dot = true;
                    ++x;
                    break;
                default:
                    break;
            }
        }

        //TODO: maybe add explicit list possible direct damage spell effects...
        if (x < MAX_EFFECT_INDEX)
            need_direct = true;

        // Check if direct_bonus is needed in `spell_bonus_data`
        float direct_calc = 0.0f;
        float direct_diff = 1000.0f;                        // for have big diff if no DB field value
        if (sbe.direct_damage)
        {
            bool isHeal = false;
            for(int i = 0; i < 3; ++i)
            {
                // Heals (Also count Mana Shield and Absorb effects as heals)
                if (spell->Effect[i] == SPELL_EFFECT_HEAL || spell->Effect[i] == SPELL_EFFECT_HEAL_MAX_HEALTH ||
                    (spell->Effect[i] == SPELL_EFFECT_APPLY_AURA && (spell->EffectApplyAuraName[i] == SPELL_AURA_SCHOOL_ABSORB || spell->EffectApplyAuraName[i] == SPELL_AURA_PERIODIC_HEAL)) )
                {
                    isHeal = true;
                    break;
                }
            }
            direct_calc = CalculateDefaultCoefficient(spell, SPELL_DIRECT_DAMAGE) * (isHeal ? 1.88f : 1.0f);
            direct_diff = std::abs(sbe.direct_damage - direct_calc);
        }

        // Check if dot_bonus is needed in `spell_bonus_data`
        float dot_calc = 0.0f;
        float dot_diff = 1000.0f;                           // for have big diff if no DB field value
        if (sbe.dot_damage)
        {
            bool isHeal = false;
            for(int i = 0; i < 3; ++i)
            {
                // Periodic Heals
                if (spell->Effect[i] == SPELL_EFFECT_APPLY_AURA && spell->EffectApplyAuraName[i] == SPELL_AURA_PERIODIC_HEAL)
                {
                    isHeal = true;
                    break;
                }
            }
            dot_calc = CalculateDefaultCoefficient(spell, DOT) * (isHeal ? 1.88f : 1.0f);
            dot_diff = std::abs(sbe.dot_damage - dot_calc);
        }

        if (direct_diff < 0.02f && !need_dot && !sbe.ap_bonus && !sbe.ap_dot_bonus)
            sLog.outErrorDb("`spell_bonus_data` entry for spell %u `direct_bonus` not needed (data from table: %f, calculated %f, difference of %f) and `dot_bonus` also not used",
                entry, sbe.direct_damage, direct_calc, direct_diff);
        else if (direct_diff < 0.02f && dot_diff < 0.02f && !sbe.ap_bonus && !sbe.ap_dot_bonus)
        {
            sLog.outErrorDb("`spell_bonus_data` entry for spell %u `direct_bonus` not needed (data from table: %f, calculated %f, difference of %f) and ",
                entry, sbe.direct_damage, direct_calc, direct_diff);
            sLog.outErrorDb("                                  ... `dot_bonus` not needed (data from table: %f, calculated %f, difference of %f)",
                sbe.dot_damage, dot_calc, dot_diff);
        }
        else if (!need_direct && dot_diff < 0.02f && !sbe.ap_bonus && !sbe.ap_dot_bonus)
            sLog.outErrorDb("`spell_bonus_data` entry for spell %u `dot_bonus` not needed (data from table: %f, calculated %f, difference of %f) and direct also not used",
            entry, sbe.dot_damage, dot_calc, dot_diff);
        else if (!need_direct && sbe.direct_damage)
            sLog.outErrorDb("`spell_bonus_data` entry for spell %u `direct_bonus` not used (spell not have non-periodic affects)", entry);
        else if (!need_dot && sbe.dot_damage)
            sLog.outErrorDb("`spell_bonus_data` entry for spell %u `dot_bonus` not used (spell not have periodic affects)", entry);

        if (!need_direct && sbe.ap_bonus)
            sLog.outErrorDb("`spell_bonus_data` entry for spell %u `ap_bonus` not used (spell not have non-periodic affects)", entry);
        else if (!need_dot && sbe.ap_dot_bonus)
            sLog.outErrorDb("`spell_bonus_data` entry for spell %u `ap_dot_bonus` not used (spell not have periodic affects)", entry);

        mSpellBonusMap[entry] = sbe;

        // also add to high ranks
        DoSpellBonuses worker(mSpellBonusMap, sbe);
        doForHighRanks(entry, worker);

        ++count;

    } while( result->NextRow() );

    delete result;

    sLog.outString();
    sLog.outString( ">> Loaded %u extra spell bonus data",  count);
}

void SpellMgr::LoadSpellLinked()
{
    mSpellLinkedMap.clear();                          // need for reload case
    uint32 count = 0;
    //                                                0      1             2     3
    QueryResult* result = WorldDatabase.Query("SELECT entry, linked_entry, type, effect_mask FROM spell_linked");
    if (!result)
    {
        BarGoLink bar(1);
        bar.step();
        sLog.outString();
        sLog.outString(">> Spell linked definition not loaded - table empty");
        return;
    }

    BarGoLink bar(result->GetRowCount());
    do
    {
        Field *fields = result->Fetch();
        bar.step();
        uint32 entry       = fields[0].GetUInt32();
        uint32 linkedEntry = fields[1].GetUInt32();

        SpellEntry const* spell = sSpellStore.LookupEntry(entry);
        SpellEntry const* spell1 = sSpellStore.LookupEntry(linkedEntry);
        if (!spell || !spell1)
        {
            sLog.outErrorDb("Spells %u or %u listed in `spell_linked` does not exist", entry, linkedEntry);
            continue;
        }

        if (entry == linkedEntry)
        {
            sLog.outErrorDb("Spell %u linked with self!", entry);
            continue;
        }

        uint32 first_id = GetFirstSpellInChain(entry);

        if ( first_id != entry )
        {
            sLog.outErrorDb("Spell %u listed in `spell_linked` is not first rank (%u) in chain", entry, first_id);
        }

        SpellLinkedEntry data;

        data.spellId      = entry;
        data.linkedId     = linkedEntry;
        data.type         = fields[2].GetUInt32();
        data.effectMask   = fields[3].GetUInt32();

        mSpellLinkedMap.insert(SpellLinkedMap::value_type(entry,data));

        ++count;

    }
    while (result->NextRow());

    delete result;

    sLog.outString();
    sLog.outString( ">> Loaded %u spell linked definitions",  count);
}

SpellLinkedSet SpellMgr::GetSpellLinked(uint32 spell_id, SpellLinkedType type) const
{
    SpellLinkedSet result;

    SpellLinkedMapBounds const& bounds = GetSpellLinkedMapBounds(spell_id);

    if (type < SPELL_LINKED_TYPE_MAX && bounds.first != bounds.second)
    {
        for (SpellLinkedMap::const_iterator itr = bounds.first; itr != bounds.second; ++itr)
        {
            if (itr->second.type == type)
                result.insert(itr->second.linkedId);
        }
    }
    return result;
}

bool SpellMgr::IsSpellProcEventCanTriggeredBy(SpellProcEventEntry const * spellProcEvent, uint32 EventProcFlag, SpellEntry const * procSpell, uint32 procFlags, uint32 procExtra)
{
    // No extra req need
    uint32 procEvent_procEx = PROC_EX_NONE;

    // check prockFlags for condition
    if((procFlags & EventProcFlag) == 0)
        return false;

    // Always trigger for this
    if (EventProcFlag & (PROC_FLAG_KILLED | PROC_FLAG_KILL | PROC_FLAG_ON_TRAP_ACTIVATION | PROC_FLAG_ON_DEATH))
        return true;

    if (spellProcEvent)     // Exist event data
    {
        // Store extra req
        procEvent_procEx = spellProcEvent->procEx;

        // For melee triggers
        if (procSpell == NULL)
        {
            // Check (if set) for school (melee attack have Normal school)
            if (spellProcEvent->schoolMask && (spellProcEvent->schoolMask & SPELL_SCHOOL_MASK_NORMAL) == 0)
                return false;
        }
        else // For spells need check school/spell family/family mask
        {
            // Check (if set) for school
            if (spellProcEvent->schoolMask && (spellProcEvent->schoolMask & procSpell->SchoolMask) == 0)
                return false;

            // Check (if set) for spellFamilyName
            if (spellProcEvent->spellFamilyName && (spellProcEvent->spellFamilyName != procSpell->SpellFamilyName))
                return false;
        }
    }

    // Check for extra req (if none) and hit/crit
    if (procEvent_procEx == PROC_EX_NONE)
    {
        // Don't allow proc from periodic heal if no extra requirement is defined
        if (EventProcFlag & (PROC_FLAG_ON_DO_PERIODIC | PROC_FLAG_ON_TAKE_PERIODIC) && (procExtra & PROC_EX_PERIODIC_POSITIVE))
            return false;

        // No extra req, so can trigger for (damage/healing present) and cast end/hit/crit
        if (procExtra & (PROC_EX_CAST_END|PROC_EX_NORMAL_HIT|PROC_EX_CRITICAL_HIT))
            return true;
    }
    else // all spells hits here only if resist/reflect/immune/evade
    {
        // Exist req for PROC_EX_EX_TRIGGER_ALWAYS
        if (procEvent_procEx & PROC_EX_EX_TRIGGER_ALWAYS)
            return true;
        // Check Extra Requirement like (hit/crit/miss/resist/parry/dodge/block/immune/reflect/absorb and other)
        if (procEvent_procEx & procExtra)
            return true;
    }
    return false;
}

void SpellMgr::LoadSpellElixirs()
{
    mSpellElixirs.clear();                                  // need for reload case

    uint32 count = 0;

    //                                                0      1
    QueryResult *result = WorldDatabase.Query("SELECT entry, mask FROM spell_elixir");
    if (!result)
    {

        BarGoLink bar(1);

        bar.step();

        sLog.outString();
        sLog.outString(">> Loaded %u spell elixir definitions", count);
        return;
    }

    BarGoLink bar(result->GetRowCount());

    do
    {
        Field *fields = result->Fetch();

        bar.step();

        uint32 entry = fields[0].GetUInt32();
        uint8 mask = fields[1].GetUInt8();

        SpellEntry const* spellInfo = sSpellStore.LookupEntry(entry);

        if (!spellInfo)
        {
            sLog.outErrorDb("Spell %u listed in `spell_elixir` does not exist", entry);
            continue;
        }

        mSpellElixirs[entry] = mask;

        ++count;
    } while( result->NextRow() );

    delete result;

    sLog.outString();
    sLog.outString( ">> Loaded %u spell elixir definitions", count );
}

struct DoSpellThreat
{
    DoSpellThreat(SpellThreatMap& _threatMap) : threatMap(_threatMap), count(0) {}
    void operator() (uint32 spell_id)
    {
        SpellThreatEntry const &ste = state->second;
        // add ranks only for not filled data (spells adding flat threat are usually different for ranks)
        SpellThreatMap::const_iterator spellItr = threatMap.find(spell_id);
        if (spellItr == threatMap.end())
            threatMap[spell_id] = ste;

        // just assert that entry is not redundant
        else
        {
            SpellThreatEntry const& r_ste = spellItr->second;
            if (ste.threat == r_ste.threat && ste.multiplier == r_ste.multiplier && ste.ap_bonus == r_ste.ap_bonus)
                sLog.outErrorDb("Spell %u listed in `spell_threat` as custom rank has same data as Rank 1, so redundant", spell_id);
        }
    }
    const char* TableName() { return "spell_threat"; }
    bool IsValidCustomRank(SpellThreatEntry const &ste, uint32 entry, uint32 first_id)
    {
        if (!ste.threat)
        {
            sLog.outErrorDb("Spell %u listed in `spell_threat` is not first rank (%u) in chain and has no threat", entry, first_id);
            // prevent loading unexpected data
            return false;
        }
        return true;
    }
    void AddEntry(SpellThreatEntry const &ste, SpellEntry const *spell)
    {
        threatMap[spell->Id] = ste;

        // flat threat bonus and attack power bonus currently only work properly when all
        // effects have same targets, otherwise, we'd need to seperate it by effect index
        if (ste.threat || fabs(ste.ap_bonus) > M_NULL_F)
        {
            const uint32 *targetA = spell->EffectImplicitTargetA;
            //const uint32 *targetB = spell->EffectImplicitTargetB;
            if ((targetA[EFFECT_INDEX_1] && targetA[EFFECT_INDEX_1] != targetA[EFFECT_INDEX_0]) ||
                (targetA[EFFECT_INDEX_2] && targetA[EFFECT_INDEX_2] != targetA[EFFECT_INDEX_0]))
                sLog.outErrorDb("Spell %u listed in `spell_threat` has effects with different targets, threat may be assigned incorrectly", spell->Id);
        }
        ++count;
    }
    bool HasEntry(uint32 spellId) { return threatMap.count(spellId) > 0; }
    bool SetStateToEntry(uint32 spellId) { return (state = threatMap.find(spellId)) != threatMap.end(); }

    SpellThreatMap& threatMap;
    SpellThreatMap::const_iterator state;
    uint32 count;
};

void SpellMgr::LoadSpellThreats()
{
    mSpellThreatMap.clear();                                // need for reload case

    //                                                0      1       2           3
    QueryResult *result = WorldDatabase.Query("SELECT entry, Threat, multiplier, ap_bonus FROM spell_threat");
    if (!result)
    {
        BarGoLink bar(1);
        bar.step();
        sLog.outString();
        sLog.outString(">> No spell threat entries loaded.");
        return;
    }

    SpellRankHelper<SpellThreatEntry, DoSpellThreat, SpellThreatMap> rankHelper(*this, mSpellThreatMap);

    BarGoLink bar(result->GetRowCount());

    do
    {
        Field *fields = result->Fetch();

        bar.step();

        uint32 entry = fields[0].GetUInt32();

        SpellThreatEntry ste;
        ste.threat = fields[1].GetUInt16();
        ste.multiplier = fields[2].GetFloat();
        ste.ap_bonus = fields[3].GetFloat();

        rankHelper.RecordRank(ste, entry);

    } while( result->NextRow() );

    rankHelper.FillHigherRanks();

    delete result;

    sLog.outString();
    sLog.outString( ">> Loaded %u spell threat entries", rankHelper.worker.count );
}

bool SpellMgr::IsRankSpellDueToSpell(SpellEntry const *spellInfo_1,uint32 spellId_2) const
{
    SpellEntry const *spellInfo_2 = sSpellStore.LookupEntry(spellId_2);
    if(!spellInfo_1 || !spellInfo_2) return false;
    if (spellInfo_1->Id == spellId_2) return false;

    return GetFirstSpellInChain(spellInfo_1->Id)==GetFirstSpellInChain(spellId_2);
}

bool SpellMgr::canStackSpellRanksInSpellBook(SpellEntry const *spellInfo) const
{
    if (IsPassiveSpell(spellInfo))                          // ranked passive spell
        return false;
    if (spellInfo->powerType != POWER_MANA && spellInfo->powerType != POWER_HEALTH)
        return false;
    if (IsProfessionOrRidingSpell(spellInfo->Id))
        return false;

    if (IsSkillBonusSpell(spellInfo->Id))
        return false;

    // All stance spells. if any better way, change it.
    for (int i = 0; i < MAX_EFFECT_INDEX; ++i)
    {
        switch(spellInfo->SpellFamilyName)
        {
            case SPELLFAMILY_PALADIN:
                // Paladin aura Spell
                if (spellInfo->Effect[i]==SPELL_EFFECT_APPLY_AREA_AURA_RAID)
                    return false;
                // Seal of Righteousness, 2 version of same rank
                if (spellInfo->SpellFamilyFlags.test<CF_PALADIN_SEAL_OF_JUST_RIGHT>() && spellInfo->SpellIconID == 25)
                    return false;
                break;
            case SPELLFAMILY_DRUID:
                // Druid form Spell
                if (spellInfo->Effect[i]==SPELL_EFFECT_APPLY_AURA &&
                    spellInfo->EffectApplyAuraName[i] == SPELL_AURA_MOD_SHAPESHIFT)
                    return false;
                break;
            case SPELLFAMILY_ROGUE:
                // Rogue Stealth
                if (spellInfo->Effect[i]==SPELL_EFFECT_APPLY_AURA &&
                    spellInfo->EffectApplyAuraName[i] == SPELL_AURA_MOD_SHAPESHIFT)
                    return false;
                break;
        }
    }
    return true;
}

bool SpellMgr::IsNoStackSpellDueToSpell(uint32 spellId_1, uint32 spellId_2) const
{
    SpellEntry const *spellInfo_1 = sSpellStore.LookupEntry(spellId_1);
    SpellEntry const *spellInfo_2 = sSpellStore.LookupEntry(spellId_2);

    if (!spellInfo_1 || !spellInfo_2)
        return false;

    if(spellId_1 == spellId_2)
        return false;

    // Specific spell family spells
    // also some SpellIconID exceptions related to late checks (isModifier)
    switch(spellInfo_1->SpellFamilyName)
    {
        case SPELLFAMILY_GENERIC:
<<<<<<< HEAD
        {
            // BG_WS_SPELL_FOCUSED_ASSAULT & BG_WS_SPELL_BRUTAL_ASSAULT
            if ((spellInfo_1->Id == 46392 && spellInfo_2->Id == 46393) ||
                (spellInfo_1->Id == 46393 && spellInfo_2->Id == 46392))
                return true;
=======
            switch(spellInfo_2->SpellFamilyName)
            {
                case SPELLFAMILY_GENERIC:                   // same family case
                {
                    // Thunderfury
                    if ((spellInfo_1->Id == 21992 && spellInfo_2->Id == 27648) ||
                        (spellInfo_2->Id == 21992 && spellInfo_1->Id == 27648))
                        return false;

                    // Lightning Speed (Mongoose) and Fury of the Crashing Waves (Tsunami Talisman)
                    if ((spellInfo_1->Id == 28093 && spellInfo_2->Id == 42084) ||
                        (spellInfo_2->Id == 28093 && spellInfo_1->Id == 42084))
                        return false;

                    // Soulstone Resurrection and Twisting Nether (resurrector)
                    if (spellInfo_1->SpellIconID == 92 && spellInfo_2->SpellIconID == 92 && (
                        (spellInfo_1->SpellVisual[0] == 99 && spellInfo_2->SpellVisual[0] == 0) ||
                        (spellInfo_2->SpellVisual[0] == 99 && spellInfo_1->SpellVisual[0] == 0)))
                        return false;

                    // Heart of the Wild, Agility and various Idol Triggers
                    if (spellInfo_1->SpellIconID == 240 && spellInfo_2->SpellIconID == 240)
                        return false;

                    // Personalized Weather (thunder effect should overwrite rainy aura)
                    if (spellInfo_1->SpellIconID == 2606 && spellInfo_2->SpellIconID == 2606)
                        return false;

                    // Mirrored Soul (FoS - Devourer) - and other Boss spells
                    if (spellInfo_1->SpellIconID == 3176 && spellInfo_2->SpellIconID == 3176)
                        return false;

                    // Brood Affliction: Bronze
                    if ((spellInfo_1->Id == 23170 && spellInfo_2->Id == 23171) ||
                        (spellInfo_2->Id == 23170 && spellInfo_1->Id == 23171))
                        return false;

                    // Male Shadowy Disguise
                    if ((spellInfo_1->Id == 32756 && spellInfo_2->Id == 38080) ||
                        (spellInfo_2->Id == 32756 && spellInfo_1->Id == 38080))
                         return false;

                    // Female Shadowy Disguise
                    if ((spellInfo_1->Id == 32756 && spellInfo_2->Id == 38081) ||
                        (spellInfo_2->Id == 32756 && spellInfo_1->Id == 38081))
                         return false;

                    // Cool Down (See PeriodicAuraTick())
                    if ((spellInfo_1->Id == 52441 && spellInfo_2->Id == 52443) ||
                        (spellInfo_2->Id == 52441 && spellInfo_1->Id == 52443))
                        return false;

                    // See Chapel Invisibility and See Noth Invisibility
                    if ((spellInfo_1->Id == 52950 && spellInfo_2->Id == 52707) ||
                        (spellInfo_2->Id == 52950 && spellInfo_1->Id == 52707))
                        return false;

                    // Regular and Night Elf Ghost
                    if ((spellInfo_1->Id == 8326 && spellInfo_2->Id == 20584) ||
                        (spellInfo_2->Id == 8326 && spellInfo_1->Id == 20584))
                         return false;

                    // Aura of Despair auras
                    if ((spellInfo_1->Id == 64848 && spellInfo_2->Id == 62692) ||
                        (spellInfo_2->Id == 64848 && spellInfo_1->Id == 62692))
                        return false;

                    // Blood Fury and Rage of the Unraveller
                    if (spellInfo_1->SpellIconID == 1662 && spellInfo_2->SpellIconID == 1662)
                        return false;

                    // Kindred Spirits
                    if (spellInfo_1->SpellIconID == 3559 && spellInfo_2->SpellIconID == 3559)
                        return false;

                    // Vigilance and Damage Reduction (Vigilance triggered spell)
                    if (spellInfo_1->SpellIconID == 2834 && spellInfo_2->SpellIconID == 2834)
                        return false;

                    // Unstable Sphere Timer and Unstable Sphere Passive
                    if ((spellInfo_1->Id == 50758 && spellInfo_2->Id == 50756) ||
                        (spellInfo_2->Id == 50758 && spellInfo_1->Id == 50756))
                        return false;

                    break;
                }
                case SPELLFAMILY_MAGE:
                    // Arcane Intellect and Insight
                    if (spellInfo_2->SpellIconID == 125 && spellInfo_1->Id == 18820)
                        return false;
                    break;
                case SPELLFAMILY_WARRIOR:
                {
                    // Scroll of Protection and Defensive Stance (multi-family check)
                    if (spellInfo_1->SpellIconID == 276 && spellInfo_1->SpellVisual[0] == 196 && spellInfo_2->Id == 71)
                        return false;

                    // Improved Hamstring -> Hamstring (multi-family check)
                    if ((spellInfo_2->SpellFamilyFlags & UI64LIT(0x2)) && spellInfo_1->Id == 23694)
                        return false;

                    break;
                }
                case SPELLFAMILY_DRUID:
                {
                    // Scroll of Stamina and Leader of the Pack (multi-family check)
                    if (spellInfo_1->SpellIconID == 312 && spellInfo_1->SpellVisual[0] == 216 && spellInfo_2->Id == 24932)
                        return false;

                    // Dragonmaw Illusion (multi-family check)
                    if (spellId_1 == 40216 && spellId_2 == 42016)
                        return false;

                    break;
                }
                case SPELLFAMILY_ROGUE:
                {
                    // Garrote-Silence -> Garrote (multi-family check)
                    if (spellInfo_1->SpellIconID == 498 && spellInfo_1->SpellVisual[0] == 0 && spellInfo_2->SpellIconID == 498)
                        return false;

                    break;
                }
                case SPELLFAMILY_HUNTER:
                {
                    // Concussive Shot and Imp. Concussive Shot (multi-family check)
                    if (spellInfo_1->Id == 19410 && spellInfo_2->Id == 5116)
                        return false;

                    // Improved Wing Clip -> Wing Clip (multi-family check)
                    if ((spellInfo_2->SpellFamilyFlags & UI64LIT(0x40)) && spellInfo_1->Id == 19229)
                        return false;
                    break;
                }
                case SPELLFAMILY_PALADIN:
                {
                    // Unstable Currents and other -> *Sanctity Aura (multi-family check)
                    if (spellInfo_2->SpellIconID==502 && spellInfo_1->SpellIconID==502 && spellInfo_1->SpellVisual[0]==969)
                        return false;
>>>>>>> e19471f0

            // Dark Essence & Light Essence
            if ((spellInfo_1->Id == 65684 && spellInfo_2->Id == 65686) ||
                (spellInfo_2->Id == 65684 && spellInfo_1->Id == 65686))
                return true;

            //Potent Fungus and Mini must remove each other (Amanitar encounter, Ahn'kahet)
            if ((spellInfo_1->Id == 57055 && spellInfo_2->Id == 56648) ||
                (spellInfo_2->Id == 57055 && spellInfo_1->Id == 56648))
                return true;

            // Mirrored Soul (FoS - Devourer) - and other Boss spells
            if (spellInfo_1->SpellIconID == 3176 && spellInfo_2->SpellIconID == 3176)
                return false;

            // Blessing of Forgotten Kings and (Greater) Blessing of Kings
            if (spellInfo_1->Id == 72586)
            {
                if (spellInfo_2->SpellFamilyFlags.test<CF_PALADIN_BLESSING_OF_KINGS>())
                    return true;
            }

            break;
        }
        case SPELLFAMILY_WARLOCK:
            if (spellInfo_2->SpellFamilyName == SPELLFAMILY_WARLOCK)
            {
                //Corruption & Seed of corruption
                if ((spellInfo_1->SpellIconID == 313 && spellInfo_2->SpellIconID == 1932) ||
                    (spellInfo_2->SpellIconID == 313 && spellInfo_1->SpellIconID == 1932))
                {
                    if(spellInfo_1->SpellVisual[0] != 0 && spellInfo_2->SpellVisual[0] != 0)
                        return true;                        // can't be stacked
                }
            }
            break;
        case SPELLFAMILY_WARRIOR:
            if (spellInfo_2->SpellFamilyName == SPELLFAMILY_WARRIOR)
            {
                // Defensive/Berserker/Battle stance aura can not stack (needed for dummy auras)
                if (spellInfo_1->SpellFamilyFlags.test<CF_WARRIOR_STANCES>() && spellInfo_2->SpellFamilyFlags.test<CF_WARRIOR_STANCES>())
                    return true;
            }
<<<<<<< HEAD
=======

            // Hamstring -> Improved Hamstring (multi-family check)
            if ((spellInfo_1->SpellFamilyFlags & UI64LIT(0x2)) && spellInfo_2->Id == 23694)
                return false;

            // Defensive Stance and Scroll of Protection (multi-family check)
            if (spellInfo_1->Id == 71 && spellInfo_2->SpellIconID == 276 && spellInfo_2->SpellVisual[0] == 196)
                return false;

            // Bloodlust and Bloodthirst (multi-family check)
            if (spellInfo_2->Id == 2825 && spellInfo_1->SpellIconID == 38 && spellInfo_1->SpellVisual[0] == 0)
                return false;

            break;
        case SPELLFAMILY_PRIEST:
            if (spellInfo_2->SpellFamilyName == SPELLFAMILY_PRIEST)
            {
                //Devouring Plague and Shadow Vulnerability
                if (((spellInfo_1->SpellFamilyFlags & UI64LIT(0x2000000)) && (spellInfo_2->SpellFamilyFlags & UI64LIT(0x800000000))) ||
                    ((spellInfo_2->SpellFamilyFlags & UI64LIT(0x2000000)) && (spellInfo_1->SpellFamilyFlags & UI64LIT(0x800000000))))
                    return false;

                //StarShards and Shadow Word: Pain
                if (((spellInfo_1->SpellFamilyFlags & UI64LIT(0x200000)) && (spellInfo_2->SpellFamilyFlags & UI64LIT(0x8000))) ||
                    ((spellInfo_2->SpellFamilyFlags & UI64LIT(0x200000)) && (spellInfo_1->SpellFamilyFlags & UI64LIT(0x8000))))
                    return false;

                // Dispersion
                if ((spellInfo_1->Id == 47585 && spellInfo_2->Id == 60069) ||
                    (spellInfo_2->Id == 47585 && spellInfo_1->Id == 60069))
                    return false;
            }
>>>>>>> e19471f0
            break;
        case SPELLFAMILY_DRUID:
            if (spellInfo_2->SpellFamilyName == SPELLFAMILY_DRUID)
            {
                // Mark/Gift of the Wild
                if (spellInfo_1->IsFitToFamily<SPELLFAMILY_DRUID, CF_DRUID_MARK_OF_THE_WILD>() &&
                    spellInfo_2->IsFitToFamily<SPELLFAMILY_DRUID, CF_DRUID_MARK_OF_THE_WILD>())
                    return true;
            }
            break;
        case SPELLFAMILY_PALADIN:
            if (spellInfo_2->SpellFamilyName == SPELLFAMILY_PALADIN)
            {
                // Paladin Seals
                if (IsSealSpell(spellInfo_1) && IsSealSpell(spellInfo_2))
                    return true;

                // Repentance removes Righteous Vengeance
                if (spellInfo_1->Id == 20066 && spellInfo_2->Id == 61840)
                    return true;
            }

            // Blessing of Forgotten Kings and (Greater) Blessing of Kings
            if (spellInfo_1->SpellFamilyFlags.test<CF_PALADIN_BLESSING_OF_KINGS>())
            {
                if (spellInfo_2->Id == 72586)
                    return true;
            }

            break;
        case SPELLFAMILY_DEATHKNIGHT:
            if (spellInfo_2->SpellFamilyName == SPELLFAMILY_DEATHKNIGHT)
            {
                // Crypt Fever and Ebon Plague
                if((spellInfo_1->SpellIconID == 264 && spellInfo_2->SpellIconID == 1933) ||
                   (spellInfo_2->SpellIconID == 264 && spellInfo_1->SpellIconID == 1933))
                    return true;
            }
            break;
        case SPELLFAMILY_MAGE:
            if (spellInfo_2->SpellFamilyName == SPELLFAMILY_MAGE)
            {
                // Dampen / Amplify Magic
                if (spellInfo_1->IsFitToFamily<SPELLFAMILY_MAGE, CF_MAGE_D_A_MAGIC>() &&
                    spellInfo_2->IsFitToFamily<SPELLFAMILY_MAGE, CF_MAGE_D_A_MAGIC>())
                    return true;
            }
            break;
        case SPELLFAMILY_PRIEST:
            if (spellInfo_2->SpellFamilyName == SPELLFAMILY_PRIEST)
            {
                // Power Word / Prayer of Fortitude
                if (spellInfo_1->IsFitToFamily<SPELLFAMILY_PRIEST, CF_PRIEST_POWER_WORD_FORTITUDE>() &&
                    spellInfo_2->IsFitToFamily<SPELLFAMILY_PRIEST, CF_PRIEST_POWER_WORD_FORTITUDE>())
                    return true;

                // Shadow Protection / Prayer of Shadow Protection
                if (spellInfo_1->IsFitToFamily<SPELLFAMILY_PRIEST, CF_PRIEST_SHADOW_PROTECTION>() &&
                    spellInfo_2->IsFitToFamily<SPELLFAMILY_PRIEST, CF_PRIEST_SHADOW_PROTECTION>())
                    return true;
            }
            break;
        default:
            break;
    }

    if (IsRankSpellDueToSpell(spellInfo_1, spellId_2))
        return true;

    return false;
}

bool SpellMgr::IsProfessionOrRidingSpell(uint32 spellId)
{
    SpellEntry const *spellInfo = sSpellStore.LookupEntry(spellId);
    if(!spellInfo)
        return false;

    if (spellInfo->Effect[EFFECT_INDEX_1] != SPELL_EFFECT_SKILL)
        return false;

    uint32 skill = spellInfo->EffectMiscValue[EFFECT_INDEX_1];

    return IsProfessionOrRidingSkill(skill);
}

bool SpellMgr::IsProfessionSpell(uint32 spellId)
{
    SpellEntry const *spellInfo = sSpellStore.LookupEntry(spellId);
    if(!spellInfo)
        return false;

    if (spellInfo->Effect[EFFECT_INDEX_1] != SPELL_EFFECT_SKILL)
        return false;

    uint32 skill = spellInfo->EffectMiscValue[EFFECT_INDEX_1];

    return IsProfessionSkill(skill);
}

bool SpellMgr::IsPrimaryProfessionSpell(uint32 spellId)
{
    SpellEntry const *spellInfo = sSpellStore.LookupEntry(spellId);
    if(!spellInfo)
        return false;

    if (spellInfo->Effect[EFFECT_INDEX_1] != SPELL_EFFECT_SKILL)
        return false;

    uint32 skill = spellInfo->EffectMiscValue[EFFECT_INDEX_1];

    return IsPrimaryProfessionSkill(skill);
}

uint32 SpellMgr::GetProfessionSpellMinLevel(uint32 spellId)
{
    uint32 s2l[8][3] =
    {   // 0 - gather 1 - non-gather 2 - fish
        /*0*/ { 0,   5,  5 },
        /*1*/ { 0,   5,  5 },
        /*2*/ { 0,  10, 10 },
        /*3*/ { 10, 20, 10 },
        /*4*/ { 25, 35, 10 },
        /*5*/ { 40, 50, 10 },
        /*6*/ { 55, 65, 10 },
        /*7*/ { 75, 75, 10 },
    };

    uint32 rank = GetSpellRank(spellId);
    if (rank >= 8)
        return 0;

    SkillLineAbilityMapBounds bounds = GetSkillLineAbilityMapBounds(spellId);
    if (bounds.first == bounds.second)
        return 0;

    switch (bounds.first->second->skillId)
    {
        case SKILL_FISHING:
            return s2l[rank][2];
        case SKILL_HERBALISM:
        case SKILL_MINING:
        case SKILL_SKINNING:
            return s2l[rank][0];
        default:
            return s2l[rank][1];
    }
}


bool SpellMgr::IsPrimaryProfessionFirstRankSpell(uint32 spellId) const
{
    return IsPrimaryProfessionSpell(spellId) && GetSpellRank(spellId)==1;
}

bool SpellMgr::IsSkillBonusSpell(uint32 spellId) const
{
    SkillLineAbilityMapBounds bounds = GetSkillLineAbilityMapBounds(spellId);

    for(SkillLineAbilityMap::const_iterator _spell_idx = bounds.first; _spell_idx != bounds.second; ++_spell_idx)
    {
        SkillLineAbilityEntry const *pAbility = _spell_idx->second;
        if (!pAbility || pAbility->learnOnGetSkill != ABILITY_LEARNED_ON_GET_PROFESSION_SKILL)
            continue;

        if (pAbility->req_skill_value > 0)
            return true;
    }

    return false;
}

bool SpellMgr::IsGroupBuff(SpellEntry const *spellInfo)
{
    for (int i = 0; i < MAX_EFFECT_INDEX; ++i)
    {
        switch(spellInfo->EffectImplicitTargetA[i])
        {
            case TARGET_SINGLE_PARTY:
            case TARGET_ALL_PARTY_AROUND_CASTER:
            case TARGET_ALL_PARTY:
            case TARGET_ALL_PARTY_AROUND_CASTER_2:
            case TARGET_AREAEFFECT_PARTY:
            case TARGET_ALL_RAID_AROUND_CASTER:
            case TARGET_AREAEFFECT_PARTY_AND_CLASS:
                if (IsPositiveEffect(spellInfo, SpellEffectIndex(i)) &&
                    (spellInfo->Effect[i] == SPELL_EFFECT_APPLY_AURA ||
                     spellInfo->Effect[i] == SPELL_EFFECT_APPLY_AREA_AURA_PARTY ||
                     spellInfo->Effect[i] == SPELL_EFFECT_APPLY_AREA_AURA_RAID)
                    )
                {
                    return true;
                }
            default:
                break;
        }
    }

    // some custom cases
    switch (spellInfo->Id)
    {
        case 72590:                             // Fortitude (triggered by AoE spell with ScriptEffect)
            return true;
        default:
            break;
    }

    return false;
}

// is holder stackable from different casters
bool SpellMgr::IsStackableSpellAuraHolder(SpellEntry const* spellInfo)
{
    if (spellInfo->AttributesEx3 & SPELL_ATTR_EX3_STACK_FOR_DIFF_CASTERS)
        return true;

    if (GetSpellSpecific(spellInfo->Id) == SPELL_JUDGEMENT)
        return false;

    // some more (custom) checks. e.g. Insect Swarm doesn't have the attribute, we depend on aura types in holder
    for (int i = 0; i < MAX_EFFECT_INDEX; ++i)
    {
        switch(spellInfo->EffectApplyAuraName[i])
        {
            // DoT/HoT and some more
            case SPELL_AURA_PERIODIC_DAMAGE:
            case SPELL_AURA_DUMMY:
            case SPELL_AURA_PERIODIC_HEAL:
            case SPELL_AURA_OBS_MOD_HEALTH:
            case SPELL_AURA_OBS_MOD_MANA:
            case SPELL_AURA_PERIODIC_TRIGGER_SPELL:
            case SPELL_AURA_PERIODIC_LEECH:
            case SPELL_AURA_PERIODIC_MANA_LEECH:
            case SPELL_AURA_PERIODIC_DAMAGE_PERCENT:
            case SPELL_AURA_POWER_BURN_MANA:
            case SPELL_AURA_CONTROL_VEHICLE:
            case SPELL_AURA_MOD_STUN:
                return true;
        }
    }

    // some direct ID checks (hacks!)
    switch(spellInfo->Id)
    {
        case 70602: // Corruption (Valithria Dreamwalker)
        case 70588: // Suppression (Valithria Dreamwalker)
            return true;
    }

    return false;
}

SpellEntry const* SpellMgr::SelectAuraRankForLevel(SpellEntry const* spellInfo, uint32 level) const
{
    // fast case
    if (level + 10 >= spellInfo->spellLevel)
        return spellInfo;

    // ignore selection for passive spells
    if (IsPassiveSpell(spellInfo))
        return spellInfo;

    bool needRankSelection = false;
    for(int i = 0; i < MAX_EFFECT_INDEX; ++i)
    {
        // for simple aura in check apply to any non caster based targets, in rank search mode to any explicit targets
        if (((spellInfo->Effect[i] == SPELL_EFFECT_APPLY_AURA &&
            (IsExplicitPositiveTarget(spellInfo->EffectImplicitTargetA[i]) ||
            IsAreaEffectPossitiveTarget(Targets(spellInfo->EffectImplicitTargetA[i])))) ||
            spellInfo->Effect[i] == SPELL_EFFECT_APPLY_AREA_AURA_PARTY ||
            spellInfo->Effect[i] == SPELL_EFFECT_APPLY_AREA_AURA_RAID) &&
            IsPositiveEffect(spellInfo, SpellEffectIndex(i)))
        {
            needRankSelection = true;
            break;
        }
    }

    // not required (rank check more slow so check it here)
    if (!needRankSelection || GetSpellRank(spellInfo->Id) == 0)
        return spellInfo;

    for(uint32 nextSpellId = spellInfo->Id; nextSpellId != 0; nextSpellId = GetPrevSpellInChain(nextSpellId))
    {
        SpellEntry const *nextSpellInfo = sSpellStore.LookupEntry(nextSpellId);
        if (!nextSpellInfo)
            break;

        // if found appropriate level
        if (level + 10 >= nextSpellInfo->spellLevel)
            return nextSpellInfo;

        // one rank less then
    }

    // not found
    return NULL;
}

typedef UNORDERED_MAP<uint32,uint32> AbilitySpellPrevMap;

static void LoadSpellChains_AbilityHelper(SpellChainMap& chainMap, AbilitySpellPrevMap const& prevRanks, uint32 spell_id, uint32 prev_id, uint32 deep = 30)
{
    // spell already listed in chains store
    SpellChainMap::const_iterator chain_itr = chainMap.find(spell_id);
    if (chain_itr != chainMap.end())
    {
        MANGOS_ASSERT(chain_itr->second.prev == prev_id && "LoadSpellChains_AbilityHelper: Conflicting data in talents or spell abilities dbc");
        return;
    }

    // prev rank listed in main chain table (can fill correct data directly)
    SpellChainMap::const_iterator prev_chain_itr = chainMap.find(prev_id);
    if (prev_chain_itr != chainMap.end())
    {
        SpellChainNode node;
        node.prev  = prev_id;
        node.first = prev_chain_itr->second.first;
        node.rank  = prev_chain_itr->second.rank+1;
        node.req   = 0;
        chainMap[spell_id] = node;
        return;
    }

    // prev spell not listed in prev ranks store, so it first rank
    AbilitySpellPrevMap::const_iterator prev_itr = prevRanks.find(prev_id);
    if (prev_itr == prevRanks.end())
    {
        SpellChainNode prev_node;
        prev_node.prev  = 0;
        prev_node.first = prev_id;
        prev_node.rank  = 1;
        prev_node.req   = 0;
        chainMap[prev_id] = prev_node;

        SpellChainNode node;
        node.prev  = prev_id;
        node.first = prev_id;
        node.rank  = 2;
        node.req   = 0;
        chainMap[spell_id] = node;
        return;
    }

    if (deep == 0)
    {
        MANGOS_ASSERT(false && "LoadSpellChains_AbilityHelper: Infinity cycle in spell ability data");
        return;
    }

    // prev rank listed, so process it first
    LoadSpellChains_AbilityHelper(chainMap, prevRanks, prev_id, prev_itr->second, deep-1);

    // prev rank must be listed now
    prev_chain_itr = chainMap.find(prev_id);
    if (prev_chain_itr == chainMap.end())
        return;

    SpellChainNode node;
    node.prev  = prev_id;
    node.first = prev_chain_itr->second.first;
    node.rank  = prev_chain_itr->second.rank+1;
    node.req   = 0;
    chainMap[spell_id] = node;
}

void SpellMgr::LoadSpellChains()
{
    mSpellChains.clear();                                   // need for reload case
    mSpellChainsNext.clear();                               // need for reload case

    // load known data for talents
    for (unsigned int i = 0; i < sTalentStore.GetNumRows(); ++i)
    {
        TalentEntry const *talentInfo = sTalentStore.LookupEntry(i);
        if (!talentInfo)
            continue;

        // not add ranks for 1 ranks talents (if exist non ranks spells then it will included in table data)
        if (!talentInfo->RankID[1])
            continue;

        for (int j = 0; j < MAX_TALENT_RANK; j++)
        {
            uint32 spell_id = talentInfo->RankID[j];
            if (!spell_id)
                continue;

            if (!sSpellStore.LookupEntry(spell_id))
            {
                //sLog.outErrorDb("Talent %u not exist as spell",spell_id);
                continue;
            }

            SpellChainNode node;
            node.prev  = (j > 0) ? talentInfo->RankID[j-1] : 0;
            node.first = talentInfo->RankID[0];
            node.rank  = j+1;
            node.req   = 0;

            mSpellChains[spell_id] = node;
        }
    }

    // load known data from spell abilities
    {
        // we can calculate ranks only after full data generation
        AbilitySpellPrevMap prevRanks;
        for(SkillLineAbilityMap::const_iterator ab_itr = mSkillLineAbilityMap.begin(); ab_itr != mSkillLineAbilityMap.end(); ++ab_itr)
        {
            uint32 spell_id = ab_itr->first;

            // skip GM/test/internal spells.begin Its not have ranks anyway
            if (ab_itr->second->skillId == SKILL_INTERNAL)
                continue;

            // some forward spells not exist and can be ignored (some outdated data)
            SpellEntry const* spell_entry = sSpellStore.LookupEntry(spell_id);
            if (!spell_entry)                                   // no cases
                continue;

            // ignore spell without forwards (non ranked or missing info in skill abilities)
            uint32 forward_id = ab_itr->second->forward_spellid;
            if (!forward_id)
                continue;

            // some forward spells not exist and can be ignored (some outdated data)
            SpellEntry const* forward_entry = sSpellStore.LookupEntry(forward_id);
            if (!forward_entry)
                continue;

            // some forward spells still exist but excluded from real use as ranks and not listed in skill abilities now
            SkillLineAbilityMapBounds bounds = mSkillLineAbilityMap.equal_range(forward_id);
            if (bounds.first == bounds.second)
                continue;

            // spell already listed in chains store
            SpellChainMap::const_iterator chain_itr = mSpellChains.find(forward_id);
            if (chain_itr != mSpellChains.end())
            {
                MANGOS_ASSERT(chain_itr->second.prev == spell_id && "Conflicting data in talents or spell abilities dbc");
                continue;
            }

            // spell already listed in prev ranks store
            AbilitySpellPrevMap::const_iterator prev_itr = prevRanks.find(forward_id);
            if (prev_itr != prevRanks.end())
            {
                MANGOS_ASSERT(prev_itr->second == spell_id && "Conflicting data in talents or spell abilities dbc");
                continue;
            }

            // prev rank listed in main chain table (can fill correct data directly)
            SpellChainMap::const_iterator prev_chain_itr = mSpellChains.find(spell_id);
            if (prev_chain_itr != mSpellChains.end())
            {
                SpellChainNode node;
                node.prev  = spell_id;
                node.first = prev_chain_itr->second.first;
                node.rank  = prev_chain_itr->second.rank+1;
                node.req   = 0;

                mSpellChains[forward_id] = node;
                continue;
            }

            // need temporary store for later rank calculation
            prevRanks[forward_id] = spell_id;
        }

        while (!prevRanks.empty())
        {
            uint32 spell_id = prevRanks.begin()->first;
            uint32 prev_id  = prevRanks.begin()->second;
            prevRanks.erase(prevRanks.begin());

            LoadSpellChains_AbilityHelper(mSpellChains, prevRanks, spell_id, prev_id);
        }
    }

    // load custom case
    QueryResult *result = WorldDatabase.Query("SELECT spell_id, prev_spell, first_spell, rank, req_spell FROM spell_chain");
    if (!result)
    {
        BarGoLink bar(1);
        bar.step();

        sLog.outString();
        sLog.outString(">> Loaded 0 spell chain records");
        sLog.outErrorDb("`spell_chains` table is empty!");
        return;
    }

    uint32 dbc_count = mSpellChains.size();
    uint32 new_count = 0;
    uint32 req_count = 0;

    BarGoLink bar(result->GetRowCount());
    do
    {
        bar.step();
        Field *fields = result->Fetch();

        uint32 spell_id = fields[0].GetUInt32();

        SpellChainNode node;
        node.prev  = fields[1].GetUInt32();
        node.first = fields[2].GetUInt32();
        node.rank  = fields[3].GetUInt8();
        node.req   = fields[4].GetUInt32();

        if (!sSpellStore.LookupEntry(spell_id))
        {
            sLog.outErrorDb("Spell %u listed in `spell_chain` does not exist",spell_id);
            continue;
        }

        SpellChainMap::iterator chain_itr = mSpellChains.find(spell_id);
        if (chain_itr != mSpellChains.end())
        {
            if (chain_itr->second.rank != node.rank)
            {
                sLog.outErrorDb("Spell %u (prev: %u, first: %u, rank: %d, req: %u) listed in `spell_chain` expected rank %u by DBC data.",
                    spell_id,node.prev,node.first,node.rank,node.req,chain_itr->second.rank);
                continue;
            }

            if (chain_itr->second.prev != node.prev)
            {
                sLog.outErrorDb("Spell %u (prev: %u, first: %u, rank: %d, req: %u) listed in `spell_chain` expected prev %u by DBC data.",
                    spell_id,node.prev,node.first,node.rank,node.req,chain_itr->second.prev);
                continue;
            }

            if (chain_itr->second.first != node.first)
            {
                sLog.outErrorDb("Spell %u (prev: %u, first: %u, rank: %d, req: %u) listed in `spell_chain` expected first %u by DBC data.",
                    spell_id,node.prev,node.first,node.rank,node.req,chain_itr->second.first);
                continue;
            }

            // update req field by table data
            if (node.req)
            {
                chain_itr->second.req = node.req;
                ++req_count;
                continue;
            }

            // in other case redundant
            sLog.outErrorDb("Spell %u (prev: %u, first: %u, rank: %d, req: %u) already added (talent or spell ability with forward) and non need in `spell_chain`",
                spell_id,node.prev,node.first,node.rank,node.req);
            continue;
        }

        if (node.prev != 0 && !sSpellStore.LookupEntry(node.prev))
        {
            sLog.outErrorDb("Spell %u (prev: %u, first: %u, rank: %d, req: %u) listed in `spell_chain` has nonexistent previous rank spell.",
                spell_id,node.prev,node.first,node.rank,node.req);
            continue;
        }

        if(!sSpellStore.LookupEntry(node.first))
        {
            sLog.outErrorDb("Spell %u (prev: %u, first: %u, rank: %d, req: %u) listed in `spell_chain` has not existing first rank spell.",
                spell_id,node.prev,node.first,node.rank,node.req);
            continue;
        }

        // check basic spell chain data integrity (note: rank can be equal 0 or 1 for first/single spell)
        if ( (spell_id == node.first) != (node.rank <= 1) ||
            (spell_id == node.first) != (node.prev == 0) ||
            (node.rank <= 1) != (node.prev == 0) )
        {
            sLog.outErrorDb("Spell %u (prev: %u, first: %u, rank: %d, req: %u) listed in `spell_chain` has not compatible chain data.",
                spell_id,node.prev,node.first,node.rank,node.req);
            continue;
        }

        if (node.req!=0 && !sSpellStore.LookupEntry(node.req))
        {
            sLog.outErrorDb("Spell %u (prev: %u, first: %u, rank: %d, req: %u) listed in `spell_chain` has not existing required spell.",
                spell_id,node.prev,node.first,node.rank,node.req);
            continue;
        }

        // talents not required data in spell chain for work, but must be checked if present for integrity
        if (TalentSpellPos const* pos = GetTalentSpellPos(spell_id))
        {
            if (node.rank!=pos->rank+1)
            {
                sLog.outErrorDb("Talent %u (prev: %u, first: %u, rank: %d, req: %u) listed in `spell_chain` has wrong rank.",
                    spell_id,node.prev,node.first,node.rank,node.req);
                continue;
            }

            if (TalentEntry const* talentEntry = sTalentStore.LookupEntry(pos->talent_id))
            {
                if (node.first!=talentEntry->RankID[0])
                {
                    sLog.outErrorDb("Talent %u (prev: %u, first: %u, rank: %d, req: %u) listed in `spell_chain` has wrong first rank spell.",
                        spell_id,node.prev,node.first,node.rank,node.req);
                    continue;
                }

                if (node.rank > 1 && node.prev != talentEntry->RankID[node.rank-1-1])
                {
                    sLog.outErrorDb("Talent %u (prev: %u, first: %u, rank: %d, req: %u) listed in `spell_chain` has wrong prev rank spell.",
                        spell_id,node.prev,node.first,node.rank,node.req);
                    continue;
                }

                /*if (node.req!=talentEntry->DependsOnSpell)
                {
                    sLog.outErrorDb("Talent %u (prev: %u, first: %u, rank: %d, req: %u) listed in `spell_chain` has wrong required spell.",
                        spell_id,node.prev,node.first,node.rank,node.req);
                    continue;
                }*/
            }

        }

        // removed ranks often still listed as forward in skill abilities but not listed as spell in it
        if (node.prev)
        {
            bool skip = false;
            // some forward spells still exist but excluded from real use as ranks and not listed in skill abilities now
            SkillLineAbilityMapBounds bounds = mSkillLineAbilityMap.equal_range(spell_id);
            if (bounds.first == bounds.second)
            {
                SkillLineAbilityMapBounds prev_bounds = mSkillLineAbilityMap.equal_range(node.prev);
                for(SkillLineAbilityMap::const_iterator ab_itr = prev_bounds.first; ab_itr != prev_bounds.second; ++ab_itr)
                {
                    // spell listed as forward and not listed as ability
                    // this is marker for removed ranks
                    if (ab_itr->second->forward_spellid == spell_id)
                    {
                        sLog.outErrorDb("Spell %u (prev: %u, first: %u, rank: %d, req: %u) listed in `spell_chain` is removed rank by DBC data.",
                            spell_id, node.prev, node.first, node.rank, node.req);
                        skip = true;
                        break;
                    }
                }
            }

            if (skip)
                continue;
        }

        mSpellChains[spell_id] = node;

        ++new_count;
    } while( result->NextRow() );

    delete result;

    // additional integrity checks
    for(SpellChainMap::const_iterator i = mSpellChains.begin(); i != mSpellChains.end(); ++i)
    {
        if (i->second.prev)
        {
            SpellChainMap::const_iterator i_prev = mSpellChains.find(i->second.prev);
            if (i_prev == mSpellChains.end())
            {
                sLog.outErrorDb("Spell %u (prev: %u, first: %u, rank: %d, req: %u) listed in `spell_chain` has not found previous rank spell in table.",
                    i->first,i->second.prev,i->second.first,i->second.rank,i->second.req);
            }
            else if ( i_prev->second.first != i->second.first )
            {
                sLog.outErrorDb("Spell %u (prev: %u, first: %u, rank: %d, req: %u) listed in `spell_chain` has different first spell in chain compared to previous rank spell (prev: %u, first: %u, rank: %d, req: %u).",
                    i->first,i->second.prev,i->second.first,i->second.rank,i->second.req,
                    i_prev->second.prev,i_prev->second.first,i_prev->second.rank,i_prev->second.req);
            }
            else if ( i_prev->second.rank+1 != i->second.rank )
            {
                sLog.outErrorDb("Spell %u (prev: %u, first: %u, rank: %d, req: %u) listed in `spell_chain` has different rank compared to previous rank spell (prev: %u, first: %u, rank: %d, req: %u).",
                    i->first,i->second.prev,i->second.first,i->second.rank,i->second.req,
                    i_prev->second.prev,i_prev->second.first,i_prev->second.rank,i_prev->second.req);
            }
        }

        if (i->second.req)
        {
            SpellChainMap::const_iterator i_req = mSpellChains.find(i->second.req);
            if (i_req == mSpellChains.end())
            {
                sLog.outErrorDb("Spell %u (prev: %u, first: %u, rank: %d, req: %u) listed in `spell_chain` has not found required rank spell in table.",
                    i->first,i->second.prev,i->second.first,i->second.rank,i->second.req);
            }
            else if ( i_req->second.first == i->second.first )
            {
                sLog.outErrorDb("Spell %u (prev: %u, first: %u, rank: %d, req: %u) listed in `spell_chain` has required rank spell from same spell chain (prev: %u, first: %u, rank: %d, req: %u).",
                    i->first,i->second.prev,i->second.first,i->second.rank,i->second.req,
                    i_req->second.prev,i_req->second.first,i_req->second.rank,i_req->second.req);
            }
            else if ( i_req->second.req )
            {
                sLog.outErrorDb("Spell %u (prev: %u, first: %u, rank: %d, req: %u) listed in `spell_chain` has required rank spell with required spell (prev: %u, first: %u, rank: %d, req: %u).",
                    i->first,i->second.prev,i->second.first,i->second.rank,i->second.req,
                    i_req->second.prev,i_req->second.first,i_req->second.rank,i_req->second.req);
            }
        }
    }

    // fill next rank cache
    for(SpellChainMap::const_iterator i = mSpellChains.begin(); i != mSpellChains.end(); ++i)
    {
        uint32 spell_id = i->first;
        SpellChainNode const& node = i->second;

        if (node.prev)
            mSpellChainsNext.insert(SpellChainMapNext::value_type(node.prev,spell_id));

        if (node.req)
            mSpellChainsNext.insert(SpellChainMapNext::value_type(node.req,spell_id));
    }

    // check single rank redundant cases (single rank talents/spell abilities not added by default so this can be only custom cases)
    for(SpellChainMap::const_iterator i = mSpellChains.begin(); i != mSpellChains.end(); ++i)
    {
        // skip non-first ranks, and spells with additional reqs
        if (i->second.rank > 1 || i->second.req)
            continue;

        if (mSpellChainsNext.find(i->first) == mSpellChainsNext.end())
        {
            sLog.outErrorDb("Spell %u (prev: %u, first: %u, rank: %d, req: %u) listed in `spell_chain` has single rank data, so redundant.",
                i->first,i->second.prev,i->second.first,i->second.rank,i->second.req);
        }
    }

    sLog.outString();
    sLog.outString( ">> Loaded %u spell chain records (%u from DBC data with %u req field updates, and %u loaded from table)", dbc_count+new_count, dbc_count, req_count, new_count);
}

void SpellMgr::LoadSpellLearnSkills()
{
    mSpellLearnSkills.clear();                              // need for reload case

    // search auto-learned skills and add its to map also for use in unlearn spells/talents
    uint32 dbc_count = 0;
    BarGoLink bar(sSpellStore.GetNumRows());
    for (uint32 spell = 0; spell < sSpellStore.GetNumRows(); ++spell)
    {
        bar.step();
        SpellEntry const* entry = sSpellStore.LookupEntry(spell);

        if (!entry)
            continue;

        for (int i = 0; i < MAX_EFFECT_INDEX; ++i)
        {
            if (entry->Effect[i] == SPELL_EFFECT_SKILL)
            {
                SpellLearnSkillNode dbc_node;
                dbc_node.skill    = entry->EffectMiscValue[i];
                dbc_node.step     = entry->CalculateSimpleValue(SpellEffectIndex(i));
                if (dbc_node.skill != SKILL_RIDING)
                    dbc_node.value = 1;
                else
                    dbc_node.value = dbc_node.step * 75;
                dbc_node.maxvalue = dbc_node.step * 75;

                mSpellLearnSkills[spell] = dbc_node;
                ++dbc_count;
                break;
            }
        }
    }

    sLog.outString();
    sLog.outString(">> Loaded %u Spell Learn Skills from DBC", dbc_count);
}

void SpellMgr::LoadSpellLearnSpells()
{
    mSpellLearnSpells.clear();                              // need for reload case

    //                                                0      1        2
    QueryResult *result = WorldDatabase.Query("SELECT entry, SpellID, Active FROM spell_learn_spell");
    if (!result)
    {
        BarGoLink bar(1);
        bar.step();

        sLog.outString();
        sLog.outString(">> Loaded 0 spell learn spells");
        sLog.outErrorDb("`spell_learn_spell` table is empty!");
        return;
    }

    uint32 count = 0;

    BarGoLink bar(result->GetRowCount());
    do
    {
        bar.step();
        Field *fields = result->Fetch();

        uint32 spell_id    = fields[0].GetUInt32();

        SpellLearnSpellNode node;
        node.spell      = fields[1].GetUInt32();
        node.active     = fields[2].GetBool();
        node.autoLearned= false;

        if (!sSpellStore.LookupEntry(spell_id))
        {
            sLog.outErrorDb("Spell %u listed in `spell_learn_spell` does not exist",spell_id);
            continue;
        }

        if (!sSpellStore.LookupEntry(node.spell))
        {
            sLog.outErrorDb("Spell %u listed in `spell_learn_spell` learning nonexistent spell %u",spell_id,node.spell);
            continue;
        }

        if (GetTalentSpellCost(node.spell))
        {
            sLog.outErrorDb("Spell %u listed in `spell_learn_spell` attempt learning talent spell %u, skipped",spell_id,node.spell);
            continue;
        }

        mSpellLearnSpells.insert(SpellLearnSpellMap::value_type(spell_id,node));

        ++count;
    } while (result->NextRow());

    delete result;

    // search auto-learned spells and add its to map also for use in unlearn spells/talents
    uint32 dbc_count = 0;
    for(uint32 spell = 0; spell < sSpellStore.GetNumRows(); ++spell)
    {
        SpellEntry const* entry = sSpellStore.LookupEntry(spell);

        if (!entry)
            continue;

        for(int i = 0; i < MAX_EFFECT_INDEX; ++i)
        {
            if (entry->Effect[i]==SPELL_EFFECT_LEARN_SPELL)
            {
                SpellLearnSpellNode dbc_node;
                dbc_node.spell       = entry->EffectTriggerSpell[i];
                dbc_node.active      = true;                // all dbc based learned spells is active (show in spell book or hide by client itself)

                // ignore learning nonexistent spells (broken/outdated/or generic learning spell 483
                if (!sSpellStore.LookupEntry(dbc_node.spell))
                    continue;

                // talent or passive spells or skill-step spells auto-casted and not need dependent learning,
                // pet teaching spells don't must be dependent learning (casted)
                // other required explicit dependent learning
                dbc_node.autoLearned = entry->EffectImplicitTargetA[i]==TARGET_PET || GetTalentSpellCost(spell) > 0 || IsPassiveSpell(entry) || IsSpellHaveEffect(entry,SPELL_EFFECT_SKILL_STEP);

                SpellLearnSpellMapBounds db_node_bounds = GetSpellLearnSpellMapBounds(spell);

                bool found = false;
                for(SpellLearnSpellMap::const_iterator itr = db_node_bounds.first; itr != db_node_bounds.second; ++itr)
                {
                    if (itr->second.spell == dbc_node.spell)
                    {
                        sLog.outErrorDb("Spell %u auto-learn spell %u in spell.dbc then the record in `spell_learn_spell` is redundant, please fix DB.",
                            spell,dbc_node.spell);
                        found = true;
                        break;
                    }
                }

                if (!found)                                 // add new spell-spell pair if not found
                {
                    mSpellLearnSpells.insert(SpellLearnSpellMap::value_type(spell,dbc_node));
                    ++dbc_count;
                }
            }
        }
    }

    sLog.outString();
    sLog.outString( ">> Loaded %u spell learn spells + %u found in DBC", count, dbc_count );
}

void SpellMgr::LoadSpellScriptTarget()
{
    mSpellScriptTarget.clear();                             // need for reload case

    uint32 count = 0;

    QueryResult *result = WorldDatabase.Query("SELECT entry,type,targetEntry FROM spell_script_target");

    if (!result)
    {
        BarGoLink bar(1);

        bar.step();

        sLog.outString();
        sLog.outErrorDb(">> Loaded 0 SpellScriptTarget. DB table `spell_script_target` is empty.");
        return;
    }

    BarGoLink bar(result->GetRowCount());

    do
    {
        Field *fields = result->Fetch();
        bar.step();

        uint32 spellId     = fields[0].GetUInt32();
        uint32 type        = fields[1].GetUInt32();
        uint32 targetEntry = fields[2].GetUInt32();

        SpellEntry const* spellProto = sSpellStore.LookupEntry(spellId);

        if (!spellProto)
        {
            sLog.outErrorDb("Table `spell_script_target`: spellId %u listed for TargetEntry %u does not exist.",spellId,targetEntry);
            continue;
        }

        bool targetfound = false;
        for (int i = 0; i < MAX_EFFECT_INDEX; ++i)
        {
            if ( spellProto->EffectImplicitTargetA[i] == TARGET_SCRIPT ||
                spellProto->EffectImplicitTargetB[i] == TARGET_SCRIPT ||
                spellProto->EffectImplicitTargetA[i] == TARGET_SCRIPT_COORDINATES ||
                spellProto->EffectImplicitTargetB[i] == TARGET_SCRIPT_COORDINATES ||
                spellProto->EffectImplicitTargetA[i] == TARGET_FOCUS_OR_SCRIPTED_GAMEOBJECT ||
                spellProto->EffectImplicitTargetB[i] == TARGET_FOCUS_OR_SCRIPTED_GAMEOBJECT ||
                spellProto->EffectImplicitTargetA[i] == TARGET_AREAEFFECT_INSTANT ||
                spellProto->EffectImplicitTargetB[i] == TARGET_AREAEFFECT_INSTANT ||
                spellProto->EffectImplicitTargetA[i] == TARGET_AREAEFFECT_CUSTOM ||
                spellProto->EffectImplicitTargetB[i] == TARGET_AREAEFFECT_CUSTOM ||
                spellProto->EffectImplicitTargetA[i] == TARGET_OBJECT_AREA_SRC ||
                spellProto->EffectImplicitTargetB[i] == TARGET_OBJECT_AREA_SRC ||
                spellProto->EffectImplicitTargetA[i] == TARGET_AREAEFFECT_GO_AROUND_DEST ||
                spellProto->EffectImplicitTargetB[i] == TARGET_AREAEFFECT_GO_AROUND_DEST)
            {
                targetfound = true;
                break;
            }
        }
        if (!targetfound)
        {
            sLog.outErrorDb("Table `spell_script_target`: spellId %u listed for TargetEntry %u does not have any implicit target TARGET_SCRIPT(38) or TARGET_SCRIPT_COORDINATES (46) or TARGET_FOCUS_OR_SCRIPTED_GAMEOBJECT (40).", spellId, targetEntry);
            continue;
        }

        if (type >= MAX_SPELL_TARGET_TYPE)
        {
            sLog.outErrorDb("Table `spell_script_target`: target type %u for TargetEntry %u is incorrect.",type,targetEntry);
            continue;
        }

        // Checks by target type
        switch (type)
        {
            case SPELL_TARGET_TYPE_GAMEOBJECT:
            {
                if (!targetEntry)
                    break;

                if (!sGOStorage.LookupEntry<GameObjectInfo>(targetEntry))
                {
                    sLog.outErrorDb("Table `spell_script_target`: gameobject template entry %u does not exist.",targetEntry);
                    continue;
                }
                break;
            }
            default:
                if (!targetEntry)
                {
                    sLog.outErrorDb("Table `spell_script_target`: target entry == 0 for not GO target type (%u).",type);
                    continue;
                }
                if (const CreatureInfo* cInfo = sCreatureStorage.LookupEntry<CreatureInfo>(targetEntry))
                {
                    if (spellId == 30427 && !cInfo->SkinLootId)
                    {
                        sLog.outErrorDb("Table `spell_script_target` has creature %u as a target of spellid 30427, but this creature has no skinlootid. Gas extraction will not work!", cInfo->Entry);
                        continue;
                    }
                }
                else
                {
                    sLog.outErrorDb("Table `spell_script_target`: creature template entry %u does not exist.",targetEntry);
                    continue;
                }
                break;
        }

        mSpellScriptTarget.insert(SpellScriptTarget::value_type(spellId,SpellTargetEntry(SpellTargetType(type),targetEntry)));

        ++count;
    } while (result->NextRow());

    delete result;

    // Check all spells
    /* Disabled (lot errors at this moment)
    for(uint32 i = 1; i < sSpellStore.nCount; ++i)
    {
        SpellEntry const * spellInfo = sSpellStore.LookupEntry(i);
        if(!spellInfo)
            continue;

        bool found = false;
        for(int j = 0; j < MAX_EFFECT_INDEX; ++j)
        {
            if ( spellInfo->EffectImplicitTargetA[j] == TARGET_SCRIPT || spellInfo->EffectImplicitTargetA[j] != TARGET_SELF && spellInfo->EffectImplicitTargetB[j] == TARGET_SCRIPT )
            {
                SpellScriptTarget::const_iterator lower = GetBeginSpellScriptTarget(spellInfo->Id);
                SpellScriptTarget::const_iterator upper = GetEndSpellScriptTarget(spellInfo->Id);
                if (lower==upper)
                {
                    sLog.outErrorDb("Spell (ID: %u) has effect EffectImplicitTargetA/EffectImplicitTargetB = %u (TARGET_SCRIPT), but does not have record in `spell_script_target`",spellInfo->Id,TARGET_SCRIPT);
                    break;                                  // effects of spell
                }
            }
        }
    }
    */

    sLog.outString();
    sLog.outString(">> Loaded %u Spell Script Targets", count);
}

void SpellMgr::LoadSpellPetAuras()
{
    mSpellPetAuraMap.clear();                                  // need for reload case

    uint32 count = 0;

    //                                                0      1         2    3
    QueryResult *result = WorldDatabase.Query("SELECT spell, effectId, pet, aura FROM spell_pet_auras");
    if (!result)
    {

        BarGoLink bar(1);

        bar.step();

        sLog.outString();
        sLog.outString(">> Loaded %u spell pet auras", count);
        return;
    }

    BarGoLink bar(result->GetRowCount());

    do
    {
        Field *fields = result->Fetch();

        bar.step();

        uint32 spell = fields[0].GetUInt32();
        SpellEffectIndex eff = SpellEffectIndex(fields[1].GetUInt32());
        uint32 pet = fields[2].GetUInt32();
        uint32 aura = fields[3].GetUInt32();

        if (!spell)
        {
            // Creating lists of pet passive auras (spell == 0)
            PetAura pa(pet, aura, eff, 0);
            mSpellPetPassiveAuraMap[pet].push_back(pa);
            continue;
        }

        if (eff >= MAX_EFFECT_INDEX)
        {
            sLog.outErrorDb("Spell %u listed in `spell_pet_auras` with wrong spell effect index (%u)", spell, eff);
            continue;
        }

        SpellPetAuraMap::iterator itr = mSpellPetAuraMap.find((spell<<8) + eff);
        if (itr != mSpellPetAuraMap.end())
        {
            itr->second.AddAura(pet, aura);
        }
        else
        {
            SpellEntry const* spellInfo = sSpellStore.LookupEntry(spell);
            if (!spellInfo)
            {
                sLog.outErrorDb("Spell %u listed in `spell_pet_auras` does not exist", spell);
                continue;
            }

            if (spellInfo->Effect[eff] != SPELL_EFFECT_DUMMY &&
               (spellInfo->Effect[eff] != SPELL_EFFECT_APPLY_AURA ||
                spellInfo->EffectApplyAuraName[eff] != SPELL_AURA_DUMMY))
            {
                DEBUG_LOG("PetAuras load: Spell %u listed in `spell_pet_auras` does not have dummy aura or dummy effect", spell);
            }

            SpellEntry const* spellInfo2 = sSpellStore.LookupEntry(aura);
            if (!spellInfo2)
            {
                sLog.outErrorDb("Aura %u listed in `spell_pet_auras` does not exist", aura);
                continue;
            }

            PetAura pa(pet, aura, spellInfo->EffectImplicitTargetA[eff] == TARGET_PET, spellInfo->CalculateSimpleValue(eff));
            mSpellPetAuraMap[(spell<<8) + eff] = pa;
        }

        ++count;
    } while( result->NextRow() );

    delete result;

    sLog.outString();
    sLog.outString( ">> Loaded %u spell pet auras", count );
}

void SpellMgr::LoadPetLevelupSpellMap()
{
    uint32 count = 0;
    uint32 family_count = 0;

    for (uint32 i = 0; i < sCreatureFamilyStore.GetNumRows(); ++i)
    {
        CreatureFamilyEntry const *creatureFamily = sCreatureFamilyStore.LookupEntry(i);
        if(!creatureFamily)                                 // not exist
            continue;

        for (uint32 j = 0; j < sSkillLineAbilityStore.GetNumRows(); ++j)
        {
            SkillLineAbilityEntry const *skillLine = sSkillLineAbilityStore.LookupEntry(j);
            if ( !skillLine )
                continue;

            if (skillLine->skillId!=creatureFamily->skillLine[0] &&
                (!creatureFamily->skillLine[1] || skillLine->skillId!=creatureFamily->skillLine[1]))
                continue;

            if (skillLine->learnOnGetSkill != ABILITY_LEARNED_ON_GET_RACE_OR_CLASS_SKILL)
                continue;

            SpellEntry const *spell = sSpellStore.LookupEntry(skillLine->spellId);
            if(!spell)                                      // not exist
                continue;

            PetLevelupSpellSet& spellSet = mPetLevelupSpellMap[creatureFamily->ID];
            if (spellSet.empty())
                ++family_count;

            spellSet.insert(PetLevelupSpellSet::value_type(spell->spellLevel,spell->Id));
            count++;
        }
    }

    sLog.outString();
    sLog.outString( ">> Loaded %u pet levelup and default spells for %u families", count, family_count );
}

bool SpellMgr::LoadPetDefaultSpells_helper(CreatureInfo const* cInfo, PetDefaultSpellsEntry& petDefSpells)
{
    // skip empty list;
    bool have_spell = false;
    for(int j = 0; j < MAX_CREATURE_SPELL_DATA_SLOT; ++j)
    {
        if (petDefSpells.spellid[j])
        {
            have_spell = true;
            break;
        }
    }
    if(!have_spell)
        return false;

    // remove duplicates with levelupSpells if any
    if (PetLevelupSpellSet const *levelupSpells = cInfo->family ? GetPetLevelupSpellList(cInfo->family) : NULL)
    {
        for(int j = 0; j < MAX_CREATURE_SPELL_DATA_SLOT; ++j)
        {
            if(!petDefSpells.spellid[j])
                continue;

            for(PetLevelupSpellSet::const_iterator itr = levelupSpells->begin(); itr != levelupSpells->end(); ++itr)
            {
                if (itr->second == petDefSpells.spellid[j])
                {
                    petDefSpells.spellid[j] = 0;
                    break;
                }
            }
        }
    }

    // skip empty list;
    have_spell = false;
    for(int j = 0; j < MAX_CREATURE_SPELL_DATA_SLOT; ++j)
    {
        if (petDefSpells.spellid[j])
        {
            have_spell = true;
            break;
        }
    }

    return have_spell;
}

void SpellMgr::LoadPetDefaultSpells()
{
    MANGOS_ASSERT(MAX_CREATURE_SPELL_DATA_SLOT <= CREATURE_MAX_SPELLS);

    mPetDefaultSpellsMap.clear();

    uint32 countCreature = 0;
    uint32 countData = 0;

    for(uint32 i = 0; i < sCreatureStorage.MaxEntry; ++i )
    {
        CreatureInfo const* cInfo = sCreatureStorage.LookupEntry<CreatureInfo>(i);
        if(!cInfo)
            continue;

        if(!cInfo->PetSpellDataId)
            continue;

        // for creature with PetSpellDataId get default pet spells from dbc
        CreatureSpellDataEntry const* spellDataEntry = sCreatureSpellDataStore.LookupEntry(cInfo->PetSpellDataId);
        if(!spellDataEntry)
            continue;

        int32 petSpellsId = -(int32)cInfo->PetSpellDataId;
        PetDefaultSpellsEntry petDefSpells;
        for(int j = 0; j < MAX_CREATURE_SPELL_DATA_SLOT; ++j)
            petDefSpells.spellid[j] = spellDataEntry->spellId[j];

        if (LoadPetDefaultSpells_helper(cInfo, petDefSpells))
        {
            mPetDefaultSpellsMap[petSpellsId] = petDefSpells;
            ++countData;
        }
    }

    // different summon spells
    for(uint32 i = 0; i < sSpellStore.GetNumRows(); ++i )
    {
        SpellEntry const* spellEntry = sSpellStore.LookupEntry(i);
        if(!spellEntry)
            continue;

        for(int k = 0; k < MAX_EFFECT_INDEX; ++k)
        {
            if (spellEntry->Effect[k]==SPELL_EFFECT_SUMMON || spellEntry->Effect[k]==SPELL_EFFECT_SUMMON_PET)
            {
                uint32 creature_id = spellEntry->EffectMiscValue[k];
                CreatureInfo const* cInfo = sCreatureStorage.LookupEntry<CreatureInfo>(creature_id);
                if(!cInfo)
                    continue;

                // already loaded
                if (cInfo->PetSpellDataId)
                    continue;

                // for creature without PetSpellDataId get default pet spells from creature_template
                int32 petSpellsId = cInfo->Entry;
                if (mPetDefaultSpellsMap.find(cInfo->Entry) != mPetDefaultSpellsMap.end())
                    continue;

                PetDefaultSpellsEntry petDefSpells;
                for(int j = 0; j < MAX_CREATURE_SPELL_DATA_SLOT; ++j)
                    petDefSpells.spellid[j] = cInfo->spells[j];

                if (LoadPetDefaultSpells_helper(cInfo, petDefSpells))
                {
                    mPetDefaultSpellsMap[petSpellsId] = petDefSpells;
                    ++countCreature;
                }
            }
        }
    }

    sLog.outString();
    sLog.outString( ">> Loaded addition spells for %u pet spell data entries and %u summonable creature templates", countData, countCreature );
}

/// Some checks for spells, to prevent adding deprecated/broken spells for trainers, spell book, etc
bool SpellMgr::IsSpellValid(SpellEntry const* spellInfo, Player* pl, bool msg)
{
    // not exist
    if(!spellInfo)
        return false;

    bool need_check_reagents = false;

    // check effects
    for(int i = 0; i < MAX_EFFECT_INDEX; ++i)
    {
        switch(spellInfo->Effect[i])
        {
            case SPELL_EFFECT_NONE:
                continue;

            // craft spell for crafting nonexistent item (break client recipes list show)
            case SPELL_EFFECT_CREATE_ITEM:
            case SPELL_EFFECT_CREATE_ITEM_2:
            {
                if (spellInfo->EffectItemType[i] == 0)
                {
                    // skip auto-loot crafting spells, its not need explicit item info (but have special fake items sometime)
                    if (!IsLootCraftingSpell(spellInfo))
                    {
                        if (msg)
                        {
                            if (pl)
                                ChatHandler(pl).PSendSysMessage("Craft spell %u not have create item entry.",spellInfo->Id);
                            else
                                sLog.outErrorDb("Craft spell %u not have create item entry.",spellInfo->Id);
                        }
                        return false;
                    }

                }
                // also possible IsLootCraftingSpell case but fake item must exist anyway
                else if (!ObjectMgr::GetItemPrototype( spellInfo->EffectItemType[i] ))
                {
                    if (msg)
                    {
                        if (pl)
                            ChatHandler(pl).PSendSysMessage("Craft spell %u create item (Entry: %u) but item does not exist in item_template.",spellInfo->Id,spellInfo->EffectItemType[i]);
                        else
                            sLog.outErrorDb("Craft spell %u create item (Entry: %u) but item does not exist in item_template.",spellInfo->Id,spellInfo->EffectItemType[i]);
                    }
                    return false;
                }

                need_check_reagents = true;
                break;
            }
            case SPELL_EFFECT_LEARN_SPELL:
            {
                SpellEntry const* spellInfo2 = sSpellStore.LookupEntry(spellInfo->EffectTriggerSpell[i]);
                if ( !IsSpellValid(spellInfo2,pl,msg) )
                {
                    if (msg)
                    {
                        if (pl)
                            ChatHandler(pl).PSendSysMessage("Spell %u learn to broken spell %u, and then...",spellInfo->Id,spellInfo->EffectTriggerSpell[i]);
                        else
                            sLog.outErrorDb("Spell %u learn to invalid spell %u, and then...",spellInfo->Id,spellInfo->EffectTriggerSpell[i]);
                    }
                    return false;
                }
                break;
            }
        }
    }

    if (need_check_reagents)
    {
        for(int j = 0; j < MAX_SPELL_REAGENTS; ++j)
        {
            if (spellInfo->Reagent[j] > 0 && !ObjectMgr::GetItemPrototype( spellInfo->Reagent[j] ))
            {
                if (msg)
                {
                    if (pl)
                        ChatHandler(pl).PSendSysMessage("Craft spell %u requires reagent item (Entry: %u) but item does not exist in item_template.",spellInfo->Id,spellInfo->Reagent[j]);
                    else
                        sLog.outErrorDb("Craft spell %u requires reagent item (Entry: %u) but item does not exist in item_template.",spellInfo->Id,spellInfo->Reagent[j]);
                }
                return false;
            }
        }
    }

    return true;
}

void SpellMgr::LoadSpellAreas()
{
    mSpellAreaMap.clear();                                  // need for reload case
    mSpellAreaForQuestMap.clear();
    mSpellAreaForActiveQuestMap.clear();
    mSpellAreaForQuestEndMap.clear();
    mSpellAreaForAuraMap.clear();

    uint32 count = 0;

    //                                                0      1     2            3                   4          5           6         7       8
    QueryResult *result = WorldDatabase.Query("SELECT spell, area, quest_start, quest_start_active, quest_end, aura_spell, racemask, gender, autocast FROM spell_area");

    if (!result)
    {
        BarGoLink bar(1);

        bar.step();

        sLog.outString();
        sLog.outString(">> Loaded %u spell area requirements", count);
        return;
    }

    BarGoLink bar(result->GetRowCount());

    do
    {
        Field *fields = result->Fetch();

        bar.step();

        uint32 spell = fields[0].GetUInt32();
        SpellArea spellArea;
        spellArea.spellId             = spell;
        spellArea.areaId              = fields[1].GetUInt32();
        spellArea.questStart          = fields[2].GetUInt32();
        spellArea.questStartCanActive = fields[3].GetBool();
        spellArea.questEnd            = fields[4].GetUInt32();
        spellArea.auraSpell           = fields[5].GetInt32();
        spellArea.raceMask            = fields[6].GetUInt32();
        spellArea.gender              = Gender(fields[7].GetUInt8());
        spellArea.autocast            = fields[8].GetBool();

        if (!sSpellStore.LookupEntry(spell))
        {
            sLog.outErrorDb("Spell %u listed in `spell_area` does not exist", spell);
            continue;
        }

        {
            bool ok = true;
            SpellAreaMapBounds sa_bounds = GetSpellAreaMapBounds(spellArea.spellId);
            for (SpellAreaMap::const_iterator itr = sa_bounds.first; itr != sa_bounds.second; ++itr)
            {
                if (spellArea.spellId != itr->second.spellId)
                    continue;
                if (spellArea.areaId != itr->second.areaId)
                    continue;
                if (spellArea.questStart != itr->second.questStart)
                    continue;
                if (spellArea.auraSpell != itr->second.auraSpell)
                    continue;
                if ((spellArea.raceMask & itr->second.raceMask) == 0)
                    continue;
                if (spellArea.gender != itr->second.gender)
                    continue;

                // duplicate by requirements
                ok =false;
                break;
            }

            if (!ok)
            {
                sLog.outErrorDb("Spell %u listed in `spell_area` already listed with similar requirements.", spell);
                continue;
            }

        }

        if (spellArea.areaId && !GetAreaEntryByAreaID(spellArea.areaId))
        {
            sLog.outErrorDb("Spell %u listed in `spell_area` have wrong area (%u) requirement", spell,spellArea.areaId);
            continue;
        }

        if (spellArea.questStart && !sObjectMgr.GetQuestTemplate(spellArea.questStart))
        {
            sLog.outErrorDb("Spell %u listed in `spell_area` have wrong start quest (%u) requirement", spell,spellArea.questStart);
            continue;
        }

        if (spellArea.questEnd)
        {
            if (!sObjectMgr.GetQuestTemplate(spellArea.questEnd))
            {
                sLog.outErrorDb("Spell %u listed in `spell_area` have wrong end quest (%u) requirement", spell,spellArea.questEnd);
                continue;
            }

            if (spellArea.questEnd==spellArea.questStart && !spellArea.questStartCanActive)
            {
                sLog.outErrorDb("Spell %u listed in `spell_area` have quest (%u) requirement for start and end in same time", spell,spellArea.questEnd);
                continue;
            }
        }

        if (spellArea.auraSpell)
        {
            SpellEntry const* spellInfo = sSpellStore.LookupEntry(abs(spellArea.auraSpell));
            if (!spellInfo)
            {
                sLog.outErrorDb("Spell %u listed in `spell_area` have wrong aura spell (%u) requirement", spell,abs(spellArea.auraSpell));
                continue;
            }

            switch (spellInfo->EffectApplyAuraName[EFFECT_INDEX_0])
            {
                case SPELL_AURA_DUMMY:
                case SPELL_AURA_PHASE:
                case SPELL_AURA_GHOST:
                    break;
                default:
                    sLog.outErrorDb("Spell %u listed in `spell_area` have aura spell requirement (%u) without dummy/phase/ghost aura in effect 0", spell,abs(spellArea.auraSpell));
                    continue;
            }

            if (uint32(abs(spellArea.auraSpell))==spellArea.spellId)
            {
                sLog.outErrorDb("Spell %u listed in `spell_area` have aura spell (%u) requirement for itself", spell, abs(spellArea.auraSpell));
                continue;
            }

            // not allow autocast chains by auraSpell field (but allow use as alternative if not present)
            if (spellArea.autocast && spellArea.auraSpell > 0)
            {
                bool chain = false;
                SpellAreaForAuraMapBounds saBound = GetSpellAreaForAuraMapBounds(spellArea.spellId);
                for (SpellAreaForAuraMap::const_iterator itr = saBound.first; itr != saBound.second; ++itr)
                {
                    if (itr->second->autocast && itr->second->auraSpell > 0)
                    {
                        chain = true;
                        break;
                    }
                }

                if (chain)
                {
                    sLog.outErrorDb("Spell %u listed in `spell_area` have aura spell (%u) requirement that itself autocast from aura", spell,spellArea.auraSpell);
                    continue;
                }

                SpellAreaMapBounds saBound2 = GetSpellAreaMapBounds(spellArea.auraSpell);
                for (SpellAreaMap::const_iterator itr2 = saBound2.first; itr2 != saBound2.second; ++itr2)
                {
                    if (itr2->second.autocast && itr2->second.auraSpell > 0)
                    {
                        chain = true;
                        break;
                    }
                }

                if (chain)
                {
                    sLog.outErrorDb("Spell %u listed in `spell_area` have aura spell (%u) requirement that itself autocast from aura", spell,spellArea.auraSpell);
                    continue;
                }
            }
        }

        if (spellArea.raceMask && (spellArea.raceMask & RACEMASK_ALL_PLAYABLE)==0)
        {
            sLog.outErrorDb("Spell %u listed in `spell_area` have wrong race mask (%u) requirement", spell,spellArea.raceMask);
            continue;
        }

        if (spellArea.gender!=GENDER_NONE && spellArea.gender!=GENDER_FEMALE && spellArea.gender!=GENDER_MALE)
        {
            sLog.outErrorDb("Spell %u listed in `spell_area` have wrong gender (%u) requirement", spell,spellArea.gender);
            continue;
        }

        SpellArea const* sa = &mSpellAreaMap.insert(SpellAreaMap::value_type(spell,spellArea))->second;

        // for search by current zone/subzone at zone/subzone change
        if (spellArea.areaId)
            mSpellAreaForAreaMap.insert(SpellAreaForAreaMap::value_type(spellArea.areaId,sa));

        // for search at quest start/reward
        if (spellArea.questStart)
        {
            if (spellArea.questStartCanActive)
                mSpellAreaForActiveQuestMap.insert(SpellAreaForQuestMap::value_type(spellArea.questStart,sa));
            else
                mSpellAreaForQuestMap.insert(SpellAreaForQuestMap::value_type(spellArea.questStart,sa));
        }

        // for search at quest start/reward
        if (spellArea.questEnd)
            mSpellAreaForQuestEndMap.insert(SpellAreaForQuestMap::value_type(spellArea.questEnd,sa));

        // for search at aura apply
        if (spellArea.auraSpell)
            mSpellAreaForAuraMap.insert(SpellAreaForAuraMap::value_type(abs(spellArea.auraSpell),sa));

        ++count;
    } while (result->NextRow());

    delete result;

    sLog.outString();
    sLog.outString(">> Loaded %u spell area requirements", count);
}

SpellCastResult SpellMgr::GetSpellAllowedInLocationError(SpellEntry const *spellInfo, uint32 map_id, uint32 zone_id, uint32 area_id, Player const* player)
{
    // normal case
    int32 areaGroupId = spellInfo->AreaGroupId;
    if (areaGroupId > 0)
    {
        bool found = false;
        AreaGroupEntry const* groupEntry = sAreaGroupStore.LookupEntry(areaGroupId);
        while (groupEntry)
        {
            for (uint32 i=0; i<6; ++i)
                if (groupEntry->AreaId[i] == zone_id || groupEntry->AreaId[i] == area_id)
                    found = true;
            if (found || !groupEntry->nextGroup)
                break;
            // Try search in next group
            groupEntry = sAreaGroupStore.LookupEntry(groupEntry->nextGroup);
        }

        if (!found)
            return SPELL_FAILED_INCORRECT_AREA;
    }

    // continent limitation (virtual continent), ignore for GM
    if (spellInfo->HasAttribute(SPELL_ATTR_EX4_CAST_ONLY_IN_OUTLAND) && !(player && player->isGameMaster()))
    {
        uint32 v_map = GetVirtualMapForMapAndZone(map_id, zone_id);
        MapEntry const* mapEntry = sMapStore.LookupEntry(v_map);
        if (!mapEntry || (mapEntry->addon < 1 && !sWorld.getConfig(CONFIG_BOOL_ALLOW_FLIGHT_ON_OLD_MAPS)) || !mapEntry->IsContinent())
            return SPELL_FAILED_INCORRECT_AREA;
    }

    // raid instance limitation
    if (spellInfo->HasAttribute(SPELL_ATTR_EX6_NOT_IN_RAID_INSTANCE))
    {
        MapEntry const* mapEntry = sMapStore.LookupEntry(map_id);
        if (!mapEntry || mapEntry->IsRaid())
            return SPELL_FAILED_NOT_IN_RAID_INSTANCE;
    }

    // DB base check (if non empty then must fit at least single for allow)
    SpellAreaMapBounds saBounds = GetSpellAreaMapBounds(spellInfo->Id);
    if (saBounds.first != saBounds.second)
    {
        for(SpellAreaMap::const_iterator itr = saBounds.first; itr != saBounds.second; ++itr)
        {
            if (itr->second.IsFitToRequirements(player,zone_id,area_id))
                return SPELL_CAST_OK;
        }
        return SPELL_FAILED_INCORRECT_AREA;
    }

    // bg spell checks

    // do not allow spells to be cast in arenas
    // - with SPELL_ATTR_EX4_NOT_USABLE_IN_ARENA flag
    // - with greater than 10 min CD
    if (spellInfo->HasAttribute(SPELL_ATTR_EX4_NOT_USABLE_IN_ARENA) ||
         (GetSpellRecoveryTime(spellInfo) > 10 * MINUTE * IN_MILLISECONDS && !spellInfo->HasAttribute(SPELL_ATTR_EX4_USABLE_IN_ARENA)))
        if (player && player->InArena())
            return SPELL_FAILED_NOT_IN_ARENA;

    // Spell casted only on battleground
    if (spellInfo->HasAttribute(SPELL_ATTR_EX3_BATTLEGROUND))
        if (!player || !player->InBattleGround())
            return SPELL_FAILED_ONLY_BATTLEGROUNDS;

    switch(spellInfo->Id)
    {
        // a trinket in alterac valley allows to teleport to the boss
        case 22564:                                         // recall
        case 22563:                                         // recall
        {
            if (!player)
                return SPELL_FAILED_REQUIRES_AREA;
            BattleGround* bg = player->GetBattleGround();
            return map_id == 30 && bg
                && bg->GetStatus() != STATUS_WAIT_JOIN ? SPELL_CAST_OK : SPELL_FAILED_REQUIRES_AREA;
        }
        case 23333:                                         // Warsong Flag
        case 23335:                                         // Silverwing Flag
            return map_id == 489 && player && player->InBattleGround() ? SPELL_CAST_OK : SPELL_FAILED_REQUIRES_AREA;
        case 34976:                                         // Netherstorm Flag
            return map_id == 566 && player && player->InBattleGround() ? SPELL_CAST_OK : SPELL_FAILED_REQUIRES_AREA;
        case 2584:                                          // Waiting to Resurrect
        case 42792:                                         // Recently Dropped Flag
        case 43681:                                         // Inactive
        {
            return player && player->InBattleGround() ? SPELL_CAST_OK : SPELL_FAILED_ONLY_BATTLEGROUNDS;
        }
        case 22011:                                         // Spirit Heal Channel
        case 22012:                                         // Spirit Heal
        case 24171:                                         // Resurrection Impact Visual
        case 44535:                                         // Spirit Heal (mana)
        {
            MapEntry const* mapEntry = sMapStore.LookupEntry(map_id);
            if (!mapEntry)
                return SPELL_FAILED_INCORRECT_AREA;
            return mapEntry->IsBattleGround()? SPELL_CAST_OK : SPELL_FAILED_ONLY_BATTLEGROUNDS;
        }
        case 44521:                                         // Preparation
        {
            if (!player)
                return SPELL_FAILED_REQUIRES_AREA;

            BattleGround* bg = player->GetBattleGround();
            return bg && bg->GetStatus()==STATUS_WAIT_JOIN ? SPELL_CAST_OK : SPELL_FAILED_ONLY_BATTLEGROUNDS;
        }
        case 32724:                                         // Gold Team (Alliance)
        case 32725:                                         // Green Team (Alliance)
        case 35774:                                         // Gold Team (Horde)
        case 35775:                                         // Green Team (Horde)
        {
            return player && player->InArena() ? SPELL_CAST_OK : SPELL_FAILED_ONLY_IN_ARENA;
        }
        case 32727:                                         // Arena Preparation
        {
            if (!player)
                return SPELL_FAILED_REQUIRES_AREA;
            if (!player->InArena())
                return SPELL_FAILED_REQUIRES_AREA;

            BattleGround* bg = player->GetBattleGround();
            return bg && bg->GetStatus()==STATUS_WAIT_JOIN ? SPELL_CAST_OK : SPELL_FAILED_ONLY_IN_ARENA;
        }
        case 69065:                                         // Impaled
        case 69126:                                         // Pungent blight - first aura
        case 69152:                                         // Gazeous blight - first aura
        case 72293:                                         // Mark of the Fallen Champion
            return map_id == 631 ? SPELL_CAST_OK : SPELL_FAILED_INCORRECT_AREA;
        case 74410:                                         // Arena - Dampening
            return player && player->InArena() ? SPELL_CAST_OK : SPELL_FAILED_ONLY_IN_ARENA;
        case 74411:                                         // Battleground - Dampening
        {
            if (!player)
                return SPELL_FAILED_ONLY_BATTLEGROUNDS;

            BattleGround* bg = player->GetBattleGround();
            return bg && !bg->isArena() ? SPELL_CAST_OK : SPELL_FAILED_ONLY_BATTLEGROUNDS;
        }
    }

    return SPELL_CAST_OK;
}

void SpellMgr::LoadSkillLineAbilityMap()
{
    mSkillLineAbilityMap.clear();

    BarGoLink bar(sSkillLineAbilityStore.GetNumRows());
    uint32 count = 0;

    for (uint32 i = 0; i < sSkillLineAbilityStore.GetNumRows(); ++i)
    {
        bar.step();
        SkillLineAbilityEntry const *SkillInfo = sSkillLineAbilityStore.LookupEntry(i);
        if(!SkillInfo)
            continue;

        mSkillLineAbilityMap.insert(SkillLineAbilityMap::value_type(SkillInfo->spellId,SkillInfo));
        ++count;
    }

    sLog.outString();
    sLog.outString(">> Loaded %u SkillLineAbility MultiMap Data", count);
}

void SpellMgr::LoadSkillRaceClassInfoMap()
{
    mSkillRaceClassInfoMap.clear();

    BarGoLink bar(sSkillRaceClassInfoStore.GetNumRows());
    uint32 count = 0;

    for (uint32 i = 0; i < sSkillRaceClassInfoStore.GetNumRows(); ++i)
    {
        bar.step();
        SkillRaceClassInfoEntry const *skillRCInfo = sSkillRaceClassInfoStore.LookupEntry(i);
        if (!skillRCInfo)
            continue;

        // not all skills really listed in ability skills list
        if (!sSkillLineStore.LookupEntry(skillRCInfo->skillId))
            continue;

        mSkillRaceClassInfoMap.insert(SkillRaceClassInfoMap::value_type(skillRCInfo->skillId,skillRCInfo));

        ++count;
    }

    sLog.outString();
    sLog.outString(">> Loaded %u SkillRaceClassInfo MultiMap Data", count);
}

void SpellMgr::LoadSkillDiscoveryTable()
{

    mSkillDiscoveryStore.clear();                            // need for reload

    uint32 count = 0;

    //                                                0        1         2              3
    QueryResult *result = WorldDatabase.Query("SELECT spellId, reqSpell, reqSkillValue, chance FROM skill_discovery_template");

    if (!result)
    {
        sLog.outString();
        sLog.outString( ">> Loaded 0 skill discovery definitions. DB table `skill_discovery_template` is empty." );
        return;
    }

    BarGoLink bar(result->GetRowCount());

    std::ostringstream ssNonDiscoverableEntries;
    std::set<uint32> reportedReqSpells;

    do
    {
        Field *fields = result->Fetch();
        bar.step();

        uint32 spellId         = fields[0].GetUInt32();
        int32  reqSkillOrSpell = fields[1].GetInt32();
        uint32 reqSkillValue   = fields[2].GetInt32();
        float  chance          = fields[3].GetFloat();

        if (chance <= 0)                                    // chance
        {
            ssNonDiscoverableEntries << "spellId = " << spellId << " reqSkillOrSpell = " << reqSkillOrSpell
                << " reqSkillValue = " << reqSkillValue << " chance = " << chance << "(chance problem)\n";
            continue;
        }

        if (reqSkillOrSpell > 0)                            // spell case
        {
            SpellEntry const* reqSpellEntry = sSpellStore.LookupEntry(reqSkillOrSpell);
            if (!reqSpellEntry)
            {
                if (reportedReqSpells.find(reqSkillOrSpell) == reportedReqSpells.end())
                {
                    sLog.outErrorDb("Spell (ID: %u) have nonexistent spell (ID: %i) in `reqSpell` field in `skill_discovery_template` table",spellId,reqSkillOrSpell);
                    reportedReqSpells.insert(reqSkillOrSpell);
                }
                continue;
            }

            // mechanic discovery
            if (reqSpellEntry->Mechanic != MECHANIC_DISCOVERY &&
                // explicit discovery ability
                !IsExplicitDiscoverySpell(reqSpellEntry))
            {
                if (reportedReqSpells.find(reqSkillOrSpell) == reportedReqSpells.end())
                {
                    sLog.outErrorDb("Spell (ID: %u) not have MECHANIC_DISCOVERY (28) value in Mechanic field in spell.dbc"
                        " and not 100%% chance random discovery ability but listed for spellId %u (and maybe more) in `skill_discovery_template` table",
                        reqSkillOrSpell,spellId);
                    reportedReqSpells.insert(reqSkillOrSpell);
                }
                continue;
            }

            mSkillDiscoveryStore[reqSkillOrSpell].push_back( SkillDiscoveryEntry(spellId, reqSkillValue, chance) );
        }
        else if (reqSkillOrSpell == 0)                      // skill case
        {
            SkillLineAbilityMapBounds bounds = sSpellMgr.GetSkillLineAbilityMapBounds(spellId);

            if (bounds.first==bounds.second)
            {
                sLog.outErrorDb("Spell (ID: %u) not listed in `SkillLineAbility.dbc` but listed with `reqSpell`=0 in `skill_discovery_template` table",spellId);
                continue;
            }

            for(SkillLineAbilityMap::const_iterator _spell_idx = bounds.first; _spell_idx != bounds.second; ++_spell_idx)
                mSkillDiscoveryStore[-int32(_spell_idx->second->skillId)].push_back( SkillDiscoveryEntry(spellId, reqSkillValue, chance) );
        }
        else
        {
            sLog.outErrorDb("Spell (ID: %u) have negative value in `reqSpell` field in `skill_discovery_template` table",spellId);
            continue;
        }

        ++count;
    } while (result->NextRow());

    delete result;

    sLog.outString();
    sLog.outString( ">> Loaded %u skill discovery definitions", count );
    if (!ssNonDiscoverableEntries.str().empty())
        sLog.outErrorDb("Some items can't be successfully discovered: have in chance field value < 0.000001 in `skill_discovery_template` DB table . List:\n%s",ssNonDiscoverableEntries.str().c_str());

    // report about empty data for explicit discovery spells
    for(uint32 spell_id = 1; spell_id < sSpellStore.GetNumRows(); ++spell_id)
    {
        SpellEntry const* spellEntry = sSpellStore.LookupEntry(spell_id);
        if (!spellEntry)
            continue;

        // skip not explicit discovery spells
        if (!IsExplicitDiscoverySpell(spellEntry))
            continue;

        if (mSkillDiscoveryStore.find(spell_id) == mSkillDiscoveryStore.end())
            sLog.outErrorDb("Spell (ID: %u) is 100%% chance random discovery ability but not have data in `skill_discovery_template` table",spell_id);
    }
}

uint32 SpellMgr::GetExplicitDiscoverySpell(uint32 spellId, Player* player)
{
    // explicit discovery spell chances (always success if case exist)
    // in this case we have both skill and spell
    SkillDiscoveryMap::const_iterator tab = mSkillDiscoveryStore.find(spellId);
    if (tab == mSkillDiscoveryStore.end())
        return 0;

    SkillLineAbilityMapBounds bounds = GetSkillLineAbilityMapBounds(spellId);
    uint32 skillvalue = bounds.first != bounds.second ? player->GetSkillValue(bounds.first->second->skillId) : 0;

    float full_chance = 0;
    for(SkillDiscoveryList::const_iterator item_iter = tab->second.begin(); item_iter != tab->second.end(); ++item_iter)
        if (item_iter->reqSkillValue <= skillvalue)
            if (!player->HasSpell(item_iter->spellId))
                full_chance += item_iter->chance;

    float rate = full_chance / 100.0f;
    float roll = rand_chance_f() * rate;                    // roll now in range 0..full_chance

    for(SkillDiscoveryList::const_iterator item_iter = tab->second.begin(); item_iter != tab->second.end(); ++item_iter)
    {
        if (item_iter->reqSkillValue > skillvalue)
            continue;

        if (player->HasSpell(item_iter->spellId))
            continue;

        if (item_iter->chance > roll)
            return item_iter->spellId;

        roll -= item_iter->chance;
    }

    return 0;
}

uint32 SpellMgr::GetSkillDiscoverySpell(uint32 skillId, uint32 spellId, Player* player)
{
    uint32 skillvalue = skillId ? player->GetSkillValue(skillId) : 0;

    // check spell case
    SkillDiscoveryMap::const_iterator tab = mSkillDiscoveryStore.find(spellId);

    if (tab != mSkillDiscoveryStore.end())
    {
        for(SkillDiscoveryList::const_iterator item_iter = tab->second.begin(); item_iter != tab->second.end(); ++item_iter)
        {
            if (roll_chance_f(item_iter->chance * sWorld.getConfig(CONFIG_FLOAT_RATE_SKILL_DISCOVERY)) &&
                item_iter->reqSkillValue <= skillvalue &&
                !player->HasSpell(item_iter->spellId))
                return item_iter->spellId;
        }

        return 0;
    }

    if (!skillId)
        return 0;

    // check skill line case
    tab = mSkillDiscoveryStore.find(-(int32)skillId);
    if (tab != mSkillDiscoveryStore.end())
    {
        for(SkillDiscoveryList::const_iterator item_iter = tab->second.begin(); item_iter != tab->second.end(); ++item_iter)
        {
            if (roll_chance_f(item_iter->chance * sWorld.getConfig(CONFIG_FLOAT_RATE_SKILL_DISCOVERY)) &&
                item_iter->reqSkillValue <= skillvalue &&
                !player->HasSpell(item_iter->spellId))
                return item_iter->spellId;
        }

        return 0;
    }

    return 0;
}

// loads the extra item creation info from DB
void SpellMgr::LoadSkillExtraItemTable()
{
    uint32 count = 0;

    mSkillExtraItemStore.clear();                            // need for reload

    //                                                 0        1                       2                       3
    QueryResult *result = WorldDatabase.Query("SELECT spellId, requiredSpecialization, additionalCreateChance, additionalMaxNum FROM skill_extra_item_template");

    if (result)
    {
        BarGoLink bar(result->GetRowCount());

        do
        {
            Field *fields = result->Fetch();
            bar.step();

            uint32 spellId = fields[0].GetUInt32();

            if (!sSpellStore.LookupEntry(spellId))
            {
                sLog.outError("Skill specialization %u has nonexistent spell id in `skill_extra_item_template`!", spellId);
                continue;
            }

            uint32 requiredSpecialization = fields[1].GetUInt32();
            if (!sSpellStore.LookupEntry(requiredSpecialization))
            {
                sLog.outError("Skill specialization %u have nonexistent required specialization spell id %u in `skill_extra_item_template`!", spellId,requiredSpecialization);
                continue;
            }

            float additionalCreateChance = fields[2].GetFloat();
            if (additionalCreateChance <= 0.0f)
            {
                sLog.outError("Skill specialization %u has too low additional create chance in `skill_extra_item_template`!", spellId);
                continue;
            }

            uint8 additionalMaxNum = fields[3].GetUInt8();
            if (!additionalMaxNum)
            {
                sLog.outError("Skill specialization %u has 0 max number of extra items in `skill_extra_item_template`!", spellId);
                continue;
            }

            SkillExtraItemEntry& skillExtraItemEntry = mSkillExtraItemStore[spellId];

            skillExtraItemEntry.requiredSpecialization = requiredSpecialization;
            skillExtraItemEntry.additionalCreateChance = additionalCreateChance;
            skillExtraItemEntry.additionalMaxNum       = additionalMaxNum;

            ++count;
        } while (result->NextRow());

        delete result;

        sLog.outString();
        sLog.outString(">> Loaded %u spell specialization definitions", count);
    }
    else
    {
        sLog.outString();
        sLog.outString( ">> Loaded 0 spell specialization definitions. DB table `skill_extra_item_template` is empty." );
    }
}

bool SpellMgr::CanCreateExtraItems(Player * player, uint32 spellId, float &additionalChance, uint8 &additionalMax)
{
    // get the info for the specified spell
    SkillExtraItemMap::const_iterator ret = mSkillExtraItemStore.find(spellId);
    if (ret == mSkillExtraItemStore.end())
        return false;

    SkillExtraItemEntry const* specEntry = &ret->second;

    // if no entry, then no extra items can be created
    if(!specEntry)
        return false;

    // the player doesn't have the required specialization, return false
    if(!player->HasSpell(specEntry->requiredSpecialization))
        return false;

    // set the arguments to the appropriate values
    additionalChance = specEntry->additionalCreateChance;
    additionalMax = specEntry->additionalMaxNum;

    // enable extra item creation
    return true;
}

void SpellMgr::CheckUsedSpells(char const* table)
{
    uint32 countSpells = 0;
    uint32 countMasks = 0;

    //                                                 0       1               2                3                4         5           6             7          8          9         10   11
    QueryResult *result = WorldDatabase.PQuery("SELECT spellid,SpellFamilyName,SpellFamilyMaskA,SpellFamilyMaskB,SpellIcon,SpellVisual,SpellCategory,EffectType,EffectAura,EffectIdx,Name,Code FROM %s",table);

    if (!result)
    {
        BarGoLink bar(1);

        bar.step();

        sLog.outString();
        sLog.outErrorDb("`%s` table is empty!",table);
        return;
    }

    BarGoLink bar(result->GetRowCount());

    do
    {
        Field *fields = result->Fetch();

        bar.step();

        uint32 spell       = fields[0].GetUInt32();
        int32  family      = fields[1].GetInt32();
        ClassFamilyMask familyMask = ClassFamilyMask(fields[2].GetUInt64(), fields[3].GetUInt32());
        int32  spellIcon   = fields[4].GetInt32();
        int32  spellVisual = fields[5].GetInt32();
        int32  category    = fields[6].GetInt32();
        int32  effectType  = fields[7].GetInt32();
        int32  auraType    = fields[8].GetInt32();
        int32  effectIdx   = fields[9].GetInt32();
        std::string name   = fields[10].GetCppString();
        std::string code   = fields[11].GetCppString();

        // checks of correctness requirements itself

        if (family < -1 || family > SPELLFAMILY_PET)
        {
            sLog.outError("Table '%s' for spell %u have wrong SpellFamily value(%u), skipped.",table,spell,family);
            continue;
        }

        // TODO: spellIcon check need dbc loading
        if (spellIcon < -1)
        {
            sLog.outError("Table '%s' for spell %u have wrong SpellIcon value(%u), skipped.",table,spell,spellIcon);
            continue;
        }

        // TODO: spellVisual check need dbc loading
        if (spellVisual < -1)
        {
            sLog.outError("Table '%s' for spell %u have wrong SpellVisual value(%u), skipped.",table,spell,spellVisual);
            continue;
        }

        // TODO: for spellCategory better check need dbc loading
        if (category < -1 || (category >=0 && sSpellCategoryStore.find(category) == sSpellCategoryStore.end()))
        {
            sLog.outError("Table '%s' for spell %u have wrong SpellCategory value(%u), skipped.",table,spell,category);
            continue;
        }

        if (effectType < -1 || effectType >= TOTAL_SPELL_EFFECTS)
        {
            sLog.outError("Table '%s' for spell %u have wrong SpellEffect type value(%u), skipped.",table,spell,effectType);
            continue;
        }

        if (auraType < -1 || auraType >= TOTAL_AURAS)
        {
            sLog.outError("Table '%s' for spell %u have wrong SpellAura type value(%u), skipped.",table,spell,auraType);
            continue;
        }

        if (effectIdx < -1 || effectIdx >= 3)
        {
            sLog.outError("Table '%s' for spell %u have wrong EffectIdx value(%u), skipped.",table,spell,effectIdx);
            continue;
        }

        // now checks of requirements

        if (spell)
        {
            ++countSpells;

            SpellEntry const* spellEntry = sSpellStore.LookupEntry(spell);
            if(!spellEntry)
            {
                sLog.outError("Spell %u '%s' not exist but used in %s.",spell,name.c_str(),code.c_str());
                continue;
            }

            if (family >= 0 && spellEntry->SpellFamilyName != uint32(family))
            {
                sLog.outError("Spell %u '%s' family(%u) <> %u but used in %s.",spell,name.c_str(),spellEntry->SpellFamilyName,family,code.c_str());
                continue;
            }

            if (familyMask != ~ClassFamilyMask())
            {
                if (familyMask == ClassFamilyMask())
                {
                    if (spellEntry->SpellFamilyFlags)
                    {
                        sLog.outError("Spell %u '%s' not fit to (" I64FMT "," I32FMT ") but used in %s.",
                            spell, name.c_str(), familyMask.Flags, familyMask.Flags2, code.c_str());
                        continue;
                    }

                }
                else
                {
                    if (!spellEntry->IsFitToFamilyMask(familyMask))
                    {
                        sLog.outError("Spell %u '%s' not fit to (" I64FMT "," I32FMT ") but used in %s.",
                            spell, name.c_str(), familyMask.Flags, familyMask.Flags2, code.c_str());
                        continue;
                    }

                }
            }

            if (spellIcon >= 0 && spellEntry->SpellIconID != uint32(spellIcon))
            {
                sLog.outError("Spell %u '%s' icon(%u) <> %u but used in %s.",spell,name.c_str(),spellEntry->SpellIconID,spellIcon,code.c_str());
                continue;
            }

            if (spellVisual >= 0 && spellEntry->SpellVisual[0] != uint32(spellVisual))
            {
                sLog.outError("Spell %u '%s' visual(%u) <> %u but used in %s.",spell,name.c_str(),spellEntry->SpellVisual[0],spellVisual,code.c_str());
                continue;
            }

            if (category >= 0 && spellEntry->Category != uint32(category))
            {
                sLog.outError("Spell %u '%s' category(%u) <> %u but used in %s.",spell,name.c_str(),spellEntry->Category,category,code.c_str());
                continue;
            }

            if (effectIdx >= EFFECT_INDEX_0)
            {
                if (effectType >= 0 && spellEntry->Effect[effectIdx] != uint32(effectType))
                {
                    sLog.outError("Spell %u '%s' effect%d <> %u but used in %s.",spell,name.c_str(),effectIdx+1,effectType,code.c_str());
                    continue;
                }

                if (auraType >= 0 && spellEntry->EffectApplyAuraName[effectIdx] != uint32(auraType))
                {
                    sLog.outError("Spell %u '%s' aura%d <> %u but used in %s.",spell,name.c_str(),effectIdx+1,auraType,code.c_str());
                    continue;
                }

            }
            else
            {
                if (effectType >= 0 && !IsSpellHaveEffect(spellEntry,SpellEffects(effectType)))
                {
                    sLog.outError("Spell %u '%s' not have effect %u but used in %s.",spell,name.c_str(),effectType,code.c_str());
                    continue;
                }

                if (auraType >= 0 && !IsSpellHaveAura(spellEntry, AuraType(auraType)))
                {
                    sLog.outError("Spell %u '%s' not have aura %u but used in %s.",spell,name.c_str(),auraType,code.c_str());
                    continue;
                }
            }
        }
        else
        {
            ++countMasks;

            bool found = false;
            for(uint32 spellId = 1; spellId < sSpellStore.GetNumRows(); ++spellId)
            {
                SpellEntry const* spellEntry = sSpellStore.LookupEntry(spellId);
                if (!spellEntry)
                    continue;

                if (family >=0 && spellEntry->SpellFamilyName != uint32(family))
                    continue;

                if (familyMask != ~ClassFamilyMask())
                {
                    if (familyMask == ClassFamilyMask())
                    {
                        if (spellEntry->SpellFamilyFlags)
                            continue;
                    }
                    else
                    {
                        if (!spellEntry->IsFitToFamilyMask(familyMask))
                            continue;
                    }
                }

                if (spellIcon >= 0 && spellEntry->SpellIconID != uint32(spellIcon))
                    continue;

                if (spellVisual >= 0 && spellEntry->SpellVisual[0] != uint32(spellVisual))
                    continue;

                if (category >= 0 && spellEntry->Category != uint32(category))
                    continue;

                if (effectIdx >= 0)
                {
                    if (effectType >=0 && spellEntry->Effect[effectIdx] != uint32(effectType))
                        continue;

                    if (auraType >=0 && spellEntry->EffectApplyAuraName[effectIdx] != uint32(auraType))
                        continue;
                }
                else
                {
                    if (effectType >=0 && !IsSpellHaveEffect(spellEntry,SpellEffects(effectType)))
                        continue;

                    if (auraType >=0 && !IsSpellHaveAura(spellEntry,AuraType(auraType)))
                        continue;
                }

                found = true;
                break;
            }

            if (!found)
            {
                if (effectIdx >= 0)
                    sLog.outError("Spells '%s' not found for family %i (" I64FMT "," I32FMT ") icon(%i) visual(%i) category(%i) effect%d(%i) aura%d(%i) but used in %s",
                        name.c_str(),family,familyMask.Flags,familyMask.Flags2,spellIcon,spellVisual,category,effectIdx+1,effectType,effectIdx+1,auraType,code.c_str());
                else
                    sLog.outError("Spells '%s' not found for family %i (" I64FMT "," I32FMT ") icon(%i) visual(%i) category(%i) effect(%i) aura(%i) but used in %s",
                        name.c_str(),family,familyMask.Flags,familyMask.Flags2,spellIcon,spellVisual,category,effectType,auraType,code.c_str());
                continue;
            }
        }

    } while( result->NextRow() );

    delete result;

    sLog.outString();
    sLog.outString( ">> Checked %u spells and %u spell masks", countSpells, countMasks );
}

DiminishingGroup GetDiminishingReturnsGroupForSpell(SpellEntry const* spellproto, bool triggered)
{
    // Explicit Diminishing Groups
    switch(spellproto->SpellFamilyName)
    {
        case SPELLFAMILY_GENERIC:
            // some generic arena related spells have by some strange reason MECHANIC_TURN
            if  (spellproto->Mechanic == MECHANIC_TURN)
                return DIMINISHING_NONE;
            break;
        case SPELLFAMILY_MAGE:
            // Dragon's Breath
            if  (spellproto->SpellIconID == 1548)
                return DIMINISHING_DISORIENT;
            // Slow
            else if (spellproto->Id == 31589)
                return DIMINISHING_LIMITONLY;
            // Charge
            else if (spellproto->Id == 7922)
                return DIMINISHING_CHARGE;
            break;
        case SPELLFAMILY_ROGUE:
        {
            // Blind
            if (spellproto->SpellFamilyFlags.test<CF_ROGUE_BLIND>())
                return DIMINISHING_FEAR_CHARM_BLIND;
            // Cheap Shot
            else if (spellproto->SpellFamilyFlags.test<CF_ROGUE_CHEAP_SHOT>())
                return DIMINISHING_CHEAPSHOT_POUNCE;
            // Crippling poison - Limit to 10 seconds in PvP (No SpellFamilyFlags)
            else if (spellproto->SpellIconID == 163)
                return DIMINISHING_LIMITONLY;
            // Wound poison - Limit to 10 seconds in PvP (No SpellFamilyFlags)
            else if (spellproto->SpellIconID == 1496)
                return DIMINISHING_LIMITONLY;
            break;
        }
        case SPELLFAMILY_HUNTER:
        {
            // Freezing Trap & Freezing Arrow & Wyvern Sting
            if  (spellproto->SpellIconID == 180 || spellproto->SpellIconID == 1721)
                return DIMINISHING_DISORIENT;
            // Hunters Mark - limit to 2 minutes in PvP
            else if (spellproto->SpellFamilyFlags.test<CF_HUNTER_HUNTERS_MARK>())
                return DIMINISHING_LIMITONLY;
            break;
        }
        case SPELLFAMILY_PALADIN:
        {
            // Judgement of Justice - limit to 10 seconds in PvP
            if (spellproto->SpellFamilyFlags.test<CF_PALADIN_JUDGEMENT_OF_JUSTICE>())
                return DIMINISHING_LIMITONLY;
            // Turn Evil
            else if (spellproto->SpellFamilyFlags.test<CF_PALADIN_TURN_EVIL>())
                return DIMINISHING_FEAR_CHARM_BLIND;
            break;
        }
        case SPELLFAMILY_WARLOCK:
        {
            // Curses/etc
            if (spellproto->SpellFamilyFlags.test<CF_WARLOCK_MISC_DEBUFFS, CF_WARLOCK_CURSE_OF_THE_ELEMENTS>())
                return DIMINISHING_LIMITONLY;
            break;
        }
        case SPELLFAMILY_DRUID:
        {
            // Cyclone
            if (spellproto->SpellFamilyFlags.test<CF_DRUID_CYCLONE>())
                return DIMINISHING_CYCLONE;
            // Pounce
            else if (spellproto->SpellFamilyFlags.test<CF_DRUID_POUNCE>())
                return DIMINISHING_CHEAPSHOT_POUNCE;
            // Faerie Fire
            else if (spellproto->SpellFamilyFlags.test<CF_DRUID_FAERIE_FIRE>())
                return DIMINISHING_LIMITONLY;
            break;
        }
        case SPELLFAMILY_WARRIOR:
        {
            // Hamstring - limit duration to 10s in PvP
            if (spellproto->SpellFamilyFlags.test<CF_WARRIOR_HAMSTRING>())
                return DIMINISHING_LIMITONLY;
            // Charge - since 3.1.0
            if (spellproto->Id == 7922)
                return DIMINISHING_CHARGE;
            break;
        }
        case SPELLFAMILY_PRIEST:
        {
            // Shackle Undead
            if (spellproto->SpellIconID == 27)
                return DIMINISHING_DISORIENT;
            break;
        }
        case SPELLFAMILY_DEATHKNIGHT:
        {
            // Hungering Cold (no flags)
            if (spellproto->SpellIconID == 2797)
                return DIMINISHING_DISORIENT;
            break;
        }
        default:
            break;
    }

    // Taunt dimishing returns
    if (IsSpellHaveAura(spellproto, SPELL_AURA_MOD_TAUNT))
        return DIMINISHING_TAUNT;

    // Get by mechanic
    uint32 mechanic = GetAllSpellMechanicMask(spellproto);
    if (!mechanic)
        return DIMINISHING_NONE;

    if (mechanic & ((1<<(MECHANIC_STUN-1))|(1<<(MECHANIC_SHACKLE-1))))
        return triggered ? DIMINISHING_TRIGGER_STUN : DIMINISHING_CONTROL_STUN;
    if (mechanic & ((1<<(MECHANIC_SLEEP-1))|(1<<(MECHANIC_FREEZE-1))))
        return DIMINISHING_FREEZE_SLEEP;
    if (mechanic & ((1<<(MECHANIC_KNOCKOUT-1))|(1<<(MECHANIC_POLYMORPH-1))|(1<<(MECHANIC_SAPPED-1))))
        return DIMINISHING_DISORIENT;
    if (mechanic & (1<<(MECHANIC_ROOT-1)))
        return triggered ? DIMINISHING_TRIGGER_ROOT : DIMINISHING_CONTROL_ROOT;
    if (mechanic & ((1<<(MECHANIC_FEAR-1))|(1<<(MECHANIC_CHARM-1))|(1<<(MECHANIC_TURN-1))))
        return DIMINISHING_FEAR_CHARM_BLIND;
    if (mechanic & ((1<<(MECHANIC_SILENCE-1))|(1<<(MECHANIC_INTERRUPT-1))))
        return DIMINISHING_SILENCE;
    if (mechanic & (1<<(MECHANIC_DISARM-1)))
        return DIMINISHING_DISARM;
    if (mechanic & (1<<(MECHANIC_BANISH-1)))
        return DIMINISHING_BANISH;
    if (mechanic & (1<<(MECHANIC_HORROR-1)))
        return DIMINISHING_HORROR;

    return DIMINISHING_NONE;
}

int32 GetDiminishingReturnsLimitDuration(DiminishingGroup group, SpellEntry const* spellproto)
{
    if(!IsDiminishingReturnsGroupDurationLimited(group))
        return 0;

    // Explicit diminishing duration
    switch(spellproto->SpellFamilyName)
    {
        case SPELLFAMILY_WARLOCK:
        {
            // Curse of the Elements - limit to 2 minutes in PvP
            if (spellproto->SpellFamilyFlags.test<CF_WARLOCK_CURSE_OF_THE_ELEMENTS>())
                return 120000;
            // Banish - limit to 6 seconds in PvP (3.1)
            else if (spellproto->SpellFamilyFlags.test<CF_WARLOCK_BANISH>())
                return 6000;
            // Curse of agony - limit to 24 seconds in PvP (?)
            else if (spellproto->SpellFamilyFlags.test<CF_WARLOCK_CURSE_OF_AGONY>())
                return 24000;
            // Shadow embrace - limit to 12 seconds in PvP (?)
            else if (spellproto->SpellFamilyFlags.test<CF_WARLOCK_MISC_DEBUFFS>() && spellproto->SpellIconID == 2209)
                return 12000;
            break;
        }
        case SPELLFAMILY_HUNTER:
        {
            // Wyvern Sting
            if (spellproto->SpellFamilyFlags.test<CF_HUNTER_WYVERN_STING2>())
                return 6000;
            // Hunters Mark - limit to 2 minutes in PvP
            else if (spellproto->SpellFamilyFlags.test<CF_HUNTER_HUNTERS_MARK>())
                return 120000;
            break;
        }
        case SPELLFAMILY_PALADIN:
        {
            // Repentance - limit to 6 seconds in PvP
            if (spellproto->SpellFamilyFlags.test<CF_PALADIN_REPENTANCE>())
                return 6000;
            break;
        }
        case SPELLFAMILY_DRUID:
        {
            // Faerie Fire - limit to 40 seconds in PvP (3.1)
            if (spellproto->SpellFamilyFlags.test<CF_DRUID_FAERIE_FIRE>())
                return 40000;
            break;
        }
        default:
            break;
    }

    return 10000;
}

bool IsDiminishingReturnsGroupDurationLimited(DiminishingGroup group)
{
    switch(group)
    {
        case DIMINISHING_CONTROL_STUN:
        case DIMINISHING_TRIGGER_STUN:
        case DIMINISHING_CONTROL_ROOT:
        case DIMINISHING_TRIGGER_ROOT:
        case DIMINISHING_FEAR_CHARM_BLIND:
        case DIMINISHING_DISORIENT:
        case DIMINISHING_CHEAPSHOT_POUNCE:
        case DIMINISHING_FREEZE_SLEEP:
        case DIMINISHING_CYCLONE:
        case DIMINISHING_BANISH:
        case DIMINISHING_LIMITONLY:
        case DIMINISHING_CHARGE:
            return true;
        default:
            return false;
    }
    return false;
}

DiminishingReturnsType GetDiminishingReturnsGroupType(DiminishingGroup group)
{
    switch(group)
    {
        case DIMINISHING_CYCLONE:
        case DIMINISHING_TRIGGER_STUN:
        case DIMINISHING_CONTROL_STUN:
        case DIMINISHING_CHARGE:
            return DRTYPE_ALL;
        case DIMINISHING_CONTROL_ROOT:
        case DIMINISHING_TRIGGER_ROOT:
        case DIMINISHING_FEAR_CHARM_BLIND:
        case DIMINISHING_DISORIENT:
        case DIMINISHING_SILENCE:
        case DIMINISHING_DISARM:
        case DIMINISHING_HORROR:
        case DIMINISHING_FREEZE_SLEEP:
        case DIMINISHING_BANISH:
        case DIMINISHING_CHEAPSHOT_POUNCE:
            return DRTYPE_PLAYER;
        case DIMINISHING_TAUNT:
            return DRTYPE_TAUNT;
        default:
            break;
    }

    return DRTYPE_NONE;
}

bool SpellArea::IsFitToRequirements(Player const* player, uint32 newZone, uint32 newArea) const
{
    if (gender!=GENDER_NONE)
    {
        // not in expected gender
        if(!player || gender != player->getGender())
            return false;
    }

    if (raceMask)
    {
        // not in expected race
        if(!player || !(raceMask & player->getRaceMask()))
            return false;
    }

    if (areaId)
    {
        // not in expected zone
        if (newZone!=areaId && newArea!=areaId)
            return false;
    }

    if (questStart)
    {
        // not in expected required quest state
        if(!player || (!questStartCanActive || !player->IsActiveQuest(questStart)) && !player->GetQuestRewardStatus(questStart))
            return false;
    }

    if (questEnd)
    {
        // not in expected forbidden quest state
        if(!player || player->GetQuestRewardStatus(questEnd))
            return false;
    }

    if (auraSpell)
    {
        // not have expected aura
        if(!player)
            return false;
        if (auraSpell > 0)
            // have expected aura
            return player->HasAura(auraSpell, EFFECT_INDEX_0);
        else
            // not have expected aura
            return !player->HasAura(-auraSpell, EFFECT_INDEX_0);
    }

    return true;
}

SpellEntry const* GetSpellEntryByDifficulty(uint32 id, Difficulty difficulty, bool isRaid)
{
    SpellDifficultyEntry const* spellDiff = sSpellDifficultyStore.LookupEntry(id);

    if (!spellDiff)
        return NULL;

    DEBUG_LOG("Searching spell %u in SpellDifficulty.dbc: Result is: %u/%u/%u/%u ",id,
    spellDiff->spellId[RAID_DIFFICULTY_10MAN_NORMAL],
    spellDiff->spellId[RAID_DIFFICULTY_25MAN_NORMAL],
    spellDiff->spellId[RAID_DIFFICULTY_10MAN_HEROIC],
    spellDiff->spellId[RAID_DIFFICULTY_25MAN_HEROIC]);

    for (Difficulty diff = difficulty; diff >= REGULAR_DIFFICULTY; diff = GetPrevDifficulty(diff, isRaid))
    {
        if (spellDiff->spellId[diff])
            return sSpellStore.LookupEntry(spellDiff->spellId[diff]);
    }

    return NULL;
}

uint32 GetProcFlag(SpellEntry const* spellInfo)
{
    if (!spellInfo)
        return 0;

    SpellProcEventEntry const* spellProcEvent = sSpellMgr.GetSpellProcEvent(spellInfo->Id);

    // Get EventProcFlag
    uint32 EventProcFlag = 0;
    if (spellProcEvent && spellProcEvent->procFlags) // if exist get custom spellProcEvent->procFlags
        EventProcFlag = spellProcEvent->procFlags;
    else
        EventProcFlag = spellInfo->procFlags;       // else get from spell proto

    return EventProcFlag;
}

ClassFamilyMask const ClassFamilyMask::Null = ClassFamilyMask();

bool IsEffectCauseDamage(SpellEntry const *spellInfo, SpellEffectIndex effecIdx)
{
    if (!spellInfo)
        return false;

    switch (spellInfo->Effect[effecIdx])
    {
        // need much more correct effect definition in this check
        case SPELL_EFFECT_NONE:
        case SPELL_EFFECT_DISPEL:
        case SPELL_EFFECT_TRIGGER_SPELL:
        case SPELL_EFFECT_DISPEL_MECHANIC:
            return false;

        case SPELL_EFFECT_SCHOOL_DAMAGE:
        case SPELL_EFFECT_WEAPON_DAMAGE_NOSCHOOL:
        case SPELL_EFFECT_WEAPON_PERCENT_DAMAGE:
        case SPELL_EFFECT_WEAPON_DAMAGE:
        case SPELL_EFFECT_NORMALIZED_WEAPON_DMG:

        // also all undefined (default mangos way)
        default:
            return true;
    }
}<|MERGE_RESOLUTION|>--- conflicted
+++ resolved
@@ -1555,7 +1555,7 @@
 
         // also add to high ranks
         DoSpellProcItemEnchant worker(mSpellProcItemEnchantMap, ppmRate);
-        doForHighRanks(entry,worker);
+        doForHighRanks(entry, worker);
 
         ++count;
     } while( result->NextRow() );
@@ -1836,7 +1836,7 @@
 
         // also add to high ranks
         DoSpellBonuses worker(mSpellBonusMap, sbe);
-        doForHighRanks(entry, worker);
+        doForHighRanks(entry,worker);
 
         ++count;
 
@@ -2204,153 +2204,11 @@
     switch(spellInfo_1->SpellFamilyName)
     {
         case SPELLFAMILY_GENERIC:
-<<<<<<< HEAD
         {
             // BG_WS_SPELL_FOCUSED_ASSAULT & BG_WS_SPELL_BRUTAL_ASSAULT
             if ((spellInfo_1->Id == 46392 && spellInfo_2->Id == 46393) ||
                 (spellInfo_1->Id == 46393 && spellInfo_2->Id == 46392))
                 return true;
-=======
-            switch(spellInfo_2->SpellFamilyName)
-            {
-                case SPELLFAMILY_GENERIC:                   // same family case
-                {
-                    // Thunderfury
-                    if ((spellInfo_1->Id == 21992 && spellInfo_2->Id == 27648) ||
-                        (spellInfo_2->Id == 21992 && spellInfo_1->Id == 27648))
-                        return false;
-
-                    // Lightning Speed (Mongoose) and Fury of the Crashing Waves (Tsunami Talisman)
-                    if ((spellInfo_1->Id == 28093 && spellInfo_2->Id == 42084) ||
-                        (spellInfo_2->Id == 28093 && spellInfo_1->Id == 42084))
-                        return false;
-
-                    // Soulstone Resurrection and Twisting Nether (resurrector)
-                    if (spellInfo_1->SpellIconID == 92 && spellInfo_2->SpellIconID == 92 && (
-                        (spellInfo_1->SpellVisual[0] == 99 && spellInfo_2->SpellVisual[0] == 0) ||
-                        (spellInfo_2->SpellVisual[0] == 99 && spellInfo_1->SpellVisual[0] == 0)))
-                        return false;
-
-                    // Heart of the Wild, Agility and various Idol Triggers
-                    if (spellInfo_1->SpellIconID == 240 && spellInfo_2->SpellIconID == 240)
-                        return false;
-
-                    // Personalized Weather (thunder effect should overwrite rainy aura)
-                    if (spellInfo_1->SpellIconID == 2606 && spellInfo_2->SpellIconID == 2606)
-                        return false;
-
-                    // Mirrored Soul (FoS - Devourer) - and other Boss spells
-                    if (spellInfo_1->SpellIconID == 3176 && spellInfo_2->SpellIconID == 3176)
-                        return false;
-
-                    // Brood Affliction: Bronze
-                    if ((spellInfo_1->Id == 23170 && spellInfo_2->Id == 23171) ||
-                        (spellInfo_2->Id == 23170 && spellInfo_1->Id == 23171))
-                        return false;
-
-                    // Male Shadowy Disguise
-                    if ((spellInfo_1->Id == 32756 && spellInfo_2->Id == 38080) ||
-                        (spellInfo_2->Id == 32756 && spellInfo_1->Id == 38080))
-                         return false;
-
-                    // Female Shadowy Disguise
-                    if ((spellInfo_1->Id == 32756 && spellInfo_2->Id == 38081) ||
-                        (spellInfo_2->Id == 32756 && spellInfo_1->Id == 38081))
-                         return false;
-
-                    // Cool Down (See PeriodicAuraTick())
-                    if ((spellInfo_1->Id == 52441 && spellInfo_2->Id == 52443) ||
-                        (spellInfo_2->Id == 52441 && spellInfo_1->Id == 52443))
-                        return false;
-
-                    // See Chapel Invisibility and See Noth Invisibility
-                    if ((spellInfo_1->Id == 52950 && spellInfo_2->Id == 52707) ||
-                        (spellInfo_2->Id == 52950 && spellInfo_1->Id == 52707))
-                        return false;
-
-                    // Regular and Night Elf Ghost
-                    if ((spellInfo_1->Id == 8326 && spellInfo_2->Id == 20584) ||
-                        (spellInfo_2->Id == 8326 && spellInfo_1->Id == 20584))
-                         return false;
-
-                    // Aura of Despair auras
-                    if ((spellInfo_1->Id == 64848 && spellInfo_2->Id == 62692) ||
-                        (spellInfo_2->Id == 64848 && spellInfo_1->Id == 62692))
-                        return false;
-
-                    // Blood Fury and Rage of the Unraveller
-                    if (spellInfo_1->SpellIconID == 1662 && spellInfo_2->SpellIconID == 1662)
-                        return false;
-
-                    // Kindred Spirits
-                    if (spellInfo_1->SpellIconID == 3559 && spellInfo_2->SpellIconID == 3559)
-                        return false;
-
-                    // Vigilance and Damage Reduction (Vigilance triggered spell)
-                    if (spellInfo_1->SpellIconID == 2834 && spellInfo_2->SpellIconID == 2834)
-                        return false;
-
-                    // Unstable Sphere Timer and Unstable Sphere Passive
-                    if ((spellInfo_1->Id == 50758 && spellInfo_2->Id == 50756) ||
-                        (spellInfo_2->Id == 50758 && spellInfo_1->Id == 50756))
-                        return false;
-
-                    break;
-                }
-                case SPELLFAMILY_MAGE:
-                    // Arcane Intellect and Insight
-                    if (spellInfo_2->SpellIconID == 125 && spellInfo_1->Id == 18820)
-                        return false;
-                    break;
-                case SPELLFAMILY_WARRIOR:
-                {
-                    // Scroll of Protection and Defensive Stance (multi-family check)
-                    if (spellInfo_1->SpellIconID == 276 && spellInfo_1->SpellVisual[0] == 196 && spellInfo_2->Id == 71)
-                        return false;
-
-                    // Improved Hamstring -> Hamstring (multi-family check)
-                    if ((spellInfo_2->SpellFamilyFlags & UI64LIT(0x2)) && spellInfo_1->Id == 23694)
-                        return false;
-
-                    break;
-                }
-                case SPELLFAMILY_DRUID:
-                {
-                    // Scroll of Stamina and Leader of the Pack (multi-family check)
-                    if (spellInfo_1->SpellIconID == 312 && spellInfo_1->SpellVisual[0] == 216 && spellInfo_2->Id == 24932)
-                        return false;
-
-                    // Dragonmaw Illusion (multi-family check)
-                    if (spellId_1 == 40216 && spellId_2 == 42016)
-                        return false;
-
-                    break;
-                }
-                case SPELLFAMILY_ROGUE:
-                {
-                    // Garrote-Silence -> Garrote (multi-family check)
-                    if (spellInfo_1->SpellIconID == 498 && spellInfo_1->SpellVisual[0] == 0 && spellInfo_2->SpellIconID == 498)
-                        return false;
-
-                    break;
-                }
-                case SPELLFAMILY_HUNTER:
-                {
-                    // Concussive Shot and Imp. Concussive Shot (multi-family check)
-                    if (spellInfo_1->Id == 19410 && spellInfo_2->Id == 5116)
-                        return false;
-
-                    // Improved Wing Clip -> Wing Clip (multi-family check)
-                    if ((spellInfo_2->SpellFamilyFlags & UI64LIT(0x40)) && spellInfo_1->Id == 19229)
-                        return false;
-                    break;
-                }
-                case SPELLFAMILY_PALADIN:
-                {
-                    // Unstable Currents and other -> *Sanctity Aura (multi-family check)
-                    if (spellInfo_2->SpellIconID==502 && spellInfo_1->SpellIconID==502 && spellInfo_1->SpellVisual[0]==969)
-                        return false;
->>>>>>> e19471f0
 
             // Dark Essence & Light Essence
             if ((spellInfo_1->Id == 65684 && spellInfo_2->Id == 65686) ||
@@ -2394,41 +2252,6 @@
                 if (spellInfo_1->SpellFamilyFlags.test<CF_WARRIOR_STANCES>() && spellInfo_2->SpellFamilyFlags.test<CF_WARRIOR_STANCES>())
                     return true;
             }
-<<<<<<< HEAD
-=======
-
-            // Hamstring -> Improved Hamstring (multi-family check)
-            if ((spellInfo_1->SpellFamilyFlags & UI64LIT(0x2)) && spellInfo_2->Id == 23694)
-                return false;
-
-            // Defensive Stance and Scroll of Protection (multi-family check)
-            if (spellInfo_1->Id == 71 && spellInfo_2->SpellIconID == 276 && spellInfo_2->SpellVisual[0] == 196)
-                return false;
-
-            // Bloodlust and Bloodthirst (multi-family check)
-            if (spellInfo_2->Id == 2825 && spellInfo_1->SpellIconID == 38 && spellInfo_1->SpellVisual[0] == 0)
-                return false;
-
-            break;
-        case SPELLFAMILY_PRIEST:
-            if (spellInfo_2->SpellFamilyName == SPELLFAMILY_PRIEST)
-            {
-                //Devouring Plague and Shadow Vulnerability
-                if (((spellInfo_1->SpellFamilyFlags & UI64LIT(0x2000000)) && (spellInfo_2->SpellFamilyFlags & UI64LIT(0x800000000))) ||
-                    ((spellInfo_2->SpellFamilyFlags & UI64LIT(0x2000000)) && (spellInfo_1->SpellFamilyFlags & UI64LIT(0x800000000))))
-                    return false;
-
-                //StarShards and Shadow Word: Pain
-                if (((spellInfo_1->SpellFamilyFlags & UI64LIT(0x200000)) && (spellInfo_2->SpellFamilyFlags & UI64LIT(0x8000))) ||
-                    ((spellInfo_2->SpellFamilyFlags & UI64LIT(0x200000)) && (spellInfo_1->SpellFamilyFlags & UI64LIT(0x8000))))
-                    return false;
-
-                // Dispersion
-                if ((spellInfo_1->Id == 47585 && spellInfo_2->Id == 60069) ||
-                    (spellInfo_2->Id == 47585 && spellInfo_1->Id == 60069))
-                    return false;
-            }
->>>>>>> e19471f0
             break;
         case SPELLFAMILY_DRUID:
             if (spellInfo_2->SpellFamilyName == SPELLFAMILY_DRUID)
