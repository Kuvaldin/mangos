/*
 * Copyright (C) 2005-2011 MaNGOS <http://getmangos.com/>
 *
 * This program is free software; you can redistribute it and/or modify
 * it under the terms of the GNU General Public License as published by
 * the Free Software Foundation; either version 2 of the License, or
 * (at your option) any later version.
 *
 * This program is distributed in the hope that it will be useful,
 * but WITHOUT ANY WARRANTY; without even the implied warranty of
 * MERCHANTABILITY or FITNESS FOR A PARTICULAR PURPOSE.  See the
 * GNU General Public License for more details.
 *
 * You should have received a copy of the GNU General Public License
 * along with this program; if not, write to the Free Software
 * Foundation, Inc., 59 Temple Place, Suite 330, Boston, MA  02111-1307  USA
 */

#include "SpellMgr.h"
#include "ObjectMgr.h"
#include "SpellAuraDefines.h"
#include "ProgressBar.h"
#include "DBCStores.h"
#include "World.h"
#include "Chat.h"
#include "Spell.h"
#include "BattleGroundMgr.h"
#include "MapManager.h"
#include "Unit.h"

SpellMgr::SpellMgr()
{
}

SpellMgr::~SpellMgr()
{
}

SpellMgr& SpellMgr::Instance()
{
    static SpellMgr spellMgr;
    return spellMgr;
}

int32 GetSpellDuration(SpellEntry const *spellInfo)
{
    if(!spellInfo)
        return 0;
    SpellDurationEntry const *du = sSpellDurationStore.LookupEntry(spellInfo->DurationIndex);
    if(!du)
        return 0;
    return (du->Duration[0] == -1) ? -1 : abs(du->Duration[0]);
}

int32 GetSpellMaxDuration(SpellEntry const *spellInfo)
{
    if(!spellInfo)
        return 0;
    SpellDurationEntry const *du = sSpellDurationStore.LookupEntry(spellInfo->DurationIndex);
    if(!du)
        return 0;
    return (du->Duration[2] == -1) ? -1 : abs(du->Duration[2]);
}

int32 CalculateSpellDuration(SpellEntry const *spellInfo, Unit const* caster)
{
    int32 duration = GetSpellDuration(spellInfo);

    if (duration != -1 && caster)
    {
        int32 maxduration = GetSpellMaxDuration(spellInfo);

        if (duration != maxduration && caster->GetTypeId() == TYPEID_PLAYER)
            duration += int32((maxduration - duration) * ((Player*)caster)->GetComboPoints() / 5);

        if (Player* modOwner = caster->GetSpellModOwner())
        {
            modOwner->ApplySpellMod(spellInfo->Id, SPELLMOD_DURATION, duration);

            duration = modOwner->CalculateSpellDurationWithHaste(spellInfo, duration);

            if (duration < 0)
                duration = 0;

        }
    }

    return duration;
}

uint32 GetSpellCastTime(SpellEntry const* spellInfo, Spell const* spell)
{
    if (spell)
    {
        // some triggered spells have data only usable for client
        if (spell->IsTriggeredSpellWithRedundentData())
            return 0;

        // spell targeted to non-trading trade slot item instant at trade success apply
        if (spell->GetCaster()->GetTypeId()==TYPEID_PLAYER)
            if (TradeData* my_trade = ((Player*)(spell->GetCaster()))->GetTradeData())
                if (Item* nonTrade = my_trade->GetTraderData()->GetItem(TRADE_SLOT_NONTRADED))
                    if (nonTrade == spell->m_targets.getItemTarget())
                        return 0;
    }

    SpellCastTimesEntry const *spellCastTimeEntry = sSpellCastTimesStore.LookupEntry(spellInfo->CastingTimeIndex);

    // not all spells have cast time index and this is all is pasiive abilities
    if (!spellCastTimeEntry)
        return 0;

    int32 castTime = spellCastTimeEntry->CastTime;

    if (spell)
    {
        if (spellInfo->RequiresSpellFocus == 4 && spell->GetCaster()->HasAura(67556))
            castTime /= 2;

        if (Player* modOwner = spell->GetCaster()->GetSpellModOwner())
            modOwner->ApplySpellMod(spellInfo->Id, SPELLMOD_CASTING_TIME, castTime, spell);

        if (!(spellInfo->Attributes & (SPELL_ATTR_UNK4|SPELL_ATTR_TRADESPELL)))
            castTime = int32(castTime * spell->GetCaster()->GetFloatValue(UNIT_MOD_CAST_SPEED));
        else
        {
            if (spell->IsRangedSpell() && !spell->IsAutoRepeat())
                castTime = int32(castTime * spell->GetCaster()->m_modAttackSpeedPct[RANGED_ATTACK]);
        }
    }

    if (spellInfo->Attributes & SPELL_ATTR_RANGED && (!spell || !spell->IsAutoRepeat()))
        castTime += 500;

    return (castTime > 0) ? uint32(castTime) : 0;
}

uint32 GetSpellCastTimeForBonus( SpellEntry const *spellProto, DamageEffectType damagetype )
{
    uint32 CastingTime = !IsChanneledSpell(spellProto) ? GetSpellCastTime(spellProto) : GetSpellDuration(spellProto);

    if (CastingTime > 7000) CastingTime = 7000;
    if (CastingTime < 1500) CastingTime = 1500;

    if(damagetype == DOT && !IsChanneledSpell(spellProto))
        CastingTime = 3500;

    int32 overTime    = 0;
    uint8 effects     = 0;
    bool DirectDamage = false;
    bool AreaEffect   = false;

    for (uint32 i = 0; i < MAX_EFFECT_INDEX; ++i)
        if (IsAreaEffectTarget(Targets(spellProto->EffectImplicitTargetA[i])) || IsAreaEffectTarget(Targets(spellProto->EffectImplicitTargetB[i])))
            AreaEffect = true;

    for (uint32 i = 0; i < MAX_EFFECT_INDEX; ++i)
    {
        switch (spellProto->Effect[i])
        {
            case SPELL_EFFECT_SCHOOL_DAMAGE:
            case SPELL_EFFECT_POWER_DRAIN:
            case SPELL_EFFECT_HEALTH_LEECH:
            case SPELL_EFFECT_ENVIRONMENTAL_DAMAGE:
            case SPELL_EFFECT_POWER_BURN:
            case SPELL_EFFECT_HEAL:
                DirectDamage = true;
                break;
            case SPELL_EFFECT_APPLY_AURA:
                switch (spellProto->EffectApplyAuraName[i])
                {
                    case SPELL_AURA_PERIODIC_DAMAGE:
                    case SPELL_AURA_PERIODIC_HEAL:
                    case SPELL_AURA_PERIODIC_LEECH:
                        if ( GetSpellDuration(spellProto) )
                            overTime = GetSpellDuration(spellProto);
                        break;
                    // Penalty for additional effects
                    case SPELL_AURA_DUMMY:
                        ++effects;
                        break;
                    case SPELL_AURA_MOD_DECREASE_SPEED:
                        ++effects;
                        break;
                    case SPELL_AURA_MOD_CONFUSE:
                    case SPELL_AURA_MOD_STUN:
                    case SPELL_AURA_MOD_ROOT:
                        // -10% per effect
                        effects += 2;
                        break;
                    default:
                        break;
                }
                break;
            default:
                break;
        }
    }

    // Combined Spells with Both Over Time and Direct Damage
    if (overTime > 0 && CastingTime > 0 && DirectDamage)
    {
        // mainly for DoTs which are 3500 here otherwise
        uint32 OriginalCastTime = GetSpellCastTime(spellProto);
        if (OriginalCastTime > 7000) OriginalCastTime = 7000;
        if (OriginalCastTime < 1500) OriginalCastTime = 1500;
        // Portion to Over Time
        float PtOT = (overTime / 15000.0f) / ((overTime / 15000.0f) + (OriginalCastTime / 3500.0f));

        if (damagetype == DOT)
            CastingTime = uint32(CastingTime * PtOT);
        else if (PtOT < 1.0f)
            CastingTime  = uint32(CastingTime * (1 - PtOT));
        else
            CastingTime = 0;
    }

    // Area Effect Spells receive only half of bonus
    if (AreaEffect)
        CastingTime /= 2;

    // 50% for damage and healing spells for leech spells from damage bonus and 0% from healing
    for(int j = 0; j < MAX_EFFECT_INDEX; ++j)
    {
        if (spellProto->Effect[j] == SPELL_EFFECT_HEALTH_LEECH ||
            (spellProto->Effect[j] == SPELL_EFFECT_APPLY_AURA && spellProto->EffectApplyAuraName[j] == SPELL_AURA_PERIODIC_LEECH))
        {
            CastingTime /= 2;
            break;
        }
    }

    // -5% of total per any additional effect (multiplicative)
    for (int i = 0; i < effects; ++i)
        CastingTime *= 0.95f;

    return CastingTime;
}

uint16 GetSpellAuraMaxTicks(SpellEntry const* spellInfo)
{
    int32 DotDuration = GetSpellDuration(spellInfo);
    if(DotDuration == 0)
        return 1;

    // 200% limit
    if(DotDuration > 30000)
        DotDuration = 30000;

    for (int j = 0; j < MAX_EFFECT_INDEX; ++j)
    {
        if (spellInfo->Effect[j] == SPELL_EFFECT_APPLY_AURA && (
            spellInfo->EffectApplyAuraName[j] == SPELL_AURA_PERIODIC_DAMAGE ||
            spellInfo->EffectApplyAuraName[j] == SPELL_AURA_PERIODIC_HEAL ||
            spellInfo->EffectApplyAuraName[j] == SPELL_AURA_PERIODIC_LEECH) )
        {
            if (spellInfo->EffectAmplitude[j] != 0)
                return DotDuration / spellInfo->EffectAmplitude[j];
            break;
        }
    }

    return 6;
}

float CalculateDefaultCoefficient(SpellEntry const *spellProto, DamageEffectType const damagetype)
{
    // Damage over Time spells bonus calculation
    float DotFactor = 1.0f;
    if (damagetype == DOT)
    {
        if (!IsChanneledSpell(spellProto))
            DotFactor = GetSpellDuration(spellProto) / 15000.0f;

        if (uint16 DotTicks = GetSpellAuraMaxTicks(spellProto))
            DotFactor /= DotTicks;
    }

    // Distribute Damage over multiple effects, reduce by AoE
    float coeff = GetSpellCastTimeForBonus(spellProto, damagetype) / 3500.0f;

    return coeff * DotFactor;
}

WeaponAttackType GetWeaponAttackType(SpellEntry const *spellInfo)
{
    if(!spellInfo)
        return BASE_ATTACK;

    switch (spellInfo->DmgClass)
    {
        case SPELL_DAMAGE_CLASS_MELEE:
            if (spellInfo->AttributesEx3 & SPELL_ATTR_EX3_REQ_OFFHAND)
                return OFF_ATTACK;
            else
                return BASE_ATTACK;
            break;
        case SPELL_DAMAGE_CLASS_RANGED:
            return RANGED_ATTACK;
            break;
        default:
                                                            // Wands
            if (spellInfo->AttributesEx2 & SPELL_ATTR_EX2_AUTOREPEAT_FLAG)
                return RANGED_ATTACK;
            else
                return BASE_ATTACK;
            break;
    }
}

bool IsPassiveSpell(uint32 spellId)
{
    SpellEntry const *spellInfo = sSpellStore.LookupEntry(spellId);
    if (!spellInfo)
        return false;
    return IsPassiveSpell(spellInfo);
}

bool IsPassiveSpell(SpellEntry const *spellInfo)
{
    return (spellInfo->Attributes & SPELL_ATTR_PASSIVE) != 0;
}

bool IsNoStackAuraDueToAura(uint32 spellId_1, uint32 spellId_2)
{
    SpellEntry const *spellInfo_1 = sSpellStore.LookupEntry(spellId_1);
    SpellEntry const *spellInfo_2 = sSpellStore.LookupEntry(spellId_2);
    if(!spellInfo_1 || !spellInfo_2) return false;
    if(spellInfo_1->Id == spellId_2) return false;

    for (int32 i = 0; i < MAX_EFFECT_INDEX; ++i)
    {
        for (int32 j = 0; j < MAX_EFFECT_INDEX; ++j)
        {
            if (spellInfo_1->Effect[i] == spellInfo_2->Effect[j]
                && spellInfo_1->EffectApplyAuraName[i] == spellInfo_2->EffectApplyAuraName[j]
                && spellInfo_1->EffectMiscValue[i] == spellInfo_2->EffectMiscValue[j]
                && spellInfo_1->EffectItemType[i] == spellInfo_2->EffectItemType[j]
                && (spellInfo_1->Effect[i] != 0 || spellInfo_1->EffectApplyAuraName[i] != 0 ||
                    spellInfo_1->EffectMiscValue[i] != 0 || spellInfo_1->EffectItemType[i] != 0))
                return true;
        }
    }

    return false;
}

int32 CompareAuraRanks(uint32 spellId_1, uint32 spellId_2)
{
    SpellEntry const*spellInfo_1 = sSpellStore.LookupEntry(spellId_1);
    SpellEntry const*spellInfo_2 = sSpellStore.LookupEntry(spellId_2);
    if(!spellInfo_1 || !spellInfo_2) return 0;
    if (spellId_1 == spellId_2) return 0;

    for (int32 i = 0; i < MAX_EFFECT_INDEX; ++i)
    {
        if (spellInfo_1->Effect[i] != 0 && spellInfo_2->Effect[i] != 0 && spellInfo_1->Effect[i] == spellInfo_2->Effect[i])
        {
            int32 diff = spellInfo_1->EffectBasePoints[i] - spellInfo_2->EffectBasePoints[i];
            if (spellInfo_1->CalculateSimpleValue(SpellEffectIndex(i)) < 0 && spellInfo_2->CalculateSimpleValue(SpellEffectIndex(i)) < 0)
                return -diff;
            else return diff;
        }
    }
    return 0;
}

SpellSpecific GetSpellSpecific(uint32 spellId)
{
    SpellEntry const *spellInfo = sSpellStore.LookupEntry(spellId);
    if(!spellInfo)
        return SPELL_NORMAL;

    switch(spellInfo->SpellFamilyName)
    {
        case SPELLFAMILY_GENERIC:
        {
            // Food / Drinks (mostly)
            if (spellInfo->AuraInterruptFlags & AURA_INTERRUPT_FLAG_NOT_SEATED)
            {
                bool food = false;
                bool drink = false;
                for(int i = 0; i < MAX_EFFECT_INDEX; ++i)
                {
                    switch(spellInfo->EffectApplyAuraName[i])
                    {
                        // Food
                        case SPELL_AURA_MOD_REGEN:
                        case SPELL_AURA_OBS_MOD_HEALTH:
                            food = true;
                            break;
                        // Drink
                        case SPELL_AURA_MOD_POWER_REGEN:
                        case SPELL_AURA_OBS_MOD_MANA:
                            drink = true;
                            break;
                        default:
                            break;
                    }
                }

                if (food && drink)
                    return SPELL_FOOD_AND_DRINK;
                else if (food)
                    return SPELL_FOOD;
                else if (drink)
                    return SPELL_DRINK;
            }
            else
            {
                // Well Fed buffs (must be exclusive with Food / Drink replenishment effects, or else Well Fed will cause them to be removed)
                // SpellIcon 2560 is Spell 46687, does not have this flag
                if ((spellInfo->AttributesEx2 & SPELL_ATTR_EX2_FOOD_BUFF) || spellInfo->SpellIconID == 2560)
                    return SPELL_WELL_FED;
            }
            break;
        }
        case SPELLFAMILY_MAGE:
        {
            // family flags 18(Molten), 25(Frost/Ice), 28(Mage)
            if (spellInfo->SpellFamilyFlags.test<CF_MAGE_MOLTEN_ARMOR1, CF_MAGE_ELEMENTAL_ARMOR, CF_MAGE_MAGE_ARMOR>())
                return SPELL_MAGE_ARMOR;

            if (spellInfo->SpellFamilyFlags.test<CF_MAGE_POLYMORPH>() && spellInfo->EffectApplyAuraName[EFFECT_INDEX_0] == SPELL_AURA_MOD_CONFUSE)
                return SPELL_MAGE_POLYMORPH;

            if (spellInfo->SpellFamilyFlags.test<CF_MAGE_ARCANE_INT>())
                return SPELL_MAGE_INTELLECT;

            break;
        }
        case SPELLFAMILY_WARRIOR:
        {
            if (spellInfo->SpellFamilyFlags.test<CF_WARRIOR_BATTLE_SHOUT, CF_WARRIOR_COMMANDING_SHOUT>()) 
                return SPELL_POSITIVE_SHOUT;

            break;
        }
        case SPELLFAMILY_WARLOCK:
        {
            // only warlock curses have this
            if (spellInfo->Dispel == DISPEL_CURSE)
                return SPELL_CURSE;

            // Warlock (Demon Armor | Demon Skin | Fel Armor)
            if (spellInfo->SpellFamilyFlags.test<CF_WARLOCK_ARMOR, CF_WARLOCK_FEL_ARMOR, CF_WARLOCK_DEMON_SKIN>())
                return SPELL_WARLOCK_ARMOR;

            // Unstable Affliction | Immolate
            if (spellInfo->SpellFamilyFlags.test<CF_WARLOCK_IMMOLATE, CF_WARLOCK_UNSTABLE_AFFLICTION>())
                return SPELL_UA_IMMOLATE;
            break;
        }
        case SPELLFAMILY_PRIEST:
        {
            // "Well Fed" buff from Blessed Sunfruit, Blessed Sunfruit Juice, Alterac Spring Water
            if ((spellInfo->Attributes & SPELL_ATTR_CASTABLE_WHILE_SITTING) &&
                (spellInfo->InterruptFlags & SPELL_INTERRUPT_FLAG_AUTOATTACK) &&
                (spellInfo->SpellIconID == 52 || spellInfo->SpellIconID == 79))
                return SPELL_WELL_FED;
            break;
        }
        case SPELLFAMILY_HUNTER:
        {
            // only hunter stings have this
            if (spellInfo->Dispel == DISPEL_POISON)
                return SPELL_STING;

            // only hunter aspects have this
            if (spellInfo->SpellFamilyFlags.test<CF_HUNTER_ASPECT_OF_THE_MONKEY, CF_HUNTER_ASPECT_OF_THE_HAWK, CF_HUNTER_ASPECT_OF_THE_PACK, CF_HUNTER_ASPECT_OF_THE_VIPER, CF_HUNTER_ASPECT_OF_THE_WILD, CF_HUNTER_ASPECT_OF_THE_BEAST, CF_HUNTER_ASPECT_OF_THE_DRAGONHAWK>())
                return SPELL_ASPECT;

            break;
        }
        case SPELLFAMILY_PALADIN:
        {
            if (IsSealSpell(spellInfo))
                return SPELL_SEAL;

            if (spellInfo->SpellFamilyFlags.test<CF_PALADIN_BLESSING_OF_MIGHT, CF_PALADIN_BLESSING_OF_WISDOM, CF_PALADIN_BLESSING_OF_KINGS, CF_PALADIN_MISC_BLESSINGS>())
                return SPELL_BLESSING;

            if (spellInfo->SpellFamilyFlags.test<CF_PALADIN_HAND_OF_FREEDOM, CF_PALADIN_HAND_OF_PROTECTION, CF_PALADIN_HAND_OF_SALVATION1, CF_PALADIN_HAND_OF_SACRIFICE>())
                return SPELL_HAND;

            // skip Heart of the Crusader that have also same spell family mask
            if (spellInfo->SpellFamilyFlags.test<CF_PALADIN_JUDGEMENT_OF_RIGHT, CF_PALADIN_JUDGEMENT_OF_WISDOM_LIGHT, CF_PALADIN_JUDGEMENT_OF_JUSTICE, CF_PALADIN_HEART_OF_THE_CRUSADER, CF_PALADIN_JUDGEMENT_OF_BLOOD_MARTYR>() &&
                (spellInfo->AttributesEx3 & 0x200) && (spellInfo->SpellIconID != 237))
                return SPELL_JUDGEMENT;

            // only paladin auras have this (for palaldin class family)
            if (spellInfo->SpellFamilyFlags.test<CF_PALADIN_AURAS>())
                return SPELL_AURA;

            break;
        }
        case SPELLFAMILY_SHAMAN:
        {
            if (IsElementalShield(spellInfo))
                return SPELL_ELEMENTAL_SHIELD;

            break;
        }

        case SPELLFAMILY_POTION:
            return sSpellMgr.GetSpellElixirSpecific(spellInfo->Id);

        case SPELLFAMILY_DEATHKNIGHT:
            if (spellInfo->Category == 47)
                return SPELL_PRESENCE;
            break;
    }

    // Tracking spells (exclude Well Fed, some other always allowed cases)
    if ((IsSpellHaveAura(spellInfo, SPELL_AURA_TRACK_CREATURES) ||
        IsSpellHaveAura(spellInfo, SPELL_AURA_TRACK_RESOURCES)  ||
        IsSpellHaveAura(spellInfo, SPELL_AURA_TRACK_STEALTHED)) &&
        ((spellInfo->AttributesEx & SPELL_ATTR_EX_UNK17) || (spellInfo->AttributesEx6 & SPELL_ATTR_EX6_UNK12)))
        return SPELL_TRACKER;

    // elixirs can have different families, but potion most ofc.
    if (SpellSpecific sp = sSpellMgr.GetSpellElixirSpecific(spellInfo->Id))
        return sp;

    return SPELL_NORMAL;
}

// target not allow have more one spell specific from same caster
bool IsSingleFromSpellSpecificPerTargetPerCaster(SpellSpecific spellSpec1,SpellSpecific spellSpec2)
{
    switch(spellSpec1)
    {
        case SPELL_BLESSING:
        case SPELL_AURA:
        case SPELL_STING:
        case SPELL_CURSE:
        case SPELL_ASPECT:
        case SPELL_POSITIVE_SHOUT:
        case SPELL_JUDGEMENT:
        case SPELL_HAND:
        case SPELL_UA_IMMOLATE:
            return spellSpec1==spellSpec2;
        default:
            return false;
    }
}

// target not allow have more one ranks from spell from spell specific per target
bool IsSingleFromSpellSpecificSpellRanksPerTarget(SpellSpecific spellSpec1,SpellSpecific spellSpec2)
{
    switch(spellSpec1)
    {
        case SPELL_BLESSING:
        case SPELL_AURA:
        case SPELL_CURSE:
        case SPELL_ASPECT:
        case SPELL_HAND:
            return spellSpec1==spellSpec2;
        default:
            return false;
    }
}

// target not allow have more one spell specific per target from any caster
bool IsSingleFromSpellSpecificPerTarget(SpellSpecific spellSpec1,SpellSpecific spellSpec2)
{
    switch(spellSpec1)
    {
        case SPELL_SEAL:
        case SPELL_TRACKER:
        case SPELL_WARLOCK_ARMOR:
        case SPELL_MAGE_ARMOR:
        case SPELL_ELEMENTAL_SHIELD:
        case SPELL_MAGE_POLYMORPH:
        case SPELL_PRESENCE:
        case SPELL_WELL_FED:
        case SPELL_BLEED_DEBUFF:
        case SPELL_MAGE_INTELLECT:
            return spellSpec1==spellSpec2;
        case SPELL_BATTLE_ELIXIR:
            return spellSpec2==SPELL_BATTLE_ELIXIR
                || spellSpec2==SPELL_FLASK_ELIXIR;
        case SPELL_GUARDIAN_ELIXIR:
            return spellSpec2==SPELL_GUARDIAN_ELIXIR
                || spellSpec2==SPELL_FLASK_ELIXIR;
        case SPELL_FLASK_ELIXIR:
            return spellSpec2==SPELL_BATTLE_ELIXIR
                || spellSpec2==SPELL_GUARDIAN_ELIXIR
                || spellSpec2==SPELL_FLASK_ELIXIR;
        case SPELL_FOOD:
            return spellSpec2==SPELL_FOOD
                || spellSpec2==SPELL_FOOD_AND_DRINK;
        case SPELL_DRINK:
            return spellSpec2==SPELL_DRINK
                || spellSpec2==SPELL_FOOD_AND_DRINK;
        case SPELL_FOOD_AND_DRINK:
            return spellSpec2==SPELL_FOOD
                || spellSpec2==SPELL_DRINK
                || spellSpec2==SPELL_FOOD_AND_DRINK;
        default:
            return false;
    }
}

bool IsPositiveTarget(uint32 targetA, uint32 targetB)
{
    switch(targetA)
    {
        // non-positive targets
        case TARGET_CHAIN_DAMAGE:
        case TARGET_ALL_ENEMY_IN_AREA:
        case TARGET_ALL_ENEMY_IN_AREA_INSTANT:
        case TARGET_IN_FRONT_OF_CASTER:
        case TARGET_ALL_ENEMY_IN_AREA_CHANNELED:
        case TARGET_CURRENT_ENEMY_COORDINATES:
        case TARGET_SINGLE_ENEMY:
        case TARGET_IN_FRONT_OF_CASTER_30:
            return false;
        // positive or dependent
        case TARGET_CASTER_COORDINATES:
            return (targetB == TARGET_ALL_PARTY || targetB == TARGET_ALL_FRIENDLY_UNITS_AROUND_CASTER);
        default:
            break;
    }
    if (targetB)
        return IsPositiveTarget(targetB, 0);
    return true;
}

bool IsExplicitPositiveTarget(uint32 targetA)
{
    // positive targets that in target selection code expect target in m_targers, so not that auto-select target by spell data by m_caster and etc
    switch(targetA)
    {
        case TARGET_SINGLE_FRIEND:
        case TARGET_SINGLE_PARTY:
        case TARGET_CHAIN_HEAL:
        case TARGET_SINGLE_FRIEND_2:
        case TARGET_AREAEFFECT_PARTY_AND_CLASS:
            return true;
        default:
            break;
    }
    return false;
}

bool IsExplicitNegativeTarget(uint32 targetA)
{
    // non-positive targets that in target selection code expect target in m_targers, so not that auto-select target by spell data by m_caster and etc
    switch(targetA)
    {
        case TARGET_CHAIN_DAMAGE:
        case TARGET_CURRENT_ENEMY_COORDINATES:
//        case TARGET_SINGLE_ENEMY: <- Penace is positive!
            return true;
        default:
            break;
    }
    return false;
}

bool IsPositiveEffect(SpellEntry const *spellproto, SpellEffectIndex effIndex)
{
    if (!spellproto)
        return false;

    switch(spellproto->Id)
    {
        case 72219:                                         // Gastric Bloat 10 N
        case 72551:                                         // Gastric Bloat 10 H
        case 72552:                                         // Gastric Bloat 25 N
        case 72553:                                         // Gastric Bloat 25 H
            return false;
        case 47540:                                         // Penance start dummy aura - Rank 1
        case 53005:                                         // Penance start dummy aura - Rank 2
        case 53006:                                         // Penance start dummy aura - Rank 3
        case 53007:                                         // Penance start dummy aura - Rank 4
        case 47757:                                         // Penance heal effect trigger - Rank 1
        case 52986:                                         // Penance heal effect trigger - Rank 2
        case 52987:                                         // Penance heal effect trigger - Rank 3
        case 52988:                                         // Penance heal effect trigger - Rank 4
        case 64844:                                         // Divine Hymn
        case 64904:                                         // Hymn of Hope
        return true;
        default:
            break;
    }

    switch(spellproto->Effect[effIndex])
    {
        case SPELL_EFFECT_DUMMY:
            // some explicitly required dummy effect sets
            switch(spellproto->Id)
            {
                case 28441:                                 // AB Effect 000
                    return false;
                case 49634:                                 // Sergeant's Flare
                case 54530:                                 // Opening
                case 62105:                                 // To'kini's Blowgun
                    return true;
                default:
                    break;
            }
            break;
        // always positive effects (check before target checks that provided non-positive result in some case for positive effects)
        case SPELL_EFFECT_HEAL:
        case SPELL_EFFECT_LEARN_SPELL:
        case SPELL_EFFECT_SKILL_STEP:
        case SPELL_EFFECT_HEAL_PCT:
        case SPELL_EFFECT_ENERGIZE_PCT:
            return true;

        case SPELL_EFFECT_SCHOOL_DAMAGE:
        case SPELL_EFFECT_THREAT:
            return false;

            // non-positive aura use
        case SPELL_EFFECT_APPLY_AURA:
        case SPELL_EFFECT_APPLY_AREA_AURA_FRIEND:
        {
            switch(spellproto->EffectApplyAuraName[effIndex])
            {
                case SPELL_AURA_DUMMY:
                {
                    // dummy aura can be positive or negative dependent from casted spell
                    switch(spellproto->Id)
                    {
                        case 13139:                         // net-o-matic special effect
                        case 23445:                         // evil twin
                        case 35679:                         // Protectorate Demolitionist
                        case 38637:                         // Nether Exhaustion (red)
                        case 38638:                         // Nether Exhaustion (green)
                        case 38639:                         // Nether Exhaustion (blue)
                        case 11196:                         // Recently Bandaged
                        case 44689:                         // Relay Race Accept Hidden Debuff - DND
                        case 58600:                         // Restricted Flight Area
                            return false;
                        // some spells have unclear target modes for selection, so just make effect positive
                        case 27184:
                        case 27190:
                        case 27191:
                        case 27201:
                        case 27202:
                        case 27203:
                            return true;
                        default:
                            break;
                    }
                }   break;
                case SPELL_AURA_MOD_DAMAGE_DONE:            // dependent from base point sign (negative -> negative)
                case SPELL_AURA_MOD_RESISTANCE:
                case SPELL_AURA_MOD_STAT:
                case SPELL_AURA_MOD_SKILL:
                case SPELL_AURA_MOD_DODGE_PERCENT:
                case SPELL_AURA_MOD_HEALING_PCT:
                case SPELL_AURA_MOD_HEALING_DONE:
                    if(spellproto->CalculateSimpleValue(effIndex) < 0)
                        return false;
                    break;
                case SPELL_AURA_MOD_DAMAGE_TAKEN:           // dependent from bas point sign (positive -> negative)
                    if (spellproto->CalculateSimpleValue(effIndex) < 0)
                        return true;
                    // let check by target modes (for Amplify Magic cases/etc)
                    break;
                case SPELL_AURA_MOD_SPELL_CRIT_CHANCE:
                case SPELL_AURA_MOD_INCREASE_HEALTH_PERCENT:
                case SPELL_AURA_MOD_DAMAGE_PERCENT_DONE:
                    if(spellproto->CalculateSimpleValue(effIndex) > 0)
                        return true;                        // some expected positive spells have SPELL_ATTR_EX_NEGATIVE or unclear target modes
                    break;
                case SPELL_AURA_ADD_TARGET_TRIGGER:
                    return true;
                case SPELL_AURA_PERIODIC_TRIGGER_SPELL:
                    if (spellproto->Id != spellproto->EffectTriggerSpell[effIndex])
                    {
                        uint32 spellTriggeredId = spellproto->EffectTriggerSpell[effIndex];
                        SpellEntry const *spellTriggeredProto = sSpellStore.LookupEntry(spellTriggeredId);

                        if (spellTriggeredProto)
                        {
                            // non-positive targets of main spell return early
                            for(int i = 0; i < MAX_EFFECT_INDEX; ++i)
                            {
                                // if non-positive trigger cast targeted to positive target this main cast is non-positive
                                // this will place this spell auras as debuffs
                                if (spellTriggeredProto->Effect[i] &&
                                    IsPositiveTarget(spellTriggeredProto->EffectImplicitTargetA[i], spellTriggeredProto->EffectImplicitTargetB[i]) &&
                                    !IsPositiveEffect(spellTriggeredProto, SpellEffectIndex(i)))
                                    return false;
                            }
                        }
                    }
                    break;
                case SPELL_AURA_PROC_TRIGGER_SPELL:
                {
                    switch(spellproto->Id) // Impact should be poisitive aura
                    {
                        case 11103:
                        case 12357:
                        case 12358:
                        case 64343:
                            return true;
                        default:
                            break;
                    }
                    // many positive auras have negative triggered spells at damage for example and this not make it negative (it can be canceled for example)
                    break;
                }
                case SPELL_AURA_MOD_STUN:                   //have positive and negative spells, we can't sort its correctly at this moment.
                    if (effIndex == EFFECT_INDEX_0 && spellproto->Effect[EFFECT_INDEX_1] == 0 && spellproto->Effect[EFFECT_INDEX_2] == 0)
                        return false;                       // but all single stun aura spells is negative

                    // Petrification
                    if(spellproto->Id == 17624)
                        return false;
                    break;
                case SPELL_AURA_MOD_PACIFY_SILENCE:
                    switch(spellproto->Id)
                    {
                        case 24740:                         // Wisp Costume
                        case 47585:                         // Dispersion
                            return true;
                        default: break;
                    }
                    return false;
                case SPELL_AURA_MOD_ROOT:
                case SPELL_AURA_MOD_SILENCE:
                case SPELL_AURA_GHOST:
                case SPELL_AURA_PERIODIC_LEECH:
                case SPELL_AURA_MOD_STALKED:
                case SPELL_AURA_PERIODIC_DAMAGE_PERCENT:
                    return false;
                case SPELL_AURA_PERIODIC_DAMAGE:            // used in positive spells also.
                    // part of negative spell if casted at self (prevent cancel)
                    if (spellproto->EffectImplicitTargetA[effIndex] == TARGET_SELF ||
                        spellproto->EffectImplicitTargetA[effIndex] == TARGET_SELF2)
                        return false;
                    break;
                case SPELL_AURA_MOD_DECREASE_SPEED:         // used in positive spells also
                    // part of positive spell if casted at self
                    if ((spellproto->EffectImplicitTargetA[effIndex] == TARGET_SELF ||
                        spellproto->EffectImplicitTargetA[effIndex] == TARGET_SELF2) &&
                        spellproto->SpellFamilyName == SPELLFAMILY_GENERIC)
                        return false;
                    // but not this if this first effect (don't found better check)
                    if (spellproto->Attributes & 0x4000000 && effIndex == EFFECT_INDEX_0)
                        return false;
                    break;
                case SPELL_AURA_TRANSFORM:
                    // some spells negative
                    switch(spellproto->Id)
                    {
                        case 36897:                         // Transporter Malfunction (race mutation to horde)
                        case 36899:                         // Transporter Malfunction (race mutation to alliance)
                            return false;
                    }
                    break;
                case SPELL_AURA_MOD_SCALE:
                    // some spells negative
                    switch(spellproto->Id)
                    {
                        case 802:                           // Mutate Bug, wrongly negative by target modes
                            return true;
                        case 36900:                         // Soul Split: Evil!
                        case 36901:                         // Soul Split: Good
                        case 36893:                         // Transporter Malfunction (decrease size case)
                        case 36895:                         // Transporter Malfunction (increase size case)
                            return false;
                    }
                    break;
                case SPELL_AURA_MECHANIC_IMMUNITY:
                {
                    // non-positive immunities
                    switch(spellproto->EffectMiscValue[effIndex])
                    {
                        case MECHANIC_BANDAGE:
                        case MECHANIC_SHIELD:
                        case MECHANIC_MOUNT:
                        case MECHANIC_INVULNERABILITY:
                            return false;
                        default:
                            break;
                    }
                }   break;
                case SPELL_AURA_ADD_FLAT_MODIFIER:          // mods
                case SPELL_AURA_ADD_PCT_MODIFIER:
                {
                    // non-positive mods
                    switch(spellproto->EffectMiscValue[effIndex])
                    {
                        case SPELLMOD_COST:                 // dependent from bas point sign (negative -> positive)
                            if(spellproto->Id == 12042)     // Arcane Power workaround
                                break;
                            if(spellproto->CalculateSimpleValue(effIndex) > 0)
                                return false;
                            break;
                        default:
                            break;
                    }
                }   break;
                case SPELL_AURA_FORCE_REACTION:
                {
                    switch (spellproto->Id)
                    {
                        case 42792:                         // Recently Dropped Flag (prevent cancel)
                        case 46221:                         // Animal Blood
                            return false;
                        default:
                            break;
                    }
                    break;
                }
                default:
                    break;
            }
            break;
        }
        default:
            break;
    }

    // non-positive targets
    if(!IsPositiveTarget(spellproto->EffectImplicitTargetA[effIndex],spellproto->EffectImplicitTargetB[effIndex]))
        return false;

    // AttributesEx check
    if(spellproto->AttributesEx & SPELL_ATTR_EX_NEGATIVE)
        return false;

    // ok, positive
    return true;
}

bool IsPositiveSpell(uint32 spellId)
{
    SpellEntry const *spellproto = sSpellStore.LookupEntry(spellId);
    if (!spellproto)
        return false;

    return IsPositiveSpell(spellproto);
}

bool IsPositiveSpell(SpellEntry const *spellproto)
{
    // spells with at least one negative effect are considered negative
    // some self-applied spells have negative effects but in self casting case negative check ignored.
    for (int i = 0; i < MAX_EFFECT_INDEX; ++i)
        if (spellproto->Effect[i] && !IsPositiveEffect(spellproto, SpellEffectIndex(i)))
            return false;
    return true;
}

bool IsSingleTargetSpell(SpellEntry const *spellInfo)
{
    // all other single target spells have if it has AttributesEx5
    if ( spellInfo->AttributesEx5 & SPELL_ATTR_EX5_SINGLE_TARGET_SPELL )
        return true;

    // TODO - need found Judgements rule
    switch(GetSpellSpecific(spellInfo->Id))
    {
        case SPELL_JUDGEMENT:
            return true;
        default:
            break;
    }

    // single target triggered spell.
    // Not real client side single target spell, but it' not triggered until prev. aura expired.
    // This is allow store it in single target spells list for caster for spell proc checking
    if(spellInfo->Id==38324)                                // Regeneration (triggered by 38299 (HoTs on Heals))
        return true;

    return false;
}

bool IsSingleTargetSpells(SpellEntry const *spellInfo1, SpellEntry const *spellInfo2)
{
    // TODO - need better check
    // Equal icon and spellfamily
    if( spellInfo1->SpellFamilyName == spellInfo2->SpellFamilyName &&
        spellInfo1->SpellIconID == spellInfo2->SpellIconID )
        return true;

    // TODO - need found Judgements rule
    SpellSpecific spec1 = GetSpellSpecific(spellInfo1->Id);
    // spell with single target specific types
    switch(spec1)
    {
        case SPELL_JUDGEMENT:
        case SPELL_MAGE_POLYMORPH:
            if(GetSpellSpecific(spellInfo2->Id) == spec1)
                return true;
            break;
        default:
            break;
    }

    return false;
}

SpellCastResult GetErrorAtShapeshiftedCast (SpellEntry const *spellInfo, uint32 form)
{
    // talents that learn spells can have stance requirements that need ignore
    // (this requirement only for client-side stance show in talent description)
    if( GetTalentSpellCost(spellInfo->Id) > 0 &&
        (spellInfo->Effect[EFFECT_INDEX_0] == SPELL_EFFECT_LEARN_SPELL || spellInfo->Effect[EFFECT_INDEX_1] == SPELL_EFFECT_LEARN_SPELL || spellInfo->Effect[EFFECT_INDEX_2] == SPELL_EFFECT_LEARN_SPELL) )
        return SPELL_CAST_OK;

    uint32 stanceMask = (form ? 1 << (form - 1) : 0);

    if (stanceMask & spellInfo->StancesNot)                 // can explicitly not be casted in this stance
        return SPELL_FAILED_NOT_SHAPESHIFT;

    if (stanceMask & spellInfo->Stances)                    // can explicitly be casted in this stance
        return SPELL_CAST_OK;

    bool actAsShifted = false;
    if (form > 0)
    {
        SpellShapeshiftFormEntry const *shapeInfo = sSpellShapeshiftFormStore.LookupEntry(form);
        if (!shapeInfo)
        {
            sLog.outError("GetErrorAtShapeshiftedCast: unknown shapeshift %u", form);
            return SPELL_CAST_OK;
        }
        actAsShifted = !(shapeInfo->flags1 & 1);            // shapeshift acts as normal form for spells
    }

    if(actAsShifted)
    {
        if (spellInfo->Attributes & SPELL_ATTR_NOT_SHAPESHIFT) // not while shapeshifted
        {
            //but we must allow cast of Berserk+modifier from any form... where for the hell should we do it?
            if (!(spellInfo->SpellIconID == 1680 && (spellInfo->AttributesEx & 0x8000)))
                return SPELL_FAILED_NOT_SHAPESHIFT;
        }
        else if (spellInfo->Stances != 0)                   // needs other shapeshift
            return SPELL_FAILED_ONLY_SHAPESHIFT;
    }
    else
    {
        // needs shapeshift
        if(!(spellInfo->AttributesEx2 & SPELL_ATTR_EX2_NOT_NEED_SHAPESHIFT) && spellInfo->Stances != 0)
            return SPELL_FAILED_ONLY_SHAPESHIFT;
    }

    return SPELL_CAST_OK;
}

void SpellMgr::LoadSpellTargetPositions()
{
    mSpellTargetPositions.clear();                                // need for reload case

    uint32 count = 0;

    //                                                0   1           2                  3                  4                  5
    QueryResult *result = WorldDatabase.Query("SELECT id, target_map, target_position_x, target_position_y, target_position_z, target_orientation FROM spell_target_position");
    if (!result)
    {
        BarGoLink bar(1);

        bar.step();

        sLog.outString();
        sLog.outString(">> Loaded %u spell target destination coordinates", count);
        return;
    }

    BarGoLink bar(result->GetRowCount());

    do
    {
        Field *fields = result->Fetch();

        bar.step();

        uint32 Spell_ID = fields[0].GetUInt32();

        SpellTargetPosition st;

        st.target_mapId       = fields[1].GetUInt32();
        st.target_X           = fields[2].GetFloat();
        st.target_Y           = fields[3].GetFloat();
        st.target_Z           = fields[4].GetFloat();
        st.target_Orientation = fields[5].GetFloat();

        MapEntry const* mapEntry = sMapStore.LookupEntry(st.target_mapId);
        if (!mapEntry)
        {
            sLog.outErrorDb("Spell (ID:%u) target map (ID: %u) does not exist in `Map.dbc`.",Spell_ID,st.target_mapId);
            continue;
        }

        if (st.target_X==0 && st.target_Y==0 && st.target_Z==0)
        {
            sLog.outErrorDb("Spell (ID:%u) target coordinates not provided.",Spell_ID);
            continue;
        }

        SpellEntry const* spellInfo = sSpellStore.LookupEntry(Spell_ID);
        if (!spellInfo)
        {
            sLog.outErrorDb("Spell (ID:%u) listed in `spell_target_position` does not exist.",Spell_ID);
            continue;
        }

        bool found = false;
        for(int i = 0; i < MAX_EFFECT_INDEX; ++i)
        {
            if (spellInfo->EffectImplicitTargetA[i] == TARGET_TABLE_X_Y_Z_COORDINATES || spellInfo->EffectImplicitTargetB[i] == TARGET_TABLE_X_Y_Z_COORDINATES ||
                spellInfo->EffectImplicitTargetB[i] == TARGET_SELF2)
            {
                // additional requirements
                if (spellInfo->Effect[i]==SPELL_EFFECT_BIND && spellInfo->EffectMiscValue[i])
                {
                    uint32 zone_id = sTerrainMgr.GetAreaId(st.target_mapId, st.target_X, st.target_Y, st.target_Z);
                    if (int32(zone_id) != spellInfo->EffectMiscValue[i])
                    {
                        sLog.outErrorDb("Spell (Id: %u) listed in `spell_target_position` expected point to zone %u bit point to zone %u.",Spell_ID, spellInfo->EffectMiscValue[i], zone_id);
                        break;
                    }
                }

                found = true;
                break;
            }
        }
        if (!found)
        {
            sLog.outErrorDb("Spell (Id: %u) listed in `spell_target_position` does not have target TARGET_TABLE_X_Y_Z_COORDINATES (17).",Spell_ID);
            continue;
        }

        mSpellTargetPositions[Spell_ID] = st;
        ++count;

    } while( result->NextRow() );

    delete result;

    sLog.outString();
    sLog.outString(">> Loaded %u spell target destination coordinates", count);
}

template <typename EntryType, typename WorkerType, typename StorageType>
struct SpellRankHelper
{
    SpellRankHelper(SpellMgr &_mgr, StorageType &_storage): mgr(_mgr), worker(_storage), customRank(0) {}
    void RecordRank(EntryType &entry, uint32 spell_id)
    {
        const SpellEntry *spell = sSpellStore.LookupEntry(spell_id);
        if (!spell)
        {
            sLog.outErrorDb("Spell %u listed in `%s` does not exist", spell_id, worker.TableName());
            return;
        }

        uint32 first_id = mgr.GetFirstSpellInChain(spell_id);

        // most spell ranks expected same data
        if(first_id)
        {
            firstRankSpells.insert(first_id);

            if (first_id != spell_id)
            {
                if (!worker.IsValidCustomRank(entry, spell_id, first_id))
                    return;
                // for later check that first rank also added
                else
                {
                    firstRankSpellsWithCustomRanks.insert(first_id);
                    ++customRank;
                }
            }
        }

        worker.AddEntry(entry, spell);
    }
    void FillHigherRanks()
    {
        // check that first rank added for custom ranks
        for (std::set<uint32>::const_iterator itr = firstRankSpellsWithCustomRanks.begin(); itr != firstRankSpellsWithCustomRanks.end(); ++itr)
            if (!worker.HasEntry(*itr))
                sLog.outErrorDb("Spell %u must be listed in `%s` as first rank for listed custom ranks of spell but not found!", *itr, worker.TableName());

        // fill absent non first ranks data base at first rank data
        for (std::set<uint32>::const_iterator itr = firstRankSpells.begin(); itr != firstRankSpells.end(); ++itr)
        {
            if (worker.SetStateToEntry(*itr))
                mgr.doForHighRanks(*itr, worker);
        }
    }
    std::set<uint32> firstRankSpells;
    std::set<uint32> firstRankSpellsWithCustomRanks;

    SpellMgr &mgr;
    WorkerType worker;
    uint32 customRank;
};

struct DoSpellProcEvent
{
    DoSpellProcEvent(SpellProcEventMap& _spe_map) : spe_map(_spe_map), customProc(0), count(0) {}
    void operator() (uint32 spell_id)
    {
        SpellProcEventEntry const& spe = state->second;
        // add ranks only for not filled data (some ranks have ppm data different for ranks for example)
        SpellProcEventMap::const_iterator spellItr = spe_map.find(spell_id);
        if (spellItr == spe_map.end())
            spe_map[spell_id] = spe;
        // if custom rank data added then it must be same except ppm
        else
        {
            SpellProcEventEntry const& r_spe = spellItr->second;
            if (spe.schoolMask != r_spe.schoolMask)
                sLog.outErrorDb("Spell %u listed in `spell_proc_event` as custom rank have different schoolMask from first rank in chain", spell_id);

            if (spe.spellFamilyName != r_spe.spellFamilyName)
                sLog.outErrorDb("Spell %u listed in `spell_proc_event` as custom rank have different spellFamilyName from first rank in chain", spell_id);

            for (int32 i = 0; i < MAX_EFFECT_INDEX; ++i)
            {
                if (spe.spellFamilyMask[i] != r_spe.spellFamilyMask[i])
                {
                    sLog.outErrorDb("Spell %u listed in `spell_proc_event` as custom rank have different spellFamilyMask/spellFamilyMask2 from first rank in chain", spell_id);
                    break;
                }
            }

            if (spe.procFlags != r_spe.procFlags)
                sLog.outErrorDb("Spell %u listed in `spell_proc_event` as custom rank have different procFlags from first rank in chain", spell_id);

            if (spe.procEx != r_spe.procEx)
                sLog.outErrorDb("Spell %u listed in `spell_proc_event` as custom rank have different procEx from first rank in chain", spell_id);

            // only ppm allowed has been different from first rank

            if (spe.customChance != r_spe.customChance)
                sLog.outErrorDb("Spell %u listed in `spell_proc_event` as custom rank have different customChance from first rank in chain", spell_id);

            if (spe.cooldown != r_spe.cooldown)
                sLog.outErrorDb("Spell %u listed in `spell_proc_event` as custom rank have different cooldown from first rank in chain", spell_id);
        }
    }

    const char* TableName() { return "spell_proc_event"; }
    bool IsValidCustomRank(SpellProcEventEntry const &spe, uint32 entry, uint32 first_id)
    {
        // let have independent data in table for spells with ppm rates (exist rank dependent ppm rate spells)
        if (!spe.ppmRate)
        {
            sLog.outErrorDb("Spell %u listed in `spell_proc_event` is not first rank (%u) in chain", entry, first_id);
            // prevent loading since it won't have an effect anyway
            return false;
        }
        return true;
    }
    void AddEntry(SpellProcEventEntry const &spe, SpellEntry const *spell)
    {
        spe_map[spell->Id] = spe;

        bool isCustom = false;

        if (spe.procFlags == 0)
        {
            if (spell->procFlags==0)
                sLog.outErrorDb("Spell %u listed in `spell_proc_event` probally not triggered spell (no proc flags)", spell->Id);
        }
        else
        {
            if (spell->procFlags==spe.procFlags)
                sLog.outErrorDb("Spell %u listed in `spell_proc_event` has exactly same proc flags as in spell.dbc, field value redundant", spell->Id);
            else
                isCustom = true;
        }

        if (spe.customChance == 0)
        {
            /* enable for re-check cases, 0 chance ok for some cases because in some cases it set by another spell/talent spellmod)
            if (spell->procChance==0 && !spe.ppmRate)
                sLog.outErrorDb("Spell %u listed in `spell_proc_event` probally not triggered spell (no chance or ppm)", spell->Id);
            */
        }
        else
        {
            if (spell->procChance==spe.customChance)
                sLog.outErrorDb("Spell %u listed in `spell_proc_event` has exactly same custom chance as in spell.dbc, field value redundant", spell->Id);
            else
                isCustom = true;
        }

        // totally redundant record
        if (!spe.schoolMask && !spe.procFlags &&
            !spe.procEx && !spe.ppmRate && !spe.customChance && !spe.cooldown)
        {
            bool empty = !spe.spellFamilyName ? true : false;
            for (int32 i = 0; i < MAX_EFFECT_INDEX; ++i)
            {
                if (spe.spellFamilyMask[i])
                {
                    empty = false;
                    ClassFamilyMask const& mask = spell->GetEffectSpellClassMask(SpellEffectIndex(i));
                    if (mask == spe.spellFamilyMask[i])
                        sLog.outErrorDb("Spell %u listed in `spell_proc_event` has same class mask as in Spell.dbc (EffectIndex %u) and doesn't have any other data", spell->Id, i);
                }
            }
            if (empty)
                sLog.outErrorDb("Spell %u listed in `spell_proc_event` doesn't have any useful data", spell->Id);
        }

        if (isCustom)
            ++customProc;
        else
            ++count;
    }

    bool HasEntry(uint32 spellId) { return spe_map.count(spellId) > 0; }
    bool SetStateToEntry(uint32 spellId) { return (state = spe_map.find(spellId)) != spe_map.end(); }
    SpellProcEventMap& spe_map;
    SpellProcEventMap::const_iterator state;

    uint32 customProc;
    uint32 count;
};

void SpellMgr::LoadSpellProcEvents()
{
    mSpellProcEventMap.clear();                             // need for reload case

    //                                                0      1           2                3                  4                  5                  6                  7                  8                  9                  10                 11                 12         13      14       15            16
    QueryResult *result = WorldDatabase.Query("SELECT entry, SchoolMask, SpellFamilyName, SpellFamilyMaskA0, SpellFamilyMaskA1, SpellFamilyMaskA2, SpellFamilyMaskB0, SpellFamilyMaskB1, SpellFamilyMaskB2, SpellFamilyMaskC0, SpellFamilyMaskC1, SpellFamilyMaskC2, procFlags, procEx, ppmRate, CustomChance, Cooldown FROM spell_proc_event");
    if (!result)
    {
        BarGoLink bar(1);
        bar.step();
        sLog.outString();
        sLog.outString(">> No spell proc event conditions loaded");
        return;
    }

    SpellRankHelper<SpellProcEventEntry, DoSpellProcEvent, SpellProcEventMap> rankHelper(*this, mSpellProcEventMap);

    BarGoLink bar(result->GetRowCount());
    do
    {
        Field *fields = result->Fetch();

        bar.step();

        uint32 entry = fields[0].GetUInt32();

        SpellProcEventEntry spe;

        spe.schoolMask      = fields[1].GetUInt32();
        spe.spellFamilyName = fields[2].GetUInt32();

        for (int32 i = 0; i < MAX_EFFECT_INDEX; ++i)
        {
            spe.spellFamilyMask[i] = ClassFamilyMask(
                fields[i+3].GetUInt32(),
                fields[i+6].GetUInt32(),
                fields[i+9].GetUInt32());
        }
        spe.procFlags       = fields[12].GetUInt32();
        spe.procEx          = fields[13].GetUInt32();
        spe.ppmRate         = fields[14].GetFloat();
        spe.customChance    = fields[15].GetFloat();
        spe.cooldown        = fields[16].GetUInt32();

        rankHelper.RecordRank(spe, entry);

    } while (result->NextRow());

    rankHelper.FillHigherRanks();

    delete result;

    sLog.outString();
    sLog.outString( ">> Loaded %u extra spell proc event conditions +%u custom proc (inc. +%u custom ranks)",  rankHelper.worker.count, rankHelper.worker.customProc, rankHelper.customRank);
}

struct DoSpellProcItemEnchant
{
    DoSpellProcItemEnchant(SpellProcItemEnchantMap& _procMap, float _ppm) : procMap(_procMap), ppm(_ppm) {}
    void operator() (uint32 spell_id) { procMap[spell_id] = ppm; }

    SpellProcItemEnchantMap& procMap;
    float ppm;
};

void SpellMgr::LoadSpellProcItemEnchant()
{
    mSpellProcItemEnchantMap.clear();                       // need for reload case

    uint32 count = 0;

    //                                                0      1
    QueryResult *result = WorldDatabase.Query("SELECT entry, ppmRate FROM spell_proc_item_enchant");
    if (!result)
    {

        BarGoLink bar(1);

        bar.step();

        sLog.outString();
        sLog.outString(">> Loaded %u proc item enchant definitions", count);
        return;
    }

    BarGoLink bar(result->GetRowCount());

    do
    {
        Field *fields = result->Fetch();

        bar.step();

        uint32 entry = fields[0].GetUInt32();
        float ppmRate = fields[1].GetFloat();

        SpellEntry const* spellInfo = sSpellStore.LookupEntry(entry);

        if (!spellInfo)
        {
            sLog.outErrorDb("Spell %u listed in `spell_proc_item_enchant` does not exist", entry);
            continue;
        }

        uint32 first_id = GetFirstSpellInChain(entry);

        if ( first_id != entry )
        {
            sLog.outErrorDb("Spell %u listed in `spell_proc_item_enchant` is not first rank (%u) in chain", entry, first_id);
            // prevent loading since it won't have an effect anyway
            continue;
        }

        mSpellProcItemEnchantMap[entry] = ppmRate;

        // also add to high ranks
        DoSpellProcItemEnchant worker(mSpellProcItemEnchantMap, ppmRate);
        doForHighRanks(entry,worker);

        ++count;
    } while( result->NextRow() );

    delete result;

    sLog.outString();
    sLog.outString( ">> Loaded %u proc item enchant definitions", count );
}

struct DoSpellBonuses
{
    DoSpellBonuses(SpellBonusMap& _spellBonusMap, SpellBonusEntry const& _spellBonus) : spellBonusMap(_spellBonusMap), spellBonus(_spellBonus) {}
    void operator() (uint32 spell_id) { spellBonusMap[spell_id] = spellBonus; }

    SpellBonusMap& spellBonusMap;
    SpellBonusEntry const& spellBonus;
};

void SpellMgr::LoadSpellBonuses()
{
    mSpellBonusMap.clear();                             // need for reload case
    uint32 count = 0;
    //                                                0      1             2          3
    QueryResult *result = WorldDatabase.Query("SELECT entry, direct_bonus, dot_bonus, ap_bonus, ap_dot_bonus FROM spell_bonus_data");
    if (!result)
    {
        BarGoLink bar(1);
        bar.step();
        sLog.outString();
        sLog.outString(">> Loaded %u spell bonus data", count);
        return;
    }

    BarGoLink bar(result->GetRowCount());
    do
    {
        Field *fields = result->Fetch();
        bar.step();
        uint32 entry = fields[0].GetUInt32();

        SpellEntry const* spell = sSpellStore.LookupEntry(entry);
        if (!spell)
        {
            sLog.outErrorDb("Spell %u listed in `spell_bonus_data` does not exist", entry);
            continue;
        }

        uint32 first_id = GetFirstSpellInChain(entry);

        if ( first_id != entry )
        {
            sLog.outErrorDb("Spell %u listed in `spell_bonus_data` is not first rank (%u) in chain", entry, first_id);
            // prevent loading since it won't have an effect anyway
            continue;
        }

        SpellBonusEntry sbe;

        sbe.direct_damage = fields[1].GetFloat();
        sbe.dot_damage    = fields[2].GetFloat();
        sbe.ap_bonus      = fields[3].GetFloat();
        sbe.ap_dot_bonus   = fields[4].GetFloat();

        bool need_dot = false;
        bool need_direct = false;
        uint32 x = 0;                                       // count all, including empty, meaning: not all existing effect is DoTs/HoTs
        for(int i = 0; i < MAX_EFFECT_INDEX; ++i)
        {
            if (!spell->Effect[i])
            {
                ++x;
                continue;
            }

            // DoTs/HoTs
            switch(spell->EffectApplyAuraName[i])
            {
                case SPELL_AURA_PERIODIC_DAMAGE:
                case SPELL_AURA_PERIODIC_DAMAGE_PERCENT:
                case SPELL_AURA_PERIODIC_LEECH:
                case SPELL_AURA_PERIODIC_HEAL:
                case SPELL_AURA_OBS_MOD_HEALTH:
                case SPELL_AURA_PERIODIC_MANA_LEECH:
                case SPELL_AURA_OBS_MOD_MANA:
                case SPELL_AURA_POWER_BURN_MANA:
                    need_dot = true;
                    ++x;
                    break;
                default:
                    break;
            }
        }

        //TODO: maybe add explicit list possible direct damage spell effects...
        if (x < MAX_EFFECT_INDEX)
            need_direct = true;

        // Check if direct_bonus is needed in `spell_bonus_data`
        float direct_calc;
        float direct_diff = 1000.0f;                        // for have big diff if no DB field value
        if (sbe.direct_damage)
        {
            bool isHeal = false;
            for(int i = 0; i < 3; ++i)
            {
                // Heals (Also count Mana Shield and Absorb effects as heals)
                if (spell->Effect[i] == SPELL_EFFECT_HEAL || spell->Effect[i] == SPELL_EFFECT_HEAL_MAX_HEALTH ||
                    (spell->Effect[i] == SPELL_EFFECT_APPLY_AURA && (spell->EffectApplyAuraName[i] == SPELL_AURA_SCHOOL_ABSORB || spell->EffectApplyAuraName[i] == SPELL_AURA_PERIODIC_HEAL)) )
                {
                    isHeal = true;
                    break;
                }
            }
            direct_calc = CalculateDefaultCoefficient(spell, SPELL_DIRECT_DAMAGE) * (isHeal ? 1.88f : 1.0f);
            direct_diff = std::abs(sbe.direct_damage - direct_calc);
        }

        // Check if dot_bonus is needed in `spell_bonus_data`
        float dot_calc;
        float dot_diff = 1000.0f;                           // for have big diff if no DB field value
        if (sbe.dot_damage)
        {
            bool isHeal = false;
            for(int i = 0; i < 3; ++i)
            {
                // Periodic Heals
                if (spell->Effect[i] == SPELL_EFFECT_APPLY_AURA && spell->EffectApplyAuraName[i] == SPELL_AURA_PERIODIC_HEAL)
                {
                    isHeal = true;
                    break;
                }
            }
            dot_calc = CalculateDefaultCoefficient(spell, DOT) * (isHeal ? 1.88f : 1.0f);
            dot_diff = std::abs(sbe.dot_damage - dot_calc);
        }

        if (direct_diff < 0.02f && !need_dot && !sbe.ap_bonus && !sbe.ap_dot_bonus)
            sLog.outErrorDb("`spell_bonus_data` entry for spell %u `direct_bonus` not needed (data from table: %f, calculated %f, difference of %f) and `dot_bonus` also not used",
                entry, sbe.direct_damage, direct_calc, direct_diff);
        else if (direct_diff < 0.02f && dot_diff < 0.02f && !sbe.ap_bonus && !sbe.ap_dot_bonus)
        {
            sLog.outErrorDb("`spell_bonus_data` entry for spell %u `direct_bonus` not needed (data from table: %f, calculated %f, difference of %f) and ",
                entry, sbe.direct_damage, direct_calc, direct_diff);
            sLog.outErrorDb("                                  ... `dot_bonus` not needed (data from table: %f, calculated %f, difference of %f)",
                sbe.dot_damage, dot_calc, dot_diff);
        }
        else if (!need_direct && dot_diff < 0.02f && !sbe.ap_bonus && !sbe.ap_dot_bonus)
            sLog.outErrorDb("`spell_bonus_data` entry for spell %u `dot_bonus` not needed (data from table: %f, calculated %f, difference of %f) and direct also not used",
            entry, sbe.dot_damage, dot_calc, dot_diff);
        else if (!need_direct && sbe.direct_damage)
            sLog.outErrorDb("`spell_bonus_data` entry for spell %u `direct_bonus` not used (spell not have non-periodic affects)", entry);
        else if (!need_dot && sbe.dot_damage)
            sLog.outErrorDb("`spell_bonus_data` entry for spell %u `dot_bonus` not used (spell not have periodic affects)", entry);

        if (!need_direct && sbe.ap_bonus)
            sLog.outErrorDb("`spell_bonus_data` entry for spell %u `ap_bonus` not used (spell not have non-periodic affects)", entry);
        else if (!need_dot && sbe.ap_dot_bonus)
            sLog.outErrorDb("`spell_bonus_data` entry for spell %u `ap_dot_bonus` not used (spell not have periodic affects)", entry);

        mSpellBonusMap[entry] = sbe;

        // also add to high ranks
        DoSpellBonuses worker(mSpellBonusMap, sbe);
        doForHighRanks(entry,worker);

        ++count;

    } while( result->NextRow() );

    delete result;

    sLog.outString();
    sLog.outString( ">> Loaded %u extra spell bonus data",  count);
}

bool SpellMgr::IsSpellProcEventCanTriggeredBy(SpellProcEventEntry const * spellProcEvent, uint32 EventProcFlag, SpellEntry const * procSpell, uint32 procFlags, uint32 procExtra)
{
    // No extra req need
    uint32 procEvent_procEx = PROC_EX_NONE;

    // check prockFlags for condition
    if((procFlags & EventProcFlag) == 0)
        return false;

    // Always trigger for this
    if (EventProcFlag & (PROC_FLAG_KILLED | PROC_FLAG_KILL | PROC_FLAG_ON_TRAP_ACTIVATION | PROC_FLAG_ON_DEATH))
        return true;

    if (spellProcEvent)     // Exist event data
    {
        // Store extra req
        procEvent_procEx = spellProcEvent->procEx;

        // For melee triggers
        if (procSpell == NULL)
        {
            // Check (if set) for school (melee attack have Normal school)
            if(spellProcEvent->schoolMask && (spellProcEvent->schoolMask & SPELL_SCHOOL_MASK_NORMAL) == 0)
                return false;
        }
        else // For spells need check school/spell family/family mask
        {
            // Check (if set) for school
            if(spellProcEvent->schoolMask && (spellProcEvent->schoolMask & procSpell->SchoolMask) == 0)
                return false;

            // Check (if set) for spellFamilyName
            if(spellProcEvent->spellFamilyName && (spellProcEvent->spellFamilyName != procSpell->SpellFamilyName))
                return false;
        }
    }

    // Check for extra req (if none) and hit/crit
    if (procEvent_procEx == PROC_EX_NONE)
    {
        // Don't allow proc from periodic heal if no extra requirement is defined
        if (EventProcFlag & (PROC_FLAG_ON_DO_PERIODIC | PROC_FLAG_ON_TAKE_PERIODIC) && (procExtra & PROC_EX_PERIODIC_POSITIVE))
            return false;

        // No extra req, so can trigger for (damage/healing present) and hit/crit
        if(procExtra & (PROC_EX_NORMAL_HIT|PROC_EX_CRITICAL_HIT))
            return true;
    }
    else // all spells hits here only if resist/reflect/immune/evade
    {
        // Exist req for PROC_EX_EX_TRIGGER_ALWAYS
        if (procEvent_procEx & PROC_EX_EX_TRIGGER_ALWAYS)
            return true;
        // Check Extra Requirement like (hit/crit/miss/resist/parry/dodge/block/immune/reflect/absorb and other)
        if (procEvent_procEx & procExtra)
            return true;
    }
    return false;
}

void SpellMgr::LoadSpellElixirs()
{
    mSpellElixirs.clear();                                  // need for reload case

    uint32 count = 0;

    //                                                0      1
    QueryResult *result = WorldDatabase.Query("SELECT entry, mask FROM spell_elixir");
    if (!result)
    {

        BarGoLink bar(1);

        bar.step();

        sLog.outString();
        sLog.outString(">> Loaded %u spell elixir definitions", count);
        return;
    }

    BarGoLink bar(result->GetRowCount());

    do
    {
        Field *fields = result->Fetch();

        bar.step();

        uint32 entry = fields[0].GetUInt32();
        uint8 mask = fields[1].GetUInt8();

        SpellEntry const* spellInfo = sSpellStore.LookupEntry(entry);

        if (!spellInfo)
        {
            sLog.outErrorDb("Spell %u listed in `spell_elixir` does not exist", entry);
            continue;
        }

        mSpellElixirs[entry] = mask;

        ++count;
    } while( result->NextRow() );

    delete result;

    sLog.outString();
    sLog.outString( ">> Loaded %u spell elixir definitions", count );
}

struct DoSpellThreat
{
    DoSpellThreat(SpellThreatMap& _threatMap) : threatMap(_threatMap), count(0) {}
    void operator() (uint32 spell_id)
    {
        SpellThreatEntry const &ste = state->second;
        // add ranks only for not filled data (spells adding flat threat are usually different for ranks)
        SpellThreatMap::const_iterator spellItr = threatMap.find(spell_id);
        if (spellItr == threatMap.end())
            threatMap[spell_id] = ste;

        // just assert that entry is not redundant
        else
        {
            SpellThreatEntry const& r_ste = spellItr->second;
            if (ste.threat == r_ste.threat && ste.multiplier == r_ste.multiplier && ste.ap_bonus == r_ste.ap_bonus)
                sLog.outErrorDb("Spell %u listed in `spell_threat` as custom rank has same data as Rank 1, so redundant", spell_id);
        }
    }
    const char* TableName() { return "spell_threat"; }
    bool IsValidCustomRank(SpellThreatEntry const &ste, uint32 entry, uint32 first_id)
    {
        if (!ste.threat)
        {
            sLog.outErrorDb("Spell %u listed in `spell_threat` is not first rank (%u) in chain and has no threat", entry, first_id);
            // prevent loading unexpected data
            return false;
        }
        return true;
    }
    void AddEntry(SpellThreatEntry const &ste, SpellEntry const *spell)
    {
        threatMap[spell->Id] = ste;

        // flat threat bonus and attack power bonus currently only work properly when all
        // effects have same targets, otherwise, we'd need to seperate it by effect index
        if (ste.threat || ste.ap_bonus != 0.f)
        {
            const uint32 *targetA = spell->EffectImplicitTargetA;
            const uint32 *targetB = spell->EffectImplicitTargetB;
            if ((targetA[EFFECT_INDEX_1] && targetA[EFFECT_INDEX_1] != targetA[EFFECT_INDEX_0]) ||
                (targetA[EFFECT_INDEX_2] && targetA[EFFECT_INDEX_2] != targetA[EFFECT_INDEX_0]))
                sLog.outErrorDb("Spell %u listed in `spell_threat` has effects with different targets, threat may be assigned incorrectly", spell->Id);
        }
        ++count;
    }
    bool HasEntry(uint32 spellId) { return threatMap.count(spellId) > 0; }
    bool SetStateToEntry(uint32 spellId) { return (state = threatMap.find(spellId)) != threatMap.end(); }

    SpellThreatMap& threatMap;
    SpellThreatMap::const_iterator state;
    uint32 count;
};

void SpellMgr::LoadSpellThreats()
{
    mSpellThreatMap.clear();                                // need for reload case

    //                                                0      1       2           3
    QueryResult *result = WorldDatabase.Query("SELECT entry, Threat, multiplier, ap_bonus FROM spell_threat");
    if (!result)
    {
        BarGoLink bar(1);
        bar.step();
        sLog.outString();
        sLog.outString(">> No spell threat entries loaded.");
        return;
    }

    SpellRankHelper<SpellThreatEntry, DoSpellThreat, SpellThreatMap> rankHelper(*this, mSpellThreatMap);

    BarGoLink bar(result->GetRowCount());

    do
    {
        Field *fields = result->Fetch();

        bar.step();

        uint32 entry = fields[0].GetUInt32();

        SpellThreatEntry ste;
        ste.threat = fields[1].GetUInt16();
        ste.multiplier = fields[2].GetFloat();
        ste.ap_bonus = fields[3].GetFloat();

        rankHelper.RecordRank(ste, entry);

    } while( result->NextRow() );

    rankHelper.FillHigherRanks();

    delete result;

    sLog.outString();
    sLog.outString( ">> Loaded %u spell threat entries", rankHelper.worker.count );
}

bool SpellMgr::IsRankSpellDueToSpell(SpellEntry const *spellInfo_1,uint32 spellId_2) const
{
    SpellEntry const *spellInfo_2 = sSpellStore.LookupEntry(spellId_2);
    if(!spellInfo_1 || !spellInfo_2) return false;
    if(spellInfo_1->Id == spellId_2) return false;

    return GetFirstSpellInChain(spellInfo_1->Id)==GetFirstSpellInChain(spellId_2);
}

bool SpellMgr::canStackSpellRanksInSpellBook(SpellEntry const *spellInfo) const
{
    if (IsPassiveSpell(spellInfo))                          // ranked passive spell
        return false;
    if (spellInfo->powerType != POWER_MANA && spellInfo->powerType != POWER_HEALTH)
        return false;
    if (IsProfessionOrRidingSpell(spellInfo->Id))
        return false;

    if (IsSkillBonusSpell(spellInfo->Id))
        return false;

    // All stance spells. if any better way, change it.
    for (int i = 0; i < MAX_EFFECT_INDEX; ++i)
    {
        switch(spellInfo->SpellFamilyName)
        {
            case SPELLFAMILY_PALADIN:
                // Paladin aura Spell
                if (spellInfo->Effect[i]==SPELL_EFFECT_APPLY_AREA_AURA_RAID)
                    return false;
                // Seal of Righteousness, 2 version of same rank
                if (spellInfo->SpellFamilyFlags.test<CF_PALADIN_SEAL_OF_JUST_RIGHT>() && spellInfo->SpellIconID == 25)
                    return false;
                break;
            case SPELLFAMILY_DRUID:
                // Druid form Spell
                if (spellInfo->Effect[i]==SPELL_EFFECT_APPLY_AURA &&
                    spellInfo->EffectApplyAuraName[i] == SPELL_AURA_MOD_SHAPESHIFT)
                    return false;
                break;
            case SPELLFAMILY_ROGUE:
                // Rogue Stealth
                if (spellInfo->Effect[i]==SPELL_EFFECT_APPLY_AURA &&
                    spellInfo->EffectApplyAuraName[i] == SPELL_AURA_MOD_SHAPESHIFT)
                    return false;
                break;
        }
    }
    return true;
}

bool SpellMgr::IsNoStackSpellDueToSpell(uint32 spellId_1, uint32 spellId_2) const
{
    SpellEntry const *spellInfo_1 = sSpellStore.LookupEntry(spellId_1);
    SpellEntry const *spellInfo_2 = sSpellStore.LookupEntry(spellId_2);

    if (!spellInfo_1 || !spellInfo_2)
        return false;

    if (spellId_1 == spellId_2)
        return false;

    // Resurrection sickness
    if ((spellInfo_1->Id == SPELL_ID_PASSIVE_RESURRECTION_SICKNESS) != (spellInfo_2->Id==SPELL_ID_PASSIVE_RESURRECTION_SICKNESS))
        return false;

    // Allow stack passive and not passive spells
    if ((spellInfo_1->Attributes & SPELL_ATTR_PASSIVE)!=(spellInfo_2->Attributes & SPELL_ATTR_PASSIVE))
        return false;

    // Specific spell family spells
    switch(spellInfo_1->SpellFamilyName)
    {
        case SPELLFAMILY_GENERIC:
            switch(spellInfo_2->SpellFamilyName)
            {
                case SPELLFAMILY_GENERIC:                   // same family case
                {
                    // Dark Essence & Light Essence
                    if ((spellInfo_1->Id == 65684 && spellInfo_2->Id == 65686) ||
                        (spellInfo_2->Id == 65684 && spellInfo_1->Id == 65686))
                        return true;

                    //Potent Fungus and Mini must remove each other (Amanitar encounter, Ahn'kahet)
                    if ((spellInfo_1->Id == 57055 && spellInfo_2->Id == 56648) ||
                        (spellInfo_2->Id == 57055 && spellInfo_1->Id == 56648))
                        return true;

                    // Cologne Immune and Perfume Immune
                    if ((spellInfo_1->Id == 68529 && spellInfo_2->Id == 68530) ||
                        (spellInfo_2->Id == 68529 && spellInfo_1->Id == 68530))
                        return true;

                    // Thunderfury
                    if ((spellInfo_1->Id == 21992 && spellInfo_2->Id == 27648) ||
                        (spellInfo_2->Id == 21992 && spellInfo_1->Id == 27648))
                        return false;

                    // Lightning Speed (Mongoose) and Fury of the Crashing Waves (Tsunami Talisman)
                    if ((spellInfo_1->Id == 28093 && spellInfo_2->Id == 42084) ||
                        (spellInfo_2->Id == 28093 && spellInfo_1->Id == 42084))
                        return false;

                    // Blood Oath and Blood Oath
                    if ((spellInfo_1->Id == 50141 && spellInfo_2->Id == 50001) ||
                        (spellInfo_2->Id == 50141 && spellInfo_1->Id == 50001))
                        return false;

                    // Cool Down (See PeriodicAuraTick())
                    if ((spellInfo_1->Id == 52441 && spellInfo_2->Id == 52443) ||
                        (spellInfo_2->Id == 52441 && spellInfo_1->Id == 52443))
                        return false;

                    // Soulstone Resurrection and Twisting Nether (resurrector)
                    if (spellInfo_1->SpellIconID == 92 && spellInfo_2->SpellIconID == 92 && (
                        (spellInfo_1->SpellVisual[0] == 99 && spellInfo_2->SpellVisual[0] == 0) ||
                        (spellInfo_2->SpellVisual[0] == 99 && spellInfo_1->SpellVisual[0] == 0)))
                        return false;

                    // Heart of the Wild, Agility and various Idol Triggers
                    if (spellInfo_1->SpellIconID == 240 && spellInfo_2->SpellIconID == 240)
                        return false;

                    // Personalized Weather (thunder effect should overwrite rainy aura)
                    if (spellInfo_1->SpellIconID == 2606 && spellInfo_2->SpellIconID == 2606)
                        return false;

                    // Brood Affliction: Bronze
                    if ((spellInfo_1->Id == 23170 && spellInfo_2->Id == 23171) ||
                        (spellInfo_2->Id == 23170 && spellInfo_1->Id == 23171))
                        return false;

                    // Male Shadowy Disguise
                    if ((spellInfo_1->Id == 32756 && spellInfo_2->Id == 38080) ||
                        (spellInfo_2->Id == 32756 && spellInfo_1->Id == 38080))
                         return false;

                    // Female Shadowy Disguise
                    if ((spellInfo_1->Id == 32756 && spellInfo_2->Id == 38081) ||
                        (spellInfo_2->Id == 32756 && spellInfo_1->Id == 38081))
                         return false;

                    // Cool Down (See PeriodicAuraTick())
                    if ((spellInfo_1->Id == 52441 && spellInfo_2->Id == 52443) ||
                        (spellInfo_2->Id == 52441 && spellInfo_1->Id == 52443))
                        return false;

                    // See Chapel Invisibility and See Noth Invisibility
                    if ((spellInfo_1->Id == 52950 && spellInfo_2->Id == 52707) ||
                        (spellInfo_2->Id == 52950 && spellInfo_1->Id == 52707))
                        return false;

                    // Regular and Night Elf Ghost
                    if ((spellInfo_1->Id == 8326 && spellInfo_2->Id == 20584) ||
                        (spellInfo_2->Id == 8326 && spellInfo_1->Id == 20584))
                         return false;

                    // Aura of Despair auras
                    if ((spellInfo_1->Id == 64848 && spellInfo_2->Id == 62692) ||
                        (spellInfo_2->Id == 64848 && spellInfo_1->Id == 62692))
                        return false;

                    // Blood Fury and Rage of the Unraveller
                    if (spellInfo_1->SpellIconID == 1662 && spellInfo_2->SpellIconID == 1662)
                        return false;

                    // Kindred Spirits
                    if (spellInfo_1->SpellIconID == 3559 && spellInfo_2->SpellIconID == 3559)
                        return false;

                    // Vigilance and Damage Reduction (Vigilance triggered spell)
                    if (spellInfo_1->SpellIconID == 2834 && spellInfo_2->SpellIconID == 2834)
                        return false;

                    break;
                }
                case SPELLFAMILY_MAGE:
                    // Arcane Intellect and Insight
                    if (spellInfo_2->SpellIconID == 125 && spellInfo_1->Id == 18820)
                        return false;
                    break;
                case SPELLFAMILY_WARRIOR:
                {
                    // Scroll of Protection and Defensive Stance (multi-family check)
                    if (spellInfo_1->SpellIconID == 276 && spellInfo_1->SpellVisual[0] == 196 && spellInfo_2->Id == 71)
                        return false;

                    // Improved Hamstring -> Hamstring (multi-family check)
                    if (spellInfo_2->SpellFamilyFlags.test<CF_WARRIOR_HAMSTRING>() && spellInfo_1->Id == 23694)
                        return false;

                    break;
                }
                case SPELLFAMILY_DRUID:
                {
                    // Scroll of Stamina and Leader of the Pack (multi-family check)
                    if (spellInfo_1->SpellIconID == 312 && spellInfo_1->SpellVisual[0] == 216 && spellInfo_2->Id == 24932)
                        return false;

                    // Dragonmaw Illusion (multi-family check)
                    if (spellId_1 == 40216 && spellId_2 == 42016)
                        return false;

                    break;
                }
                case SPELLFAMILY_ROGUE:
                {
                    // Garrote-Silence -> Garrote (multi-family check)
                    if (spellInfo_1->SpellIconID == 498 && spellInfo_1->SpellVisual[0] == 0 && spellInfo_2->SpellIconID == 498)
                        return false;
                    // Honor Among Thieves dummy auras (multi-family check)
                    if (spellId_1 == 51699 && spellId_2 == 52916)
                        return false;

                    break;
                }
                case SPELLFAMILY_HUNTER:
                {
                    // Concussive Shot and Imp. Concussive Shot (multi-family check)
                    if (spellInfo_1->Id == 19410 && spellInfo_2->Id == 5116)
                        return false;

                    // Improved Wing Clip -> Wing Clip (multi-family check)
                    if (spellInfo_2->SpellFamilyFlags.test<CF_HUNTER_WING_CLIP>() && spellInfo_1->Id == 19229)
                        return false;
                    break;
                }
                case SPELLFAMILY_PALADIN:
                {
                    // Unstable Currents and other -> *Sanctity Aura (multi-family check)
                    if (spellInfo_2->SpellIconID==502 && spellInfo_1->SpellIconID==502 && spellInfo_1->SpellVisual[0]==969)
                        return false;

                    // *Band of Eternal Champion and Seal of Command(multi-family check)
                    if (spellId_1 == 35081 && spellInfo_2->SpellIconID==561 && spellInfo_2->SpellVisual[0]==7992)
                        return false;
                }
            }
            // Dragonmaw Illusion, Blood Elf Illusion, Human Illusion, Illidari Agent Illusion, Scarlet Crusade Disguise
            if(spellInfo_1->SpellIconID == 1691 && spellInfo_2->SpellIconID == 1691)
                return false;
            break;
        case SPELLFAMILY_MAGE:
            if( spellInfo_2->SpellFamilyName == SPELLFAMILY_MAGE )
            {
                // Blizzard & Chilled (and some other stacked with blizzard spells
                if ((spellInfo_1->SpellFamilyFlags.test<CF_MAGE_BLIZZARD>() && spellInfo_2->SpellFamilyFlags.test<CF_MAGE_CHILLED>()) ||
                    (spellInfo_2->SpellFamilyFlags.test<CF_MAGE_BLIZZARD>() && spellInfo_1->SpellFamilyFlags.test<CF_MAGE_CHILLED>()))
                    return false;

                // Blink & Improved Blink
                if ((spellInfo_1->SpellFamilyFlags.test<CF_MAGE_BLINK>() && (spellInfo_2->SpellVisual[0] == 72 && spellInfo_2->SpellIconID == 1499)) ||
                    (spellInfo_2->SpellFamilyFlags.test<CF_MAGE_BLINK>() && (spellInfo_1->SpellVisual[0] == 72 && spellInfo_1->SpellIconID == 1499)))
                    return false;

                // Fingers of Frost effects
                if (spellInfo_1->SpellIconID == 2947 && spellInfo_2->SpellIconID == 2947)
                    return false;

                // Living Bomb & Ignite (Dots)
                if ((spellInfo_1->SpellFamilyFlags.test<CF_MAGE_LIVING_BOMB>() && spellInfo_2->SpellFamilyFlags.test<CF_MAGE_IGNITE>()) ||
                    (spellInfo_2->SpellFamilyFlags.test<CF_MAGE_LIVING_BOMB>() && spellInfo_1->SpellFamilyFlags.test<CF_MAGE_IGNITE>()))
                    return false;

                // Fireball & Pyroblast (Dots)
                if ((spellInfo_1->SpellFamilyFlags.test<CF_MAGE_FIREBALL>() && spellInfo_2->SpellFamilyFlags.test<CF_MAGE_PYROBLAST>()) ||
                    (spellInfo_2->SpellFamilyFlags.test<CF_MAGE_FIREBALL>() && spellInfo_1->SpellFamilyFlags.test<CF_MAGE_PYROBLAST>()))
                    return false;
            }

            // Detect Invisibility and Mana Shield (multi-family check)
            if (spellInfo_2->Id == 132 && spellInfo_1->SpellIconID == 209 && spellInfo_1->SpellVisual[0] == 968)
                return false;

            // Combustion and Fire Protection Aura (multi-family check)
            if (spellInfo_1->Id == 11129 && spellInfo_2->SpellIconID == 33 && spellInfo_2->SpellVisual[0] == 321)
                return false;

            // Arcane Intellect and Insight
            if (spellInfo_1->SpellIconID == 125 && spellInfo_2->Id == 18820)
                return false;

            break;
        case SPELLFAMILY_WARLOCK:
            if (spellInfo_2->SpellFamilyName == SPELLFAMILY_WARLOCK)
            {
                // Siphon Life and Drain Life
                if ((spellInfo_1->SpellIconID == 152 && spellInfo_2->SpellIconID == 546) ||
                    (spellInfo_2->SpellIconID == 152 && spellInfo_1->SpellIconID == 546))
                    return false;

                //Corruption & Seed of corruption
                if ((spellInfo_1->SpellIconID == 313 && spellInfo_2->SpellIconID == 1932) ||
                    (spellInfo_2->SpellIconID == 313 && spellInfo_1->SpellIconID == 1932))
                    if(spellInfo_1->SpellVisual[0] != 0 && spellInfo_2->SpellVisual[0] != 0)
                        return true;                        // can't be stacked

                // Corruption and Unstable Affliction
                if ((spellInfo_1->SpellIconID == 313 && spellInfo_2->SpellIconID == 2039) ||
                    (spellInfo_2->SpellIconID == 313 && spellInfo_1->SpellIconID == 2039))
                    return false;

                // (Corruption or Unstable Affliction) and (Curse of Agony or Curse of Doom)
                if (((spellInfo_1->SpellIconID == 313 || spellInfo_1->SpellIconID == 2039) && (spellInfo_2->SpellIconID == 544  || spellInfo_2->SpellIconID == 91)) ||
                    ((spellInfo_2->SpellIconID == 313 || spellInfo_2->SpellIconID == 2039) && (spellInfo_1->SpellIconID == 544  || spellInfo_1->SpellIconID == 91)))
                    return false;

                // Shadowflame and Curse of Agony
                if( spellInfo_1->SpellIconID == 544 && spellInfo_2->SpellIconID == 3317 ||
                    spellInfo_2->SpellIconID == 544 && spellInfo_1->SpellIconID == 3317 )
                    return false;

                // Shadowflame and Curse of Doom
                if( spellInfo_1->SpellIconID == 91 && spellInfo_2->SpellIconID == 3317 ||
                    spellInfo_2->SpellIconID == 91 && spellInfo_1->SpellIconID == 3317 )
                    return false;

                // Metamorphosis, diff effects
                if (spellInfo_1->SpellIconID == 3314 && spellInfo_2->SpellIconID == 3314)
                    return false;

                // Nether Protection effects
                if( spellInfo_2->SpellIconID == 1985 && spellInfo_1->SpellIconID == 1985 && spellInfo_1->SpellVisual[0] == 9750 )
                    return false;
            }

            // Detect Invisibility and Mana Shield (multi-family check)
            if (spellInfo_1->Id == 132 && spellInfo_2->SpellIconID == 209 && spellInfo_2->SpellVisual[0] == 968)
                return false;
            break;
        case SPELLFAMILY_WARRIOR:
            if (spellInfo_2->SpellFamilyName == SPELLFAMILY_WARRIOR)
            {
                // Rend and Deep Wound
                if ((spellInfo_1->SpellFamilyFlags.test<CF_WARRIOR_REND>() && spellInfo_2->SpellFamilyFlags.test<CF_WARRIOR_DEEP_WOUNDS>()) ||
                    (spellInfo_2->SpellFamilyFlags.test<CF_WARRIOR_REND>() && spellInfo_1->SpellFamilyFlags.test<CF_WARRIOR_DEEP_WOUNDS>()))
                    return false;

                // Battle Shout and Rampage
                if ((spellInfo_1->SpellIconID == 456 && spellInfo_2->SpellIconID == 2006) ||
                    (spellInfo_2->SpellIconID == 456 && spellInfo_1->SpellIconID == 2006))
                    return false;

                // Glyph of Revenge (triggered), and Sword and Board (triggered)
                if ((spellInfo_1->SpellIconID == 856 && spellInfo_2->SpellIconID == 2780) ||
                    (spellInfo_2->SpellIconID == 856 && spellInfo_1->SpellIconID == 2780))
                    return false;

                // Defensive/Berserker/Battle stance aura can not stack (needed for dummy auras)
                if (spellInfo_1->SpellFamilyFlags.test<CF_WARRIOR_STANCES>() && spellInfo_2->SpellFamilyFlags.test<CF_WARRIOR_STANCES>())
                    return true;
            }

            // Hamstring -> Improved Hamstring (multi-family check)
            if (spellInfo_1->SpellFamilyFlags.test<CF_WARRIOR_HAMSTRING>() && spellInfo_2->Id == 23694)
                return false;

            // Defensive Stance and Scroll of Protection (multi-family check)
            if (spellInfo_1->Id == 71 && spellInfo_2->SpellIconID == 276 && spellInfo_2->SpellVisual[0] == 196)
                return false;

            // Bloodlust and Bloodthirst (multi-family check)
            if (spellInfo_2->Id == 2825 && spellInfo_1->SpellIconID == 38 && spellInfo_1->SpellVisual[0] == 0)
                return false;

                // Taste of Blood and Sudden Death
            if( (spellInfo_1->Id == 52437 && spellInfo_2->Id == 60503) ||
                (spellInfo_2->Id == 52437 && spellInfo_1->Id == 60503) )
                return false;

            break;
        case SPELLFAMILY_PRIEST:
            if (spellInfo_2->SpellFamilyName == SPELLFAMILY_PRIEST)
            {
                //Devouring Plague and Shadow Vulnerability
                if ((spellInfo_1->SpellFamilyFlags.test<CF_PRIEST_DEVOURING_PLAGUE>() && spellInfo_2->SpellFamilyFlags.test<CF_PRIEST_SHADOW_WEAVING>()) ||
                    (spellInfo_2->SpellFamilyFlags.test<CF_PRIEST_DEVOURING_PLAGUE>() && spellInfo_1->SpellFamilyFlags.test<CF_PRIEST_SHADOW_WEAVING>()))
                    return false;

                //StarShards and Shadow Word: Pain
                if ((spellInfo_1->SpellFamilyFlags.test<CF_PRIEST_STARSHARDS>() && spellInfo_2->SpellFamilyFlags.test<CF_PRIEST_SHADOW_WORD_PAIN>()) ||
                    (spellInfo_2->SpellFamilyFlags.test<CF_PRIEST_STARSHARDS>() && spellInfo_1->SpellFamilyFlags.test<CF_PRIEST_SHADOW_WORD_PAIN>()))
                    return false;
                // Dispersion
                if ((spellInfo_1->Id == 47585 && spellInfo_2->Id == 60069) ||
                    (spellInfo_2->Id == 47585 && spellInfo_1->Id == 60069))
                    return false;
                // Power Word: Shield and Divine Aegis
                if ((spellInfo_1->SpellIconID == 566 && spellInfo_2->SpellIconID == 2820) ||
                    (spellInfo_2->SpellIconID == 566 && spellInfo_1->SpellIconID == 2820))
                    return false;
            }
            break;
        case SPELLFAMILY_DRUID:
            if (spellInfo_2->SpellFamilyName == SPELLFAMILY_DRUID)
            {
                //Omen of Clarity and Blood Frenzy
                if (((!spellInfo_1->SpellFamilyFlags.Flags && spellInfo_1->SpellIconID == 108) && spellInfo_2->SpellFamilyFlags.test<CF_DRUID_CLEARCASTING>()) ||
                    ((!spellInfo_2->SpellFamilyFlags.Flags && spellInfo_2->SpellIconID == 108) && spellInfo_1->SpellFamilyFlags.test<CF_DRUID_CLEARCASTING>()))
                    return false;

                //  Tree of Life (Shapeshift) and 34123 Tree of Life (Passive)
                if ((spellId_1 == 33891 && spellId_2 == 34123) ||
                    (spellId_2 == 33891 && spellId_1 == 34123))
                    return false;

                // Lifebloom and Wild Growth
                if ((spellInfo_1->SpellIconID == 2101 && spellInfo_2->SpellIconID == 2864) ||
                    (spellInfo_2->SpellIconID == 2101 && spellInfo_1->SpellIconID == 2864))
                    return false;

                //  Innervate and Glyph of Innervate and some other spells
                if (spellInfo_1->SpellIconID == 62 && spellInfo_2->SpellIconID == 62)
                    return false;

                // Lacerate and Moonfire
                if((spellInfo_1->SpellIconID == 225 && spellInfo_2->SpellIconID == 2246) ||
                   (spellInfo_2->SpellIconID == 225 && spellInfo_1->SpellIconID == 2246))
                   return false;

                // Wrath of Elune and Nature's Grace
                if ((spellInfo_1->Id == 16886 && spellInfo_2->Id == 46833) ||
                    (spellInfo_2->Id == 16886 && spellInfo_1->Id == 46833))
                    return false;

                // Bear Rage (Feral T4 (2)) and Omen of Clarity
                if ((spellInfo_1->Id == 16864 && spellInfo_2->Id == 37306) ||
                    (spellInfo_2->Id == 16864 && spellInfo_1->Id == 37306))
                    return false;

                // Cat Energy (Feral T4 (2)) and Omen of Clarity
                if ((spellInfo_1->Id == 16864 && spellInfo_2->Id == 37311) ||
                    (spellInfo_2->Id == 16864 && spellInfo_1->Id == 37311))
                    return false;

                // Survival Instincts and Survival Instincts
                if ((spellInfo_1->Id == 61336 && spellInfo_2->Id == 50322) ||
                    (spellInfo_2->Id == 61336 && spellInfo_1->Id == 50322))
                    return false;

                // Savage Roar and Savage Roar (triggered)
                if (spellInfo_1->SpellIconID == 2865 && spellInfo_2->SpellIconID == 2865)
                    return false;

                // Frenzied Regeneration and Savage Defense
                if ((spellInfo_1->Id == 22842 && spellInfo_2->Id == 62606) ||
                    (spellInfo_2->Id == 22842 && spellInfo_1->Id == 62606))
                    return false;
            }

            // Leader of the Pack and Scroll of Stamina (multi-family check)
            if (spellInfo_1->Id == 24932 && spellInfo_2->SpellIconID == 312 && spellInfo_2->SpellVisual[0] == 216)
                return false;

            // Dragonmaw Illusion (multi-family check)
            if (spellId_1 == 42016 && spellId_2 == 40216 )
                return false;

            break;
        case SPELLFAMILY_ROGUE:
            if (spellInfo_2->SpellFamilyName == SPELLFAMILY_ROGUE)
            {
                // Master of Subtlety
                if ((spellId_1 == 31665 && spellId_2 == 31666) ||
                    (spellId_1 == 31666 && spellId_2 == 31665))
                    return false;

                // Sprint & Sprint (waterwalk)
                if (spellInfo_1->SpellIconID == 516 && spellInfo_2->SpellIconID == 516 &&
                    ((spellInfo_1->Category == 44 && spellInfo_2->Category == 0) ||
                    (spellInfo_2->Category == 44 && spellInfo_1->Category == 0)))
                    return false;
            }
            else if ( spellInfo_2->SpellFamilyName == SPELLFAMILY_GENERIC ) 
            {
                // Honor Among Thieves dummy auras (multi-family check)
                if (spellId_1 == 52916 && spellId_2 == 51699)
                    return false;
            }
            //Overkill
            if (spellInfo_1->SpellIconID == 2285 && spellInfo_2->SpellIconID == 2285)
                return false;

            //Tricks of Trade
            if( spellInfo_1->SpellIconID == 3413 && spellInfo_2->SpellIconID == 3413 )
                return false;

            // Garrote -> Garrote-Silence (multi-family check)
            if (spellInfo_1->SpellIconID == 498 && spellInfo_2->SpellIconID == 498 && spellInfo_2->SpellVisual[0] == 0)
                return false;

            break;
        case SPELLFAMILY_HUNTER:
            if (spellInfo_2->SpellFamilyName == SPELLFAMILY_HUNTER)
            {
                // Rapid Fire & Quick Shots
                if ((spellInfo_1->SpellFamilyFlags.test<CF_HUNTER_RAPID_FIRE>() && spellInfo_2->SpellFamilyFlags.test<CF_HUNTER_RAPID_RECUPERATION>()) ||
                    (spellInfo_2->SpellFamilyFlags.test<CF_HUNTER_RAPID_FIRE>() && spellInfo_1->SpellFamilyFlags.test<CF_HUNTER_RAPID_RECUPERATION>()) )
                    return false;

                // Serpent Sting & (Immolation/Explosive Trap Effect)
                if ((spellInfo_1->SpellFamilyFlags.test<CF_HUNTER_FIRE_TRAP_EFFECTS>() && spellInfo_2->SpellFamilyFlags.test<CF_HUNTER_SERPENT_STING>()) ||
                    (spellInfo_2->SpellFamilyFlags.test<CF_HUNTER_FIRE_TRAP_EFFECTS>() && spellInfo_1->SpellFamilyFlags.test<CF_HUNTER_SERPENT_STING>()))
                    return false;

                // Deterrence
                if (spellInfo_1->SpellIconID == 83 && spellInfo_2->SpellIconID == 83)
                    return false;

                // Bestial Wrath
                if (spellInfo_1->SpellIconID == 1680 && spellInfo_2->SpellIconID == 1680)
                    return false;
            }

            // Wing Clip -> Improved Wing Clip (multi-family check)
            if (spellInfo_1->SpellFamilyFlags.test<CF_HUNTER_WING_CLIP>() && spellInfo_2->Id == 19229)
                return false;

            // Concussive Shot and Imp. Concussive Shot (multi-family check)
            if (spellInfo_2->Id == 19410 && spellInfo_1->Id == 5116)
                return false;
            break;
        case SPELLFAMILY_PALADIN:
            if (spellInfo_2->SpellFamilyName == SPELLFAMILY_PALADIN)
            {
                // Paladin Seals
                if (IsSealSpell(spellInfo_1) && IsSealSpell(spellInfo_2))
                    return true;

                // Repentance removes Righteous Vengeance
                if (spellInfo_1->Id == 20066 && spellInfo_2->Id == 61840)
                    return true;

                // Swift Retribution / Improved Devotion Aura (talents) and Paladin Auras
                if ((spellInfo_1->SpellFamilyFlags.test<CF_PALADIN_AURAS>() && (spellInfo_2->SpellIconID == 291 || spellInfo_2->SpellIconID == 3028)) ||
                    (spellInfo_2->SpellFamilyFlags.test<CF_PALADIN_AURAS>() && (spellInfo_1->SpellIconID == 291 || spellInfo_1->SpellIconID == 3028)))
                    return false;

                // Beacon of Light and Light's Beacon
                if ((spellInfo_1->SpellIconID == 3032) && (spellInfo_2->SpellIconID == 3032))
                    return false;

                // Concentration Aura and Improved Concentration Aura and Aura Mastery
                if ((spellInfo_1->SpellIconID == 1487) && (spellInfo_2->SpellIconID == 1487))
                    return false;

                // Seal of Corruption (caster/target parts stacking allow, other stacking checked by spell specs)
                if (spellInfo_1->SpellIconID == 2292 && spellInfo_2->SpellIconID == 2292)
                    return false;

                // Divine Sacrifice and Divine Guardian
                if (spellInfo_1->SpellIconID == 3837 && spellInfo_2->SpellIconID == 3837)
                    return false;

                // Blood Corruption, Holy Vengeance, Righteous Vengeance
                if ((spellInfo_1->SpellIconID == 2292 && spellInfo_2->SpellIconID == 3025) ||
                    (spellInfo_2->SpellIconID == 2292 && spellInfo_1->SpellIconID == 3025))
                    return false;

                // Blessing of Sanctuary (multi-family check, some from 16 spell icon spells)
                if (spellInfo_2->Id == 67480 && spellInfo_1->Id == 20911)
                    return false;

                // Inner Fire and Consecration
                if(spellInfo_2->SpellFamilyName == SPELLFAMILY_PRIEST)
                    if(spellInfo_1->SpellIconID == 51 && spellInfo_2->SpellIconID == 51)
                        return false;

                // Combustion and Fire Protection Aura (multi-family check)
                if( spellInfo_2->Id == 11129 && spellInfo_1->SpellIconID == 33 && spellInfo_1->SpellVisual[0] == 321 )
                    return false;

                // *Sanctity Aura -> Unstable Currents and other (multi-family check)
                if( spellInfo_1->SpellIconID==502 && spellInfo_2->SpellFamilyName == SPELLFAMILY_GENERIC && spellInfo_2->SpellIconID==502 && spellInfo_2->SpellVisual[0]==969 )
                    return false;

                // *Seal of Command and Band of Eternal Champion (multi-family check)
                if( spellInfo_1->SpellIconID==561 && spellInfo_1->SpellVisual[0]==7992 && spellId_2 == 35081)
                    return false;
            }

            // Combustion and Fire Protection Aura (multi-family check)
            if (spellInfo_2->Id == 11129 && spellInfo_1->SpellIconID == 33 && spellInfo_1->SpellVisual[0] == 321)
                return false;

            // *Sanctity Aura -> Unstable Currents and other (multi-family check)
            if (spellInfo_1->SpellIconID==502 && spellInfo_2->SpellFamilyName == SPELLFAMILY_GENERIC && spellInfo_2->SpellIconID==502 && spellInfo_2->SpellVisual[0]==969)
                return false;

            // *Seal of Command and Band of Eternal Champion (multi-family check)
            if (spellInfo_1->SpellIconID==561 && spellInfo_1->SpellVisual[0]==7992 && spellId_2 == 35081)
                return false;
            break;

        case SPELLFAMILY_SHAMAN:
            if (spellInfo_2->SpellFamilyName == SPELLFAMILY_SHAMAN)
            {
                // Windfury weapon
                if (spellInfo_1->SpellIconID==220 && spellInfo_2->SpellIconID==220 &&
                    !spellInfo_1->IsFitToFamilyMask(spellInfo_2->SpellFamilyFlags))
                    return false;

                // Ghost Wolf
                if (spellInfo_1->SpellIconID == 67 && spellInfo_2->SpellIconID == 67)
                    return false;

                // Totem of Wrath (positive/negative), ranks checked early
                if (spellInfo_1->SpellIconID == 2019 && spellInfo_2->SpellIconID == 2019)
                    return false;
            }

            // Bloodlust and Bloodthirst (multi-family check)
            if (spellInfo_1->Id == 2825 && spellInfo_2->SpellIconID == 38 && spellInfo_2->SpellVisual[0] == 0)
                return false;
            break;
        case SPELLFAMILY_DEATHKNIGHT:
            if (spellInfo_2->SpellFamilyName == SPELLFAMILY_DEATHKNIGHT)
            {
                // Lichborne  and Lichborne (triggered)
                if (spellInfo_1->SpellIconID == 61 && spellInfo_2->SpellIconID == 61)
                    return false;

                // Frost Presence and Frost Presence (triggered)
                if (spellInfo_1->SpellIconID == 2632 && spellInfo_2->SpellIconID == 2632)
                    return false;

                // Unholy Presence and Unholy Presence (triggered)
                if (spellInfo_1->SpellIconID == 2633 && spellInfo_2->SpellIconID == 2633)
                    return false;

                // Blood Presence and Blood Presence (triggered)
                if (spellInfo_1->SpellIconID == 2636 && spellInfo_2->SpellIconID == 2636)
                    return false;

                // Crypt Fever and Ebon Plague
                if((spellInfo_1->SpellIconID == 264 && spellInfo_2->SpellIconID == 1933) ||
                   (spellInfo_2->SpellIconID == 264 && spellInfo_1->SpellIconID == 1933))
                    return true;
            }
            break;
        default:
            break;
    }

    if (spellInfo_1->SpellFamilyName == SPELLFAMILY_GENERIC || spellInfo_2->SpellFamilyName == SPELLFAMILY_GENERIC)
        return false;

    if (spellInfo_1->SpellFamilyName != spellInfo_2->SpellFamilyName)
        return false;

    // more generic checks
    if (spellInfo_1->SpellIconID == spellInfo_2->SpellIconID &&
        spellInfo_1->SpellIconID != 0 && spellInfo_2->SpellIconID != 0)
    {
        bool isModifier = false;
        for (int i = 0; i < MAX_EFFECT_INDEX; ++i)
        {
            if (spellInfo_1->EffectApplyAuraName[i] == SPELL_AURA_ADD_FLAT_MODIFIER ||
                spellInfo_1->EffectApplyAuraName[i] == SPELL_AURA_ADD_PCT_MODIFIER  ||
                spellInfo_2->EffectApplyAuraName[i] == SPELL_AURA_ADD_FLAT_MODIFIER ||
                spellInfo_2->EffectApplyAuraName[i] == SPELL_AURA_ADD_PCT_MODIFIER )
                isModifier = true;
        }

        if (!isModifier)
            return true;
    }

    if (IsRankSpellDueToSpell(spellInfo_1, spellId_2))
        return true;

    bool dummy_only = true;
    for (int i = 0; i < MAX_EFFECT_INDEX; ++i)
    {
        if (spellInfo_1->Effect[i] != spellInfo_2->Effect[i] ||
            spellInfo_1->EffectItemType[i] != spellInfo_2->EffectItemType[i] ||
            spellInfo_1->EffectMiscValue[i] != spellInfo_2->EffectMiscValue[i] ||
            spellInfo_1->EffectApplyAuraName[i] != spellInfo_2->EffectApplyAuraName[i])
            return false;

        // ignore dummy only spells
        if (spellInfo_1->Effect[i] && spellInfo_1->Effect[i] != SPELL_EFFECT_DUMMY && spellInfo_1->EffectApplyAuraName[i] != SPELL_AURA_DUMMY)
            dummy_only = false;
    }
    if (dummy_only)
        return false;

    return true;
}

bool SpellMgr::IsProfessionOrRidingSpell(uint32 spellId)
{
    SpellEntry const *spellInfo = sSpellStore.LookupEntry(spellId);
    if(!spellInfo)
        return false;

    if (spellInfo->Effect[EFFECT_INDEX_1] != SPELL_EFFECT_SKILL)
        return false;

    uint32 skill = spellInfo->EffectMiscValue[EFFECT_INDEX_1];

    return IsProfessionOrRidingSkill(skill);
}

bool SpellMgr::IsProfessionSpell(uint32 spellId)
{
    SpellEntry const *spellInfo = sSpellStore.LookupEntry(spellId);
    if(!spellInfo)
        return false;

    if (spellInfo->Effect[EFFECT_INDEX_1] != SPELL_EFFECT_SKILL)
        return false;

    uint32 skill = spellInfo->EffectMiscValue[EFFECT_INDEX_1];

    return IsProfessionSkill(skill);
}

bool SpellMgr::IsPrimaryProfessionSpell(uint32 spellId)
{
    SpellEntry const *spellInfo = sSpellStore.LookupEntry(spellId);
    if(!spellInfo)
        return false;

    if (spellInfo->Effect[EFFECT_INDEX_1] != SPELL_EFFECT_SKILL)
        return false;

    uint32 skill = spellInfo->EffectMiscValue[EFFECT_INDEX_1];

    return IsPrimaryProfessionSkill(skill);
}

uint32 SpellMgr::GetProfessionSpellMinLevel(uint32 spellId)
{
    uint32 s2l[8][3] =
    {   // 0 - gather 1 - non-gather 2 - fish
        /*0*/ { 0,   5,  5 },
        /*1*/ { 0,   5,  5 },
        /*2*/ { 0,  10, 10 },
        /*3*/ { 10, 20, 10 },
        /*4*/ { 25, 35, 10 },
        /*5*/ { 40, 50, 10 },
        /*6*/ { 55, 65, 10 },
        /*7*/ { 75, 75, 10 },
    };

    uint32 rank = GetSpellRank(spellId);
    if (rank >= 8)
        return 0;

    SkillLineAbilityMapBounds bounds = GetSkillLineAbilityMapBounds(spellId);
    if (bounds.first == bounds.second)
        return 0;

    switch (bounds.first->second->skillId)
    {
        case SKILL_FISHING:
            return s2l[rank][2];
        case SKILL_HERBALISM:
        case SKILL_MINING:
        case SKILL_SKINNING:
            return s2l[rank][0];
        default:
            return s2l[rank][1];
    }
}


bool SpellMgr::IsPrimaryProfessionFirstRankSpell(uint32 spellId) const
{
    return IsPrimaryProfessionSpell(spellId) && GetSpellRank(spellId)==1;
}

bool SpellMgr::IsSkillBonusSpell(uint32 spellId) const
{
    SkillLineAbilityMapBounds bounds = GetSkillLineAbilityMapBounds(spellId);

    for(SkillLineAbilityMap::const_iterator _spell_idx = bounds.first; _spell_idx != bounds.second; ++_spell_idx)
    {
        SkillLineAbilityEntry const *pAbility = _spell_idx->second;
        if (!pAbility || pAbility->learnOnGetSkill != ABILITY_LEARNED_ON_GET_PROFESSION_SKILL)
            continue;

        if (pAbility->req_skill_value > 0)
            return true;
    }

    return false;
}

SpellEntry const* SpellMgr::SelectAuraRankForLevel(SpellEntry const* spellInfo, uint32 level) const
{
    // fast case
    if (level + 10 >= spellInfo->spellLevel)
        return spellInfo;

    // ignore selection for passive spells
    if (IsPassiveSpell(spellInfo))
        return spellInfo;

    bool needRankSelection = false;
    for(int i = 0; i < MAX_EFFECT_INDEX; ++i)
    {
        // for simple aura in check apply to any non caster based targets, in rank search mode to any explicit targets
        if (((spellInfo->Effect[i] == SPELL_EFFECT_APPLY_AURA &&
            (IsExplicitPositiveTarget(spellInfo->EffectImplicitTargetA[i]) ||
            IsAreaEffectPossitiveTarget(Targets(spellInfo->EffectImplicitTargetA[i])))) ||
            spellInfo->Effect[i] == SPELL_EFFECT_APPLY_AREA_AURA_PARTY ||
            spellInfo->Effect[i] == SPELL_EFFECT_APPLY_AREA_AURA_RAID) &&
            IsPositiveEffect(spellInfo, SpellEffectIndex(i)))
        {
            needRankSelection = true;
            break;
        }
    }

    // not required (rank check more slow so check it here)
    if (!needRankSelection || GetSpellRank(spellInfo->Id) == 0)
        return spellInfo;

    for(uint32 nextSpellId = spellInfo->Id; nextSpellId != 0; nextSpellId = GetPrevSpellInChain(nextSpellId))
    {
        SpellEntry const *nextSpellInfo = sSpellStore.LookupEntry(nextSpellId);
        if (!nextSpellInfo)
            break;

        // if found appropriate level
        if (level + 10 >= nextSpellInfo->spellLevel)
            return nextSpellInfo;

        // one rank less then
    }

    // not found
    return NULL;
}

typedef UNORDERED_MAP<uint32,uint32> AbilitySpellPrevMap;

static void LoadSpellChains_AbilityHelper(SpellChainMap& chainMap, AbilitySpellPrevMap const& prevRanks, uint32 spell_id, uint32 prev_id, uint32 deep = 30)
{
    // spell already listed in chains store
    SpellChainMap::const_iterator chain_itr = chainMap.find(spell_id);
    if (chain_itr != chainMap.end())
    {
        MANGOS_ASSERT(chain_itr->second.prev == prev_id && "LoadSpellChains_AbilityHelper: Conflicting data in talents or spell abilities dbc");
        return;
    }

    // prev rank listed in main chain table (can fill correct data directly)
    SpellChainMap::const_iterator prev_chain_itr = chainMap.find(prev_id);
    if (prev_chain_itr != chainMap.end())
    {
        SpellChainNode node;
        node.prev  = prev_id;
        node.first = prev_chain_itr->second.first;
        node.rank  = prev_chain_itr->second.rank+1;
        node.req   = 0;
        chainMap[spell_id] = node;
        return;
    }

    // prev spell not listed in prev ranks store, so it first rank
    AbilitySpellPrevMap::const_iterator prev_itr = prevRanks.find(prev_id);
    if (prev_itr == prevRanks.end())
    {
        SpellChainNode prev_node;
        prev_node.prev  = 0;
        prev_node.first = prev_id;
        prev_node.rank  = 1;
        prev_node.req   = 0;
        chainMap[prev_id] = prev_node;

        SpellChainNode node;
        node.prev  = prev_id;
        node.first = prev_id;
        node.rank  = 2;
        node.req   = 0;
        chainMap[spell_id] = node;
        return;
    }

    if (deep == 0)
    {
        MANGOS_ASSERT(false && "LoadSpellChains_AbilityHelper: Infinity cycle in spell ability data");
        return;
    }

    // prev rank listed, so process it first
    LoadSpellChains_AbilityHelper(chainMap, prevRanks, prev_id, prev_itr->second, deep-1);

    // prev rank must be listed now
    prev_chain_itr = chainMap.find(prev_id);
    if (prev_chain_itr == chainMap.end())
        return;

    SpellChainNode node;
    node.prev  = prev_id;
    node.first = prev_chain_itr->second.first;
    node.rank  = prev_chain_itr->second.rank+1;
    node.req   = 0;
    chainMap[spell_id] = node;
}

void SpellMgr::LoadSpellChains()
{
    mSpellChains.clear();                                   // need for reload case
    mSpellChainsNext.clear();                               // need for reload case

    // load known data for talents
    for (unsigned int i = 0; i < sTalentStore.GetNumRows(); ++i)
    {
        TalentEntry const *talentInfo = sTalentStore.LookupEntry(i);
        if (!talentInfo)
            continue;

        // not add ranks for 1 ranks talents (if exist non ranks spells then it will included in table data)
        if (!talentInfo->RankID[1])
            continue;

        for (int j = 0; j < MAX_TALENT_RANK; j++)
        {
            uint32 spell_id = talentInfo->RankID[j];
            if (!spell_id)
                continue;

            if (!sSpellStore.LookupEntry(spell_id))
            {
                //sLog.outErrorDb("Talent %u not exist as spell",spell_id);
                continue;
            }

            SpellChainNode node;
            node.prev  = (j > 0) ? talentInfo->RankID[j-1] : 0;
            node.first = talentInfo->RankID[0];
            node.rank  = j+1;
            node.req   = 0;

            mSpellChains[spell_id] = node;
        }
    }

    // load known data from spell abilities
    {
        // we can calculate ranks only after full data generation
        AbilitySpellPrevMap prevRanks;
        for(SkillLineAbilityMap::const_iterator ab_itr = mSkillLineAbilityMap.begin(); ab_itr != mSkillLineAbilityMap.end(); ++ab_itr)
        {
            uint32 spell_id = ab_itr->first;

            // skip GM/test/internal spells.begin Its not have ranks anyway
            if (ab_itr->second->skillId == SKILL_INTERNAL)
                continue;

            // some forward spells not exist and can be ignored (some outdated data)
            SpellEntry const* spell_entry = sSpellStore.LookupEntry(spell_id);
            if (!spell_entry)                                   // no cases
                continue;

            // ignore spell without forwards (non ranked or missing info in skill abilities)
            uint32 forward_id = ab_itr->second->forward_spellid;
            if (!forward_id)
                continue;

            // some forward spells not exist and can be ignored (some outdated data)
            SpellEntry const* forward_entry = sSpellStore.LookupEntry(forward_id);
            if (!forward_entry)
                continue;

            // some forward spells still exist but excluded from real use as ranks and not listed in skill abilities now
            SkillLineAbilityMapBounds bounds = mSkillLineAbilityMap.equal_range(forward_id);
            if (bounds.first == bounds.second)
                continue;

            // spell already listed in chains store
            SpellChainMap::const_iterator chain_itr = mSpellChains.find(forward_id);
            if (chain_itr != mSpellChains.end())
            {
                MANGOS_ASSERT(chain_itr->second.prev == spell_id && "Conflicting data in talents or spell abilities dbc");
                continue;
            }

            // spell already listed in prev ranks store
            AbilitySpellPrevMap::const_iterator prev_itr = prevRanks.find(forward_id);
            if (prev_itr != prevRanks.end())
            {
                MANGOS_ASSERT(prev_itr->second == spell_id && "Conflicting data in talents or spell abilities dbc");
                continue;
            }

            // prev rank listed in main chain table (can fill correct data directly)
            SpellChainMap::const_iterator prev_chain_itr = mSpellChains.find(spell_id);
            if (prev_chain_itr != mSpellChains.end())
            {
                SpellChainNode node;
                node.prev  = spell_id;
                node.first = prev_chain_itr->second.first;
                node.rank  = prev_chain_itr->second.rank+1;
                node.req   = 0;

                mSpellChains[forward_id] = node;
                continue;
            }

            // need temporary store for later rank calculation
            prevRanks[forward_id] = spell_id;
        }

        while (!prevRanks.empty())
        {
            uint32 spell_id = prevRanks.begin()->first;
            uint32 prev_id  = prevRanks.begin()->second;
            prevRanks.erase(prevRanks.begin());

            LoadSpellChains_AbilityHelper(mSpellChains, prevRanks, spell_id, prev_id);
        }
    }

    // load custom case
    QueryResult *result = WorldDatabase.Query("SELECT spell_id, prev_spell, first_spell, rank, req_spell FROM spell_chain");
    if (!result)
    {
        BarGoLink bar(1);
        bar.step();

        sLog.outString();
        sLog.outString(">> Loaded 0 spell chain records");
        sLog.outErrorDb("`spell_chains` table is empty!");
        return;
    }

    uint32 dbc_count = mSpellChains.size();
    uint32 new_count = 0;
    uint32 req_count = 0;

    BarGoLink bar(result->GetRowCount());
    do
    {
        bar.step();
        Field *fields = result->Fetch();

        uint32 spell_id = fields[0].GetUInt32();

        SpellChainNode node;
        node.prev  = fields[1].GetUInt32();
        node.first = fields[2].GetUInt32();
        node.rank  = fields[3].GetUInt8();
        node.req   = fields[4].GetUInt32();

        if (!sSpellStore.LookupEntry(spell_id))
        {
            sLog.outErrorDb("Spell %u listed in `spell_chain` does not exist",spell_id);
            continue;
        }

        SpellChainMap::iterator chain_itr = mSpellChains.find(spell_id);
        if (chain_itr != mSpellChains.end())
        {
            if (chain_itr->second.rank != node.rank)
            {
                sLog.outErrorDb("Spell %u (prev: %u, first: %u, rank: %d, req: %u) listed in `spell_chain` expected rank %u by DBC data.",
                    spell_id,node.prev,node.first,node.rank,node.req,chain_itr->second.rank);
                continue;
            }

            if (chain_itr->second.prev != node.prev)
            {
                sLog.outErrorDb("Spell %u (prev: %u, first: %u, rank: %d, req: %u) listed in `spell_chain` expected prev %u by DBC data.",
                    spell_id,node.prev,node.first,node.rank,node.req,chain_itr->second.prev);
                continue;
            }

            if (chain_itr->second.first != node.first)
            {
                sLog.outErrorDb("Spell %u (prev: %u, first: %u, rank: %d, req: %u) listed in `spell_chain` expected first %u by DBC data.",
                    spell_id,node.prev,node.first,node.rank,node.req,chain_itr->second.first);
                continue;
            }

            // update req field by table data
            if (node.req)
            {
                chain_itr->second.req = node.req;
                ++req_count;
                continue;
            }

            // in other case redundant
            sLog.outErrorDb("Spell %u (prev: %u, first: %u, rank: %d, req: %u) already added (talent or spell ability with forward) and non need in `spell_chain`",
                spell_id,node.prev,node.first,node.rank,node.req);
            continue;
        }

        if (node.prev != 0 && !sSpellStore.LookupEntry(node.prev))
        {
            sLog.outErrorDb("Spell %u (prev: %u, first: %u, rank: %d, req: %u) listed in `spell_chain` has nonexistent previous rank spell.",
                spell_id,node.prev,node.first,node.rank,node.req);
            continue;
        }

        if(!sSpellStore.LookupEntry(node.first))
        {
            sLog.outErrorDb("Spell %u (prev: %u, first: %u, rank: %d, req: %u) listed in `spell_chain` has not existing first rank spell.",
                spell_id,node.prev,node.first,node.rank,node.req);
            continue;
        }

        // check basic spell chain data integrity (note: rank can be equal 0 or 1 for first/single spell)
        if( (spell_id == node.first) != (node.rank <= 1) ||
            (spell_id == node.first) != (node.prev == 0) ||
            (node.rank <= 1) != (node.prev == 0) )
        {
            sLog.outErrorDb("Spell %u (prev: %u, first: %u, rank: %d, req: %u) listed in `spell_chain` has not compatible chain data.",
                spell_id,node.prev,node.first,node.rank,node.req);
            continue;
        }

        if(node.req!=0 && !sSpellStore.LookupEntry(node.req))
        {
            sLog.outErrorDb("Spell %u (prev: %u, first: %u, rank: %d, req: %u) listed in `spell_chain` has not existing required spell.",
                spell_id,node.prev,node.first,node.rank,node.req);
            continue;
        }

        // talents not required data in spell chain for work, but must be checked if present for integrity
        if(TalentSpellPos const* pos = GetTalentSpellPos(spell_id))
        {
            if(node.rank!=pos->rank+1)
            {
                sLog.outErrorDb("Talent %u (prev: %u, first: %u, rank: %d, req: %u) listed in `spell_chain` has wrong rank.",
                    spell_id,node.prev,node.first,node.rank,node.req);
                continue;
            }

            if(TalentEntry const* talentEntry = sTalentStore.LookupEntry(pos->talent_id))
            {
                if(node.first!=talentEntry->RankID[0])
                {
                    sLog.outErrorDb("Talent %u (prev: %u, first: %u, rank: %d, req: %u) listed in `spell_chain` has wrong first rank spell.",
                        spell_id,node.prev,node.first,node.rank,node.req);
                    continue;
                }

                if(node.rank > 1 && node.prev != talentEntry->RankID[node.rank-1-1])
                {
                    sLog.outErrorDb("Talent %u (prev: %u, first: %u, rank: %d, req: %u) listed in `spell_chain` has wrong prev rank spell.",
                        spell_id,node.prev,node.first,node.rank,node.req);
                    continue;
                }

                /*if(node.req!=talentEntry->DependsOnSpell)
                {
                    sLog.outErrorDb("Talent %u (prev: %u, first: %u, rank: %d, req: %u) listed in `spell_chain` has wrong required spell.",
                        spell_id,node.prev,node.first,node.rank,node.req);
                    continue;
                }*/
            }

        }

        // removed ranks often still listed as forward in skill abilities but not listed as spell in it
        if (node.prev)
        {
            bool skip = false;
            // some forward spells still exist but excluded from real use as ranks and not listed in skill abilities now
            SkillLineAbilityMapBounds bounds = mSkillLineAbilityMap.equal_range(spell_id);
            if (bounds.first == bounds.second)
            {
                SkillLineAbilityMapBounds prev_bounds = mSkillLineAbilityMap.equal_range(node.prev);
                for(SkillLineAbilityMap::const_iterator ab_itr = prev_bounds.first; ab_itr != prev_bounds.second; ++ab_itr)
                {
                    // spell listed as forward and not listed as ability
                    // this is marker for removed ranks
                    if (ab_itr->second->forward_spellid == spell_id)
                    {
                        sLog.outErrorDb("Spell %u (prev: %u, first: %u, rank: %d, req: %u) listed in `spell_chain` is removed rank by DBC data.",
                            spell_id, node.prev, node.first, node.rank, node.req);
                        skip = true;
                        break;
                    }
                }
            }

            if (skip)
                continue;
        }

        mSpellChains[spell_id] = node;

        ++new_count;
    } while( result->NextRow() );

    delete result;

    // additional integrity checks
    for(SpellChainMap::const_iterator i = mSpellChains.begin(); i != mSpellChains.end(); ++i)
    {
        if(i->second.prev)
        {
            SpellChainMap::const_iterator i_prev = mSpellChains.find(i->second.prev);
            if(i_prev == mSpellChains.end())
            {
                sLog.outErrorDb("Spell %u (prev: %u, first: %u, rank: %d, req: %u) listed in `spell_chain` has not found previous rank spell in table.",
                    i->first,i->second.prev,i->second.first,i->second.rank,i->second.req);
            }
            else if( i_prev->second.first != i->second.first )
            {
                sLog.outErrorDb("Spell %u (prev: %u, first: %u, rank: %d, req: %u) listed in `spell_chain` has different first spell in chain compared to previous rank spell (prev: %u, first: %u, rank: %d, req: %u).",
                    i->first,i->second.prev,i->second.first,i->second.rank,i->second.req,
                    i_prev->second.prev,i_prev->second.first,i_prev->second.rank,i_prev->second.req);
            }
            else if( i_prev->second.rank+1 != i->second.rank )
            {
                sLog.outErrorDb("Spell %u (prev: %u, first: %u, rank: %d, req: %u) listed in `spell_chain` has different rank compared to previous rank spell (prev: %u, first: %u, rank: %d, req: %u).",
                    i->first,i->second.prev,i->second.first,i->second.rank,i->second.req,
                    i_prev->second.prev,i_prev->second.first,i_prev->second.rank,i_prev->second.req);
            }
        }

        if(i->second.req)
        {
            SpellChainMap::const_iterator i_req = mSpellChains.find(i->second.req);
            if(i_req == mSpellChains.end())
            {
                sLog.outErrorDb("Spell %u (prev: %u, first: %u, rank: %d, req: %u) listed in `spell_chain` has not found required rank spell in table.",
                    i->first,i->second.prev,i->second.first,i->second.rank,i->second.req);
            }
            else if( i_req->second.first == i->second.first )
            {
                sLog.outErrorDb("Spell %u (prev: %u, first: %u, rank: %d, req: %u) listed in `spell_chain` has required rank spell from same spell chain (prev: %u, first: %u, rank: %d, req: %u).",
                    i->first,i->second.prev,i->second.first,i->second.rank,i->second.req,
                    i_req->second.prev,i_req->second.first,i_req->second.rank,i_req->second.req);
            }
            else if( i_req->second.req )
            {
                sLog.outErrorDb("Spell %u (prev: %u, first: %u, rank: %d, req: %u) listed in `spell_chain` has required rank spell with required spell (prev: %u, first: %u, rank: %d, req: %u).",
                    i->first,i->second.prev,i->second.first,i->second.rank,i->second.req,
                    i_req->second.prev,i_req->second.first,i_req->second.rank,i_req->second.req);
            }
        }
    }

    // fill next rank cache
    for(SpellChainMap::const_iterator i = mSpellChains.begin(); i != mSpellChains.end(); ++i)
    {
        uint32 spell_id = i->first;
        SpellChainNode const& node = i->second;

        if(node.prev)
            mSpellChainsNext.insert(SpellChainMapNext::value_type(node.prev,spell_id));

        if(node.req)
            mSpellChainsNext.insert(SpellChainMapNext::value_type(node.req,spell_id));
    }

    // check single rank redundant cases (single rank talents/spell abilities not added by default so this can be only custom cases)
    for(SpellChainMap::const_iterator i = mSpellChains.begin(); i != mSpellChains.end(); ++i)
    {
        // skip non-first ranks, and spells with additional reqs
        if (i->second.rank > 1 || i->second.req)
            continue;

        if (mSpellChainsNext.find(i->first) == mSpellChainsNext.end())
        {
            sLog.outErrorDb("Spell %u (prev: %u, first: %u, rank: %d, req: %u) listed in `spell_chain` has single rank data, so redundant.",
                i->first,i->second.prev,i->second.first,i->second.rank,i->second.req);
        }
    }

    sLog.outString();
    sLog.outString( ">> Loaded %u spell chain records (%u from DBC data with %u req field updates, and %u loaded from table)", dbc_count+new_count, dbc_count, req_count, new_count);
}

void SpellMgr::LoadSpellLearnSkills()
{
    mSpellLearnSkills.clear();                              // need for reload case

    // search auto-learned skills and add its to map also for use in unlearn spells/talents
    uint32 dbc_count = 0;
    BarGoLink bar(sSpellStore.GetNumRows());
    for (uint32 spell = 0; spell < sSpellStore.GetNumRows(); ++spell)
    {
        bar.step();
        SpellEntry const* entry = sSpellStore.LookupEntry(spell);

        if (!entry)
            continue;

        for (int i = 0; i < MAX_EFFECT_INDEX; ++i)
        {
            if (entry->Effect[i] == SPELL_EFFECT_SKILL)
            {
                SpellLearnSkillNode dbc_node;
                dbc_node.skill    = entry->EffectMiscValue[i];
                dbc_node.step     = entry->CalculateSimpleValue(SpellEffectIndex(i));
                if (dbc_node.skill != SKILL_RIDING)
                    dbc_node.value = 1;
                else
                    dbc_node.value = dbc_node.step * 75;
                dbc_node.maxvalue = dbc_node.step * 75;

                mSpellLearnSkills[spell] = dbc_node;
                ++dbc_count;
                break;
            }
        }
    }

    sLog.outString();
    sLog.outString(">> Loaded %u Spell Learn Skills from DBC", dbc_count);
}

void SpellMgr::LoadSpellLearnSpells()
{
    mSpellLearnSpells.clear();                              // need for reload case

    //                                                0      1        2
    QueryResult *result = WorldDatabase.Query("SELECT entry, SpellID, Active FROM spell_learn_spell");
    if (!result)
    {
        BarGoLink bar(1);
        bar.step();

        sLog.outString();
        sLog.outString(">> Loaded 0 spell learn spells");
        sLog.outErrorDb("`spell_learn_spell` table is empty!");
        return;
    }

    uint32 count = 0;

    BarGoLink bar(result->GetRowCount());
    do
    {
        bar.step();
        Field *fields = result->Fetch();

        uint32 spell_id    = fields[0].GetUInt32();

        SpellLearnSpellNode node;
        node.spell      = fields[1].GetUInt32();
        node.active     = fields[2].GetBool();
        node.autoLearned= false;

        if (!sSpellStore.LookupEntry(spell_id))
        {
            sLog.outErrorDb("Spell %u listed in `spell_learn_spell` does not exist",spell_id);
            continue;
        }

        if (!sSpellStore.LookupEntry(node.spell))
        {
            sLog.outErrorDb("Spell %u listed in `spell_learn_spell` learning nonexistent spell %u",spell_id,node.spell);
            continue;
        }

        if (GetTalentSpellCost(node.spell))
        {
            sLog.outErrorDb("Spell %u listed in `spell_learn_spell` attempt learning talent spell %u, skipped",spell_id,node.spell);
            continue;
        }

        mSpellLearnSpells.insert(SpellLearnSpellMap::value_type(spell_id,node));

        ++count;
    } while (result->NextRow());

    delete result;

    // search auto-learned spells and add its to map also for use in unlearn spells/talents
    uint32 dbc_count = 0;
    for(uint32 spell = 0; spell < sSpellStore.GetNumRows(); ++spell)
    {
        SpellEntry const* entry = sSpellStore.LookupEntry(spell);

        if (!entry)
            continue;

        for(int i = 0; i < MAX_EFFECT_INDEX; ++i)
        {
            if(entry->Effect[i]==SPELL_EFFECT_LEARN_SPELL)
            {
                SpellLearnSpellNode dbc_node;
                dbc_node.spell       = entry->EffectTriggerSpell[i];
                dbc_node.active      = true;                // all dbc based learned spells is active (show in spell book or hide by client itself)

                // ignore learning nonexistent spells (broken/outdated/or generic learning spell 483
                if (!sSpellStore.LookupEntry(dbc_node.spell))
                    continue;

                // talent or passive spells or skill-step spells auto-casted and not need dependent learning,
                // pet teaching spells don't must be dependent learning (casted)
                // other required explicit dependent learning
                dbc_node.autoLearned = entry->EffectImplicitTargetA[i]==TARGET_PET || GetTalentSpellCost(spell) > 0 || IsPassiveSpell(entry) || IsSpellHaveEffect(entry,SPELL_EFFECT_SKILL_STEP);

                SpellLearnSpellMapBounds db_node_bounds = GetSpellLearnSpellMapBounds(spell);

                bool found = false;
                for(SpellLearnSpellMap::const_iterator itr = db_node_bounds.first; itr != db_node_bounds.second; ++itr)
                {
                    if (itr->second.spell == dbc_node.spell)
                    {
                        sLog.outErrorDb("Spell %u auto-learn spell %u in spell.dbc then the record in `spell_learn_spell` is redundant, please fix DB.",
                            spell,dbc_node.spell);
                        found = true;
                        break;
                    }
                }

                if (!found)                                 // add new spell-spell pair if not found
                {
                    mSpellLearnSpells.insert(SpellLearnSpellMap::value_type(spell,dbc_node));
                    ++dbc_count;
                }
            }
        }
    }

    sLog.outString();
    sLog.outString( ">> Loaded %u spell learn spells + %u found in DBC", count, dbc_count );
}

void SpellMgr::LoadSpellScriptTarget()
{
    mSpellScriptTarget.clear();                             // need for reload case

    uint32 count = 0;

    QueryResult *result = WorldDatabase.Query("SELECT entry,type,targetEntry FROM spell_script_target");

    if (!result)
    {
        BarGoLink bar(1);

        bar.step();

        sLog.outString();
        sLog.outErrorDb(">> Loaded 0 SpellScriptTarget. DB table `spell_script_target` is empty.");
        return;
    }

    BarGoLink bar(result->GetRowCount());

    do
    {
        Field *fields = result->Fetch();
        bar.step();

        uint32 spellId     = fields[0].GetUInt32();
        uint32 type        = fields[1].GetUInt32();
        uint32 targetEntry = fields[2].GetUInt32();

        SpellEntry const* spellProto = sSpellStore.LookupEntry(spellId);

        if (!spellProto)
        {
            sLog.outErrorDb("Table `spell_script_target`: spellId %u listed for TargetEntry %u does not exist.",spellId,targetEntry);
            continue;
        }

        bool targetfound = false;
        for (int i = 0; i < MAX_EFFECT_INDEX; ++i)
        {
            if( spellProto->EffectImplicitTargetA[i] == TARGET_SCRIPT ||
                spellProto->EffectImplicitTargetB[i] == TARGET_SCRIPT ||
                spellProto->EffectImplicitTargetA[i] == TARGET_SCRIPT_COORDINATES ||
                spellProto->EffectImplicitTargetB[i] == TARGET_SCRIPT_COORDINATES ||
                spellProto->EffectImplicitTargetA[i] == TARGET_FOCUS_OR_SCRIPTED_GAMEOBJECT ||
                spellProto->EffectImplicitTargetB[i] == TARGET_FOCUS_OR_SCRIPTED_GAMEOBJECT ||
                spellProto->EffectImplicitTargetA[i] == TARGET_AREAEFFECT_INSTANT ||
                spellProto->EffectImplicitTargetB[i] == TARGET_AREAEFFECT_INSTANT ||
                spellProto->EffectImplicitTargetA[i] == TARGET_AREAEFFECT_CUSTOM ||
                spellProto->EffectImplicitTargetB[i] == TARGET_AREAEFFECT_CUSTOM ||
                spellProto->EffectImplicitTargetA[i] == TARGET_OBJECT_AREA_SRC ||
                spellProto->EffectImplicitTargetB[i] == TARGET_OBJECT_AREA_SRC ||
                spellProto->EffectImplicitTargetA[i] == TARGET_AREAEFFECT_GO_AROUND_DEST ||
                spellProto->EffectImplicitTargetB[i] == TARGET_AREAEFFECT_GO_AROUND_DEST)
            {
                targetfound = true;
                break;
            }
        }
        if (!targetfound)
        {
            sLog.outErrorDb("Table `spell_script_target`: spellId %u listed for TargetEntry %u does not have any implicit target TARGET_SCRIPT(38) or TARGET_SCRIPT_COORDINATES (46) or TARGET_FOCUS_OR_SCRIPTED_GAMEOBJECT (40).", spellId, targetEntry);
            continue;
        }

        if (type >= MAX_SPELL_TARGET_TYPE)
        {
            sLog.outErrorDb("Table `spell_script_target`: target type %u for TargetEntry %u is incorrect.",type,targetEntry);
            continue;
        }

        // Checks by target type
        switch (type)
        {
            case SPELL_TARGET_TYPE_GAMEOBJECT:
            {
                if (!targetEntry)
                    break;

                if (!sGOStorage.LookupEntry<GameObjectInfo>(targetEntry))
                {
                    sLog.outErrorDb("Table `spell_script_target`: gameobject template entry %u does not exist.",targetEntry);
                    continue;
                }
                break;
            }
            default:
                if (!targetEntry)
                {
                    sLog.outErrorDb("Table `spell_script_target`: target entry == 0 for not GO target type (%u).",type);
                    continue;
                }
                if (const CreatureInfo* cInfo = sCreatureStorage.LookupEntry<CreatureInfo>(targetEntry))
                {
                    if (spellId == 30427 && !cInfo->SkinLootId)
                    {
                        sLog.outErrorDb("Table `spell_script_target` has creature %u as a target of spellid 30427, but this creature has no skinlootid. Gas extraction will not work!", cInfo->Entry);
                        continue;
                    }
                }
                else
                {
                    sLog.outErrorDb("Table `spell_script_target`: creature template entry %u does not exist.",targetEntry);
                    continue;
                }
                break;
        }

        mSpellScriptTarget.insert(SpellScriptTarget::value_type(spellId,SpellTargetEntry(SpellTargetType(type),targetEntry)));

        ++count;
    } while (result->NextRow());

    delete result;

    // Check all spells
    /* Disabled (lot errors at this moment)
    for(uint32 i = 1; i < sSpellStore.nCount; ++i)
    {
        SpellEntry const * spellInfo = sSpellStore.LookupEntry(i);
        if(!spellInfo)
            continue;

        bool found = false;
        for(int j = 0; j < MAX_EFFECT_INDEX; ++j)
        {
            if( spellInfo->EffectImplicitTargetA[j] == TARGET_SCRIPT || spellInfo->EffectImplicitTargetA[j] != TARGET_SELF && spellInfo->EffectImplicitTargetB[j] == TARGET_SCRIPT )
            {
                SpellScriptTarget::const_iterator lower = GetBeginSpellScriptTarget(spellInfo->Id);
                SpellScriptTarget::const_iterator upper = GetEndSpellScriptTarget(spellInfo->Id);
                if(lower==upper)
                {
                    sLog.outErrorDb("Spell (ID: %u) has effect EffectImplicitTargetA/EffectImplicitTargetB = %u (TARGET_SCRIPT), but does not have record in `spell_script_target`",spellInfo->Id,TARGET_SCRIPT);
                    break;                                  // effects of spell
                }
            }
        }
    }
    */

    sLog.outString();
    sLog.outString(">> Loaded %u Spell Script Targets", count);
}

void SpellMgr::LoadSpellPetAuras()
{
    mSpellPetAuraMap.clear();                                  // need for reload case

    uint32 count = 0;

    //                                                0      1         2    3
    QueryResult *result = WorldDatabase.Query("SELECT spell, effectId, pet, aura FROM spell_pet_auras");
    if (!result)
    {

        BarGoLink bar(1);

        bar.step();

        sLog.outString();
        sLog.outString(">> Loaded %u spell pet auras", count);
        return;
    }

    BarGoLink bar(result->GetRowCount());

    do
    {
        Field *fields = result->Fetch();

        bar.step();

        uint32 spell = fields[0].GetUInt32();
        SpellEffectIndex eff = SpellEffectIndex(fields[1].GetUInt32());
        uint32 pet = fields[2].GetUInt32();
        uint32 aura = fields[3].GetUInt32();

        if (!spell)
        {
            // Creating lists of pet passive auras (spell == 0)
            PetAura pa(pet, aura, eff, 0);
            mSpellPetPassiveAuraMap[pet].push_back(pa);
            continue;
        }

        if (eff >= MAX_EFFECT_INDEX)
        {
            sLog.outErrorDb("Spell %u listed in `spell_pet_auras` with wrong spell effect index (%u)", spell, eff);
            continue;
        }

        SpellPetAuraMap::iterator itr = mSpellPetAuraMap.find((spell<<8) + eff);
        if(itr != mSpellPetAuraMap.end())
        {
            itr->second.AddAura(pet, aura);
        }
        else
        {
            SpellEntry const* spellInfo = sSpellStore.LookupEntry(spell);
            if (!spellInfo)
            {
                sLog.outErrorDb("Spell %u listed in `spell_pet_auras` does not exist", spell);
                continue;
            }

            if (spellInfo->Effect[eff] != SPELL_EFFECT_DUMMY &&
               (spellInfo->Effect[eff] != SPELL_EFFECT_APPLY_AURA ||
                spellInfo->EffectApplyAuraName[eff] != SPELL_AURA_DUMMY))
            {
                sLog.outError("Spell %u listed in `spell_pet_auras` does not have dummy aura or dummy effect", spell);
                continue;
            }

            SpellEntry const* spellInfo2 = sSpellStore.LookupEntry(aura);
            if (!spellInfo2)
            {
                sLog.outErrorDb("Aura %u listed in `spell_pet_auras` does not exist", aura);
                continue;
            }

            PetAura pa(pet, aura, spellInfo->EffectImplicitTargetA[eff] == TARGET_PET, spellInfo->CalculateSimpleValue(eff));
            mSpellPetAuraMap[(spell<<8) + eff] = pa;
        }

        ++count;
    } while( result->NextRow() );

    delete result;

    sLog.outString();
    sLog.outString( ">> Loaded %u spell pet auras", count );
}

void SpellMgr::LoadPetLevelupSpellMap()
{
    uint32 count = 0;
    uint32 family_count = 0;

    for (uint32 i = 0; i < sCreatureFamilyStore.GetNumRows(); ++i)
    {
        CreatureFamilyEntry const *creatureFamily = sCreatureFamilyStore.LookupEntry(i);
        if(!creatureFamily)                                 // not exist
            continue;

        for (uint32 j = 0; j < sSkillLineAbilityStore.GetNumRows(); ++j)
        {
            SkillLineAbilityEntry const *skillLine = sSkillLineAbilityStore.LookupEntry(j);
            if( !skillLine )
                continue;

            if (skillLine->skillId!=creatureFamily->skillLine[0] &&
                (!creatureFamily->skillLine[1] || skillLine->skillId!=creatureFamily->skillLine[1]))
                continue;

            if(skillLine->learnOnGetSkill != ABILITY_LEARNED_ON_GET_RACE_OR_CLASS_SKILL)
                continue;

            SpellEntry const *spell = sSpellStore.LookupEntry(skillLine->spellId);
            if(!spell)                                      // not exist
                continue;

            PetLevelupSpellSet& spellSet = mPetLevelupSpellMap[creatureFamily->ID];
            if(spellSet.empty())
                ++family_count;

            spellSet.insert(PetLevelupSpellSet::value_type(spell->spellLevel,spell->Id));
            count++;
        }
    }

    sLog.outString();
    sLog.outString( ">> Loaded %u pet levelup and default spells for %u families", count, family_count );
}

bool SpellMgr::LoadPetDefaultSpells_helper(CreatureInfo const* cInfo, PetDefaultSpellsEntry& petDefSpells)
{
    // skip empty list;
    bool have_spell = false;
    for(int j = 0; j < MAX_CREATURE_SPELL_DATA_SLOT; ++j)
    {
        if(petDefSpells.spellid[j])
        {
            have_spell = true;
            break;
        }
    }
    if(!have_spell)
        return false;

    // remove duplicates with levelupSpells if any
    if(PetLevelupSpellSet const *levelupSpells = cInfo->family ? GetPetLevelupSpellList(cInfo->family) : NULL)
    {
        for(int j = 0; j < MAX_CREATURE_SPELL_DATA_SLOT; ++j)
        {
            if(!petDefSpells.spellid[j])
                continue;

            for(PetLevelupSpellSet::const_iterator itr = levelupSpells->begin(); itr != levelupSpells->end(); ++itr)
            {
                if (itr->second == petDefSpells.spellid[j])
                {
                    petDefSpells.spellid[j] = 0;
                    break;
                }
            }
        }
    }

    // skip empty list;
    have_spell = false;
    for(int j = 0; j < MAX_CREATURE_SPELL_DATA_SLOT; ++j)
    {
        if(petDefSpells.spellid[j])
        {
            have_spell = true;
            break;
        }
    }

    return have_spell;
}

void SpellMgr::LoadPetDefaultSpells()
{
    MANGOS_ASSERT(MAX_CREATURE_SPELL_DATA_SLOT <= CREATURE_MAX_SPELLS);

    mPetDefaultSpellsMap.clear();

    uint32 countCreature = 0;
    uint32 countData = 0;

    for(uint32 i = 0; i < sCreatureStorage.MaxEntry; ++i )
    {
        CreatureInfo const* cInfo = sCreatureStorage.LookupEntry<CreatureInfo>(i);
        if(!cInfo)
            continue;

        if(!cInfo->PetSpellDataId)
            continue;

        // for creature with PetSpellDataId get default pet spells from dbc
        CreatureSpellDataEntry const* spellDataEntry = sCreatureSpellDataStore.LookupEntry(cInfo->PetSpellDataId);
        if(!spellDataEntry)
            continue;

        int32 petSpellsId = -(int32)cInfo->PetSpellDataId;
        PetDefaultSpellsEntry petDefSpells;
        for(int j = 0; j < MAX_CREATURE_SPELL_DATA_SLOT; ++j)
            petDefSpells.spellid[j] = spellDataEntry->spellId[j];

        if(LoadPetDefaultSpells_helper(cInfo, petDefSpells))
        {
            mPetDefaultSpellsMap[petSpellsId] = petDefSpells;
            ++countData;
        }
    }

    // different summon spells
    for(uint32 i = 0; i < sSpellStore.GetNumRows(); ++i )
    {
        SpellEntry const* spellEntry = sSpellStore.LookupEntry(i);
        if(!spellEntry)
            continue;

        for(int k = 0; k < MAX_EFFECT_INDEX; ++k)
        {
            if(spellEntry->Effect[k]==SPELL_EFFECT_SUMMON || spellEntry->Effect[k]==SPELL_EFFECT_SUMMON_PET)
            {
                uint32 creature_id = spellEntry->EffectMiscValue[k];
                CreatureInfo const* cInfo = sCreatureStorage.LookupEntry<CreatureInfo>(creature_id);
                if(!cInfo)
                    continue;

                // already loaded
                if(cInfo->PetSpellDataId)
                    continue;

                // for creature without PetSpellDataId get default pet spells from creature_template
                int32 petSpellsId = cInfo->Entry;
                if(mPetDefaultSpellsMap.find(cInfo->Entry) != mPetDefaultSpellsMap.end())
                    continue;

                PetDefaultSpellsEntry petDefSpells;
                for(int j = 0; j < MAX_CREATURE_SPELL_DATA_SLOT; ++j)
                    petDefSpells.spellid[j] = cInfo->spells[j];

                if(LoadPetDefaultSpells_helper(cInfo, petDefSpells))
                {
                    mPetDefaultSpellsMap[petSpellsId] = petDefSpells;
                    ++countCreature;
                }
            }
        }
    }

    sLog.outString();
    sLog.outString( ">> Loaded addition spells for %u pet spell data entries and %u summonable creature templates", countData, countCreature );
}

/// Some checks for spells, to prevent adding deprecated/broken spells for trainers, spell book, etc
bool SpellMgr::IsSpellValid(SpellEntry const* spellInfo, Player* pl, bool msg)
{
    // not exist
    if(!spellInfo)
        return false;

    bool need_check_reagents = false;

    // check effects
    for(int i = 0; i < MAX_EFFECT_INDEX; ++i)
    {
        switch(spellInfo->Effect[i])
        {
            case 0:
                continue;

            // craft spell for crafting nonexistent item (break client recipes list show)
            case SPELL_EFFECT_CREATE_ITEM:
            case SPELL_EFFECT_CREATE_ITEM_2:
            {
                if (spellInfo->EffectItemType[i] == 0)
                {
                    // skip auto-loot crafting spells, its not need explicit item info (but have special fake items sometime)
                    if (!IsLootCraftingSpell(spellInfo))
                    {
                        if(msg)
                        {
                            if(pl)
                                ChatHandler(pl).PSendSysMessage("Craft spell %u not have create item entry.",spellInfo->Id);
                            else
                                sLog.outErrorDb("Craft spell %u not have create item entry.",spellInfo->Id);
                        }
                        return false;
                    }

                }
                // also possible IsLootCraftingSpell case but fake item must exist anyway
                else if (!ObjectMgr::GetItemPrototype( spellInfo->EffectItemType[i] ))
                {
                    if(msg)
                    {
                        if(pl)
                            ChatHandler(pl).PSendSysMessage("Craft spell %u create item (Entry: %u) but item does not exist in item_template.",spellInfo->Id,spellInfo->EffectItemType[i]);
                        else
                            sLog.outErrorDb("Craft spell %u create item (Entry: %u) but item does not exist in item_template.",spellInfo->Id,spellInfo->EffectItemType[i]);
                    }
                    return false;
                }

                need_check_reagents = true;
                break;
            }
            case SPELL_EFFECT_LEARN_SPELL:
            {
                SpellEntry const* spellInfo2 = sSpellStore.LookupEntry(spellInfo->EffectTriggerSpell[i]);
                if( !IsSpellValid(spellInfo2,pl,msg) )
                {
                    if(msg)
                    {
                        if(pl)
                            ChatHandler(pl).PSendSysMessage("Spell %u learn to broken spell %u, and then...",spellInfo->Id,spellInfo->EffectTriggerSpell[i]);
                        else
                            sLog.outErrorDb("Spell %u learn to invalid spell %u, and then...",spellInfo->Id,spellInfo->EffectTriggerSpell[i]);
                    }
                    return false;
                }
                break;
            }
        }
    }

    if(need_check_reagents)
    {
        for(int j = 0; j < MAX_SPELL_REAGENTS; ++j)
        {
            if(spellInfo->Reagent[j] > 0 && !ObjectMgr::GetItemPrototype( spellInfo->Reagent[j] ))
            {
                if(msg)
                {
                    if(pl)
                        ChatHandler(pl).PSendSysMessage("Craft spell %u requires reagent item (Entry: %u) but item does not exist in item_template.",spellInfo->Id,spellInfo->Reagent[j]);
                    else
                        sLog.outErrorDb("Craft spell %u requires reagent item (Entry: %u) but item does not exist in item_template.",spellInfo->Id,spellInfo->Reagent[j]);
                }
                return false;
            }
        }
    }

    return true;
}

void SpellMgr::LoadSpellAreas()
{
    mSpellAreaMap.clear();                                  // need for reload case
    mSpellAreaForQuestMap.clear();
    mSpellAreaForActiveQuestMap.clear();
    mSpellAreaForQuestEndMap.clear();
    mSpellAreaForAuraMap.clear();

    uint32 count = 0;

    //                                                0      1     2            3                   4          5           6         7       8
    QueryResult *result = WorldDatabase.Query("SELECT spell, area, quest_start, quest_start_active, quest_end, aura_spell, racemask, gender, autocast FROM spell_area");

    if (!result)
    {
        BarGoLink bar(1);

        bar.step();

        sLog.outString();
        sLog.outString(">> Loaded %u spell area requirements", count);
        return;
    }

    BarGoLink bar(result->GetRowCount());

    do
    {
        Field *fields = result->Fetch();

        bar.step();

        uint32 spell = fields[0].GetUInt32();
        SpellArea spellArea;
        spellArea.spellId             = spell;
        spellArea.areaId              = fields[1].GetUInt32();
        spellArea.questStart          = fields[2].GetUInt32();
        spellArea.questStartCanActive = fields[3].GetBool();
        spellArea.questEnd            = fields[4].GetUInt32();
        spellArea.auraSpell           = fields[5].GetInt32();
        spellArea.raceMask            = fields[6].GetUInt32();
        spellArea.gender              = Gender(fields[7].GetUInt8());
        spellArea.autocast            = fields[8].GetBool();

        if (!sSpellStore.LookupEntry(spell))
        {
            sLog.outErrorDb("Spell %u listed in `spell_area` does not exist", spell);
            continue;
        }

        {
            bool ok = true;
            SpellAreaMapBounds sa_bounds = GetSpellAreaMapBounds(spellArea.spellId);
            for (SpellAreaMap::const_iterator itr = sa_bounds.first; itr != sa_bounds.second; ++itr)
            {
                if (spellArea.spellId != itr->second.spellId)
                    continue;
                if (spellArea.areaId != itr->second.areaId)
                    continue;
                if (spellArea.questStart != itr->second.questStart)
                    continue;
                if (spellArea.auraSpell != itr->second.auraSpell)
                    continue;
                if ((spellArea.raceMask & itr->second.raceMask) == 0)
                    continue;
                if (spellArea.gender != itr->second.gender)
                    continue;

                // duplicate by requirements
                ok =false;
                break;
            }

            if (!ok)
            {
                sLog.outErrorDb("Spell %u listed in `spell_area` already listed with similar requirements.", spell);
                continue;
            }

        }

        if (spellArea.areaId && !GetAreaEntryByAreaID(spellArea.areaId))
        {
            sLog.outErrorDb("Spell %u listed in `spell_area` have wrong area (%u) requirement", spell,spellArea.areaId);
            continue;
        }

        if (spellArea.questStart && !sObjectMgr.GetQuestTemplate(spellArea.questStart))
        {
            sLog.outErrorDb("Spell %u listed in `spell_area` have wrong start quest (%u) requirement", spell,spellArea.questStart);
            continue;
        }

        if (spellArea.questEnd)
        {
            if (!sObjectMgr.GetQuestTemplate(spellArea.questEnd))
            {
                sLog.outErrorDb("Spell %u listed in `spell_area` have wrong end quest (%u) requirement", spell,spellArea.questEnd);
                continue;
            }

            if (spellArea.questEnd==spellArea.questStart && !spellArea.questStartCanActive)
            {
                sLog.outErrorDb("Spell %u listed in `spell_area` have quest (%u) requirement for start and end in same time", spell,spellArea.questEnd);
                continue;
            }
        }

        if (spellArea.auraSpell)
        {
            SpellEntry const* spellInfo = sSpellStore.LookupEntry(abs(spellArea.auraSpell));
            if (!spellInfo)
            {
                sLog.outErrorDb("Spell %u listed in `spell_area` have wrong aura spell (%u) requirement", spell,abs(spellArea.auraSpell));
                continue;
            }

            switch (spellInfo->EffectApplyAuraName[EFFECT_INDEX_0])
            {
                case SPELL_AURA_DUMMY:
                case SPELL_AURA_PHASE:
                case SPELL_AURA_GHOST:
                    break;
                default:
                    sLog.outErrorDb("Spell %u listed in `spell_area` have aura spell requirement (%u) without dummy/phase/ghost aura in effect 0", spell,abs(spellArea.auraSpell));
                    continue;
            }

            if (uint32(abs(spellArea.auraSpell))==spellArea.spellId)
            {
                sLog.outErrorDb("Spell %u listed in `spell_area` have aura spell (%u) requirement for itself", spell, abs(spellArea.auraSpell));
                continue;
            }

            // not allow autocast chains by auraSpell field (but allow use as alternative if not present)
            if (spellArea.autocast && spellArea.auraSpell > 0)
            {
                bool chain = false;
                SpellAreaForAuraMapBounds saBound = GetSpellAreaForAuraMapBounds(spellArea.spellId);
                for (SpellAreaForAuraMap::const_iterator itr = saBound.first; itr != saBound.second; ++itr)
                {
                    if (itr->second->autocast && itr->second->auraSpell > 0)
                    {
                        chain = true;
                        break;
                    }
                }

                if (chain)
                {
                    sLog.outErrorDb("Spell %u listed in `spell_area` have aura spell (%u) requirement that itself autocast from aura", spell,spellArea.auraSpell);
                    continue;
                }

                SpellAreaMapBounds saBound2 = GetSpellAreaMapBounds(spellArea.auraSpell);
                for (SpellAreaMap::const_iterator itr2 = saBound2.first; itr2 != saBound2.second; ++itr2)
                {
                    if (itr2->second.autocast && itr2->second.auraSpell > 0)
                    {
                        chain = true;
                        break;
                    }
                }

                if (chain)
                {
                    sLog.outErrorDb("Spell %u listed in `spell_area` have aura spell (%u) requirement that itself autocast from aura", spell,spellArea.auraSpell);
                    continue;
                }
            }
        }

        if (spellArea.raceMask && (spellArea.raceMask & RACEMASK_ALL_PLAYABLE)==0)
        {
            sLog.outErrorDb("Spell %u listed in `spell_area` have wrong race mask (%u) requirement", spell,spellArea.raceMask);
            continue;
        }

        if (spellArea.gender!=GENDER_NONE && spellArea.gender!=GENDER_FEMALE && spellArea.gender!=GENDER_MALE)
        {
            sLog.outErrorDb("Spell %u listed in `spell_area` have wrong gender (%u) requirement", spell,spellArea.gender);
            continue;
        }

        SpellArea const* sa = &mSpellAreaMap.insert(SpellAreaMap::value_type(spell,spellArea))->second;

        // for search by current zone/subzone at zone/subzone change
        if (spellArea.areaId)
            mSpellAreaForAreaMap.insert(SpellAreaForAreaMap::value_type(spellArea.areaId,sa));

        // for search at quest start/reward
        if (spellArea.questStart)
        {
            if (spellArea.questStartCanActive)
                mSpellAreaForActiveQuestMap.insert(SpellAreaForQuestMap::value_type(spellArea.questStart,sa));
            else
                mSpellAreaForQuestMap.insert(SpellAreaForQuestMap::value_type(spellArea.questStart,sa));
        }

        // for search at quest start/reward
        if (spellArea.questEnd)
            mSpellAreaForQuestEndMap.insert(SpellAreaForQuestMap::value_type(spellArea.questEnd,sa));

        // for search at aura apply
        if (spellArea.auraSpell)
            mSpellAreaForAuraMap.insert(SpellAreaForAuraMap::value_type(abs(spellArea.auraSpell),sa));

        ++count;
    } while (result->NextRow());

    delete result;

    sLog.outString();
    sLog.outString(">> Loaded %u spell area requirements", count);
}

SpellCastResult SpellMgr::GetSpellAllowedInLocationError(SpellEntry const *spellInfo, uint32 map_id, uint32 zone_id, uint32 area_id, Player const* player)
{
    // normal case
    int32 areaGroupId = spellInfo->AreaGroupId;
    if (areaGroupId > 0)
    {
        bool found = false;
        AreaGroupEntry const* groupEntry = sAreaGroupStore.LookupEntry(areaGroupId);
        while (groupEntry)
        {
            for (uint32 i=0; i<6; ++i)
                if (groupEntry->AreaId[i] == zone_id || groupEntry->AreaId[i] == area_id)
                    found = true;
            if (found || !groupEntry->nextGroup)
                break;
            // Try search in next group
            groupEntry = sAreaGroupStore.LookupEntry(groupEntry->nextGroup);
        }

        if (!found)
            return SPELL_FAILED_INCORRECT_AREA;
    }

    // continent limitation (virtual continent), ignore for GM
    if ((spellInfo->AttributesEx4 & SPELL_ATTR_EX4_CAST_ONLY_IN_OUTLAND) && !(player && player->isGameMaster()))
    {
        uint32 v_map = GetVirtualMapForMapAndZone(map_id, zone_id);
        MapEntry const* mapEntry = sMapStore.LookupEntry(v_map);
        if (!mapEntry || (mapEntry->addon < 1 && !sWorld.getConfig(CONFIG_BOOL_ALLOW_FLIGHT_ON_OLD_MAPS)) || !mapEntry->IsContinent())
            return SPELL_FAILED_INCORRECT_AREA;
    }

    // raid instance limitation
    if (spellInfo->AttributesEx6 & SPELL_ATTR_EX6_NOT_IN_RAID_INSTANCE)
    {
        MapEntry const* mapEntry = sMapStore.LookupEntry(map_id);
        if (!mapEntry || mapEntry->IsRaid())
            return SPELL_FAILED_NOT_IN_RAID_INSTANCE;
    }

    // DB base check (if non empty then must fit at least single for allow)
    SpellAreaMapBounds saBounds = GetSpellAreaMapBounds(spellInfo->Id);
    if (saBounds.first != saBounds.second)
    {
        for(SpellAreaMap::const_iterator itr = saBounds.first; itr != saBounds.second; ++itr)
        {
            if(itr->second.IsFitToRequirements(player,zone_id,area_id))
                return SPELL_CAST_OK;
        }
        return SPELL_FAILED_INCORRECT_AREA;
    }

    // bg spell checks

    // do not allow spells to be cast in arenas
    // - with SPELL_ATTR_EX4_NOT_USABLE_IN_ARENA flag
    // - with greater than 10 min CD
    if ((spellInfo->AttributesEx4 & SPELL_ATTR_EX4_NOT_USABLE_IN_ARENA) ||
         (GetSpellRecoveryTime(spellInfo) > 10 * MINUTE * IN_MILLISECONDS && !(spellInfo->AttributesEx4 & SPELL_ATTR_EX4_USABLE_IN_ARENA)))
        if (player && player->InArena())
            return SPELL_FAILED_NOT_IN_ARENA;

    // Spell casted only on battleground
    if ((spellInfo->AttributesEx3 & SPELL_ATTR_EX3_BATTLEGROUND))
        if (!player || !player->InBattleGround())
            return SPELL_FAILED_ONLY_BATTLEGROUNDS;

    switch(spellInfo->Id)
    {
        // a trinket in alterac valley allows to teleport to the boss
        case 22564:                                         // recall
        case 22563:                                         // recall
        {
            if (!player)
                return SPELL_FAILED_REQUIRES_AREA;
            BattleGround* bg = player->GetBattleGround();
            return map_id == 30 && bg
                && bg->GetStatus() != STATUS_WAIT_JOIN ? SPELL_CAST_OK : SPELL_FAILED_REQUIRES_AREA;
        }
        case 23333:                                         // Warsong Flag
        case 23335:                                         // Silverwing Flag
            return map_id == 489 && player && player->InBattleGround() ? SPELL_CAST_OK : SPELL_FAILED_REQUIRES_AREA;
        case 34976:                                         // Netherstorm Flag
            return map_id == 566 && player && player->InBattleGround() ? SPELL_CAST_OK : SPELL_FAILED_REQUIRES_AREA;
        case 2584:                                          // Waiting to Resurrect
        case 42792:                                         // Recently Dropped Flag
        case 43681:                                         // Inactive
        {
            return player && player->InBattleGround() ? SPELL_CAST_OK : SPELL_FAILED_ONLY_BATTLEGROUNDS;
        }
        case 22011:                                         // Spirit Heal Channel
        case 22012:                                         // Spirit Heal
        case 24171:                                         // Resurrection Impact Visual
        case 44535:                                         // Spirit Heal (mana)
        {
            MapEntry const* mapEntry = sMapStore.LookupEntry(map_id);
            if (!mapEntry)
                return SPELL_FAILED_INCORRECT_AREA;
            return mapEntry->IsBattleGround()? SPELL_CAST_OK : SPELL_FAILED_ONLY_BATTLEGROUNDS;
        }
        case 44521:                                         // Preparation
        {
            if (!player)
                return SPELL_FAILED_REQUIRES_AREA;

            BattleGround* bg = player->GetBattleGround();
            return bg && bg->GetStatus()==STATUS_WAIT_JOIN ? SPELL_CAST_OK : SPELL_FAILED_ONLY_BATTLEGROUNDS;
        }
        case 32724:                                         // Gold Team (Alliance)
        case 32725:                                         // Green Team (Alliance)
        case 35774:                                         // Gold Team (Horde)
        case 35775:                                         // Green Team (Horde)
        {
            return player && player->InArena() ? SPELL_CAST_OK : SPELL_FAILED_ONLY_IN_ARENA;
        }
        case 32727:                                         // Arena Preparation
        {
            if (!player)
                return SPELL_FAILED_REQUIRES_AREA;
            if (!player->InArena())
                return SPELL_FAILED_REQUIRES_AREA;

            BattleGround* bg = player->GetBattleGround();
            return bg && bg->GetStatus()==STATUS_WAIT_JOIN ? SPELL_CAST_OK : SPELL_FAILED_ONLY_IN_ARENA;
        }
        case 69065:                                         // Impaled
        case 69126:                                         // Pungent blight - first aura
        case 69152:                                         // Gazeous blight - first aura
        case 72293:                                         // Mark of the Fallen Champion
            return map_id == 631 ? SPELL_CAST_OK : SPELL_FAILED_INCORRECT_AREA;
        case 74410:                                         // Arena - Dampening
            return player && player->InArena() ? SPELL_CAST_OK : SPELL_FAILED_ONLY_IN_ARENA;
        case 74411:                                         // Battleground - Dampening
        {
            if (!player)
                return SPELL_FAILED_ONLY_BATTLEGROUNDS;

            BattleGround* bg = player->GetBattleGround();
            return bg && !bg->isArena() ? SPELL_CAST_OK : SPELL_FAILED_ONLY_BATTLEGROUNDS;
        }
    }

    return SPELL_CAST_OK;
}

void SpellMgr::LoadSkillLineAbilityMap()
{
    mSkillLineAbilityMap.clear();

    BarGoLink bar(sSkillLineAbilityStore.GetNumRows());
    uint32 count = 0;

    for (uint32 i = 0; i < sSkillLineAbilityStore.GetNumRows(); ++i)
    {
        bar.step();
        SkillLineAbilityEntry const *SkillInfo = sSkillLineAbilityStore.LookupEntry(i);
        if(!SkillInfo)
            continue;

        mSkillLineAbilityMap.insert(SkillLineAbilityMap::value_type(SkillInfo->spellId,SkillInfo));
        ++count;
    }

    sLog.outString();
    sLog.outString(">> Loaded %u SkillLineAbility MultiMap Data", count);
}

void SpellMgr::LoadSkillRaceClassInfoMap()
{
    mSkillRaceClassInfoMap.clear();

    BarGoLink bar(sSkillRaceClassInfoStore.GetNumRows());
    uint32 count = 0;

    for (uint32 i = 0; i < sSkillRaceClassInfoStore.GetNumRows(); ++i)
    {
        bar.step();
        SkillRaceClassInfoEntry const *skillRCInfo = sSkillRaceClassInfoStore.LookupEntry(i);
        if (!skillRCInfo)
            continue;

        // not all skills really listed in ability skills list
        if (!sSkillLineStore.LookupEntry(skillRCInfo->skillId))
            continue;

        mSkillRaceClassInfoMap.insert(SkillRaceClassInfoMap::value_type(skillRCInfo->skillId,skillRCInfo));

        ++count;
    }

    sLog.outString();
    sLog.outString(">> Loaded %u SkillRaceClassInfo MultiMap Data", count);
}

void SpellMgr::CheckUsedSpells(char const* table)
{
    uint32 countSpells = 0;
    uint32 countMasks = 0;

    //                                                 0       1               2                3                4         5           6             7          8          9         10   11
    QueryResult *result = WorldDatabase.PQuery("SELECT spellid,SpellFamilyName,SpellFamilyMaskA,SpellFamilyMaskB,SpellIcon,SpellVisual,SpellCategory,EffectType,EffectAura,EffectIdx,Name,Code FROM %s",table);

    if (!result)
    {
        BarGoLink bar(1);

        bar.step();

        sLog.outString();
        sLog.outErrorDb("`%s` table is empty!",table);
        return;
    }

    BarGoLink bar(result->GetRowCount());

    do
    {
        Field *fields = result->Fetch();

        bar.step();

        uint32 spell       = fields[0].GetUInt32();
        int32  family      = fields[1].GetInt32();
        ClassFamilyMask familyMask = ClassFamilyMask(fields[2].GetUInt64(), fields[3].GetUInt32());
        int32  spellIcon   = fields[4].GetInt32();
        int32  spellVisual = fields[5].GetInt32();
        int32  category    = fields[6].GetInt32();
        int32  effectType  = fields[7].GetInt32();
        int32  auraType    = fields[8].GetInt32();
        int32  effectIdx   = fields[9].GetInt32();
        std::string name   = fields[10].GetCppString();
        std::string code   = fields[11].GetCppString();

        // checks of correctness requirements itself

        if (family < -1 || family > SPELLFAMILY_PET)
        {
            sLog.outError("Table '%s' for spell %u have wrong SpellFamily value(%u), skipped.",table,spell,family);
            continue;
        }

        // TODO: spellIcon check need dbc loading
        if (spellIcon < -1)
        {
            sLog.outError("Table '%s' for spell %u have wrong SpellIcon value(%u), skipped.",table,spell,spellIcon);
            continue;
        }

        // TODO: spellVisual check need dbc loading
        if (spellVisual < -1)
        {
            sLog.outError("Table '%s' for spell %u have wrong SpellVisual value(%u), skipped.",table,spell,spellVisual);
            continue;
        }

        // TODO: for spellCategory better check need dbc loading
        if (category < -1 || (category >=0 && sSpellCategoryStore.find(category) == sSpellCategoryStore.end()))
        {
            sLog.outError("Table '%s' for spell %u have wrong SpellCategory value(%u), skipped.",table,spell,category);
            continue;
        }

        if (effectType < -1 || effectType >= TOTAL_SPELL_EFFECTS)
        {
            sLog.outError("Table '%s' for spell %u have wrong SpellEffect type value(%u), skipped.",table,spell,effectType);
            continue;
        }

        if (auraType < -1 || auraType >= TOTAL_AURAS)
        {
            sLog.outError("Table '%s' for spell %u have wrong SpellAura type value(%u), skipped.",table,spell,auraType);
            continue;
        }

        if (effectIdx < -1 || effectIdx >= 3)
        {
            sLog.outError("Table '%s' for spell %u have wrong EffectIdx value(%u), skipped.",table,spell,effectIdx);
            continue;
        }

        // now checks of requirements

        if(spell)
        {
            ++countSpells;

            SpellEntry const* spellEntry = sSpellStore.LookupEntry(spell);
            if(!spellEntry)
            {
                sLog.outError("Spell %u '%s' not exist but used in %s.",spell,name.c_str(),code.c_str());
                continue;
            }

            if (family >= 0 && spellEntry->SpellFamilyName != uint32(family))
            {
                sLog.outError("Spell %u '%s' family(%u) <> %u but used in %s.",spell,name.c_str(),spellEntry->SpellFamilyName,family,code.c_str());
                continue;
            }

            if (familyMask != ~ClassFamilyMask())
            {
                if (familyMask == ClassFamilyMask())
                {
                    if (spellEntry->SpellFamilyFlags)
                    {
                        sLog.outError("Spell %u '%s' not fit to (" I64FMT "," I32FMT ") but used in %s.",
                            spell, name.c_str(), familyMask.Flags, familyMask.Flags2, code.c_str());
                        continue;
                    }

                }
                else
                {
                    if (!spellEntry->IsFitToFamilyMask(familyMask))
                    {
                        sLog.outError("Spell %u '%s' not fit to (" I64FMT "," I32FMT ") but used in %s.",
                            spell, name.c_str(), familyMask.Flags, familyMask.Flags2, code.c_str());
                        continue;
                    }

                }
            }

            if (spellIcon >= 0 && spellEntry->SpellIconID != uint32(spellIcon))
            {
                sLog.outError("Spell %u '%s' icon(%u) <> %u but used in %s.",spell,name.c_str(),spellEntry->SpellIconID,spellIcon,code.c_str());
                continue;
            }

            if (spellVisual >= 0 && spellEntry->SpellVisual[0] != uint32(spellVisual))
            {
                sLog.outError("Spell %u '%s' visual(%u) <> %u but used in %s.",spell,name.c_str(),spellEntry->SpellVisual[0],spellVisual,code.c_str());
                continue;
            }

            if (category >= 0 && spellEntry->Category != uint32(category))
            {
                sLog.outError("Spell %u '%s' category(%u) <> %u but used in %s.",spell,name.c_str(),spellEntry->Category,category,code.c_str());
                continue;
            }

            if (effectIdx >= EFFECT_INDEX_0)
            {
                if (effectType >= 0 && spellEntry->Effect[effectIdx] != uint32(effectType))
                {
                    sLog.outError("Spell %u '%s' effect%d <> %u but used in %s.",spell,name.c_str(),effectIdx+1,effectType,code.c_str());
                    continue;
                }

                if (auraType >= 0 && spellEntry->EffectApplyAuraName[effectIdx] != uint32(auraType))
                {
                    sLog.outError("Spell %u '%s' aura%d <> %u but used in %s.",spell,name.c_str(),effectIdx+1,auraType,code.c_str());
                    continue;
                }

            }
            else
            {
                if (effectType >= 0 && !IsSpellHaveEffect(spellEntry,SpellEffects(effectType)))
                {
                    sLog.outError("Spell %u '%s' not have effect %u but used in %s.",spell,name.c_str(),effectType,code.c_str());
                    continue;
                }

                if (auraType >= 0 && !IsSpellHaveAura(spellEntry, AuraType(auraType)))
                {
                    sLog.outError("Spell %u '%s' not have aura %u but used in %s.",spell,name.c_str(),auraType,code.c_str());
                    continue;
                }
            }
        }
        else
        {
            ++countMasks;

            bool found = false;
            for(uint32 spellId = 1; spellId < sSpellStore.GetNumRows(); ++spellId)
            {
                SpellEntry const* spellEntry = sSpellStore.LookupEntry(spellId);
                if (!spellEntry)
                    continue;

                if (family >=0 && spellEntry->SpellFamilyName != uint32(family))
                    continue;

                if (familyMask != ~ClassFamilyMask())
                {
                    if (familyMask == ClassFamilyMask())
                    {
                        if (spellEntry->SpellFamilyFlags)
                            continue;
                    }
                    else
                    {
                        if (!spellEntry->IsFitToFamilyMask(familyMask))
                            continue;
                    }
                }

                if (spellIcon >= 0 && spellEntry->SpellIconID != uint32(spellIcon))
                    continue;

                if (spellVisual >= 0 && spellEntry->SpellVisual[0] != uint32(spellVisual))
                    continue;

                if (category >= 0 && spellEntry->Category != uint32(category))
                    continue;

                if (effectIdx >= 0)
                {
                    if (effectType >=0 && spellEntry->Effect[effectIdx] != uint32(effectType))
                        continue;

                    if (auraType >=0 && spellEntry->EffectApplyAuraName[effectIdx] != uint32(auraType))
                        continue;
                }
                else
                {
                    if (effectType >=0 && !IsSpellHaveEffect(spellEntry,SpellEffects(effectType)))
                        continue;

                    if (auraType >=0 && !IsSpellHaveAura(spellEntry,AuraType(auraType)))
                        continue;
                }

                found = true;
                break;
            }

            if (!found)
            {
                if (effectIdx >= 0)
                    sLog.outError("Spells '%s' not found for family %i (" I64FMT "," I32FMT ") icon(%i) visual(%i) category(%i) effect%d(%i) aura%d(%i) but used in %s",
                        name.c_str(),family,familyMask.Flags,familyMask.Flags2,spellIcon,spellVisual,category,effectIdx+1,effectType,effectIdx+1,auraType,code.c_str());
                else
                    sLog.outError("Spells '%s' not found for family %i (" I64FMT "," I32FMT ") icon(%i) visual(%i) category(%i) effect(%i) aura(%i) but used in %s",
                        name.c_str(),family,familyMask.Flags,familyMask.Flags2,spellIcon,spellVisual,category,effectType,auraType,code.c_str());
                continue;
            }
        }

    } while( result->NextRow() );

    delete result;

    sLog.outString();
    sLog.outString( ">> Checked %u spells and %u spell masks", countSpells, countMasks );
}

DiminishingGroup GetDiminishingReturnsGroupForSpell(SpellEntry const* spellproto, bool triggered)
{
    // Explicit Diminishing Groups
    switch(spellproto->SpellFamilyName)
    {
        case SPELLFAMILY_GENERIC:
            // some generic arena related spells have by some strange reason MECHANIC_TURN
            if  (spellproto->Mechanic == MECHANIC_TURN)
                return DIMINISHING_NONE;
            break;
        case SPELLFAMILY_MAGE:
            // Dragon's Breath
            if  (spellproto->SpellIconID == 1548)
                return DIMINISHING_DISORIENT;
            // Slow
            else if (spellproto->Id == 31589)
                return DIMINISHING_LIMITONLY;
            break;
        case SPELLFAMILY_ROGUE:
        {
            // Blind
<<<<<<< HEAD
            if (spellproto->SpellFamilyFlags.test<CF_ROGUE_BLIND>())
                return DIMINISHING_FEAR_CHARM_BLIND;
            // Cheap Shot
            else if (spellproto->SpellFamilyFlags.test<CF_ROGUE_CHEAP_SHOT>())
=======
            if (spellproto->IsFitToFamilyMask(UI64LIT(0x00001000000)))
                return DIMINISHING_FEAR_CHARM_BLIND;
            // Cheap Shot
            else if (spellproto->IsFitToFamilyMask(UI64LIT(0x00000000400)))
>>>>>>> 5a9270a6
                return DIMINISHING_CHEAPSHOT_POUNCE;
            // Crippling poison - Limit to 10 seconds in PvP (No SpellFamilyFlags)
            else if (spellproto->SpellIconID == 163)
                return DIMINISHING_LIMITONLY;
            break;
        }
        case SPELLFAMILY_HUNTER:
        {
            // Freezing Trap & Freezing Arrow & Wyvern Sting
            if  (spellproto->SpellIconID == 180 || spellproto->SpellIconID == 1721)
                return DIMINISHING_DISORIENT;
            break;
        }
        case SPELLFAMILY_PALADIN:
        {
            // Judgement of Justice - limit to 10 seconds in PvP
            if (spellproto->SpellFamilyFlags.test<CF_PALADIN_JUDGEMENT_OF_JUSTICE>())
                return DIMINISHING_LIMITONLY;
            break;
        }
        case SPELLFAMILY_WARLOCK:
        {
            // Curses/etc
<<<<<<< HEAD
            if (spellproto->SpellFamilyFlags.test<CF_WARLOCK_MISC_DEBUFFS, CF_WARLOCK_CURSE_OF_THE_ELEMENTS>())
=======
            if (spellproto->IsFitToFamilyMask(UI64LIT(0x00080000000)))
                return DIMINISHING_LIMITONLY;
            break;
        }
        case SPELLFAMILY_PALADIN:
        {
            // Judgement of Justice - Limit to 10 seconds in PvP
            if (spellproto->IsFitToFamilyMask(UI64LIT(0x00000100000)))
>>>>>>> 5a9270a6
                return DIMINISHING_LIMITONLY;
            break;
        }
        case SPELLFAMILY_DRUID:
        {
            // Cyclone
<<<<<<< HEAD
            if (spellproto->SpellFamilyFlags.test<CF_DRUID_CYCLONE>())
                return DIMINISHING_CYCLONE;
            // Pounce
            else if (spellproto->SpellFamilyFlags.test<CF_DRUID_POUNCE>())
                return DIMINISHING_CHEAPSHOT_POUNCE;
            // Faerie Fire
            else if (spellproto->SpellFamilyFlags.test<CF_DRUID_FAERIE_FIRE>())
=======
            if (spellproto->IsFitToFamilyMask(UI64LIT(0x02000000000)))
                return DIMINISHING_CYCLONE;
            // Pounce
            else if (spellproto->IsFitToFamilyMask(UI64LIT(0x00000020000)))
                return DIMINISHING_CHEAPSHOT_POUNCE;
            // Faerie Fire
            else if (spellproto->IsFitToFamilyMask(UI64LIT(0x00000000400)))
>>>>>>> 5a9270a6
                return DIMINISHING_LIMITONLY;
            break;
        }
        case SPELLFAMILY_WARRIOR:
        {
            // Hamstring - limit duration to 10s in PvP
<<<<<<< HEAD
            if (spellproto->SpellFamilyFlags.test<CF_WARRIOR_HAMSTRING>())
=======
            if (spellproto->IsFitToFamilyMask(UI64LIT(0x00000000002)))
>>>>>>> 5a9270a6
                return DIMINISHING_LIMITONLY;
            // Charge - since 3.1.0
            if (spellproto->Id == 7922)
                return DIMINISHING_CHARGE;
            break;
        }
        case SPELLFAMILY_PRIEST:
        {
            // Shackle Undead
            if (spellproto->SpellIconID == 27)
                return DIMINISHING_DISORIENT;
            break;
        }
        case SPELLFAMILY_DEATHKNIGHT:
        {
            // Hungering Cold (no flags)
            if (spellproto->SpellIconID == 2797)
                return DIMINISHING_DISORIENT;
            break;
        }
        default:
            break;
    }

    // Taunt dimishing returns
    if (IsSpellHaveAura(spellproto, SPELL_AURA_MOD_TAUNT))
        return DIMINISHING_TAUNT;

    // Get by mechanic
    uint32 mechanic = GetAllSpellMechanicMask(spellproto);
    if (!mechanic)
        return DIMINISHING_NONE;

    if (mechanic & ((1<<(MECHANIC_STUN-1))|(1<<(MECHANIC_SHACKLE-1))))
        return triggered ? DIMINISHING_TRIGGER_STUN : DIMINISHING_CONTROL_STUN;
    if (mechanic & ((1<<(MECHANIC_SLEEP-1))|(1<<(MECHANIC_FREEZE-1))))
        return DIMINISHING_FREEZE_SLEEP;
    if (mechanic & ((1<<(MECHANIC_KNOCKOUT-1))|(1<<(MECHANIC_POLYMORPH-1))|(1<<(MECHANIC_SAPPED-1))))
        return DIMINISHING_DISORIENT;
    if (mechanic & (1<<(MECHANIC_ROOT-1)))
        return triggered ? DIMINISHING_TRIGGER_ROOT : DIMINISHING_CONTROL_ROOT;
    if (mechanic & ((1<<(MECHANIC_FEAR-1))|(1<<(MECHANIC_CHARM-1))|(1<<(MECHANIC_TURN-1))))
        return DIMINISHING_FEAR_CHARM_BLIND;
    if (mechanic & ((1<<(MECHANIC_SILENCE-1))|(1<<(MECHANIC_INTERRUPT-1))))
        return DIMINISHING_SILENCE;
    if (mechanic & (1<<(MECHANIC_DISARM-1)))
        return DIMINISHING_DISARM;
    if (mechanic & (1<<(MECHANIC_BANISH-1)))
        return DIMINISHING_BANISH;
    if (mechanic & (1<<(MECHANIC_HORROR-1)))
        return DIMINISHING_HORROR;

    return DIMINISHING_NONE;
}

int32 GetDiminishingReturnsLimitDuration(DiminishingGroup group, SpellEntry const* spellproto)
{
    if(!IsDiminishingReturnsGroupDurationLimited(group))
        return 0;

    // Explicit diminishing duration
    switch(spellproto->SpellFamilyName)
    {
        case SPELLFAMILY_WARLOCK:
        {
            // Curse of the Elements - limit to 2 minutes in PvP
            if (spellproto->SpellFamilyFlags.test<CF_WARLOCK_CURSE_OF_THE_ELEMENTS>())
                return 120000;
            break;
        }
        case SPELLFAMILY_HUNTER:
        {
            // Wyvern Sting
            if (spellproto->SpellFamilyFlags.test<CF_HUNTER_WYVERN_STING2>())
                return 6000;
            break;
        }
        case SPELLFAMILY_PALADIN:
        {
            // Repentance - limit to 6 seconds in PvP
            if (spellproto->SpellFamilyFlags.test<CF_PALADIN_REPENTANCE>())
                return 6000;
            break;
        }
        case SPELLFAMILY_DRUID:
        {
            // Faerie Fire - limit to 40 seconds in PvP (3.1)
            if (spellproto->SpellFamilyFlags.test<CF_DRUID_FAERIE_FIRE>())
                return 40000;
            break;
        }
        default:
            break;
    }

    return 10000;
}

bool IsDiminishingReturnsGroupDurationLimited(DiminishingGroup group)
{
    switch(group)
    {
        case DIMINISHING_CONTROL_STUN:
        case DIMINISHING_TRIGGER_STUN:
        case DIMINISHING_CONTROL_ROOT:
        case DIMINISHING_TRIGGER_ROOT:
        case DIMINISHING_FEAR_CHARM_BLIND:
        case DIMINISHING_DISORIENT:
        case DIMINISHING_CHEAPSHOT_POUNCE:
        case DIMINISHING_FREEZE_SLEEP:
        case DIMINISHING_CYCLONE:
        case DIMINISHING_BANISH:
        case DIMINISHING_LIMITONLY:
            return true;
        default:
            return false;
    }
    return false;
}

DiminishingReturnsType GetDiminishingReturnsGroupType(DiminishingGroup group)
{
    switch(group)
    {
        case DIMINISHING_CYCLONE:
        case DIMINISHING_TRIGGER_STUN:
        case DIMINISHING_CONTROL_STUN:
        case DIMINISHING_TAUNT:
            return DRTYPE_ALL;
        case DIMINISHING_CONTROL_ROOT:
        case DIMINISHING_TRIGGER_ROOT:
        case DIMINISHING_FEAR_CHARM_BLIND:
        case DIMINISHING_DISORIENT:
        case DIMINISHING_SILENCE:
        case DIMINISHING_DISARM:
        case DIMINISHING_HORROR:
        case DIMINISHING_FREEZE_SLEEP:
        case DIMINISHING_BANISH:
        case DIMINISHING_CHEAPSHOT_POUNCE:
            return DRTYPE_PLAYER;
        default:
            break;
    }

    return DRTYPE_NONE;
}

bool SpellArea::IsFitToRequirements(Player const* player, uint32 newZone, uint32 newArea) const
{
    if(gender!=GENDER_NONE)
    {
        // not in expected gender
        if(!player || gender != player->getGender())
            return false;
    }

    if(raceMask)
    {
        // not in expected race
        if(!player || !(raceMask & player->getRaceMask()))
            return false;
    }

    if(areaId)
    {
        // not in expected zone
        if(newZone!=areaId && newArea!=areaId)
            return false;
    }

    if(questStart)
    {
        // not in expected required quest state
        if(!player || (!questStartCanActive || !player->IsActiveQuest(questStart)) && !player->GetQuestRewardStatus(questStart))
            return false;
    }

    if(questEnd)
    {
        // not in expected forbidden quest state
        if(!player || player->GetQuestRewardStatus(questEnd))
            return false;
    }

    if(auraSpell)
    {
        // not have expected aura
        if(!player)
            return false;
        if(auraSpell > 0)
            // have expected aura
            return player->HasAura(auraSpell, EFFECT_INDEX_0);
        else
            // not have expected aura
            return !player->HasAura(-auraSpell, EFFECT_INDEX_0);
    }

    return true;
}

SpellEntry const* GetSpellEntryByDifficulty(uint32 id, Difficulty difficulty, bool isRaid)
{
    SpellDifficultyEntry const* spellDiff = sSpellDifficultyStore.LookupEntry(id);

    if (!spellDiff)
        return NULL;

    DEBUG_LOG("Searching spell %u in SpellDifficulty.dbc: Result is: %u/%u/%u/%u ",id, 
    spellDiff->spellId[RAID_DIFFICULTY_10MAN_NORMAL],
    spellDiff->spellId[RAID_DIFFICULTY_25MAN_NORMAL],
    spellDiff->spellId[RAID_DIFFICULTY_10MAN_HEROIC],
    spellDiff->spellId[RAID_DIFFICULTY_25MAN_HEROIC]);

    for (Difficulty diff = difficulty; diff >= REGULAR_DIFFICULTY; diff = GetPrevDifficulty(diff, isRaid))
    {
        if (spellDiff->spellId[diff])
            return sSpellStore.LookupEntry(spellDiff->spellId[difficulty]);
    }

    return NULL;
}<|MERGE_RESOLUTION|>--- conflicted
+++ resolved
@@ -4428,17 +4428,10 @@
         case SPELLFAMILY_ROGUE:
         {
             // Blind
-<<<<<<< HEAD
             if (spellproto->SpellFamilyFlags.test<CF_ROGUE_BLIND>())
                 return DIMINISHING_FEAR_CHARM_BLIND;
             // Cheap Shot
             else if (spellproto->SpellFamilyFlags.test<CF_ROGUE_CHEAP_SHOT>())
-=======
-            if (spellproto->IsFitToFamilyMask(UI64LIT(0x00001000000)))
-                return DIMINISHING_FEAR_CHARM_BLIND;
-            // Cheap Shot
-            else if (spellproto->IsFitToFamilyMask(UI64LIT(0x00000000400)))
->>>>>>> 5a9270a6
                 return DIMINISHING_CHEAPSHOT_POUNCE;
             // Crippling poison - Limit to 10 seconds in PvP (No SpellFamilyFlags)
             else if (spellproto->SpellIconID == 163)
@@ -4462,25 +4455,13 @@
         case SPELLFAMILY_WARLOCK:
         {
             // Curses/etc
-<<<<<<< HEAD
             if (spellproto->SpellFamilyFlags.test<CF_WARLOCK_MISC_DEBUFFS, CF_WARLOCK_CURSE_OF_THE_ELEMENTS>())
-=======
-            if (spellproto->IsFitToFamilyMask(UI64LIT(0x00080000000)))
                 return DIMINISHING_LIMITONLY;
             break;
         }
-        case SPELLFAMILY_PALADIN:
-        {
-            // Judgement of Justice - Limit to 10 seconds in PvP
-            if (spellproto->IsFitToFamilyMask(UI64LIT(0x00000100000)))
->>>>>>> 5a9270a6
-                return DIMINISHING_LIMITONLY;
-            break;
-        }
         case SPELLFAMILY_DRUID:
         {
             // Cyclone
-<<<<<<< HEAD
             if (spellproto->SpellFamilyFlags.test<CF_DRUID_CYCLONE>())
                 return DIMINISHING_CYCLONE;
             // Pounce
@@ -4488,26 +4469,13 @@
                 return DIMINISHING_CHEAPSHOT_POUNCE;
             // Faerie Fire
             else if (spellproto->SpellFamilyFlags.test<CF_DRUID_FAERIE_FIRE>())
-=======
-            if (spellproto->IsFitToFamilyMask(UI64LIT(0x02000000000)))
-                return DIMINISHING_CYCLONE;
-            // Pounce
-            else if (spellproto->IsFitToFamilyMask(UI64LIT(0x00000020000)))
-                return DIMINISHING_CHEAPSHOT_POUNCE;
-            // Faerie Fire
-            else if (spellproto->IsFitToFamilyMask(UI64LIT(0x00000000400)))
->>>>>>> 5a9270a6
                 return DIMINISHING_LIMITONLY;
             break;
         }
         case SPELLFAMILY_WARRIOR:
         {
             // Hamstring - limit duration to 10s in PvP
-<<<<<<< HEAD
             if (spellproto->SpellFamilyFlags.test<CF_WARRIOR_HAMSTRING>())
-=======
-            if (spellproto->IsFitToFamilyMask(UI64LIT(0x00000000002)))
->>>>>>> 5a9270a6
                 return DIMINISHING_LIMITONLY;
             // Charge - since 3.1.0
             if (spellproto->Id == 7922)
