/*
 * Copyright (C) 2005-2011 MaNGOS <http://getmangos.com/>
 *
 * This program is free software; you can redistribute it and/or modify
 * it under the terms of the GNU General Public License as published by
 * the Free Software Foundation; either version 2 of the License, or
 * (at your option) any later version.
 *
 * This program is distributed in the hope that it will be useful,
 * but WITHOUT ANY WARRANTY; without even the implied warranty of
 * MERCHANTABILITY or FITNESS FOR A PARTICULAR PURPOSE.  See the
 * GNU General Public License for more details.
 *
 * You should have received a copy of the GNU General Public License
 * along with this program; if not, write to the Free Software
 * Foundation, Inc., 59 Temple Place, Suite 330, Boston, MA  02111-1307  USA
 */

#include "Unit.h"
#include "Log.h"
#include "Opcodes.h"
#include "WorldPacket.h"
#include "WorldSession.h"
#include "World.h"
#include "ObjectMgr.h"
#include "ObjectGuid.h"
#include "SpellMgr.h"
#include "QuestDef.h"
#include "Player.h"
#include "Creature.h"
#include "Spell.h"
#include "Group.h"
#include "SpellAuras.h"
#include "MapManager.h"
#include "ObjectAccessor.h"
#include "CreatureAI.h"
#include "TemporarySummon.h"
#include "Formulas.h"
#include "Pet.h"
#include "Util.h"
#include "Totem.h"
#include "Vehicle.h"
#include "BattleGround.h"
#include "InstanceData.h"
#include "MapPersistentStateMgr.h"
#include "GridNotifiersImpl.h"
#include "CellImpl.h"
#include "Transports.h"
#include "VMapFactory.h"
#include "MovementGenerator.h"
#include "movement/MoveSplineInit.h"
#include "movement/MoveSpline.h"
#include "CreatureLinkingMgr.h"

#include <math.h>
#include <stdarg.h>

float baseMoveSpeed[MAX_MOVE_TYPE] =
{
    2.5f,                                                   // MOVE_WALK
    7.0f,                                                   // MOVE_RUN
    4.5f,                                                   // MOVE_RUN_BACK
    4.722222f,                                              // MOVE_SWIM
    2.5f,                                                   // MOVE_SWIM_BACK
    3.141594f,                                              // MOVE_TURN_RATE
    7.0f,                                                   // MOVE_FLIGHT
    4.5f,                                                   // MOVE_FLIGHT_BACK
    3.14f                                                   // MOVE_PITCH_RATE
};

////////////////////////////////////////////////////////////
// Methods of class MovementInfo

void MovementInfo::Read(ByteBuffer &data)
{
    data >> moveFlags;
    data >> moveFlags2;
    data >> time;
    data >> pos.x;
    data >> pos.y;
    data >> pos.z;
    data >> pos.o;

    if (HasMovementFlag(MOVEFLAG_ONTRANSPORT))
    {
        data >> t_guid.ReadAsPacked();
        data >> t_pos.x;
        data >> t_pos.y;
        data >> t_pos.z;
        data >> t_pos.o;
        data >> t_time;
        data >> t_seat;

        if (moveFlags2 & MOVEFLAG2_INTERP_MOVEMENT)
            data >> t_time2;
    }

    if((HasMovementFlag(MovementFlags(MOVEFLAG_SWIMMING | MOVEFLAG_FLYING))) || (moveFlags2 & MOVEFLAG2_ALLOW_PITCHING))
    {
        data >> s_pitch;
    }

    data >> fallTime;

    if (HasMovementFlag(MOVEFLAG_FALLING))
    {
        data >> jump.velocity;
        data >> jump.sinAngle;
        data >> jump.cosAngle;
        data >> jump.xyspeed;
    }

    if (HasMovementFlag(MOVEFLAG_SPLINE_ELEVATION))
    {
        data >> u_unk1;
    }
}

void MovementInfo::Write(ByteBuffer &data) const
{
    data << moveFlags;
    data << moveFlags2;
    data << time;
    data << pos.x;
    data << pos.y;
    data << pos.z;
    data << pos.o;

    if (HasMovementFlag(MOVEFLAG_ONTRANSPORT))
    {
        data << t_guid.WriteAsPacked();
        data << t_pos.x;
        data << t_pos.y;
        data << t_pos.z;
        data << t_pos.o;
        data << t_time;
        data << t_seat;

        if (moveFlags2 & MOVEFLAG2_INTERP_MOVEMENT)
            data << t_time2;
    }

    if((HasMovementFlag(MovementFlags(MOVEFLAG_SWIMMING | MOVEFLAG_FLYING))) || (moveFlags2 & MOVEFLAG2_ALLOW_PITCHING))
    {
        data << s_pitch;
    }

    data << fallTime;

    if (HasMovementFlag(MOVEFLAG_FALLING))
    {
        data << jump.velocity;
        data << jump.sinAngle;
        data << jump.cosAngle;
        data << jump.xyspeed;
    }

    if (HasMovementFlag(MOVEFLAG_SPLINE_ELEVATION))
    {
        data << u_unk1;
    }
}

////////////////////////////////////////////////////////////
// Methods of class GlobalCooldownMgr

bool GlobalCooldownMgr::HasGlobalCooldown(SpellEntry const* spellInfo) const
{
    GlobalCooldownList::const_iterator itr = m_GlobalCooldowns.find(spellInfo->StartRecoveryCategory);
    return itr != m_GlobalCooldowns.end() && itr->second.duration && WorldTimer::getMSTimeDiff(itr->second.cast_time, WorldTimer::getMSTime()) < itr->second.duration;
}

void GlobalCooldownMgr::AddGlobalCooldown(SpellEntry const* spellInfo, uint32 gcd)
{
    m_GlobalCooldowns[spellInfo->StartRecoveryCategory] = GlobalCooldown(gcd, WorldTimer::getMSTime());
}

void GlobalCooldownMgr::CancelGlobalCooldown(SpellEntry const* spellInfo)
{
    m_GlobalCooldowns[spellInfo->StartRecoveryCategory].duration = 0;
}

////////////////////////////////////////////////////////////
// Methods of class Unit

Unit::Unit() :
    i_motionMaster(this), m_ThreatManager(this), m_HostileRefManager(this),
    m_charmInfo(NULL),
    m_vehicleInfo(NULL),
    movespline(new Movement::MoveSpline())
{
    m_objectType |= TYPEMASK_UNIT;
    m_objectTypeId = TYPEID_UNIT;

    m_updateFlag = (UPDATEFLAG_HIGHGUID | UPDATEFLAG_LIVING | UPDATEFLAG_HAS_POSITION);

    m_attackTimer[BASE_ATTACK]   = 0;
    m_attackTimer[OFF_ATTACK]    = 0;
    m_attackTimer[RANGED_ATTACK] = 0;
    m_modAttackSpeedPct[BASE_ATTACK] = 1.0f;
    m_modAttackSpeedPct[OFF_ATTACK] = 1.0f;
    m_modAttackSpeedPct[RANGED_ATTACK] = 1.0f;
    m_modAttackSpeedPct[NONSTACKING_POS_MOD_MELEE] = 0.0f;
    m_modAttackSpeedPct[NONSTACKING_NEG_MOD_MELEE] = 0.0f;
    m_modAttackSpeedPct[NONSTACKING_MOD_ALL] = 0.0f;
    m_modSpellSpeedPctNeg = 0.0f;
    m_modSpellSpeedPctPos = 0.0f;

    m_extraAttacks = 0;

    m_state = 0;
    m_deathState = ALIVE;

    for (uint32 i = 0; i < CURRENT_MAX_SPELL; ++i)
        m_currentSpells[i] = NULL;

    m_castCounter = 0;

    //m_Aura = NULL;
    //m_AurasCheck = 2000;
    //m_removeAuraTimer = 4;
    m_AuraFlags = 0;

    m_Visibility = VISIBILITY_ON;
    m_AINotifyScheduled = false;

    m_detectInvisibilityMask = 0;
    m_invisibilityMask = 0;
    m_transform = 0;
    m_canModifyStats = false;

    for (int i = 0; i < MAX_SPELL_IMMUNITY; ++i)
        m_spellImmune[i].clear();
    for (int i = 0; i < UNIT_MOD_END; ++i)
    {
        m_auraModifiersGroup[i][BASE_VALUE] = 0.0f;
        m_auraModifiersGroup[i][BASE_PCT] = 1.0f;
        m_auraModifiersGroup[i][TOTAL_VALUE] = 0.0f;
        m_auraModifiersGroup[i][TOTAL_PCT] = 1.0f;
        m_auraModifiersGroup[i][NONSTACKING_VALUE_POS] = 0.0f;
        m_auraModifiersGroup[i][NONSTACKING_VALUE_NEG] = 0.0f;
        m_auraModifiersGroup[i][NONSTACKING_PCT] = 0.0f;
        m_auraModifiersGroup[i][NONSTACKING_PCT_MINOR] = 0.0f;
    }

    // implement 50% base damage from offhand
    m_auraModifiersGroup[UNIT_MOD_DAMAGE_OFFHAND][TOTAL_PCT] = 0.5f;

    for (int i = 0; i < MAX_ATTACK; ++i)
    {
        m_weaponDamage[i][MINDAMAGE] = BASE_MINDAMAGE;
        m_weaponDamage[i][MAXDAMAGE] = BASE_MAXDAMAGE;
    }
    for (int i = 0; i < MAX_STATS; ++i)
        m_createStats[i] = 0.0f;

    m_attackingGuid.Clear();
    m_modMeleeHitChance = 0.0f;
    m_modRangedHitChance = 0.0f;
    m_modSpellHitChance = 0.0f;
    m_baseSpellCritChance = 5;

    m_CombatTimer = 0;
    m_lastManaUseTimer = 0;

    //m_victimThreat = 0.0f;
    for (int i = 0; i < MAX_SPELL_SCHOOL; ++i)
        m_threatModifier[i] = 1.0f;
    m_isSorted = true;
    for (int i = 0; i < MAX_MOVE_TYPE; ++i)
        m_speed_rate[i] = 1.0f;

    m_charmInfo = NULL;

    m_ThreatRedirectionPercent = 0;
    m_misdirectionTargetGUID.Clear();

    // remove aurastates allowing special moves
    for(int i=0; i < MAX_REACTIVE; ++i)
        m_reactiveTimer[i] = 0;

    m_isCreatureLinkingTrigger = false;
    m_isSpawningLinked = false;

    m_transport = NULL;

    m_pVehicleKit = NULL;
    m_pVehicle    = NULL;

    m_comboPoints = 0;

    m_originalFaction = 0;

    // Frozen Mod
    m_spoofSamePlayerFaction = false;
    // Frozen Mod

}

Unit::~Unit()
{
#ifndef NOTSAFE_SEMAPHORE_OVERHANDLING
    MAPLOCK_WRITE(this, MAP_LOCK_TYPE_DEFAULT);
    MAPLOCK_WRITE1(this, MAP_LOCK_TYPE_AURAS);
#endif
    // set current spells as deletable
    for (uint32 i = 0; i < CURRENT_MAX_SPELL; ++i)
    {
        if (m_currentSpells[i])
        {
            m_currentSpells[i]->SetReferencedFromCurrent(false);
            m_currentSpells[i] = NULL;
        }
    }

    CleanupDeletedAuras();

    delete m_charmInfo;
    delete m_vehicleInfo;
    delete movespline;

    // those should be already removed at "RemoveFromWorld()" call
    MANGOS_ASSERT(m_gameObj.size() == 0);
    MANGOS_ASSERT(m_dynObjGUIDs.size() == 0);
    MANGOS_ASSERT(m_deletedHolders.size() == 0);
}

void Unit::Update( uint32 update_diff, uint32 p_time )
{
    if(!IsInWorld())
        return;

    /*if (p_time > m_AurasCheck)
    {
    m_AurasCheck = 2000;
    _UpdateAura();
    }else
    m_AurasCheck -= p_time;*/

    // WARNING! Order of execution here is important, do not change.
    // Spells must be processed with event system BEFORE they go to _UpdateSpells.
    // Or else we may have some SPELL_STATE_FINISHED spells stalled in pointers, that is bad.
    m_Events.Update( update_diff );
    _UpdateSpells( update_diff );

    {
        MAPLOCK_WRITE(this,MAP_LOCK_TYPE_AURAS);
        CleanupDeletedAuras();
    }

    if (m_lastManaUseTimer)
    {
        if (update_diff >= m_lastManaUseTimer)
            m_lastManaUseTimer = 0;
        else
            m_lastManaUseTimer -= update_diff;
    }

    if (CanHaveThreatList())
        getThreatManager().UpdateForClient(update_diff);

    // update combat timer only for players and pets
    if (isInCombat() && GetCharmerOrOwnerPlayerOrPlayerItself())
    {
        // Check UNIT_STAT_MELEE_ATTACKING or UNIT_STAT_CHASE (without UNIT_STAT_FOLLOW in this case) so pets can reach far away
        // targets without stopping half way there and running off.
        // These flags are reset after target dies or another command is given.
        if (m_HostileRefManager.isEmpty())
        {
            // m_CombatTimer set at aura start and it will be freeze until aura removing
            if (m_CombatTimer <= update_diff)
                CombatStop();
            else
                m_CombatTimer -= update_diff;
        }
    }

    if (uint32 base_att = getAttackTimer(BASE_ATTACK))
    {
        setAttackTimer(BASE_ATTACK, (update_diff >= base_att ? 0 : base_att - update_diff) );
    }

    if (uint32 base_att = getAttackTimer(OFF_ATTACK))
    {
        setAttackTimer(OFF_ATTACK, (update_diff >= base_att ? 0 : base_att - update_diff) );
    }

    // update abilities available only for fraction of time
    UpdateReactives( update_diff );

    ModifyAuraState(AURA_STATE_HEALTHLESS_20_PERCENT, GetHealth() < GetMaxHealth()*0.20f);
    ModifyAuraState(AURA_STATE_HEALTHLESS_35_PERCENT, GetHealth() < GetMaxHealth()*0.35f);
    ModifyAuraState(AURA_STATE_HEALTH_ABOVE_75_PERCENT, GetHealth() > GetMaxHealth()*0.75f);
    UpdateSplineMovement(p_time);
    i_motionMaster.UpdateMotion(p_time);
}

bool Unit::UpdateMeleeAttackingState()
{
    Unit *victim = getVictim();
    if (!victim || IsNonMeleeSpellCasted(false))
        return false;

    if (!isAttackReady(BASE_ATTACK) && !(isAttackReady(OFF_ATTACK) && haveOffhandWeapon()))
        return false;

    uint8 swingError = 0;
    if (!CanReachWithMeleeAttack(victim))
    {
        setAttackTimer(BASE_ATTACK,100);
        setAttackTimer(OFF_ATTACK,100);
        swingError = 1;
    }
    //120 degrees of radiant range
    else if (!HasInArc(2*M_PI_F/3, victim))
    {
        setAttackTimer(BASE_ATTACK,100);
        setAttackTimer(OFF_ATTACK,100);
        swingError = 2;
    }
    else
    {
        if (isAttackReady(BASE_ATTACK))
        {
            // prevent base and off attack in same time, delay attack at 0.2 sec
            if (haveOffhandWeapon())
            {
                if (getAttackTimer(OFF_ATTACK) < ATTACK_DISPLAY_DELAY)
                    setAttackTimer(OFF_ATTACK,ATTACK_DISPLAY_DELAY);
            }
            AttackerStateUpdate(victim, BASE_ATTACK);
            resetAttackTimer(BASE_ATTACK);
        }
        if (haveOffhandWeapon() && isAttackReady(OFF_ATTACK))
        {
            // prevent base and off attack in same time, delay attack at 0.2 sec
            uint32 base_att = getAttackTimer(BASE_ATTACK);
            if (base_att < ATTACK_DISPLAY_DELAY)
                setAttackTimer(BASE_ATTACK,ATTACK_DISPLAY_DELAY);
            // do attack
            AttackerStateUpdate(victim, OFF_ATTACK);
            resetAttackTimer(OFF_ATTACK);
        }
    }

    Player* player = (GetTypeId() == TYPEID_PLAYER ? (Player*)this : NULL);
    if (player && swingError != player->LastSwingErrorMsg())
    {
        if (swingError == 1)
            player->SendAttackSwingNotInRange();
        else if (swingError == 2)
            player->SendAttackSwingBadFacingAttack();
        player->SwingErrorMsg(swingError);
    }

    return swingError == 0;
}

bool Unit::haveOffhandWeapon() const
{
    if (!CanUseEquippedWeapon(OFF_ATTACK))
        return false;

    if (GetTypeId() == TYPEID_PLAYER)
        return ((Player*)this)->GetWeaponForAttack(OFF_ATTACK,true,true);
    else
    {
        uint32 ItemId = GetUInt32Value(UNIT_VIRTUAL_ITEM_SLOT_ID + 1);
        ItemEntry const* itemInfo = sItemStore.LookupEntry(ItemId);

        if (itemInfo && itemInfo->Class == ITEM_CLASS_WEAPON)
            return true;

        return false;
    }
}

bool Unit::SetPosition(float x, float y, float z, float orientation, bool teleport)
{
    // prevent crash when a bad coord is sent by the client
    if (!MaNGOS::IsValidMapCoord(x, y, z, orientation))
    {
        DEBUG_LOG("Unit::SetPosition(%f, %f, %f, %f, %d) .. bad coordinates for unit %d!", x, y, z, orientation, teleport, GetGUIDLow());
        return false;
    }

    bool turn = GetOrientation() != orientation;
    bool relocate = (teleport || GetPositionX() != x || GetPositionY() != y || GetPositionZ() != z);

    if (turn)
        RemoveAurasWithInterruptFlags(AURA_INTERRUPT_FLAG_TURNING);

    if (relocate)
    {
        RemoveAurasWithInterruptFlags(AURA_INTERRUPT_FLAG_MOVE);

        if (GetTypeId() == TYPEID_PLAYER)
            GetMap()->PlayerRelocation((Player*)this, x, y, z, orientation);
        else
            GetMap()->CreatureRelocation((Creature*)this, x, y, z, orientation);
    }
    else if (turn)
        SetOrientation(orientation);

    if ((relocate || turn) && GetVehicleKit())
        GetVehicleKit()->RelocatePassengers(x, y, z, orientation);

    return relocate || turn;
}

void Unit::SendMonsterMoveTransport(WorldObject *transport, SplineType type, SplineFlags flags, uint32 moveTime, ...)
{
    va_list vargs;
    va_start(vargs, moveTime);

    WorldPacket data(SMSG_MONSTER_MOVE_TRANSPORT, 60);
    data << GetPackGUID();
    data << transport->GetPackGUID();
    data << uint8(m_movementInfo.GetTransportSeat());
    data << uint8(0);                                       // new in 3.1
    data << float(transport->GetPositionX());
    data << float(transport->GetPositionY());
    data << float(transport->GetPositionZ());
    data << uint32(WorldTimer::getMSTime());

    data << uint8(type);                                    // spline type

    switch(type)
    {
        case SPLINETYPE_NORMAL:                             // normal packet
            break;
        case SPLINETYPE_STOP:                               // stop packet (raw pos?)
            va_end(vargs);
            SendMessageToSet(&data, true);
            return;
        case SPLINETYPE_FACINGSPOT:                         // facing spot
            data << float(va_arg(vargs,double));
            data << float(va_arg(vargs,double));
            data << float(va_arg(vargs,double));
            break;
        case SPLINETYPE_FACINGTARGET:
            data << uint64(va_arg(vargs,uint64));
            break;
        case SPLINETYPE_FACINGANGLE:
            data << float(va_arg(vargs,double));            // facing angle
            break;
    }

    va_end(vargs);

    data << uint32(flags);

    data << uint32(moveTime);                               // Time in between points
    data << uint32(1);                                      // 1 single waypoint

    data << float(m_movementInfo.GetTransportPos()->x);
    data << float(m_movementInfo.GetTransportPos()->y);
    data << float(m_movementInfo.GetTransportPos()->z);

    SendMessageToSet(&data, true);
}

void Unit::SendHeartBeat()
{
    m_movementInfo.UpdateTime(WorldTimer::getMSTime());
    WorldPacket data(MSG_MOVE_HEARTBEAT, 64);
    data << GetPackGUID();
    data << m_movementInfo;
    SendMessageToSet(&data, true);
}

void Unit::resetAttackTimer(WeaponAttackType type)
{
    m_attackTimer[type] = uint32(GetAttackTime(type) * m_modAttackSpeedPct[type]);
}

bool Unit::CanReachWithMeleeAttack(Unit* pVictim, float flat_mod /*= 0.0f*/) const
{
    if (!pVictim || !pVictim->IsInWorld())
        return false;

    // The measured values show BASE_MELEE_OFFSET in (1.3224, 1.342)
    float reach = GetFloatValue(UNIT_FIELD_COMBATREACH) + pVictim->GetFloatValue(UNIT_FIELD_COMBATREACH) +
        BASE_MELEERANGE_OFFSET + flat_mod;

    if (reach < ATTACK_DISTANCE)
        reach = ATTACK_DISTANCE;

    // This check is not related to bounding radius
    float dx = GetPositionX() - pVictim->GetPositionX();
    float dy = GetPositionY() - pVictim->GetPositionY();
    float dz = GetPositionZ() - pVictim->GetPositionZ();

    return dx*dx + dy*dy + dz*dz < reach*reach;
}

void Unit::RemoveSpellsCausingAura(AuraType auraType)
{
    std::set<uint32> toRemoveSpellList;
    for (AuraList::const_iterator iter = m_modAuras[auraType].begin(); iter != m_modAuras[auraType].end(); ++iter)
    {
        Aura* aura = *iter;
        if (!aura)
            continue;

        SpellAuraHolderPtr holder = aura->GetHolder();
        if (!holder || holder->IsDeleted())
            continue;

        toRemoveSpellList.insert(holder->GetId());
    }

    for (std::set<uint32>::iterator i = toRemoveSpellList.begin(); i != toRemoveSpellList.end(); ++i)
        RemoveAurasDueToSpell(*i);
}

void Unit::RemoveSpellsCausingAura(AuraType auraType, SpellAuraHolderPtr except)
{
    std::set<uint32> toRemoveSpellList;
    for (AuraList::const_iterator iter = m_modAuras[auraType].begin(); iter != m_modAuras[auraType].end(); ++iter)
    {
        Aura* aura = *iter;
        if (!aura)
            continue;

        SpellAuraHolderPtr holder = aura->GetHolder();
        if (!holder || holder->IsDeleted())
            continue;

        // skip `except` holder
        if (holder == except)
            continue;

        toRemoveSpellList.insert(holder->GetId());
    }

    for (std::set<uint32>::iterator i = toRemoveSpellList.begin(); i != toRemoveSpellList.end(); ++i)
        RemoveAurasDueToSpell(*i, except);
}

void Unit::DealDamageMods(Unit *pVictim, uint32 &damage, uint32* absorb)
{
    if (!pVictim->isAlive() || pVictim->IsTaxiFlying() || (pVictim->GetTypeId() == TYPEID_UNIT && ((Creature*)pVictim)->IsInEvadeMode()))
    {
        if (absorb)
            *absorb += damage;
        damage = 0;
        return;
    }

    //You don't lose health from damage taken from another player while in a sanctuary
    //You still see it in the combat log though
    if (!IsAllowedDamageInArea(pVictim))
    {
        if (absorb)
            *absorb += damage;
        damage = 0;
    }

    uint32 originalDamage = damage;

    //Script Event damage Deal
    if ( GetTypeId()== TYPEID_UNIT && ((Creature *)this)->AI())
        ((Creature *)this)->AI()->DamageDeal(pVictim, damage);
    //Script Event damage taken
    if ( pVictim->GetTypeId()== TYPEID_UNIT && ((Creature *)pVictim)->AI() )
        ((Creature *)pVictim)->AI()->DamageTaken(this, damage);

    if (absorb && originalDamage > damage)
        *absorb += (originalDamage - damage);
}

uint32 Unit::DealDamage(Unit *pVictim, uint32 damage, CleanDamage const* cleanDamage, DamageEffectType damagetype, SpellSchoolMask damageSchoolMask, SpellEntry const *spellProto, bool durabilityLoss)
{

    // Divine Storm heal hack
    if ( spellProto && spellProto->Id == 53385 )
    {
        int32 divineDmg = damage * (25 + (HasAura(63220) ? 15 : 0)) / 100; //25%, if has Glyph of Divine Storm -> 40%
        CastCustomSpell(this, 54171, &divineDmg, NULL, NULL, true);
    }

    // remove affects from attacker at any non-DoT damage (including 0 damage)
    if ( damagetype != DOT)
    {
        RemoveSpellsCausingAura(SPELL_AURA_MOD_STEALTH);
        RemoveSpellsCausingAura(SPELL_AURA_FEIGN_DEATH);

        if (pVictim != this)
            RemoveSpellsCausingAura(SPELL_AURA_MOD_INVISIBILITY);

        if (pVictim->GetTypeId() == TYPEID_PLAYER && !pVictim->IsStandState() && !pVictim->hasUnitState(UNIT_STAT_STUNNED))
            pVictim->SetStandState(UNIT_STAND_STATE_STAND);
    }

    // Blessed Life talent of Paladin
    if ( pVictim->GetTypeId() == TYPEID_PLAYER )
    {
        Unit::AuraList const& BlessedLife = pVictim->GetAurasByType(SPELL_AURA_PROC_TRIGGER_SPELL);
        for(Unit::AuraList::const_iterator i = BlessedLife.begin(); i != BlessedLife.end(); ++i)
            if((*i)->GetSpellProto()->SpellFamilyName == SPELLFAMILY_PALADIN && (*i)->GetSpellProto()->SpellIconID == 2137)
                if ( urand(0,100) < (*i)->GetSpellProto()->procChance )
                    damage *= 0.5;
    }

    if(!damage)
    {
        if (!cleanDamage)
            return 0;

        if (!cleanDamage->absorb)
        {
            // Rage from physical damage received .
            if (cleanDamage->damage && (damageSchoolMask & SPELL_SCHOOL_MASK_NORMAL) && pVictim->GetTypeId() == TYPEID_PLAYER && (pVictim->getPowerType() == POWER_RAGE))
                ((Player*)pVictim)->RewardRage(cleanDamage->damage, 0, false);

            return 0;
        }
    }

    // no xp,health if type 8 /critters/
    if (pVictim->GetTypeId() == TYPEID_UNIT && pVictim->GetCreatureType() == CREATURE_TYPE_CRITTER)
    {
        // TODO: fix this part
        // Critter may not die of damage taken, instead expect it to run away (no fighting back)
        // If (this) is TYPEID_PLAYER, (this) will enter combat w/victim, but after some time, automatically leave combat.
        // It is unclear how it should work for other cases.

        ((Creature*)pVictim)->SetLootRecipient(this);

        pVictim->SetDeathState(JUST_DIED);
        pVictim->SetHealth(0);

        // allow loot only if has loot_id in creature_template
        ((Creature*)pVictim)->PrepareBodyLootState();
        ((Creature*)pVictim)->AllLootRemovedFromCorpse();

        // some critters required for quests (need normal entry instead possible heroic in any cases)
        if (GetTypeId() == TYPEID_PLAYER)
        {
            if (CreatureInfo const* normalInfo = ObjectMgr::GetCreatureTemplate(pVictim->GetEntry()))
                ((Player*)this)->KilledMonster(normalInfo, pVictim->GetObjectGuid());
        }

        if (InstanceData* mapInstance = pVictim->GetInstanceData())
            mapInstance->OnCreatureDeath(((Creature*)pVictim));

        DEBUG_FILTER_LOG(LOG_FILTER_DAMAGE, "DealDamage critter, critter dies");

        return damage;
    }

    DEBUG_FILTER_LOG(LOG_FILTER_DAMAGE,"DealDamageStart");

    // share damage by auras
    AuraList const& vShareDamageAuras = pVictim->GetAurasByType(SPELL_AURA_SHARE_DAMAGE_PCT);
    for (AuraList::const_iterator itr = vShareDamageAuras.begin(); itr != vShareDamageAuras.end(); ++itr)
    {
        if (Unit* shareTarget = (*itr)->GetCaster())
        {
            if (shareTarget != pVictim && ((*itr)->GetMiscValue() & damageSchoolMask))
            {
                SpellEntry const * shareSpell = (*itr)->GetSpellProto();
                uint32 shareDamage = uint32(damage * (*itr)->GetModifier()->m_amount / 100.0f);
                DealDamageMods(shareTarget, shareDamage, NULL);
                DealDamage(shareTarget, shareDamage, 0, damagetype, GetSpellSchoolMask(shareSpell), spellProto, false);
            }
        }
    }

    uint32 health = pVictim->GetHealth();
    DEBUG_FILTER_LOG(LOG_FILTER_DAMAGE,"deal dmg:%d to health:%d ",damage,health);

    // duel ends when player has 1 or less hp
    bool duel_hasEnded = false;
    if (pVictim->GetTypeId() == TYPEID_PLAYER && ((Player*)pVictim)->duel && damage >= (health-1))
    {
        // prevent kill only if killed in duel and killed by opponent or opponent controlled creature
        if(((Player*)pVictim)->duel->opponent==this || ((Player*)pVictim)->duel->opponent->GetObjectGuid() == GetOwnerGuid())
            damage = health-1;

        duel_hasEnded = true;
    }
    //Get in CombatState
    if (pVictim != this && damagetype != DOT)
    {
        SetInCombatWith(pVictim);
        pVictim->SetInCombatWith(this);

        if (Player* attackedPlayer = pVictim->GetCharmerOrOwnerPlayerOrPlayerItself())
            SetContestedPvP(attackedPlayer);
    }

    // Rage from Damage made (only from direct weapon damage)
    if ( cleanDamage && damagetype==DIRECT_DAMAGE && this != pVictim && GetTypeId() == TYPEID_PLAYER && (getPowerType() == POWER_RAGE))
    {
        uint32 weaponSpeedHitFactor;

        switch(cleanDamage->attackType)
        {
            case BASE_ATTACK:
            {
                if (cleanDamage->hitOutCome == MELEE_HIT_CRIT)
                    weaponSpeedHitFactor = uint32(GetAttackTime(cleanDamage->attackType)/1000.0f * 7);
                else
                    weaponSpeedHitFactor = uint32(GetAttackTime(cleanDamage->attackType)/1000.0f * 3.5f);

                ((Player*)this)->RewardRage(damage + cleanDamage->absorb, weaponSpeedHitFactor, true);

                break;
            }
            case OFF_ATTACK:
            {
                if (cleanDamage->hitOutCome == MELEE_HIT_CRIT)
                    weaponSpeedHitFactor = uint32(GetAttackTime(cleanDamage->attackType)/1000.0f * 3.5f);
                else
                    weaponSpeedHitFactor = uint32(GetAttackTime(cleanDamage->attackType)/1000.0f * 1.75f);

                ((Player*)this)->RewardRage(damage + cleanDamage->absorb, weaponSpeedHitFactor, true);

                break;
            }
            case RANGED_ATTACK:
            default:
                break;
        }
    }

    if (GetTypeId() == TYPEID_PLAYER && this != pVictim)
    {
        Player *killer = ((Player*)this);

        /* process anticheat check */
        killer->GetAntiCheat()->DoAntiCheatCheck(CHECK_DAMAGE, 0, 0, damage);


        // in bg, count dmg if victim is also a player
        if (pVictim->GetTypeId()==TYPEID_PLAYER)
        {
            if (BattleGround *bg = killer->GetBattleGround())
            {
                // FIXME: kept by compatibility. don't know in BG if the restriction apply.
                bg->UpdatePlayerScore(killer, SCORE_DAMAGE_DONE, damage);
            }
        }

        killer->UpdateAchievementCriteria(ACHIEVEMENT_CRITERIA_TYPE_DAMAGE_DONE, damage, 0, pVictim);
        killer->UpdateAchievementCriteria(ACHIEVEMENT_CRITERIA_TYPE_HIGHEST_HIT_DEALT, damage);
    }

    if (pVictim->GetTypeId() == TYPEID_PLAYER)
        ((Player*)pVictim)->UpdateAchievementCriteria(ACHIEVEMENT_CRITERIA_TYPE_HIGHEST_HIT_RECEIVED, damage);

    if (pVictim->GetTypeId() == TYPEID_UNIT && !((Creature*)pVictim)->IsPet() && !((Creature*)pVictim)->HasLootRecipient())
        ((Creature*)pVictim)->SetLootRecipient(this);

    if (health <= damage)
    {
        DEBUG_FILTER_LOG(LOG_FILTER_DAMAGE,"DealDamage: victim just died");

        // find player: owner of controlled `this` or `this` itself maybe
        // for loot will be sued only if group_tap==NULL
        Player *player_tap = GetCharmerOrOwnerPlayerOrPlayerItself();
        Group *group_tap = NULL;

        // find owner of pVictim, used for creature cases, AI calls
        Unit* pOwner = pVictim->GetCharmerOrOwner();

        // in creature kill case group/player tap stored for creature
        if (pVictim->GetTypeId() == TYPEID_UNIT)
        {
            group_tap = ((Creature*)pVictim)->GetGroupLootRecipient();

            if (Player* recipient = ((Creature*)pVictim)->GetOriginalLootRecipient())
                player_tap = recipient;
        }
        // in player kill case group tap selected by player_tap (killer-player itself, or charmer, or owner, etc)
        else
        {
            if (player_tap)
                group_tap = player_tap->GetGroup();
        }

        if (pVictim->GetTypeId() == TYPEID_PLAYER)
        {
            ((Player*)pVictim)->UpdateAchievementCriteria(ACHIEVEMENT_CRITERIA_TYPE_TOTAL_DAMAGE_RECEIVED, health);
            if (player_tap)
                player_tap->UpdateAchievementCriteria(ACHIEVEMENT_CRITERIA_TYPE_SPECIAL_PVP_KILL,1,0,pVictim);
        }

        // call kill spell proc event (before real die and combat stop to triggering auras removed at death/combat stop)
        if (player_tap && player_tap != pVictim)
        {
            player_tap->ProcDamageAndSpell(pVictim, PROC_FLAG_KILL, PROC_FLAG_KILLED, PROC_EX_NONE, 0);

            WorldPacket data(SMSG_PARTYKILLLOG, (8+8));     //send event PARTY_KILL
            data << player_tap->GetObjectGuid();            //player with killing blow
            data << pVictim->GetObjectGuid();              //victim

            if (group_tap)
                group_tap->BroadcastPacket(&data, false, group_tap->GetMemberGroup(player_tap->GetObjectGuid()),player_tap->GetObjectGuid());

            player_tap->SendDirectMessage(&data);
        }

        DEBUG_FILTER_LOG(LOG_FILTER_DAMAGE,"DealDamageAttackStop");

        // stop combat
        pVictim->CombatStop();
        pVictim->getHostileRefManager().deleteReferences();

        bool damageFromSpiritOfRedemtionTalent = spellProto && spellProto->Id == 27795;

        // if talent known but not triggered (check priest class for speedup check)
        Aura* spiritOfRedemtionTalentReady = NULL;
        if ( !damageFromSpiritOfRedemtionTalent &&           // not called from SPELL_AURA_SPIRIT_OF_REDEMPTION
            pVictim->GetTypeId()==TYPEID_PLAYER && pVictim->getClass()==CLASS_PRIEST )
        {
            AuraList const& vDummyAuras = pVictim->GetAurasByType(SPELL_AURA_DUMMY);
            for(AuraList::const_iterator itr = vDummyAuras.begin(); itr != vDummyAuras.end(); ++itr)
            {
                if((*itr)->GetSpellProto()->SpellIconID==1654)
                {
                    spiritOfRedemtionTalentReady = *itr;
                    break;
                }
            }
        }

        if (!spiritOfRedemtionTalentReady)
        {
            DEBUG_FILTER_LOG(LOG_FILTER_DAMAGE,"SET JUST_DIED");
            pVictim->SetDeathState(JUST_DIED);
        }

        DEBUG_FILTER_LOG(LOG_FILTER_DAMAGE,"DealDamageHealth1");

        if (spiritOfRedemtionTalentReady)
        {
            // save value before aura remove
            uint32 ressSpellId = pVictim->GetUInt32Value(PLAYER_SELF_RES_SPELL);
            if(!ressSpellId)
                ressSpellId = ((Player*)pVictim)->GetResurrectionSpellId();

            //Remove all expected to remove at death auras (most important negative case like DoT or periodic triggers)
            pVictim->RemoveAllAurasOnDeath();

            // restore for use at real death
            pVictim->SetUInt32Value(PLAYER_SELF_RES_SPELL,ressSpellId);

            // FORM_SPIRITOFREDEMPTION and related auras
            pVictim->CastSpell(pVictim,27827,true,NULL,spiritOfRedemtionTalentReady);
        }
        else if (pVictim->IsInWorld())
            pVictim->SetHealth(0);

        // remember victim PvP death for corpse type and corpse reclaim delay
        // at original death (not at SpiritOfRedemtionTalent timeout)
        if ( pVictim->GetTypeId()==TYPEID_PLAYER && !damageFromSpiritOfRedemtionTalent )
            ((Player*)pVictim)->SetPvPDeath(player_tap != NULL);

        // Call KilledUnit for creatures
        if (GetTypeId() == TYPEID_UNIT && ((Creature*)this)->AI())
            ((Creature*)this)->AI()->KilledUnit(pVictim);

        // Call AI OwnerKilledUnit (for any current summoned minipet/guardian/protector)
        PetOwnerKilledUnit(pVictim);

        // achievement stuff
        if (pVictim->GetTypeId() == TYPEID_PLAYER)
        {
            if (GetTypeId() == TYPEID_UNIT)
                ((Player*)pVictim)->GetAchievementMgr().UpdateAchievementCriteria(ACHIEVEMENT_CRITERIA_TYPE_KILLED_BY_CREATURE, GetEntry());
            else if (GetTypeId() == TYPEID_PLAYER && pVictim != this)
                ((Player*)pVictim)->GetAchievementMgr().UpdateAchievementCriteria(ACHIEVEMENT_CRITERIA_TYPE_KILLED_BY_PLAYER, 1, ((Player*)this)->GetTeam());
        }

        // 10% durability loss on death
        // clean InHateListOf
        if (pVictim->GetTypeId() == TYPEID_PLAYER)
        {
            // only if not player and not controlled by player pet. And not at BG
            if (durabilityLoss && !player_tap && !((Player*)pVictim)->InBattleGround())
            {
                DEBUG_LOG("We are dead, loosing 10 percents durability");
                ((Player*)pVictim)->DurabilityLossAll(0.10f,false);
                // durability lost message
                WorldPacket data(SMSG_DURABILITY_DAMAGE_DEATH, 0);
                ((Player*)pVictim)->GetSession()->SendPacket(&data);
            }
        }
        else                                                // creature died
        {
            DEBUG_FILTER_LOG(LOG_FILTER_DAMAGE,"DealDamageNotPlayer");
            Creature *cVictim = (Creature*)pVictim;

            if(!cVictim->IsPet())
            {
                cVictim->DeleteThreatList();
                // only lootable if it has loot or can drop gold
                cVictim->PrepareBodyLootState();
                // may have no loot, so update death timer if allowed
                cVictim->AllLootRemovedFromCorpse();
            }

            // if vehicle and has passengers - remove his
            if (cVictim->GetObjectGuid().IsVehicle())
            {
                if (cVictim->GetVehicleKit())
                    cVictim->GetVehicleKit()->RemoveAllPassengers();
            }

            // Call creature just died function
            if (cVictim->AI())
                cVictim->AI()->JustDied(this);

            if (cVictim->IsTemporarySummon())
            {
                TemporarySummon* pSummon = (TemporarySummon*)cVictim;
                if (pSummon->GetSummonerGuid().IsCreatureOrVehicle())
                    if(Creature* pSummoner = cVictim->GetMap()->GetCreature(pSummon->GetSummonerGuid()))
                        if (pSummoner->AI())
                            pSummoner->AI()->SummonedCreatureJustDied(cVictim);
            }
            else if (pOwner && pOwner->GetTypeId() == TYPEID_UNIT)
            {
                if (((Creature*)pOwner)->AI())
                    ((Creature*)pOwner)->AI()->SummonedCreatureJustDied(cVictim);
            }

            if (InstanceData* mapInstance = cVictim->GetInstanceData())
                mapInstance->OnCreatureDeath(cVictim);

            if (cVictim->IsLinkingEventTrigger())
                cVictim->GetMap()->GetCreatureLinkingHolder()->DoCreatureLinkingEvent(LINKING_EVENT_DIE, cVictim);

            // Dungeon specific stuff, only applies to players killing creatures
            if (cVictim->GetInstanceId())
            {
                Map *m = cVictim->GetMap();
                Player* creditedPlayer = GetCharmerOrOwnerPlayerOrPlayerItself();
                // TODO: do instance binding anyway if the charmer/owner is offline

                if (m->IsDungeon() && creditedPlayer)
                {
                    if (m->IsRaidOrHeroicDungeon())
                    {
                        if (cVictim->GetCreatureInfo()->flags_extra & CREATURE_FLAG_EXTRA_INSTANCE_BIND)
                            ((DungeonMap *)m)->PermBindAllPlayers(creditedPlayer);
                    }
                    else
                    {
                        DungeonPersistentState* save = ((DungeonMap*)m)->GetPersistanceState();
                        // the reset time is set but not added to the scheduler
                        // until the players leave the instance
                        time_t resettime = cVictim->GetRespawnTimeEx() + 2 * HOUR;
                        if (save->GetResetTime() < resettime)
                            save->SetResetTime(resettime);
                    }

                    // update encounter state if needed
                    if (DungeonPersistentState* state = ((DungeonMap*)m)->GetPersistanceState())
                        state->UpdateEncounterState(ENCOUNTER_CREDIT_KILL_CREATURE, ((Creature*)cVictim)->GetEntry());
                }
            }
        }

        // Reward player, his pets, and group/raid members
        if (player_tap != pVictim)
        {
            if (group_tap)
                group_tap->RewardGroupAtKill(pVictim, player_tap);
            else if (player_tap)
                player_tap->RewardSinglePlayerAtKill(pVictim);
        }

        // last damage from non duel opponent or opponent controlled creature
        if (duel_hasEnded)
        {
            MANGOS_ASSERT(pVictim->GetTypeId()==TYPEID_PLAYER);
            Player *he = (Player*)pVictim;

            MANGOS_ASSERT(he->duel);

            he->duel->opponent->CombatStopWithPets(true);
            he->CombatStopWithPets(true);

            he->DuelComplete(DUEL_INTERUPTED);
        }

        // battleground things (do this at the end, so the death state flag will be properly set to handle in the bg->handlekill)
        if (pVictim->GetTypeId() == TYPEID_PLAYER && ((Player*)pVictim)->InBattleGround())
        {
            Player *killed = ((Player*)pVictim);
            if (BattleGround *bg = killed->GetBattleGround())
                if (player_tap)
                    bg->HandleKillPlayer(killed, player_tap);
        }
        else if (pVictim->GetTypeId() == TYPEID_UNIT)
        {
            if (player_tap)
                if (BattleGround *bg = player_tap->GetBattleGround())
                    bg->HandleKillUnit((Creature*)pVictim, player_tap);
        }
    }
    else                                                    // if (health <= damage)
    {
        DEBUG_FILTER_LOG(LOG_FILTER_DAMAGE,"DealDamageAlive");

        if (pVictim->GetTypeId() == TYPEID_PLAYER)
            ((Player*)pVictim)->UpdateAchievementCriteria(ACHIEVEMENT_CRITERIA_TYPE_TOTAL_DAMAGE_RECEIVED, damage);

        pVictim->ModifyHealth(- (int32)damage);

        if (damagetype != DOT)
        {
            if(!getVictim())
            {
                // if not have main target then attack state with target (including AI call)
                //start melee attacks only after melee hit
                Attack(pVictim,(damagetype == DIRECT_DAMAGE));
            }

            // if damage pVictim call AI reaction
            pVictim->AttackedBy(this);
        }

        if(damagetype == DIRECT_DAMAGE || damagetype == SPELL_DIRECT_DAMAGE)
        {
            if (!spellProto || !(spellProto->AuraInterruptFlags&AURA_INTERRUPT_FLAG_DIRECT_DAMAGE))
                pVictim->RemoveAurasWithInterruptFlags(AURA_INTERRUPT_FLAG_DIRECT_DAMAGE);
        }
        if (pVictim->GetTypeId() != TYPEID_PLAYER)
        {
            float threat = damage * sSpellMgr.GetSpellThreatMultiplier(spellProto);
            pVictim->AddThreat(this, threat, (cleanDamage && cleanDamage->hitOutCome == MELEE_HIT_CRIT), damageSchoolMask, spellProto);
        }
        else                                                // victim is a player
        {
            // Rage from damage received
            if (this != pVictim && pVictim->getPowerType() == POWER_RAGE)
            {
                uint32 rage_damage = damage + (cleanDamage ? (cleanDamage->damage + cleanDamage->absorb) : 0);
                ((Player*)pVictim)->RewardRage(rage_damage, 0, false);
            }

            // random durability for items (HIT TAKEN)
            if (roll_chance_f(sWorld.getConfig(CONFIG_FLOAT_RATE_DURABILITY_LOSS_DAMAGE)))
            {
                EquipmentSlots slot = EquipmentSlots(urand(0,EQUIPMENT_SLOT_END-1));
                ((Player*)pVictim)->DurabilityPointLossForEquipSlot(slot);
            }
        }

        if (GetTypeId()==TYPEID_PLAYER)
        {
            // random durability for items (HIT DONE)
            if (roll_chance_f(sWorld.getConfig(CONFIG_FLOAT_RATE_DURABILITY_LOSS_DAMAGE)))
            {
                EquipmentSlots slot = EquipmentSlots(urand(0,EQUIPMENT_SLOT_END-1));
                ((Player*)this)->DurabilityPointLossForEquipSlot(slot);
            }
        }

        // TODO: Store auras by interrupt flag to speed this up.
        if (pVictim)
        {
            std::set<uint32> spellsToRemove;
            if (pVictim->IsInWorld())
            {
                MAPLOCK_READ(pVictim,MAP_LOCK_TYPE_AURAS);
                SpellAuraHolderMap const& vAuras = pVictim->GetSpellAuraHolderMap();
                for (SpellAuraHolderMap::const_iterator i = vAuras.begin(), next; i != vAuras.end(); ++i)
                {
                    SpellAuraHolderPtr holder = i->second;
                    if (!holder || holder->IsDeleted())
                        continue;

                    if (spellProto && spellProto->Id == holder->GetId()) // Not drop auras added by self
                        continue;

                    if (holder->GetSpellProto()->procFlags)
                        continue;

                    if (GetProcFlag(holder->GetSpellProto()))
                        continue;

                    if (holder->GetSpellProto()->AuraInterruptFlags & AURA_INTERRUPT_FLAG_DAMAGE)
                    {
                        spellsToRemove.insert(holder->GetId());
                    }
                }
            }
            if (!spellsToRemove.empty())
            {
                for(std::set<uint32>::const_iterator i = spellsToRemove.begin(); i != spellsToRemove.end(); ++i)
                    pVictim->RemoveAurasDueToSpell(*i);
            }
        }

        if (damage && damagetype != NODAMAGE && pVictim->GetTypeId() == TYPEID_PLAYER)
        {
            if (damagetype != DOT)
            {
                for (uint32 i = CURRENT_FIRST_NON_MELEE_SPELL; i < CURRENT_MAX_SPELL; ++i)
                {
                    // skip channeled spell (processed differently below)
                    if (i == CURRENT_CHANNELED_SPELL)
                        continue;

                    if (Spell* spell = pVictim->GetCurrentSpell(CurrentSpellTypes(i)))
                    {
                        if (spell->getState() == SPELL_STATE_PREPARING)
                        {
                            if (spell->m_spellInfo->InterruptFlags & SPELL_INTERRUPT_FLAG_ABORT_ON_DMG) // Always interrupt, even on absorbed.
                                pVictim->InterruptSpell(CurrentSpellTypes(i));
                            else
                            {
                                // some spells should be considered as DoT, but are triggered spells
                                // TODO: needs some research, maybe attribute SPELL_ATTR_EX3_UNK25
                                if (spellProto)
                                {
                                    switch (spellProto->Id)
                                    {
                                        case 62188:                              // Biting Cold (Hodir)
                                        case 65722:                              // Slag Pot (Ignis)
                                        case 65723:                              // Slag Pot (Ignis) (h)
                                            break;
                                        default:
                                            spell->Delayed();
                                            break;
                                    }
                                }
                            }
                        }
                    }
                }
            }

            if (damage)
            {
                if (Spell* spell = pVictim->m_currentSpells[CURRENT_CHANNELED_SPELL])
                {
                    if (spell->getState() == SPELL_STATE_CASTING)
                    {
                        uint32 channelInterruptFlags = spell->m_spellInfo->ChannelInterruptFlags;
                        if ( channelInterruptFlags & CHANNEL_FLAG_DELAY )
                        {
                            if (damagetype != DOT)
                                if (pVictim!=this)                   //don't shorten the duration of channeling if you damage yourself
                                    spell->DelayedChannel();
                        }
                        else if ( (channelInterruptFlags & (CHANNEL_FLAG_DAMAGE | CHANNEL_FLAG_DAMAGE2)) )
                        {
                            DETAIL_LOG("Spell %u canceled at damage!",spell->m_spellInfo->Id);
                            pVictim->InterruptSpell(CURRENT_CHANNELED_SPELL);
                        }
                    }
                    else if (spell->getState() == SPELL_STATE_DELAYED)
                        // break channeled spell in delayed state on damage
                    {
                        DETAIL_LOG("Spell %u canceled at damage!",spell->m_spellInfo->Id);
                        pVictim->InterruptSpell(CURRENT_CHANNELED_SPELL);
                    }
                }
            }
        }

        // last damage from duel opponent
        if (duel_hasEnded)
        {
            MANGOS_ASSERT(pVictim->GetTypeId()==TYPEID_PLAYER);
            Player *he = (Player*)pVictim;

            MANGOS_ASSERT(he->duel);

            he->SetHealth(1);

            he->duel->opponent->CombatStopWithPets(true);
            he->CombatStopWithPets(true);

            he->CastSpell(he, 7267, true);                  // beg
            he->DuelComplete(DUEL_WON);
        }
    }

    DEBUG_FILTER_LOG(LOG_FILTER_DAMAGE,"DealDamageEnd returned %d damage", damage);

    return damage;
}

struct PetOwnerKilledUnitHelper
{
    explicit PetOwnerKilledUnitHelper(Unit* pVictim) : m_victim(pVictim) {}
    void operator()(Unit* pTarget) const
    {
        if (pTarget->GetTypeId() == TYPEID_UNIT)
        {
            if (((Creature*)pTarget)->AI())
                ((Creature*)pTarget)->AI()->OwnerKilledUnit(m_victim);
        }
    }

    Unit* m_victim;
};

void Unit::PetOwnerKilledUnit(Unit* pVictim)
{
    // for minipet and guardians (including protector)
    CallForAllControlledUnits(PetOwnerKilledUnitHelper(pVictim), CONTROLLED_MINIPET|CONTROLLED_GUARDIANS);
}

void Unit::CastStop(uint32 except_spellid)
{
    for (uint32 i = CURRENT_FIRST_NON_MELEE_SPELL; i < CURRENT_MAX_SPELL; ++i)
        if (m_currentSpells[i] && m_currentSpells[i]->m_spellInfo->Id!=except_spellid)
            InterruptSpell(CurrentSpellTypes(i),false);
}

void Unit::CastSpell(Unit* Victim, uint32 spellId, bool triggered, Item *castItem, Aura* triggeredByAura, ObjectGuid originalCaster, SpellEntry const* triggeredBy)
{
    SpellEntry const *spellInfo = sSpellStore.LookupEntry(spellId);

    if(!spellInfo)
    {
        if (triggeredByAura)
            sLog.outError("CastSpell: unknown spell id %i by caster: %s triggered by aura %u (eff %u)", spellId, GetGuidStr().c_str(), triggeredByAura->GetId(), triggeredByAura->GetEffIndex());
        else
            sLog.outError("CastSpell: unknown spell id %i by caster: %s", spellId, GetGuidStr().c_str());
        return;
    }

    CastSpell(Victim, spellInfo, triggered, castItem, triggeredByAura, originalCaster, triggeredBy);
}

void Unit::CastSpell(Unit* Victim, SpellEntry const *spellInfo, bool triggered, Item *castItem, Aura* triggeredByAura, ObjectGuid originalCaster, SpellEntry const* triggeredBy)
{
    if(!spellInfo)
    {
        if (triggeredByAura)
            sLog.outError("CastSpell: unknown spell by caster: %s triggered by aura %u (eff %u)", GetGuidStr().c_str(), triggeredByAura->GetId(), triggeredByAura->GetEffIndex());
        else
            sLog.outError("CastSpell: unknown spell by caster: %s", GetGuidStr().c_str());
        return;
    }

    if(!Victim)
    {
        sLog.outError("CastSpell: cast spell %u by caster %s failed - victim is NULL", spellInfo->Id, GetGuidStr().c_str());
        return;
    }

    if (castItem)
        DEBUG_FILTER_LOG(LOG_FILTER_SPELL_CAST, "WORLD: cast Item spellId - %i", spellInfo->Id);

    if (triggeredByAura)
    {
        if (!originalCaster)
            originalCaster = triggeredByAura->GetCasterGuid();

        triggeredBy = triggeredByAura->GetSpellProto();
    }

    Spell *spell = new Spell(this, spellInfo, triggered, originalCaster, triggeredBy);

    SpellCastTargets targets;
    targets.setUnitTarget( Victim );
    spell->m_CastItem = castItem;
    spell->prepare(&targets, triggeredByAura);
}

void Unit::CastCustomSpell(Unit* Victim,uint32 spellId, int32 const* bp0, int32 const* bp1, int32 const* bp2, bool triggered, Item *castItem, Aura* triggeredByAura, ObjectGuid originalCaster, SpellEntry const* triggeredBy)
{
    SpellEntry const *spellInfo = sSpellStore.LookupEntry(spellId);

    if(!spellInfo)
    {
        if (triggeredByAura)
            sLog.outError("CastCustomSpell: unknown spell id %i by caster: %s triggered by aura %u (eff %u)", spellId, GetGuidStr().c_str(), triggeredByAura->GetId(), triggeredByAura->GetEffIndex());
        else
            sLog.outError("CastCustomSpell: unknown spell id %i by caster: %s", spellId, GetGuidStr().c_str());
        return;
    }

    CastCustomSpell(Victim, spellInfo, bp0, bp1, bp2, triggered, castItem, triggeredByAura, originalCaster, triggeredBy);
}

void Unit::CastCustomSpell(Unit* Victim, SpellEntry const *spellInfo, int32 const* bp0, int32 const* bp1, int32 const* bp2, bool triggered, Item *castItem, Aura* triggeredByAura, ObjectGuid originalCaster, SpellEntry const* triggeredBy)
{
    if(!spellInfo)
    {
        if (triggeredByAura)
            sLog.outError("CastCustomSpell: unknown spell by caster: %s triggered by aura %u (eff %u)", GetGuidStr().c_str(), triggeredByAura->GetId(), triggeredByAura->GetEffIndex());
        else
            sLog.outError("CastCustomSpell: unknown spell by caster: %s", GetGuidStr().c_str());
        return;
    }

    if (sObjectMgr.IsSpellDisabled(spellInfo->Id))
        return;

    if (castItem)
        DEBUG_FILTER_LOG(LOG_FILTER_SPELL_CAST, "WORLD: cast Item spellId - %i", spellInfo->Id);

    if (triggeredByAura)
    {
        if (originalCaster.IsEmpty())
        {
            if (triggeredByAura->GetHolder())
            {
                originalCaster = triggeredByAura->GetCasterGuid();
                triggeredBy    = triggeredByAura->GetSpellProto();
            }
            else
            {
                sLog.outError("CastCustomSpell: spell %d by caster: %s triggered by aura without original caster and spellholder (CRUSH THERE!)", spellInfo->Id, GetObjectGuid().GetString().c_str());
                return;
            }
        }
    }

    Spell *spell = new Spell(this, spellInfo, triggered, originalCaster, triggeredBy);

    if (bp0)
        spell->m_currentBasePoints[EFFECT_INDEX_0] = *bp0;

    if (bp1)
        spell->m_currentBasePoints[EFFECT_INDEX_1] = *bp1;

    if (bp2)
        spell->m_currentBasePoints[EFFECT_INDEX_2] = *bp2;

    SpellCastTargets targets;
    targets.setUnitTarget( Victim );
    spell->m_CastItem = castItem;
    spell->prepare(&targets, triggeredByAura);
}

// used for scripting
void Unit::CastSpell(float x, float y, float z, uint32 spellId, bool triggered, Item *castItem, Aura* triggeredByAura, ObjectGuid originalCaster, SpellEntry const* triggeredBy)
{
    SpellEntry const *spellInfo = sSpellStore.LookupEntry(spellId);

    if(!spellInfo)
    {
        if (triggeredByAura)
            sLog.outError("CastSpell(x,y,z): unknown spell id %i by caster: %s triggered by aura %u (eff %u)", spellId, GetGuidStr().c_str(), triggeredByAura->GetId(), triggeredByAura->GetEffIndex());
        else
            sLog.outError("CastSpell(x,y,z): unknown spell id %i by caster: %s", spellId, GetGuidStr().c_str());
        return;
    }

    CastSpell(x, y, z, spellInfo, triggered, castItem, triggeredByAura, originalCaster, triggeredBy);
}

// used for scripting
void Unit::CastSpell(float x, float y, float z, SpellEntry const *spellInfo, bool triggered, Item *castItem, Aura* triggeredByAura, ObjectGuid originalCaster, SpellEntry const* triggeredBy)
{
    if(!spellInfo)
    {
        if (triggeredByAura)
            sLog.outError("CastSpell(x,y,z): unknown spell by caster: %s triggered by aura %u (eff %u)", GetGuidStr().c_str(), triggeredByAura->GetId(), triggeredByAura->GetEffIndex());
        else
            sLog.outError("CastSpell(x,y,z): unknown spell by caster: %s", GetGuidStr().c_str());
        return;
    }

    if (sObjectMgr.IsSpellDisabled(spellInfo->Id))
        return;

    if (castItem)
        DEBUG_FILTER_LOG(LOG_FILTER_SPELL_CAST, "WORLD: cast Item spellId - %i", spellInfo->Id);

    if (triggeredByAura)
    {
        if (!originalCaster)
            originalCaster = triggeredByAura->GetCasterGuid();

        triggeredBy = triggeredByAura->GetSpellProto();
    }

    Spell *spell = new Spell(this, spellInfo, triggered, originalCaster, triggeredBy);

    SpellCastTargets targets;
    targets.setDestination(x, y, z);
    spell->m_CastItem = castItem;
    spell->prepare(&targets, triggeredByAura);
}

// Obsolete func need remove, here only for comotability vs another patches
uint32 Unit::SpellNonMeleeDamageLog(Unit *pVictim, uint32 spellID, uint32 damage)
{
    SpellEntry const *spellInfo = sSpellStore.LookupEntry(spellID);
    SpellNonMeleeDamage damageInfo(this, pVictim, spellInfo->Id, SpellSchoolMask(spellInfo->SchoolMask));
    CalculateSpellDamage(&damageInfo, damage, spellInfo);
    damageInfo.target->CalculateAbsorbResistBlock(this, &damageInfo, spellInfo);
    DealDamageMods(damageInfo.target,damageInfo.damage,&damageInfo.absorb);
    SendSpellNonMeleeDamageLog(&damageInfo);
    DealSpellDamage(&damageInfo, true);
    return damageInfo.damage;
}

void Unit::CalculateSpellDamage(SpellNonMeleeDamage *damageInfo, int32 damage, SpellEntry const *spellInfo, WeaponAttackType attackType, float DamageMultiplier)
{
    SpellSchoolMask damageSchoolMask = damageInfo->schoolMask;
    Unit *pVictim = damageInfo->target;

    if (damage < 0)
        return;

    if(!this || !pVictim)
        return;
    if(!this->isAlive() || !pVictim->isAlive())
        return;

    // Check spell crit chance
    bool crit = IsSpellCrit(pVictim, spellInfo, damageSchoolMask, attackType);

    // damage bonus (per damage class)
    switch (spellInfo->DmgClass)
    {
        // Melee and Ranged Spells
        case SPELL_DAMAGE_CLASS_RANGED:
        case SPELL_DAMAGE_CLASS_MELEE:
        {
            //Calculate damage bonus
            damage = MeleeDamageBonusDone(pVictim, damage, attackType, spellInfo, SPELL_DIRECT_DAMAGE);
            if (DamageMultiplier != 1.0f)
                damage = int32(damage * DamageMultiplier);
            damage = pVictim->MeleeDamageBonusTaken(this, damage, attackType, spellInfo, SPELL_DIRECT_DAMAGE);

            // if crit add critical bonus
            if (crit)
            {
                damageInfo->HitInfo|= SPELL_HIT_TYPE_CRIT;
                damage = SpellCriticalDamageBonus(spellInfo, damage, pVictim);
                // Resilience - reduce crit damage
                uint32 reduction_affected_damage = CalcNotIgnoreDamageReduction(damage, damageSchoolMask);
                if (attackType != RANGED_ATTACK)
                    damage -= pVictim->GetMeleeCritDamageReduction(reduction_affected_damage);
                else
                    damage -= pVictim->GetRangedCritDamageReduction(reduction_affected_damage);
            }
        }
        break;
        // Magical Attacks
        case SPELL_DAMAGE_CLASS_NONE:
        case SPELL_DAMAGE_CLASS_MAGIC:
        {
            // Calculate damage bonus
            damage = SpellDamageBonusDone(pVictim, spellInfo, damage, SPELL_DIRECT_DAMAGE);
            if (DamageMultiplier != 1.0f)
                damage = int32(damage * DamageMultiplier);
            damage = pVictim->SpellDamageBonusTaken(this, spellInfo, damage, SPELL_DIRECT_DAMAGE);

            // If crit add critical bonus
            if (crit)
            {
                damageInfo->HitInfo|= SPELL_HIT_TYPE_CRIT;
                damage = SpellCriticalDamageBonus(spellInfo, damage, pVictim);
                // Resilience - reduce crit damage
                uint32 reduction_affected_damage = CalcNotIgnoreDamageReduction(damage, damageSchoolMask);
                damage -= pVictim->GetSpellCritDamageReduction(reduction_affected_damage);
            }
        }
        break;
    }

    // only from players
    if (GetTypeId() == TYPEID_PLAYER)
    {
        uint32 reduction_affected_damage = CalcNotIgnoreDamageReduction(damage, damageSchoolMask);
        damage -= pVictim->GetSpellDamageReduction(reduction_affected_damage);
    }

    // damage mitigation
    if (damage > 0)
    {
        // physical damage => armor
        if (damageSchoolMask & SPELL_SCHOOL_MASK_NORMAL)
        {
            uint32 armor_affected_damage = CalcNotIgnoreDamageReduction(damage, damageSchoolMask);
            damage = damage - armor_affected_damage + CalcArmorReducedDamage(pVictim, armor_affected_damage);
        }
    }
    else
        damage = 0;
    damageInfo->damage = damage;
}

void Unit::DealSpellDamage(SpellNonMeleeDamage *damageInfo, bool durabilityLoss)
{
    if (!damageInfo)
        return;

    Unit *pVictim = damageInfo->target;

    if(!this || !pVictim)
        return;

    if (!pVictim->isAlive() || pVictim->IsTaxiFlying() || (pVictim->GetTypeId() == TYPEID_UNIT && ((Creature*)pVictim)->IsInEvadeMode()))
        return;

    SpellEntry const *spellProto = sSpellStore.LookupEntry(damageInfo->SpellID);
    if (spellProto == NULL)
    {
        sLog.outError("Unit::DealSpellDamage have wrong damageInfo->SpellID: %u", damageInfo->SpellID);
        return;
    }

    //You don't lose health from damage taken from another player while in a sanctuary
    //You still see it in the combat log though
    if (!IsAllowedDamageInArea(pVictim))
        return;

    // Call default DealDamage (send critical in hit info for threat calculation)
    CleanDamage cleanDamage(0, damageInfo->absorb, BASE_ATTACK, damageInfo->HitInfo & SPELL_HIT_TYPE_CRIT ? MELEE_HIT_CRIT : MELEE_HIT_NORMAL);
    DealDamage(pVictim, damageInfo->damage, &cleanDamage, SPELL_DIRECT_DAMAGE, damageInfo->schoolMask, spellProto, durabilityLoss);
}

//TODO for melee need create structure as in
void Unit::CalculateMeleeDamage(Unit *pVictim, uint32 damage, CalcDamageInfo *damageInfo, WeaponAttackType attackType)
{
    damageInfo->attacker         = this;
    damageInfo->target           = pVictim;
    damageInfo->damageSchoolMask = GetMeleeDamageSchoolMask();
    damageInfo->attackType       = attackType;
    damageInfo->damage           = 0;
    damageInfo->cleanDamage      = 0;
    damageInfo->absorb           = 0;
    damageInfo->resist           = 0;
    damageInfo->blocked_amount   = 0;

    damageInfo->TargetState      = VICTIMSTATE_UNAFFECTED;
    damageInfo->HitInfo          = HITINFO_NORMALSWING;
    damageInfo->procAttacker     = PROC_FLAG_NONE;
    damageInfo->procVictim       = PROC_FLAG_NONE;
    damageInfo->procEx           = PROC_EX_NONE;
    damageInfo->hitOutCome       = MELEE_HIT_EVADE;

    if(!this || !pVictim)
        return;
    if(!this->isAlive() || !pVictim->isAlive())
        return;

    // Select HitInfo/procAttacker/procVictim flag based on attack type
    switch (attackType)
    {
        case BASE_ATTACK:
            damageInfo->procAttacker = PROC_FLAG_SUCCESSFUL_MELEE_HIT;
            damageInfo->procVictim   = PROC_FLAG_TAKEN_MELEE_HIT;
            damageInfo->HitInfo      = HITINFO_NORMALSWING2;
            break;
        case OFF_ATTACK:
            damageInfo->procAttacker = PROC_FLAG_SUCCESSFUL_MELEE_HIT | PROC_FLAG_SUCCESSFUL_OFFHAND_HIT;
            damageInfo->procVictim   = PROC_FLAG_TAKEN_MELEE_HIT;//|PROC_FLAG_TAKEN_OFFHAND_HIT // not used
            damageInfo->HitInfo = HITINFO_LEFTSWING;
            break;
        case RANGED_ATTACK:
            damageInfo->procAttacker = PROC_FLAG_SUCCESSFUL_RANGED_HIT;
            damageInfo->procVictim   = PROC_FLAG_TAKEN_RANGED_HIT;
            damageInfo->HitInfo = HITINFO_UNK3;             // test (dev note: test what? HitInfo flag possibly not confirmed.)
            break;
        default:
            break;
    }

    // Physical Immune check
    if (damageInfo->target->IsImmunedToDamage(damageInfo->damageSchoolMask))
    {
        damageInfo->HitInfo       |= HITINFO_NORMALSWING;
        damageInfo->TargetState    = VICTIMSTATE_IS_IMMUNE;

        damageInfo->procEx |=PROC_EX_IMMUNE;
        damageInfo->damage         = 0;
        damageInfo->cleanDamage    = 0;
        return;
    }
    damage += CalculateDamage (damageInfo->attackType, false);
    // Add melee damage bonus
    damage = MeleeDamageBonusDone(damageInfo->target, damage, damageInfo->attackType);
    damage = damageInfo->target->MeleeDamageBonusTaken(this, damage, damageInfo->attackType);
    // Calculate armor reduction

    uint32 armor_affected_damage = CalcNotIgnoreDamageReduction(damage, damageInfo->damageSchoolMask);
    damageInfo->damage = damage - armor_affected_damage + CalcArmorReducedDamage(damageInfo->target, armor_affected_damage);
    damageInfo->cleanDamage += damage - damageInfo->damage;

    damageInfo->hitOutCome = RollMeleeOutcomeAgainst(damageInfo->target, damageInfo->attackType);

    // Disable parry or dodge for ranged attack
    if (damageInfo->attackType == RANGED_ATTACK)
    {
        if (damageInfo->hitOutCome == MELEE_HIT_PARRY) damageInfo->hitOutCome = MELEE_HIT_NORMAL;
        if (damageInfo->hitOutCome == MELEE_HIT_DODGE) damageInfo->hitOutCome = MELEE_HIT_MISS;
    }

    switch(damageInfo->hitOutCome)
    {
        case MELEE_HIT_EVADE:
        {
            damageInfo->HitInfo    |= HITINFO_MISS|HITINFO_SWINGNOHITSOUND;
            damageInfo->TargetState = VICTIMSTATE_EVADES;

            damageInfo->procEx|=PROC_EX_EVADE;
            damageInfo->damage = 0;
            damageInfo->cleanDamage = 0;
            return;
        }
        case MELEE_HIT_MISS:
        {
            damageInfo->HitInfo    |= HITINFO_MISS;
            damageInfo->TargetState = VICTIMSTATE_UNAFFECTED;

            damageInfo->procEx|=PROC_EX_MISS;
            damageInfo->damage = 0;
            damageInfo->cleanDamage = 0;
            break;
        }
        case MELEE_HIT_NORMAL:
            damageInfo->TargetState = VICTIMSTATE_NORMAL;
            damageInfo->procEx|=PROC_EX_NORMAL_HIT;
            break;
        case MELEE_HIT_CRIT:
        {
            damageInfo->HitInfo     |= HITINFO_CRITICALHIT;
            damageInfo->TargetState  = VICTIMSTATE_NORMAL;

            damageInfo->procEx|=PROC_EX_CRITICAL_HIT;
            // Crit bonus calc
            damageInfo->damage += damageInfo->damage;
            int32 mod=0;
            // Apply SPELL_AURA_MOD_ATTACKER_RANGED_CRIT_DAMAGE or SPELL_AURA_MOD_ATTACKER_MELEE_CRIT_DAMAGE
            if (damageInfo->attackType == RANGED_ATTACK)
                mod += damageInfo->target->GetTotalAuraModifier(SPELL_AURA_MOD_ATTACKER_RANGED_CRIT_DAMAGE);
            else
                mod += damageInfo->target->GetTotalAuraModifier(SPELL_AURA_MOD_ATTACKER_MELEE_CRIT_DAMAGE);

            mod += GetTotalAuraModifierByMiscMask(SPELL_AURA_MOD_CRIT_DAMAGE_BONUS, SPELL_SCHOOL_MASK_NORMAL);

            uint32 crTypeMask = damageInfo->target->GetCreatureTypeMask();

            // Increase crit damage from SPELL_AURA_MOD_CRIT_PERCENT_VERSUS
            mod += GetTotalAuraModifierByMiscMask(SPELL_AURA_MOD_CRIT_PERCENT_VERSUS, crTypeMask);
            if (mod!=0)
                damageInfo->damage = int32((damageInfo->damage) * float((100.0f + mod)/100.0f));

            // Resilience - reduce crit damage
            uint32 reduction_affected_damage = CalcNotIgnoreDamageReduction(damageInfo->damage, damageInfo->damageSchoolMask);
            uint32 resilienceReduction;
            if (attackType != RANGED_ATTACK)
                resilienceReduction = pVictim->GetMeleeCritDamageReduction(reduction_affected_damage);
            else
                resilienceReduction = pVictim->GetRangedCritDamageReduction(reduction_affected_damage);

            damageInfo->damage      -= resilienceReduction;
            damageInfo->cleanDamage += resilienceReduction;
            break;
        }
        case MELEE_HIT_PARRY:
            damageInfo->TargetState  = VICTIMSTATE_PARRY;
            damageInfo->procEx      |= PROC_EX_PARRY;
            damageInfo->cleanDamage += damageInfo->damage;
            damageInfo->damage = 0;
            break;

        case MELEE_HIT_DODGE:
            damageInfo->TargetState  = VICTIMSTATE_DODGE;
            damageInfo->procEx      |= PROC_EX_DODGE;
            damageInfo->cleanDamage += damageInfo->damage;
            damageInfo->damage = 0;
            break;
        case MELEE_HIT_BLOCK:
        {
            damageInfo->TargetState = VICTIMSTATE_NORMAL;
            damageInfo->HitInfo    |= HITINFO_BLOCK;
            damageInfo->procEx     |= PROC_EX_BLOCK;
            damageInfo->blocked_amount = damageInfo->target->GetShieldBlockValue();

            // Target has a chance to double the blocked amount if it has SPELL_AURA_MOD_BLOCK_CRIT_CHANCE
            if (roll_chance_i(pVictim->GetTotalAuraModifier(SPELL_AURA_MOD_BLOCK_CRIT_CHANCE)))
                damageInfo->blocked_amount *= 2;

            if (damageInfo->blocked_amount >= damageInfo->damage)
            {
                damageInfo->TargetState = VICTIMSTATE_BLOCKS;
                damageInfo->blocked_amount = damageInfo->damage;
                damageInfo->procEx |= PROC_EX_FULL_BLOCK;
            }
            else
                damageInfo->procEx |= PROC_EX_NORMAL_HIT;   // Partial blocks can still cause attacker procs

            damageInfo->damage      -= damageInfo->blocked_amount;
            damageInfo->cleanDamage += damageInfo->blocked_amount;
            break;
        }
        case MELEE_HIT_GLANCING:
        {
            damageInfo->HitInfo |= HITINFO_GLANCING;
            damageInfo->TargetState = VICTIMSTATE_NORMAL;
            damageInfo->procEx |= PROC_EX_NORMAL_HIT;
            float reducePercent = 1.0f;                     //damage factor
            // calculate base values and mods
            float baseLowEnd = 1.3f;
            float baseHighEnd = 1.2f;
            switch(getClass())                              // lowering base values for casters
            {
                case CLASS_SHAMAN:
                case CLASS_PRIEST:
                case CLASS_MAGE:
                case CLASS_WARLOCK:
                case CLASS_DRUID:
                    baseLowEnd  -= 0.7f;
                    baseHighEnd -= 0.3f;
                    break;
            }

            float maxLowEnd = 0.6f;
            switch(getClass())                              // upper for melee classes
            {
                case CLASS_WARRIOR:
                case CLASS_ROGUE:
                    maxLowEnd = 0.91f;                      //If the attacker is a melee class then instead the lower value of 0.91
            }

            // calculate values
            int32 diff = damageInfo->target->GetDefenseSkillValue() - GetWeaponSkillValue(damageInfo->attackType);
            float lowEnd  = baseLowEnd - ( 0.05f * diff );
            float highEnd = baseHighEnd - ( 0.03f * diff );

            // apply max/min bounds
            if ( lowEnd < 0.01f )                           //the low end must not go bellow 0.01f
                lowEnd = 0.01f;
            else if ( lowEnd > maxLowEnd )                  //the smaller value of this and 0.6 is kept as the low end
                lowEnd = maxLowEnd;

            if ( highEnd < 0.2f )                           //high end limits
                highEnd = 0.2f;
            if ( highEnd > 0.99f )
                highEnd = 0.99f;

            if (lowEnd > highEnd)                            // prevent negative range size
                lowEnd = highEnd;

            reducePercent = lowEnd + rand_norm_f() * ( highEnd - lowEnd );

            damageInfo->cleanDamage += damageInfo->damage-uint32(reducePercent *  damageInfo->damage);
            damageInfo->damage   = uint32(reducePercent *  damageInfo->damage);
            break;
        }
        case MELEE_HIT_CRUSHING:
        {
            damageInfo->HitInfo     |= HITINFO_CRUSHING;
            damageInfo->TargetState  = VICTIMSTATE_NORMAL;
            damageInfo->procEx|=PROC_EX_NORMAL_HIT;
            // 150% normal damage
            damageInfo->damage += (damageInfo->damage / 2);
            break;
        }
        default:

            break;
    }

    // only from players and their pets
    if (GetTypeId() == TYPEID_PLAYER || GetObjectGuid().IsPet())
    {
        uint32 reduction_affected_damage = CalcNotIgnoreDamageReduction(damageInfo->damage, damageInfo->damageSchoolMask);
        uint32 resilienceReduction;
        if (attackType != RANGED_ATTACK)
            resilienceReduction = pVictim->GetMeleeDamageReduction(reduction_affected_damage);
        else
            resilienceReduction = pVictim->GetRangedDamageReduction(reduction_affected_damage);
        damageInfo->damage      -= resilienceReduction;
        damageInfo->cleanDamage += resilienceReduction;
    }

    // Calculate absorb resist
    if (int32(damageInfo->damage) > 0)
    {
        damageInfo->procVictim |= PROC_FLAG_TAKEN_ANY_DAMAGE;
        damageInfo->procEx |= PROC_EX_DIRECT_DAMAGE;

        // Calculate absorb & resists
        uint32 absorb_affected_damage = CalcNotIgnoreAbsorbDamage(damageInfo->damage,damageInfo->damageSchoolMask);
        damageInfo->target->CalculateDamageAbsorbAndResist(this, damageInfo->damageSchoolMask, DIRECT_DAMAGE, absorb_affected_damage, &damageInfo->absorb, &damageInfo->resist, true);
        damageInfo->damage-=damageInfo->absorb + damageInfo->resist;
        if (damageInfo->absorb)
        {
            damageInfo->HitInfo|=HITINFO_ABSORB;
            damageInfo->procEx|=PROC_EX_ABSORB;
        }
        if (damageInfo->resist)
            damageInfo->HitInfo|=HITINFO_RESIST;

        if (damageInfo->damage <= 0)
            damageInfo->procEx &= ~PROC_EX_DIRECT_DAMAGE;
    }
    else // Umpossible get negative result but....
        damageInfo->damage = 0;
}

void Unit::DealMeleeDamage(CalcDamageInfo *damageInfo, bool durabilityLoss)
{
    if (damageInfo==0) return;
    Unit *pVictim = damageInfo->target;

    if(!this || !pVictim)
        return;

    if (!pVictim->isAlive() || pVictim->IsTaxiFlying() || (pVictim->GetTypeId() == TYPEID_UNIT && ((Creature*)pVictim)->IsInEvadeMode()))
        return;

    //You don't lose health from damage taken from another player while in a sanctuary
    //You still see it in the combat log though
    if (!IsAllowedDamageInArea(pVictim))
        return;

    // Hmmmm dont like this emotes client must by self do all animations
    if (damageInfo->HitInfo&HITINFO_CRITICALHIT)
        pVictim->HandleEmoteCommand(EMOTE_ONESHOT_WOUNDCRITICAL);
    if (damageInfo->blocked_amount && damageInfo->TargetState!=VICTIMSTATE_BLOCKS)
        pVictim->HandleEmoteCommand(EMOTE_ONESHOT_PARRYSHIELD);

    if (damageInfo->TargetState == VICTIMSTATE_PARRY)
    {
        // Get attack timers
        float offtime  = float(pVictim->getAttackTimer(OFF_ATTACK));
        float basetime = float(pVictim->getAttackTimer(BASE_ATTACK));
        // Reduce attack time
        if (pVictim->haveOffhandWeapon() && offtime < basetime)
        {
            float percent20 = pVictim->GetAttackTime(OFF_ATTACK) * 0.20f;
            float percent60 = 3.0f * percent20;
            if (offtime > percent20 && offtime <= percent60)
            {
                pVictim->setAttackTimer(OFF_ATTACK, uint32(percent20));
            }
            else if (offtime > percent60)
            {
                offtime -= 2.0f * percent20;
                pVictim->setAttackTimer(OFF_ATTACK, uint32(offtime));
            }
        }
        else
        {
            float percent20 = pVictim->GetAttackTime(BASE_ATTACK) * 0.20f;
            float percent60 = 3.0f * percent20;
            if (basetime > percent20 && basetime <= percent60)
            {
                pVictim->setAttackTimer(BASE_ATTACK, uint32(percent20));
            }
            else if (basetime > percent60)
            {
                basetime -= 2.0f * percent20;
                pVictim->setAttackTimer(BASE_ATTACK, uint32(basetime));
            }
        }
    }

    // Call default DealDamage
    CleanDamage cleanDamage(damageInfo->cleanDamage, damageInfo->absorb, damageInfo->attackType, damageInfo->hitOutCome);
    DealDamage(pVictim, damageInfo->damage, &cleanDamage, DIRECT_DAMAGE, damageInfo->damageSchoolMask, NULL, durabilityLoss);

    // If this is a creature and it attacks from behind it has a probability to daze it's victim
    if ( (damageInfo->hitOutCome==MELEE_HIT_CRIT || damageInfo->hitOutCome==MELEE_HIT_CRUSHING || damageInfo->hitOutCome==MELEE_HIT_NORMAL || damageInfo->hitOutCome==MELEE_HIT_GLANCING) &&
        GetTypeId() != TYPEID_PLAYER && !((Creature*)this)->GetCharmerOrOwnerGuid() && !pVictim->HasInArc(M_PI_F, this) )
    {
        // -probability is between 0% and 40%
        // 20% base chance
        float Probability = 20.0f;

        //there is a newbie protection, at level 10 just 7% base chance; assuming linear function
        if ( pVictim->getLevel() < 30 )
            Probability = 0.65f*pVictim->getLevel()+0.5f;

        uint32 VictimDefense=pVictim->GetDefenseSkillValue();
        uint32 AttackerMeleeSkill=GetUnitMeleeSkill();

        Probability *= AttackerMeleeSkill/(float)VictimDefense;

        if (Probability > 40.0f)
            Probability = 40.0f;

        if (roll_chance_f(Probability))
            CastSpell(pVictim, 1604, true);
    }

    // If not miss
    if (!(damageInfo->HitInfo & HITINFO_MISS))
    {
        // on weapon hit casts
        if (GetTypeId() == TYPEID_PLAYER && pVictim->isAlive())
            ((Player*)this)->CastItemCombatSpell(pVictim, damageInfo->attackType);
    }
}


void Unit::HandleEmoteCommand(uint32 emote_id)
{
    WorldPacket data( SMSG_EMOTE, 4 + 8 );
    data << uint32(emote_id);
    data << GetObjectGuid();
    SendMessageToSet(&data, true);
}

void Unit::HandleEmoteState(uint32 emote_id)
{
    SetUInt32Value(UNIT_NPC_EMOTESTATE, emote_id);
}

void Unit::HandleEmote(uint32 emote_id)
{
    if (!emote_id)
        HandleEmoteState(0);
    else if (EmotesEntry const* emoteEntry = sEmotesStore.LookupEntry(emote_id))
    {
        if (emoteEntry->EmoteType)                          // 1,2 states, 0 command
            HandleEmoteState(emote_id);
        else
            HandleEmoteCommand(emote_id);
    }
}

uint32 Unit::CalcNotIgnoreAbsorbDamage( uint32 damage, SpellSchoolMask damageSchoolMask, SpellEntry const* spellInfo /*= NULL*/)
{
    float absorb_affected_rate = 1.0f;
    Unit::AuraList const& ignoreAbsorbSchool = GetAurasByType(SPELL_AURA_MOD_IGNORE_ABSORB_SCHOOL);
    for(Unit::AuraList::const_iterator i = ignoreAbsorbSchool.begin(); i != ignoreAbsorbSchool.end(); ++i)
        if ((*i)->GetMiscValue() & damageSchoolMask)
            absorb_affected_rate *= (100.0f - (*i)->GetModifier()->m_amount)/100.0f;

    if (spellInfo)
    {
        Unit::AuraList const& ignoreAbsorbForSpell = GetAurasByType(SPELL_AURA_MOD_IGNORE_ABSORB_FOR_SPELL);
        for(Unit::AuraList::const_iterator citr = ignoreAbsorbForSpell.begin(); citr != ignoreAbsorbForSpell.end(); ++citr)
            if ((*citr)->isAffectedOnSpell(spellInfo))
                absorb_affected_rate *= (100.0f - (*citr)->GetModifier()->m_amount)/100.0f;
    }

    return absorb_affected_rate <= 0.0f ? 0 : (absorb_affected_rate < 1.0f  ? uint32(damage * absorb_affected_rate) : damage);
}

uint32 Unit::CalcNotIgnoreDamageReduction(uint32 damage, SpellSchoolMask damageSchoolMask)
{
    float absorb_affected_rate = 1.0f;
    Unit::AuraList const& ignoreAbsorb = GetAurasByType(SPELL_AURA_MOD_IGNORE_DAMAGE_REDUCTION_SCHOOL);
    for(Unit::AuraList::const_iterator i = ignoreAbsorb.begin(); i != ignoreAbsorb.end(); ++i)
        if ((*i)->GetMiscValue() & damageSchoolMask)
            absorb_affected_rate *= (100.0f - (*i)->GetModifier()->m_amount)/100.0f;

    return absorb_affected_rate <= 0.0f ? 0 : (absorb_affected_rate < 1.0f  ? uint32(damage * absorb_affected_rate) : damage);
}

uint32 Unit::CalcArmorReducedDamage(Unit* pVictim, const uint32 damage)
{
    uint32 newdamage = 0;
    float armor = (float)pVictim->GetArmor();

    // Ignore enemy armor by SPELL_AURA_MOD_TARGET_RESISTANCE aura
    armor += GetTotalAuraModifierByMiscMask(SPELL_AURA_MOD_TARGET_RESISTANCE, SPELL_SCHOOL_MASK_NORMAL);

    // Apply Player CR_ARMOR_PENETRATION rating and percent talents
    if (GetTypeId()==TYPEID_PLAYER)
    {
        float maxArmorPen = 400 + 85 * pVictim->getLevel();
        if (getLevel() > 59)
            maxArmorPen += 4.5f * 85 * (pVictim->getLevel()-59);
        // Cap ignored armor to this value
        maxArmorPen = std::min(((armor+maxArmorPen)/3), armor);
        // Also, armor penetration is limited to 100% since 3.1.2, before greater values did
        // continue to give benefit for targets with more armor than the above cap
        float armorPenPct = std::min(100.f, ((Player*)this)->GetArmorPenetrationPct());
        armor -= maxArmorPen * armorPenPct / 100.0f;
    }

    if (armor < 0.0f)
        armor = 0.0f;

    float levelModifier = (float)getLevel();
    if (levelModifier > 59)
        levelModifier = levelModifier + (4.5f * (levelModifier-59));

    float tmpvalue = 0.1f * armor / (8.5f * levelModifier + 40);
    tmpvalue = tmpvalue/(1.0f + tmpvalue);

    if (tmpvalue < 0.0f)
        tmpvalue = 0.0f;
    if (tmpvalue > 0.75f)
        tmpvalue = 0.75f;

    newdamage = uint32(damage - (damage * tmpvalue));

    return (newdamage > 1) ? newdamage : 1;
}

void Unit::CalculateDamageAbsorbAndResist(Unit *pCaster, SpellSchoolMask schoolMask, DamageEffectType damagetype, const uint32 damage, uint32 *absorb, uint32 *resist, bool canReflect)
{
    if(!pCaster || !isAlive() || !damage)
        return;

    // Magic damage, check for resists
    if ((schoolMask & SPELL_SCHOOL_MASK_NORMAL)==0)
    {
        // Get base resistance for schoolmask
        float tmpvalue2 = (float)GetResistance(schoolMask);
        // Ignore resistance by self SPELL_AURA_MOD_TARGET_RESISTANCE aura
        tmpvalue2 += (float)pCaster->GetTotalAuraModifierByMiscMask(SPELL_AURA_MOD_TARGET_RESISTANCE, schoolMask);

        if (pCaster->GetTypeId() == TYPEID_PLAYER)
            tmpvalue2 -= (float)((Player*)pCaster)->GetSpellPenetrationItemMod();

        tmpvalue2 *= (float)(0.15f / getLevel());
        if (tmpvalue2 < 0.0f)
            tmpvalue2 = 0.0f;
        if (tmpvalue2 > 0.75f)
            tmpvalue2 = 0.75f;
        uint32 ran = urand(0, 100);
        float faq[4] = {24.0f,6.0f,4.0f,6.0f};
        uint8 m = 0;
        float Binom = 0.0f;
        for (uint8 i = 0; i < 4; ++i)
        {
            Binom += 2400 *( powf(tmpvalue2, float(i)) * powf( (1-tmpvalue2), float(4-i)))/faq[i];
            if (ran > Binom )
                ++m;
            else
                break;
        }
        if (damagetype == DOT && m == 4)
            *resist += uint32(damage - 1);
        else
            *resist += uint32(damage * m / 4);
        if(*resist > damage)
            *resist = damage;
    }
    else
        *resist = 0;

    int32 RemainingDamage = damage - *resist;

    // Get unit state (need for some absorb check)
    uint32 unitflag = GetUInt32Value(UNIT_FIELD_FLAGS);
    // Reflect damage spells (not cast any damage spell in aura lookup)
    uint32 reflectSpell = 0;
    int32  reflectDamage = 0;
    Aura*  reflectTriggeredBy = NULL;                       // expected as not expired at reflect as in current cases
    // Death Prevention Aura
    SpellEntry const*  preventDeathSpell = NULL;
    int32  preventDeathAmount = 0;

    // full absorb cases (by chance)
    AuraList const& vAbsorb = GetAurasByType(SPELL_AURA_SCHOOL_ABSORB);
    for(AuraList::const_iterator i = vAbsorb.begin(); i != vAbsorb.end() && RemainingDamage > 0; ++i)
    {
        // only work with proper school mask damage
        Modifier* i_mod = (*i)->GetModifier();
        if (!(i_mod->m_miscvalue & schoolMask))
            continue;

        SpellEntry const* i_spellProto = (*i)->GetSpellProto();
        // Fire Ward or Frost Ward
        if (i_spellProto->SpellFamilyName == SPELLFAMILY_MAGE && i_spellProto->SpellFamilyFlags.test<CF_MAGE_FIRE_WARD, CF_MAGE_FROST_WARD>())
        {
            int chance = 0;
            Unit::AuraList const& auras = GetAurasByType(SPELL_AURA_ADD_PCT_MODIFIER);
            for (Unit::AuraList::const_iterator itr = auras.begin(); itr != auras.end(); ++itr)
            {
                SpellEntry const* itr_spellProto = (*itr)->GetSpellProto();
                // Frost Warding (chance full absorb)
                if (itr_spellProto->SpellFamilyName == SPELLFAMILY_MAGE && itr_spellProto->SpellIconID == 501)
                {
                    // chance stored in next dummy effect
                    chance = itr_spellProto->CalculateSimpleValue(EFFECT_INDEX_1);
                    break;
                }
            }
            if (roll_chance_i(chance))
            {
                int32 amount = RemainingDamage;
                RemainingDamage = 0;

                // Frost Warding (mana regen)
                CastCustomSpell(this, 57776, &amount, NULL, NULL, true, NULL, *i);
                break;
            }
        }
    }

    // Need remove expired auras after
    bool existExpired = false;

    // Incanter's Absorption, for converting to spell power
    int32 incanterAbsorption = 0;

    // absorb without mana cost
    AuraList const& vSchoolAbsorb = GetAurasByType(SPELL_AURA_SCHOOL_ABSORB);
    for(AuraList::const_iterator i = vSchoolAbsorb.begin(); i != vSchoolAbsorb.end() && RemainingDamage > 0; ++i)
    {
        Modifier* mod = (*i)->GetModifier();
        if (!(mod->m_miscvalue & schoolMask))
            continue;

        SpellEntry const* spellProto = (*i)->GetSpellProto();

        // Max Amount can be absorbed by this aura
        int32  currentAbsorb = mod->m_amount;

        // Found empty aura (impossible but..)
        if (currentAbsorb <=0)
        {
            existExpired = true;
            continue;
        }

        // Handle custom absorb auras
        // TODO: try find better way

        switch(spellProto->SpellFamilyName)
        {
            case SPELLFAMILY_GENERIC:
            {
                // Astral Shift
                if (spellProto->SpellIconID == 3066)
                {
                    //reduces all damage taken while stun, fear or silence
                    if (unitflag & (UNIT_FLAG_STUNNED|UNIT_FLAG_FLEEING|UNIT_FLAG_SILENCED))
                        RemainingDamage -= RemainingDamage * currentAbsorb / 100;
                    continue;
                }
                // Nerves of Steel
                if (spellProto->SpellIconID == 2115)
                {
                    // while affected by Stun and Fear
                    if (unitflag&(UNIT_FLAG_STUNNED|UNIT_FLAG_FLEEING))
                        RemainingDamage -= RemainingDamage * currentAbsorb / 100;
                    continue;
                }
                // Spell Deflection
                if (spellProto->SpellIconID == 3006)
                {
                    // You have a chance equal to your Parry chance
                    if (damagetype == SPELL_DIRECT_DAMAGE &&             // Only for direct spell damage
                        roll_chance_f(GetUnitParryChance()))             // Roll chance
                        RemainingDamage -= RemainingDamage * currentAbsorb / 100;
                    continue;
                }
                // Reflective Shield (Lady Malande boss)
                if (spellProto->Id == 41475 && canReflect)
                {
                    if (RemainingDamage < currentAbsorb)
                        reflectDamage = RemainingDamage / 2;
                    else
                        reflectDamage = currentAbsorb / 2;
                    reflectSpell = 33619;
                    reflectTriggeredBy = *i;
                    reflectTriggeredBy->SetInUse(true);     // lock aura from final deletion until processing
                    break;
                }
                if (spellProto->Id == 39228 || // Argussian Compass
                    spellProto->Id == 60218)   // Essence of Gossamer
                {
                    // Max absorb stored in 1 dummy effect
                    int32 max_absorb = spellProto->CalculateSimpleValue(EFFECT_INDEX_1);
                    if (max_absorb < currentAbsorb)
                        currentAbsorb = max_absorb;
                    break;
                }
                break;
            }
            case SPELLFAMILY_DRUID:
            {
                // Primal Tenacity
                if (spellProto->SpellIconID == 2253)
                {
                    //reduces all damage taken while Stunned and in Cat Form
                    if (GetShapeshiftForm() == FORM_CAT && (unitflag & UNIT_FLAG_STUNNED))
                        RemainingDamage -= RemainingDamage * currentAbsorb / 100;
                    continue;
                }
                // Moonkin Form passive
                if (spellProto->Id == 69366)
                {
                    //reduces all damage taken while Stunned
                    if (unitflag & UNIT_FLAG_STUNNED)
                        RemainingDamage -= RemainingDamage * currentAbsorb / 100;
                    continue;
                }
                break;
            }
            case SPELLFAMILY_ROGUE:
            {
                // Cheat Death (make less prio with Guardian Spirit case)
                if (spellProto->SpellIconID == 2109)
                {
                    if (!preventDeathSpell &&
                        GetTypeId()==TYPEID_PLAYER &&           // Only players
                        !((Player*)this)->HasSpellCooldown(31231) &&
                                                                // Only if no cooldown
                        roll_chance_i((*i)->GetModifier()->m_amount))
                                                                // Only if roll
                    {
                        preventDeathSpell = (*i)->GetSpellProto();
                    }
                    // always skip this spell in charge dropping, absorb amount calculation since it has chance as m_amount and doesn't need to absorb any damage
                    continue;
                }
                break;
            }
            case SPELLFAMILY_PALADIN:
            {
                // Ardent Defender
                if (spellProto->SpellIconID == 2135 && GetTypeId() == TYPEID_PLAYER)
                {
                    int32 remainingHealth = GetHealth() - RemainingDamage;
                    uint32 allowedHealth = GetMaxHealth() * 0.35f;
                    // If damage kills us
                    if (remainingHealth <= 0 && !HasAura(66233))
                    {
                        // Cast healing spell, completely avoid damage
                        RemainingDamage = 0;

                        uint32 defenseSkillValue = GetDefenseSkillValue();
                        // Max heal when defense skill denies critical hits from raid bosses
                        // Formula: max defense at level + 140 (raiting from gear)
                        uint32 reqDefForMaxHeal  = getLevel() * 5 + 140;
                        float pctFromDefense = (defenseSkillValue >= reqDefForMaxHeal)
                            ? 1.0f
                            : float(defenseSkillValue) / float(reqDefForMaxHeal);

                        int32 healAmount = GetMaxHealth() * ((*i)->GetSpellProto()->EffectBasePoints[1] + 1) / 100.0f * pctFromDefense;
                        CastSpell(this, 66233, true);
                        CastCustomSpell(this, 66235, &healAmount, NULL, NULL, true);
                    }
                    else if (remainingHealth < int32(allowedHealth))
                    {
                        // Reduce damage that brings us under 35% (or full damage if we are already under 35%) by x%
                        uint32 damageToReduce = (GetHealth() < allowedHealth)
                            ? RemainingDamage
                            : allowedHealth - remainingHealth;
                        RemainingDamage -= damageToReduce * currentAbsorb / 100;
                    }
                    continue;
                }
                break;
            }
            case SPELLFAMILY_PRIEST:
            {
                // Guardian Spirit
                if (spellProto->SpellIconID == 2873)
                {
                    preventDeathSpell = (*i)->GetSpellProto();
                    preventDeathAmount = (*i)->GetModifier()->m_amount;
                    continue;
                }
                // Reflective Shield
                if (spellProto->SpellFamilyFlags.test<CF_PRIEST_POWER_WORD_SHIELD>() && canReflect)
                {
                    if (pCaster == this)
                        break;
                    Unit* caster = (*i)->GetCaster();
                    if (!caster)
                        break;
                    AuraList const& vOverRideCS = caster->GetAurasByType(SPELL_AURA_DUMMY);
                    for(AuraList::const_iterator k = vOverRideCS.begin(); k != vOverRideCS.end(); ++k)
                    {
                        switch((*k)->GetModifier()->m_miscvalue)
                        {
                            case 5065:                      // Rank 1
                            case 5064:                      // Rank 2
                            {
                                if (RemainingDamage >= currentAbsorb)
                                    reflectDamage = (*k)->GetModifier()->m_amount * currentAbsorb/100;
                                else
                                    reflectDamage = (*k)->GetModifier()->m_amount * RemainingDamage/100;
                                reflectSpell = 33619;
                                reflectTriggeredBy = *i;
                                reflectTriggeredBy->SetInUse(true);// lock aura from final deletion until processing
                            } break;
                            default: break;
                        }
                    }
                    break;
                }
                break;
            }
            case SPELLFAMILY_SHAMAN:
            {
                // Astral Shift
                if (spellProto->SpellIconID == 3066)
                {
                    //reduces all damage taken while stun, fear or silence
                    if (unitflag & (UNIT_FLAG_STUNNED|UNIT_FLAG_FLEEING|UNIT_FLAG_SILENCED))
                        RemainingDamage -= RemainingDamage * currentAbsorb / 100;
                    continue;
                }
                break;
            }
            case SPELLFAMILY_DEATHKNIGHT:
            {
                // Shadow of Death
                if (spellProto->SpellIconID == 1958)
                {
                    // TODO: absorb only while transform
                    continue;
                }
                // Anti-Magic Shell (on self)
                if (spellProto->Id == 48707)
                {
                    // damage absorbed by Anti-Magic Shell energizes the DK with additional runic power.
                    // This, if I'm not mistaken, shows that we get back ~2% of the absorbed damage as runic power.
                    int32 absorbed = RemainingDamage * currentAbsorb / 100;
                    int32 regen = absorbed * 2 / 10;
                    CastCustomSpell(this, 49088, &regen, NULL, NULL, true, NULL, *i);
                    RemainingDamage -= absorbed;
                    continue;
                }
                // Anti-Magic Shell (on single party/raid member)
                if (spellProto->Id == 50462)
                {
                    RemainingDamage -= RemainingDamage * currentAbsorb / 100;
                    continue;
                }
                // Unbreakable armor
                if (spellProto->Id == 51271)
                {
                    int32 absorbed = GetArmor() * currentAbsorb / 100;
                    // If we have a glyph
                    if (Aura* aur = GetDummyAura(58635))
                        absorbed += absorbed * aur->GetModifier()->m_amount / 100;
                    RemainingDamage = (RemainingDamage < absorbed) ? 0 : RemainingDamage - absorbed;
                    continue;
                }
                // Anti-Magic Zone
                if (spellProto->Id == 50461)
                {
                    Unit* caster = (*i)->GetCaster();
                    if (!caster)
                        continue;
                    int32 absorbed = RemainingDamage * currentAbsorb / 100;
                    int32 canabsorb = caster->GetHealth();
                    if (canabsorb < absorbed)
                        absorbed = canabsorb;

                    RemainingDamage -= absorbed;

                    uint32 ab_damage = absorbed;
                    pCaster->DealDamageMods(caster,ab_damage,NULL);
                    pCaster->DealDamage(caster, ab_damage, NULL, damagetype, schoolMask, 0, false);
                    continue;
                }
                // Will of Necropolis
                if (spellProto->SpellIconID == 857)
                {
                    // Apply absorb only on damage below 35% hp
                    int32 absorbableDamage = RemainingDamage + 0.35f * GetMaxHealth() - GetHealth();
                    if (absorbableDamage > RemainingDamage)
                        absorbableDamage = RemainingDamage;
                    if (absorbableDamage > 0)
                        RemainingDamage -= absorbableDamage * currentAbsorb / 100;
                    continue;
                }
                break;
            }
            default:
                break;
        }

        // currentAbsorb - damage can be absorbed by shield
        // If need absorb less damage
        if (RemainingDamage < currentAbsorb)
            currentAbsorb = RemainingDamage;

        RemainingDamage -= currentAbsorb;

        // Fire Ward or Frost Ward or Ice Barrier (or Mana Shield)
        // for Incanter's Absorption converting to spell power
        if (spellProto->IsFitToFamily<SPELLFAMILY_MAGE, CF_MAGE_MISC>())
            incanterAbsorption += currentAbsorb;

        // Reduce shield amount
        mod->m_amount-=currentAbsorb;
        if((*i)->GetHolder()->DropAuraCharge())
            mod->m_amount = 0;
        // Need remove it later
        if (mod->m_amount<=0)
            existExpired = true;
    }

    // Remove all expired absorb auras
    if (existExpired)
    {
        std::set<uint32> toRemoveSpellList;
        for(AuraList::const_iterator i = vSchoolAbsorb.begin(); i != vSchoolAbsorb.end(); ++i)
        {
            SpellAuraHolderPtr _holder = (*i)->GetHolder();
            if (_holder && !_holder->IsDeleted() && (*i)->GetModifier()->m_amount <= 0)
            {
                toRemoveSpellList.insert(_holder->GetId());
            }
        }
        for (std::set<uint32>::iterator _i = toRemoveSpellList.begin(); _i != toRemoveSpellList.end(); ++_i)
            RemoveAurasDueToSpell(*_i, SpellAuraHolderPtr(NULL), AURA_REMOVE_BY_SHIELD_BREAK);
    }

    // Cast back reflect damage spell
    if (canReflect && reflectSpell)
    {
        CastCustomSpell(pCaster,  reflectSpell, &reflectDamage, NULL, NULL, true, NULL, reflectTriggeredBy);
        reflectTriggeredBy->SetInUse(false);                // free lock from deletion
    }


    // absorb by mana cost
    AuraList const& vManaShield = GetAurasByType(SPELL_AURA_MANA_SHIELD);
    for(AuraList::const_iterator i = vManaShield.begin(), next; i != vManaShield.end() && RemainingDamage > 0; i = next)
    {
        next = i; ++next;

        // check damage school mask
        if(((*i)->GetModifier()->m_miscvalue & schoolMask)==0)
            continue;

        int32 currentAbsorb;
        if (RemainingDamage >= (*i)->GetModifier()->m_amount)
            currentAbsorb = (*i)->GetModifier()->m_amount;
        else
            currentAbsorb = RemainingDamage;

        if (float manaMultiplier = (*i)->GetSpellProto()->EffectMultipleValue[(*i)->GetEffIndex()])
        {
            if (Player *modOwner = GetSpellModOwner())
                modOwner->ApplySpellMod((*i)->GetId(), SPELLMOD_MULTIPLE_VALUE, manaMultiplier);

            int32 maxAbsorb = int32(GetPower(POWER_MANA) / manaMultiplier);
            if (currentAbsorb > maxAbsorb)
                currentAbsorb = maxAbsorb;

            int32 manaReduction = int32(currentAbsorb * manaMultiplier);
            ApplyPowerMod(POWER_MANA, manaReduction, false);
        }

        // Mana Shield (or Fire Ward or Frost Ward or Ice Barrier)
        // for Incanter's Absorption converting to spell power
        if ((*i)->GetSpellProto()->IsFitToFamily<SPELLFAMILY_MAGE, CF_MAGE_MISC>())
            incanterAbsorption += currentAbsorb;

        (*i)->GetModifier()->m_amount -= currentAbsorb;
        if((*i)->GetModifier()->m_amount <= 0)
        {
            RemoveAurasDueToSpell((*i)->GetId());
            next = vManaShield.begin();
        }

        RemainingDamage -= currentAbsorb;
    }

    // effects dependent from full absorb amount
    // Incanter's Absorption, if have affective absorbing
    if (incanterAbsorption)
    {
        Unit::AuraList const& auras = GetAurasByType(SPELL_AURA_DUMMY);
        for (Unit::AuraList::const_iterator itr = auras.begin(); itr != auras.end(); ++itr)
        {
            SpellEntry const* itr_spellProto = (*itr)->GetSpellProto();

            // Incanter's Absorption
            if (itr_spellProto->SpellFamilyName == SPELLFAMILY_GENERIC &&
                itr_spellProto->SpellIconID == 2941)
            {
                int32 amount = int32(incanterAbsorption * (*itr)->GetModifier()->m_amount / 100);

                // apply normalized part of already accumulated amount in aura
                if (Aura* spdAura = GetAura(44413, EFFECT_INDEX_0))
                    amount += spdAura->GetModifier()->m_amount * spdAura->GetAuraDuration() / spdAura->GetAuraMaxDuration();

                // Incanter's Absorption (triggered absorb based spell power, will replace existing if any)
                CastCustomSpell(this, 44413, &amount, NULL, NULL, true);
                break;
            }
        }
    }

    // only split damage if not damaging yourself
    if (pCaster != this)
    {
        AuraList const& vSplitDamageFlat = GetAurasByType(SPELL_AURA_SPLIT_DAMAGE_FLAT);
        for(AuraList::const_iterator i = vSplitDamageFlat.begin(), next; i != vSplitDamageFlat.end() && RemainingDamage >= 0; i = next)
        {
            next = i; ++next;

            // check damage school mask
            if(((*i)->GetModifier()->m_miscvalue & schoolMask)==0)
                continue;

            // Damage can be splitted only if aura has an alive caster
            Unit *caster = (*i)->GetCaster();
            if(!caster || caster == this || !caster->IsInWorld() || !caster->isAlive())
                continue;

            int32 currentAbsorb;
            if (RemainingDamage >= (*i)->GetModifier()->m_amount)
                currentAbsorb = (*i)->GetModifier()->m_amount;
            else
                currentAbsorb = RemainingDamage;

            RemainingDamage -= currentAbsorb;


            uint32 splitted = currentAbsorb;
            uint32 splitted_absorb = 0;
            pCaster->DealDamageMods(caster,splitted,&splitted_absorb);

            pCaster->SendSpellNonMeleeDamageLog(caster, (*i)->GetSpellProto()->Id, splitted, schoolMask, splitted_absorb, 0, false, 0, false);

            CleanDamage cleanDamage = CleanDamage(splitted, 0, BASE_ATTACK, MELEE_HIT_NORMAL);
            pCaster->DealDamage(caster, splitted, &cleanDamage, DIRECT_DAMAGE, schoolMask, (*i)->GetSpellProto(), false);
        }

        AuraList const& vSplitDamagePct = GetAurasByType(SPELL_AURA_SPLIT_DAMAGE_PCT);
        for(AuraList::const_iterator i = vSplitDamagePct.begin(), next; i != vSplitDamagePct.end() && RemainingDamage >= 0; i = next)
        {
            next = i; ++next;

            // check damage school mask
            if(((*i)->GetModifier()->m_miscvalue & schoolMask)==0)
                continue;

            // Damage can be splitted only if aura has an alive caster
            Unit *caster = (*i)->GetCaster();
            if(!caster || caster == this || !caster->IsInWorld() || !caster->isAlive())
                continue;

            uint32 splitted = uint32(RemainingDamage * (*i)->GetModifier()->m_amount / 100.0f);

            RemainingDamage -=  int32(splitted);

            uint32 split_absorb = 0;
            pCaster->DealDamageMods(caster,splitted,&split_absorb);

            pCaster->SendSpellNonMeleeDamageLog(caster, (*i)->GetSpellProto()->Id, splitted, schoolMask, split_absorb, 0, false, 0, false);

            CleanDamage cleanDamage = CleanDamage(splitted, 0, BASE_ATTACK, MELEE_HIT_NORMAL);
            pCaster->DealDamage(caster, splitted, &cleanDamage, DIRECT_DAMAGE, schoolMask, (*i)->GetSpellProto(), false);
        }
    }

    // Apply death prevention spells effects
    if (preventDeathSpell && RemainingDamage >= (int32)GetHealth())
    {
        switch(preventDeathSpell->SpellFamilyName)
        {
            // Cheat Death
            case SPELLFAMILY_ROGUE:
            {
                // Cheat Death
                if (preventDeathSpell->SpellIconID == 2109)
                {
                    CastSpell(this,31231,true);
                    ((Player*)this)->AddSpellCooldown(31231,0,time(NULL)+60);
                    // with health > 10% lost health until health==10%, in other case no losses
                    uint32 health10 = GetMaxHealth()/10;
                    RemainingDamage = GetHealth() > health10 ? GetHealth() - health10 : 0;
                }
                break;
            }
            // Guardian Spirit
            case SPELLFAMILY_PRIEST:
            {
                // Guardian Spirit
                if (preventDeathSpell->SpellIconID == 2873)
                {
                    int32 healAmount = GetMaxHealth() * preventDeathAmount / 100;
                    CastCustomSpell(this, 48153, &healAmount, NULL, NULL, true);
                    RemoveAurasDueToSpell(preventDeathSpell->Id);
                    RemainingDamage = 0;
                }
                break;
            }
        }
    }

    *absorb = damage - RemainingDamage - *resist;
}

void Unit::CalculateAbsorbResistBlock(Unit *pCaster, SpellNonMeleeDamage *damageInfo, SpellEntry const* spellProto, WeaponAttackType attType)
{
    bool blocked = false;
    // Get blocked status
    switch (spellProto->DmgClass)
    {
        // Melee and Ranged Spells
        case SPELL_DAMAGE_CLASS_RANGED:
        case SPELL_DAMAGE_CLASS_MELEE:
            blocked = IsSpellBlocked(pCaster, spellProto, attType);
            break;
        default:
            break;
    }

    if (blocked)
    {
        damageInfo->blocked = GetShieldBlockValue();
        if (damageInfo->damage < damageInfo->blocked)
            damageInfo->blocked = damageInfo->damage;
        damageInfo->damage-=damageInfo->blocked;
    }

    uint32 absorb_affected_damage = pCaster->CalcNotIgnoreAbsorbDamage(damageInfo->damage,GetSpellSchoolMask(spellProto),spellProto);
    CalculateDamageAbsorbAndResist(pCaster, GetSpellSchoolMask(spellProto), SPELL_DIRECT_DAMAGE, absorb_affected_damage, &damageInfo->absorb, &damageInfo->resist, !(spellProto->AttributesEx & SPELL_ATTR_EX_CANT_REFLECTED));
    damageInfo->damage-= damageInfo->absorb + damageInfo->resist;
}

void Unit::CalculateHealAbsorb(const uint32 heal, uint32 *absorb)
{
    if (!isAlive() || !heal)
        return;

    int32 RemainingHeal = heal;

    // Need remove expired auras after
    bool existExpired = false;

    // absorb
    AuraList const& vHealAbsorb = GetAurasByType(SPELL_AURA_HEAL_ABSORB);
    for(AuraList::const_iterator i = vHealAbsorb.begin(); i != vHealAbsorb.end() && RemainingHeal > 0; ++i)
    {
        Modifier* mod = (*i)->GetModifier();

        // Max Amount can be absorbed by this aura
        int32  currentAbsorb = mod->m_amount;

        // Found empty aura (impossible but..)
        if (currentAbsorb <=0)
        {
            existExpired = true;
            continue;
        }

        // currentAbsorb - heal can be absorbed
        // If need absorb less heal
        if (RemainingHeal < currentAbsorb)
            currentAbsorb = RemainingHeal;

        RemainingHeal -= currentAbsorb;

        // Reduce aura amount
        mod->m_amount -= currentAbsorb;
        if ((*i)->GetHolder()->DropAuraCharge())
            mod->m_amount = 0;
        // Need remove it later
        if (mod->m_amount<=0)
            existExpired = true;
    }

    // Remove all expired absorb auras
    if (existExpired)
    {
        for(AuraList::const_iterator i = vHealAbsorb.begin(); i != vHealAbsorb.end();)
        {
            if ((*i)->GetModifier()->m_amount<=0)
            {
                RemoveAurasDueToSpell((*i)->GetId(), SpellAuraHolderPtr(NULL), AURA_REMOVE_BY_SHIELD_BREAK);
                i = vHealAbsorb.begin();
            }
            else
                ++i;
        }
    }

    *absorb = heal - RemainingHeal;
}

void Unit::AttackerStateUpdate (Unit *pVictim, WeaponAttackType attType, bool extra )
{
    if (hasUnitState(UNIT_STAT_CAN_NOT_REACT) || HasFlag(UNIT_FIELD_FLAGS, UNIT_FLAG_PACIFIED) )
        return;

    if (!pVictim || !pVictim->isAlive())
        return;

    if (IsNonMeleeSpellCasted(false))
        return;

    uint32 hitInfo;
    if (attType == BASE_ATTACK)
        hitInfo = HITINFO_NORMALSWING2;
    else if (attType == OFF_ATTACK)
        hitInfo = HITINFO_LEFTSWING;
    else
        return;                                             // ignore ranged case

    uint32 extraAttacks = m_extraAttacks;

    // melee attack spell casted at main hand attack only
    if (attType == BASE_ATTACK && m_currentSpells[CURRENT_MELEE_SPELL])
    {
        m_currentSpells[CURRENT_MELEE_SPELL]->cast();

        // not recent extra attack only at any non extra attack (melee spell case)
        if(!extra && extraAttacks)
        {
            while(m_extraAttacks)
            {
                AttackerStateUpdate(pVictim, BASE_ATTACK, true);
                if (m_extraAttacks > 0)
                    --m_extraAttacks;
            }
        }
        return;
    }

    // attack can be redirected to another target
    pVictim = SelectMagnetTarget(pVictim);

    CalcDamageInfo damageInfo;
    CalculateMeleeDamage(pVictim, 0, &damageInfo, attType);
    // Send log damage message to client
    DealDamageMods(pVictim,damageInfo.damage,&damageInfo.absorb);
    SendAttackStateUpdate(&damageInfo);
    ProcDamageAndSpell(damageInfo.target, damageInfo.procAttacker, damageInfo.procVictim, damageInfo.procEx, damageInfo.damage, damageInfo.attackType);
    DealMeleeDamage(&damageInfo,true);

    if (GetTypeId() == TYPEID_PLAYER)
        DEBUG_FILTER_LOG(LOG_FILTER_COMBAT,"AttackerStateUpdate: (Player) %u attacked %u (TypeId: %u) for %u dmg, absorbed %u, blocked %u, resisted %u.",
            GetGUIDLow(), pVictim->GetGUIDLow(), pVictim->GetTypeId(), damageInfo.damage, damageInfo.absorb, damageInfo.blocked_amount, damageInfo.resist);
    else
        DEBUG_FILTER_LOG(LOG_FILTER_COMBAT,"AttackerStateUpdate: (NPC)    %u attacked %u (TypeId: %u) for %u dmg, absorbed %u, blocked %u, resisted %u.",
            GetGUIDLow(), pVictim->GetGUIDLow(), pVictim->GetTypeId(), damageInfo.damage, damageInfo.absorb, damageInfo.blocked_amount, damageInfo.resist);

    // if damage pVictim call AI reaction
    pVictim->AttackedBy(this);

    // extra attack only at any non extra attack (normal case)
    if(!extra && extraAttacks)
    {
        while(m_extraAttacks)
        {
            AttackerStateUpdate(pVictim, BASE_ATTACK, true);
            if (m_extraAttacks > 0)
                --m_extraAttacks;
        }
    }
}

MeleeHitOutcome Unit::RollMeleeOutcomeAgainst(const Unit *pVictim, WeaponAttackType attType) const
{
    // This is only wrapper

    // Miss chance based on melee
    float miss_chance = MeleeMissChanceCalc(pVictim, attType);

    // Critical hit chance
    float crit_chance = GetUnitCriticalChance(attType, pVictim);

    // stunned target cannot dodge and this is check in GetUnitDodgeChance() (returned 0 in this case)
    float dodge_chance = pVictim->GetUnitDodgeChance();
    float block_chance = pVictim->GetUnitBlockChance();
    float parry_chance = pVictim->GetUnitParryChance();

    // Useful if want to specify crit & miss chances for melee, else it could be removed
    DEBUG_FILTER_LOG(LOG_FILTER_COMBAT,"MELEE OUTCOME: miss %f crit %f dodge %f parry %f block %f", miss_chance,crit_chance,dodge_chance,parry_chance,block_chance);

    return RollMeleeOutcomeAgainst(pVictim, attType, int32(crit_chance*100), int32(miss_chance*100), int32(dodge_chance*100),int32(parry_chance*100),int32(block_chance*100));
}

MeleeHitOutcome Unit::RollMeleeOutcomeAgainst (const Unit *pVictim, WeaponAttackType attType, int32 crit_chance, int32 miss_chance, int32 dodge_chance, int32 parry_chance, int32 block_chance) const
{
    if (pVictim->GetTypeId()==TYPEID_UNIT && ((Creature*)pVictim)->IsInEvadeMode())
        return MELEE_HIT_EVADE;

    int32 attackerMaxSkillValueForLevel = GetMaxSkillValueForLevel(pVictim);
    int32 victimMaxSkillValueForLevel = pVictim->GetMaxSkillValueForLevel(this);

    int32 attackerWeaponSkill = GetWeaponSkillValue(attType,pVictim);
    int32 victimDefenseSkill = pVictim->GetDefenseSkillValue(this);

    // bonus from skills is 0.04%
    int32    skillBonus  = 4 * ( attackerWeaponSkill - victimMaxSkillValueForLevel );
    int32    sum = 0, tmp = 0;
    int32    roll = urand (0, 10000);

    DEBUG_FILTER_LOG(LOG_FILTER_COMBAT, "RollMeleeOutcomeAgainst: skill bonus of %d for attacker", skillBonus);
    DEBUG_FILTER_LOG(LOG_FILTER_COMBAT, "RollMeleeOutcomeAgainst: rolled %d, miss %d, dodge %d, parry %d, block %d, crit %d",
        roll, miss_chance, dodge_chance, parry_chance, block_chance, crit_chance);

    tmp = miss_chance;

    if (tmp > 0 && roll < (sum += tmp ))
    {
        DEBUG_FILTER_LOG(LOG_FILTER_COMBAT, "RollMeleeOutcomeAgainst: MISS");
        return MELEE_HIT_MISS;
    }

    // always crit against a sitting target (except 0 crit chance)
    if ( pVictim->GetTypeId() == TYPEID_PLAYER && crit_chance > 0 && !pVictim->IsStandState() )
    {
        DEBUG_FILTER_LOG(LOG_FILTER_COMBAT, "RollMeleeOutcomeAgainst: CRIT (sitting victim)");
        return MELEE_HIT_CRIT;
    }

    bool from_behind = !pVictim->HasInArc(M_PI_F,this);

    if (from_behind)
        DEBUG_FILTER_LOG(LOG_FILTER_COMBAT, "RollMeleeOutcomeAgainst: attack came from behind.");

    // Dodge chance

    // only players can't dodge if attacker is behind
    if (pVictim->GetTypeId() != TYPEID_PLAYER || !from_behind)
    {
        // Reduce dodge chance by attacker expertise rating
        if (GetTypeId() == TYPEID_PLAYER)
            dodge_chance -= int32(((Player*)this)->GetExpertiseDodgeOrParryReduction(attType)*100);
        else
            dodge_chance -= GetTotalAuraModifier(SPELL_AURA_MOD_EXPERTISE)*25;

        // Modify dodge chance by attacker SPELL_AURA_MOD_COMBAT_RESULT_CHANCE
        dodge_chance+= GetTotalAuraModifierByMiscValue(SPELL_AURA_MOD_COMBAT_RESULT_CHANCE, VICTIMSTATE_DODGE)*100;

        tmp = dodge_chance;
        if (   (tmp > 0)                                        // check if unit _can_ dodge
            && ((tmp -= skillBonus) > 0)
            && roll < (sum += tmp))
        {
            DEBUG_FILTER_LOG(LOG_FILTER_COMBAT, "RollMeleeOutcomeAgainst: DODGE <%d, %d)", sum-tmp, sum);
            return MELEE_HIT_DODGE;
        }
    }

    // parry chances
    // check if attack comes from behind, nobody can parry or block if attacker is behind if not have
    if (!from_behind || pVictim->HasAuraType(SPELL_AURA_MOD_PARRY_FROM_BEHIND_PERCENT))
    {
        // Reduce parry chance by attacker expertise rating
        if (GetTypeId() == TYPEID_PLAYER)
            parry_chance -= int32(((Player*)this)->GetExpertiseDodgeOrParryReduction(attType)*100);
        else
            parry_chance -= GetTotalAuraModifier(SPELL_AURA_MOD_EXPERTISE)*25;

        if (parry_chance > 0 && (pVictim->GetTypeId()==TYPEID_PLAYER || !(((Creature*)pVictim)->GetCreatureInfo()->flags_extra & CREATURE_FLAG_EXTRA_NO_PARRY)))
        {
            parry_chance -= skillBonus;

            //if (from_behind) -- only 100% currently and not 100% sure way value apply
            //    parry_chance = int32(parry_chance * (pVictim->GetTotalAuraMultiplier(SPELL_AURA_MOD_PARRY_FROM_BEHIND_PERCENT) - 1);

            if (parry_chance > 0 &&                         // check if unit _can_ parry
                (roll < (sum += parry_chance)))
            {
                DEBUG_FILTER_LOG(LOG_FILTER_COMBAT, "RollMeleeOutcomeAgainst: PARRY <%d, %d)", sum - parry_chance, sum);
                return MELEE_HIT_PARRY;
            }
        }
    }

    // Max 40% chance to score a glancing blow against mobs that are higher level (can do only players and pets and not with ranged weapon)
    if ( attType != RANGED_ATTACK &&
        (GetTypeId() == TYPEID_PLAYER || ((Creature*)this)->IsPet()) &&
        pVictim->GetTypeId() != TYPEID_PLAYER && !((Creature*)pVictim)->IsPet() &&
        getLevel() < pVictim->GetLevelForTarget(this) )
    {
        // cap possible value (with bonuses > max skill)
        int32 skill = attackerWeaponSkill;
        int32 maxskill = attackerMaxSkillValueForLevel;
        skill = (skill > maxskill) ? maxskill : skill;

        tmp = (10 + 2*(victimDefenseSkill - skill)) * 100;
        tmp = tmp > 4000 ? 4000 : tmp;
        if (roll < (sum += tmp))
        {
            DEBUG_FILTER_LOG(LOG_FILTER_COMBAT, "RollMeleeOutcomeAgainst: GLANCING <%d, %d)", sum-4000, sum);
            return MELEE_HIT_GLANCING;
        }
    }

    // block chances
    // check if attack comes from behind, nobody can parry or block if attacker is behind
    if (!from_behind)
    {
        if (pVictim->GetTypeId()==TYPEID_PLAYER || !(((Creature*)pVictim)->GetCreatureInfo()->flags_extra & CREATURE_FLAG_EXTRA_NO_BLOCK) )
        {
            tmp = block_chance;
            if (   (tmp > 0)                                    // check if unit _can_ block
                && ((tmp -= skillBonus) > 0)
                && (roll < (sum += tmp)))
            {
                DEBUG_FILTER_LOG(LOG_FILTER_COMBAT, "RollMeleeOutcomeAgainst: BLOCK <%d, %d)", sum-tmp, sum);
                return MELEE_HIT_BLOCK;
            }
        }
    }

    // Critical chance
    tmp = crit_chance;

    if (tmp > 0 && roll < (sum += tmp))
    {
        DEBUG_FILTER_LOG(LOG_FILTER_COMBAT, "RollMeleeOutcomeAgainst: CRIT <%d, %d)", sum-tmp, sum);
        return MELEE_HIT_CRIT;
    }

    // mobs can score crushing blows if they're 4 or more levels above victim
    if (GetLevelForTarget(pVictim) >= pVictim->GetLevelForTarget(this) + 4 &&
        // can be from by creature (if can) or from controlled player that considered as creature
        ((GetTypeId()!=TYPEID_PLAYER && !((Creature*)this)->IsPet() &&
        !(((Creature*)this)->GetCreatureInfo()->flags_extra & CREATURE_FLAG_EXTRA_NO_CRUSH)) ||
        GetTypeId()==TYPEID_PLAYER && GetCharmerOrOwnerGuid()))
    {
        // when their weapon skill is 15 or more above victim's defense skill
        tmp = victimDefenseSkill;
        int32 tmpmax = victimMaxSkillValueForLevel;
        // having defense above your maximum (from items, talents etc.) has no effect
        tmp = tmp > tmpmax ? tmpmax : tmp;
        // tmp = mob's level * 5 - player's current defense skill
        tmp = attackerMaxSkillValueForLevel - tmp;
        if (tmp >= 15)
        {
            // add 2% chance per lacking skill point, min. is 15%
            tmp = tmp * 200 - 1500;
            if (roll < (sum += tmp))
            {
                DEBUG_FILTER_LOG(LOG_FILTER_COMBAT, "RollMeleeOutcomeAgainst: CRUSHING <%d, %d)", sum-tmp, sum);
                return MELEE_HIT_CRUSHING;
            }
        }
    }

    DEBUG_FILTER_LOG(LOG_FILTER_COMBAT, "RollMeleeOutcomeAgainst: NORMAL");
    return MELEE_HIT_NORMAL;
}

uint32 Unit::CalculateDamage (WeaponAttackType attType, bool normalized)
{
    float min_damage, max_damage;

    if (normalized && GetTypeId()==TYPEID_PLAYER)
        ((Player*)this)->CalculateMinMaxDamage(attType,normalized,min_damage, max_damage);
    else
    {
        switch (attType)
        {
            case RANGED_ATTACK:
                min_damage = GetFloatValue(UNIT_FIELD_MINRANGEDDAMAGE);
                max_damage = GetFloatValue(UNIT_FIELD_MAXRANGEDDAMAGE);
                break;
            case BASE_ATTACK:
                min_damage = GetFloatValue(UNIT_FIELD_MINDAMAGE);
                max_damage = GetFloatValue(UNIT_FIELD_MAXDAMAGE);
                break;
            case OFF_ATTACK:
                min_damage = GetFloatValue(UNIT_FIELD_MINOFFHANDDAMAGE);
                max_damage = GetFloatValue(UNIT_FIELD_MAXOFFHANDDAMAGE);
                break;
            default:
                min_damage = 0.0f;
                max_damage = 0.0f;
                break;
        }
    }

    if (min_damage > max_damage)
    {
        std::swap(min_damage,max_damage);
    }

    if (max_damage == 0.0f)
        max_damage = 5.0f;

    return urand((uint32)min_damage, (uint32)max_damage);
}

float Unit::CalculateLevelPenalty(SpellEntry const* spellProto) const
{
    if(!spellProto->spellLevel || !spellProto->maxLevel)
        return 1.0f;

    if (spellProto->maxLevel <= 0)
        return 1.0f;
    //if caster level is lower that max caster level
    if (getLevel() < spellProto->maxLevel)
        return 1.0f;

    float LvlPenalty = 0.0f;

    LvlPenalty = (22.0f + float (spellProto->maxLevel) - float (getLevel())) / 20.0f;
    //to prevent positive effect
    if (LvlPenalty > 1.0f)
        return 1.0f;
    //level penalty is capped at 0
    if (LvlPenalty < 0.0f)
        return 0.0f;

    return LvlPenalty;
}

void Unit::SendMeleeAttackStart(Unit* pVictim)
{
    WorldPacket data( SMSG_ATTACKSTART, 8 + 8 );
    data << GetObjectGuid();
    data << pVictim->GetObjectGuid();

    SendMessageToSet(&data, true);
    DEBUG_LOG( "WORLD: Sent SMSG_ATTACKSTART" );
}

void Unit::SendMeleeAttackStop(Unit* victim)
{
    if(!victim)
        return;

    WorldPacket data( SMSG_ATTACKSTOP, (4+16) );            // we guess size
    data << GetPackGUID();
    data << victim->GetPackGUID();                          // can be 0x00...
    data << uint32(0);                                      // can be 0x1
    SendMessageToSet(&data, true);
    DETAIL_FILTER_LOG(LOG_FILTER_COMBAT, "%s %u stopped attacking %s %u", (GetTypeId()==TYPEID_PLAYER ? "player" : "creature"), GetGUIDLow(), (victim->GetTypeId()==TYPEID_PLAYER ? "player" : "creature"),victim->GetGUIDLow());

    /*if (victim->GetTypeId() == TYPEID_UNIT)
    ((Creature*)victim)->AI().EnterEvadeMode(this);*/
}

bool Unit::IsSpellBlocked(Unit *pCaster, SpellEntry const *spellEntry, WeaponAttackType attackType)
{
    if (!HasInArc(M_PI_F, pCaster))
        return false;

    if (spellEntry)
    {
        // Some spells cannot be blocked
        if (spellEntry->Attributes & SPELL_ATTR_IMPOSSIBLE_DODGE_PARRY_BLOCK)
            return false;
    }

    /*
    // Ignore combat result aura (parry/dodge check on prepare)
    AuraList const& ignore = GetAurasByType(SPELL_AURA_IGNORE_COMBAT_RESULT);
    for(AuraList::const_iterator i = ignore.begin(); i != ignore.end(); ++i)
    {
        if (!(*i)->isAffectedOnSpell(spellProto))
            continue;
        if ((*i)->GetModifier()->m_miscvalue == ???)
            return false;
    }
    */

    // Check creatures flags_extra for disable block
    if (GetTypeId() == TYPEID_UNIT)
    {
        if (((Creature*)this)->GetCreatureInfo()->flags_extra & CREATURE_FLAG_EXTRA_NO_BLOCK)
            return false;
    }

    float blockChance = GetUnitBlockChance();
    blockChance += (int32(pCaster->GetWeaponSkillValue(attackType)) - int32(GetMaxSkillValueForLevel()))*0.04f;

    return roll_chance_f(blockChance);
}

// Melee based spells can be miss, parry or dodge on this step
// Crit or block - determined on damage calculation phase! (and can be both in some time)
float Unit::MeleeSpellMissChance(Unit *pVictim, WeaponAttackType attType, int32 skillDiff, SpellEntry const *spell)
{
    // Calculate hit chance (more correct for chance mod)
    float hitChance = 0.0f;

    // PvP - PvE melee chances
    // TODO: implement diminishing returns for defense from player's defense rating
    // pure skill diff is not sufficient since 3.x anymore, but exact formulas hard to research
    if (pVictim->GetTypeId() == TYPEID_PLAYER)
        hitChance = 95.0f + skillDiff * 0.04f;
    else if (skillDiff < -10)
        hitChance = 94.0f + (skillDiff + 10) * 0.4f;
    else
        hitChance = 95.0f + skillDiff * 0.1f;

    // Hit chance depends from victim auras
    if (attType == RANGED_ATTACK)
        hitChance += pVictim->GetTotalAuraModifier(SPELL_AURA_MOD_ATTACKER_RANGED_HIT_CHANCE);
    else
        hitChance += pVictim->GetTotalAuraModifier(SPELL_AURA_MOD_ATTACKER_MELEE_HIT_CHANCE);

    // Spellmod from SPELLMOD_RESIST_MISS_CHANCE
    if (Player *modOwner = GetSpellModOwner())
        modOwner->ApplySpellMod(spell->Id, SPELLMOD_RESIST_MISS_CHANCE, hitChance);

    // Miss = 100 - hit
    float missChance = 100.0f - hitChance;

    // Bonuses from attacker aura and ratings
    if (attType == RANGED_ATTACK)
        missChance -= m_modRangedHitChance;
    else
        missChance -= m_modMeleeHitChance;

    // Limit miss chance from 0 to 60%
    if (missChance < 0.0f)
        return 0.0f;
    if (missChance > 60.0f)
        return 60.0f;
    return missChance;
}

// Melee based spells hit result calculations
SpellMissInfo Unit::MeleeSpellHitResult(Unit *pVictim, SpellEntry const *spell)
{
    WeaponAttackType attType = BASE_ATTACK;

    if (spell->DmgClass == SPELL_DAMAGE_CLASS_RANGED)
        attType = RANGED_ATTACK;

    // cannot parry/dodge/miss if melee spell selfcasted
    if (pVictim && pVictim->GetObjectGuid() == GetObjectGuid())
        return SPELL_MISS_NONE;

    // bonus from skills is 0.04% per skill Diff
    int32 attackerWeaponSkill = (spell->EquippedItemClass == ITEM_CLASS_WEAPON) ? int32(GetWeaponSkillValue(attType,pVictim)) : GetMaxSkillValueForLevel();
    int32 skillDiff = attackerWeaponSkill - int32(pVictim->GetMaxSkillValueForLevel(this));
    int32 fullSkillDiff = attackerWeaponSkill - int32(pVictim->GetDefenseSkillValue(this));

    uint32 roll = urand (0, 10000);

    uint32 missChance = uint32(MeleeSpellMissChance(pVictim, attType, fullSkillDiff, spell)*100.0f);
    // Roll miss
    uint32 tmp = spell->AttributesEx3 & SPELL_ATTR_EX3_CANT_MISS ? 0 : missChance;
    if (roll < tmp)
        return SPELL_MISS_MISS;

    // Chance resist mechanic (select max value from every mechanic spell effect)
    int32 resist_mech = 0;
    // Get effects mechanic and chance
    for(int eff = 0; eff < MAX_EFFECT_INDEX; ++eff)
    {
        int32 effect_mech = GetEffectMechanic(spell, SpellEffectIndex(eff));
        if (effect_mech)
        {
            int32 temp = pVictim->GetTotalAuraModifierByMiscValue(SPELL_AURA_MOD_MECHANIC_RESISTANCE, effect_mech);
            if (resist_mech < temp*100)
                resist_mech = temp*100;
        }
    }
    // Roll chance
    tmp += resist_mech;
    if (roll < tmp)
        return SPELL_MISS_RESIST;
    bool canDodge = true;
    bool canParry = true;

    bool from_behind = !pVictim->HasInArc(M_PI_F,this);

    // Ranged attack cannot be parry/dodge, only deflect
    // Some spells cannot be parry/dodge/blocked, but may be deflected
    if (spell->Attributes & SPELL_ATTR_IMPOSSIBLE_DODGE_PARRY_BLOCK
        || attType == RANGED_ATTACK)
    {
        // only if in front or special ability
        if (!from_behind || pVictim->HasAuraType(SPELL_AURA_MOD_PARRY_FROM_BEHIND_PERCENT))
        {
            if (spell->AttributesEx3 & SPELL_ATTR_EX3_CANT_MISS)
                return SPELL_MISS_NONE;

            int32 deflect_chance = pVictim->GetTotalAuraModifier(SPELL_AURA_DEFLECT_SPELLS)*100;

            //if (from_behind) -- only 100% currently and not 100% sure way value apply
            //    deflect_chance = int32(deflect_chance * (pVictim->GetTotalAuraMultiplier(SPELL_AURA_MOD_PARRY_FROM_BEHIND_PERCENT) - 1);

            tmp += deflect_chance;
            if (roll < tmp)
                return SPELL_MISS_DEFLECT;
        }
        return SPELL_MISS_NONE;
    }

    // Check for attack from behind
    if (from_behind)
    {
        // Can`t dodge from behind in PvP (but its possible in PvE)
        if (GetTypeId() == TYPEID_PLAYER && pVictim->GetTypeId() == TYPEID_PLAYER)
            canDodge = false;
        // Can`t parry without special ability
        if (!pVictim->HasAuraType(SPELL_AURA_MOD_PARRY_FROM_BEHIND_PERCENT))
            canParry = false;
    }
    // Check creatures flags_extra for disable parry
    if (pVictim->GetTypeId()==TYPEID_UNIT)
    {
        uint32 flagEx = ((Creature*)pVictim)->GetCreatureInfo()->flags_extra;
        if ( flagEx & CREATURE_FLAG_EXTRA_NO_PARRY )
            canParry = false;
    }
    // Ignore combat result aura
    AuraList const& ignore = GetAurasByType(SPELL_AURA_IGNORE_COMBAT_RESULT);
    for(AuraList::const_iterator i = ignore.begin(); i != ignore.end(); ++i)
    {
        if (!(*i)->isAffectedOnSpell(spell))
            continue;
        switch((*i)->GetModifier()->m_miscvalue)
        {
            case MELEE_HIT_DODGE: canDodge = false; break;
            case MELEE_HIT_BLOCK: break; // Block check in hit step
            case MELEE_HIT_PARRY: canParry = false; break;
            default:
                DEBUG_LOG("Spell %u SPELL_AURA_IGNORE_COMBAT_RESULT have unhandled state %d", (*i)->GetId(), (*i)->GetModifier()->m_miscvalue);
                break;
        }
    }

    if (canDodge)
    {
        // Roll dodge
        int32 dodgeChance = int32(pVictim->GetUnitDodgeChance()*100.0f) - skillDiff * 4;
        // Reduce enemy dodge chance by SPELL_AURA_MOD_COMBAT_RESULT_CHANCE
        dodgeChance+= GetTotalAuraModifierByMiscValue(SPELL_AURA_MOD_COMBAT_RESULT_CHANCE, VICTIMSTATE_DODGE)*100;
        // Reduce dodge chance by attacker expertise rating
        if (GetTypeId() == TYPEID_PLAYER)
            dodgeChance-=int32(((Player*)this)->GetExpertiseDodgeOrParryReduction(attType) * 100.0f);
        else
            dodgeChance -= GetTotalAuraModifier(SPELL_AURA_MOD_EXPERTISE)*25;
        if (dodgeChance < 0)
            dodgeChance = 0;

        tmp += dodgeChance;
        if (roll < tmp)
            return SPELL_MISS_DODGE;
    }

    if (canParry)
    {
        // Roll parry
        int32 parryChance = int32(pVictim->GetUnitParryChance()*100.0f)  - skillDiff * 4;
        // Reduce parry chance by attacker expertise rating
        if (GetTypeId() == TYPEID_PLAYER)
            parryChance-=int32(((Player*)this)->GetExpertiseDodgeOrParryReduction(attType) * 100.0f);
        else
            parryChance -= GetTotalAuraModifier(SPELL_AURA_MOD_EXPERTISE)*25;
        if (parryChance < 0)
            parryChance = 0;

        //if (from_behind) -- only 100% currently and not 100% sure way value apply
        //    parryChance = int32(parryChance * (pVictim->GetTotalAuraMultiplier(SPELL_AURA_MOD_PARRY_FROM_BEHIND_PERCENT) - 1));

        tmp += parryChance;
        if (roll < tmp)
            return SPELL_MISS_PARRY;
    }

    return SPELL_MISS_NONE;
}

// TODO need use unit spell resistances in calculations
SpellMissInfo Unit::MagicSpellHitResult(Unit *pVictim, SpellEntry const *spell)
{
    // Can`t miss on dead target (on skinning for example)
    if (!pVictim->isAlive())
        return SPELL_MISS_NONE;

    SpellSchoolMask schoolMask = GetSpellSchoolMask(spell);
    // PvP - PvE spell misschances per leveldif > 2
    int32 lchance = pVictim->GetTypeId() == TYPEID_PLAYER ? 7 : 11;
    int32 leveldif = int32(pVictim->GetLevelForTarget(this)) - int32(GetLevelForTarget(pVictim));

    // Base hit chance from attacker and victim levels
    int32 modHitChance;
    if (leveldif < 3)
        modHitChance = 96 - leveldif;
    else
        modHitChance = 94 - (leveldif - 2) * lchance;

    // Spellmod from SPELLMOD_RESIST_MISS_CHANCE
    if (Player *modOwner = GetSpellModOwner())
        modOwner->ApplySpellMod(spell->Id, SPELLMOD_RESIST_MISS_CHANCE, modHitChance);
    // Increase from attacker SPELL_AURA_MOD_INCREASES_SPELL_PCT_TO_HIT auras
    modHitChance+=GetTotalAuraModifierByMiscMask(SPELL_AURA_MOD_INCREASES_SPELL_PCT_TO_HIT, schoolMask);
    // Chance hit from victim SPELL_AURA_MOD_ATTACKER_SPELL_HIT_CHANCE auras
    modHitChance+= pVictim->GetTotalAuraModifierByMiscMask(SPELL_AURA_MOD_ATTACKER_SPELL_HIT_CHANCE, schoolMask);

    // Cloak of Shadows - should be ignored by Chaos Bolt
    // handling of CoS aura is wrong? should be resist, not miss
    if (spell->SpellFamilyName == SPELLFAMILY_WARLOCK && spell->SpellIconID == 3178)
        if (Aura *aura = pVictim->GetAura(31224, EFFECT_INDEX_0))
            modHitChance -= aura->GetModifier()->m_amount;

    // Reduce spell hit chance for Area of effect spells from victim SPELL_AURA_MOD_AOE_AVOIDANCE aura
    if (IsAreaOfEffectSpell(spell))
        modHitChance-=pVictim->GetTotalAuraModifier(SPELL_AURA_MOD_AOE_AVOIDANCE);
    // Reduce spell hit chance for dispel mechanic spells from victim SPELL_AURA_MOD_DISPEL_RESIST
    if (IsDispelSpell(spell))
        modHitChance-=pVictim->GetTotalAuraModifier(SPELL_AURA_MOD_DISPEL_RESIST);
    // Chance resist mechanic (select max value from every mechanic spell effect)
    int32 resist_mech = 0;
    // Get effects mechanic and chance
    for(int eff = 0; eff < MAX_EFFECT_INDEX; ++eff)
    {
        int32 effect_mech = GetEffectMechanic(spell, SpellEffectIndex(eff));
        if (effect_mech)
        {
            int32 temp = pVictim->GetTotalAuraModifierByMiscValue(SPELL_AURA_MOD_MECHANIC_RESISTANCE, effect_mech);
            if (resist_mech < temp)
                resist_mech = temp;
        }
    }
    // Apply mod
    modHitChance-=resist_mech;

    // Chance resist debuff
    modHitChance-=pVictim->GetTotalAuraModifierByMiscValue(SPELL_AURA_MOD_DEBUFF_RESISTANCE, int32(spell->Dispel));

    int32 HitChance = modHitChance * 100;
    // Increase hit chance from attacker SPELL_AURA_MOD_SPELL_HIT_CHANCE and attacker ratings
    HitChance += int32(m_modSpellHitChance*100.0f);

    // Decrease hit chance from victim rating bonus
    if (pVictim->GetTypeId()==TYPEID_PLAYER)
        HitChance -= int32(((Player*)pVictim)->GetRatingBonusValue(CR_HIT_TAKEN_SPELL)*100.0f);

    if (HitChance <  100) HitChance =  100;
    if (HitChance > 10000) HitChance = 10000;

    int32 tmp = spell->AttributesEx3 & SPELL_ATTR_EX3_CANT_MISS ? 0 : (10000 - HitChance);

    int32 rand = irand(0,10000);

    // Chaos Bolt cannot be deflected
    if (spell->SpellFamilyName == SPELLFAMILY_WARLOCK && spell->SpellIconID == 3178)
        return SPELL_MISS_NONE;

    if (rand < tmp)
        return SPELL_MISS_MISS;

    bool from_behind = !pVictim->HasInArc(M_PI_F,this);

    // cast by caster in front of victim or behind with special ability
    if (!from_behind || pVictim->HasAuraType(SPELL_AURA_MOD_PARRY_FROM_BEHIND_PERCENT))
    {
        int32 deflect_chance = pVictim->GetTotalAuraModifier(SPELL_AURA_DEFLECT_SPELLS)*100;

        //if (from_behind) -- only 100% currently and not 100% sure way value apply
        //    deflect_chance = int32(deflect_chance * (pVictim->GetTotalAuraMultiplier(SPELL_AURA_MOD_PARRY_FROM_BEHIND_PERCENT)) - 1);

        tmp += deflect_chance;
        if (rand < tmp)
            return SPELL_MISS_DEFLECT;
    }

    return SPELL_MISS_NONE;
}

// Calculate spell hit result can be:
// Every spell can: Evade/Immune/Reflect/Sucesful hit
// For melee based spells:
//   Miss
//   Dodge
//   Parry
// For spells
//   Resist
SpellMissInfo Unit::SpellHitResult(Unit *pVictim, SpellEntry const *spell, bool CanReflect)
{
    // Return evade for units in evade mode
    if (pVictim->GetTypeId()==TYPEID_UNIT && ((Creature*)pVictim)->IsInEvadeMode())
        return SPELL_MISS_EVADE;

    if (!(spell->Attributes & SPELL_ATTR_UNAFFECTED_BY_INVULNERABILITY))
    {
        // Check for immune
        if (pVictim->IsImmuneToSpell(spell))
            return SPELL_MISS_IMMUNE;

        // All positive spells can`t miss
        // TODO: client not show miss log for this spells - so need find info for this in dbc and use it!
        if (IsPositiveSpell(spell->Id) && IsFriendlyTo(pVictim))
            return SPELL_MISS_NONE;

        // Check for immune
        if (pVictim->IsImmunedToDamage(GetSpellSchoolMask(spell)))
            return SPELL_MISS_IMMUNE;
    }
    else if (IsPositiveSpell(spell->Id) && IsFriendlyTo(pVictim))
        return SPELL_MISS_NONE;

    // Try victim reflect spell
    if (CanReflect)
    {
        int32 reflectchance = pVictim->GetTotalAuraModifier(SPELL_AURA_REFLECT_SPELLS);
        Unit::AuraList const& mReflectSpellsSchool = pVictim->GetAurasByType(SPELL_AURA_REFLECT_SPELLS_SCHOOL);
        for(Unit::AuraList::const_iterator i = mReflectSpellsSchool.begin(); i != mReflectSpellsSchool.end(); ++i)
            if((*i)->GetModifier()->m_miscvalue & GetSpellSchoolMask(spell))
                reflectchance += (*i)->GetModifier()->m_amount;
        if (reflectchance > 0 && roll_chance_i(reflectchance))
        {
            // Start triggers for remove charges if need (trigger only for victim, and mark as active spell)
            ProcDamageAndSpell(pVictim, PROC_FLAG_NONE, PROC_FLAG_TAKEN_NEGATIVE_SPELL_HIT, PROC_EX_REFLECT, 1, BASE_ATTACK, spell);
            return SPELL_MISS_REFLECT;
        }
    }

    switch (spell->DmgClass)
    {
        case SPELL_DAMAGE_CLASS_NONE:
            return SPELL_MISS_NONE;
        case SPELL_DAMAGE_CLASS_MAGIC:
            return MagicSpellHitResult(pVictim, spell);
        case SPELL_DAMAGE_CLASS_MELEE:
        case SPELL_DAMAGE_CLASS_RANGED:
            return MeleeSpellHitResult(pVictim, spell);
    }
    return SPELL_MISS_NONE;
}

float Unit::MeleeMissChanceCalc(const Unit *pVictim, WeaponAttackType attType) const
{
    if(!pVictim)
        return 0.0f;

    // Base misschance 5%
    float missChance = 5.0f;

    // DualWield - white damage has additional 19% miss penalty
    if (haveOffhandWeapon() && attType != RANGED_ATTACK)
    {
        bool isNormal = false;
        for (uint32 i = CURRENT_FIRST_NON_MELEE_SPELL; i < CURRENT_MAX_SPELL; ++i)
        {
            if (m_currentSpells[i] && (GetSpellSchoolMask(m_currentSpells[i]->m_spellInfo) & SPELL_SCHOOL_MASK_NORMAL))
            {
                isNormal = true;
                break;
            }
        }
        if (!isNormal && !m_currentSpells[CURRENT_MELEE_SPELL])
            missChance += 19.0f;
    }

    int32 skillDiff = int32(GetWeaponSkillValue(attType, pVictim)) - int32(pVictim->GetDefenseSkillValue(this));

    // PvP - PvE melee chances
    // TODO: implement diminishing returns for defense from player's defense rating
    // pure skill diff is not sufficient since 3.x anymore, but exact formulas hard to research
    if ( pVictim->GetTypeId() == TYPEID_PLAYER )
        missChance -= skillDiff * 0.04f;
    else if ( skillDiff < -10 )
        missChance -= (skillDiff + 10) * 0.4f - 1.0f;
    else
        missChance -=  skillDiff * 0.1f;

    // Hit chance bonus from attacker based on ratings and auras
    if (attType == RANGED_ATTACK)
        missChance -= m_modRangedHitChance;
    else
        missChance -= m_modMeleeHitChance;

    // Hit chance for victim based on ratings
    if (pVictim->GetTypeId()==TYPEID_PLAYER)
    {
        if (attType == RANGED_ATTACK)
            missChance += ((Player*)pVictim)->GetRatingBonusValue(CR_HIT_TAKEN_RANGED);
        else
            missChance += ((Player*)pVictim)->GetRatingBonusValue(CR_HIT_TAKEN_MELEE);
    }

    // Modify miss chance by victim auras
    if (attType == RANGED_ATTACK)
        missChance -= pVictim->GetTotalAuraModifier(SPELL_AURA_MOD_ATTACKER_RANGED_HIT_CHANCE);
    else
        missChance -= pVictim->GetTotalAuraModifier(SPELL_AURA_MOD_ATTACKER_MELEE_HIT_CHANCE);

    // Limit miss chance from 0 to 60%
    if (missChance < 0.0f)
        return 0.0f;
    if (missChance > 60.0f)
        return 60.0f;

    return missChance;
}

uint32 Unit::GetDefenseSkillValue(Unit const* target) const
{
    if (GetTypeId() == TYPEID_PLAYER)
    {
        // in PvP use full skill instead current skill value
        uint32 value = (target && target->GetTypeId() == TYPEID_PLAYER)
            ? ((Player*)this)->GetMaxSkillValue(SKILL_DEFENSE)
            : ((Player*)this)->GetSkillValue(SKILL_DEFENSE);
        value += uint32(((Player*)this)->GetRatingBonusValue(CR_DEFENSE_SKILL));
        return value;
    }
    else
        return GetUnitMeleeSkill(target);
}

float Unit::GetUnitDodgeChance() const
{
    if (hasUnitState(UNIT_STAT_STUNNED))
        return 0.0f;
    if ( GetTypeId() == TYPEID_PLAYER )
        return GetFloatValue(PLAYER_DODGE_PERCENTAGE);
    else
    {
        if(((Creature const*)this)->IsTotem())
            return 0.0f;
        else
        {
            float dodge = 5.0f;
            dodge += GetTotalAuraModifier(SPELL_AURA_MOD_DODGE_PERCENT);
            return dodge > 0.0f ? dodge : 0.0f;
        }
    }
}

float Unit::GetUnitParryChance() const
{
    if ( IsNonMeleeSpellCasted(false) || hasUnitState(UNIT_STAT_STUNNED))
        return 0.0f;

    float chance = 0.0f;

    if (GetTypeId() == TYPEID_PLAYER)
    {
        Player const* player = (Player const*)this;
        if (player->CanParry() )
        {
            Item *tmpitem = player->GetWeaponForAttack(BASE_ATTACK,true,true);
            if(!tmpitem)
                tmpitem = player->GetWeaponForAttack(OFF_ATTACK,true,true);

            if (tmpitem)
                chance = GetFloatValue(PLAYER_PARRY_PERCENTAGE);
        }
    }
    else if (GetTypeId() == TYPEID_UNIT)
    {
        if (GetCreatureType() == CREATURE_TYPE_HUMANOID)
        {
            chance = 5.0f;
            chance += GetTotalAuraModifier(SPELL_AURA_MOD_PARRY_PERCENT);
        }
    }

    return chance > 0.0f ? chance : 0.0f;
}

float Unit::GetUnitBlockChance() const
{
    if ( IsNonMeleeSpellCasted(false) || hasUnitState(UNIT_STAT_STUNNED))
        return 0.0f;

    if (GetTypeId() == TYPEID_PLAYER)
    {
        Player const* player = (Player const*)this;
        if (player->CanBlock() && player->CanUseEquippedWeapon(OFF_ATTACK))
        {
            Item *tmpitem = player->GetItemByPos(INVENTORY_SLOT_BAG_0, EQUIPMENT_SLOT_OFFHAND);
            if (tmpitem && !tmpitem->IsBroken() && tmpitem->GetProto()->Block)
                return GetFloatValue(PLAYER_BLOCK_PERCENTAGE);
        }
        // is player but has no block ability or no not broken shield equipped
        return 0.0f;
    }
    else
    {
        if(((Creature const*)this)->IsTotem())
            return 0.0f;
        else
        {
            float block = 5.0f;
            block += GetTotalAuraModifier(SPELL_AURA_MOD_BLOCK_PERCENT);
            return block > 0.0f ? block : 0.0f;
        }
    }
}

float Unit::GetUnitCriticalChance(WeaponAttackType attackType, const Unit *pVictim) const
{
    float crit;

    if (GetTypeId() == TYPEID_PLAYER)
    {
        switch(attackType)
        {
            case BASE_ATTACK:
                crit = GetFloatValue( PLAYER_CRIT_PERCENTAGE );
                break;
            case OFF_ATTACK:
                crit = GetFloatValue( PLAYER_OFFHAND_CRIT_PERCENTAGE );
                break;
            case RANGED_ATTACK:
                crit = GetFloatValue( PLAYER_RANGED_CRIT_PERCENTAGE );
                break;
                // Just for good manner
            default:
                crit = 0.0f;
                break;
        }
    }
    else
    {
        crit = 5.0f;
        crit += GetTotalAuraModifier(SPELL_AURA_MOD_CRIT_PERCENT);
    }

    // flat aura mods
    if (attackType == RANGED_ATTACK)
        crit += pVictim->GetTotalAuraModifier(SPELL_AURA_MOD_ATTACKER_RANGED_CRIT_CHANCE);
    else
        crit += pVictim->GetTotalAuraModifier(SPELL_AURA_MOD_ATTACKER_MELEE_CRIT_CHANCE);

    crit += pVictim->GetTotalAuraModifier(SPELL_AURA_MOD_ATTACKER_SPELL_AND_WEAPON_CRIT_CHANCE);

    // reduce crit chance from Rating for players
    if (attackType != RANGED_ATTACK)
        crit -= pVictim->GetMeleeCritChanceReduction();
    else
        crit -= pVictim->GetRangedCritChanceReduction();

    // Apply crit chance from defence skill
    crit += (int32(GetMaxSkillValueForLevel(pVictim)) - int32(pVictim->GetDefenseSkillValue(this))) * 0.04f;

    if (crit < 0.0f)
        crit = 0.0f;
    return crit;
}

uint32 Unit::GetWeaponSkillValue (WeaponAttackType attType, Unit const* target) const
{
    uint32 value = 0;
    if (GetTypeId() == TYPEID_PLAYER)
    {
        Item* item = ((Player*)this)->GetWeaponForAttack(attType,true,true);

        // feral or unarmed skill only for base attack
        if (attType != BASE_ATTACK && !item )
            return 0;

        if (IsInFeralForm())
            return GetMaxSkillValueForLevel();              // always maximized SKILL_FERAL_COMBAT in fact

        // weapon skill or (unarmed for base attack)
        uint32  skill = item ? item->GetSkill() : SKILL_UNARMED;

        // in PvP use full skill instead current skill value
        value = (target && target->GetTypeId() == TYPEID_PLAYER)
            ? ((Player*)this)->GetMaxSkillValue(skill)
            : ((Player*)this)->GetSkillValue(skill);
        // Modify value from ratings
        value += uint32(((Player*)this)->GetRatingBonusValue(CR_WEAPON_SKILL));
        switch (attType)
        {
            case BASE_ATTACK:   value+=uint32(((Player*)this)->GetRatingBonusValue(CR_WEAPON_SKILL_MAINHAND));break;
            case OFF_ATTACK:    value+=uint32(((Player*)this)->GetRatingBonusValue(CR_WEAPON_SKILL_OFFHAND));break;
            case RANGED_ATTACK: value+=uint32(((Player*)this)->GetRatingBonusValue(CR_WEAPON_SKILL_RANGED));break;
            default: break;
        }
    }
    else
        value = GetUnitMeleeSkill(target);
   return value;
}

void Unit::_UpdateSpells( uint32 time )
{

    if (m_currentSpells[CURRENT_AUTOREPEAT_SPELL])
        _UpdateAutoRepeatSpell();

    // remove finished spells from current pointers
    for (uint32 i = 0; i < CURRENT_MAX_SPELL; ++i)
    {
        if (m_currentSpells[i] && m_currentSpells[i]->getState() == SPELL_STATE_FINISHED)
        {
            m_currentSpells[i]->SetReferencedFromCurrent(false);
            m_currentSpells[i] = NULL;                      // remove pointer
        }
    }
    std::queue<SpellAuraHolderPtr> updateQueue;
    // update auras
    {
        MAPLOCK_READ(this,MAP_LOCK_TYPE_AURAS);
        for (SpellAuraHolderMap::iterator itr = m_spellAuraHolders.begin(); itr != m_spellAuraHolders.end(); ++itr)
            if (itr->second && !itr->second->IsDeleted())
                updateQueue.push(itr->second);

    }

    while(!updateQueue.empty())
    {
        SpellAuraHolderPtr i_holder = updateQueue.front();
        if (i_holder && !i_holder->IsDeleted() && !i_holder->IsEmptyHolder() && !i_holder->IsInUse())
        {
            i_holder->UpdateHolder(time);
        }
        updateQueue.pop();
    }

    // remove expired auras
    {
        MAPLOCK_READ(this,MAP_LOCK_TYPE_AURAS);
        for (SpellAuraHolderMap::iterator itr = m_spellAuraHolders.begin(); itr != m_spellAuraHolders.end(); ++itr)
            if (itr->second && !itr->second->IsDeleted()
                && !(itr->second->IsPermanent() || itr->second->IsPassive())
                && itr->second->GetAuraDuration() == 0)
                updateQueue.push(itr->second);
    }

    while(!updateQueue.empty())
    {
        SpellAuraHolderPtr i_holder = updateQueue.front();
        if (i_holder && !i_holder->IsDeleted())
        {
            RemoveSpellAuraHolder(i_holder, AURA_REMOVE_BY_EXPIRE);
        }
        updateQueue.pop();
    }

    if(!m_gameObj.empty())
    {
        GameObjectList::iterator ite1, dnext1;
        for (ite1 = m_gameObj.begin(); ite1 != m_gameObj.end(); ite1 = dnext1)
        {
            dnext1 = ite1;
            //(*i)->Update( difftime );
            if ( !(*ite1)->isSpawned() )
            {
                (*ite1)->SetOwnerGuid(ObjectGuid());
                (*ite1)->SetRespawnTime(0);
                (*ite1)->Delete();
                dnext1 = m_gameObj.erase(ite1);
            }
            else
                ++dnext1;
        }
    }
}

void Unit::_UpdateAutoRepeatSpell()
{
    bool isAutoShot = m_currentSpells[CURRENT_AUTOREPEAT_SPELL]->m_spellInfo->Id == SPELL_ID_AUTOSHOT;

    //check movement
    if (GetTypeId() == TYPEID_PLAYER && ((Player*)this)->isMoving())
    {
        // cancel wand shoot
        if(!isAutoShot)
            InterruptSpell(CURRENT_AUTOREPEAT_SPELL);
        // auto shot just waits
        return;
    }

    // check spell casts
    if (IsNonMeleeSpellCasted(false, false, true))
    {
        // cancel wand shoot
        if(!isAutoShot)
        {
            InterruptSpell(CURRENT_AUTOREPEAT_SPELL);
            return;
        }
        // auto shot is delayed by everythihng, except ranged(!) CURRENT_GENERIC_SPELL's -> recheck that
        else if (!(m_currentSpells[CURRENT_GENERIC_SPELL] && m_currentSpells[CURRENT_GENERIC_SPELL]->IsRangedSpell()))
            return;
    }

    //castroutine
    if (isAttackReady(RANGED_ATTACK))
    {
        // Check if able to cast
        if (m_currentSpells[CURRENT_AUTOREPEAT_SPELL]->CheckCast(true) != SPELL_CAST_OK)
        {
            InterruptSpell(CURRENT_AUTOREPEAT_SPELL);
            return;
        }

        // we want to shoot
        Spell* spell = new Spell(this, m_currentSpells[CURRENT_AUTOREPEAT_SPELL]->m_spellInfo, true);
        spell->prepare(&(m_currentSpells[CURRENT_AUTOREPEAT_SPELL]->m_targets));

        // all went good, reset attack
        resetAttackTimer(RANGED_ATTACK);
    }
}

void Unit::SetCurrentCastedSpell( Spell * pSpell )
{
    MANGOS_ASSERT(pSpell);                                  // NULL may be never passed here, use InterruptSpell or InterruptNonMeleeSpells

    CurrentSpellTypes CSpellType = pSpell->GetCurrentContainer();

    if (pSpell == m_currentSpells[CSpellType]) return;      // avoid breaking self

    // break same type spell if it is not delayed
    InterruptSpell(CSpellType,false);

    // special breakage effects:
    switch (CSpellType)
    {
        case CURRENT_GENERIC_SPELL:
        {
            // generic spells always break channeled not delayed spells
            InterruptSpell(CURRENT_CHANNELED_SPELL,false);

            // autorepeat breaking
            if ( m_currentSpells[CURRENT_AUTOREPEAT_SPELL] )
            {
                // break autorepeat if not Auto Shot
                if (m_currentSpells[CURRENT_AUTOREPEAT_SPELL]->m_spellInfo->Id != SPELL_ID_AUTOSHOT)
                    InterruptSpell(CURRENT_AUTOREPEAT_SPELL);
            }
        } break;

        case CURRENT_CHANNELED_SPELL:
        {
            // channel spells always break generic non-delayed and any channeled spells
            InterruptSpell(CURRENT_GENERIC_SPELL,false);
            InterruptSpell(CURRENT_CHANNELED_SPELL);

            // it also does break autorepeat if not Auto Shot
            if ( m_currentSpells[CURRENT_AUTOREPEAT_SPELL] &&
                m_currentSpells[CURRENT_AUTOREPEAT_SPELL]->m_spellInfo->Id != SPELL_ID_AUTOSHOT )
                InterruptSpell(CURRENT_AUTOREPEAT_SPELL);
        } break;

        case CURRENT_AUTOREPEAT_SPELL:
        {
            // only Auto Shoot does not break anything
            if (pSpell->m_spellInfo->Id != SPELL_ID_AUTOSHOT)
            {
                // generic autorepeats break generic non-delayed and channeled non-delayed spells
                InterruptSpell(CURRENT_GENERIC_SPELL,false);
                InterruptSpell(CURRENT_CHANNELED_SPELL,false);
                // special action: first cast delay
                if ( getAttackTimer(RANGED_ATTACK) < 500 )
                    setAttackTimer(RANGED_ATTACK,500);
            }
        } break;

        default:
        {
            // other spell types don't break anything now
        } break;
    }

    // current spell (if it is still here) may be safely deleted now
    if (m_currentSpells[CSpellType])
        m_currentSpells[CSpellType]->SetReferencedFromCurrent(false);

    // set new current spell
    m_currentSpells[CSpellType] = pSpell;
    pSpell->SetReferencedFromCurrent(true);

    pSpell->m_selfContainer = &(m_currentSpells[pSpell->GetCurrentContainer()]);
}

void Unit::InterruptSpell(CurrentSpellTypes spellType, bool withDelayed, bool sendAutoRepeatCancelToClient)
{
    MANGOS_ASSERT(spellType < CURRENT_MAX_SPELL);

    if (m_currentSpells[spellType] && (withDelayed || m_currentSpells[spellType]->getState() != SPELL_STATE_DELAYED) )
    {
        // send autorepeat cancel message for autorepeat spells
        if (spellType == CURRENT_AUTOREPEAT_SPELL && sendAutoRepeatCancelToClient)
        {
            if (GetTypeId() == TYPEID_PLAYER)
                ((Player*)this)->SendAutoRepeatCancel(this);
        }

        if (m_currentSpells[spellType]->getState() != SPELL_STATE_FINISHED)
            m_currentSpells[spellType]->cancel();

        // cancel can interrupt spell already (caster cancel ->target aura remove -> caster iterrupt)
        if (m_currentSpells[spellType])
        {
            m_currentSpells[spellType]->SetReferencedFromCurrent(false);
            m_currentSpells[spellType] = NULL;
        }
    }
}

void Unit::FinishSpell(CurrentSpellTypes spellType, bool ok /*= true*/)
{
    Spell* spell = m_currentSpells[spellType];
    if (!spell)
        return;

    if (spellType == CURRENT_CHANNELED_SPELL)
        spell->SendChannelUpdate(0);

    spell->finish(ok);
}


bool Unit::IsNonMeleeSpellCasted(bool withDelayed, bool skipChanneled, bool skipAutorepeat) const
{
    // We don't do loop here to explicitly show that melee spell is excluded.
    // Maybe later some special spells will be excluded too.

    // generic spells are casted when they are not finished and not delayed
    if (m_currentSpells[CURRENT_GENERIC_SPELL] &&
        (m_currentSpells[CURRENT_GENERIC_SPELL]->getState() != SPELL_STATE_FINISHED) &&
        (withDelayed || m_currentSpells[CURRENT_GENERIC_SPELL]->getState() != SPELL_STATE_DELAYED))
    {
        if (!(m_currentSpells[CURRENT_GENERIC_SPELL]->m_spellInfo->AttributesEx2 & SPELL_ATTR_EX2_NOT_RESET_AUTOSHOT))
            return true;
    }

    // channeled spells may be delayed, but they are still considered casted
    else if (!skipChanneled && m_currentSpells[CURRENT_CHANNELED_SPELL] &&
        (m_currentSpells[CURRENT_CHANNELED_SPELL]->getState() != SPELL_STATE_FINISHED))
        return true;

    // autorepeat spells may be finished or delayed, but they are still considered casted
    else if (!skipAutorepeat && m_currentSpells[CURRENT_AUTOREPEAT_SPELL])
        return true;

    return false;
}

void Unit::InterruptNonMeleeSpells(bool withDelayed, uint32 spell_id)
{
    // generic spells are interrupted if they are not finished or delayed
    if (m_currentSpells[CURRENT_GENERIC_SPELL] && (!spell_id || m_currentSpells[CURRENT_GENERIC_SPELL]->m_spellInfo->Id == spell_id))
        InterruptSpell(CURRENT_GENERIC_SPELL,withDelayed);

    // autorepeat spells are interrupted if they are not finished or delayed
    if (m_currentSpells[CURRENT_AUTOREPEAT_SPELL] && (!spell_id || m_currentSpells[CURRENT_AUTOREPEAT_SPELL]->m_spellInfo->Id == spell_id))
        InterruptSpell(CURRENT_AUTOREPEAT_SPELL,withDelayed);

    // channeled spells are interrupted if they are not finished, even if they are delayed
    if (m_currentSpells[CURRENT_CHANNELED_SPELL] && (!spell_id || m_currentSpells[CURRENT_CHANNELED_SPELL]->m_spellInfo->Id == spell_id))
        InterruptSpell(CURRENT_CHANNELED_SPELL,true);
}

Spell* Unit::FindCurrentSpellBySpellId(uint32 spell_id) const
{
    for (uint32 i = 0; i < CURRENT_MAX_SPELL; ++i)
        if (m_currentSpells[i] && m_currentSpells[i]->m_spellInfo->Id == spell_id)
            return m_currentSpells[i];
    return NULL;
}

void Unit::SetInFront(Unit const* target)
{
    SetOrientation(GetAngle(target));
}

void Unit::SetFacingTo(float ori)
{
    Movement::MoveSplineInit init(*this);
    init.SetFacing(ori);
    init.Launch();
}

void Unit::SetFacingToObject(WorldObject* pObject)
{
    // never face when already moving
    if (!IsStopped())
        return;

    // TODO: figure out under what conditions creature will move towards object instead of facing it where it currently is.
    SetFacingTo(GetAngle(pObject));
}

bool Unit::isInAccessablePlaceFor(Creature const* c) const
{
    if (IsInWater())
        return c->CanSwim();
    else
        return c->CanWalk() || c->CanFly();
}

bool Unit::IsInWater() const
{
    return GetTerrain()->IsInWater(GetPositionX(),GetPositionY(), GetPositionZ());
}

bool Unit::IsUnderWater() const
{
    return GetTerrain()->IsUnderWater(GetPositionX(),GetPositionY(),GetPositionZ());
}

void Unit::DeMorph()
{
    SetDisplayId(GetNativeDisplayId());
}

int32 Unit::GetTotalAuraModifier(AuraType auratype) const
{
    int32 modifier = 0;
    int32 nonStackingPos = 0;
    int32 nonStackingNeg = 0;

    AuraList const& mTotalAuraList = GetAurasByType(auratype);
    for(AuraList::const_iterator i = mTotalAuraList.begin();i != mTotalAuraList.end(); ++i)
    {
        if((*i)->IsStacking())
            modifier += (*i)->GetModifier()->m_amount;
        else
        {
            if((*i)->GetModifier()->m_amount > nonStackingPos)
                nonStackingPos = (*i)->GetModifier()->m_amount;
            else if((*i)->GetModifier()->m_amount < nonStackingNeg)
                nonStackingNeg = (*i)->GetModifier()->m_amount;
        }
    }

    return modifier + nonStackingPos + nonStackingNeg;
}

float Unit::GetTotalAuraMultiplier(AuraType auratype) const
{
    float multiplier = 1.0f;
    float nonStackingPos = 0.0f;
    float nonStackingNeg = 0.0f;

    AuraList const& mTotalAuraList = GetAurasByType(auratype);
    for(AuraList::const_iterator i = mTotalAuraList.begin();i != mTotalAuraList.end(); ++i)
    {
        if((*i)->IsStacking())
            multiplier *= (100.0f + (*i)->GetModifier()->m_amount)/100.0f;
        else
        {
            if((*i)->GetModifier()->m_amount > nonStackingPos)
                nonStackingPos = (*i)->GetModifier()->m_amount;
            else if((*i)->GetModifier()->m_amount < nonStackingNeg)
                nonStackingNeg = (*i)->GetModifier()->m_amount;
        }
    }

    return multiplier * (100.0f + nonStackingPos)/100.0f * (100.0f + nonStackingNeg)/100.0f;
}

int32 Unit::GetMaxPositiveAuraModifier(AuraType auratype, bool nonStackingOnly) const
{
    int32 modifier = 0;

    AuraList const& mTotalAuraList = GetAurasByType(auratype);
    for(AuraList::const_iterator i = mTotalAuraList.begin();i != mTotalAuraList.end(); ++i)
        if (!(nonStackingOnly && (*i)->IsStacking()) && (*i)->GetModifier()->m_amount > modifier)
            modifier = (*i)->GetModifier()->m_amount;

    return modifier;
}

int32 Unit::GetMaxNegativeAuraModifier(AuraType auratype, bool nonStackingOnly) const
{
    int32 modifier = 0;

    AuraList const& mTotalAuraList = GetAurasByType(auratype);
    for(AuraList::const_iterator i = mTotalAuraList.begin();i != mTotalAuraList.end(); ++i)
        if (!(nonStackingOnly && (*i)->IsStacking()) && (*i)->GetModifier()->m_amount < modifier)
            modifier = (*i)->GetModifier()->m_amount;

    return modifier;
}

int32 Unit::GetTotalAuraModifierByMiscMask(AuraType auratype, uint32 misc_mask) const
{
    if(!misc_mask)
        return 0;

    int32 modifier = 0;
    int32 nonStackingPos = 0;
    int32 nonStackingNeg = 0;

    AuraList const& mTotalAuraList = GetAurasByType(auratype);
    for(AuraList::const_iterator i = mTotalAuraList.begin();i != mTotalAuraList.end(); ++i)
    {
        Modifier* mod = (*i)->GetModifier();

        if (auratype == SPELL_AURA_MOD_DAMAGE_DONE)
        {
            if ((*i)->GetSpellProto()->EquippedItemClass != -1 ||               // -1 == any item class (not wand then)
                (*i)->GetSpellProto()->EquippedItemInventoryTypeMask != 0)      //  0 == any inventory type (not wand then)
            {
                continue;
            }
        }

        if (mod->m_miscvalue & misc_mask)
        {
            if((*i)->IsStacking())
                modifier += mod->m_amount;
            else
            {
                if(mod->m_amount > nonStackingPos)
                    nonStackingPos = mod->m_amount;
                else if(mod->m_amount < nonStackingNeg)
                    nonStackingNeg = mod->m_amount;
            }
        }
     }
    return modifier + nonStackingPos + nonStackingNeg;
}

float Unit::GetTotalAuraMultiplierByMiscMask(AuraType auratype, uint32 misc_mask) const
{
    if(!misc_mask)
        return 1.0f;

    float multiplier = 1.0f;
    float nonStackingPos = 0.0f;
    float nonStackingNeg = 0.0f;

    AuraList const& mTotalAuraList = GetAurasByType(auratype);
    for(AuraList::const_iterator i = mTotalAuraList.begin();i != mTotalAuraList.end(); ++i)
    {
        Modifier* mod = (*i)->GetModifier();
        if (mod->m_miscvalue & misc_mask)
        {
            if((*i)->IsStacking())
                multiplier *= (100.0f + mod->m_amount)/100.0f;
            else
            {
                if(mod->m_amount > nonStackingPos)
                    nonStackingPos = mod->m_amount;
                else if(mod->m_amount < nonStackingNeg)
                    nonStackingNeg = mod->m_amount;
            }
        }
    }
    return multiplier * (100.0f + nonStackingPos)/100.0f * (100.0f + nonStackingNeg)/100.0f;
}

int32 Unit::GetMaxPositiveAuraModifierByMiscMask(AuraType auratype, uint32 misc_mask, bool nonStackingOnly) const
{
    if(!misc_mask)
        return 0;

    int32 modifier = 0;

    AuraList const& mTotalAuraList = GetAurasByType(auratype);
    for(AuraList::const_iterator i = mTotalAuraList.begin();i != mTotalAuraList.end(); ++i)
    {
        Modifier* mod = (*i)->GetModifier();
        if (!(nonStackingOnly && (*i)->IsStacking()) && mod->m_miscvalue & misc_mask && mod->m_amount > modifier)
            modifier = mod->m_amount;
    }

    return modifier;
}

int32 Unit::GetMaxNegativeAuraModifierByMiscMask(AuraType auratype, uint32 misc_mask, bool nonStackingOnly) const
{
    if(!misc_mask)
        return 0;

    int32 modifier = 0;

    AuraList const& mTotalAuraList = GetAurasByType(auratype);
    for(AuraList::const_iterator i = mTotalAuraList.begin();i != mTotalAuraList.end(); ++i)
    {
        Modifier* mod = (*i)->GetModifier();
        if (!(nonStackingOnly && (*i)->IsStacking()) && mod->m_miscvalue & misc_mask && mod->m_amount < modifier)
            modifier = mod->m_amount;
    }

    return modifier;
}

int32 Unit::GetTotalAuraModifierByMiscValue(AuraType auratype, int32 misc_value) const
{
    int32 modifier = 0;
    int32 nonStackingPos = 0;

    AuraList const& mTotalAuraList = GetAurasByType(auratype);
    for(AuraList::const_iterator i = mTotalAuraList.begin();i != mTotalAuraList.end(); ++i)
    {
        Modifier* mod = (*i)->GetModifier();
        if (mod->m_miscvalue == misc_value)
        {
            if((*i)->IsStacking())
                modifier += mod->m_amount;
            else
            {
                if(mod->m_amount > nonStackingPos)
                    nonStackingPos = mod->m_amount;
            }
        }
    }
    return modifier + nonStackingPos;
}

float Unit::GetTotalAuraMultiplierByMiscValue(AuraType auratype, int32 misc_value) const
{
    float multiplier = 1.0f;
    float nonStackingPos = 0.0f;

    AuraList const& mTotalAuraList = GetAurasByType(auratype);
    for(AuraList::const_iterator i = mTotalAuraList.begin();i != mTotalAuraList.end(); ++i)
    {
        Modifier* mod = (*i)->GetModifier();
        if (mod->m_miscvalue == misc_value)
        {
            if((*i)->IsStacking())
                multiplier *= (100.0f + mod->m_amount)/100.0f;
            else
            {
                if(mod->m_amount > nonStackingPos)
                    nonStackingPos = mod->m_amount;
            }
        }
    }
    return multiplier * (100.0f + nonStackingPos)/100.0f;
}

int32 Unit::GetMaxPositiveAuraModifierByMiscValue(AuraType auratype, int32 misc_value, bool nonStackingOnly) const
{
    int32 modifier = 0;

    AuraList const& mTotalAuraList = GetAurasByType(auratype);
    for(AuraList::const_iterator i = mTotalAuraList.begin();i != mTotalAuraList.end(); ++i)
    {
        Modifier* mod = (*i)->GetModifier();
        if (!(nonStackingOnly && (*i)->IsStacking()) && mod->m_amount > modifier && mod->m_miscvalue == misc_value)
            modifier = mod->m_amount;
    }

    return modifier;
}

int32 Unit::GetMaxNegativeAuraModifierByMiscValue(AuraType auratype, int32 misc_value, bool nonStackingOnly) const
{
    int32 modifier = 0;

    AuraList const& mTotalAuraList = GetAurasByType(auratype);
    for(AuraList::const_iterator i = mTotalAuraList.begin();i != mTotalAuraList.end(); ++i)
    {
        Modifier* mod = (*i)->GetModifier();
        if (!(nonStackingOnly && (*i)->IsStacking()) && mod->m_miscvalue == misc_value && mod->m_amount < modifier)
            modifier = mod->m_amount;
    }

    return modifier;
}

float Unit::GetTotalAuraMultiplierByMiscValueForMask(AuraType auratype, uint32 mask) const
{
    if(!mask)
        return 1.0f;

    float multiplier = 1.0f;

    int32 nonStackingPos = 0;
    int32 nonStackingNeg = 0;

    AuraList const& mTotalAuraList = GetAurasByType(auratype);
    for(AuraList::const_iterator i = mTotalAuraList.begin();i != mTotalAuraList.end(); ++i)
    {
        Modifier* mod = (*i)->GetModifier();

        if (mask & (1 << (mod->m_miscvalue -1)))
        {
            if((*i)->IsStacking())
            {
                multiplier *= (100.0f + mod->m_amount)/100.0f;
            }
            else
            {
                if(mod->m_amount > nonStackingPos)
                    nonStackingPos = mod->m_amount;
                else if(mod->m_amount < nonStackingNeg)
                    nonStackingNeg = mod->m_amount;
            }
        }
    }

    return multiplier * ((nonStackingPos + 100.0f) / 100.0f) * ((nonStackingNeg + 100.0f) / 100.0f);
}

float Unit::CheckAuraStackingAndApply(Aura *Aur, UnitMods unitMod, UnitModifierType modifierType, float amount, bool apply, int32 miscMask, int32 miscValue)
{
    if (!Aur)
        return 0.0f;

    SpellEntry const *spellProto = Aur->GetSpellProto();

    if (!Aur->IsStacking())
    {
        bool bIsPositive = amount > 0;

        if (modifierType == TOTAL_VALUE)
            modifierType = bIsPositive ? NONSTACKING_VALUE_POS : NONSTACKING_VALUE_NEG;
        else if(modifierType == TOTAL_PCT)
            modifierType = NONSTACKING_PCT;

        float current = GetModifierValue(unitMod, modifierType);

        // need a sanity check here?

        // special case: minor and major categories for armor reduction debuffs
        // TODO: find some better way of dividing to categories
        if (Aur->GetModifier()->m_auraname == SPELL_AURA_MOD_RESISTANCE_PCT &&
            (Aur->GetId() == 770 ||                                              // Faerie Fire
            spellProto->IsFitToFamily<SPELLFAMILY_HUNTER, CF_HUNTER_PET_SPELLS>() ||            // Sting (Hunter Pet)
            spellProto->IsFitToFamily<SPELLFAMILY_WARLOCK, CF_WARLOCK_CURSE_OF_WEAKNESS>()))    // Curse of Weakness
        {
            modifierType = NONSTACKING_PCT_MINOR;
        }

        if (bIsPositive && amount < current ||               // value does not change as a result of applying/removing this aura
            !bIsPositive && amount > current)
        {
            return 0.0f;
        }

        if (!apply)                                          // aura removed is the aura that is currently in effect, must find second highest nonstacking aura's m_amount
        {
            if (miscMask)
            {
                if (bIsPositive)
                    amount = (float)GetMaxPositiveAuraModifierByMiscMask(Aur->GetModifier()->m_auraname, miscMask, true);
                else
                    amount = (float)GetMaxNegativeAuraModifierByMiscMask(Aur->GetModifier()->m_auraname, miscMask, true);
            }
            else if(miscValue)
            {
                if (bIsPositive)
                    amount = (float)GetMaxPositiveAuraModifierByMiscValue(Aur->GetModifier()->m_auraname, miscValue-1, true);
                else
                    amount = (float)GetMaxNegativeAuraModifierByMiscValue(Aur->GetModifier()->m_auraname, miscValue-1, true);
            }
            else
            {
                if (bIsPositive)
                    amount = (float)GetMaxPositiveAuraModifier(Aur->GetModifier()->m_auraname, true);
                else
                    amount = (float)GetMaxNegativeAuraModifier(Aur->GetModifier()->m_auraname, true);
            }
        }

        HandleStatModifier(unitMod, modifierType, amount, apply);

        if (modifierType == NONSTACKING_VALUE_POS || modifierType == NONSTACKING_VALUE_NEG)
            amount -= current;
        else
        {
            if (apply)
                amount = ((100.0f + amount) / (100.0f + current) - 1.0f) * 100.0f;
            else
                amount = ((100.0f + current) / (100.0f + amount) - 1.0f) * 100.0f;
        }
    }
    else
        HandleStatModifier(unitMod, modifierType, amount, apply);

    return amount;
}

bool Unit::AddSpellAuraHolder(SpellAuraHolderPtr holder)
{
    SpellEntry const* aurSpellInfo = holder->GetSpellProto();

    // ghost spell check, allow apply any auras at player loading in ghost mode (will be cleanup after load)
    if ( !isAlive() && !IsDeathPersistentSpell(aurSpellInfo) &&
        !IsDeathOnlySpell(aurSpellInfo) &&
        !IsSpellAllowDeadTarget(aurSpellInfo) &&
        (GetTypeId()!=TYPEID_PLAYER || !((Player*)this)->GetSession()->PlayerLoading()) )
    {
        return false;
    }

    if (holder->GetTarget() != this)
    {
        sLog.outError("Holder (spell %u) add to spell aura holder list of %s (lowguid: %u) but spell aura holder target is %s (lowguid: %u)",
            holder->GetId(),(GetTypeId()==TYPEID_PLAYER?"player":"creature"),GetGUIDLow(),
            (holder->GetTarget()->GetTypeId()==TYPEID_PLAYER?"player":"creature"),holder->GetTarget()->GetGUIDLow());
        return false;
    }

    std::set<SpellAuraHolderPtr> holdersToRemove;
    SpellAuraHolderPtr holderToStackAdd;
    // passive and persistent auras can stack with themselves any number of times
    if ((!holder->IsPassive() && !holder->IsPersistent()) || holder->IsAreaAura())
    {
        MAPLOCK_READ(this,MAP_LOCK_TYPE_AURAS);
        SpellAuraHolderBounds spair = GetSpellAuraHolderBounds(aurSpellInfo->Id);
        // take out same spell
        for (SpellAuraHolderMap::iterator iter = spair.first; iter != spair.second; ++iter)
        {
            SpellAuraHolderPtr foundHolder = iter->second;
            if (foundHolder && !foundHolder->IsDeleted() &&
                foundHolder->GetCasterGuid() == holder->GetCasterGuid() ||
                foundHolder->GetCasterGuid().IsCreatureOrPet() && holder->GetCasterGuid().IsCreatureOrPet())
            {
                // Aura can stack on self -> Stack it;
                if (aurSpellInfo->StackAmount)
                {
                    holderToStackAdd = foundHolder;
                    break;
                }

                // Check for coexisting Weapon-proced Auras
                if  (holder->IsWeaponBuffCoexistableWith() &&
                    foundHolder->GetCastItemGuid() && foundHolder->GetCastItemGuid() != holder->GetCastItemGuid())
                    continue;

                // Carry over removed Aura's remaining damage if Aura still has ticks remaining
                if (foundHolder->GetSpellProto()->AttributesEx4 & SPELL_ATTR_EX4_STACK_DOT_MODIFIER)
                {
                    for (int32 i = 0; i < MAX_EFFECT_INDEX; ++i)
                    {
                        if (Aura* aur = holder->GetAuraByEffectIndex(SpellEffectIndex(i)))
                        {
                            // m_auraname can be modified to SPELL_AURA_NONE for area auras, use original
                            AuraType aurNameReal = AuraType(aurSpellInfo->EffectApplyAuraName[i]);

                            if (aurNameReal == SPELL_AURA_PERIODIC_DAMAGE && aur->GetAuraDuration() > 0)
                            {
                                if (Aura* existing = foundHolder->GetAuraByEffectIndex(SpellEffectIndex(i)))
                                {
                                    int32 remainingTicks = existing->GetAuraMaxTicks() - existing->GetAuraTicks();
                                    int32 remainingDamage = existing->GetModifier()->m_amount * remainingTicks;

                                    aur->GetModifier()->m_amount += int32(remainingDamage / aur->GetAuraMaxTicks());
                                }
                                else
                                    DEBUG_LOG("Holder (spell %u) on target (lowguid: %u) doesn't have aura on effect index %u. skipping.", aurSpellInfo->Id, holder->GetTarget()->GetGUIDLow(), i);
                            }
                        }
                    }
                }

                // only one holder per caster on same target
                if (foundHolder->GetCasterGuid() == holder->GetCasterGuid())
                {
                    holdersToRemove.insert(foundHolder);
                    break;
                }
            }

            // stacking of holders from different casters
            // some holders stack, but their auras dont (i.e. only strongest aura effect works)
            if (!sSpellMgr.IsStackableSpellAuraHolder(aurSpellInfo))
                holdersToRemove.insert(foundHolder);
        }
    }

    if (!holdersToRemove.empty())
    {
        for(std::set<SpellAuraHolderPtr>::const_iterator i = holdersToRemove.begin(); i != holdersToRemove.end(); ++i)
            RemoveSpellAuraHolder((*i),AURA_REMOVE_BY_STACK);
    }
    else if (holderToStackAdd)
    {
        // can be created with >1 stack by some spell mods
        holderToStackAdd->ModStackAmount(holder->GetStackAmount());
        holderToStackAdd->HandleSpellSpecificBoostsForward(true);
        return false;
    }

    // passive auras not stackable with other ranks
    if (!IsPassiveSpellStackableWithRanks(aurSpellInfo))
    {
        if (!RemoveNoStackAurasDueToAuraHolder(holder))
        {
            return false;                                   // couldn't remove conflicting aura with higher rank
        }
    }

    // update single target auras list (before aura add to aura list, to prevent unexpected remove recently added aura)
    if (holder->IsSingleTarget())
    {
        if (Unit* caster = holder->GetCaster())             // caster not in world
        {
            SingleCastSpellTargetMap& scTargets = caster->GetSingleCastSpellTargets();
            for(SingleCastSpellTargetMap::iterator itr = scTargets.begin(); itr != scTargets.end();)
            {
                SpellEntry const* itr_spellEntry = itr->first;
                ObjectGuid itr_targetGuid = itr->second;

                if (itr_targetGuid != GetObjectGuid() &&
                    IsSingleTargetSpells(itr_spellEntry, aurSpellInfo))
                {
                    scTargets.erase(itr);                   // remove for caster in any case

                    // remove from target if target found
                    if (Unit* itr_target = GetMap()->GetUnit(itr_targetGuid))
                        itr_target->RemoveAurasDueToSpell(itr_spellEntry->Id);

                    itr = scTargets.begin();                // list can be chnaged at remove aura
                    continue;
                }

                ++itr;
            }

            // register spell holder single target
            scTargets[aurSpellInfo] = GetObjectGuid();
        }
    }

    holder->HandleSpellSpecificBoostsForward(true);

    // add aura, register in lists and arrays
    holder->_AddSpellAuraHolder();
    {
        MAPLOCK_WRITE(this,MAP_LOCK_TYPE_AURAS);
        m_spellAuraHolders.insert(SpellAuraHolderMap::value_type(holder->GetId(), holder));
    }

    for (int32 i = 0; i < MAX_EFFECT_INDEX; ++i)
        if (Aura *aur = holder->GetAuraByEffectIndex(SpellEffectIndex(i)))
            AddAuraToModList(aur);

    holder->ApplyAuraModifiers(true, true);
    DEBUG_LOG("Holder of spell %u now is in use", holder->GetId());

    // if aura deleted before boosts apply ignore
    // this can be possible it it removed indirectly by triggered spell effect at ApplyModifier
    if (holder->IsDeleted())
        return false;

    holder->HandleSpellSpecificBoosts(true);

    return true;
}

void Unit::AddAuraToModList(Aura *aura)
{
    MAPLOCK_WRITE(this,MAP_LOCK_TYPE_AURAS);
    if (aura->GetModifier()->m_auraname < TOTAL_AURAS)
        m_modAuras[aura->GetModifier()->m_auraname].push_back(aura);
}

void Unit::RemoveRankAurasDueToSpell(uint32 spellId)
{
    SpellEntry const *spellInfo = sSpellStore.LookupEntry(spellId);
    if(!spellInfo)
        return;
    SpellAuraHolderMap::const_iterator i,next;
    for (i = m_spellAuraHolders.begin(); i != m_spellAuraHolders.end(); i = next)
    {
        next = i;
        ++next;
        uint32 i_spellId = (*i).second->GetId();
        if((*i).second && i_spellId && i_spellId != spellId)
        {
            if (sSpellMgr.IsRankSpellDueToSpell(spellInfo,i_spellId))
            {
                RemoveAurasDueToSpell(i_spellId);

                if ( m_spellAuraHolders.empty() )
                    break;
                else
                    next =  m_spellAuraHolders.begin();
            }
        }
    }
}

bool Unit::RemoveNoStackAurasDueToAuraHolder(SpellAuraHolderPtr holder)
{
    if (!holder)
        return false;

    SpellEntry const* spellProto = holder->GetSpellProto();
    if (!spellProto)
        return false;

    uint32 spellId = holder->GetId();

    // passive spell special case (only non stackable with ranks)
    if (IsPassiveSpell(spellProto))
    {
        if (IsPassiveSpellStackableWithRanks(spellProto))
            return true;
    }

    SpellSpecific spellId_spec = GetSpellSpecific(spellId);

    SpellAuraHolderMap::iterator i,next;
    for (i = m_spellAuraHolders.begin(); i != m_spellAuraHolders.end(); i = next)
    {
        SpellAuraHolderPtr i_holder = (*i).second;
        next = i;
        ++next;

        if (!i_holder) 
            continue;

        SpellEntry const* i_spellProto = i_holder->GetSpellProto();

        if (!i_spellProto)
            continue;

        uint32 i_spellId = i_spellProto->Id;

        // early checks that spellId is passive non stackable spell
        if (IsPassiveSpell(i_spellProto))
        {
            // passive non-stackable spells not stackable only for same caster
            if (holder->GetCasterGuid() != i_holder->GetCasterGuid())
                continue;

            // passive non-stackable spells not stackable only with another rank of same spell
            if (!sSpellMgr.IsRankSpellDueToSpell(spellProto, i_spellId))
                continue;
        }

        if (i_spellId == spellId) continue;

        bool is_triggered_by_spell = false;
        // prevent triggering aura of removing aura that triggered it
        for(int j = 0; j < MAX_EFFECT_INDEX; ++j)
            if (i_spellProto->EffectTriggerSpell[j] == spellId)
                is_triggered_by_spell = true;

        // prevent triggered aura of removing aura that triggering it (triggered effect early some aura of parent spell
        for(int j = 0; j < MAX_EFFECT_INDEX; ++j)
            if (spellProto->EffectTriggerSpell[j] == i_spellId)
                is_triggered_by_spell = true;

        if (is_triggered_by_spell)
            continue;

        SpellSpecific i_spellId_spec = GetSpellSpecific(i_spellId);

        // single allowed spell specific from same caster or from any caster at target
        bool is_spellSpecPerTargetPerCaster = IsSingleFromSpellSpecificPerTargetPerCaster(spellId_spec,i_spellId_spec);
        bool is_spellSpecPerTarget = IsSingleFromSpellSpecificPerTarget(spellId_spec,i_spellId_spec);
        if (is_spellSpecPerTarget || (is_spellSpecPerTargetPerCaster && holder->GetCasterGuid() == i_holder->GetCasterGuid()))
        {
            // cannot remove higher rank
            if (sSpellMgr.IsRankSpellDueToSpell(spellProto, i_spellId))
                if (CompareAuraRanks(spellId, i_spellId) < 0)
                    return false;

            // Its a parent aura (create this aura in ApplyModifier)
            if (i_holder->IsInUse())
            {
                sLog.outError("SpellAuraHolder (Spell %u) is in process but attempt removed at SpellAuraHolder (Spell %u) adding, need add stack rule for Unit::RemoveNoStackAurasDueToAuraHolder", i_holder->GetId(), holder->GetId());
                continue;
            }
            if (is_spellSpecPerTargetPerCaster)
                RemoveSpellAuraHolder(i_holder);
            else
                RemoveAurasDueToSpell(i_spellId);

            if ( m_spellAuraHolders.empty() )
                break;
            else
                next =  m_spellAuraHolders.begin();

            continue;
        }

        // spell with spell specific that allow single ranks for spell from diff caster
        // same caster case processed or early or later
        bool is_spellPerTarget = IsSingleFromSpellSpecificSpellRanksPerTarget(spellId_spec,i_spellId_spec);
        if ( is_spellPerTarget && holder->GetCasterGuid() != i_holder->GetCasterGuid() && sSpellMgr.IsRankSpellDueToSpell(spellProto, i_spellId))
        {
            // cannot remove higher rank
            if (CompareAuraRanks(spellId, i_spellId) < 0)
                return false;

            // Its a parent aura (create this aura in ApplyModifier)
            if (i_holder->IsInUse())
            {
                sLog.outError("SpellAuraHolder (Spell %u) is in process but attempt removed at SpellAuraHolder (Spell %u) adding, need add stack rule for Unit::RemoveNoStackAurasDueToAuraHolder", i_holder->GetId(), holder->GetId());
                continue;
            }
            RemoveAurasDueToSpell(i_spellId);

            if ( m_spellAuraHolders.empty() )
                break;
            else
                next =  m_spellAuraHolders.begin();

            continue;
        }

        // non single (per caster) per target spell specific (possible single spell per target at caster)
        if ( !is_spellSpecPerTargetPerCaster && !is_spellSpecPerTarget && sSpellMgr.IsNoStackSpellDueToSpell(spellId, i_spellId) )
        {
            // Its a parent aura (create this aura in ApplyModifier)
            if (i_holder->IsInUse())
            {
                sLog.outError("SpellAuraHolder (Spell %u) is in process but attempt removed at SpellAuraHolder (Spell %u) adding, need add stack rule for Unit::RemoveNoStackAurasDueToAuraHolder", i_holder->GetId(), holder->GetId());
                continue;
            }

            // different ranks spells with different casters should also stack
            if (holder->GetCasterGuid() != i_holder->GetCasterGuid() && sSpellMgr.IsStackableSpellAuraHolder(spellProto))
                continue;

            RemoveSpellAuraHolder(i_holder, AURA_REMOVE_BY_STACK);

            if ( m_spellAuraHolders.empty() )
                break;
            else
                next =  m_spellAuraHolders.begin();

            continue;
        }

        // Potions stack aura by aura (elixirs/flask already checked)
        if ( spellProto->SpellFamilyName == SPELLFAMILY_POTION && i_spellProto->SpellFamilyName == SPELLFAMILY_POTION )
        {
            if (IsNoStackAuraDueToAura(spellId, i_spellId))
            {
                if (CompareAuraRanks(spellId, i_spellId) < 0)
                    return false;                       // cannot remove higher rank

                // Its a parent aura (create this aura in ApplyModifier)
                if (i_holder->IsInUse())
                {
                    sLog.outError("SpellAuraHolder (Spell %u) is in process but attempt removed at SpellAuraHolder (Spell %u) adding, need add stack rule for Unit::RemoveNoStackAurasDueToAuraHolder", i_holder->GetId(), holder->GetId());
                    continue;
                }
                RemoveAurasDueToSpell(i_spellId);

                if ( m_spellAuraHolders.empty() )
                    break;
                else
                    next =  m_spellAuraHolders.begin();
            }
        }
    }
    return true;
}

void Unit::RemoveAura(uint32 spellId, SpellEffectIndex effindex, Aura* except)
{
    SpellAuraHolderBounds spair = GetSpellAuraHolderBounds(spellId);
    for(SpellAuraHolderMap::iterator iter = spair.first; iter != spair.second; )
    {
        Aura* aur = iter->second->GetAuraByEffectIndex(effindex);
        if (aur && aur != except)
        {
            RemoveSingleAuraFromSpellAuraHolder(iter->second, effindex);
            // may remove holder
            spair = GetSpellAuraHolderBounds(spellId);
            iter = spair.first;
        }
        else
            ++iter;
    }
}
void Unit::RemoveAurasByCasterSpell(uint32 spellId, ObjectGuid casterGuid)
{
    SpellAuraHolderBounds spair = GetSpellAuraHolderBounds(spellId);
    for(SpellAuraHolderMap::iterator iter = spair.first; iter != spair.second; )
    {
        if (iter->second->GetCasterGuid() == casterGuid)
        {
            RemoveSpellAuraHolder(iter->second);
            spair = GetSpellAuraHolderBounds(spellId);
            iter = spair.first;
        }
        else
            ++iter;
    }
}

void Unit::RemoveAllGroupBuffsFromCaster(ObjectGuid guidCaster)
{
    SpellAuraHolderMap &holdersMap = GetSpellAuraHolderMap();
    for (SpellAuraHolderMap::iterator itr = holdersMap.begin(); itr != holdersMap.end();)
    {
        SpellAuraHolderPtr pHolder = (*itr).second;

        if (pHolder && pHolder->GetCasterGuid() == guidCaster && SpellMgr::IsGroupBuff(pHolder->GetSpellProto()))
        {
            RemoveSpellAuraHolder(pHolder);
            itr = holdersMap.begin();
        }
        else
            ++itr;
    }
}

void Unit::RemoveSingleAuraFromSpellAuraHolder(uint32 spellId, SpellEffectIndex effindex, ObjectGuid casterGuid, AuraRemoveMode mode)
{
    SpellAuraHolderBounds spair = GetSpellAuraHolderBounds(spellId);
    for(SpellAuraHolderMap::iterator iter = spair.first; iter != spair.second; )
    {
        Aura* aur = iter->second->GetAuraByEffectIndex(effindex);
        if (aur && aur->GetCasterGuid() == casterGuid)
        {
            RemoveSingleAuraFromSpellAuraHolder(iter->second, effindex, mode);
            spair = GetSpellAuraHolderBounds(spellId);
            iter = spair.first;
        }
        else
            ++iter;
    }
}

void Unit::RemoveAuraHolderDueToSpellByDispel(uint32 spellId, uint32 stackAmount, ObjectGuid casterGuid, Unit *dispeller)
{
    SpellEntry const* spellEntry = sSpellStore.LookupEntry(spellId);

    // Custom dispel cases
    // Unstable Affliction
    if (spellEntry->SpellFamilyName == SPELLFAMILY_WARLOCK && spellEntry->SpellFamilyFlags.test<CF_WARLOCK_UNSTABLE_AFFLICTION>())
    {
        if (Aura* dotAura = GetAura<SPELL_AURA_PERIODIC_DAMAGE, SPELLFAMILY_WARLOCK, CF_WARLOCK_UNSTABLE_AFFLICTION>(casterGuid))
        {
            // use spellpower-modified value for initial damage
            int damage = dotAura->GetModifier()->m_amount;
            damage *= 9;

            // Remove spell auras from stack
            RemoveAuraHolderFromStack(spellId, stackAmount, casterGuid, AURA_REMOVE_BY_DISPEL);

            // backfire damage and silence
            dispeller->CastCustomSpell(dispeller, 31117, &damage, NULL, NULL, true, NULL, NULL, casterGuid);
            return;
        }
    }
    // Lifebloom
    else if (spellEntry->SpellFamilyName == SPELLFAMILY_DRUID && spellEntry->SpellFamilyFlags.test<CF_DRUID_LIFEBLOOM>())
    {
        if (Aura* dotAura = GetAura<SPELL_AURA_DUMMY, SPELLFAMILY_DRUID, CF_DRUID_LIFEBLOOM>(casterGuid))
        {
            int32 amount = ( dotAura->GetModifier()->m_amount / dotAura->GetStackAmount() ) * stackAmount;
            CastCustomSpell(this, 33778, &amount, NULL, NULL, true, NULL, dotAura, casterGuid);

            if (Unit* caster = dotAura->GetCaster())
            {
                int32 returnmana = (spellEntry->ManaCostPercentage * caster->GetCreateMana() / 100) * stackAmount / 2;
                caster->CastCustomSpell(caster, 64372, &returnmana, NULL, NULL, true, NULL, dotAura, casterGuid);
            }
        }
    }
    // Flame Shock
    else if (spellEntry->SpellFamilyName == SPELLFAMILY_SHAMAN && spellEntry->SpellFamilyFlags.test<CF_SHAMAN_FLAME_SHOCK>())
    {
        Unit* caster = NULL;
        uint32 triggeredSpell = 0;

        if (Aura* dotAura = GetAura<SPELL_AURA_PERIODIC_DAMAGE, SPELLFAMILY_SHAMAN, CF_SHAMAN_FLAME_SHOCK>(casterGuid))
            caster = dotAura->GetCaster();

        if (caster && !caster->isDead())
        {
            Unit::AuraList const& auras = caster->GetAurasByType(SPELL_AURA_DUMMY);
            for (Unit::AuraList::const_iterator i = auras.begin(); i != auras.end(); ++i)
            {
                switch((*i)->GetId())
                {
                    case 51480: triggeredSpell=64694; break;// Lava Flows, Rank 1
                    case 51481: triggeredSpell=65263; break;// Lava Flows, Rank 2
                    case 51482: triggeredSpell=65264; break;// Lava Flows, Rank 3
                    default: continue;
                }
                break;
            }
        }

        // Remove spell auras from stack
        RemoveAuraHolderFromStack(spellId, stackAmount, casterGuid, AURA_REMOVE_BY_DISPEL);

        // Haste
        if (triggeredSpell)
            caster->CastSpell(caster, triggeredSpell, true);
        return;
    }
    // Vampiric touch (first dummy aura)
    else if (spellEntry->SpellFamilyName == SPELLFAMILY_PRIEST && spellEntry->SpellFamilyFlags.test<CF_PRIEST_VAMPIRIC_TOUCH>())
    {
        if (Aura *dot = GetAura<SPELL_AURA_PERIODIC_DAMAGE, SPELLFAMILY_PRIEST, CF_PRIEST_VAMPIRIC_TOUCH>(casterGuid))
        {
            if (dot->GetCaster())
            {
                // use clean value for initial damage
                int32 bp0 = dot->GetSpellProto()->CalculateSimpleValue(EFFECT_INDEX_1);
                bp0 *= 8;

                // Remove spell auras from stack
                RemoveAuraHolderFromStack(spellId, stackAmount, casterGuid, AURA_REMOVE_BY_DISPEL);

                CastCustomSpell(this, 64085, &bp0, NULL, NULL, true, NULL, NULL, casterGuid);
                return;
            }
        }
    }

    RemoveAuraHolderFromStack(spellId, stackAmount, casterGuid, AURA_REMOVE_BY_DISPEL);
}

void Unit::RemoveAurasDueToSpellBySteal(uint32 spellId, ObjectGuid casterGuid, Unit *stealer)
{
    SpellAuraHolderPtr holder = GetSpellAuraHolder(spellId, casterGuid);
    SpellEntry const* spellProto = sSpellStore.LookupEntry(spellId);
    SpellAuraHolderPtr new_holder = CreateSpellAuraHolder(spellProto, stealer, this);

    // set its duration and maximum duration
    // max duration 2 minutes (in msecs)
    int32 dur = holder->GetAuraDuration() > 0 ? holder->GetAuraDuration() : holder->GetAuraMaxDuration();
    int32 max_dur = 2*MINUTE*IN_MILLISECONDS;
    int32 new_max_dur = max_dur > dur ? dur : max_dur;
    new_holder->SetAuraMaxDuration(new_max_dur);
    new_holder->SetAuraDuration(new_max_dur);

    for (int32 i = 0; i < MAX_EFFECT_INDEX; ++i)
    {
        Aura *aur = holder->GetAuraByEffectIndex(SpellEffectIndex(i));

        if (!aur)
            continue;

        int32 basePoints = aur->GetBasePoints();
        // construct the new aura for the attacker - will never return NULL, it's just a wrapper for
        // some different constructors
        Aura* new_aur = new_holder->CreateAura(spellProto, aur->GetEffIndex(), &basePoints, new_holder, stealer, this, NULL);

        // set periodic to do at least one tick (for case when original aura has been at last tick preparing)
        int32 periodic = aur->GetModifier()->periodictime;
        new_aur->GetModifier()->periodictime = periodic < new_max_dur ? periodic : new_max_dur;
    }

    if (holder->GetSpellProto()->AttributesEx7 & SPELL_ATTR_EX7_DISPEL_CHARGES)
    {
        if (holder->DropAuraCharge())
            RemoveSpellAuraHolder(holder, AURA_REMOVE_BY_DISPEL);

        if (SpellAuraHolderPtr foundHolder = stealer->GetSpellAuraHolder(holder->GetSpellProto()->Id, GetObjectGuid()))
        {
            foundHolder->SetAuraDuration(new_max_dur);
            foundHolder->SetAuraCharges(foundHolder->GetAuraCharges()+1, true);
            if (new_holder->IsInUse())
            {
                new_holder->SetDeleted();
                m_deletedHolders.push_back(new_holder);
            }
            return;
        }
        else
            new_holder->SetAuraCharges(1,false);
    }
    else if (holder->ModStackAmount(-1))
        // Remove aura as dispel
        RemoveSpellAuraHolder(holder, AURA_REMOVE_BY_DISPEL);

    // strange but intended behaviour: Stolen single target auras won't be treated as single targeted
    new_holder->SetIsSingleTarget(false);

    stealer->AddSpellAuraHolder(new_holder);

}

void Unit::RemoveAurasDueToSpellByCancel(uint32 spellId)
{
    SpellAuraHolderBounds spair = GetSpellAuraHolderBounds(spellId);
    for(SpellAuraHolderMap::iterator iter = spair.first; iter != spair.second;)
    {
        RemoveSpellAuraHolder(iter->second, AURA_REMOVE_BY_CANCEL);
        spair = GetSpellAuraHolderBounds(spellId);
        iter = spair.first;
    }
}

void Unit::RemoveAurasWithDispelType(DispelType type, ObjectGuid casterGuid)
{
    // Create dispel mask by dispel type
    uint32 dispelMask = GetDispellMask(type);
    // Dispel all existing auras vs current dispel type
    SpellAuraHolderMap& auras = GetSpellAuraHolderMap();
    for (SpellAuraHolderMap::iterator itr = auras.begin(); itr != auras.end(); )
    {
        SpellEntry const* spell = itr->second->GetSpellProto();
        if (((1<<spell->Dispel) & dispelMask) && (!casterGuid || casterGuid == itr->second->GetCasterGuid()))
        {
            // Dispel aura
            RemoveAurasDueToSpell(spell->Id);
            itr = auras.begin();
        }
        else
            ++itr;
    }
}

void Unit::RemoveAuraHolderFromStack(uint32 spellId, uint32 stackAmount, ObjectGuid casterGuid, AuraRemoveMode mode)
{
    SpellAuraHolderBounds spair = GetSpellAuraHolderBounds(spellId);
    for (SpellAuraHolderMap::iterator iter = spair.first; iter != spair.second; ++iter)
    {
        if (!casterGuid || iter->second->GetCasterGuid() == casterGuid)
        {
            if (iter->second->ModStackAmount(-int32(stackAmount)))
            {
                RemoveSpellAuraHolder(iter->second, mode);
                break;
            }
        }
    }
}

void Unit::RemoveAurasDueToSpell(uint32 spellId, SpellAuraHolderPtr except, AuraRemoveMode mode)
{
    SpellEntry const* spellEntry = sSpellStore.LookupEntry(spellId);
    if (spellEntry && spellEntry->SpellDifficultyId && IsInWorld() && GetMap()->IsDungeon())
        if (SpellEntry const* spellDiffEntry = GetSpellEntryByDifficulty(spellEntry->SpellDifficultyId, GetMap()->GetDifficulty(), GetMap()->IsRaid()))
            spellId = spellDiffEntry->Id;

    SpellAuraHolderBounds bounds = GetSpellAuraHolderBounds(spellId);
    for (SpellAuraHolderMap::iterator iter = bounds.first; iter != bounds.second; )
    {
        SpellAuraHolderPtr holder = iter->second;
        if (holder && holder != except)
        {
            RemoveSpellAuraHolder(holder, mode);
            bounds = GetSpellAuraHolderBounds(spellId);
            iter = bounds.first;
        }
        else
            ++iter;
    }
}

void Unit::RemoveAurasDueToItemSpell(Item* castItem,uint32 spellId)
{
    SpellAuraHolderBounds bounds = GetSpellAuraHolderBounds(spellId);
    for (SpellAuraHolderMap::iterator iter = bounds.first; iter != bounds.second; )
    {
        SpellAuraHolderPtr holder = iter->second;
        if (holder && holder->GetCastItemGuid() == castItem->GetObjectGuid())
        {
            RemoveSpellAuraHolder(iter->second);
            bounds = GetSpellAuraHolderBounds(spellId);
            iter = bounds.first;
        }
        else
            ++iter;
    }
}

void Unit::RemoveAurasWithInterruptFlags(uint32 flags)
{
    std::set<uint32> spellsToRemove;
    {
        MAPLOCK_READ(this,MAP_LOCK_TYPE_AURAS);
        SpellAuraHolderMap const& holdersMap = GetSpellAuraHolderMap();
        for (SpellAuraHolderMap::const_iterator iter = holdersMap.begin(); iter != holdersMap.end(); ++iter)
        {
            SpellAuraHolderPtr holder = iter->second;
            if (!holder || holder->IsDeleted() || !holder->GetSpellProto())
                continue;

            if (holder->GetSpellProto()->AuraInterruptFlags & flags)
                spellsToRemove.insert(iter->first);
        }
    }

    if (!spellsToRemove.empty())
    {
        for(std::set<uint32>::const_iterator i = spellsToRemove.begin(); i != spellsToRemove.end(); ++i)
            RemoveAurasDueToSpell(*i);
    }
}

void Unit::RemoveAurasWithAttribute(uint32 flags)
{
    for (SpellAuraHolderMap::iterator iter = m_spellAuraHolders.begin(); iter != m_spellAuraHolders.end(); )
    {
        SpellAuraHolderPtr holder = iter->second;
        if (holder && holder->GetSpellProto()->Attributes & flags)
        {
            RemoveSpellAuraHolder(holder);
            iter = m_spellAuraHolders.begin();
        }
        else
            ++iter;
    }
}

void Unit::RemoveNotOwnSingleTargetAuras(uint32 newPhase)
{
    // single target auras from other casters
    for (SpellAuraHolderMap::iterator iter = m_spellAuraHolders.begin(); iter != m_spellAuraHolders.end(); )
    {
        if (iter->second->GetCasterGuid() != GetObjectGuid() && iter->second->IsSingleTarget())
        {
            if (!newPhase)
            {
                RemoveSpellAuraHolder(iter->second);
                iter = m_spellAuraHolders.begin();
                continue;
            }
            else
            {
                Unit* caster = iter->second->GetCaster();
                if (!caster || !caster->InSamePhase(newPhase))
                {
                    RemoveSpellAuraHolder(iter->second);
                    iter = m_spellAuraHolders.begin();
                    continue;
                }
            }
        }

        ++iter;
    }

    // single target auras at other targets
    SingleCastSpellTargetMap& scTargets = GetSingleCastSpellTargets();
    for (SingleCastSpellTargetMap::iterator itr = scTargets.begin(); itr != scTargets.end(); )
    {
        SpellEntry const* itr_spellEntry = itr->first;
        ObjectGuid itr_targetGuid = itr->second;

        if (itr_targetGuid != GetObjectGuid())
        {
            if(!newPhase)
            {
                scTargets.erase(itr);                       // remove for caster in any case

                // remove from target if target found
                if (Unit* itr_target = GetMap()->GetUnit(itr_targetGuid))
                    itr_target->RemoveAurasByCasterSpell(itr_spellEntry->Id, GetObjectGuid());

                itr = scTargets.begin();                    // list can be changed at remove aura
                continue;
            }
            else
            {
                Unit* itr_target = GetMap()->GetUnit(itr_targetGuid);
                if(!itr_target || !itr_target->InSamePhase(newPhase))
                {
                    scTargets.erase(itr);                   // remove for caster in any case

                    // remove from target if target found
                    if (itr_target)
                        itr_target->RemoveAurasByCasterSpell(itr_spellEntry->Id, GetObjectGuid());

                    itr = scTargets.begin();                // list can be changed at remove aura
                    continue;
                }
            }
        }

        ++itr;
    }

}

void Unit::RemoveSpellAuraHolder(SpellAuraHolderPtr holder, AuraRemoveMode mode)
{
    if (!holder)
        return;

    if (mode != AURA_REMOVE_BY_DELETE)
        holder->HandleSpellSpecificBoostsForward(false);

    // Statue unsummoned at holder remove
    SpellEntry const* AurSpellInfo = holder->GetSpellProto();
    Totem* statue = NULL;
    Unit* caster = holder->GetCaster();
    if (IsChanneledSpell(AurSpellInfo) && caster)
        if (caster->GetTypeId()==TYPEID_UNIT && ((Creature*)caster)->IsTotem() && ((Totem*)caster)->GetTotemType()==TOTEM_STATUE)
            statue = ((Totem*)caster);

    {
        MAPLOCK_WRITE(this,MAP_LOCK_TYPE_AURAS);
        SpellAuraHolderBounds bounds = GetSpellAuraHolderBounds(holder->GetId());
        for (SpellAuraHolderMap::iterator itr = bounds.first; itr != bounds.second; ++itr)
        {
            if (itr->second == holder)
            {
                m_spellAuraHolders.erase(itr);
                break;
            }
        }
    }

    holder->SetRemoveMode(mode);
    holder->UnregisterSingleCastHolder();

    for (int32 i = 0; i < MAX_EFFECT_INDEX; ++i)
    {
        if (Aura* aura = holder->GetAuraByEffectIndex(SpellEffectIndex(i)))
            RemoveAura(aura, mode);
    }

    holder->_RemoveSpellAuraHolder();

    if (mode != AURA_REMOVE_BY_DELETE)
        holder->HandleSpellSpecificBoosts(false);

    if (statue)
        statue->UnSummon();

    // If holder in use (removed from code that plan access to it data after return)
    // store it in holder list with delayed deletion
    if (holder && !holder->IsDeleted())
    {
        holder->SetDeleted();
        m_deletedHolders.push_back(holder);
    }

    if (mode != AURA_REMOVE_BY_EXPIRE && IsChanneledSpell(AurSpellInfo) && !IsAreaOfEffectSpell(AurSpellInfo) &&
        caster && caster->GetObjectGuid() != GetObjectGuid())
    {
        caster->InterruptSpell(CURRENT_CHANNELED_SPELL);
    }
}

void Unit::RemoveSingleAuraFromSpellAuraHolder(SpellAuraHolderPtr holder, SpellEffectIndex index, AuraRemoveMode mode)
{
    Aura *aura = holder->GetAuraByEffectIndex(index);
    if (!aura)
        return;

    if (aura->IsLastAuraOnHolder())
        RemoveSpellAuraHolder(holder, mode);
    else
        RemoveAura(aura, mode);
}

void Unit::RemoveAura(Aura *Aur, AuraRemoveMode mode)
{
    // remove from list before mods removing (prevent cyclic calls, mods added before including to aura list - use reverse order)
    if (Aur->GetModifier()->m_auraname < TOTAL_AURAS)
    {
        MAPLOCK_WRITE(this,MAP_LOCK_TYPE_AURAS);
        m_modAuras[Aur->GetModifier()->m_auraname].remove(Aur);
    }

    // Set remove mode
    Aur->SetRemoveMode(mode);

    // some ShapeshiftBoosts at remove trigger removing other auras including parent Shapeshift aura
    // remove aura from list before to prevent deleting it before
    ///m_Auras.erase(i);

    DEBUG_FILTER_LOG(LOG_FILTER_SPELL_CAST, "Aura %u now is remove mode %d",Aur->GetModifier()->m_auraname, mode);

    // aura _MUST_ be remove from holder before unapply.
    // un-apply code expected that aura not find by diff searches
    // in another case it can be double removed for example, if target die/etc in un-apply process.
    Aur->GetHolder()->RemoveAura(Aur->GetEffIndex());

    // some auras also need to apply modifier (on caster) on remove
    if (mode == AURA_REMOVE_BY_DELETE)
    {
        switch (Aur->GetModifier()->m_auraname)
        {
            // need properly undo any auras with player-caster mover set (or will crash at next caster move packet)
            case SPELL_AURA_MOD_POSSESS:
            case SPELL_AURA_MOD_POSSESS_PET:
            case SPELL_AURA_CONTROL_VEHICLE:
                Aur->ApplyModifier(false,true);
                break;
            default: break;
        }
    }
    else
        Aur->ApplyModifier(false,true);

}

void Unit::RemoveAllAuras(AuraRemoveMode mode /*= AURA_REMOVE_BY_DEFAULT*/)
{
    while (!m_spellAuraHolders.empty())
    {
        SpellAuraHolderMap::iterator iter = m_spellAuraHolders.begin();
        RemoveSpellAuraHolder(iter->second,mode);
    }
}

void Unit::RemoveArenaAuras(bool onleave)
{
    // in join, remove positive buffs, on end, remove negative
    // used to remove positive visible auras in arenas
    for(SpellAuraHolderMap::iterator iter = m_spellAuraHolders.begin(); iter != m_spellAuraHolders.end();)
    {
        if (!(iter->second->GetSpellProto()->AttributesEx4 & SPELL_ATTR_EX4_UNK21) &&
                                                            // don't remove stances, shadowform, pally/hunter auras
            !iter->second->IsPassive() &&                   // don't remove passive auras
            (!(iter->second->GetSpellProto()->Attributes & SPELL_ATTR_UNAFFECTED_BY_INVULNERABILITY) ||
            !(iter->second->GetSpellProto()->Attributes & SPELL_ATTR_HIDE_IN_COMBAT_LOG)) &&
                                                            // not unaffected by invulnerability auras or not having that unknown flag (that seemed the most probable)
            (iter->second->IsPositive() != onleave))        // remove positive buffs on enter, negative buffs on leave
        {
            RemoveSpellAuraHolder(iter->second);
            iter = m_spellAuraHolders.begin();
        }
        else
            ++iter;
    }
}

void Unit::HandleArenaPreparation(bool apply)
{
    ApplyModFlag(UNIT_FIELD_FLAGS, UNIT_FLAG_PREPARATION, apply);

    if (apply)
    {
        // max regen powers at start preparation
        SetHealth(GetMaxHealth());
        SetPower(POWER_MANA, GetMaxPower(POWER_MANA));
        SetPower(POWER_ENERGY, GetMaxPower(POWER_ENERGY));
    }
    else
    {
        // reset originally 0 powers at start/leave
        SetPower(POWER_RAGE, 0);
        SetPower(POWER_RUNIC_POWER, 0);
        SetPower(POWER_MANA, GetMaxPower(POWER_MANA));
        SetPower(POWER_ENERGY, GetMaxPower(POWER_ENERGY));

        // Remove all buffs with duration < 25 sec (actually depends on config value)
        // and auras, which have SPELL_ATTR_EX5_REMOVE_AT_ENTER_ARENA (former SPELL_ATTR_EX5_UNK2 = 0x00000004).
        for(SpellAuraHolderMap::iterator iter = m_spellAuraHolders.begin(); iter != m_spellAuraHolders.end();)
        {
            if ((!(iter->second->GetSpellProto()->AttributesEx4 & SPELL_ATTR_EX4_UNK21) &&
                                                            // don't remove stances, shadowform, pally/hunter auras
            !iter->second->IsPassive() &&                   // don't remove passive auras
            ((iter->second->GetAuraMaxDuration() > 0 &&
            iter->second->GetAuraDuration() <= sWorld.getConfig(CONFIG_UINT32_ARENA_AURAS_DURATION)*IN_MILLISECONDS)) ||
            iter->second->GetSpellProto()->AttributesEx5 & SPELL_ATTR_EX5_REMOVE_AT_ENTER_ARENA))
            {
                RemoveSpellAuraHolder(iter->second, AURA_REMOVE_BY_CANCEL);
                iter = m_spellAuraHolders.begin();
            }
            else
                ++iter;
        }
    }

    if (GetObjectGuid().IsPet())
    {
        Pet* pet = ((Pet*)this);
        if (pet)
        {
            Unit* owner = pet->GetOwner();
            if (owner && (owner->GetTypeId() == TYPEID_PLAYER) && ((Player*)owner)->GetGroup())
                ((Player*)owner)->SetGroupUpdateFlag(GROUP_UPDATE_FLAG_PET_AURAS);
        }
    }
    else
        CallForAllControlledUnits(ApplyArenaPreparationWithHelper(apply),CONTROLLED_PET|CONTROLLED_GUARDIANS);
}

void Unit::RemoveAllAurasOnDeath()
{
    // used just after dieing to remove all visible auras
    // and disable the mods for the passive ones
    for(SpellAuraHolderMap::iterator iter = m_spellAuraHolders.begin(); iter != m_spellAuraHolders.end();)
    {
        if (!iter->second->IsPassive() && !iter->second->IsDeathPersistent())
        {
            RemoveSpellAuraHolder(iter->second, AURA_REMOVE_BY_DEATH);
            iter = m_spellAuraHolders.begin();
        }
        else
            ++iter;
    }
}

void Unit::DelaySpellAuraHolder(uint32 spellId, int32 delaytime, ObjectGuid casterGuid)
{
    SpellAuraHolderBounds bounds = GetSpellAuraHolderBounds(spellId);
    for (SpellAuraHolderMap::iterator iter = bounds.first; iter != bounds.second; ++iter)
    {
        SpellAuraHolderPtr holder = iter->second;

        if (casterGuid != holder->GetCasterGuid())
            continue;

        if (holder->GetAuraDuration() < delaytime)
            holder->SetAuraDuration(0);
        else
            holder->SetAuraDuration(holder->GetAuraDuration() - delaytime);

        holder->SendAuraUpdate(false);

        DEBUG_FILTER_LOG(LOG_FILTER_SPELL_CAST, "Spell %u partially interrupted on %s, new duration: %u ms", spellId, GetObjectGuid().GetString().c_str(), holder->GetAuraDuration());
    }
}

void Unit::_RemoveAllAuraMods()
{
    for (SpellAuraHolderMap::const_iterator i = m_spellAuraHolders.begin(); i != m_spellAuraHolders.end(); ++i)
    {
        (*i).second->ApplyAuraModifiers(false);
    }
}

void Unit::_ApplyAllAuraMods()
{
    for (SpellAuraHolderMap::const_iterator i = m_spellAuraHolders.begin(); i != m_spellAuraHolders.end(); ++i)
    {
        (*i).second->ApplyAuraModifiers(true);
    }
}

bool Unit::HasAuraType(AuraType auraType) const
{
    return !GetAurasByType(auraType).empty();
}

bool Unit::HasNegativeAuraType(AuraType auraType) const
{
    Unit::AuraList const& auras = GetAurasByType(auraType);

    if (auras.empty())
        return false;

    for (Unit::AuraList::const_iterator itr = auras.begin(); itr != auras.end(); ++itr)
    {
        if (!(*itr)->GetHolder()->IsPositive())
            return true;
    }
    return false;
}

bool Unit::HasAffectedAura(AuraType auraType, SpellEntry const* spellProto) const
{
    Unit::AuraList const& auras = GetAurasByType(auraType);

    for (Unit::AuraList::const_iterator itr = auras.begin(); itr != auras.end(); ++itr)
    {
        if ((*itr)->isAffectedOnSpell(spellProto))
            return true;
    }

    return false;
}

Aura* Unit::GetAura(uint32 spellId, SpellEffectIndex effindex)
{
    SpellAuraHolderBounds bounds = GetSpellAuraHolderBounds(spellId);
    if (bounds.first != bounds.second)
        return bounds.first->second->GetAuraByEffectIndex(effindex);
    return NULL;
}

Aura* Unit::GetAura(AuraType type, SpellFamily family, ClassFamilyMask const& classMask, ObjectGuid casterGuid)
{
    AuraList const& auras = GetAurasByType(type);
    for(AuraList::const_iterator i = auras.begin();i != auras.end(); ++i)
        if ((*i)->GetSpellProto()->IsFitToFamily(family, classMask) &&
            (!casterGuid || (*i)->GetCasterGuid() == casterGuid))
            return *i;

    return NULL;
}

Aura* Unit::GetScalingAura(AuraType type, uint32 stat)
{
    MAPLOCK_READ(this, MAP_LOCK_TYPE_AURAS);
    AuraList const& auras = GetAurasByType(type);
    for (AuraList::const_iterator i = auras.begin(); i != auras.end(); ++i)
    {
        Aura* aura = (*i);
        if (!aura)
            continue;

        SpellAuraHolderPtr holder = aura->GetHolder();
        if (!holder || holder->IsDeleted() || holder->IsEmptyHolder() || holder->GetCasterGuid() != GetObjectGuid())
            continue;

        if (holder->GetSpellProto()->AttributesEx4 & SPELL_ATTR_EX4_PET_SCALING_AURA)
        {
            switch(type)
            {
                case SPELL_AURA_MOD_ATTACK_POWER:
                case SPELL_AURA_MOD_POWER_REGEN:
                case SPELL_AURA_MOD_HIT_CHANCE:
                case SPELL_AURA_MOD_SPELL_HIT_CHANCE:
                case SPELL_AURA_MOD_EXPERTISE:
                    return aura;
                case SPELL_AURA_MOD_DAMAGE_DONE:
                    if (aura->GetModifier()->m_miscvalue == SpellSchoolMask(stat))
                        return aura;
                    break;
                case SPELL_AURA_MOD_RESISTANCE:
                    if (aura->GetModifier()->m_miscvalue & (1 << SpellSchools(stat)))
                        return aura;
                    break;
                case SPELL_AURA_MOD_STAT:
                    if (aura->GetModifier()->m_miscvalue == Stats(stat))
                        return aura;
                    break;
                case SPELL_AURA_HASTE_ALL:
                    return aura;
                default:
                    break;
            }
        }
    }
    return NULL;
}

bool Unit::HasAura(uint32 spellId, SpellEffectIndex effIndex) const
{
    SpellAuraHolderConstBounds spair = GetSpellAuraHolderBounds(spellId);
    for(SpellAuraHolderMap::const_iterator i_holder = spair.first; i_holder != spair.second; ++i_holder)
        if (i_holder->second->GetAuraByEffectIndex(effIndex))
            return true;

    return false;
}

bool Unit::HasAuraOfDifficulty(uint32 spellId) const
{
    SpellEntry const* spellEntry = sSpellStore.LookupEntry(spellId);
    if (spellEntry && spellEntry->SpellDifficultyId && IsInWorld() && GetMap()->IsDungeon())
        if (SpellEntry const* spellDiffEntry = GetSpellEntryByDifficulty(spellEntry->SpellDifficultyId, GetMap()->GetDifficulty(), GetMap()->IsRaid()))
            spellId = spellDiffEntry->Id;

    return m_spellAuraHolders.find(spellId) != m_spellAuraHolders.end();
}

void Unit::AddDynObject(DynamicObject* dynObj)
{
    m_dynObjGUIDs.push_back(dynObj->GetObjectGuid());
}

void Unit::RemoveDynObject(uint32 spellid)
{
    if (m_dynObjGUIDs.empty())
        return;
    for (DynObjectGUIDs::iterator i = m_dynObjGUIDs.begin(); i != m_dynObjGUIDs.end();)
    {
        DynamicObject* dynObj = GetMap()->GetDynamicObject(*i);
        if(!dynObj)
        {
            i = m_dynObjGUIDs.erase(i);
        }
        else if (spellid == 0 || dynObj->GetSpellId() == spellid)
        {
            dynObj->Delete();
            i = m_dynObjGUIDs.erase(i);
        }
        else
            ++i;
    }
}

void Unit::RemoveAllDynObjects()
{
    while(!m_dynObjGUIDs.empty())
    {
        if (DynamicObject* dynObj = GetMap()->GetDynamicObject(*m_dynObjGUIDs.begin()))
            dynObj->Delete();
        m_dynObjGUIDs.erase(m_dynObjGUIDs.begin());
    }
}

DynamicObject * Unit::GetDynObject(uint32 spellId, SpellEffectIndex effIndex)
{
    for (DynObjectGUIDs::iterator i = m_dynObjGUIDs.begin(); i != m_dynObjGUIDs.end();)
    {
        DynamicObject* dynObj = GetMap()->GetDynamicObject(*i);
        if(!dynObj)
        {
            i = m_dynObjGUIDs.erase(i);
            continue;
        }

        if (dynObj->GetSpellId() == spellId && dynObj->GetEffIndex() == effIndex)
            return dynObj;
        ++i;
    }
    return NULL;
}

DynamicObject * Unit::GetDynObject(uint32 spellId)
{
    for (DynObjectGUIDs::iterator i = m_dynObjGUIDs.begin(); i != m_dynObjGUIDs.end();)
    {
        DynamicObject* dynObj = GetMap()->GetDynamicObject(*i);
        if(!dynObj)
        {
            i = m_dynObjGUIDs.erase(i);
            continue;
        }

        if (dynObj->GetSpellId() == spellId)
            return dynObj;
        ++i;
    }
    return NULL;
}

GameObject* Unit::GetGameObject(uint32 spellId) const
{
    for (GameObjectList::const_iterator i = m_gameObj.begin(); i != m_gameObj.end(); ++i)
        if ((*i)->GetSpellId() == spellId)
            return *i;

    WildGameObjectMap::const_iterator find = m_wildGameObjs.find(spellId);
    if (find != m_wildGameObjs.end())
        return GetMap()->GetGameObject(find->second);       // Can be NULL

    return NULL;
}

void Unit::AddGameObject(GameObject* gameObj)
{
    MANGOS_ASSERT(gameObj && !gameObj->GetOwnerGuid());
    m_gameObj.push_back(gameObj);
    gameObj->SetOwnerGuid(GetObjectGuid());

    if (GetTypeId() == TYPEID_PLAYER && gameObj->GetSpellId())
    {
        SpellEntry const* createBySpell = sSpellStore.LookupEntry(gameObj->GetSpellId());
        // Need disable spell use for owner
        if (createBySpell && createBySpell->Attributes & SPELL_ATTR_DISABLED_WHILE_ACTIVE)
            // note: item based cooldowns and cooldown spell mods with charges ignored (unknown existing cases)
            ((Player*)this)->AddSpellAndCategoryCooldowns(createBySpell, 0, NULL, true);
    }
}

void Unit::AddWildGameObject(GameObject* gameObj)
{
    MANGOS_ASSERT(gameObj && gameObj->GetOwnerGuid().IsEmpty());
    m_wildGameObjs[gameObj->GetSpellId()] = gameObj->GetObjectGuid();

    // As of 335 there are no wild-summon spells with SPELL_ATTR_DISABLED_WHILE_ACTIVE

    // Remove outdated wild summoned GOs
    for (WildGameObjectMap::iterator itr = m_wildGameObjs.begin(); itr != m_wildGameObjs.end();)
    {
        GameObject* pGo = GetMap()->GetGameObject(itr->second);
        if (pGo)
            ++itr;
        else
            m_wildGameObjs.erase(itr++);
    }
}

void Unit::RemoveGameObject(GameObject* gameObj, bool del)
{
    MANGOS_ASSERT(gameObj && gameObj->GetOwnerGuid() == GetObjectGuid());

    gameObj->SetOwnerGuid(ObjectGuid());

    // GO created by some spell
    if (uint32 spellid = gameObj->GetSpellId())
    {
        RemoveAurasDueToSpell(spellid);

        if (GetTypeId()==TYPEID_PLAYER)
        {
            SpellEntry const* createBySpell = sSpellStore.LookupEntry(spellid );
            // Need activate spell use for owner
            if (createBySpell && createBySpell->Attributes & SPELL_ATTR_DISABLED_WHILE_ACTIVE)
                // note: item based cooldowns and cooldown spell mods with charges ignored (unknown existing cases)
                ((Player*)this)->SendCooldownEvent(createBySpell);
        }
    }

    m_gameObj.remove(gameObj);

    if (del)
    {
        gameObj->SetRespawnTime(0);
        gameObj->Delete();
    }
}

void Unit::RemoveGameObject(uint32 spellid, bool del)
{
    if (m_gameObj.empty())
        return;

    GameObjectList::iterator i, next;
    for (i = m_gameObj.begin(); i != m_gameObj.end(); i = next)
    {
        next = i;
        if (spellid == 0 || (*i)->GetSpellId() == spellid)
        {
            (*i)->SetOwnerGuid(ObjectGuid());
            if (del)
            {
                (*i)->SetRespawnTime(0);
                (*i)->Delete();
            }

            next = m_gameObj.erase(i);
        }
        else
            ++next;
    }
}

void Unit::RemoveAllGameObjects()
{
    // remove references to unit
    for (GameObjectList::iterator i = m_gameObj.begin(); i != m_gameObj.end();)
    {
        (*i)->SetOwnerGuid(ObjectGuid());
        (*i)->SetRespawnTime(0);
        (*i)->Delete();
        i = m_gameObj.erase(i);
    }

    // wild summoned GOs - only remove references, do not remove GOs
    m_wildGameObjs.clear();
}

void Unit::SendSpellNonMeleeDamageLog(SpellNonMeleeDamage *log)
{
    uint32 targetHealth = log->target->GetHealth();
    uint32 overkill = log->damage > targetHealth ? log->damage - targetHealth : 0;

    WorldPacket data(SMSG_SPELLNONMELEEDAMAGELOG, (16+4+4+4+1+4+4+1+1+4+4+1)); // we guess size
    data << log->target->GetPackGUID();
    data << log->attacker->GetPackGUID();
    data << uint32(log->SpellID);
    data << uint32(log->damage);                            // damage amount
    data << uint32(overkill);                               // overkill
    data << uint8 (log->schoolMask);                        // damage school
    data << uint32(log->absorb);                            // AbsorbedDamage
    data << uint32(log->resist);                            // resist
    data << uint8 (log->physicalLog);                       // if 1, then client show spell name (example: %s's ranged shot hit %s for %u school or %s suffers %u school damage from %s's spell_name
    data << uint8 (log->unused);                            // unused
    data << uint32(log->blocked);                           // blocked
    data << uint32(log->HitInfo);
    data << uint8 (0);                                      // flag to use extend data
    SendMessageToSet( &data, true );
}

void Unit::SendSpellNonMeleeDamageLog(Unit *target, uint32 SpellID, uint32 Damage, SpellSchoolMask damageSchoolMask, uint32 AbsorbedDamage, uint32 Resist, bool PhysicalDamage, uint32 Blocked, bool CriticalHit)
{
    SpellNonMeleeDamage log(this, target, SpellID, damageSchoolMask);
    log.damage = Damage - AbsorbedDamage - Resist - Blocked;
    log.absorb = AbsorbedDamage;
    log.resist = Resist;
    log.physicalLog = PhysicalDamage;
    log.blocked = Blocked;
    log.HitInfo = SPELL_HIT_TYPE_UNK1 | SPELL_HIT_TYPE_UNK3 | SPELL_HIT_TYPE_UNK6;
    if (CriticalHit)
        log.HitInfo |= SPELL_HIT_TYPE_CRIT;
    SendSpellNonMeleeDamageLog(&log);
}

void Unit::SendPeriodicAuraLog(SpellPeriodicAuraLogInfo *pInfo)
{
    Aura *aura = pInfo->aura;
    Modifier *mod = aura->GetModifier();

    WorldPacket data(SMSG_PERIODICAURALOG, 30);
    data << aura->GetTarget()->GetPackGUID();
    data << aura->GetCasterGuid().WriteAsPacked();
    data << uint32(aura->GetId());                          // spellId
    data << uint32(1);                                      // count
    data << uint32(mod->m_auraname);                        // auraId
    switch(mod->m_auraname)
    {
        case SPELL_AURA_PERIODIC_DAMAGE:
        case SPELL_AURA_PERIODIC_DAMAGE_PERCENT:
            data << uint32(pInfo->damage);                  // damage
            data << uint32(pInfo->overDamage);              // overkill?
            data << uint32(GetSpellSchoolMask(aura->GetSpellProto()));
            data << uint32(pInfo->absorb);                  // absorb
            data << uint32(pInfo->resist);                  // resist
            data << uint8(pInfo->critical ? 1 : 0);         // new 3.1.2 critical flag
            break;
        case SPELL_AURA_PERIODIC_HEAL:
        case SPELL_AURA_OBS_MOD_HEALTH:
            data << uint32(pInfo->damage);                  // damage
            data << uint32(pInfo->overDamage);              // overheal?
            data << uint32(pInfo->absorb);                  // absorb
            data << uint8(pInfo->critical ? 1 : 0);         // new 3.1.2 critical flag
            break;
        case SPELL_AURA_OBS_MOD_MANA:
        case SPELL_AURA_PERIODIC_ENERGIZE:
            data << uint32(mod->m_miscvalue);               // power type
            data << uint32(pInfo->damage);                  // damage
            break;
        case SPELL_AURA_PERIODIC_MANA_LEECH:
            data << uint32(mod->m_miscvalue);               // power type
            data << uint32(pInfo->damage);                  // amount
            data << float(pInfo->multiplier);               // gain multiplier
            break;
        default:
            sLog.outError("Unit::SendPeriodicAuraLog: unknown aura %u", uint32(mod->m_auraname));
            return;
    }

    aura->GetTarget()->SendMessageToSet(&data, true);
}

void Unit::ProcDamageAndSpell(Unit *pVictim, uint32 procAttacker, uint32 procVictim, uint32 procExtra, uint32 amount, WeaponAttackType attType, SpellEntry const *procSpell)
{
     // Not much to do if no flags are set.
    if (procAttacker)
        ProcDamageAndSpellFor(false,pVictim,procAttacker, procExtra,attType, procSpell, amount);
    // Now go on with a victim's events'n'auras
    // Not much to do if no flags are set or there is no victim
    if (pVictim && pVictim->isAlive() && procVictim)
        pVictim->ProcDamageAndSpellFor(true,this,procVictim, procExtra, attType, procSpell, amount);
}

void Unit::SendSpellMiss(Unit *target, uint32 spellID, SpellMissInfo missInfo)
{
    WorldPacket data(SMSG_SPELLLOGMISS, (4+8+1+4+8+1));
    data << uint32(spellID);
    data << GetObjectGuid();
    data << uint8(0);                                       // can be 0 or 1
    data << uint32(1);                                      // target count
    // for(i = 0; i < target count; ++i)
    data << target->GetObjectGuid();                        // target GUID
    data << uint8(missInfo);
    // end loop
    SendMessageToSet(&data, true);
}

void Unit::SendAttackStateUpdate(CalcDamageInfo *damageInfo)
{
    DEBUG_FILTER_LOG(LOG_FILTER_COMBAT, "WORLD: Sending SMSG_ATTACKERSTATEUPDATE");

    uint32 targetHealth = damageInfo->target->GetHealth();
    uint32 overkill = damageInfo->damage > targetHealth ? damageInfo->damage - targetHealth : 0;

    uint32 count = 1;
    WorldPacket data(SMSG_ATTACKERSTATEUPDATE, 16 + 45);    // we guess size
    data << uint32(damageInfo->HitInfo);
    data << damageInfo->attacker->GetPackGUID();
    data << damageInfo->target->GetPackGUID();
    data << uint32(damageInfo->damage);                     // Full damage
    data << uint32(overkill);                               // overkill value
    data << uint8(count);                                   // Sub damage count

    for(uint32 i = 0; i < count; ++i)
    {
        data << uint32(damageInfo->damageSchoolMask);       // School of sub damage
        data << float(damageInfo->damage);                  // sub damage
        data << uint32(damageInfo->damage);                 // Sub Damage
    }

    if (damageInfo->HitInfo & (HITINFO_ABSORB | HITINFO_ABSORB2))
    {
        for(uint32 i = 0; i < count; ++i)
            data << uint32(damageInfo->absorb);             // Absorb
    }

    if (damageInfo->HitInfo & (HITINFO_RESIST | HITINFO_RESIST2))
    {
        for(uint32 i = 0; i < count; ++i)
            data << uint32(damageInfo->resist);             // Resist
    }

    data << uint8(damageInfo->TargetState);
    data << uint32(0);                                      // unknown, usually seen with -1, 0 and 1000
    data << uint32(0);                                      // spell id, seen with heroic strike and disarm as examples.
                                                            // HITINFO_NOACTION normally set if spell

    if (damageInfo->HitInfo & HITINFO_BLOCK)
        data << uint32(damageInfo->blocked_amount);

    if (damageInfo->HitInfo & HITINFO_UNK22)
        data << uint32(0);                                  // count of some sort?

    if (damageInfo->HitInfo & HITINFO_UNK0)
    {
        data << uint32(0);
        data << float(0);
        data << float(0);
        data << float(0);
        data << float(0);
        data << float(0);
        data << float(0);
        data << float(0);
        data << float(0);
        for(uint8 i = 0; i < 5; ++i)
        {
            data << float(0);
            data << float(0);
        }
        data << uint32(0);
    }

    SendMessageToSet( &data, true );
}

void Unit::SendAttackStateUpdate(uint32 HitInfo, Unit *target, uint8 /*SwingType*/, SpellSchoolMask damageSchoolMask, uint32 Damage, uint32 AbsorbDamage, uint32 Resist, VictimState TargetState, uint32 BlockedAmount)
{
    CalcDamageInfo dmgInfo;
    dmgInfo.HitInfo = HitInfo;
    dmgInfo.attacker = this;
    dmgInfo.target = target;
    dmgInfo.damage = Damage - AbsorbDamage - Resist - BlockedAmount;
    dmgInfo.damageSchoolMask = damageSchoolMask;
    dmgInfo.absorb = AbsorbDamage;
    dmgInfo.resist = Resist;
    dmgInfo.TargetState = TargetState;
    dmgInfo.blocked_amount = BlockedAmount;
    SendAttackStateUpdate(&dmgInfo);
}

void Unit::setPowerType(Powers new_powertype)
{
    SetByteValue(UNIT_FIELD_BYTES_0, 3, new_powertype);

    if (GetTypeId() == TYPEID_PLAYER)
    {
        if(((Player*)this)->GetGroup())
            ((Player*)this)->SetGroupUpdateFlag(GROUP_UPDATE_FLAG_POWER_TYPE);
    }
    else if(((Creature*)this)->IsPet())
    {
        Pet *pet = ((Pet*)this);
        if (pet->isControlled())
        {
            Unit *owner = GetOwner();
            if (owner && (owner->GetTypeId() == TYPEID_PLAYER) && ((Player*)owner)->GetGroup())
                ((Player*)owner)->SetGroupUpdateFlag(GROUP_UPDATE_FLAG_PET_POWER_TYPE);
        }
    }

    switch(new_powertype)
    {
        default:
        case POWER_MANA:
            break;
        case POWER_RAGE:
            SetMaxPower(POWER_RAGE,GetCreatePowers(POWER_RAGE));
            SetPower(   POWER_RAGE,0);
            break;
        case POWER_FOCUS:
            SetMaxPower(POWER_FOCUS,GetCreatePowers(POWER_FOCUS));
            SetPower(   POWER_FOCUS,GetCreatePowers(POWER_FOCUS));
            break;
        case POWER_ENERGY:
            SetMaxPower(POWER_ENERGY,GetCreatePowers(POWER_ENERGY));
            break;
        case POWER_HAPPINESS:
            SetMaxPower(POWER_HAPPINESS,GetCreatePowers(POWER_HAPPINESS));
            SetPower(POWER_HAPPINESS,GetCreatePowers(POWER_HAPPINESS));
            break;
    }
}

FactionTemplateEntry const* Unit::getFactionTemplateEntry() const
{
    FactionTemplateEntry const* entry = sFactionTemplateStore.LookupEntry(getFaction());
    if(!entry)
    {
        static ObjectGuid guid;                             // prevent repeating spam same faction problem

        if (GetObjectGuid() != guid)
        {
            sLog.outError("%s have invalid faction (faction template id) #%u", GetGuidStr().c_str(), getFaction());
            guid = GetObjectGuid();
        }
    }
    return entry;
}

bool Unit::IsHostileTo(Unit const* unit) const
{
    // always non-hostile to self
    if (unit == this)
        return false;

    // always non-hostile to GM in GM mode
    if (unit->GetTypeId() == TYPEID_PLAYER && ((Player const*)unit)->isGameMaster())
        return false;

    // always hostile to enemy
    if (getVictim() == unit || unit->getVictim() == this)
        return true;

    // test pet/charm masters instead pers/charmeds
    Unit const* testerOwner = GetCharmerOrOwner();
    Unit const* targetOwner = unit->GetCharmerOrOwner();

    // always hostile to owner's enemy
    if (testerOwner && (testerOwner->getVictim() == unit || unit->getVictim() == testerOwner))
        return true;

    // always hostile to enemy owner
    if (targetOwner && (getVictim() == targetOwner || targetOwner->getVictim() == this))
        return true;

    // always hostile to owner of owner's enemy
    if (testerOwner && targetOwner && (testerOwner->getVictim() == targetOwner || targetOwner->getVictim() == testerOwner))
        return true;

    Unit const* tester = testerOwner ? testerOwner : this;
    Unit const* target = targetOwner ? targetOwner : unit;

    // always non-hostile to target with common owner, or to owner/pet
    if (tester == target)
        return false;

    // special cases (Duel, etc)
    if (tester->GetTypeId() == TYPEID_PLAYER && target->GetTypeId() == TYPEID_PLAYER)
    {
        Player const* pTester = (Player const*)tester;
        Player const* pTarget = (Player const*)target;

        // Duel
        if (pTester->IsInDuelWith(pTarget))
            return true;

        // Group
        if (pTester->GetGroup() && pTester->GetGroup() == pTarget->GetGroup())
            return false;

        // Sanctuary
        if (pTarget->HasByteFlag(UNIT_FIELD_BYTES_2, 1, UNIT_BYTE2_FLAG_SANCTUARY) && pTester->HasByteFlag(UNIT_FIELD_BYTES_2, 1, UNIT_BYTE2_FLAG_SANCTUARY))
            return false;

        // PvP FFA state
        if (pTester->IsFFAPvP() && pTarget->IsFFAPvP())
            return true;

        //= PvP states
        // Green/Blue (can't attack)
        if (pTester->GetTeam() == pTarget->GetTeam())
            return false;

        // Red (can attack) if true, Blue/Yellow (can't attack) in another case
        return pTester->IsPvP() && pTarget->IsPvP();
    }

    // faction base cases
    FactionTemplateEntry const*tester_faction = tester->getFactionTemplateEntry();
    FactionTemplateEntry const*target_faction = target->getFactionTemplateEntry();
    if(!tester_faction || !target_faction)
        return false;

    if (target->isAttackingPlayer() && tester->IsContestedGuard())
        return true;

    // PvC forced reaction and reputation case
    if (tester->GetTypeId()==TYPEID_PLAYER)
    {
        // forced reaction
        if (target_faction->faction)
        {
            if (ReputationRank const* force =((Player*)tester)->GetReputationMgr().GetForcedRankIfAny(target_faction))
                return *force <= REP_HOSTILE;

            // if faction have reputation then hostile state for tester at 100% dependent from at_war state
            if (FactionEntry const* raw_target_faction = sFactionStore.LookupEntry(target_faction->faction))
                if (FactionState const* factionState = ((Player*)tester)->GetReputationMgr().GetState(raw_target_faction))
                    return (factionState->Flags & FACTION_FLAG_AT_WAR);
        }
    }
    // CvP forced reaction and reputation case
    else if (target->GetTypeId()==TYPEID_PLAYER)
    {
        // forced reaction
        if (tester_faction->faction)
        {
            if (ReputationRank const* force = ((Player*)target)->GetReputationMgr().GetForcedRankIfAny(tester_faction))
                return *force <= REP_HOSTILE;

            // apply reputation state
            FactionEntry const* raw_tester_faction = sFactionStore.LookupEntry(tester_faction->faction);
            if (raw_tester_faction && raw_tester_faction->reputationListID >=0 )
                return ((Player const*)target)->GetReputationMgr().GetRank(raw_tester_faction) <= REP_HOSTILE;
        }
    }

    // common faction based case (CvC,PvC,CvP)
    return tester_faction->IsHostileTo(*target_faction);
}

bool Unit::IsFriendlyTo(Unit const* unit) const
{
    if (!unit)
        return true;

    // always friendly to self
    if (unit == this)
        return true;

    // always friendly to GM in GM mode
    if (unit->GetTypeId() == TYPEID_PLAYER && ((Player const*)unit)->isGameMaster())
        return true;

    // always non-friendly to enemy
    if (getVictim() == unit || unit->getVictim() == this)
        return false;

    // test pet/charm masters instead pers/charmeds
    Unit const* testerOwner = GetCharmerOrOwner();
    Unit const* targetOwner = unit->GetCharmerOrOwner();

    // always non-friendly to owner's enemy
    if (testerOwner && (testerOwner->getVictim() == unit || unit->getVictim() == testerOwner))
        return false;

    // always non-friendly to enemy owner
    if (targetOwner && (getVictim() == targetOwner || targetOwner->getVictim() == this))
        return false;

    // always non-friendly to owner of owner's enemy
    if (testerOwner && targetOwner && (testerOwner->getVictim() == targetOwner || targetOwner->getVictim() == testerOwner))
        return false;

    Unit const* tester = testerOwner ? testerOwner : this;
    Unit const* target = targetOwner ? targetOwner : unit;

    // always friendly to target with common owner, or to owner/pet
    if (tester == target)
        return true;

    // special cases (Duel)
    if (tester->GetTypeId() == TYPEID_PLAYER && target->GetTypeId() == TYPEID_PLAYER)
    {
        Player const* pTester = (Player const*)tester;
        Player const* pTarget = (Player const*)target;

        // Duel
        if (pTester->IsInDuelWith(pTarget))
            return false;

        // Group
        if (pTester->GetGroup() && pTester->GetGroup() == pTarget->GetGroup())
            return true;

        // Sanctuary
        if (pTarget->HasByteFlag(UNIT_FIELD_BYTES_2, 1, UNIT_BYTE2_FLAG_SANCTUARY) && pTester->HasByteFlag(UNIT_FIELD_BYTES_2, 1, UNIT_BYTE2_FLAG_SANCTUARY))
            return true;

        // PvP FFA state
        if (pTester->IsFFAPvP() && pTarget->IsFFAPvP())
            return false;

        //= PvP states
        // Green/Blue (non-attackable)
        if (pTester->GetTeam() == pTarget->GetTeam())
            return true;

        // Blue (friendly/non-attackable) if not PVP, or Yellow/Red in another case (attackable)
        return !pTarget->IsPvP();
    }

    // faction base cases
    FactionTemplateEntry const*tester_faction = tester->getFactionTemplateEntry();
    FactionTemplateEntry const*target_faction = target->getFactionTemplateEntry();
    if(!tester_faction || !target_faction)
        return false;

    if (target->isAttackingPlayer() && tester->IsContestedGuard())
        return false;

    // PvC forced reaction and reputation case
    if (tester->GetTypeId()==TYPEID_PLAYER)
    {
        // forced reaction
        if (target_faction->faction)
        {
            if (ReputationRank const* force =((Player*)tester)->GetReputationMgr().GetForcedRankIfAny(target_faction))
                return *force >= REP_FRIENDLY;

            // if faction have reputation then friendly state for tester at 100% dependent from at_war state
            if (FactionEntry const* raw_target_faction = sFactionStore.LookupEntry(target_faction->faction))
                if (FactionState const* factionState = ((Player*)tester)->GetReputationMgr().GetState(raw_target_faction))
                    return !(factionState->Flags & FACTION_FLAG_AT_WAR);
        }
    }
    // CvP forced reaction and reputation case
    else if (target->GetTypeId()==TYPEID_PLAYER)
    {
        // forced reaction
        if (tester_faction->faction)
        {
            if (ReputationRank const* force =((Player*)target)->GetReputationMgr().GetForcedRankIfAny(tester_faction))
                return *force >= REP_FRIENDLY;

            // apply reputation state
            if (FactionEntry const* raw_tester_faction = sFactionStore.LookupEntry(tester_faction->faction))
                if (raw_tester_faction->reputationListID >=0 )
                    return ((Player const*)target)->GetReputationMgr().GetRank(raw_tester_faction) >= REP_FRIENDLY;
        }
    }

    // common faction based case (CvC,PvC,CvP)
    return tester_faction->IsFriendlyTo(*target_faction);
}

bool Unit::IsHostileToPlayers() const
{
    FactionTemplateEntry const* my_faction = getFactionTemplateEntry();
    if(!my_faction || !my_faction->faction)
        return false;

    FactionEntry const* raw_faction = sFactionStore.LookupEntry(my_faction->faction);
    if (raw_faction && raw_faction->reputationListID >=0 )
        return false;

    return my_faction->IsHostileToPlayers();
}

bool Unit::IsNeutralToAll() const
{
    FactionTemplateEntry const* my_faction = getFactionTemplateEntry();
    if(!my_faction || !my_faction->faction)
        return true;

    FactionEntry const* raw_faction = sFactionStore.LookupEntry(my_faction->faction);
    if (raw_faction && raw_faction->reputationListID >=0 )
        return false;

    return my_faction->IsNeutralToAll();
}

Unit* Unit::getAttackerForHelper()
{
    if (getVictim())
        return getVictim();

    if (!IsInCombat())
        return NULL;

    ObjectGuidSet attackers = GetMap()->GetAttackersFor(GetObjectGuid());
    if (!attackers.empty())
    {
        for(ObjectGuidSet::const_iterator itr = attackers.begin(); itr != attackers.end();)
        {
            ObjectGuid guid = *itr++;
            Unit* attacker = GetMap()->GetUnit(guid);
            if (!attacker || !attacker->isAlive())
                GetMap()->RemoveAttackerFor(GetObjectGuid(),guid);
            else
                return attacker;
        }
    }
    return NULL;
}

bool Unit::Attack(Unit *victim, bool meleeAttack)
{
    if(!victim || victim == this)
        return false;

    // dead units can neither attack nor be attacked
    if(!isAlive() || !victim->IsInWorld() || !victim->isAlive())
        return false;

    // player cannot attack while mounted or in vehicle (exclude special vehicles)if
    if (GetTypeId()==TYPEID_PLAYER && (IsMounted() ||
        (GetVehicle() && (!GetVehicle()->GetSeatInfo(this) ||
        !(GetVehicle()->GetSeatInfo(this)->m_flags & (SEAT_FLAG_CAN_CAST | SEAT_FLAG_CAN_ATTACK))))))
        return false;

    // nobody can attack GM in GM-mode
    if (victim->GetTypeId()==TYPEID_PLAYER)
    {
        if(((Player*)victim)->isGameMaster())
            return false;
    }
    else
    {
        if(((Creature*)victim)->IsInEvadeMode())
            return false;
    }

    // remove SPELL_AURA_MOD_UNATTACKABLE at attack (in case non-interruptible spells stun aura applied also that not let attack)
    if (HasAuraType(SPELL_AURA_MOD_UNATTACKABLE))
        RemoveSpellsCausingAura(SPELL_AURA_MOD_UNATTACKABLE);

    // in fighting already
    if (m_attackingGuid)
    {
        if (m_attackingGuid == victim->GetObjectGuid())
        {
            // switch to melee attack from ranged/magic
            if ( meleeAttack && !hasUnitState(UNIT_STAT_MELEE_ATTACKING) )
            {
                addUnitState(UNIT_STAT_MELEE_ATTACKING);
                SendMeleeAttackStart(victim);
                return true;
            }
            return false;
        }

        // remove old target data
        AttackStop(true);
    }
    // new battle
    else
    {
        // set position before any AI calls/assistance
        if (GetTypeId()==TYPEID_UNIT)
            ((Creature*)this)->SetCombatStartPosition(GetPositionX(), GetPositionY(), GetPositionZ());
    }

    if (!GetMap())
        return false;

    // Set our target
    SetTargetGuid(victim->GetObjectGuid());

    if (meleeAttack)
        addUnitState(UNIT_STAT_MELEE_ATTACKING);

    m_attackingGuid = victim->GetObjectGuid();

    GetMap()->AddAttackerFor(m_attackingGuid,GetObjectGuid());

    if (GetTypeId() == TYPEID_UNIT)
    {
        ((Creature*)this)->SendAIReaction(AI_REACTION_HOSTILE);
        ((Creature*)this)->CallAssistance();
    }

    // delay offhand weapon attack to next attack time
    if (haveOffhandWeapon())
        resetAttackTimer(OFF_ATTACK);

    if (meleeAttack)
        SendMeleeAttackStart(victim);

    return true;
}

void Unit::AttackedBy(Unit *attacker)
{
    if (IsFriendlyTo(attacker) || attacker->IsFriendlyTo(this))
        return;

    // trigger AI reaction
    if (GetTypeId() == TYPEID_UNIT && ((Creature*)this)->AI())
    {
        ((Creature*)this)->AI()->AttackedBy(attacker);
        if (!isInCombat())
        {
            AddThreat(attacker);
            SetInCombatWith(attacker);
            attacker->SetInCombatWith(this);
        }
    }

    // trigger pet AI reaction
    if (attacker->IsHostileTo(this))
    {
        GroupPetList m_groupPets = GetPets();
        if (!m_groupPets.empty())
        {
            for (GroupPetList::const_iterator itr = m_groupPets.begin(); itr != m_groupPets.end(); ++itr)
                if (Pet* _pet = GetMap()->GetPet(*itr))
                    _pet->AttackedBy(attacker);
        }
    }
}

bool Unit::AttackStop(bool targetSwitch /*=false*/)
{
    if (!m_attackingGuid || !GetMap())
        return false;

    Unit* victim = GetMap()->GetUnit(m_attackingGuid);
    GetMap()->RemoveAttackerFor(m_attackingGuid,GetObjectGuid());
    m_attackingGuid.Clear();

    // Clear our target
    SetTargetGuid(ObjectGuid());

    clearUnitState(UNIT_STAT_MELEE_ATTACKING);

    InterruptSpell(CURRENT_MELEE_SPELL);

    // reset only at real combat stop
    if(!targetSwitch && GetTypeId()==TYPEID_UNIT )
    {
        ((Creature*)this)->SetNoCallAssistance(false);

        if (((Creature*)this)->HasSearchedAssistance())
        {
            ((Creature*)this)->SetNoSearchAssistance(false);
            UpdateSpeed(MOVE_RUN, false);
        }
    }

    SendMeleeAttackStop(victim);

    return true;
}

void Unit::CombatStop(bool includingCast)
{
    if (includingCast && IsNonMeleeSpellCasted(false))
        InterruptNonMeleeSpells(false);

    AttackStop();
    RemoveAllAttackers();

    if( GetTypeId()==TYPEID_PLAYER )
        ((Player*)this)->SendAttackSwingCancelAttack();     // melee and ranged forced attack cancel
    else if (GetTypeId() == TYPEID_UNIT)
    {
        if (((Creature*)this)->GetTemporaryFactionFlags() & TEMPFACTION_RESTORE_COMBAT_STOP)
            ((Creature*)this)->ClearTemporaryFaction();
    }

    ClearInCombat();
}

struct CombatStopWithPetsHelper
{
    explicit CombatStopWithPetsHelper(bool _includingCast) : includingCast(_includingCast) {}
    void operator()(Unit* unit) const { unit->CombatStop(includingCast); }
    bool includingCast;
};

void Unit::CombatStopWithPets(bool includingCast)
{
    CombatStop(includingCast);
    CallForAllControlledUnits(CombatStopWithPetsHelper(includingCast), CONTROLLED_PET|CONTROLLED_GUARDIANS|CONTROLLED_CHARM);
}

struct IsAttackingPlayerHelper
{
    explicit IsAttackingPlayerHelper() {}
    bool operator()(Unit const* unit) const { return unit->isAttackingPlayer(); }
};

bool Unit::isAttackingPlayer() const
{
    if (hasUnitState(UNIT_STAT_ATTACK_PLAYER))
        return true;

    return CheckAllControlledUnits(IsAttackingPlayerHelper(), CONTROLLED_PET|CONTROLLED_TOTEMS|CONTROLLED_GUARDIANS|CONTROLLED_CHARM);
}

void Unit::RemoveAllAttackers()
{
    if (!GetMap())
        return;

    ObjectGuidSet attackers = GetMap()->GetAttackersFor(GetObjectGuid());

    for (ObjectGuidSet::const_iterator itr = attackers.begin(); itr != attackers.end(); ++itr)
    {
        Unit* attacker = GetMap()->GetUnit(*itr);
        if(!attacker || !attacker->AttackStop())
        {
            sLog.outError("WORLD: Unit has an attacker that isn't attacking it!");
            GetMap()->RemoveAttackerFor(GetObjectGuid(),*itr);
        }
    }
    GetMap()->RemoveAllAttackersFor(GetObjectGuid());
}

bool Unit::HasAuraStateForCaster(AuraState flag, ObjectGuid casterGuid) const
{
    if (!HasAuraState(flag))
        return false;

    // single per-caster aura state
    if (flag == AURA_STATE_CONFLAGRATE)
    {
        Unit::AuraList const& dotList = GetAurasByType(SPELL_AURA_PERIODIC_DAMAGE);
        for (Unit::AuraList::const_iterator i = dotList.begin(); i != dotList.end(); ++i)
        {
            if ((*i)->GetCasterGuid() == casterGuid &&
                //  Immolate or Shadowflame
                (*i)->GetSpellProto()->IsFitToFamily<SPELLFAMILY_WARLOCK, CF_WARLOCK_IMMOLATE, CF_WARLOCK_SHADOWFLAME2>())
            {
                return true;
            }
        }

        return false;
    }

    return true;
}

void Unit::ModifyAuraState(AuraState flag, bool apply)
{
    if (apply)
    {
        if (!HasFlag(UNIT_FIELD_AURASTATE, 1<<(flag-1)))
        {
            SetFlag(UNIT_FIELD_AURASTATE, 1<<(flag-1));
            if (GetTypeId() == TYPEID_PLAYER)
            {
                const PlayerSpellMap& sp_list = ((Player*)this)->GetSpellMap();
                for (PlayerSpellMap::const_iterator itr = sp_list.begin(); itr != sp_list.end(); ++itr)
                {
                    if (itr->second.state == PLAYERSPELL_REMOVED) continue;
                    SpellEntry const *spellInfo = sSpellStore.LookupEntry(itr->first);
                    if (!spellInfo || !IsPassiveSpell(spellInfo)) continue;
                    if (AuraState(spellInfo->CasterAuraState) == flag)
                        CastSpell(this, itr->first, true, NULL);
                }
            }
        }
    }
    else
    {
        if (HasFlag(UNIT_FIELD_AURASTATE,1<<(flag-1)))
        {
            RemoveFlag(UNIT_FIELD_AURASTATE, 1<<(flag-1));

            if (flag != AURA_STATE_ENRAGE)                  // enrage aura state triggering continues auras
            {
                Unit::SpellAuraHolderMap& tAuras = GetSpellAuraHolderMap();
                for (Unit::SpellAuraHolderMap::iterator itr = tAuras.begin(); itr != tAuras.end();)
                {
                    SpellEntry const* spellProto = (*itr).second->GetSpellProto();
                    if (AuraState(spellProto->CasterAuraState) == flag)
                    {
                        RemoveSpellAuraHolder(itr->second);
                        itr = tAuras.begin();
                    }
                    else
                        ++itr;
                }
            }
        }
    }
}

Unit *Unit::GetOwner() const
{
    if (ObjectGuid ownerid = GetOwnerGuid())
        return ObjectAccessor::GetUnit(*this, ownerid);
    return NULL;
}

Unit *Unit::GetCharmer() const
{
    if (ObjectGuid charmerid = GetCharmerGuid())
        return ObjectAccessor::GetUnit(*this, charmerid);
    return NULL;
}

Unit *Unit::GetCreator() const
{
    ObjectGuid creatorid = GetCreatorGuid();
    if(!creatorid.IsEmpty())
        return ObjectAccessor::GetUnit(*this, creatorid);
    return NULL;
}

bool Unit::IsCharmerOrOwnerPlayerOrPlayerItself() const
{
    if (GetTypeId()==TYPEID_PLAYER)
        return true;

    return GetCharmerOrOwnerGuid().IsPlayer();
}

Player* Unit::GetCharmerOrOwnerPlayerOrPlayerItself()
{
    ObjectGuid guid = GetCharmerOrOwnerGuid();
    if (guid.IsPlayer())
        return ObjectAccessor::FindPlayer(guid);

    return GetTypeId()==TYPEID_PLAYER ? (Player*)this : NULL;
}

Player const* Unit::GetCharmerOrOwnerPlayerOrPlayerItself() const
{
    ObjectGuid guid = GetCharmerOrOwnerGuid();
    if (guid.IsPlayer())
        return ObjectAccessor::FindPlayer(guid);

    return GetTypeId() == TYPEID_PLAYER ? (Player const*)this : NULL;
}

Pet* Unit::GetPet() const
{
    if (ObjectGuid pet_guid = GetPetGuid())
    {
        if (IsInWorld())
        {
            if (Pet* pet = GetMap()->GetPet(pet_guid))
                return pet;
        }

        sLog.outError("Unit::GetPet: %s not exist.", pet_guid.GetString().c_str());
        const_cast<Unit*>(this)->SetPet(0);
    }

    return NULL;
}

Pet* Unit::_GetPet(ObjectGuid guid) const
{
    return GetMap() ? GetMap()->GetPet(guid) : NULL;
}

void Unit::RemoveMiniPet()
{
    if (Pet* pet = GetMiniPet())
        pet->Unsummon(PET_SAVE_AS_DELETED,this);
    else
        SetCritterGuid(ObjectGuid());
}

Pet* Unit::GetMiniPet() const
{
    if (!GetCritterGuid())
        return NULL;

    return GetMap()->GetPet(GetCritterGuid());
}

Unit* Unit::GetCharm() const
{
    if (ObjectGuid charm_guid = GetCharmGuid())
    {
        if (Unit* pet = ObjectAccessor::GetUnit(*this, charm_guid))
            return pet;

        sLog.outError("Unit::GetCharm: Charmed %s not exist.", charm_guid.GetString().c_str());
        const_cast<Unit*>(this)->SetCharm(NULL);
    }

    return NULL;
}

void Unit::Uncharm()
{
    if (Unit* charm = GetCharm())
    {
        charm->RemoveSpellsCausingAura(SPELL_AURA_MOD_CHARM);
        charm->RemoveSpellsCausingAura(SPELL_AURA_MOD_POSSESS);
        charm->RemoveSpellsCausingAura(SPELL_AURA_MOD_POSSESS_PET);
        charm->SetCharmerGuid(ObjectGuid());
    }
}

float Unit::GetCombatDistance( const Unit* target ) const
{
    if (!target)
        return 0.0f;

    float radius = target->GetFloatValue(UNIT_FIELD_COMBATREACH) + GetFloatValue(UNIT_FIELD_COMBATREACH);
    float dx = GetPositionX() - target->GetPositionX();
    float dy = GetPositionY() - target->GetPositionY();
    float dz = GetPositionZ() - target->GetPositionZ();
    float dist = sqrt((dx*dx) + (dy*dy) + (dz*dz)) - radius;
    return ( dist > 0 ? dist : 0);
}

void Unit::SetPet(Pet* pet)
{
    if (pet)
    {
        SetPetGuid(pet->GetObjectGuid()) ;  //Using last pet guid for player
        AddPetToList(pet);
    }
    else
        SetPetGuid(ObjectGuid());

    if ((!pet || !pet->GetPetCounter()) && GetTypeId() == TYPEID_PLAYER)
        ((Player*)this)->SendPetGUIDs();
}

void Unit::SetCharm(Unit* pet)
{
    SetCharmGuid(pet ? pet->GetObjectGuid() : ObjectGuid());
}

void Unit::AddPetToList(Pet* pet)
{
    if (pet)
        m_groupPets.insert(pet->GetObjectGuid());
}

void Unit::RemovePetFromList(Pet* pet)
{
    m_groupPets.erase(pet->GetObjectGuid());

    GroupPetList m_groupPetsTmp = GetPets();
    for(GroupPetList::const_iterator itr = m_groupPetsTmp.begin(); itr != m_groupPetsTmp.end(); ++itr)
    {
        Pet* _pet = GetMap()->GetPet(*itr);
        if (!_pet)
            m_groupPets.erase(*itr);
    }
}

void Unit::AddGuardian( Pet* pet )
{
    m_guardianPets.insert(pet->GetObjectGuid());
}

void Unit::RemoveGuardian( Pet* pet )
{
    if (GetTypeId() == TYPEID_PLAYER)
    {
        uint32 SpellID = pet->GetCreateSpellID();
        SpellEntry const *spellInfo = sSpellStore.LookupEntry(SpellID);
        if (spellInfo && spellInfo->Attributes & SPELL_ATTR_DISABLED_WHILE_ACTIVE)
        {
            ((Player*)this)->SendCooldownEvent(spellInfo);
        }
    }
    m_guardianPets.erase(pet->GetObjectGuid());
}

void Unit::RemoveGuardians()
{
    if (m_guardianPets.empty())
        return;

    while (!m_guardianPets.empty())
    {
        ObjectGuid guid = *m_guardianPets.begin();

        if (Pet* pet = GetMap()->GetPet(guid))
            pet->Unsummon(PET_SAVE_AS_DELETED, this); // can remove pet guid from m_guardianPets

        m_guardianPets.erase(guid);
    }

}

Pet* Unit::FindGuardianWithEntry(uint32 entry)
{
    for (GuardianPetList::const_iterator itr = m_guardianPets.begin(); itr != m_guardianPets.end(); ++itr)
        if (Pet* pet = GetMap()->GetPet(*itr))
            if (pet->GetEntry() == entry)
                return pet;

    return NULL;
}

Pet* Unit::GetProtectorPet()
{
    for (GuardianPetList::const_iterator itr = m_guardianPets.begin(); itr != m_guardianPets.end(); ++itr)
        if (Pet* pet = GetMap()->GetPet(*itr))
            if (pet->getPetType() == PROTECTOR_PET)
                return pet;

    return NULL;
}

Unit* Unit::_GetTotem(TotemSlot slot) const
{
    return GetTotem(slot);
}

Totem* Unit::GetTotem(TotemSlot slot ) const
{
    if (slot >= MAX_TOTEM_SLOT || !IsInWorld() || !m_TotemSlot[slot])
        return NULL;

    Creature *totem = GetMap()->GetCreature(m_TotemSlot[slot]);
    return totem && totem->IsTotem() ? (Totem*)totem : NULL;
}

bool Unit::IsAllTotemSlotsUsed() const
{
    for (int i = 0; i < MAX_TOTEM_SLOT; ++i)
        if (!m_TotemSlot[i])
            return false;
    return true;
}

void Unit::_AddTotem(TotemSlot slot, Totem* totem)
{
    m_TotemSlot[slot] = totem->GetObjectGuid();
}

void Unit::_RemoveTotem(Totem* totem)
{
    for(int i = 0; i < MAX_TOTEM_SLOT; ++i)
    {
        if (m_TotemSlot[i] == totem->GetObjectGuid())
        {
            m_TotemSlot[i].Clear();
            break;
        }
    }
}

void Unit::UnsummonAllTotems()
{
    for (int i = 0; i < MAX_TOTEM_SLOT; ++i)
        if (Totem* totem = GetTotem(TotemSlot(i)))
            totem->UnSummon();
}

int32 Unit::DealHeal(Unit *pVictim, uint32 addhealth, SpellEntry const *spellProto, bool critical, uint32 absorb)
{
    int32 gain = pVictim->ModifyHealth(int32(addhealth));

    Unit* unit = this;

    if ( GetTypeId()==TYPEID_UNIT && ((Creature*)this)->IsTotem() && ((Totem*)this)->GetTotemType()!=TOTEM_STATUE)
        unit = GetOwner();

    if (unit->GetTypeId()==TYPEID_PLAYER)
    {
        // overheal = addhealth - gain
        unit->SendHealSpellLog(pVictim, spellProto->Id, addhealth, addhealth - gain, critical, absorb);

        if (BattleGround *bg = ((Player*)unit)->GetBattleGround())
            bg->UpdatePlayerScore((Player*)unit, SCORE_HEALING_DONE, gain);

        // use the actual gain, as the overheal shall not be counted, skip gain 0 (it ignored anyway in to criteria)
        if (gain)
            ((Player*)unit)->GetAchievementMgr().UpdateAchievementCriteria(ACHIEVEMENT_CRITERIA_TYPE_HEALING_DONE, gain, 0, pVictim);

        ((Player*)unit)->GetAchievementMgr().UpdateAchievementCriteria(ACHIEVEMENT_CRITERIA_TYPE_HIGHEST_HEAL_CASTED, addhealth);
    }

    if (pVictim->GetTypeId()==TYPEID_PLAYER)
    {
        ((Player*)pVictim)->GetAchievementMgr().UpdateAchievementCriteria(ACHIEVEMENT_CRITERIA_TYPE_TOTAL_HEALING_RECEIVED, gain);
        ((Player*)pVictim)->GetAchievementMgr().UpdateAchievementCriteria(ACHIEVEMENT_CRITERIA_TYPE_HIGHEST_HEALING_RECEIVED, addhealth);
    }

    return gain;
}

Unit* Unit::SelectMagnetTarget(Unit *victim, Spell* spell, SpellEffectIndex eff)
{
    if(!victim)
        return NULL;

    // Magic case
    if (spell && (spell->m_spellInfo->PreventionType == SPELL_PREVENTION_TYPE_SILENCE ||
                  spell->m_spellInfo->DmgClass == SPELL_DAMAGE_CLASS_MAGIC ||
                  spell->m_spellInfo->DmgClass == SPELL_DAMAGE_CLASS_NONE ))
    {
        Unit::AuraList const& magnetAuras = victim->GetAurasByType(SPELL_AURA_SPELL_MAGNET);
        for(Unit::AuraList::const_iterator itr = magnetAuras.begin(); itr != magnetAuras.end(); ++itr)
        {
            if (Unit* magnet = (*itr)->GetCaster())
            {
                if (magnet->isAlive() && magnet->IsWithinLOSInMap(this) && spell->CheckTarget(magnet, eff))
                    return magnet;
            }
        }
    }
    // Melee && ranged case
    else
    {
        AuraList const& hitTriggerAuras = victim->GetAurasByType(SPELL_AURA_ADD_CASTER_HIT_TRIGGER);
        for(AuraList::const_iterator i = hitTriggerAuras.begin(); i != hitTriggerAuras.end(); ++i)
        {
            if (Unit* magnet = (*i)->GetCaster())
            {
                if (magnet->isAlive() && magnet->IsWithinLOSInMap(this) && (!spell || spell->CheckTarget(magnet, eff)))
                {
                    if (roll_chance_i((*i)->GetModifier()->m_amount))
                        return magnet;
                }
            }
        }
    }

    return victim;
}

void Unit::SendHealSpellLog(Unit *pVictim, uint32 SpellID, uint32 Damage, uint32 OverHeal, bool critical, uint32 absorb)
{
    // we guess size
    WorldPacket data(SMSG_SPELLHEALLOG, (8+8+4+4+1));
    data << pVictim->GetPackGUID();
    data << GetPackGUID();
    data << uint32(SpellID);
    data << uint32(Damage);
    data << uint32(OverHeal);
    data << uint32(absorb);
    data << uint8(critical ? 1 : 0);
    data << uint8(0);                                       // unused in client?
    SendMessageToSet(&data, true);
}

void Unit::SendEnergizeSpellLog(Unit *pVictim, uint32 SpellID, uint32 Damage, Powers powertype)
{
    WorldPacket data(SMSG_SPELLENERGIZELOG, (8+8+4+4+4+1));
    data << pVictim->GetPackGUID();
    data << GetPackGUID();
    data << uint32(SpellID);
    data << uint32(powertype);
    data << uint32(Damage);
    SendMessageToSet(&data, true);
}

void Unit::EnergizeBySpell(Unit *pVictim, uint32 SpellID, uint32 Damage, Powers powertype)
{
    // don't energize isolated units (banished)
    if (pVictim->hasUnitState(UNIT_STAT_ISOLATED))
        return;

    SendEnergizeSpellLog(pVictim, SpellID, Damage, powertype);
    // needs to be called after sending spell log
    pVictim->ModifyPower(powertype, Damage);
}

int32 Unit::SpellBonusWithCoeffs(SpellEntry const *spellProto, int32 total, int32 benefit, int32 ap_benefit,  DamageEffectType damagetype, bool donePart, float defCoeffMod)
{
    // Distribute Damage over multiple effects, reduce by AoE
    float coeff;

    // Not apply this to creature casted spells
    if (GetTypeId()==TYPEID_UNIT && !((Creature*)this)->IsPet())
        coeff = 1.0f;
    // Check for table values
    else if (SpellBonusEntry const* bonus = sSpellMgr.GetSpellBonusData(spellProto->Id))
    {
        coeff = damagetype == DOT ? bonus->dot_damage : bonus->direct_damage;

        // apply ap bonus at done part calculation only (it flat total mod so common with taken)
        if (donePart && (bonus->ap_bonus || bonus->ap_dot_bonus))
        {
            float ap_bonus = damagetype == DOT ? bonus->ap_dot_bonus : bonus->ap_bonus;

            // Impurity
            if (GetTypeId() == TYPEID_PLAYER && spellProto->SpellFamilyName == SPELLFAMILY_DEATHKNIGHT)
            {
                if (SpellEntry const* spell = ((Player*)this)->GetKnownTalentRankById(2005))
                    ap_bonus += ((spell->CalculateSimpleValue(EFFECT_INDEX_0) * ap_bonus) / 100.0f);
            }

            total += int32(ap_bonus * (GetTotalAttackPowerValue(IsSpellRequiresRangedAP(spellProto) ? RANGED_ATTACK : BASE_ATTACK) + ap_benefit));
        }
    }
    // Default calculation
    else if (benefit)
        coeff = CalculateDefaultCoefficient(spellProto, damagetype) * defCoeffMod;

    if (benefit)
    {
        float LvlPenalty = CalculateLevelPenalty(spellProto);

        // Spellmod SpellDamage
        if (Player* modOwner = GetSpellModOwner())
        {
            coeff *= 100.0f;
            modOwner->ApplySpellMod(spellProto->Id,SPELLMOD_SPELL_BONUS_DAMAGE, coeff);
            coeff /= 100.0f;
        }

        total += int32(benefit * coeff * LvlPenalty);
    }

    return total;
};

/**
 * Calculates caster part of spell damage bonuses,
 * also includes different bonuses dependent from target auras
 */
uint32 Unit::SpellDamageBonusDone(Unit *pVictim, SpellEntry const *spellProto, uint32 pdamage, DamageEffectType damagetype, uint32 stack)
{
    if(!spellProto || !pVictim || !pVictim->GetMap() || damagetype==DIRECT_DAMAGE || spellProto->AttributesEx6 & SPELL_ATTR_EX6_NO_DMG_MODS)
        return pdamage;

    // conflagrate gets damage mods from previously calculated immolate aura damage tick
    if (spellProto->IsFitToFamily<SPELLFAMILY_WARLOCK, CF_WARLOCK_CONFLAGRATE>())
        return pdamage;

    if (!IsInWorld())
        return pdamage;

    MAPLOCK_READ(this,MAP_LOCK_TYPE_AURAS);

    // For totems get damage bonus from owner (statue isn't totem in fact)
    if ( GetTypeId()==TYPEID_UNIT && ((Creature*)this)->IsTotem() && ((Totem*)this)->GetTotemType()!=TOTEM_STATUE)
    {
        if (Unit* owner = GetOwner())
        {
            MAPLOCK_READ1(owner,MAP_LOCK_TYPE_AURAS);
            return owner->SpellDamageBonusDone(pVictim, spellProto, pdamage, damagetype);
        }
    }

    float DoneTotalMod = 1.0f;
    int32 DoneTotal = 0;

    // Creature damage
    if ( GetTypeId() == TYPEID_UNIT && !((Creature*)this)->IsPet() )
        DoneTotalMod *= ((Creature*)this)->GetSpellDamageMod(((Creature*)this)->GetCreatureInfo()->rank);

    float nonStackingPos = 0.0f;
    float nonStackingNeg = 0.0f;

    AuraList const& mModDamagePercentDone = GetAurasByType(SPELL_AURA_MOD_DAMAGE_PERCENT_DONE);
    for(AuraList::const_iterator i = mModDamagePercentDone.begin(); i != mModDamagePercentDone.end(); ++i)
    {
        Aura* aura = *i;
        if (!aura || !aura->GetModifier() || !(aura->GetModifier()->m_miscvalue & GetSpellSchoolMask(spellProto)))
            continue;

        SpellAuraHolderPtr holder = aura->GetHolder();
        if (!holder || holder->IsDeleted())
            continue;

        int32 calculatedBonus = aura->GetModifier()->m_amount;

        if (holder->GetSpellProto()->EquippedItemClass != -1 ||
                                                            // -1 == any item class (not wand then)
            holder->GetSpellProto()->EquippedItemInventoryTypeMask != 0 )
                                                            // 0 == any inventory type (not wand then)
            continue;

        // bonus stored in another auras basepoints
        if (calculatedBonus == 0)
        {
            // Clearcasting - bonus from Elemental Oath
            if (aura->GetSpellProto()->Id == 16246)
            {
                AuraList const& aurasCrit = GetAurasByType(SPELL_AURA_MOD_SPELL_CRIT_CHANCE);
                for (AuraList::const_iterator itr = aurasCrit.begin(); itr != aurasCrit.end(); itr++)
                {
                    if ((*itr)->GetSpellProto()->SpellIconID == 3053)
                    {
                        calculatedBonus = (*itr)->GetSpellProto()->CalculateSimpleValue(EFFECT_INDEX_1);
                        break;
                    }
                }
            }
        }

        if (aura->IsStacking())
            DoneTotalMod *= ((float)calculatedBonus+100.0f)/100.0f;
        else
        {
            if((float)calculatedBonus > nonStackingPos)
                nonStackingPos = (float)calculatedBonus;
            else if((float)calculatedBonus < nonStackingNeg)
                nonStackingNeg = (float)calculatedBonus;
        }
    }
    DoneTotalMod *= ((nonStackingPos + 100.0f) / 100.0f) * ((nonStackingNeg + 100.0f) / 100.0f);

    uint32 creatureTypeMask = pVictim->GetCreatureTypeMask();
    // Add flat bonus from spell damage versus
    DoneTotal += GetTotalAuraModifierByMiscMask(SPELL_AURA_MOD_FLAT_SPELL_DAMAGE_VERSUS, creatureTypeMask);
    AuraList const& mDamageDoneVersus = GetAurasByType(SPELL_AURA_MOD_DAMAGE_DONE_VERSUS);
    for(AuraList::const_iterator i = mDamageDoneVersus.begin();i != mDamageDoneVersus.end(); ++i)
        if (creatureTypeMask & uint32((*i)->GetModifier()->m_miscvalue))
            DoneTotalMod *= ((*i)->GetModifier()->m_amount+100.0f)/100.0f;

    AuraList const& mDamageDoneCreature = GetAurasByType(SPELL_AURA_MOD_DAMAGE_DONE_CREATURE);
    for(AuraList::const_iterator i = mDamageDoneCreature.begin();i != mDamageDoneCreature.end(); ++i)
    {
        if (creatureTypeMask & uint32((*i)->GetModifier()->m_miscvalue))
            DoneTotalMod += ((*i)->GetModifier()->m_amount+100.0f)/100.0f;
    }

    // done scripted mod (take it from owner)
    Unit *owner = GetOwner();
    if (!owner)
        owner = this;

    MAPLOCK_READ1(owner,MAP_LOCK_TYPE_AURAS);
    MAPLOCK_READ2(pVictim,MAP_LOCK_TYPE_AURAS);

    AuraList const& mOverrideClassScript= owner->GetAurasByType(SPELL_AURA_OVERRIDE_CLASS_SCRIPTS);
    for(AuraList::const_iterator i = mOverrideClassScript.begin(); i != mOverrideClassScript.end(); ++i)
    {
        if (!(*i)->isAffectedOnSpell(spellProto))
            continue;
        switch((*i)->GetModifier()->m_miscvalue)
        {
            case 4920: // Molten Fury
            case 4919:
            case 6917: // Death's Embrace
            case 6926:
            case 6928:
            {
                if (pVictim->HasAuraState(AURA_STATE_HEALTHLESS_35_PERCENT))
                    DoneTotalMod *= (100.0f+(*i)->GetModifier()->m_amount)/100.0f;
                break;
            }
            // Soul Siphon
            case 4992:
            case 4993:
            {
                // effect 1 m_amount
                int32 maxPercent = (*i)->GetModifier()->m_amount;
                // effect 0 m_amount
                int32 stepPercent = CalculateSpellDamage(this, (*i)->GetSpellProto(), EFFECT_INDEX_0);
                // count affliction effects and calc additional damage in percentage
                int32 modPercent = 0;
                SpellAuraHolderMap const& victimAuras = pVictim->GetSpellAuraHolderMap();
                for (SpellAuraHolderMap::const_iterator itr = victimAuras.begin(); itr != victimAuras.end(); ++itr)
                {
                    SpellEntry const* m_spell = itr->second->GetSpellProto();
                    //FIXME: would need 15 argument ClassFamilyMask::test() template for this one:
                    // CF_WARLOCK_CORRUPTION, CF_WARLOCK_CURSE_OF_AGONY, CF_WARLOCK_DRAIN_SOUL, CF_WARLOCK_CURSE_OF_WEAKNESS,
                    // CF_WARLOCK_LIFE_TAP, CF_WARLOCK_SLOWING_CURSES, CF_WARLOCK_MISC_DEBUFFS, CF_WARLOCK_SIPHON_LIFE, CF_WARLOCK_CURSE_OF_DOOM,
                    // CF_WARLOCK_HOWL_OF_TERROR, CF_WARLOCK_SEED_OF_CORRUPTION1, CF_WARLOCK_UNSTABLE_AFFLICTION, CF_WARLOCK_CURSE_OF_THE_ELEMENTS,
                    // CF_WARLOCK_FEAR, CF_WARLOCK_HAUNT
                    if (m_spell->SpellFamilyName != SPELLFAMILY_WARLOCK || !(m_spell->SpellFamilyFlags & UI64LIT(0x0004071B8044C402)))
                        continue;
                    modPercent += stepPercent * itr->second->GetStackAmount();
                    if (modPercent >= maxPercent)
                    {
                        modPercent = maxPercent;
                        break;
                    }
                }
                DoneTotalMod *= (modPercent+100.0f)/100.0f;
                break;
            }
            case 6916: // Death's Embrace
            case 6925:
            case 6927:
                if (HasAuraState(AURA_STATE_HEALTHLESS_20_PERCENT))
                    DoneTotalMod *= (100.0f+(*i)->GetModifier()->m_amount)/100.0f;
                break;
            case 5481: // Starfire Bonus
            {
                if (pVictim->GetAura(SPELL_AURA_PERIODIC_DAMAGE, SPELLFAMILY_DRUID, ClassFamilyMask::create<CF_DRUID_MOONFIRE, CF_DRUID_INSECT_SWARM>()))
                    DoneTotalMod *= ((*i)->GetModifier()->m_amount+100.0f)/100.0f;
                break;
            }
            case 4418: // Increased Shock Damage
            case 4554: // Increased Lightning Damage
            case 4555: // Improved Moonfire
            case 5142: // Increased Lightning Damage
            case 5147: // Improved Consecration / Libram of Resurgence
            case 5148: // Idol of the Shooting Star
            case 6008: // Increased Lightning Damage
            case 8627: // Totem of Hex
            {
                DoneTotal+=(*i)->GetModifier()->m_amount;
                break;
            }
            // Tundra Stalker
            // Merciless Combat
            case 7277:
            {
                // Merciless Combat
                if ((*i)->GetSpellProto()->SpellIconID == 2656)
                {
                    if (pVictim->HasAuraState(AURA_STATE_HEALTHLESS_35_PERCENT))
                        DoneTotalMod *= (100.0f+(*i)->GetModifier()->m_amount)/100.0f;
                }
                else // Tundra Stalker
                {
                    // Frost Fever (target debuff)
                    if (pVictim->GetAura<SPELL_AURA_MOD_MELEE_HASTE, SPELLFAMILY_DEATHKNIGHT, CF_DEATHKNIGHT_FF_BP_ACTIVE>())
                        DoneTotalMod *= ((*i)->GetModifier()->m_amount+100.0f)/100.0f;
                    break;
                }
                break;
            }
            case 7293: // Rage of Rivendare
            {
                if (pVictim->GetAura<SPELL_AURA_PERIODIC_DAMAGE, SPELLFAMILY_DEATHKNIGHT, CF_DEATHKNIGHT_BLOOD_PLAGUE>())
                    DoneTotalMod *= ((*i)->GetSpellProto()->CalculateSimpleValue(EFFECT_INDEX_1)*2+100.0f)/100.0f;
                break;
            }
            // Twisted Faith
            case 7377:
            {
                if (pVictim->GetAura<SPELL_AURA_PERIODIC_DAMAGE, SPELLFAMILY_PRIEST, CF_PRIEST_SHADOW_WORD_PAIN>(GetObjectGuid()))
                    DoneTotalMod *= ((*i)->GetModifier()->m_amount+100.0f)/100.0f;
                break;
            }
            // Marked for Death
            case 7598:
            case 7599:
            case 7600:
            case 7601:
            case 7602:
            {
                if (pVictim->GetAura<SPELL_AURA_MOD_STALKED, SPELLFAMILY_HUNTER, CF_HUNTER_HUNTERS_MARK>())
                    DoneTotalMod *= ((*i)->GetModifier()->m_amount+100.0f)/100.0f;
                break;
            }
        }
    }

    // custom scripted mod from dummy
    AuraList const& mDummy = owner->GetAurasByType(SPELL_AURA_DUMMY);
    for(AuraList::const_iterator i = mDummy.begin(); i != mDummy.end(); ++i)
    {
        SpellEntry const *spell = (*i)->GetSpellProto();
        //Fire and Brimstone
        if (spell->SpellFamilyName == SPELLFAMILY_WARLOCK && spell->SpellIconID == 3173)
        {
            if (pVictim->HasAuraState(AURA_STATE_CONFLAGRATE) && (spellProto->SpellFamilyName == SPELLFAMILY_WARLOCK && spellProto->SpellFamilyFlags.test<CF_WARLOCK_INCINERATE, CF_WARLOCK_CHAOS_BOLT>()))
            {
                DoneTotalMod *= ((*i)->GetModifier()->m_amount+100.0f) / 100.0f;
                break;
            }
        }
    }

     // Custom scripted damage
    switch(spellProto->SpellFamilyName)
    {
        case SPELLFAMILY_MAGE:
        {
            // Ice Lance
            if (spellProto->SpellIconID == 186)
            {
                if (pVictim->isFrozen() || IsIgnoreUnitState(spellProto, IGNORE_UNIT_TARGET_NON_FROZEN))
                {
                    float multiplier = 3.0f;

                    // if target have higher level
                    if (pVictim->getLevel() > getLevel())
                        // Glyph of Ice Lance
                        if (Aura* glyph = GetDummyAura(56377))
                            multiplier = glyph->GetModifier()->m_amount;

                    DoneTotalMod *= multiplier;
                }
            }
            // Torment the weak affected (Arcane Barrage, Arcane Blast, Frostfire Bolt, Arcane Missiles, Fireball, Pyroblast)
            if (spellProto->SpellFamilyFlags.test<CF_MAGE_FIREBALL, CF_MAGE_FROSTBOLT, CF_MAGE_ARCANE_MISSILES2, CF_MAGE_ARCANE_BLAST, CF_MAGE_FROSTFIRE_BOLT, CF_MAGE_ARCANE_BARRAGE>() &&
                (pVictim->HasAuraType(SPELL_AURA_MOD_DECREASE_SPEED) || pVictim->HasAuraType(SPELL_AURA_HASTE_ALL)))
            {
                //Search for Torment the weak dummy aura
                Unit::AuraList const& ttw = GetAurasByType(SPELL_AURA_DUMMY);
                for(Unit::AuraList::const_iterator i = ttw.begin(); i != ttw.end(); ++i)
                {
                    if ((*i)->GetSpellProto()->SpellIconID == 3263)
                    {
                        DoneTotalMod *= ((*i)->GetModifier()->m_amount+100.0f) / 100.0f;
                        break;
                    }
                }
            }
            break;
        }
        case SPELLFAMILY_WARLOCK:
        {
            // Drain Soul
            if (spellProto->SpellFamilyFlags.test<CF_WARLOCK_DRAIN_SOUL>())
            {
                if (pVictim->GetHealth() * 100 / pVictim->GetMaxHealth() <= 25)
                    DoneTotalMod *= 4;
            }
            break;
        }
        case SPELLFAMILY_PRIEST:
        {
            // Mind Flay
            if (spellProto->SpellFamilyFlags.test<CF_PRIEST_MIND_FLAY1>())
            {
                // Shadow Word: Pain
                if (pVictim->GetAura<SPELL_AURA_PERIODIC_DAMAGE, SPELLFAMILY_PRIEST, CF_PRIEST_SHADOW_WORD_PAIN>())
                {
                    // Glyph of Mind Flay
                    if (Aura *aur = GetAura(55687, EFFECT_INDEX_0))
                        DoneTotalMod *= (aur->GetModifier()->m_amount+100.0f) / 100.0f;
                    // Twisted Faith
                    Unit::AuraList const& tf = GetAurasByType(SPELL_AURA_OVERRIDE_CLASS_SCRIPTS);
                    for(Unit::AuraList::const_iterator i = tf.begin(); i != tf.end(); ++i)
                    {
                        if ((*i)->GetSpellProto()->SpellIconID == 2848 && (*i)->GetEffIndex() == 1)
                        {
                            DoneTotalMod *= ((*i)->GetModifier()->m_amount+100.0f) / 100.0f;
                            break;
                        }
                    }
                }
            }
            // Smite
            else if (spellProto->SpellFamilyFlags.test<CF_PRIEST_SMITE>())
            {
                // Holy Fire
                if (pVictim->GetAura<SPELL_AURA_PERIODIC_DAMAGE, SPELLFAMILY_PRIEST, CF_PRIEST_HOLY_FIRE>())
                    // Glyph of Smite
                    if (Aura *aur = GetAura(55692, EFFECT_INDEX_0))
                        DoneTotalMod *= (aur->GetModifier()->m_amount+100.0f) / 100.0f;
            }
            // Shadow word: Death
            else if (spellProto->SpellFamilyFlags.test<CF_PRIEST_SHADOW_WORD_DEATH_TARGET>())
            {
                // Glyph of Shadow word: Death
                if (SpellAuraHolderPtr glyph = GetSpellAuraHolder(55682))
                {
                    Aura* hpPct = glyph->GetAuraByEffectIndex(EFFECT_INDEX_0);
                    Aura* dmPct = glyph->GetAuraByEffectIndex(EFFECT_INDEX_1);
                    if (hpPct && dmPct && pVictim->GetHealth() * 100 <= pVictim->GetMaxHealth() * hpPct->GetModifier()->m_amount)
                        DoneTotalMod *= (dmPct->GetModifier()->m_amount + 100.0f) / 100.0f;
                }
            }
            break;
        }
        case SPELLFAMILY_DRUID:
        {
            // Improved Insect Swarm (Wrath part)
            if (spellProto->SpellFamilyFlags.test<CF_DRUID_WRATH>())
            {
                // if Insect Swarm on target
                if (pVictim->GetAura<SPELL_AURA_PERIODIC_DAMAGE, SPELLFAMILY_DRUID, CF_DRUID_INSECT_SWARM>(GetObjectGuid()))
                {
                    Unit::AuraList const& improvedSwarm = GetAurasByType(SPELL_AURA_DUMMY);
                    for(Unit::AuraList::const_iterator iter = improvedSwarm.begin(); iter != improvedSwarm.end(); ++iter)
                    {
                        if ((*iter)->GetSpellProto()->SpellIconID == 1771)
                        {
                            DoneTotalMod *= ((*iter)->GetModifier()->m_amount+100.0f) / 100.0f;
                            break;
                        }
                    }
                }
            }
            break;
        }
        case SPELLFAMILY_DEATHKNIGHT:
        {
            // Icy Touch and Howling Blast
            if (spellProto->SpellFamilyFlags.test<CF_DEATHKNIGHT_ICY_TOUCH_TALONS, CF_DEATHKNIGHT_HOWLING_BLAST>())
            {
                // search disease
                bool found = false;
                Unit::SpellAuraHolderMap const& auras = pVictim->GetSpellAuraHolderMap();
                for(Unit::SpellAuraHolderMap::const_iterator itr = auras.begin(); itr!=auras.end(); ++itr)
                {
                    if (itr->second->GetSpellProto()->Dispel == DISPEL_DISEASE)
                    {
                        found = true;
                        break;
                    }
                }

                // search for Glacier Rot and  Improved Icy Touch dummy aura
                bool isIcyTouch = spellProto->SpellFamilyFlags.test<CF_DEATHKNIGHT_ICY_TOUCH_TALONS>();
                Unit::AuraList const& dummyAuras = GetAurasByType(SPELL_AURA_DUMMY);
                for(Unit::AuraList::const_iterator i = dummyAuras.begin(); i != dummyAuras.end(); ++i)
                {
                    if ((found && (*i)->GetSpellProto()->EffectMiscValue[(*i)->GetEffIndex()] == 7244) || //Glacier Rot
                        (isIcyTouch && (*i)->GetSpellProto()->SpellIconID == 2721))                       //Improved Icy Touch
                    {
                        DoneTotalMod *= ((*i)->GetModifier()->m_amount+100.0f) / 100.0f;
                    }
                }
            }
            // Death Coil (bonus from Item - Death Knight T8 DPS Relic)
            else if (spellProto->SpellFamilyFlags.test<CF_DEATHKNIGHT_DEATH_COIL>())
            {
                 if (Aura* sigil = GetDummyAura(64962))
                    DoneTotal += sigil->GetModifier()->m_amount;
            }
            break;
        }
        default:
            break;
    }

    // Done fixed damage bonus auras
    int32 DoneAdvertisedBenefit = SpellBaseDamageBonusDone(GetSpellSchoolMask(spellProto));

    // apply ap bonus and benefit affected by spell power implicit coeffs and spell level penalties
    DoneTotal = SpellBonusWithCoeffs(spellProto, DoneTotal, DoneAdvertisedBenefit, 0, damagetype, true);

    float tmpDamage = (int32(pdamage) + DoneTotal * int32(stack)) * DoneTotalMod;
    // apply spellmod to Done damage (flat and pct)
    if (Player* modOwner = GetSpellModOwner())
        modOwner->ApplySpellMod(spellProto->Id, damagetype == DOT ? SPELLMOD_DOT : SPELLMOD_DAMAGE, tmpDamage);

    return tmpDamage > 0 ? uint32(tmpDamage) : 0;
}

/**
 * Calculates target part of spell damage bonuses,
 * will be called on each tick for periodic damage over time auras
 */
uint32 Unit::SpellDamageBonusTaken(Unit *pCaster, SpellEntry const *spellProto, uint32 pdamage, DamageEffectType damagetype, uint32 stack)
{
    if(!spellProto || !pCaster || !IsInWorld() || !GetMap() || damagetype==DIRECT_DAMAGE )
        return pdamage;

    uint32 schoolMask = spellProto->SchoolMask;

    // Taken total percent damage auras
    float TakenTotalMod = 1.0f;
    int32 TakenTotal = 0;

    MAPLOCK_READ(this,MAP_LOCK_TYPE_AURAS);

    // ..taken
    TakenTotalMod *= GetTotalAuraMultiplierByMiscMask(SPELL_AURA_MOD_DAMAGE_PERCENT_TAKEN, schoolMask);

    // .. taken pct: dummy auras
    AuraList const& m_dummyAuras = GetAurasByType(SPELL_AURA_DUMMY);
    for(AuraList::const_iterator itr = m_dummyAuras.begin(); itr != m_dummyAuras.end(); ++itr)
    {
        switch((*itr)->GetSpellProto()->SpellIconID)
        {
            // Cheat Death
            case 2109:
            {
                if (GetTypeId() != TYPEID_PLAYER)
                    continue;

                float mod = -((Player*)this)->GetRatingBonusValue(CR_CRIT_TAKEN_SPELL)*2*4;
                if (mod < float((*itr)->GetModifier()->m_amount))
                    mod = float((*itr)->GetModifier()->m_amount);
                TakenTotalMod *= (mod+100.0f)/100.0f;
                break;
            }
            default:
                break;
        }

        switch((*itr)->GetId())
        {
            case 20911:                                     // Blessing of Sanctuary
            case 25899:                                     // Greater Blessing of Sanctuary
                // don't stack with Vigilance dmg reduction effect (calculated above)
                if (!HasAura(68066))
                    TakenTotalMod *= ((*itr)->GetModifier()->m_amount + 100.0f) / 100.0f;
                break;
            case 47580:                                     // Pain and Suffering (Rank 1)      TODO: can be pct modifier aura
            case 47581:                                     // Pain and Suffering (Rank 2)
            case 47582:                                     // Pain and Suffering (Rank 3)
                // Shadow Word: Death
                if (spellProto->IsFitToFamily<SPELLFAMILY_PRIEST, CF_PRIEST_SHADOW_WORD_DEATH_TARGET>())
                    TakenTotalMod *= ((*itr)->GetModifier()->m_amount + 100.0f) / 100.0f;
                break;
        }
    }

    // From caster spells
    AuraList const& mOwnerTaken = GetAurasByType(SPELL_AURA_MOD_DAMAGE_FROM_CASTER);
    for(AuraList::const_iterator i = mOwnerTaken.begin(); i != mOwnerTaken.end(); ++i)
    {
        if ((*i)->GetCasterGuid() == pCaster->GetObjectGuid() && (*i)->isAffectedOnSpell(spellProto))
            TakenTotalMod *= ((*i)->GetModifier()->m_amount + 100.0f) / 100.0f;
    }

    // Mod damage from spell mechanic
    TakenTotalMod *= GetTotalAuraMultiplierByMiscValueForMask(SPELL_AURA_MOD_MECHANIC_DAMAGE_TAKEN_PERCENT,GetAllSpellMechanicMask(spellProto));

    // Mod damage taken from AoE spells
    if (IsAreaOfEffectSpell(spellProto))
    {
        TakenTotalMod *= GetTotalAuraMultiplierByMiscMask(SPELL_AURA_MOD_AOE_DAMAGE_AVOIDANCE, schoolMask);
        if (GetTypeId() == TYPEID_UNIT && ((Creature*)this)->IsPet())
            TakenTotalMod *= GetTotalAuraMultiplierByMiscMask(SPELL_AURA_MOD_PET_AOE_DAMAGE_AVOIDANCE, schoolMask);
    }

    // Taken fixed damage bonus auras
    int32 TakenAdvertisedBenefit = SpellBaseDamageBonusTaken(GetSpellSchoolMask(spellProto));

    // apply benefit affected by spell power implicit coeffs and spell level penalties
    TakenTotal = SpellBonusWithCoeffs(spellProto, TakenTotal, TakenAdvertisedBenefit, 0, damagetype, false);

    float tmpDamage = (int32(pdamage) + TakenTotal * int32(stack)) * TakenTotalMod;

    return tmpDamage > 0 ? uint32(tmpDamage) : 0;
}

int32 Unit::SpellBaseDamageBonusDone(SpellSchoolMask schoolMask)
{
    int32 DoneAdvertisedBenefit = 0;

    // ..done
    DoneAdvertisedBenefit = GetTotalAuraModifierByMiscMask(SPELL_AURA_MOD_DAMAGE_DONE, schoolMask);

    if (GetTypeId() == TYPEID_PLAYER)
    {
        // Base value
        DoneAdvertisedBenefit +=((Player*)this)->GetBaseSpellPowerBonus();

        // Damage bonus from stats
        AuraList const& mDamageDoneOfStatPercent = GetAurasByType(SPELL_AURA_MOD_SPELL_DAMAGE_OF_STAT_PERCENT);
        for(AuraList::const_iterator i = mDamageDoneOfStatPercent.begin();i != mDamageDoneOfStatPercent.end(); ++i)
        {
            if((*i)->GetModifier()->m_miscvalue & schoolMask)
            {
                // stat used stored in miscValueB for this aura
                Stats usedStat = Stats((*i)->GetMiscBValue());
                DoneAdvertisedBenefit += int32(GetStat(usedStat) * (*i)->GetModifier()->m_amount / 100.0f);
            }
        }
        // ... and attack power
        AuraList const& mDamageDonebyAP = GetAurasByType(SPELL_AURA_MOD_SPELL_DAMAGE_OF_ATTACK_POWER);
        for(AuraList::const_iterator i =mDamageDonebyAP.begin();i != mDamageDonebyAP.end(); ++i)
        {
            if ((*i)->GetModifier()->m_miscvalue & schoolMask)
                DoneAdvertisedBenefit += int32(GetTotalAttackPowerValue(BASE_ATTACK) * (*i)->GetModifier()->m_amount / 100.0f);
        }

    }
    return DoneAdvertisedBenefit;
}

int32 Unit::SpellBaseDamageBonusTaken(SpellSchoolMask schoolMask)
{
    int32 TakenAdvertisedBenefit = 0;

    // ..taken
    AuraList const& mDamageTaken = GetAurasByType(SPELL_AURA_MOD_DAMAGE_TAKEN);
    for(AuraList::const_iterator i = mDamageTaken.begin();i != mDamageTaken.end(); ++i)
    {
        if(((*i)->GetModifier()->m_miscvalue & schoolMask) != 0)
            TakenAdvertisedBenefit += (*i)->GetModifier()->m_amount;
    }

    return TakenAdvertisedBenefit;
}

bool Unit::IsSpellCrit(Unit *pVictim, SpellEntry const *spellProto, SpellSchoolMask schoolMask, WeaponAttackType attackType)
{
    // creatures (except totems) can't crit with spells at all ( for creatures not sure - /dev/rsa)
    if (GetObjectGuid().IsCreature() && !((Creature*)this)->IsTotem())
        return false;

    // not critting spell
    if ((spellProto->AttributesEx2 & SPELL_ATTR_EX2_CANT_CRIT))
        return false;

    float crit_chance = 0.0f;
    switch (spellProto->DmgClass)
    {
        case SPELL_DAMAGE_CLASS_NONE:
            // Some heal should be able to crit
            // We need more spells to find a general way (if there is any)
            switch (spellProto->Id)
            {
                case 379:   // Earth Shield
                case 33778: // Lifebloom Final Bloom
                case 64844: // Divine Hymn
                    break;
                default:
                    return false;
            }
        case SPELL_DAMAGE_CLASS_MAGIC:
        {
            if (schoolMask & SPELL_SCHOOL_MASK_NORMAL)
                crit_chance = 0.0f;
            // For other schools
            else if (GetTypeId() == TYPEID_PLAYER)
                crit_chance = GetFloatValue( PLAYER_SPELL_CRIT_PERCENTAGE1 + GetFirstSchoolInMask(schoolMask));
            else
            {
                crit_chance = float(m_baseSpellCritChance);
                crit_chance += GetTotalAuraModifierByMiscMask(SPELL_AURA_MOD_SPELL_CRIT_CHANCE_SCHOOL, schoolMask);
            }
            // taken
            if (pVictim)
            {
                if (!IsPositiveSpell(spellProto->Id))
                {
                    // Modify critical chance by victim SPELL_AURA_MOD_ATTACKER_SPELL_CRIT_CHANCE
                    crit_chance += pVictim->GetTotalAuraModifierByMiscMask(SPELL_AURA_MOD_ATTACKER_SPELL_CRIT_CHANCE, schoolMask);
                    // Modify critical chance by victim SPELL_AURA_MOD_ATTACKER_SPELL_AND_WEAPON_CRIT_CHANCE
                    crit_chance += pVictim->GetTotalAuraModifier(SPELL_AURA_MOD_ATTACKER_SPELL_AND_WEAPON_CRIT_CHANCE);
                    // Modify by player victim resilience
                    crit_chance -= pVictim->GetSpellCritChanceReduction();
                }

                // scripted (increase crit chance ... against ... target by x%)
                // scripted (Increases the critical effect chance of your .... by x% on targets ...)
                AuraList const& mOverrideClassScript = GetAurasByType(SPELL_AURA_OVERRIDE_CLASS_SCRIPTS);
                for(AuraList::const_iterator i = mOverrideClassScript.begin(); i != mOverrideClassScript.end(); ++i)
                {
                    if (!((*i)->isAffectedOnSpell(spellProto)))
                        continue;
                    switch((*i)->GetModifier()->m_miscvalue)
                    {
                        case  849:                          //Shatter Rank 1
                            if (pVictim->isFrozen() || IsIgnoreUnitState(spellProto, IGNORE_UNIT_TARGET_NON_FROZEN))
                                crit_chance+= 17.0f;
                            break;
                        case  910:                          //Shatter Rank 2
                            if (pVictim->isFrozen() || IsIgnoreUnitState(spellProto, IGNORE_UNIT_TARGET_NON_FROZEN))
                                crit_chance+= 34.0f;
                            break;
                        case  911:                          //Shatter Rank 3
                            if (pVictim->isFrozen() || IsIgnoreUnitState(spellProto, IGNORE_UNIT_TARGET_NON_FROZEN))
                                crit_chance+= 50.0f;
                            break;
                        case 7917:                          // Glyph of Shadowburn
                            if (pVictim->HasAuraState(AURA_STATE_HEALTHLESS_35_PERCENT))
                                crit_chance+=(*i)->GetModifier()->m_amount;
                            break;
                        case 7997:                          // Renewed Hope
                        case 7998:
                            if (pVictim->HasAura(6788))
                                crit_chance+=(*i)->GetModifier()->m_amount;
                            break;
                        default:
                            break;
                    }
                }

                // Custom crit by class
                switch(spellProto->SpellFamilyName)
                {
                    case SPELLFAMILY_MAGE:
                    {
                        // Fire Blast
                        if (spellProto->SpellFamilyFlags.test<CF_MAGE_FIRE_BLAST>() && spellProto->SpellIconID == 12)
                        {
                            // Glyph of Fire Blast
                            if (pVictim->HasFlag(UNIT_FIELD_FLAGS, UNIT_FLAG_STUNNED) || pVictim->isInRoots())
                                if (Aura* aura = GetAura(56369, EFFECT_INDEX_0))
                                    crit_chance += aura->GetModifier()->m_amount;
                        }
                        break;
                    }
                    case SPELLFAMILY_PRIEST:
                        // Flash Heal
                        if (spellProto->SpellFamilyFlags.test<CF_PRIEST_FLASH_HEAL>())
                        {
                            if (pVictim->GetHealth() > pVictim->GetMaxHealth()/2)
                                break;
                            AuraList const& mDummyAuras = GetAurasByType(SPELL_AURA_DUMMY);
                            for(AuraList::const_iterator i = mDummyAuras.begin(); i!= mDummyAuras.end(); ++i)
                            {
                                // Improved Flash Heal
                                if ((*i)->GetSpellProto()->SpellFamilyName == SPELLFAMILY_PRIEST &&
                                    (*i)->GetSpellProto()->SpellIconID == 2542)
                                {
                                    crit_chance+=(*i)->GetModifier()->m_amount;
                                    break;
                                }
                            }
                        }
                        break;
                    case SPELLFAMILY_DRUID:
                        // Improved Insect Swarm (Starfire part)
                        if (spellProto->SpellFamilyFlags.test<CF_DRUID_STARFIRE>())
                        {
                            // search for Moonfire on target
                            if (pVictim->GetAura<SPELL_AURA_PERIODIC_DAMAGE, SPELLFAMILY_DRUID, CF_DRUID_MOONFIRE>(GetObjectGuid()))
                            {
                                Unit::AuraList const& improvedSwarm = GetAurasByType(SPELL_AURA_DUMMY);
                                for(Unit::AuraList::const_iterator iter = improvedSwarm.begin(); iter != improvedSwarm.end(); ++iter)
                                {
                                    if ((*iter)->GetSpellProto()->SpellIconID == 1771)
                                    {
                                        crit_chance += (*iter)->GetModifier()->m_amount;
                                        break;
                                    }
                                }
                            }
                        }
                        break;
                        // Improved Faerie Fire
                        if (pVictim->HasAura(770) || pVictim->HasAura(16857))
                        {
                            AuraList const& ImprovedAura = GetAurasByType(SPELL_AURA_DUMMY);
                            for(AuraList::const_iterator iter = ImprovedAura.begin(); iter != ImprovedAura.end(); ++iter)
                            {
                                if((*iter)->GetEffIndex() == 0 && (*iter)->GetSpellProto()->SpellIconID == 109 && (*iter)->GetSpellProto()->SpellFamilyName == SPELLFAMILY_DRUID)
                                {
                                    crit_chance += (*iter)->GetModifier()->m_amount;
                                    break;
                                }
                            }
                        }
                        break;
                    case SPELLFAMILY_PALADIN:
                        // Sacred Shield
                        if (spellProto->SpellFamilyFlags.test<CF_PALADIN_FLASH_OF_LIGHT>())
                        {
                            Aura *aura = pVictim->GetDummyAura(58597);
                            if (aura && aura->GetCasterGuid() == GetObjectGuid())
                                crit_chance+=aura->GetModifier()->m_amount;
                        }
                        // Exorcism
                        else if (spellProto->Category == 19)
                        {
                            if (pVictim->GetCreatureTypeMask() & CREATURE_TYPEMASK_DEMON_OR_UNDEAD)
                                return true;
                        }
                        break;
                    case SPELLFAMILY_SHAMAN:
                        // Lava Burst
                        if (spellProto->SpellFamilyFlags.test<CF_SHAMAN_LAVA_BURST>())
                        {
                            // Flame Shock
                            if (pVictim->GetAura<SPELL_AURA_PERIODIC_DAMAGE, SPELLFAMILY_SHAMAN, CF_SHAMAN_FLAME_SHOCK>(GetObjectGuid()))
                                return true;
                        }
                        break;
                }
            }
            break;
        }
        case SPELL_DAMAGE_CLASS_MELEE:
            // Rend and Tear crit chance with Ferocious Bite on bleeding target
            if (spellProto->SpellFamilyName == SPELLFAMILY_DRUID)
            {
                if (spellProto->SpellFamilyFlags.test<CF_DRUID_RIP_BITE>())
                {
                    if (pVictim->HasAuraState(AURA_STATE_BLEEDING))
                    {
                        Unit::AuraList const& aura = GetAurasByType(SPELL_AURA_DUMMY);
                        for(Unit::AuraList::const_iterator itr = aura.begin(); itr != aura.end(); ++itr)
                        {
                            if ((*itr)->GetSpellProto()->SpellIconID == 2859 && (*itr)->GetEffIndex() == 1)
                            {
                                crit_chance += (*itr)->GetModifier()->m_amount;
                                break;
                            }
                        }
                    }
                }
            }
            // do not use break here
        case SPELL_DAMAGE_CLASS_RANGED:
        {
            if (pVictim)
                crit_chance += GetUnitCriticalChance(attackType, pVictim);

            crit_chance+= GetTotalAuraModifierByMiscMask(SPELL_AURA_MOD_SPELL_CRIT_CHANCE_SCHOOL, schoolMask);
            break;
        }
        default:
            return false;
    }
    // percent done
    // only players use intelligence for critical chance computations
    if (Player* modOwner = GetSpellModOwner())
        modOwner->ApplySpellMod(spellProto->Id, SPELLMOD_CRITICAL_CHANCE, crit_chance);

    crit_chance = crit_chance > 0.0f ? crit_chance : 0.0f;
    if (roll_chance_f(crit_chance))
        return true;
    return false;
}

uint32 Unit::SpellCriticalDamageBonus(SpellEntry const *spellProto, uint32 damage, Unit *pVictim)
{
    // Calculate critical bonus
    int32 crit_bonus;
    switch(spellProto->DmgClass)
    {
        case SPELL_DAMAGE_CLASS_MELEE:                      // for melee based spells is 100%
        case SPELL_DAMAGE_CLASS_RANGED:
            crit_bonus = damage;
            break;
        default:
            crit_bonus = damage / 2;                        // for spells is 50%
            break;
    }

    if(!pVictim)
        return damage + crit_bonus;

    // increased critical damage (auras, and some talents)
    int32 critPctDamageMod = 0;
    if (spellProto->DmgClass >= SPELL_DAMAGE_CLASS_MELEE)
    {
        if (GetWeaponAttackType(spellProto) == RANGED_ATTACK)
            critPctDamageMod += pVictim->GetTotalAuraModifier(SPELL_AURA_MOD_ATTACKER_RANGED_CRIT_DAMAGE);
        else
            critPctDamageMod += pVictim->GetTotalAuraModifier(SPELL_AURA_MOD_ATTACKER_MELEE_CRIT_DAMAGE);
    }
    else
        critPctDamageMod += pVictim->GetTotalAuraModifierByMiscMask(SPELL_AURA_MOD_ATTACKER_SPELL_CRIT_DAMAGE,GetSpellSchoolMask(spellProto));

    critPctDamageMod += GetTotalAuraModifierByMiscMask(SPELL_AURA_MOD_CRIT_DAMAGE_BONUS, GetSpellSchoolMask(spellProto));

    uint32 creatureTypeMask = pVictim->GetCreatureTypeMask();
    critPctDamageMod += GetTotalAuraModifierByMiscMask(SPELL_AURA_MOD_CRIT_PERCENT_VERSUS, creatureTypeMask);

    uint32 base_dmg = damage;
    damage += crit_bonus;

    if (critPctDamageMod!=0)
        damage += int32(damage) * critPctDamageMod / 100;

    // increased critical damage bonus (from talents)
    if (damage > base_dmg)
        if (Player* modOwner = GetSpellModOwner())
        {
            damage -= base_dmg;
            modOwner->ApplySpellMod(spellProto->Id, SPELLMOD_CRIT_DAMAGE_BONUS, damage);
            damage += base_dmg;
        }

    return damage;
}

uint32 Unit::SpellCriticalHealingBonus(SpellEntry const *spellProto, uint32 damage, Unit *pVictim)
{
    // Calculate critical bonus
    int32 crit_bonus;
    switch(spellProto->DmgClass)
    {
        case SPELL_DAMAGE_CLASS_MELEE:                      // for melee based spells is 100%
        case SPELL_DAMAGE_CLASS_RANGED:
            // TODO: write here full calculation for melee/ranged spells
            crit_bonus = damage;
            break;
        default:
            crit_bonus = damage / 2;                        // for spells is 50%
            break;
    }

    if (crit_bonus > 0)
        damage += crit_bonus;

    damage = int32(damage * GetTotalAuraMultiplier(SPELL_AURA_MOD_CRITICAL_HEALING_AMOUNT));

    return damage;
}

/**
 * Calculates caster part of healing spell bonuses,
 * also includes different bonuses dependent from target auras
 */
uint32 Unit::SpellHealingBonusDone(Unit *pVictim, SpellEntry const *spellProto, int32 healamount, DamageEffectType damagetype, uint32 stack)
{
     // For totems get healing bonus from owner (statue isn't totem in fact)
    if ( GetTypeId()==TYPEID_UNIT && ((Creature*)this)->IsTotem() && ((Totem*)this)->GetTotemType()!=TOTEM_STATUE)
        if (Unit* owner = GetOwner())
            return owner->SpellHealingBonusDone(pVictim, spellProto, healamount, damagetype, stack);

    // No heal amount for this class spells
    if (spellProto->DmgClass == SPELL_DAMAGE_CLASS_NONE)
        return healamount < 0 ? 0 : healamount;

    // Healing Done
    // Done total percent damage auras
    float  DoneTotalMod = 1.0f;
    int32  DoneTotal = 0;

    // Healing done percent
    AuraList const& mHealingDonePct = GetAurasByType(SPELL_AURA_MOD_HEALING_DONE_PERCENT);
    for(AuraList::const_iterator i = mHealingDonePct.begin();i != mHealingDonePct.end(); ++i)
        DoneTotalMod *= (100.0f + (*i)->GetModifier()->m_amount) / 100.0f;

    // done scripted mod (take it from owner)
    Unit *owner = GetOwner();
    if (!owner) owner = this;
    AuraList const& mOverrideClassScript= owner->GetAurasByType(SPELL_AURA_OVERRIDE_CLASS_SCRIPTS);
    for(AuraList::const_iterator i = mOverrideClassScript.begin(); i != mOverrideClassScript.end(); ++i)
    {
        if (!(*i)->isAffectedOnSpell(spellProto))
            continue;
        switch((*i)->GetModifier()->m_miscvalue)
        {
            case 4415: // Increased Rejuvenation Healing
            case 4953:
            case 3736: // Hateful Totem of the Third Wind / Increased Lesser Healing Wave / LK Arena (4/5/6) Totem of the Third Wind / Savage Totem of the Third Wind
                DoneTotal+=(*i)->GetModifier()->m_amount;
                break;
            case 7997: // Renewed Hope
            case 7998:
                if (pVictim->HasAura(6788))
                    DoneTotalMod *=((*i)->GetModifier()->m_amount + 100.0f)/100.0f;
                break;
            case   21: // Test of Faith
            case 6935:
            case 6918:
                if (pVictim->GetHealth() < pVictim->GetMaxHealth()/2)
                    DoneTotalMod *=((*i)->GetModifier()->m_amount + 100.0f)/100.0f;
                break;
            case 7798: // Glyph of Regrowth
            {
                if (pVictim->GetAura<SPELL_AURA_PERIODIC_HEAL, SPELLFAMILY_DRUID, CF_DRUID_REGROWTH>())
                    DoneTotalMod *= ((*i)->GetModifier()->m_amount+100.0f)/100.0f;
                break;
            }
            case 8477: // Nourish Heal Boost
            {
                int32 stepPercent = (*i)->GetModifier()->m_amount;

                int ownHotCount = 0;                        // counted HoT types amount, not stacks

                Unit::AuraList const& RejorRegr = pVictim->GetAurasByType(SPELL_AURA_PERIODIC_HEAL);
                for(Unit::AuraList::const_iterator i = RejorRegr.begin(); i != RejorRegr.end(); ++i)
                    if ((*i)->GetSpellProto()->SpellFamilyName == SPELLFAMILY_DRUID &&
                        (*i)->GetCasterGuid() == GetObjectGuid())
                        ++ownHotCount;

                if (ownHotCount)
                    DoneTotalMod *= (stepPercent * ownHotCount + 100.0f) / 100.0f;
                break;
            }
            case 7871: // Glyph of Lesser Healing Wave
            {
                if (pVictim->GetAura<SPELL_AURA_DUMMY, SPELLFAMILY_SHAMAN, CF_SHAMAN_EARTH_SHIELD>(GetObjectGuid()))
                    DoneTotalMod *= ((*i)->GetModifier()->m_amount+100.0f)/100.0f;
                break;
            }
            default:
                break;
        }
    }

    if (spellProto->SpellFamilyName == SPELLFAMILY_DRUID)
    {
        // Nourish 20% of heal increase if target is affected by Druids HOTs
        if (spellProto->SpellFamilyFlags.test<CF_DRUID_NOURISH>())
        {
            int ownHotCount = 0;                        // counted HoT types amount, not stacks
            Unit::AuraList const& RejorRegr = pVictim->GetAurasByType(SPELL_AURA_PERIODIC_HEAL);
            for(Unit::AuraList::const_iterator i = RejorRegr.begin(); i != RejorRegr.end(); ++i)
                if ((*i)->GetSpellProto()->SpellFamilyName == SPELLFAMILY_DRUID &&
                    (*i)->GetCasterGuid() == GetObjectGuid())
                    ++ownHotCount;

            if (ownHotCount)
            {
                DoneTotalMod *= 1.2f;                          // base bonus at HoTs

                if (Aura* glyph = GetAura(62971, EFFECT_INDEX_0))// Glyph of Nourish
                    DoneTotalMod *= (glyph->GetModifier()->m_amount * ownHotCount + 100.0f) / 100.0f;
            }
        }
        // Lifebloom
        else if (spellProto->SpellFamilyFlags.test<CF_DRUID_LIFEBLOOM>())
        {
            AuraList const& dummyList = owner->GetAurasByType(SPELL_AURA_DUMMY);
            for(AuraList::const_iterator i = dummyList.begin(); i != dummyList.end(); ++i)
            {
                switch((*i)->GetId())
                {
                    case 34246:                                 // Idol of the Emerald Queen        TODO: can be flat modifier aura
                    case 60779:                                 // Idol of Lush Moss
                        DoneTotal += (*i)->GetModifier()->m_amount / 7;
                        break;
                }
            }
        }
    }

    // Done fixed damage bonus auras
    int32 DoneAdvertisedBenefit  = SpellBaseHealingBonusDone(GetSpellSchoolMask(spellProto));

    // apply ap bonus and benefit affected by spell power implicit coeffs and spell level penalties
    DoneTotal = SpellBonusWithCoeffs(spellProto, DoneTotal, DoneAdvertisedBenefit, 0, damagetype, true, 1.88f);

    // use float as more appropriate for negative values and percent applying
    float heal = (healamount + DoneTotal * int32(stack))*DoneTotalMod;
    // apply spellmod to Done amount
    if (Player* modOwner = GetSpellModOwner())
        modOwner->ApplySpellMod(spellProto->Id, damagetype == DOT ? SPELLMOD_DOT : SPELLMOD_DAMAGE, heal);

    return heal < 0 ? 0 : uint32(heal);
}

/**
 * Calculates target part of healing spell bonuses,
 * will be called on each tick for periodic damage over time auras
 */
uint32 Unit::SpellHealingBonusTaken(Unit *pCaster, SpellEntry const *spellProto, int32 healamount, DamageEffectType damagetype, uint32 stack)
{
    // Healing taken percent
    float  TakenTotalMod = GetTotalAuraMultiplier(SPELL_AURA_MOD_HEALING_PCT);

    // No heal amount for this class spells
    if (spellProto->DmgClass == SPELL_DAMAGE_CLASS_NONE)
    {
        healamount = int32(healamount * TakenTotalMod);
        return healamount < 0 ? 0 : healamount;
    }

    // Healing Done
    // Done total percent damage auras
    int32  TakenTotal = 0;

    // Taken fixed damage bonus auras
    int32 TakenAdvertisedBenefit = SpellBaseHealingBonusTaken(GetSpellSchoolMask(spellProto));

    // apply benefit affected by spell power implicit coeffs and spell level penalties
    TakenTotal = SpellBonusWithCoeffs(spellProto, TakenTotal, TakenAdvertisedBenefit, 0, damagetype, false, 1.88f);

    AuraList const& mHealingGet= GetAurasByType(SPELL_AURA_MOD_HEALING_RECEIVED);
    for(AuraList::const_iterator i = mHealingGet.begin(); i != mHealingGet.end(); ++i)
        if ((*i)->isAffectedOnSpell(spellProto))
            TakenTotalMod *= ((*i)->GetModifier()->m_amount + 100.0f) / 100.0f;

    // use float as more appropriate for negative values and percent applying
    float heal = (healamount + TakenTotal * int32(stack)) * TakenTotalMod;

    return heal < 0 ? 0 : uint32(heal);
}

int32 Unit::SpellBaseHealingBonusDone(SpellSchoolMask schoolMask)
{
    int32 AdvertisedBenefit = GetTotalAuraModifier(SPELL_AURA_MOD_HEALING_DONE);

    // Healing bonus of spirit, intellect and strength
    if (GetTypeId() == TYPEID_PLAYER)
    {
        // Base value
        AdvertisedBenefit +=((Player*)this)->GetBaseSpellPowerBonus();

        // Healing bonus from stats
        AuraList const& mHealingDoneOfStatPercent = GetAurasByType(SPELL_AURA_MOD_SPELL_HEALING_OF_STAT_PERCENT);
        for(AuraList::const_iterator i = mHealingDoneOfStatPercent.begin();i != mHealingDoneOfStatPercent.end(); ++i)
        {
            // stat used dependent from misc value (stat index)
            Stats usedStat = Stats((*i)->GetSpellProto()->EffectMiscValue[(*i)->GetEffIndex()]);
            AdvertisedBenefit += int32(GetStat(usedStat) * (*i)->GetModifier()->m_amount / 100.0f);
        }

        // ... and attack power
        AuraList const& mHealingDonebyAP = GetAurasByType(SPELL_AURA_MOD_SPELL_HEALING_OF_ATTACK_POWER);
        for(AuraList::const_iterator i = mHealingDonebyAP.begin();i != mHealingDonebyAP.end(); ++i)
            if ((*i)->GetModifier()->m_miscvalue & schoolMask)
                AdvertisedBenefit += int32(GetTotalAttackPowerValue(BASE_ATTACK) * (*i)->GetModifier()->m_amount / 100.0f);
    }
    return AdvertisedBenefit;
}

int32 Unit::SpellBaseHealingBonusTaken(SpellSchoolMask schoolMask)
{
    int32 AdvertisedBenefit = 0;
    AuraList const& mDamageTaken = GetAurasByType(SPELL_AURA_MOD_HEALING);
    for(AuraList::const_iterator i = mDamageTaken.begin();i != mDamageTaken.end(); ++i)
        if ((*i)->GetModifier()->m_miscvalue & schoolMask)
            AdvertisedBenefit += (*i)->GetModifier()->m_amount;

    return AdvertisedBenefit;
}

bool Unit::IsImmunedToDamage(SpellSchoolMask shoolMask)
{
    //If m_immuneToSchool type contain this school type, IMMUNE damage.
    SpellImmuneList const& schoolList = m_spellImmune[IMMUNITY_SCHOOL];
    for (SpellImmuneList::const_iterator itr = schoolList.begin(); itr != schoolList.end(); ++itr)
        if (itr->type & shoolMask)
            return true;

    //If m_immuneToDamage type contain magic, IMMUNE damage.
    SpellImmuneList const& damageList = m_spellImmune[IMMUNITY_DAMAGE];
    for (SpellImmuneList::const_iterator itr = damageList.begin(); itr != damageList.end(); ++itr)
        if (itr->type & shoolMask)
            return true;

    return false;
}

bool Unit::IsImmuneToSpell(SpellEntry const* spellInfo)
{
    if (!spellInfo)
        return false;

    //TODO add spellEffect immunity checks!, player with flag in bg is immune to immunity buffs from other friendly players!
    //SpellImmuneList const& dispelList = m_spellImmune[IMMUNITY_EFFECT];

    SpellImmuneList const& dispelList = m_spellImmune[IMMUNITY_DISPEL];
    for(SpellImmuneList::const_iterator itr = dispelList.begin(); itr != dispelList.end(); ++itr)
        if (itr->type == spellInfo->Dispel)
            return true;

    if (!(spellInfo->AttributesEx & SPELL_ATTR_EX_UNAFFECTED_BY_SCHOOL_IMMUNE) &&         // unaffected by school immunity
        !(spellInfo->AttributesEx & SPELL_ATTR_EX_DISPEL_AURAS_ON_IMMUNITY))              // can remove immune (by dispell or immune it)
    {
        SpellImmuneList const& schoolList = m_spellImmune[IMMUNITY_SCHOOL];
        for(SpellImmuneList::const_iterator itr = schoolList.begin(); itr != schoolList.end(); ++itr)
            if (!(IsPositiveSpell(itr->spellId) && IsPositiveSpell(spellInfo->Id)) &&
                (itr->type & GetSpellSchoolMask(spellInfo)))
                return true;
    }

    if (uint32 mechanic = spellInfo->Mechanic)
    {
        SpellImmuneList const& mechanicList = m_spellImmune[IMMUNITY_MECHANIC];
        for(SpellImmuneList::const_iterator itr = mechanicList.begin(); itr != mechanicList.end(); ++itr)
            if (itr->type == mechanic)
                return true;

        AuraList const& immuneAuraApply = GetAurasByType(SPELL_AURA_MECHANIC_IMMUNITY_MASK);
        for(AuraList::const_iterator iter = immuneAuraApply.begin(); iter != immuneAuraApply.end(); ++iter)
        {
            if ((*iter)->GetModifier()->m_miscvalue & (1 << (mechanic-1)))
                return true;
        }

    }

    return false;
}

bool Unit::IsImmuneToSpellEffect(SpellEntry const* spellInfo, SpellEffectIndex index) const
{
    //If m_immuneToEffect type contain this effect type, IMMUNE effect.
    uint32 effect = spellInfo->Effect[index];
    SpellImmuneList const& effectList = m_spellImmune[IMMUNITY_EFFECT];
    for (SpellImmuneList::const_iterator itr = effectList.begin(); itr != effectList.end(); ++itr)
        if (itr->type == effect)
            return true;

    if (uint32 mechanic = spellInfo->EffectMechanic[index])
    {
        SpellImmuneList const& mechanicList = m_spellImmune[IMMUNITY_MECHANIC];
        for (SpellImmuneList::const_iterator itr = mechanicList.begin(); itr != mechanicList.end(); ++itr)
            if (itr->type == mechanic)
                return true;

        AuraList const& immuneAuraApply = GetAurasByType(SPELL_AURA_MECHANIC_IMMUNITY_MASK);
        for(AuraList::const_iterator iter = immuneAuraApply.begin(); iter != immuneAuraApply.end(); ++iter)
        {
            if ((*iter)->GetModifier()->m_miscvalue & (1 << (mechanic-1)))
                return true;
        }
    }

    if (uint32 aura = spellInfo->EffectApplyAuraName[index])
    {
        SpellImmuneList const& list = m_spellImmune[IMMUNITY_STATE];
        for(SpellImmuneList::const_iterator itr = list.begin(); itr != list.end(); ++itr)
            if (itr->type == aura)
                return true;

        // Check for immune to application of harmful magical effects
        AuraList const& immuneAuraApply = GetAurasByType(SPELL_AURA_MOD_IMMUNE_AURA_APPLY_SCHOOL);

        if (!immuneAuraApply.empty() &&
            spellInfo->Dispel == DISPEL_MAGIC &&            // Magic debuff)
            !IsPositiveEffect(spellInfo, index))            // Harmful
        {
            // Check school
            SpellSchoolMask schoolMask = GetSpellSchoolMask(spellInfo);
            for(AuraList::const_iterator iter = immuneAuraApply.begin(); iter != immuneAuraApply.end(); ++iter)
                if ((*iter)->GetModifier()->m_miscvalue & schoolMask)
                    return true;
        }

    }

    return false;
}

/**
 * Calculates caster part of melee damage bonuses,
 * also includes different bonuses dependent from target auras
 */
uint32 Unit::MeleeDamageBonusDone(Unit *pVictim, uint32 pdamage,WeaponAttackType attType, SpellEntry const *spellProto, DamageEffectType damagetype, uint32 stack)
{
    if (!pVictim || pdamage == 0 || (spellProto && spellProto->AttributesEx6 & SPELL_ATTR_EX6_NO_DMG_MODS))
        return pdamage;

    if (!pVictim->IsInWorld() || !pVictim->GetMap() || !GetMap())
        return pdamage;

    MAPLOCK_READ(this,MAP_LOCK_TYPE_AURAS);
    MAPLOCK_READ1(pVictim,MAP_LOCK_TYPE_AURAS);

    // differentiate for weapon damage based spells
    bool isWeaponDamageBasedSpell = !(spellProto && (damagetype == DOT || IsSpellHaveEffect(spellProto, SPELL_EFFECT_SCHOOL_DAMAGE)));
    Item*  pWeapon          = GetTypeId() == TYPEID_PLAYER ? ((Player*)this)->GetWeaponForAttack(attType,true,false) : NULL;
    uint32 creatureTypeMask = pVictim->GetCreatureTypeMask();
    uint32 schoolMask       = spellProto ? spellProto->SchoolMask : GetMeleeDamageSchoolMask();

    // FLAT damage bonus auras
    // =======================
    int32 DoneFlat  = 0;
    int32 APbonus   = 0;

    // ..done flat, already included in weapon damage based spells
    if (!isWeaponDamageBasedSpell)
    {
        AuraList const& mModDamageDone = GetAurasByType(SPELL_AURA_MOD_DAMAGE_DONE);
        for(AuraList::const_iterator i = mModDamageDone.begin(); i != mModDamageDone.end(); ++i)
        {
            Aura* aura = *i;
            if (!aura)
                continue;

            SpellAuraHolderPtr holder = aura->GetHolder();  // lock holder
            if (!holder || holder->IsDeleted())
                continue;

            if ((aura->GetModifier()->m_miscvalue & schoolMask ||                        // schoolmask has to fit with the intrinsic spell school
                aura->GetSpellProto()->AttributesEx4 & SPELL_ATTR_EX4_PET_SCALING_AURA) &&  // completely schoolmask-independend: pet scaling auras
                                                                                            // Those auras have SPELL_SCHOOL_MASK_MAGIC, but anyway should also affect
                                                                                            // physical damage from non-weapon-damage-based spells (claw, swipe etc.)
                aura->GetModifier()->m_miscvalue & GetMeleeDamageSchoolMask() &&         // AND schoolmask has to fit with weapon damage school (essential for non-physical spells)
                ((holder->GetSpellProto()->EquippedItemClass == -1) ||                     // general, weapon independent
                (pWeapon && pWeapon->IsFitToSpellRequirements(holder->GetSpellProto()))))  // OR used weapon fits aura requirements
            {
                DoneFlat += aura->GetModifier()->m_amount;
            }
        }
    }

    // ..done flat (by creature type mask)
    DoneFlat += GetTotalAuraModifierByMiscMask(SPELL_AURA_MOD_DAMAGE_DONE_CREATURE, creatureTypeMask);

    // ..done flat (base at attack power for marked target and base at attack power for creature type)
    if (attType == RANGED_ATTACK)
    {
        APbonus += pVictim->GetTotalAuraModifier(SPELL_AURA_RANGED_ATTACK_POWER_ATTACKER_BONUS);
        APbonus += GetTotalAuraModifierByMiscMask(SPELL_AURA_MOD_RANGED_ATTACK_POWER_VERSUS, creatureTypeMask);
    }
    else
    {
        APbonus += pVictim->GetTotalAuraModifier(SPELL_AURA_MELEE_ATTACK_POWER_ATTACKER_BONUS);
        APbonus += GetTotalAuraModifierByMiscMask(SPELL_AURA_MOD_MELEE_ATTACK_POWER_VERSUS, creatureTypeMask);
    }

    // PERCENT damage auras
    // ====================
    float DonePercent   = 1.0f;

    // ..done pct, already included in weapon damage based spells
    if(!isWeaponDamageBasedSpell)
    {
        AuraList const& mModDamagePercentDone = GetAurasByType(SPELL_AURA_MOD_DAMAGE_PERCENT_DONE);
        for(AuraList::const_iterator i = mModDamagePercentDone.begin(); i != mModDamagePercentDone.end(); ++i)
        {
            Aura* aura = *i;
            if (!aura)
                continue;

            SpellAuraHolderPtr holder = aura->GetHolder();  // lock holder
            if (!holder || holder->IsDeleted())
                continue;

            if (aura->GetModifier()->m_miscvalue & schoolMask &&                         // schoolmask has to fit with the intrinsic spell school
                aura->GetModifier()->m_miscvalue & GetMeleeDamageSchoolMask() &&         // AND schoolmask has to fit with weapon damage school (essential for non-physical spells)
                ((holder->GetSpellProto()->EquippedItemClass == -1) ||                     // general, weapon independent
                (pWeapon && pWeapon->IsFitToSpellRequirements(holder->GetSpellProto()))))  // OR used weapon fits aura requirements
            {
                DonePercent *= (aura->GetModifier()->m_amount+100.0f) / 100.0f;
            }
        }

        if (attType == OFF_ATTACK)
            DonePercent *= GetModifierValue(UNIT_MOD_DAMAGE_OFFHAND, TOTAL_PCT);                    // no school check required
    }

    // ..done pct (by creature type mask)
    DonePercent *= GetTotalAuraMultiplierByMiscMask(SPELL_AURA_MOD_DAMAGE_DONE_VERSUS, creatureTypeMask);

    // special dummys/class scripts and other effects
    // =============================================
    Unit *owner = GetOwner();
    if (!owner)
        owner = this;

    // ..done (class scripts)
    if (spellProto)
    {
        AuraList const& mOverrideClassScript= owner->GetAurasByType(SPELL_AURA_OVERRIDE_CLASS_SCRIPTS);
        for(AuraList::const_iterator i = mOverrideClassScript.begin(); i != mOverrideClassScript.end(); ++i)
        {
            if (!(*i))
                continue;

            SpellAuraHolderPtr holder = (*i)->GetHolder();  // lock holder
            if (!holder || holder->IsDeleted())
                continue;

            if (!(*i)->isAffectedOnSpell(spellProto))
                continue;

            switch((*i)->GetModifier()->m_miscvalue)
            {
                // Tundra Stalker
                // Merciless Combat
                case 7277:
                {
                    // Merciless Combat
                    if ((*i)->GetSpellProto()->SpellIconID == 2656)
                    {
                        if (pVictim->HasAuraState(AURA_STATE_HEALTHLESS_35_PERCENT))
                            DonePercent *= (100.0f+(*i)->GetModifier()->m_amount)/100.0f;
                    }
                    else // Tundra Stalker
                    {
                        // Frost Fever (target debuff)
                        if (pVictim->GetAura<SPELL_AURA_MOD_MELEE_HASTE, SPELLFAMILY_DEATHKNIGHT, CF_DEATHKNIGHT_FF_BP_ACTIVE>())
                            DonePercent *= ((*i)->GetModifier()->m_amount+100.0f)/100.0f;
                        break;
                    }
                    break;
                }
                case 7293: // Rage of Rivendare
                {
                    if (pVictim->GetAura<SPELL_AURA_PERIODIC_DAMAGE, SPELLFAMILY_DEATHKNIGHT, CF_DEATHKNIGHT_BLOOD_PLAGUE>())
                        DonePercent *= ((*i)->GetSpellProto()->CalculateSimpleValue(EFFECT_INDEX_1)*2+100.0f)/100.0f;
                    break;
                }
                // Marked for Death
                case 7598:
                case 7599:
                case 7600:
                case 7601:
                case 7602:
                {
                    if (pVictim->GetAura<SPELL_AURA_MOD_STALKED, SPELLFAMILY_HUNTER, CF_HUNTER_HUNTERS_MARK>())
                        DonePercent *= ((*i)->GetModifier()->m_amount+100.0f)/100.0f;
                    break;
                }
            }
        }
    }

    // .. done (class scripts)
    AuraList const& mclassScritAuras = GetAurasByType(SPELL_AURA_OVERRIDE_CLASS_SCRIPTS);
    for(AuraList::const_iterator i = mclassScritAuras.begin(); i != mclassScritAuras.end(); ++i)
    {
        if (!(*i))
            continue;

        SpellAuraHolderPtr holder = (*i)->GetHolder();  // lock holder
        if (!holder || holder->IsDeleted())
            continue;

        switch((*i)->GetMiscValue())
        {
            // Dirty Deeds
            case 6427:
            case 6428:
                if (pVictim->HasAuraState(AURA_STATE_HEALTHLESS_35_PERCENT))
                {
                    Aura* eff0 = GetAura((*i)->GetId(), EFFECT_INDEX_0);
                    if (!eff0 || (*i)->GetEffIndex() != EFFECT_INDEX_1)
                    {
                        sLog.outError("Spell structure of DD (%u) changed.",(*i)->GetId());
                        continue;
                    }

                    // effect 0 have expected value but in negative state
                    DonePercent *= (-eff0->GetModifier()->m_amount + 100.0f) / 100.0f;
                }
                break;
        }
    }

    if (spellProto)
    {
        // Frost Strike
        if (spellProto->SpellFamilyName == SPELLFAMILY_DEATHKNIGHT && spellProto->SpellFamilyFlags.test<CF_DEATHKNIGHT_FROST_STRIKE>())
        {
            // search disease
            bool found = false;
            Unit::SpellAuraHolderMap const& auras = pVictim->GetSpellAuraHolderMap();
            for(Unit::SpellAuraHolderMap::const_iterator itr = auras.begin(); itr!=auras.end(); ++itr)
            {
                if (itr->second->GetSpellProto()->Dispel == DISPEL_DISEASE)
                {
                    found = true;
                    break;
                }
            }

            if (found)
            {
                // search for Glacier Rot dummy aura
                Unit::AuraList const& dummyAuras = GetAurasByType(SPELL_AURA_DUMMY);
                for(Unit::AuraList::const_iterator i = dummyAuras.begin(); i != dummyAuras.end(); ++i)
                {
                    if ((*i)->GetSpellProto()->EffectMiscValue[(*i)->GetEffIndex()] == 7244)
                    {
                        DonePercent *= ((*i)->GetModifier()->m_amount+100.0f) / 100.0f;
                        break;
                    }
                }
            }
        }
        // Glyph of Steady Shot (Steady Shot check)
        else if (spellProto->SpellFamilyName == SPELLFAMILY_HUNTER && spellProto->SpellFamilyFlags.test<CF_HUNTER_STEADY_SHOT>())
        {
            // search for glyph dummy aura
            if (Aura *aur = GetDummyAura(56826))
                // check for Serpent Sting at target
                if (pVictim->GetAura<SPELL_AURA_PERIODIC_DAMAGE, SPELLFAMILY_HUNTER, CF_HUNTER_SERPENT_STING>())
                    DonePercent *= (aur->GetModifier()->m_amount+100.0f) / 100.0f;
        }
     }

    // final calculation
    // =================

    float DoneTotal = 0.0f;

    // scaling of non weapon based spells
    if (!isWeaponDamageBasedSpell)
    {
        // apply ap bonus and benefit affected by spell power implicit coeffs and spell level penalties
        DoneTotal = SpellBonusWithCoeffs(spellProto, DoneTotal, DoneFlat, APbonus, damagetype, true);
    }
    // weapon damage based spells
    else if ( APbonus || DoneFlat )
    {
        bool normalized = spellProto ? IsSpellHaveEffect(spellProto, SPELL_EFFECT_NORMALIZED_WEAPON_DMG) : false;
        DoneTotal += int32(APbonus / 14.0f * GetAPMultiplier(attType,normalized));

        // for weapon damage based spells we still have to apply damage done percent mods
        // (that are already included into pdamage) to not-yet included DoneFlat
        // e.g. from doneVersusCreature, apBonusVs...
        UnitMods unitMod;
        switch(attType)
        {
            default:
            case BASE_ATTACK:   unitMod = UNIT_MOD_DAMAGE_MAINHAND; break;
            case OFF_ATTACK:    unitMod = UNIT_MOD_DAMAGE_OFFHAND;  break;
            case RANGED_ATTACK: unitMod = UNIT_MOD_DAMAGE_RANGED;   break;
        }

        DoneTotal += DoneFlat;

        DoneTotal *= GetModifierValue(unitMod, TOTAL_PCT);
    }

    float tmpDamage = float(int32(pdamage) + DoneTotal * int32(stack)) * DonePercent;

    // apply spellmod to Done damage
    if (spellProto)
    {
        if (Player* modOwner = GetSpellModOwner())
            modOwner->ApplySpellMod(spellProto->Id, damagetype == DOT ? SPELLMOD_DOT : SPELLMOD_DAMAGE, tmpDamage);
    }

    // bonus result can be negative
    return tmpDamage > 0 ? uint32(tmpDamage) : 0;
}

/**
 * Calculates target part of melee damage bonuses,
 * will be called on each tick for periodic damage over time auras
 */
uint32 Unit::MeleeDamageBonusTaken(Unit *pCaster, uint32 pdamage,WeaponAttackType attType, SpellEntry const *spellProto, DamageEffectType damagetype, uint32 stack)
{
    if (!pCaster)
        return pdamage;

    if (pdamage == 0)
        return pdamage;

    // differentiate for weapon damage based spells
    bool isWeaponDamageBasedSpell = !(spellProto && (damagetype == DOT || IsSpellHaveEffect(spellProto, SPELL_EFFECT_SCHOOL_DAMAGE)));
    uint32 schoolMask       = spellProto ? spellProto->SchoolMask : GetMeleeDamageSchoolMask();
    uint32 mechanicMask     = spellProto ? GetAllSpellMechanicMask(spellProto) : 0;

    // Shred and Maul also have bonus as MECHANIC_BLEED damages
    if (spellProto && spellProto->SpellFamilyName==SPELLFAMILY_DRUID && spellProto->SpellFamilyFlags.test<CF_DRUID_MAUL, CF_DRUID_SHRED>())
        mechanicMask |= (1 << (MECHANIC_BLEED-1));

    // FLAT damage bonus auras
    // =======================
    int32 TakenFlat = 0;

    // ..taken flat (base at attack power for marked target and base at attack power for creature type)
    if (attType == RANGED_ATTACK)
        TakenFlat += GetTotalAuraModifier(SPELL_AURA_MOD_RANGED_DAMAGE_TAKEN);
    else
        TakenFlat += GetTotalAuraModifier(SPELL_AURA_MOD_MELEE_DAMAGE_TAKEN);

    // ..taken flat (by school mask)
    TakenFlat += GetTotalAuraModifierByMiscMask(SPELL_AURA_MOD_DAMAGE_TAKEN, schoolMask);

    // PERCENT damage auras
    // ====================
    float TakenPercent  = 1.0f;

    // ..taken pct (by school mask)
    TakenPercent *= GetTotalAuraMultiplierByMiscMask(SPELL_AURA_MOD_DAMAGE_PERCENT_TAKEN, schoolMask);

    // ..taken pct (by mechanic mask)
    TakenPercent *= GetTotalAuraMultiplierByMiscValueForMask(SPELL_AURA_MOD_MECHANIC_DAMAGE_TAKEN_PERCENT,mechanicMask);

    // ..taken pct (melee/ranged)
    if (attType == RANGED_ATTACK)
        TakenPercent *= GetTotalAuraMultiplier(SPELL_AURA_MOD_RANGED_DAMAGE_TAKEN_PCT);
    else
        TakenPercent *= GetTotalAuraMultiplier(SPELL_AURA_MOD_MELEE_DAMAGE_TAKEN_PCT);

    if (spellProto)
    {
        // ..taken pct (from caster spells)
        AuraList const& mOwnerTaken = GetAurasByType(SPELL_AURA_MOD_DAMAGE_FROM_CASTER);
        for(AuraList::const_iterator i = mOwnerTaken.begin(); i != mOwnerTaken.end(); ++i)
        {
            if ((*i)->GetCasterGuid() == pCaster->GetObjectGuid() && (*i)->isAffectedOnSpell(spellProto))
                TakenPercent *= ((*i)->GetModifier()->m_amount + 100.0f) / 100.0f;
        }
    }

    // ..taken pct (aoe avoidance)
    if (spellProto && IsAreaOfEffectSpell(spellProto))
    {
        TakenPercent *= GetTotalAuraMultiplierByMiscMask(SPELL_AURA_MOD_AOE_DAMAGE_AVOIDANCE, schoolMask);
        if (GetTypeId() == TYPEID_UNIT && ((Creature*)this)->IsPet())
            TakenPercent *= GetTotalAuraMultiplierByMiscMask(SPELL_AURA_MOD_PET_AOE_DAMAGE_AVOIDANCE, schoolMask);
    }

    // special dummys/class scripts and other effects
    // =============================================

    // .. taken (dummy auras)
    AuraList const& mDummyAuras = GetAurasByType(SPELL_AURA_DUMMY);
    if (!mDummyAuras.empty())
    for(AuraList::const_iterator i = mDummyAuras.begin(); i != mDummyAuras.end(); ++i)
    {
        switch((*i)->GetId())
        {
            case 45182:                                     // Cheating Death
                if((*i)->GetModifier()->m_miscvalue & SPELL_SCHOOL_MASK_NORMAL)
                {
                    if (GetTypeId() != TYPEID_PLAYER)
                        continue;

                    float mod = ((Player*)this)->GetRatingBonusValue(CR_CRIT_TAKEN_MELEE)*(-8.0f);
                    if (mod < float((*i)->GetModifier()->m_amount))
                        mod = float((*i)->GetModifier()->m_amount);

                    TakenPercent *= (mod + 100.0f) / 100.0f;
                }
                break;
            case 20911:                                     // Blessing of Sanctuary
            case 25899:                                     // Greater Blessing of Sanctuary
                // don't stack with Vigilance dmg reduction effect (calculated above)
                if (!HasAura(68066))
                    TakenPercent *= ((*i)->GetModifier()->m_amount + 100.0f) / 100.0f;
                break;
        }
    }

    // final calculation
    // =================

    // scaling of non weapon based spells
    if (!isWeaponDamageBasedSpell)
    {
        // apply benefit affected by spell power implicit coeffs and spell level penalties
        TakenFlat = SpellBonusWithCoeffs(spellProto, 0, TakenFlat, 0, damagetype, false);
    }

    float tmpDamage = float(int32(pdamage) + TakenFlat * int32(stack)) * TakenPercent;

    // bonus result can be negative
    return tmpDamage > 0 ? uint32(tmpDamage) : 0;
}

void Unit::ApplySpellImmune(uint32 spellId, uint32 op, uint32 type, bool apply)
{
    if (apply)
    {
        for (SpellImmuneList::iterator itr = m_spellImmune[op].begin(), next; itr != m_spellImmune[op].end(); itr = next)
        {
            next = itr; ++next;
            if (itr->type == type)
            {
                m_spellImmune[op].erase(itr);
                next = m_spellImmune[op].begin();
            }
        }
        SpellImmune Immune;
        Immune.spellId = spellId;
        Immune.type = type;
        m_spellImmune[op].push_back(Immune);
    }
    else
    {
        for (SpellImmuneList::iterator itr = m_spellImmune[op].begin(); itr != m_spellImmune[op].end(); ++itr)
        {
            if (itr->spellId == spellId)
            {
                m_spellImmune[op].erase(itr);
                break;
            }
        }
    }
}

void Unit::ApplySpellDispelImmunity(const SpellEntry * spellProto, DispelType type, bool apply)
{
    ApplySpellImmune(spellProto->Id,IMMUNITY_DISPEL, type, apply);

    // such dispell type should not remove auras but only return visibility
    if (type == DISPEL_STEALTH || type == DISPEL_INVISIBILITY)
        return;

    if (apply && spellProto->AttributesEx & SPELL_ATTR_EX_DISPEL_AURAS_ON_IMMUNITY)
        RemoveAurasWithDispelType(type);
}

float Unit::GetWeaponProcChance() const
{
    // normalized proc chance for weapon attack speed
    // (odd formula...)
    if (isAttackReady(BASE_ATTACK))
        return (GetAttackTime(BASE_ATTACK) * 1.8f / 1000.0f);
    else if (haveOffhandWeapon() && isAttackReady(OFF_ATTACK))
        return (GetAttackTime(OFF_ATTACK) * 1.6f / 1000.0f);

    return 0.0f;
}

float Unit::GetPPMProcChance(uint32 WeaponSpeed, float PPM) const
{
    // proc per minute chance calculation
    if (PPM <= 0.0f)
        return 0.0f;
    return WeaponSpeed * PPM / 600.0f;                      // result is chance in percents (probability = Speed_in_sec * (PPM / 60))
}

void Unit::Mount(uint32 mount, uint32 spellId, uint32 vehicleId, uint32 creatureEntry)
{
    if (!mount)
        return;

    RemoveAurasWithInterruptFlags(AURA_INTERRUPT_FLAG_MOUNTING);

    SetUInt32Value(UNIT_FIELD_MOUNTDISPLAYID, mount);

    SetFlag( UNIT_FIELD_FLAGS, UNIT_FLAG_MOUNT );

    if (GetTypeId() == TYPEID_PLAYER)
    {
        // Called by Taxi system / GM command
        if (!spellId)
            ((Player*)this)->UnsummonPetTemporaryIfAny();
        // Called by mount aura
        else if (SpellEntry const* spellInfo = sSpellStore.LookupEntry(spellId))
        {
            // Flying case (Unsummon any pet)
            if (IsSpellHaveAura(spellInfo, SPELL_AURA_MOD_FLIGHT_SPEED_MOUNTED))
                ((Player*)this)->UnsummonPetTemporaryIfAny();
            // Normal case (Unsummon only permanent pet)
            else if (Pet* pet = GetPet())
            {
                if (pet->IsPermanentPetFor((Player*)this) && !((Player*)this)->InArena() &&
                    sWorld.getConfig(CONFIG_BOOL_PET_UNSUMMON_AT_MOUNT))
                {
                    ((Player*)this)->UnsummonPetTemporaryIfAny();
                }
                else
                    pet->ApplyModeFlags(PET_MODE_DISABLE_ACTIONS,true);
            }
            else if (Pet* minipet = GetMiniPet())
            {
                if (sWorld.getConfig(CONFIG_BOOL_PET_UNSUMMON_AT_MOUNT))
                    minipet->Unsummon(PET_SAVE_AS_DELETED, this);
            }
        }

        if (vehicleId)
        {
            SetVehicleId(vehicleId);
            GetVehicleKit()->Reset();

            // mounts can also have accessories
            GetVehicleKit()->InstallAllAccessories(creatureEntry);
        }
    }
}

void Unit::Unmount(bool from_aura)
{
    if (!IsMounted())
        return;

    RemoveAurasWithInterruptFlags(AURA_INTERRUPT_FLAG_NOT_MOUNTED);

    SetUInt32Value(UNIT_FIELD_MOUNTDISPLAYID, 0);
    RemoveFlag(UNIT_FIELD_FLAGS, UNIT_FLAG_MOUNT);

    // Called NOT by Taxi system / GM command
    if (from_aura)
    {
        WorldPacket data(SMSG_DISMOUNT, 8);
        data << GetPackGUID();
        SendMessageToSet(&data, true);
    }

    // only resummon old pet if the player is already added to a map
    // this prevents adding a pet to a not created map which would otherwise cause a crash
    // (it could probably happen when logging in after a previous crash)
    if (GetTypeId() == TYPEID_PLAYER)
    {
        if (Pet* pet = GetPet())
            pet->ApplyModeFlags(PET_MODE_DISABLE_ACTIONS,false);
        else
            ((Player*)this)->ResummonPetTemporaryUnSummonedIfAny();
    }

    if (GetTypeId() == TYPEID_PLAYER && GetVehicleKit())
    {
        // Send other players that we are no longer a vehicle
        WorldPacket data(SMSG_SET_VEHICLE_REC_ID, 8+4);
        data << GetPackGUID();
        data << uint32(0);
        ((Player*)this)->SendMessageToSet(&data, true);

        RemoveVehicleKit();
    }
}

void Unit::SetInCombatWith(Unit* enemy)
{
    Unit* eOwner = enemy->GetCharmerOrOwnerOrSelf();
    if (eOwner->IsPvP())
    {
        SetInCombatState(true, enemy);
        return;
    }

    //check for duel
    if (eOwner->GetTypeId() == TYPEID_PLAYER && ((Player*)eOwner)->duel)
    {
        if (Player const* myOwner = GetCharmerOrOwnerPlayerOrPlayerItself())
        {
            if (myOwner->IsInDuelWith((Player const*)eOwner))
            {
                SetInCombatState(true,enemy);
                return;
            }
        }
    }

    SetInCombatState(false,enemy);
}

void Unit::SetInCombatState(bool PvP, Unit* enemy)
{
    // only alive units can be in combat
    if (!isAlive())
        return;

    if (PvP)
        m_CombatTimer = 5000;

    bool creatureNotInCombat = GetTypeId()==TYPEID_UNIT && !HasFlag(UNIT_FIELD_FLAGS, UNIT_FLAG_IN_COMBAT);

    SetFlag(UNIT_FIELD_FLAGS, UNIT_FLAG_IN_COMBAT);

    if (isCharmed() || (GetTypeId()!=TYPEID_PLAYER && ((Creature*)this)->IsPet()))
        SetFlag(UNIT_FIELD_FLAGS, UNIT_FLAG_PET_IN_COMBAT);

    // interrupt all delayed non-combat casts
    for (uint32 i = CURRENT_FIRST_NON_MELEE_SPELL; i < CURRENT_MAX_SPELL; ++i)
        if (Spell* spell = GetCurrentSpell(CurrentSpellTypes(i)))
            if (IsNonCombatSpell(spell->m_spellInfo))
                InterruptSpell(CurrentSpellTypes(i),false);

    if (creatureNotInCombat)
    {
        // should probably be removed for the attacked (+ it's party/group) only, not global
        RemoveFlag(UNIT_FIELD_FLAGS, UNIT_FLAG_OOC_NOT_ATTACKABLE);

        // client does not handle this state on it's own (reset to default at LoadCreatureAddon)
        if (getStandState() == UNIT_STAND_STATE_CUSTOM)
            SetStandState(UNIT_STAND_STATE_STAND);

        Creature* pCreature = (Creature*)this;

        if (pCreature->AI())
            pCreature->AI()->EnterCombat(enemy);

        // Some bosses are set into combat with zone
        if (GetMap()->IsDungeon() && (pCreature->GetCreatureInfo()->flags_extra & CREATURE_FLAG_EXTRA_AGGRO_ZONE) && enemy && enemy->IsControlledByPlayer())
            pCreature->SetInCombatWithZone();

        if (InstanceData* mapInstance = GetInstanceData())
            mapInstance->OnCreatureEnterCombat(pCreature);

        if (m_isCreatureLinkingTrigger)
            GetMap()->GetCreatureLinkingHolder()->DoCreatureLinkingEvent(LINKING_EVENT_AGGRO, pCreature, enemy);
    }
}

void Unit::ClearInCombat()
{
    m_CombatTimer = 0;
    RemoveFlag(UNIT_FIELD_FLAGS, UNIT_FLAG_IN_COMBAT);

    if (isCharmed() || (GetTypeId()!=TYPEID_PLAYER && ((Creature*)this)->IsPet()))
        RemoveFlag(UNIT_FIELD_FLAGS, UNIT_FLAG_PET_IN_COMBAT);

    // Player's state will be cleared in Player::UpdateContestedPvP
    if (GetTypeId() != TYPEID_PLAYER)
    {
        if (((Creature*)this)->GetCreatureInfo()->unit_flags & UNIT_FLAG_OOC_NOT_ATTACKABLE)
            SetFlag(UNIT_FIELD_FLAGS, UNIT_FLAG_OOC_NOT_ATTACKABLE);

        clearUnitState(UNIT_STAT_ATTACK_PLAYER);
    }
    else
        ((Player*)this)->UpdatePotionCooldown();
}

bool Unit::isTargetableForAttack(bool inverseAlive /*=false*/) const
{
    if (GetTypeId()==TYPEID_PLAYER && ((Player *)this)->isGameMaster())
        return false;

    if (HasFlag(UNIT_FIELD_FLAGS, UNIT_FLAG_NON_ATTACKABLE | UNIT_FLAG_NOT_SELECTABLE))
        return false;

    // to be removed if unit by any reason enter combat
    if (HasFlag(UNIT_FIELD_FLAGS, UNIT_FLAG_OOC_NOT_ATTACKABLE))
        return false;

    // inversealive is needed for some spells which need to be casted at dead targets (aoe)
    if (isAlive() == inverseAlive)
        return false;

    return IsInWorld() && !hasUnitState(UNIT_STAT_DIED) && !IsTaxiFlying();
}

int32 Unit::ModifyHealth(int32 dVal)
{
    int32 gain = 0;

    if (dVal==0)
        return 0;

    int32 curHealth = (int32)GetHealth();

    int32 val = dVal + curHealth;
    if (val <= 0)
    {
        SetHealth(0);
        return -curHealth;
    }

    int32 maxHealth = (int32)GetMaxHealth();

    if (val < maxHealth)
    {
        SetHealth(val);
        gain = val - curHealth;
    }
    else if (curHealth != maxHealth)
    {
        SetHealth(maxHealth);
        gain = maxHealth - curHealth;
    }

    return gain;
}

int32 Unit::ModifyPower(Powers power, int32 dVal)
{
    int32 gain = 0;

    if (dVal==0)
        return 0;

    int32 curPower = (int32)GetPower(power);

    int32 val = dVal + curPower;
    if (val <= 0)
    {
        SetPower(power,0);
        return -curPower;
    }

    int32 maxPower = (int32)GetMaxPower(power);

    if (val < maxPower)
    {
        SetPower(power,val);
        gain = val - curPower;
    }
    else if (curPower != maxPower)
    {
        SetPower(power,maxPower);
        gain = maxPower - curPower;
    }

    return gain;
}

bool Unit::isVisibleForOrDetect(Unit const* u, WorldObject const* viewPoint, bool detect, bool inVisibleList, bool is3dDistance) const
{
    if(!u || !IsInMap(u))
        return false;

    // Always can see self
    if (u==this)
        return true;

    // player visible for other player if not logout and at same transport
    // including case when player is out of world
    bool at_same_transport =
        GetTypeId() == TYPEID_PLAYER &&  u->GetTypeId()==TYPEID_PLAYER &&
        !((Player*)this)->GetSession()->PlayerLogout() && !((Player*)u)->GetSession()->PlayerLogout() &&
        !((Player*)this)->GetSession()->PlayerLoading() && !((Player*)u)->GetSession()->PlayerLoading() &&
        ((Player*)this)->GetTransport() && ((Player*)this)->GetTransport() == ((Player*)u)->GetTransport();

    // not in world
    if(!at_same_transport && (!IsInWorld() || !u->IsInWorld()))
        return false;

    // forbidden to seen (at GM respawn command)
    if (m_Visibility==VISIBILITY_RESPAWN)
        return false;

    Map& _map = *u->GetMap();
    // Grid dead/alive checks
    if (u->GetTypeId()==TYPEID_PLAYER)
    {
        // non visible at grid for any stealth state
        if(!IsVisibleInGridForPlayer((Player *)u))
            return false;

        // if player is dead then he can't detect anyone in any cases
        if(!u->isAlive())
            detect = false;
    }
    else
    {
        // all dead creatures/players not visible for any creatures
        if(!u->isAlive() || !isAlive())
            return false;
    }

    // different visible distance checks
    if (u->IsTaxiFlying())                                  // what see player in flight
    {
        // use object grey distance for all (only see objects any way)
        if (!IsWithinDistInMap(viewPoint,World::GetMaxVisibleDistanceInFlight()+(inVisibleList ? World::GetVisibleObjectGreyDistance() : 0.0f), is3dDistance))
            return false;
    }
    else if(!at_same_transport)                             // distance for show player/pet/creature (no transport case)
    {
        // Any units far than max visible distance for viewer or not in our map are not visible too
        if (!IsWithinDistInMap(viewPoint, _map.GetVisibilityDistance() + (inVisibleList ? World::GetVisibleUnitGreyDistance() : 0.0f), is3dDistance))
            return false;
    }

    // always seen by owner
    if (GetCharmerOrOwnerGuid() == u->GetObjectGuid())
        return true;

    // isInvisibleForAlive() those units can only be seen by dead or if other
    // unit is also invisible for alive.. if an isinvisibleforalive unit dies we
    // should be able to see it too
    if (u->isAlive() && isAlive() && isInvisibleForAlive() != u->isInvisibleForAlive())
        if (u->GetTypeId() != TYPEID_PLAYER || !((Player *)u)->isGameMaster())
            return false;

    // Visible units, always are visible for all units, except for units under invisibility and phases
    if (m_Visibility == VISIBILITY_ON && u->m_invisibilityMask==0)
        return true;

    // GMs see any players, not higher GMs and all units in any phase
    if (u->GetTypeId() == TYPEID_PLAYER && ((Player *)u)->isGameMaster())
    {
        if (GetTypeId() == TYPEID_PLAYER)
            return ((Player *)this)->GetSession()->GetSecurity() <= ((Player *)u)->GetSession()->GetSecurity();
        else
            return true;
    }

    // non faction visibility non-breakable for non-GMs
    if (m_Visibility == VISIBILITY_OFF)
        return false;

    // Arena visibility before arena start
    if (GetTypeId() == TYPEID_PLAYER && HasAura(32727)) // Arena Preparation
        if (Player * p_target = ((Unit*)u)->GetCharmerOrOwnerPlayerOrPlayerItself())
            return ((Player*)this)->GetBGTeam() == p_target->GetBGTeam();

    // raw invisibility
    bool invisible = (m_invisibilityMask != 0 || u->m_invisibilityMask !=0);

    // detectable invisibility case
    if ( invisible && (
        // Invisible units, always are visible for units under same invisibility type
        (m_invisibilityMask & u->m_invisibilityMask)!=0 ||
        // Invisible units, always are visible for unit that can detect this invisibility (have appropriate level for detect)
        u->canDetectInvisibilityOf(this) ||
        // Units that can detect invisibility always are visible for units that can be detected
        canDetectInvisibilityOf(u) ))
    {
        invisible = false;
    }

    // special cases for always overwrite invisibility/stealth
    if (invisible || m_Visibility == VISIBILITY_GROUP_STEALTH)
    {
        // non-hostile case
        if (!u->IsHostileTo(this))
        {
            // player see other player with stealth/invisibility only if he in same group or raid or same team (raid/team case dependent from conf setting)
            if (GetTypeId()==TYPEID_PLAYER && u->GetTypeId()==TYPEID_PLAYER)
            {
                if(((Player*)this)->IsGroupVisibleFor(((Player*)u)))
                    return true;

                // else apply same rules as for hostile case (detecting check for stealth)
            }
        }
        // hostile case
        else
        {
            // Hunter mark functionality
            AuraList const& aurasstalked = GetAurasByType(SPELL_AURA_MOD_STALKED);
            for(AuraList::const_iterator iter = aurasstalked.begin(); iter != aurasstalked.end(); ++iter)
                if ((*iter)->GetCasterGuid() == u->GetObjectGuid())
                    return true;

            // Flare functionality
            AuraList const& aurasimunity = GetAurasByType(SPELL_AURA_DISPEL_IMMUNITY);
            for(AuraList::const_iterator iter = aurasimunity.begin(); iter != aurasimunity.end(); ++iter)
                if((*iter)->GetMiscValue() == uint8(invisible ? DISPEL_INVISIBILITY : DISPEL_STEALTH))
                    return true;

            // else apply detecting check for stealth
        }

        // none other cases for detect invisibility, so invisible
        if (invisible)
            return false;

        // else apply stealth detecting check
    }

    // unit got in stealth in this moment and must ignore old detected state
    if (m_Visibility == VISIBILITY_GROUP_NO_DETECT)
        return false;

    // GM invisibility checks early, invisibility if any detectable, so if not stealth then visible
    if (m_Visibility != VISIBILITY_GROUP_STEALTH)
        return true;

    // NOW ONLY STEALTH CASE

    //if in non-detect mode then invisible for unit
    //mobs always detect players (detect == true)... return 'false' for those mobs which have (detect == false)
    //players detect players only in Player::HandleStealthedUnitsDetection()
    if (!detect)
        return (u->GetTypeId() == TYPEID_PLAYER) ? ((Player*)u)->HaveAtClient(this) : false;

    // Special cases

    // If is attacked then stealth is lost, some creature can use stealth too
    if (IsInCombat())
        return true;

    // If there is collision rogue is seen regardless of level difference
    if (IsWithinDist(u,0.24f))
        return true;

    //If a mob or player is stunned he will not be able to detect stealth
    if (u->hasUnitState(UNIT_STAT_STUNNED) && (u != this))
        return false;

    // set max ditance
    float visibleDistance = (u->GetTypeId() == TYPEID_PLAYER) ? MAX_PLAYER_STEALTH_DETECT_RANGE : ((Creature const*)u)->GetAttackDistance(this);

    //Always invisible from back (when stealth detection is on), also filter max distance cases
    bool isInFront = viewPoint->isInFrontInMap(this, visibleDistance);
    if(!isInFront)
        return false;

    // if doesn't have stealth detection (Shadow Sight), then check how stealthy the unit is, otherwise just check los
    if(!u->HasAuraType(SPELL_AURA_DETECT_STEALTH))
    {
        //Calculation if target is in front

        //Visible distance based on stealth value (stealth rank 4 300MOD, 10.5 - 3 = 7.5)
        visibleDistance = 10.5f - (GetTotalAuraModifier(SPELL_AURA_MOD_STEALTH)/100.0f);

        //Visible distance is modified by
        //-Level Diff (every level diff = 1.0f in visible distance)
        visibleDistance += int32(u->GetLevelForTarget(this)) - int32(GetLevelForTarget(u));

        //This allows to check talent tree and will add addition stealth dependent on used points)
        int32 stealthMod = GetTotalAuraModifier(SPELL_AURA_MOD_STEALTH_LEVEL);
        if (stealthMod < 0)
            stealthMod = 0;

        //-Stealth Mod(positive like Master of Deception) and Stealth Detection(negative like paranoia)
        //based on wowwiki every 5 mod we have 1 more level diff in calculation
        int32 detectMod = u->GetTotalAuraModifierByMiscValue(SPELL_AURA_MOD_STEALTH_DETECT, 0); // skip Detect Traps
        visibleDistance += (detectMod - stealthMod) / 5.0f;
        visibleDistance = visibleDistance > MAX_PLAYER_STEALTH_DETECT_RANGE ? MAX_PLAYER_STEALTH_DETECT_RANGE : visibleDistance;

        // recheck new distance
        if (visibleDistance <= 0 || !IsWithinDist(viewPoint,visibleDistance))
            return false;
    }

    // Now check is target visible with LoS
    float ox,oy,oz;
    viewPoint->GetPosition(ox,oy,oz);
    return IsWithinLOS(ox,oy,oz);
}

void Unit::UpdateVisibilityAndView()
{

    static const AuraType auratypes[] = {SPELL_AURA_BIND_SIGHT, SPELL_AURA_FAR_SIGHT, SPELL_AURA_NONE};
    for (AuraType const* type = &auratypes[0]; *type != SPELL_AURA_NONE; ++type)
    {
        AuraList alist = m_modAuras[*type];
        if (alist.empty())
            continue;

        for (AuraList::iterator it = alist.begin(); it != alist.end();)
        {
            Aura* aura = (*it);
            Unit* owner = aura->GetCaster();

            if (!owner || !isVisibleForOrDetect(owner,this,false))
            {
                alist.erase(it);
                RemoveAura(aura);
                it = alist.begin();
            }
            else
                ++it;
        }
    }

    GetViewPoint().Call_UpdateVisibilityForOwner();
    UpdateObjectVisibility();
    ScheduleAINotify(0);
    GetViewPoint().Event_ViewPointVisibilityChanged();
}

void Unit::SetVisibility(UnitVisibility x)
{
    m_Visibility = x;

    if (IsInWorld())
        UpdateVisibilityAndView();
}

bool Unit::canDetectInvisibilityOf(Unit const* u) const
{
    if (uint32 mask = (m_detectInvisibilityMask & u->m_invisibilityMask))
    {
        for(int32 i = 0; i < 32; ++i)
        {
            if (((1 << i) & mask)==0)
                continue;

            // find invisibility level
            int32 invLevel = 0;
            Unit::AuraList const& iAuras = u->GetAurasByType(SPELL_AURA_MOD_INVISIBILITY);
            for(Unit::AuraList::const_iterator itr = iAuras.begin(); itr != iAuras.end(); ++itr)
                if ((*itr)->GetModifier()->m_miscvalue==i && invLevel < (*itr)->GetModifier()->m_amount)
                    invLevel = (*itr)->GetModifier()->m_amount;

            // find invisibility detect level
            int32 detectLevel = 0;
            Unit::AuraList const& dAuras = GetAurasByType(SPELL_AURA_MOD_INVISIBILITY_DETECTION);
            for(Unit::AuraList::const_iterator itr = dAuras.begin(); itr != dAuras.end(); ++itr)
                if ((*itr)->GetModifier()->m_miscvalue==i && detectLevel < (*itr)->GetModifier()->m_amount)
                    detectLevel = (*itr)->GetModifier()->m_amount;

            if (i==6 && GetTypeId()==TYPEID_PLAYER)         // special drunk detection case
                detectLevel = ((Player*)this)->GetDrunkValue();

            if (invLevel <= detectLevel)
                return true;
        }
    }

    return false;
}

void Unit::UpdateSpeed(UnitMoveType mtype, bool forced, float ratio)
{
    // not in combat pet have same speed as owner
    switch(mtype)
    {
        case MOVE_RUN:
        case MOVE_WALK:
        case MOVE_SWIM:
            if (GetTypeId() == TYPEID_UNIT && ((Creature*)this)->IsPet() && hasUnitState(UNIT_STAT_FOLLOW))
            {
                if (Unit* owner = GetOwner())
                {
                    SetSpeedRate(mtype, owner->GetSpeedRate(mtype), forced);
                    return;
                }
            }
            break;
        default:
            break;
    }

    int32 main_speed_mod  = 0;
    float stack_bonus     = 1.0f;
    float non_stack_bonus = 1.0f;

    switch(mtype)
    {
        case MOVE_WALK:
            break;
        case MOVE_RUN:
        {
            if (GetTypeId() == TYPEID_UNIT)
                ratio *= ((Creature*)this)->GetCreatureInfo()->speed_run;

            if (IsMounted()) // Use on mount auras
            {
                main_speed_mod  = GetMaxPositiveAuraModifier(SPELL_AURA_MOD_INCREASE_MOUNTED_SPEED);
                stack_bonus     = GetTotalAuraMultiplier(SPELL_AURA_MOD_MOUNTED_SPEED_ALWAYS);
                non_stack_bonus = (100.0f + GetMaxPositiveAuraModifier(SPELL_AURA_MOD_MOUNTED_SPEED_NOT_STACK))/100.0f;
            }
            else
            {
                main_speed_mod  = GetMaxPositiveAuraModifier(SPELL_AURA_MOD_INCREASE_SPEED);
                stack_bonus     = GetTotalAuraMultiplier(SPELL_AURA_MOD_SPEED_ALWAYS);
                non_stack_bonus = (100.0f + GetMaxPositiveAuraModifier(SPELL_AURA_MOD_SPEED_NOT_STACK))/100.0f;
            }
            break;
        }
        case MOVE_RUN_BACK:
            return;
        case MOVE_SWIM:
        {
            main_speed_mod  = GetMaxPositiveAuraModifier(SPELL_AURA_MOD_INCREASE_SWIM_SPEED);
            break;
        }
        case MOVE_SWIM_BACK:
            return;
        case MOVE_FLIGHT:
        {
            if (IsMounted()) // Use on mount auras
            {
                main_speed_mod  = GetMaxPositiveAuraModifier(SPELL_AURA_MOD_FLIGHT_SPEED_MOUNTED);
                stack_bonus     = GetTotalAuraMultiplier(SPELL_AURA_MOD_FLIGHT_SPEED_MOUNTED_STACKING);
                non_stack_bonus = (100.0f + GetMaxPositiveAuraModifier(SPELL_AURA_MOD_FLIGHT_SPEED_MOUNTED_NOT_STACKING))/100.0f;
            }
            else             // Use not mount (shapeshift for example) auras (should stack)
            {
                main_speed_mod  = GetTotalAuraModifier(SPELL_AURA_MOD_FLIGHT_SPEED);
                stack_bonus     = GetTotalAuraMultiplier(SPELL_AURA_MOD_FLIGHT_SPEED_STACKING);
                non_stack_bonus = (100.0f + GetMaxPositiveAuraModifier(SPELL_AURA_MOD_FLIGHT_SPEED_NOT_STACKING))/100.0f;
            }
            break;
        }
        case MOVE_FLIGHT_BACK:
            return;
        default:
            sLog.outError("Unit::UpdateSpeed: Unsupported move type (%d)", mtype);
            return;
    }

    // Remove Druid Dash bonus if not in Cat Form
    if (GetShapeshiftForm() != FORM_CAT)
    {
        AuraList const& speed_increase_auras = GetAurasByType(SPELL_AURA_MOD_INCREASE_SPEED);
        for(AuraList::const_iterator itr = speed_increase_auras.begin(); itr != speed_increase_auras.end(); ++itr)
        {
            const SpellEntry* aura_proto = (*itr)->GetSpellProto();
            if (aura_proto->SpellFamilyName == SPELLFAMILY_DRUID && aura_proto->SpellIconID == 959)
            {
                main_speed_mod -= (*itr)->GetModifier()->m_amount;
                break;
            }
        }
    }

    float bonus = non_stack_bonus > stack_bonus ? non_stack_bonus : stack_bonus;
    // now we ready for speed calculation
    float speed  = main_speed_mod ? bonus*(100.0f + main_speed_mod)/100.0f : bonus;

    switch(mtype)
    {
        case MOVE_RUN:
        case MOVE_SWIM:
        case MOVE_FLIGHT:
        {
            // Normalize speed by 191 aura SPELL_AURA_USE_NORMAL_MOVEMENT_SPEED if need
            // TODO: possible affect only on MOVE_RUN
            if (int32 normalization = GetMaxPositiveAuraModifier(SPELL_AURA_USE_NORMAL_MOVEMENT_SPEED))
            {
                // Use speed from aura
                float max_speed = normalization / baseMoveSpeed[mtype];
                if (speed > max_speed)
                    speed = max_speed;
            }
            break;
        }
        default:
            break;
    }

    // for creature case, we check explicit if mob searched for assistance
    if (GetTypeId() == TYPEID_UNIT)
    {
        if (((Creature*)this)->HasSearchedAssistance())
            speed *= 0.66f;                                 // best guessed value, so this will be 33% reduction. Based off initial speed, mob can then "run", "walk fast" or "walk".
    }
    // for player case, we look for some custom rates
    else
    {
        if (getDeathState() == CORPSE)
            speed *= sWorld.getConfig(((Player*)this)->InBattleGround() ? CONFIG_FLOAT_GHOST_RUN_SPEED_BG : CONFIG_FLOAT_GHOST_RUN_SPEED_WORLD);
    }

    // Apply strongest slow aura mod to speed
    int32 slow = GetMaxNegativeAuraModifier(SPELL_AURA_MOD_DECREASE_SPEED);
    if (slow)
    {
        speed *=(100.0f + slow)/100.0f;
        float min_speed = (float)GetMaxPositiveAuraModifier(SPELL_AURA_MOD_MINIMUM_SPEED) / 100.0f;
        if (speed < min_speed)
            speed = min_speed;
    }

    if (GetTypeId() == TYPEID_UNIT)
    {
        switch(mtype)
        {
            case MOVE_RUN:
                speed *= ((Creature*)this)->GetCreatureInfo()->speed_run;
                break;
            case MOVE_WALK:
                speed *= ((Creature*)this)->GetCreatureInfo()->speed_walk;
                break;
            default:
                break;
        }
    }

    SetSpeedRate(mtype, speed * ratio, forced);
}

float Unit::GetSpeed( UnitMoveType mtype ) const
{
    return m_speed_rate[mtype]*baseMoveSpeed[mtype];
}

struct SetSpeedRateHelper
{
    explicit SetSpeedRateHelper(UnitMoveType _mtype, bool _forced) : mtype(_mtype), forced(_forced) {}
    void operator()(Unit* unit) const { unit->UpdateSpeed(mtype,forced); }
    UnitMoveType mtype;
    bool forced;
};

void Unit::SetSpeedRate(UnitMoveType mtype, float rate, bool forced)
{
    if (rate < 0)
        rate = 0.0f;

    // Update speed only on change
    if (m_speed_rate[mtype] != rate)
    {
        m_speed_rate[mtype] = rate;
        propagateSpeedChange();

        const uint16 SetSpeed2Opc_table[MAX_MOVE_TYPE][2]=
        {
            {MSG_MOVE_SET_WALK_SPEED,       SMSG_FORCE_WALK_SPEED_CHANGE},
            {MSG_MOVE_SET_RUN_SPEED,        SMSG_FORCE_RUN_SPEED_CHANGE},
            {MSG_MOVE_SET_RUN_BACK_SPEED,   SMSG_FORCE_RUN_BACK_SPEED_CHANGE},
            {MSG_MOVE_SET_SWIM_SPEED,       SMSG_FORCE_SWIM_SPEED_CHANGE},
            {MSG_MOVE_SET_SWIM_BACK_SPEED,  SMSG_FORCE_SWIM_BACK_SPEED_CHANGE},
            {MSG_MOVE_SET_TURN_RATE,        SMSG_FORCE_TURN_RATE_CHANGE},
            {MSG_MOVE_SET_FLIGHT_SPEED,     SMSG_FORCE_FLIGHT_SPEED_CHANGE},
            {MSG_MOVE_SET_FLIGHT_BACK_SPEED,SMSG_FORCE_FLIGHT_BACK_SPEED_CHANGE},
            {MSG_MOVE_SET_PITCH_RATE,       SMSG_FORCE_PITCH_RATE_CHANGE},
        };

        if (forced)
        {
            if (GetTypeId() == TYPEID_PLAYER)
            {
                // register forced speed changes for WorldSession::HandleForceSpeedChangeAck
                // and do it only for real sent packets and use run for run/mounted as client expected
                ++((Player*)this)->m_forced_speed_changes[mtype];
            }

            WorldPacket data(SetSpeed2Opc_table[mtype][1], 18);
            data << GetPackGUID();
            data << (uint32)0;                                  // moveEvent, NUM_PMOVE_EVTS = 0x39
            if (mtype == MOVE_RUN)
                data << uint8(0);                               // new 2.1.0
            data << float(GetSpeed(mtype));
            SendMessageToSet(&data, true);
        }
        else
        {
            m_movementInfo.UpdateTime(WorldTimer::getMSTime());

            WorldPacket data(SetSpeed2Opc_table[mtype][0], 64);
            data << GetPackGUID();
            data << m_movementInfo;
            data << float(GetSpeed(mtype));
            SendMessageToSet(&data, true);
        }
    }

    CallForAllControlledUnits(SetSpeedRateHelper(mtype,forced), CONTROLLED_PET|CONTROLLED_GUARDIANS|CONTROLLED_CHARM|CONTROLLED_MINIPET);
}

void Unit::SetHover(bool on)
{
    if (on)
        CastSpell(this, 11010, true);
    else
        RemoveAurasDueToSpell(11010);
}

void Unit::SetDeathState(DeathState s)
{
    if (s != ALIVE && s!= JUST_ALIVED)
    {
        ExitVehicle();
        CombatStop();
        DeleteThreatList();
        ClearComboPointHolders();                           // any combo points pointed to unit lost at it death

        if (IsNonMeleeSpellCasted(false))
            InterruptNonMeleeSpells(false);
    }

    if (s == JUST_DIED)
    {
        RemoveAllAurasOnDeath();
        RemoveGuardians();
        RemoveMiniPet();
        UnsummonAllTotems();

        i_motionMaster.Clear(false,true);
        i_motionMaster.MoveIdle();
        StopMoving();

        ModifyAuraState(AURA_STATE_HEALTHLESS_20_PERCENT, false);
        ModifyAuraState(AURA_STATE_HEALTHLESS_35_PERCENT, false);
        // remove aurastates allowing special moves
        ClearAllReactives();
        ClearDiminishings();
        ProcDamageAndSpell(this, PROC_FLAG_NONE, PROC_FLAG_ON_DEATH, PROC_EX_NONE, 0);

        if (GetVehicleKit())
            GetVehicleKit()->RemoveAllPassengers();
    }
    else if (s == JUST_ALIVED)
    {
        RemoveFlag (UNIT_FIELD_FLAGS, UNIT_FLAG_SKINNABLE); // clear skinnable for creature and player (at battleground)
    }

    if (m_deathState != ALIVE && s == ALIVE)
    {
        //_ApplyAllAuraMods();
    }
    m_deathState = s;
}

/*########################################
########                          ########
########       AGGRO SYSTEM       ########
########                          ########
########################################*/

bool Unit::CanHaveThreatList() const
{
    // only creatures can have threat list
    if (GetTypeId() != TYPEID_UNIT)
        return false;

    // only alive units can have threat list
    if (!isAlive())
        return false;

    Creature const* creature = ((Creature const*)this);

    // totems can not have threat list
    if (creature->IsTotem())
        return false;

    // pets can not have a threat list, unless they are controlled by a creature
    if (creature->IsPet() && creature->GetOwnerGuid().IsPlayer())
        return false;

    // charmed units can not have a threat list if charmed by player
    if (creature->GetCharmerGuid().IsPlayer())
        return false;

    // Is it correct?
    if (isCharmed())
        return false;

    return true;
}

//======================================================================

float Unit::ApplyTotalThreatModifier(float threat, SpellSchoolMask schoolMask)
{
    if (!HasAuraType(SPELL_AURA_MOD_THREAT))
        return threat;

    if (schoolMask == SPELL_SCHOOL_MASK_NONE)
        return threat;

    SpellSchools school = GetFirstSchoolInMask(schoolMask);

    return threat * m_threatModifier[school];
}

//======================================================================

void Unit::AddThreat(Unit* pVictim, float threat /*= 0.0f*/, bool crit /*= false*/, SpellSchoolMask schoolMask /*= SPELL_SCHOOL_MASK_NONE*/, SpellEntry const *threatSpell /*= NULL*/)
{
    // Only mobs can manage threat lists
    if (CanHaveThreatList())
        m_ThreatManager.addThreat(pVictim, threat, crit, schoolMask, threatSpell);
}

//======================================================================

void Unit::DeleteThreatList()
{
    if (CanHaveThreatList() && !m_ThreatManager.isThreatListEmpty())
        SendThreatClear();

    MAPLOCK_WRITE(this, MAP_LOCK_TYPE_DEFAULT);
    m_ThreatManager.clearReferences();
}

//======================================================================

void Unit::TauntApply(Unit* taunter)
{
    MANGOS_ASSERT(GetTypeId() == TYPEID_UNIT);

    if (!taunter || (taunter->GetTypeId() == TYPEID_PLAYER && ((Player*)taunter)->isGameMaster()))
        return;

    if (!CanHaveThreatList())
        return;

    Unit *target = getVictim();

    if (target && target == taunter)
        return;

    // Only attack taunter if this is a valid target
    if (!hasUnitState(UNIT_STAT_STUNNED | UNIT_STAT_DIED) && !IsSecondChoiceTarget(taunter, true))
    {
        SetInFront(taunter);

        if (((Creature*)this)->AI())
            ((Creature*)this)->AI()->AttackStart(taunter);
    }

    m_ThreatManager.tauntApply(taunter);
}

//======================================================================

void Unit::TauntFadeOut(Unit *taunter)
{
    MANGOS_ASSERT(GetTypeId() == TYPEID_UNIT);

    if (!taunter || (taunter->GetTypeId() == TYPEID_PLAYER && ((Player*)taunter)->isGameMaster()))
        return;

    if (!CanHaveThreatList())
        return;

    Unit *target = getVictim();

    if (!target || target != taunter)
        return;

    if (m_ThreatManager.isThreatListEmpty())
    {
        if (((Creature*)this)->AI())
            ((Creature*)this)->AI()->EnterEvadeMode();

        if (InstanceData* mapInstance = GetInstanceData())
            mapInstance->OnCreatureEvade((Creature*)this);

        if (m_isCreatureLinkingTrigger)
            GetMap()->GetCreatureLinkingHolder()->DoCreatureLinkingEvent(LINKING_EVENT_EVADE, (Creature*)this);

        return;
    }

    m_ThreatManager.tauntFadeOut(taunter);
    target = m_ThreatManager.getHostileTarget();

    if (target && target != taunter)
    {
        SetInFront(target);

        if (((Creature*)this)->AI())
            ((Creature*)this)->AI()->AttackStart(target);
    }
}

//======================================================================

bool Unit::IsSecondChoiceTarget(Unit* pTarget, bool checkThreatArea)
{
    MANGOS_ASSERT(pTarget && GetTypeId() == TYPEID_UNIT);

    return
        pTarget->IsImmunedToDamage(GetMeleeDamageSchoolMask()) ||
        pTarget->hasNegativeAuraWithInterruptFlag(AURA_INTERRUPT_FLAG_DAMAGE) ||
        checkThreatArea && ((Creature*)this)->IsOutOfThreatArea(pTarget);
}

//======================================================================

bool Unit::SelectHostileTarget()
{
    //function provides main threat functionality
    //next-victim-selection algorithm and evade mode are called
    //threat list sorting etc.

    MANGOS_ASSERT(GetTypeId() == TYPEID_UNIT);

    if (!this->isAlive())
        return false;

    //This function only useful once AI has been initialized
    if (!((Creature*)this)->AI())
        return false;

    Unit* target = NULL;
    Unit* oldTarget = getVictim();

    // First checking if we have some taunt on us
    const AuraList& tauntAuras = GetAurasByType(SPELL_AURA_MOD_TAUNT);
    if (!tauntAuras.empty())
    {
        Unit* caster;

        // Find first available taunter target
        // Auras are pushed_back, last caster will be on the end
        for (AuraList::const_reverse_iterator aura = tauntAuras.rbegin(); aura != tauntAuras.rend(); ++aura)
        {
            if ((caster = (*aura)->GetCaster()) && caster->IsInMap(this) &&
                caster->isTargetableForAttack() && caster->isInAccessablePlaceFor((Creature*)this) &&
<<<<<<< HEAD
                (!IsCombatStationary() || CanReachWithMeleeAttack(caster)))
=======
                !IsSecondChoiceTarget(caster, true))
>>>>>>> 6d8ef98b
            {
                target = caster;
                break;
            }
        }
    }

    // No taunt aura or taunt aura caster is dead, standard target selection
    if (!target && !m_ThreatManager.isThreatListEmpty())
        target = m_ThreatManager.getHostileTarget();

    if (target)
    {
        if (!hasUnitState(UNIT_STAT_STUNNED | UNIT_STAT_DIED))
        {
            SetInFront(target);
            if (oldTarget != target)
                ((Creature*)this)->AI()->AttackStart(target);
        }
        return true;
    }

    // no target but something prevent go to evade mode
    if (!isInCombat() || HasAuraType(SPELL_AURA_MOD_TAUNT))
        return false;

    // last case when creature don't must go to evade mode:
    // it in combat but attacker not make any damage and not enter to aggro radius to have record in threat list
    // for example at owner command to pet attack some far away creature
    // Note: creature not have targeted movement generator but have attacker in this case
    if (GetMotionMaster()->GetCurrentMovementGeneratorType() != CHASE_MOTION_TYPE)
    {
        ObjectGuidSet attackers = GetMap()->GetAttackersFor(GetObjectGuid());

        for (ObjectGuidSet::const_iterator itr = attackers.begin(); itr != attackers.end(); ++itr)
        {
            Unit* attacker = GetMap()->GetUnit(*itr);
            if (attacker && attacker->IsInMap(this) && attacker->isTargetableForAttack() && attacker->isInAccessablePlaceFor((Creature*)this))
                return false;
        }
    }

    // enter in evade mode in other case
    ((Creature*)this)->AI()->EnterEvadeMode();

    if (InstanceData* mapInstance = GetInstanceData())
        mapInstance->OnCreatureEvade((Creature*)this);

    if (m_isCreatureLinkingTrigger)
        GetMap()->GetCreatureLinkingHolder()->DoCreatureLinkingEvent(LINKING_EVENT_EVADE, (Creature*)this);

    return false;
}

//======================================================================
//======================================================================
//======================================================================

int32 Unit::CalculateSpellDamage(Unit const* target, SpellEntry const* spellProto, SpellEffectIndex effect_index, int32 const* effBasePoints)
{
    Player* unitPlayer = (GetTypeId() == TYPEID_PLAYER) ? (Player*)this : NULL;

    uint8 comboPoints = GetComboPoints();

    int32 level = int32(getLevel());
    if (level > (int32)spellProto->maxLevel && spellProto->maxLevel > 0)
        level = (int32)spellProto->maxLevel;
    else if (level < (int32)spellProto->baseLevel)
        level = (int32)spellProto->baseLevel;
    level-= (int32)spellProto->spellLevel;

    float basePointsPerLevel = spellProto->EffectRealPointsPerLevel[effect_index];
    int32 basePoints = effBasePoints ? *effBasePoints - 1 : spellProto->EffectBasePoints[effect_index];
    basePoints += int32(level * basePointsPerLevel);
    int32 randomPoints = int32(spellProto->EffectDieSides[effect_index]);
    float comboDamage = spellProto->EffectPointsPerComboPoint[effect_index];

    switch(randomPoints)
    {
        case 0:                                             // not used
        case 1: basePoints += 1; break;                     // range 1..1
        default:
            // range can have positive (1..rand) and negative (rand..1) values, so order its for irand
            int32 randvalue = (randomPoints >= 1)
                ? irand(1, randomPoints)
                : irand(randomPoints, 1);

            basePoints += randvalue;
            break;
    }

    int32 value = basePoints;

    // Life Burst (Malygos) hack
    if (spellProto->Id == 57143)
    {
        value /= 2;
        comboDamage = value;
    }

    // random damage
    if (comboDamage != 0 && unitPlayer && target && (target->GetObjectGuid() == unitPlayer->GetComboTargetGuid() || IsAreaOfEffectSpell(spellProto)))
        value += (int32)(comboDamage * comboPoints);

    Player* modOwner = GetSpellModOwner();

    if (modOwner && IsSpellAffectedBySpellMods(spellProto))
    {
        modOwner->ApplySpellMod(spellProto->Id, SPELLMOD_ALL_EFFECTS, value);

        switch(effect_index)
        {
            case EFFECT_INDEX_0:
                modOwner->ApplySpellMod(spellProto->Id, SPELLMOD_EFFECT1, value);
                break;
            case EFFECT_INDEX_1:
                modOwner->ApplySpellMod(spellProto->Id, SPELLMOD_EFFECT2, value);
                break;
            case EFFECT_INDEX_2:
                modOwner->ApplySpellMod(spellProto->Id, SPELLMOD_EFFECT3, value);
                break;
        }
    }

    if (spellProto->Attributes & SPELL_ATTR_LEVEL_DAMAGE_CALCULATION && spellProto->spellLevel &&
            spellProto->Effect[effect_index] != SPELL_EFFECT_WEAPON_PERCENT_DAMAGE &&
            spellProto->Effect[effect_index] != SPELL_EFFECT_KNOCK_BACK &&
            (spellProto->Effect[effect_index] != SPELL_EFFECT_APPLY_AURA || spellProto->EffectApplyAuraName[effect_index] != SPELL_AURA_MOD_DECREASE_SPEED))
        value = int32(value*0.25f*exp(getLevel()*(70-spellProto->spellLevel)/1000.0f));

    return value;
}

int32 Unit::CalculateAuraDuration(SpellEntry const* spellProto, uint32 effectMask, int32 duration, Unit const* caster)
{
    if (duration <= 0)
        return duration;

    int32 mechanicMod = 0;
    uint32 mechanicMask = GetSpellMechanicMask(spellProto, effectMask);

    for(int32 mechanic = FIRST_MECHANIC; mechanic < MAX_MECHANIC; ++mechanic)
    {
        if (!(mechanicMask & (1 << (mechanic-1))))
            continue;

        int32 stackingMod = GetTotalAuraModifierByMiscValue(SPELL_AURA_MECHANIC_DURATION_MOD, mechanic);
        int32 nonStackingMod = GetMaxNegativeAuraModifierByMiscValue(SPELL_AURA_MECHANIC_DURATION_MOD_NOT_STACK, mechanic);

        mechanicMod = std::min(mechanicMod, std::min(stackingMod, nonStackingMod));
    }

    int32 dispelMod = 0;
    int32 dmgClassMod = 0;
    bool  isAffectedByModifier = !IsPositiveSpell(spellProto);

    for (uint8 eff = 0; eff < MAX_EFFECT_INDEX; ++eff)
    {
        if (effectMask & (1 << eff))
        {
            if (IsAuraApplyEffect(spellProto, SpellEffectIndex(eff)) && IsPositiveEffect(spellProto, SpellEffectIndex(eff)))
                isAffectedByModifier = false;
        }
    }

    if (isAffectedByModifier)
    {
        dispelMod   = GetTotalAuraModifierByMiscValue(SPELL_AURA_MOD_DURATION_OF_EFFECTS_BY_DISPEL, spellProto->Dispel);
        dmgClassMod = GetTotalAuraModifierByMiscValue(SPELL_AURA_MOD_DURATION_OF_MAGIC_EFFECTS, spellProto->DmgClass);
    }

    int32 durationMod = std::min(mechanicMod, std::min(dispelMod, dmgClassMod));

    if (durationMod != 0)
    {
        duration = int32(int64(duration) * (100+durationMod) / 100);

        if (duration < 0)
            duration = 0;
    }

    if (caster == this)
    {
        switch(spellProto->SpellFamilyName)
        {
            case SPELLFAMILY_DRUID:
                // Thorns
                if (spellProto->SpellIconID == 53 && spellProto->SpellFamilyFlags.test<CF_DRUID_THORNS>())
                {
                    // Glyph of Thorns
                    if (Aura *aur = GetAura(57862, EFFECT_INDEX_0))
                        duration += aur->GetModifier()->m_amount * MINUTE * IN_MILLISECONDS;
                }
                break;
            case SPELLFAMILY_PALADIN:
                // Blessing of Might
                if (spellProto->SpellIconID == 298 && spellProto->SpellFamilyFlags.test<CF_PALADIN_BLESSING_OF_MIGHT>())
                {
                    // Glyph of Blessing of Might
                    if (Aura *aur = GetAura(57958, EFFECT_INDEX_0))
                        duration += aur->GetModifier()->m_amount * MINUTE * IN_MILLISECONDS;
                }
                // Blessing of Wisdom
                else if (spellProto->SpellIconID == 306 && spellProto->SpellFamilyFlags.test<CF_PALADIN_BLESSING_OF_WISDOM>())
                {
                    // Glyph of Blessing of Wisdom
                    if (Aura *aur = GetAura(57979, EFFECT_INDEX_0))
                        duration += aur->GetModifier()->m_amount * MINUTE * IN_MILLISECONDS;
                }
                break;
            default:
                break;
        }
    }

    return duration;
}

DiminishingLevels Unit::GetDiminishing(DiminishingGroup group)
{
    for(Diminishing::iterator i = m_Diminishing.begin(); i != m_Diminishing.end(); ++i)
    {
        if (i->DRGroup != group)
            continue;

        if(!i->hitCount)
            return DIMINISHING_LEVEL_1;

        if (!i->hitTime)
            return DIMINISHING_LEVEL_1;

        // If last spell was casted more than 15 seconds ago - reset the count.
        if (i->stack==0 && WorldTimer::getMSTimeDiff(i->hitTime,WorldTimer::getMSTime()) > 15*IN_MILLISECONDS)
        {
            i->hitCount = DIMINISHING_LEVEL_1;
            return DIMINISHING_LEVEL_1;
        }
        // or else increase the count.
        else
        {
            return DiminishingLevels(i->hitCount);
        }
    }
    return DIMINISHING_LEVEL_1;
}

void Unit::IncrDiminishing(DiminishingGroup group)
{
    // Checking for existing in the table
    for(Diminishing::iterator i = m_Diminishing.begin(); i != m_Diminishing.end(); ++i)
    {
        if (i->DRGroup != group)
            continue;
        if (i->hitCount < DIMINISHING_LEVEL_IMMUNE)
            i->hitCount += 1;
        return;
    }
    m_Diminishing.push_back(DiminishingReturn(group,WorldTimer::getMSTime(),DIMINISHING_LEVEL_2));
}

void Unit::ApplyDiminishingToDuration(DiminishingGroup group, int32 &duration,Unit* caster,DiminishingLevels Level, int32 limitduration, bool isReflected)
{
    if (duration == -1 || group == DIMINISHING_NONE || (!isReflected && caster->IsFriendlyTo(this)) )
        return;

    // test pet/charm masters instead pets/charmeds
    Player* target = GetCharmerOrOwnerPlayerOrPlayerItself();
    Player* source = caster->GetCharmerOrOwnerPlayerOrPlayerItself();

    // Duration of crowd control abilities on pvp target is limited by 10 sec. (2.2.0)
    if (limitduration > 0 && duration > limitduration)
    {
        if (target && source)
            duration = limitduration;
    }

    float mod = 1.0f;

    // Some diminishings applies to mobs too (for example, Stun)
    if ((GetDiminishingReturnsGroupType(group) == DRTYPE_PLAYER && target) || GetDiminishingReturnsGroupType(group) == DRTYPE_ALL)
    {
        DiminishingLevels diminish = Level;
        switch(diminish)
        {
            case DIMINISHING_LEVEL_1: break;
            case DIMINISHING_LEVEL_2: mod = 0.5f; break;
            case DIMINISHING_LEVEL_3: mod = 0.25f; break;
            case DIMINISHING_LEVEL_4:
            case DIMINISHING_LEVEL_5:
            case DIMINISHING_LEVEL_IMMUNE: mod = 0.0f;break;
            default: break;
        }
    }
    else if (GetTypeId() == TYPEID_UNIT && (((Creature*)this)->GetCreatureInfo()->flags_extra &  CREATURE_FLAG_EXTRA_TAUNT_DIMINISHING) && GetDiminishingReturnsGroupType(group) == DRTYPE_TAUNT)
    {
        DiminishingLevels diminish = Level;
        switch(diminish)
        {
            case DIMINISHING_LEVEL_1: break;
            case DIMINISHING_LEVEL_2: mod = 0.65f;   break;
            case DIMINISHING_LEVEL_3: mod = 0.4225f; break;
            case DIMINISHING_LEVEL_4: mod = 0.2747f; break;
            case DIMINISHING_LEVEL_5: mod = 0.1785f; break;
            case DIMINISHING_LEVEL_IMMUNE: mod = 0.0f;break;
            default: break;
        }
    }

    duration = int32(duration * mod);
}

void Unit::ApplyDiminishingAura( DiminishingGroup group, bool apply )
{
    // Checking for existing in the table
    for(Diminishing::iterator i = m_Diminishing.begin(); i != m_Diminishing.end(); ++i)
    {
        if (i->DRGroup != group)
            continue;

        if (apply)
            i->stack += 1;
        else if (i->stack)
        {
            i->stack -= 1;
            // Remember time after last aura from group removed
            if (i->stack == 0)
                i->hitTime = WorldTimer::getMSTime();
        }
        break;
    }
}

bool Unit::isVisibleForInState( Player const* u, WorldObject const* viewPoint, bool inVisibleList ) const
{
    return isVisibleForOrDetect(u, viewPoint, false, inVisibleList, false);
}

/// returns true if creature can't be seen by alive units
bool Unit::isInvisibleForAlive() const
{
    if (m_AuraFlags & UNIT_AURAFLAG_ALIVE_INVISIBLE)
        return true;
    // TODO: maybe spiritservices also have just an aura
    return isSpiritService();
}

uint32 Unit::GetCreatureType() const
{
    if (GetTypeId() == TYPEID_PLAYER)
    {
        SpellShapeshiftFormEntry const* ssEntry = sSpellShapeshiftFormStore.LookupEntry(GetShapeshiftForm());
        if (ssEntry && ssEntry->creatureType > 0)
            return ssEntry->creatureType;
        else
            return CREATURE_TYPE_HUMANOID;
    }
    else
        return ((Creature*)this)->GetCreatureInfo()->type;
}

/*#######################################
########                         ########
########       STAT SYSTEM       ########
########                         ########
#######################################*/

bool Unit::HandleStatModifier(UnitMods unitMod, UnitModifierType modifierType, float amount, bool apply)
{
    if (unitMod >= UNIT_MOD_END || modifierType >= MODIFIER_TYPE_END)
    {
        sLog.outError("ERROR in HandleStatModifier(): nonexistent UnitMods or wrong UnitModifierType!");
        return false;
    }

    float val = 1.0f;

    switch(modifierType)
    {
        case BASE_VALUE:
        case TOTAL_VALUE:
            m_auraModifiersGroup[unitMod][modifierType] += apply ? amount : -amount;
            break;
        case BASE_PCT:
        case TOTAL_PCT:
            if (amount <= -100.0f)                           //small hack-fix for -100% modifiers
                amount = -200.0f;

            val = (100.0f + amount) / 100.0f;
            m_auraModifiersGroup[unitMod][modifierType] *= apply ? val : (1.0f/val);
            break;
        case NONSTACKING_PCT:
        case NONSTACKING_PCT_MINOR:
        case NONSTACKING_VALUE_POS:
        case NONSTACKING_VALUE_NEG:
            m_auraModifiersGroup[unitMod][modifierType] = amount;
            break;
        default:
            break;
    }

    if(!CanModifyStats())
        return false;

    switch(unitMod)
    {
        case UNIT_MOD_STAT_STRENGTH:
        case UNIT_MOD_STAT_AGILITY:
        case UNIT_MOD_STAT_STAMINA:
        case UNIT_MOD_STAT_INTELLECT:
        case UNIT_MOD_STAT_SPIRIT:         UpdateStats(GetStatByAuraGroup(unitMod));  break;

        case UNIT_MOD_ARMOR:               UpdateArmor();           break;
        case UNIT_MOD_HEALTH:              UpdateMaxHealth();       break;

        case UNIT_MOD_MANA:
        case UNIT_MOD_RAGE:
        case UNIT_MOD_FOCUS:
        case UNIT_MOD_ENERGY:
        case UNIT_MOD_HAPPINESS:
        case UNIT_MOD_RUNE:
        case UNIT_MOD_RUNIC_POWER:          UpdateMaxPower(GetPowerTypeByAuraGroup(unitMod));          break;

        case UNIT_MOD_RESISTANCE_HOLY:
        case UNIT_MOD_RESISTANCE_FIRE:
        case UNIT_MOD_RESISTANCE_NATURE:
        case UNIT_MOD_RESISTANCE_FROST:
        case UNIT_MOD_RESISTANCE_SHADOW:
        case UNIT_MOD_RESISTANCE_ARCANE:   UpdateResistances(GetSpellSchoolByAuraGroup(unitMod));      break;

        case UNIT_MOD_ATTACK_POWER:        UpdateAttackPowerAndDamage();         break;
        case UNIT_MOD_ATTACK_POWER_RANGED: UpdateAttackPowerAndDamage(true);     break;

        case UNIT_MOD_DAMAGE_MAINHAND:     UpdateDamagePhysical(BASE_ATTACK);    break;
        case UNIT_MOD_DAMAGE_OFFHAND:      UpdateDamagePhysical(OFF_ATTACK);     break;
        case UNIT_MOD_DAMAGE_RANGED:       UpdateDamagePhysical(RANGED_ATTACK);  break;

        default:
            break;
    }

    return true;
}

float Unit::GetModifierValue(UnitMods unitMod, UnitModifierType modifierType) const
{
    if ( unitMod >= UNIT_MOD_END || modifierType >= MODIFIER_TYPE_END)
    {
        sLog.outError("attempt to access nonexistent modifier value from UnitMods!");
        return 0.0f;
    }

    if(modifierType == TOTAL_PCT)
    {
        if(m_auraModifiersGroup[unitMod][modifierType] <= 0.0f)
            return 0.0f;
        else
            return m_auraModifiersGroup[unitMod][TOTAL_PCT] * ((m_auraModifiersGroup[unitMod][NONSTACKING_PCT] + m_auraModifiersGroup[unitMod][NONSTACKING_PCT_MINOR] + 100.0f) / 100.0f);
    }
    else if(modifierType == TOTAL_VALUE)
    {
        return m_auraModifiersGroup[unitMod][TOTAL_VALUE] + m_auraModifiersGroup[unitMod][NONSTACKING_VALUE_POS] + m_auraModifiersGroup[unitMod][NONSTACKING_VALUE_NEG];
    }
    else
        return m_auraModifiersGroup[unitMod][modifierType];
}

float Unit::GetTotalStatValue(Stats stat) const
{
    UnitMods unitMod = UnitMods(UNIT_MOD_STAT_START + stat);

    if (m_auraModifiersGroup[unitMod][TOTAL_PCT] <= 0.0f)
        return 0.0f;

    // value = ((base_value * base_pct) + total_value) * total_pct
    float value  = m_auraModifiersGroup[unitMod][BASE_VALUE] + GetCreateStat(stat);
    value *= m_auraModifiersGroup[unitMod][BASE_PCT];
    value += (m_auraModifiersGroup[unitMod][TOTAL_VALUE] + m_auraModifiersGroup[unitMod][NONSTACKING_VALUE_POS] + m_auraModifiersGroup[unitMod][NONSTACKING_VALUE_NEG]);
    value *= m_auraModifiersGroup[unitMod][TOTAL_PCT] * ((m_auraModifiersGroup[unitMod][NONSTACKING_PCT] + m_auraModifiersGroup[unitMod][NONSTACKING_PCT_MINOR] + 100.0f) / 100.0f);

    return value;
}

float Unit::GetTotalAuraModValue(UnitMods unitMod) const
{
    if (unitMod >= UNIT_MOD_END)
    {
        sLog.outError("attempt to access nonexistent UnitMods in GetTotalAuraModValue()!");
        return 0.0f;
    }

    if (m_auraModifiersGroup[unitMod][TOTAL_PCT] <= 0.0f)
        return 0.0f;

    float value  = m_auraModifiersGroup[unitMod][BASE_VALUE];
    value *= m_auraModifiersGroup[unitMod][BASE_PCT];
    value += (m_auraModifiersGroup[unitMod][TOTAL_VALUE] + m_auraModifiersGroup[unitMod][NONSTACKING_VALUE_POS] + m_auraModifiersGroup[unitMod][NONSTACKING_VALUE_NEG]);
    value *= m_auraModifiersGroup[unitMod][TOTAL_PCT] * ((m_auraModifiersGroup[unitMod][NONSTACKING_PCT] + m_auraModifiersGroup[unitMod][NONSTACKING_PCT_MINOR] + 100.0f) / 100.0f);

    return value;
}

SpellSchools Unit::GetSpellSchoolByAuraGroup(UnitMods unitMod) const
{
    SpellSchools school = SPELL_SCHOOL_NORMAL;

    switch(unitMod)
    {
        case UNIT_MOD_RESISTANCE_HOLY:     school = SPELL_SCHOOL_HOLY;          break;
        case UNIT_MOD_RESISTANCE_FIRE:     school = SPELL_SCHOOL_FIRE;          break;
        case UNIT_MOD_RESISTANCE_NATURE:   school = SPELL_SCHOOL_NATURE;        break;
        case UNIT_MOD_RESISTANCE_FROST:    school = SPELL_SCHOOL_FROST;         break;
        case UNIT_MOD_RESISTANCE_SHADOW:   school = SPELL_SCHOOL_SHADOW;        break;
        case UNIT_MOD_RESISTANCE_ARCANE:   school = SPELL_SCHOOL_ARCANE;        break;

        default:
            break;
    }

    return school;
}

Stats Unit::GetStatByAuraGroup(UnitMods unitMod) const
{
    Stats stat = STAT_STRENGTH;

    switch(unitMod)
    {
        case UNIT_MOD_STAT_STRENGTH:    stat = STAT_STRENGTH;      break;
        case UNIT_MOD_STAT_AGILITY:     stat = STAT_AGILITY;       break;
        case UNIT_MOD_STAT_STAMINA:     stat = STAT_STAMINA;       break;
        case UNIT_MOD_STAT_INTELLECT:   stat = STAT_INTELLECT;     break;
        case UNIT_MOD_STAT_SPIRIT:      stat = STAT_SPIRIT;        break;

        default:
            break;
    }

    return stat;
}

Powers Unit::GetPowerTypeByAuraGroup(UnitMods unitMod) const
{
    switch(unitMod)
    {
        case UNIT_MOD_MANA:       return POWER_MANA;
        case UNIT_MOD_RAGE:       return POWER_RAGE;
        case UNIT_MOD_FOCUS:      return POWER_FOCUS;
        case UNIT_MOD_ENERGY:     return POWER_ENERGY;
        case UNIT_MOD_HAPPINESS:  return POWER_HAPPINESS;
        case UNIT_MOD_RUNE:       return POWER_RUNE;
        case UNIT_MOD_RUNIC_POWER:return POWER_RUNIC_POWER;
        default:                  return POWER_MANA;
    }

    return POWER_MANA;
}

float Unit::GetTotalAttackPowerValue(WeaponAttackType attType) const
{
    if (attType == RANGED_ATTACK)
    {
        int32 ap = GetInt32Value(UNIT_FIELD_RANGED_ATTACK_POWER) + GetInt32Value(UNIT_FIELD_RANGED_ATTACK_POWER_MODS);
        if (ap < 0)
            return 0.0f;
        return ap * (1.0f + GetFloatValue(UNIT_FIELD_RANGED_ATTACK_POWER_MULTIPLIER));
    }
    else
    {
        int32 ap = GetInt32Value(UNIT_FIELD_ATTACK_POWER) + GetInt32Value(UNIT_FIELD_ATTACK_POWER_MODS);
        if (ap < 0)
            return 0.0f;
        return ap * (1.0f + GetFloatValue(UNIT_FIELD_ATTACK_POWER_MULTIPLIER));
    }
}

float Unit::GetWeaponDamageRange(WeaponAttackType attType ,WeaponDamageRange type) const
{
    if (attType == OFF_ATTACK && !haveOffhandWeapon())
        return 0.0f;

    return m_weaponDamage[attType][type];
}

void Unit::SetLevel(uint32 lvl)
{
    SetUInt32Value(UNIT_FIELD_LEVEL, lvl);

    // group update
    if ((GetTypeId() == TYPEID_PLAYER) && ((Player*)this)->GetGroup())
        ((Player*)this)->SetGroupUpdateFlag(GROUP_UPDATE_FLAG_LEVEL);
}

void Unit::SetHealth(uint32 val)
{
    uint32 maxHealth = GetMaxHealth();
    if (maxHealth < val)
        val = maxHealth;

    SetUInt32Value(UNIT_FIELD_HEALTH, val);

    // group update
    if (GetTypeId() == TYPEID_PLAYER)
    {
        if(((Player*)this)->GetGroup())
            ((Player*)this)->SetGroupUpdateFlag(GROUP_UPDATE_FLAG_CUR_HP);
    }
    else if(((Creature*)this)->IsPet())
    {
        Pet *pet = ((Pet*)this);
        if (pet->isControlled())
        {
            Unit *owner = GetOwner();
            if (owner && (owner->GetTypeId() == TYPEID_PLAYER) && ((Player*)owner)->GetGroup())
                ((Player*)owner)->SetGroupUpdateFlag(GROUP_UPDATE_FLAG_PET_CUR_HP);
        }
    }
}

void Unit::SetMaxHealth(uint32 val)
{
    uint32 health = GetHealth();
    SetUInt32Value(UNIT_FIELD_MAXHEALTH, val);

    // group update
    if (GetTypeId() == TYPEID_PLAYER)
    {
        if(((Player*)this)->GetGroup())
            ((Player*)this)->SetGroupUpdateFlag(GROUP_UPDATE_FLAG_MAX_HP);
    }
    else if(((Creature*)this)->IsPet())
    {
        Pet *pet = ((Pet*)this);
        if (pet->isControlled())
        {
            Unit *owner = GetOwner();
            if (owner && (owner->GetTypeId() == TYPEID_PLAYER) && ((Player*)owner)->GetGroup())
                ((Player*)owner)->SetGroupUpdateFlag(GROUP_UPDATE_FLAG_PET_MAX_HP);
        }
    }

    if (val < health)
        SetHealth(val);
}

void Unit::SetHealthPercent(float percent)
{
    uint32 newHealth = GetMaxHealth() * percent/100.0f;
    SetHealth(newHealth);
}

void Unit::SetPower(Powers power, uint32 val)
{
    if (GetPower(power) == val)
        return;

    uint32 maxPower = GetMaxPower(power);
    if (maxPower < val)
        val = maxPower;

    SetStatInt32Value(UNIT_FIELD_POWER1 + power, val);

    WorldPacket data(SMSG_POWER_UPDATE);
    data << GetPackGUID();
    data << uint8(power);
    data << uint32(val);
    SendMessageToSet(&data, true);

    // group update
    if (GetTypeId() == TYPEID_PLAYER)
    {
        if(((Player*)this)->GetGroup())
            ((Player*)this)->SetGroupUpdateFlag(GROUP_UPDATE_FLAG_CUR_POWER);
    }
    else if(((Creature*)this)->IsPet())
    {
        Pet *pet = ((Pet*)this);
        if (pet->isControlled())
        {
            Unit *owner = GetOwner();
            if (owner && (owner->GetTypeId() == TYPEID_PLAYER) && ((Player*)owner)->GetGroup())
                ((Player*)owner)->SetGroupUpdateFlag(GROUP_UPDATE_FLAG_PET_CUR_POWER);
        }

        // Update the pet's character sheet with happiness damage bonus
        if (pet->getPetType() == HUNTER_PET && power == POWER_HAPPINESS)
        {
            pet->UpdateDamagePhysical(BASE_ATTACK);
        }
    }
}

void Unit::SetMaxPower(Powers power, uint32 val)
{
    uint32 cur_power = GetPower(power);
    SetStatInt32Value(UNIT_FIELD_MAXPOWER1 + power, val);

    // group update
    if (GetTypeId() == TYPEID_PLAYER)
    {
        if(((Player*)this)->GetGroup())
            ((Player*)this)->SetGroupUpdateFlag(GROUP_UPDATE_FLAG_MAX_POWER);
    }
    else if(((Creature*)this)->IsPet())
    {
        Pet *pet = ((Pet*)this);
        if (pet->isControlled())
        {
            Unit *owner = GetOwner();
            if (owner && (owner->GetTypeId() == TYPEID_PLAYER) && ((Player*)owner)->GetGroup())
                ((Player*)owner)->SetGroupUpdateFlag(GROUP_UPDATE_FLAG_PET_MAX_POWER);
        }
    }

    if (val < cur_power)
        SetPower(power, val);
}

void Unit::ApplyPowerMod(Powers power, uint32 val, bool apply)
{
    ApplyModUInt32Value(UNIT_FIELD_POWER1+power, val, apply);

    // group update
    if (GetTypeId() == TYPEID_PLAYER)
    {
        if(((Player*)this)->GetGroup())
            ((Player*)this)->SetGroupUpdateFlag(GROUP_UPDATE_FLAG_CUR_POWER);
    }
    else if(((Creature*)this)->IsPet())
    {
        Pet *pet = ((Pet*)this);
        if (pet->isControlled())
        {
            Unit *owner = GetOwner();
            if (owner && (owner->GetTypeId() == TYPEID_PLAYER) && ((Player*)owner)->GetGroup())
                ((Player*)owner)->SetGroupUpdateFlag(GROUP_UPDATE_FLAG_PET_CUR_POWER);
        }
    }
}

void Unit::ApplyMaxPowerMod(Powers power, uint32 val, bool apply)
{
    ApplyModUInt32Value(UNIT_FIELD_MAXPOWER1+power, val, apply);

    // group update
    if (GetTypeId() == TYPEID_PLAYER)
    {
        if(((Player*)this)->GetGroup())
            ((Player*)this)->SetGroupUpdateFlag(GROUP_UPDATE_FLAG_MAX_POWER);
    }
    else if(((Creature*)this)->IsPet())
    {
        Pet *pet = ((Pet*)this);
        if (pet->isControlled())
        {
            Unit *owner = GetOwner();
            if (owner && (owner->GetTypeId() == TYPEID_PLAYER) && ((Player*)owner)->GetGroup())
                ((Player*)owner)->SetGroupUpdateFlag(GROUP_UPDATE_FLAG_PET_MAX_POWER);
        }
    }
}

void Unit::ApplyAuraProcTriggerDamage( Aura* aura, bool apply )
{
    MAPLOCK_WRITE(this,MAP_LOCK_TYPE_AURAS);
    AuraList& tAuraProcTriggerDamage = m_modAuras[SPELL_AURA_PROC_TRIGGER_DAMAGE];
    if (apply)
        tAuraProcTriggerDamage.push_back(aura);
    else
        tAuraProcTriggerDamage.remove(aura);
}

uint32 Unit::GetCreatePowers( Powers power ) const
{
    switch(power)
    {
        case POWER_HEALTH:      return 0;                   // is it really should be here?
        case POWER_MANA:        return GetCreateMana();
        case POWER_RAGE:        return 1000;
        case POWER_FOCUS:       return (GetTypeId() == TYPEID_PLAYER || !((Creature const*)this)->IsPet() || ((Pet const*)this)->getPetType() != HUNTER_PET ? 0 : 100);
        case POWER_ENERGY:      return 100;
        case POWER_HAPPINESS:   return (GetTypeId() == TYPEID_PLAYER || !((Creature const*)this)->IsPet() || ((Pet const*)this)->getPetType() != HUNTER_PET ? 0 : 1050000);
        case POWER_RUNE:        return (GetTypeId() == TYPEID_PLAYER && ((Player const*)this)->getClass() == CLASS_DEATH_KNIGHT ? 8 : 0);
        case POWER_RUNIC_POWER: return (GetTypeId() == TYPEID_PLAYER && ((Player const*)this)->getClass() == CLASS_DEATH_KNIGHT ? 1000 : 0);
    }

    return 0;
}

void Unit::AddToWorld()
{
    Object::AddToWorld();
    ScheduleAINotify(0);
}

void Unit::RemoveFromWorld()
{
    // cleanup
    if (IsInWorld())
    {
        Uncharm();
        RemoveNotOwnSingleTargetAuras();
        RemoveGuardians();
        RemoveMiniPet();
        UnsummonAllTotems();
        RemoveAllGameObjects();
        RemoveAllDynObjects();
//        CleanupDeletedAuras();
        GetViewPoint().Event_RemovedFromWorld();
    }

    Object::RemoveFromWorld();
}

void Unit::CleanupsBeforeDelete()
{
    if (m_uint32Values)                                      // only for fully created object
    {
        if (GetVehicle())
            ExitVehicle();
        if (GetVehicleKit())
            RemoveVehicleKit();
        InterruptNonMeleeSpells(true);
        m_Events.KillAllEvents(false);                      // non-delatable (currently casted spells) will not deleted now but it will deleted at call in Map::RemoveAllObjectsInRemoveList
        if (IsInWorld())
            CombatStop();
        ClearComboPointHolders();
        DeleteThreatList();
        if (GetTypeId()==TYPEID_PLAYER)
            getHostileRefManager().setOnlineOfflineState(false);
        else
            getHostileRefManager().deleteReferences();
        RemoveAllAuras(AURA_REMOVE_BY_DELETE);
    }
    WorldObject::CleanupsBeforeDelete();
}

CharmInfo* Unit::InitCharmInfo(Unit *charm)
{
    if(!m_charmInfo)
        m_charmInfo = new CharmInfo(charm);
    return m_charmInfo;
}

CharmInfo::CharmInfo(Unit* unit)
: m_unit(unit), m_CommandState(COMMAND_FOLLOW), m_reactState(REACT_PASSIVE), m_petnumber(0)
{
    for(int i = 0; i < CREATURE_MAX_SPELLS; ++i)
        m_charmspells[i].SetActionAndType(0,ACT_DISABLED);
    m_petnumber = 0;
}

void CharmInfo::InitPetActionBar()
{
    // the first 3 SpellOrActions are attack, follow and stay
    for(uint32 i = 0; i < ACTION_BAR_INDEX_PET_SPELL_START - ACTION_BAR_INDEX_START; ++i)
        SetActionBar(ACTION_BAR_INDEX_START + i,COMMAND_ATTACK - i,ACT_COMMAND);

    // middle 4 SpellOrActions are spells/special attacks/abilities
    for(uint32 i = 0; i < ACTION_BAR_INDEX_PET_SPELL_END-ACTION_BAR_INDEX_PET_SPELL_START; ++i)
        SetActionBar(ACTION_BAR_INDEX_PET_SPELL_START + i,0,ACT_DISABLED);

    // last 3 SpellOrActions are reactions
    for(uint32 i = 0; i < ACTION_BAR_INDEX_END - ACTION_BAR_INDEX_PET_SPELL_END; ++i)
        SetActionBar(ACTION_BAR_INDEX_PET_SPELL_END + i,COMMAND_ATTACK - i,ACT_REACTION);
}

void CharmInfo::InitEmptyActionBar()
{
    SetActionBar(ACTION_BAR_INDEX_START,COMMAND_ATTACK,ACT_COMMAND);
    for(uint32 x = ACTION_BAR_INDEX_START+1; x < ACTION_BAR_INDEX_END; ++x)
        SetActionBar(x,0,ACT_PASSIVE);
}

void CharmInfo::InitPossessCreateSpells()
{
    InitEmptyActionBar();                                   //charm action bar

    if (m_unit->GetTypeId() == TYPEID_PLAYER)                //possessed players don't have spells, keep the action bar empty
        return;

    for(uint32 x = 0; x <= ((Creature*)m_unit)->GetSpellMaxIndex(); ++x)
    {
        if (IsPassiveSpell(((Creature*)m_unit)->GetSpell(x)))
            m_unit->CastSpell(m_unit, ((Creature*)m_unit)->GetSpell(x), true);
        else
            AddSpellToActionBar(((Creature*)m_unit)->GetSpell(x), ACT_PASSIVE);
    }
}

void CharmInfo::InitVehicleCreateSpells(uint8 seatId)
{
    for (uint32 x = ACTION_BAR_INDEX_START; x < ACTION_BAR_INDEX_END; ++x)
        SetActionBar(x, 0, ActiveStates(0x8 + x));

    for (uint32 x = 0; x <= ((Creature*)m_unit)->GetSpellMaxIndex(seatId); ++x)
    {
        uint32 spellId = ((Creature*)m_unit)->GetSpell(x,seatId);

        if (!spellId)
            continue;

        if (IsPassiveSpell(spellId))
            m_unit->CastSpell(m_unit, spellId, true);
        else
            PetActionBar[x].SetAction(spellId);
    }
}

void CharmInfo::InitCharmCreateSpells()
{
    if (m_unit->GetTypeId() == TYPEID_PLAYER)                //charmed players don't have spells
    {
        InitEmptyActionBar();
        return;
    }

    InitPetActionBar();

    for(uint32 x = 0; x <= ((Creature*)m_unit)->GetSpellMaxIndex(); ++x)
    {
        uint32 spellId = ((Creature*)m_unit)->GetSpell(x);

        if(!spellId)
        {
            m_charmspells[x].SetActionAndType(spellId,ACT_DISABLED);
            continue;
        }

        if (IsPassiveSpell(spellId))
        {
            m_unit->CastSpell(m_unit, spellId, true);
            m_charmspells[x].SetActionAndType(spellId,ACT_PASSIVE);
        }
        else
        {
            m_charmspells[x].SetActionAndType(spellId,ACT_DISABLED);

            ActiveStates newstate;
            bool onlyselfcast = true;
            SpellEntry const *spellInfo = sSpellStore.LookupEntry(spellId);

            if(!spellInfo) onlyselfcast = false;
            for(uint32 i = 0; i < 3 && onlyselfcast; ++i)   //nonexistent spell will not make any problems as onlyselfcast would be false -> break right away
            {
                if (spellInfo->EffectImplicitTargetA[i] != TARGET_SELF && spellInfo->EffectImplicitTargetA[i] != 0)
                    onlyselfcast = false;
            }

            if (onlyselfcast || !IsPositiveSpell(spellId))   // only self cast and spells versus enemies are autocastable
                newstate = ACT_DISABLED;
            else
                newstate = ACT_PASSIVE;

            AddSpellToActionBar(spellId, newstate);
        }
    }
}

bool CharmInfo::AddSpellToActionBar(uint32 spell_id, ActiveStates newstate)
{
    uint32 first_id = sSpellMgr.GetFirstSpellInChain(spell_id);

    // new spell rank can be already listed
    for(uint8 i = 0; i < MAX_UNIT_ACTION_BAR_INDEX; ++i)
    {
        if (uint32 action = PetActionBar[i].GetAction())
        {
            if (PetActionBar[i].IsActionBarForSpell() && sSpellMgr.GetFirstSpellInChain(action) == first_id)
            {
                PetActionBar[i].SetAction(spell_id);
                return true;
            }
        }
    }

    // or use empty slot in other case
    for(uint8 i = 0; i < MAX_UNIT_ACTION_BAR_INDEX; ++i)
    {
        if (!PetActionBar[i].GetAction() && PetActionBar[i].IsActionBarForSpell())
        {
            SetActionBar(i,spell_id,newstate == ACT_DECIDE ? ACT_DISABLED : newstate);
            return true;
        }
    }
    return false;
}

bool CharmInfo::RemoveSpellFromActionBar(uint32 spell_id)
{
    uint32 first_id = sSpellMgr.GetFirstSpellInChain(spell_id);

    for(uint8 i = 0; i < MAX_UNIT_ACTION_BAR_INDEX; ++i)
    {
        if (uint32 action = PetActionBar[i].GetAction())
        {
            if (PetActionBar[i].IsActionBarForSpell() && sSpellMgr.GetFirstSpellInChain(action) == first_id)
            {
                SetActionBar(i,0,ACT_DISABLED);
                return true;
            }
        }
    }

    return false;
}

void CharmInfo::ToggleCreatureAutocast(uint32 spellid, bool apply)
{
    if (IsPassiveSpell(spellid))
        return;

    for(uint32 x = 0; x < CREATURE_MAX_SPELLS; ++x)
        if (spellid == m_charmspells[x].GetAction())
            m_charmspells[x].SetType(apply ? ACT_ENABLED : ACT_DISABLED);
}

void CharmInfo::SetPetNumber(uint32 petnumber, bool statwindow)
{
    m_petnumber = petnumber;
    if (statwindow)
        m_unit->SetUInt32Value(UNIT_FIELD_PETNUMBER, m_petnumber);
    else
        m_unit->SetUInt32Value(UNIT_FIELD_PETNUMBER, 0);
}

void CharmInfo::LoadPetActionBar(const std::string& data )
{
    InitPetActionBar();

    Tokens tokens = StrSplit(data, " ");

    if (tokens.size() != (ACTION_BAR_INDEX_END-ACTION_BAR_INDEX_START)*2)
        return;                                             // non critical, will reset to default

    int index;
    Tokens::iterator iter;
    for(iter = tokens.begin(), index = ACTION_BAR_INDEX_START; index < ACTION_BAR_INDEX_END; ++iter, ++index )
    {
        // use unsigned cast to avoid sign negative format use at long-> ActiveStates (int) conversion
        uint8 type  = (uint8)atol((*iter).c_str());
        ++iter;
        uint32 action = atol((*iter).c_str());

        PetActionBar[index].SetActionAndType(action,ActiveStates(type));

        // check correctness
        if (PetActionBar[index].IsActionBarForSpell() && !sSpellStore.LookupEntry(PetActionBar[index].GetAction()))
            SetActionBar(index,0,ACT_DISABLED);
    }
}

void CharmInfo::BuildActionBar( WorldPacket* data )
{
    for(uint32 i = 0; i < MAX_UNIT_ACTION_BAR_INDEX; ++i)
        *data << uint32(PetActionBar[i].packedData);
}

void CharmInfo::SetSpellAutocast( uint32 spell_id, bool state )
{

    for(int i = 0; i < MAX_UNIT_ACTION_BAR_INDEX; ++i)
    {
        if (spell_id == PetActionBar[i].GetAction() && PetActionBar[i].IsActionBarForSpell())
        {
            PetActionBar[i].SetType(state ? ACT_ENABLED : ACT_DISABLED);
            break;
        }
    }
}

void Unit::DoPetAction( Player* owner, uint8 flag, uint32 spellid, ObjectGuid petGuid, ObjectGuid targetGuid)
{
    if (GetTypeId() != TYPEID_UNIT || !IsInWorld() || !isAlive() || (((Creature*)this)->IsPet() && !((Pet*)this)->IsInWorld()) || !GetCharmInfo())
        return;

    switch(flag)
    {
        case ACT_COMMAND:                                   //0x07
        {
        // Maybe exists some flag that disable it at client side
            if (petGuid.IsVehicle())
                return;

            switch(spellid)
            {
                case COMMAND_STAY:                          //flat=1792  //STAY
                {
                    StopMoving();
                    GetMotionMaster()->Clear(false);
                    GetMotionMaster()->MoveIdle();
                    GetCharmInfo()->SetCommandState( COMMAND_STAY );
                    break;
                }
                case COMMAND_FOLLOW:                        //spellid=1792  //FOLLOW
                {
                    AttackStop();
                    GetMotionMaster()->MoveFollow(owner,PET_FOLLOW_DIST,((Pet*)this)->GetPetFollowAngle());
                    GetCharmInfo()->SetCommandState( COMMAND_FOLLOW );
                    break;
                }
                case COMMAND_ATTACK:                        //spellid=1792  //ATTACK
                {
                    Unit *TargetUnit = owner->GetMap()->GetUnit(targetGuid);
                    if(!TargetUnit)
                        return;

                    // not let attack friendly units.
                    if (owner->IsFriendlyTo(TargetUnit))
                        return;
                    // Not let attack through obstructions
                    if(!IsWithinLOSInMap(TargetUnit))
                        return;

                    // This is true if pet has no target or has target but targets differs.
                    if (getVictim() != TargetUnit)
                    {
                        if (getVictim())
                            AttackStop();

                        if (hasUnitState(UNIT_STAT_CONTROLLED))
                        {
                            Attack(TargetUnit, true);
                            SendPetAIReaction();
                        }
                        else
                        {
                            GetMotionMaster()->Clear();

                            if (((Creature*)this)->AI())
                                ((Creature*)this)->AI()->AttackStart(TargetUnit);

                            // 10% chance to play special pet attack talk, else growl
                            if(((Creature*)this)->IsPet() && ((Pet*)this)->getPetType() == SUMMON_PET && this != TargetUnit && roll_chance_i(10))
                                SendPetTalk((uint32)PET_TALK_ATTACK);
                            else
                            {
                                // 90% chance for pet and 100% chance for charmed creature
                                SendPetAIReaction();
                            }
                        }

                    }
                    break;
                }
                case COMMAND_ABANDON:                       // abandon (hunter pet) or dismiss (summoned pet)
                {
                    if(((Creature*)this)->IsPet())
                    {
                        Pet* p = (Pet*)this;
                        if (p->getPetType() == HUNTER_PET)
                            p->Unsummon(PET_SAVE_AS_DELETED, owner);
                        else
                            //dismissing a summoned pet is like killing them (this prevents returning a soulshard...)
                            p->SetDeathState(CORPSE);
                    }
                    else                                    // charmed
                        owner->Uncharm();
                    break;
                }
                default:
                    sLog.outError("WORLD: unknown PET command Action %i and spellid %i.", uint32(flag), spellid);
            }
            break;
        }
        case ACT_REACTION:                                  // 0x6
        {
            switch(spellid)
            {
                case REACT_PASSIVE:                         //passive
                case REACT_DEFENSIVE:                       //recovery
                case REACT_AGGRESSIVE:                      //activete
                    GetCharmInfo()->SetReactState( ReactStates(spellid) );
                    break;
            }
            break;
        }
        case ACT_DISABLED:                                  // 0x81    spell (disabled), ignore
        case ACT_CASTABLE:                                  // 0x80    spell (disabled), toggle state
        case ACT_PASSIVE:                                   // 0x01
        case ACT_ENABLED:                                   // 0xC1    spell
        case ACT_ACTIVE:                                    // 0xC0    spell
        {
            Unit* unit_target = NULL;

            if (!targetGuid.IsEmpty())
                unit_target = owner->GetMap()->GetUnit(targetGuid);

            if (IsNonMeleeSpellCasted(false))
                InterruptNonMeleeSpells(false);

            DoPetCastSpell(unit_target, spellid);
            break;
        }
        default:
            sLog.outError("WORLD: unknown PET flag Action %i and spellid %i.", uint32(flag), spellid);
    }

}

void Unit::DoPetCastSpell(Unit* target, uint32 spellId)
{
    if (!IsInWorld() || !isAlive())
        return;

    // do not cast unknown spells
    SpellEntry const *spellInfo = sSpellStore.LookupEntry(spellId);
    if(!spellInfo)
    {
        sLog.outError("WORLD: unknown PET spell id %i", spellInfo->Id);
        return;
    }

    Unit*   owner  = GetObjectGuid().IsPet() ? ((Pet*)this)->GetOwner() : GetCharmerOrOwner();
    Player* powner = (owner && owner->GetTypeId() == TYPEID_PLAYER) ? (Player*)owner : NULL;

    SpellCastTargets targets;
    targets.setUnitTarget(target);
    uint8 cast_count = 1;

    if (powner)
        powner->CallForAllControlledUnits(DoPetCastWithHelper(powner, cast_count, &targets, spellInfo),CONTROLLED_PET|CONTROLLED_GUARDIANS|CONTROLLED_CHARM);
    else
        DoPetCastSpell(NULL, cast_count, &targets, spellInfo);

}

void Unit::DoPetCastSpell(Player *owner, uint8 cast_count, SpellCastTargets* targets, SpellEntry const* spellInfo )
{
    if (!IsInWorld() || !isAlive())
        return;

    if (!spellInfo)
        return;

    if (GetCharmInfo() && GetCharmInfo()->GetGlobalCooldownMgr().HasGlobalCooldown(spellInfo))
        return;

    // do not cast passive and not learned spells
    if (IsPassiveSpell(spellInfo->Id))
        return;

    if((GetObjectGuid().IsPet() && !((Pet*)this)->HasSpell(spellInfo->Id)))
        return;
    else if ((GetObjectGuid().IsCreatureOrVehicle() && !((Creature*)this)->HasSpell(spellInfo->Id)))
        return;

    Creature* pet = dynamic_cast<Creature*>(this);

    // auto target selection for some pet spells
    if (spellInfo->IsFitToFamily<SPELLFAMILY_WARLOCK, CF_WARLOCK_VOIDWALKER_SPELLS>() && spellInfo->SpellIconID == 693)
        targets->setUnitTarget((Unit*)owner);

    Unit* unit_target = targets ? targets->getUnitTarget() : NULL;
    if (!unit_target)
    {
        DEBUG_LOG("DoPetCastSpell: %s guid %u tryed to cast spell %u without target!.",GetObjectGuid().IsPet() ? "Pet" : "Creature",GetObjectGuid().GetCounter(), spellInfo->Id);
    }

    Spell* spell = new Spell(this, spellInfo, false);
    spell->m_cast_count = cast_count;                       // probably pending spell cast

    Unit* unit_target2 = spell->m_targets.getUnitTarget();

    SpellCastResult result = spell->CheckPetCast(unit_target);

    //auto turn to target unless possessed
    if (result == SPELL_FAILED_UNIT_NOT_INFRONT && !HasAuraType(SPELL_AURA_MOD_POSSESS))
    {
        if (unit_target)
        {
            SetInFront(unit_target);
            if (unit_target->GetTypeId() == TYPEID_PLAYER)
                SendCreateUpdateToPlayer( (Player*)unit_target );
        }
        else if (unit_target2)
        {
            SetInFront(unit_target2);
            if (unit_target2->GetTypeId() == TYPEID_PLAYER)
                SendCreateUpdateToPlayer( (Player*)unit_target2 );
        }

        if (owner)
            SendCreateUpdateToPlayer(owner);
        result = SPELL_CAST_OK;
    }

    if (targets)
        spell->m_targets = *targets;

    clearUnitState(UNIT_STAT_MOVING);

    if (pet && result == SPELL_CAST_OK)
    {
        pet->AddCreatureSpellCooldown(spellInfo->Id);
        if (GetObjectGuid().IsPet())
        {
            //10% chance to play special pet attack talk, else growl
            //actually this only seems to happen on special spells, fire shield for imp, torment for voidwalker, but it's stupid to check every spell
            if(((Pet*)this)->getPetType() == SUMMON_PET && (urand(0, 100) < 10))
                SendPetTalk((uint32)PET_TALK_SPECIAL_SPELL);
            else
                SendPetAIReaction();
        }

        if ( unit_target && owner && !owner->IsFriendlyTo(unit_target) && !HasAuraType(SPELL_AURA_MOD_POSSESS))
        {
            // This is true if pet has no target or has target but targets differs.
            if (getVictim() != unit_target)
            {
                if (getVictim())
                    AttackStop();

                GetMotionMaster()->Clear();

                if (pet->AI())
                    pet->AI()->AttackStart(unit_target);
            }
        }

        spell->prepare(&(spell->m_targets));
    }
    else if (pet)
    {
        if (owner && HasAuraType(SPELL_AURA_MOD_POSSESS))
            Spell::SendCastResult(owner,spellInfo,0,result);
        else
            SendPetCastFail(spellInfo->Id, result);

        if (owner && !((Creature*)this)->HasSpellCooldown(spellInfo->Id))
            owner->SendClearCooldown(spellInfo->Id, pet);

        spell->finish(false);
        delete spell;
    }
    else
    {
        spell->finish(false);
        delete spell;
    }
}

bool Unit::isFrozen() const
{
    return HasAuraState(AURA_STATE_FROZEN);
}

struct ProcTriggeredData
{
    ProcTriggeredData(SpellProcEventEntry const * _spellProcEvent, SpellAuraHolderPtr _triggeredByHolder)
        : spellProcEvent(_spellProcEvent), triggeredByHolder(_triggeredByHolder)
        {}
    SpellProcEventEntry const *spellProcEvent;
    SpellAuraHolderPtr triggeredByHolder;
};

typedef std::list< ProcTriggeredData > ProcTriggeredList;
typedef std::list< uint32> RemoveSpellList;

uint32 createProcExtendMask(SpellNonMeleeDamage *damageInfo, SpellMissInfo missCondition)
{
    uint32 procEx = PROC_EX_NONE;
    // Check victim state
    if (missCondition!=SPELL_MISS_NONE)
    switch (missCondition)
    {
        case SPELL_MISS_MISS:    procEx|=PROC_EX_MISS;   break;
        case SPELL_MISS_RESIST:  procEx|=PROC_EX_RESIST; break;
        case SPELL_MISS_DODGE:   procEx|=PROC_EX_DODGE;  break;
        case SPELL_MISS_PARRY:   procEx|=PROC_EX_PARRY;  break;
        case SPELL_MISS_BLOCK:   procEx|=PROC_EX_BLOCK;  break;
        case SPELL_MISS_EVADE:   procEx|=PROC_EX_EVADE;  break;
        case SPELL_MISS_IMMUNE:  procEx|=PROC_EX_IMMUNE; break;
        case SPELL_MISS_IMMUNE2: procEx|=PROC_EX_IMMUNE; break;
        case SPELL_MISS_DEFLECT: procEx|=PROC_EX_DEFLECT;break;
        case SPELL_MISS_ABSORB:  procEx|=PROC_EX_ABSORB; break;
        case SPELL_MISS_REFLECT: procEx|=PROC_EX_REFLECT;break;
        default:
            break;
    }
    else
    {
        // On block
        if (damageInfo->blocked)
            procEx|=PROC_EX_BLOCK;
        // On absorb
        if (damageInfo->absorb)
            procEx|=PROC_EX_ABSORB;
        // On crit
        if (damageInfo->HitInfo & SPELL_HIT_TYPE_CRIT)
            procEx|=PROC_EX_CRITICAL_HIT;
        else
            procEx|=PROC_EX_NORMAL_HIT;
    }
    return procEx;
}

void Unit::ProcDamageAndSpellFor( bool isVictim, Unit * pTarget, uint32 procFlag, uint32 procExtra, WeaponAttackType attType, SpellEntry const * procSpell, uint32 damage )
{
    // For melee/ranged based attack need update skills and set some Aura states
    if (!(procExtra & PROC_EX_CAST_END) && procFlag & MELEE_BASED_TRIGGER_MASK)
    {
        // Update skills here for players
        if (GetTypeId() == TYPEID_PLAYER)
        {
            // On melee based hit/miss/resist need update skill (for victim and attacker)
            if (procExtra&(PROC_EX_NORMAL_HIT|PROC_EX_MISS|PROC_EX_RESIST))
            {
                if (pTarget && pTarget->GetTypeId() != TYPEID_PLAYER && pTarget->GetCreatureType() != CREATURE_TYPE_CRITTER)
                    ((Player*)this)->UpdateCombatSkills(pTarget, attType, isVictim);
            }
            // Update defence if player is victim and parry/dodge/block
            if (isVictim && procExtra&(PROC_EX_DODGE|PROC_EX_PARRY|PROC_EX_BLOCK))
                ((Player*)this)->UpdateDefense();
        }
        // If exist crit/parry/dodge/block need update aura state (for victim and attacker)
        if (procExtra & (PROC_EX_CRITICAL_HIT|PROC_EX_PARRY|PROC_EX_DODGE|PROC_EX_BLOCK))
        {
            // for victim
            if (isVictim)
            {
                // if victim and dodge attack
                if (procExtra&PROC_EX_DODGE)
                {
                    //Update AURA_STATE on dodge
                    if (getClass() != CLASS_ROGUE) // skip Rogue Riposte
                    {
                        ModifyAuraState(AURA_STATE_DEFENSE, true);
                        StartReactiveTimer( REACTIVE_DEFENSE );
                    }
                }
                // if victim and parry attack
                if (procExtra & PROC_EX_PARRY)
                {
                    // For Hunters only Counterattack (skip Mongoose bite)
                    if (getClass() == CLASS_HUNTER)
                    {
                        ModifyAuraState(AURA_STATE_HUNTER_PARRY, true);
                        StartReactiveTimer( REACTIVE_HUNTER_PARRY );
                    }
                    else
                    {
                        ModifyAuraState(AURA_STATE_DEFENSE, true);
                        StartReactiveTimer( REACTIVE_DEFENSE );
                    }
                }
                // if and victim block attack
                if (procExtra & PROC_EX_BLOCK)
                {
                    ModifyAuraState(AURA_STATE_DEFENSE,true);
                    StartReactiveTimer( REACTIVE_DEFENSE );
                }
            }
            else //For attacker
            {
                // Overpower on victim dodge
                if (procExtra&PROC_EX_DODGE && GetTypeId() == TYPEID_PLAYER && getClass() == CLASS_WARRIOR)
                {
                    AddComboPoints(pTarget, 1);
                    StartReactiveTimer( REACTIVE_OVERPOWER );
                }
            }
        }
    }

    RemoveSpellList removedSpells;
    ProcTriggeredList procTriggered;
    // Fill procTriggered list
    {
        MAPLOCK_READ(this,MAP_LOCK_TYPE_AURAS);
        for(SpellAuraHolderMap::const_iterator itr = GetSpellAuraHolderMap().begin(); itr!= GetSpellAuraHolderMap().end(); ++itr)
        {
            SpellAuraHolderPtr holder = itr->second;
            // skip deleted auras (possible at recursive triggered call
            if (!holder || holder->IsDeleted())
                continue;

            SpellProcEventEntry const* spellProcEvent = sSpellMgr.GetSpellProcEvent(holder->GetId());
            if(!IsTriggeredAtSpellProcEvent(pTarget, holder, procSpell, procFlag, procExtra, attType, isVictim, spellProcEvent))
               continue;

            // Frost Nova: prevent to remove root effect on self damage
            if (holder->GetCaster() == pTarget)
               if (SpellEntry const* spellInfo = holder->GetSpellProto())
                  if (procSpell && spellInfo->SpellFamilyName == SPELLFAMILY_MAGE && spellInfo->SpellFamilyFlags.test<CF_MAGE_FROST_NOVA>()
                     && procSpell->SpellFamilyName == SPELLFAMILY_MAGE && procSpell->SpellFamilyFlags.test<CF_MAGE_FROST_NOVA>())
                        continue;

            holder->SetInUse(true);                        // prevent holder deletion
            procTriggered.push_back(ProcTriggeredData(spellProcEvent, holder));
        }
    }

    // Nothing found
    if (procTriggered.empty())
        return;

    // Handle effects proceed this time
    for(ProcTriggeredList::const_iterator itr = procTriggered.begin(); itr != procTriggered.end(); ++itr)
    {
        // Some auras can be deleted in function called in this loop (except first, ofc)
        SpellAuraHolderPtr triggeredByHolder = itr->triggeredByHolder;
        if (!triggeredByHolder || triggeredByHolder->IsDeleted())
            continue;

        SpellProcEventEntry const *spellProcEvent = itr->spellProcEvent;
        bool useCharges = triggeredByHolder->GetAuraCharges() > 0;
        bool procSuccess = true;
        bool anyAuraProc = false;

        // For players set spell cooldown if need
        uint32 cooldown = 0;
        if (GetTypeId() == TYPEID_PLAYER && spellProcEvent && spellProcEvent->cooldown)
            cooldown = spellProcEvent->cooldown;

        for (int32 i = 0; i < MAX_EFFECT_INDEX; ++i)
        {
            Aura *triggeredByAura = triggeredByHolder->GetAuraByEffectIndex(SpellEffectIndex(i));
            if (!triggeredByAura)
                continue;

            if (procSpell)
            {
                if (spellProcEvent)
                {
                    if (spellProcEvent->spellFamilyMask[i])
                    {
                        if (!procSpell->IsFitToFamilyMask(spellProcEvent->spellFamilyMask[i]))
                            continue;

                        // don't allow proc from cast end for non modifier spells
                        // unless they have proc ex defined for that
                        if (IsCastEndProcModifierAura(triggeredByHolder->GetSpellProto(), SpellEffectIndex(i), procSpell))
                        {
                            if (useCharges && procExtra != PROC_EX_CAST_END && spellProcEvent->procEx == PROC_EX_NONE)
                                continue;
                        }
                        else if (spellProcEvent->procEx == PROC_EX_NONE && procExtra == PROC_EX_CAST_END)
                            continue;

                    }
                    // don't check dbc FamilyFlags if schoolMask exists
                    else if (!triggeredByAura->CanProcFrom(procSpell, procFlag, spellProcEvent->procEx, procExtra, damage != 0, !spellProcEvent->schoolMask))
                        continue;
                }
                else if (!triggeredByAura->CanProcFrom(procSpell, procFlag, PROC_EX_NONE, procExtra, damage != 0, true))
                    continue;
            }

            SpellAuraProcResult procResult = (*this.*AuraProcHandler[triggeredByHolder->GetSpellProto()->EffectApplyAuraName[i]])(pTarget, damage, triggeredByAura, procSpell, procFlag, procExtra, cooldown);
            switch (procResult)
            {
                case SPELL_AURA_PROC_CANT_TRIGGER:
                    continue;
                case SPELL_AURA_PROC_FAILED:
                    procSuccess = false;
                    break;
                case SPELL_AURA_PROC_OK:
                    break;
            }

            anyAuraProc = true;
        }

        // Remove charge (aura can be removed by triggers)
        if (useCharges && procSuccess && anyAuraProc && !triggeredByHolder->IsDeleted())
        {
            // If last charge dropped add spell to remove list
            if (triggeredByHolder->DropAuraCharge())
                removedSpells.push_back(triggeredByHolder->GetId());
        }
        // If reflecting with Imp. Spell Reflection - we must also remove auras from the remaining aura's targets
        if (triggeredByHolder->GetId() == 59725)
            if (Unit* pImpSRCaster = triggeredByHolder->GetCaster() )
                if (Group* group = ((Player*)pImpSRCaster)->GetGroup())
                    for(GroupReference *itr = group->GetFirstMember(); itr != NULL; itr = itr->next())
                        if (Player* member = itr->getSource())
                            if (Aura* pAura = member->GetAura(59725, EFFECT_INDEX_0) )
                                if (pAura->GetCaster() == pImpSRCaster)
                                    member->RemoveAura(pAura);

        triggeredByHolder->SetInUse(false);
    }

    if (!removedSpells.empty())
    {
        // Sort spells and remove duplicates
        removedSpells.sort();
        removedSpells.unique();
        // Remove auras from removedAuras
        for(RemoveSpellList::const_iterator i = removedSpells.begin(); i != removedSpells.end();++i)
            RemoveAurasDueToSpell(*i);
    }
}

SpellSchoolMask Unit::GetMeleeDamageSchoolMask() const
{
    return SPELL_SCHOOL_MASK_NORMAL;
}

Player* Unit::GetSpellModOwner() const
{
    if (GetTypeId()==TYPEID_PLAYER)
        return (Player*)this;
    if(((Creature*)this)->IsPet() || ((Creature*)this)->IsTotem())
    {
        Unit* owner = GetOwner();
        if (owner && owner->GetTypeId()==TYPEID_PLAYER)
            return (Player*)owner;
    }
    return NULL;
}

///----------Pet responses methods-----------------
void Unit::SendPetCastFail(uint32 spellid, SpellCastResult msg)
{
    if (msg == SPELL_CAST_OK)
        return;

    Unit *owner = GetCharmerOrOwner();
    if(!owner || owner->GetTypeId() != TYPEID_PLAYER)
        return;

    WorldPacket data(SMSG_PET_CAST_FAILED, 1 + 4 + 1);
    data << uint8(0);                                       // cast count?
    data << uint32(spellid);
    data << uint8(msg);

    // More cases exist, see Spell::SendCastResult (can possibly be unified)
    switch(msg)
    {
        case SPELL_FAILED_NOT_READY:
            data << uint32(0);                              // unknown
            break;
        default:
            break;
    }

    ((Player*)owner)->GetSession()->SendPacket(&data);
}

void Unit::SendPetActionFeedback (uint8 msg)
{
    Unit* owner = GetOwner();
    if(!owner || owner->GetTypeId() != TYPEID_PLAYER)
        return;

    WorldPacket data(SMSG_PET_ACTION_FEEDBACK, 1);
    data << uint8(msg);
    ((Player*)owner)->GetSession()->SendPacket(&data);
}

void Unit::SendPetTalk (uint32 pettalk)
{
    Unit* owner = GetOwner();
    if(!owner || owner->GetTypeId() != TYPEID_PLAYER)
        return;

    WorldPacket data(SMSG_PET_ACTION_SOUND, 8 + 4);
    data << GetObjectGuid();
    data << uint32(pettalk);
    ((Player*)owner)->GetSession()->SendPacket(&data);
}

void Unit::SendPetAIReaction()
{
    Unit* owner = GetOwner();
    if(!owner || owner->GetTypeId() != TYPEID_PLAYER)
        return;

    WorldPacket data(SMSG_AI_REACTION, 8 + 4);
    data << GetObjectGuid();
    data << uint32(AI_REACTION_HOSTILE);
    ((Player*)owner)->GetSession()->SendPacket(&data);
}

///----------End of Pet responses methods----------

void Unit::StopMoving()
{
    clearUnitState(UNIT_STAT_MOVING);

    // not need send any packets if not in world
    if (!IsInWorld())
        return;

    Movement::MoveSplineInit init(*this);
    init.SetFacing(GetOrientation());
    init.Launch();
}

void Unit::SetFeared(bool apply, ObjectGuid casterGuid, uint32 spellID, uint32 time)
{
    if (apply)
    {
        if (HasAuraType(SPELL_AURA_PREVENTS_FLEEING))
            return;

        SetFlag(UNIT_FIELD_FLAGS, UNIT_FLAG_FLEEING);

        GetMotionMaster()->MovementExpired(false);
        CastStop(GetObjectGuid() == casterGuid ? spellID : 0);

        Unit* caster = IsInWorld() ?  GetMap()->GetUnit(casterGuid) : NULL;

        GetMotionMaster()->MoveFleeing(caster, time);       // caster==NULL processed in MoveFleeing
    }
    else
    {
        RemoveFlag(UNIT_FIELD_FLAGS, UNIT_FLAG_FLEEING);

        GetMotionMaster()->MovementExpired(false);

        if (GetTypeId() != TYPEID_PLAYER && isAlive())
        {
            Creature* c = ((Creature*)this);
            // restore appropriate movement generator
            if (getVictim())
                GetMotionMaster()->MoveChase(getVictim());
            else
                GetMotionMaster()->Initialize();

            // attack caster if can
            if (Unit* caster = IsInWorld() ? GetMap()->GetUnit(casterGuid) : NULL)
                c->AttackedBy(caster);
        }
    }

    if (GetTypeId() == TYPEID_PLAYER && !GetVehicle())
        ((Player*)this)->SetClientControl(this, !apply);
}

void Unit::SetConfused(bool apply, ObjectGuid casterGuid, uint32 spellID)
{
    if (apply)
    {
        SetFlag(UNIT_FIELD_FLAGS, UNIT_FLAG_CONFUSED);

        CastStop(GetObjectGuid() == casterGuid ? spellID : 0);

        GetMotionMaster()->MoveConfused();
    }
    else
    {
        RemoveFlag(UNIT_FIELD_FLAGS, UNIT_FLAG_CONFUSED);

        StopMoving();
        GetMotionMaster()->MovementExpired(true);

        if (GetTypeId() == TYPEID_PLAYER)
        {
            //Clear unit movement flags
            ((Player*)this)->m_movementInfo.SetMovementFlags(MOVEFLAG_NONE);
        }

        if (GetTypeId() != TYPEID_PLAYER && isAlive())
        {
            // restore appropriate movement generator
            if (getVictim())
                GetMotionMaster()->MoveChase(getVictim());
            else
                GetMotionMaster()->Initialize();
        }
    }

    if (GetTypeId() == TYPEID_PLAYER && !GetVehicle())
        ((Player*)this)->SetClientControl(this, !apply);
}

void Unit::SetFeignDeath(bool apply, ObjectGuid casterGuid, uint32 /*spellID*/)
{
    if (apply)
    {
        /*
        WorldPacket data(SMSG_FEIGN_DEATH_RESISTED, 9);
        data<<GetGUID();
        data<<uint8(0);
        SendMessageToSet(&data,true);
        */

        if (GetTypeId() != TYPEID_PLAYER)
            StopMoving();
        else
            ((Player*)this)->m_movementInfo.SetMovementFlags(MOVEFLAG_NONE);

                                                            // blizz like 2.0.x
        SetFlag(UNIT_FIELD_FLAGS, UNIT_FLAG_UNK_29);
                                                            // blizz like 2.0.x
        SetFlag(UNIT_FIELD_FLAGS_2, UNIT_FLAG2_FEIGN_DEATH);
                                                            // blizz like 2.0.x
        SetFlag(UNIT_DYNAMIC_FLAGS, UNIT_DYNFLAG_DEAD);

        addUnitState(UNIT_STAT_DIED);
        CombatStop();
        RemoveAurasWithInterruptFlags(AURA_INTERRUPT_FLAG_IMMUNE_OR_LOST_SELECTION);

        // prevent interrupt message
        if (casterGuid == GetObjectGuid())
            FinishSpell(CURRENT_GENERIC_SPELL,false);
        InterruptNonMeleeSpells(true);
        getHostileRefManager().deleteReferences();
    }
    else
    {
        /*
        WorldPacket data(SMSG_FEIGN_DEATH_RESISTED, 9);
        data<<GetGUID();
        data<<uint8(1);
        SendMessageToSet(&data,true);
        */
                                                            // blizz like 2.0.x
        RemoveFlag(UNIT_FIELD_FLAGS, UNIT_FLAG_UNK_29);
                                                            // blizz like 2.0.x
        RemoveFlag(UNIT_FIELD_FLAGS_2, UNIT_FLAG2_FEIGN_DEATH);
                                                            // blizz like 2.0.x
        RemoveFlag(UNIT_DYNAMIC_FLAGS, UNIT_DYNFLAG_DEAD);

        clearUnitState(UNIT_STAT_DIED);

        if (GetTypeId() != TYPEID_PLAYER && isAlive())
        {
            // restore appropriate movement generator
            if (getVictim())
                GetMotionMaster()->MoveChase(getVictim());
            else
                GetMotionMaster()->Initialize();
        }

    }
}

bool Unit::IsSitState() const
{
    uint8 s = getStandState();
    return
        s == UNIT_STAND_STATE_SIT_CHAIR        || s == UNIT_STAND_STATE_SIT_LOW_CHAIR  ||
        s == UNIT_STAND_STATE_SIT_MEDIUM_CHAIR || s == UNIT_STAND_STATE_SIT_HIGH_CHAIR ||
        s == UNIT_STAND_STATE_SIT;
}

bool Unit::IsStandState() const
{
    uint8 s = getStandState();
    return !IsSitState() && s != UNIT_STAND_STATE_SLEEP && s != UNIT_STAND_STATE_KNEEL;
}

void Unit::SetStandState(uint8 state)
{
    SetByteValue(UNIT_FIELD_BYTES_1, 0, state);

    if (IsStandState())
        RemoveAurasWithInterruptFlags(AURA_INTERRUPT_FLAG_NOT_SEATED);

    if (GetTypeId()==TYPEID_PLAYER)
    {
        WorldPacket data(SMSG_STANDSTATE_UPDATE, 1);
        data << (uint8)state;
        ((Player*)this)->GetSession()->SendPacket(&data);
    }
}

bool Unit::IsPolymorphed() const
{
    return GetSpellSpecific(getTransForm())==SPELL_MAGE_POLYMORPH;
}

bool Unit::IsCrowdControlled() const
{
    return  HasNegativeAuraType(SPELL_AURA_MOD_CONFUSE) ||
            HasNegativeAuraType(SPELL_AURA_MOD_FEAR) ||
            HasNegativeAuraType(SPELL_AURA_MOD_STUN) ||
            HasNegativeAuraType(SPELL_AURA_MOD_ROOT) ||
            HasNegativeAuraType(SPELL_AURA_TRANSFORM);
}

void Unit::SetDisplayId(uint32 modelId)
{
    SetUInt32Value(UNIT_FIELD_DISPLAYID, modelId);

    UpdateModelData();

    if (GetTypeId() == TYPEID_UNIT && ((Creature*)this)->IsPet())
    {
        Pet *pet = ((Pet*)this);
        if(!pet->isControlled())
            return;
        Unit *owner = GetOwner();
        if (owner && (owner->GetTypeId() == TYPEID_PLAYER) && ((Player*)owner)->GetGroup())
            ((Player*)owner)->SetGroupUpdateFlag(GROUP_UPDATE_FLAG_PET_MODEL_ID);
    }
}

void Unit::UpdateModelData()
{
    if (CreatureModelInfo const* modelInfo = sObjectMgr.GetCreatureModelInfo(GetDisplayId()))
    {
        // we expect values in database to be relative to scale = 1.0
        float scaled_radius = GetObjectScale() * modelInfo->bounding_radius;
        SetFloatValue(UNIT_FIELD_BOUNDINGRADIUS, scaled_radius < 2.0f ? scaled_radius : 2.0f );

        // never actually update combat_reach for player, it's always the same. Below player case is for initialization
        if (GetTypeId() == TYPEID_PLAYER)
            SetFloatValue(UNIT_FIELD_COMBATREACH, 1.5f);
        else
            SetFloatValue(UNIT_FIELD_COMBATREACH, GetObjectScale() * ( modelInfo->bounding_radius < 2.0 ? modelInfo->combat_reach : modelInfo->combat_reach / modelInfo->bounding_radius ));
    }
}

void Unit::ClearComboPointHolders()
{
    while(!m_ComboPointHolders.empty())
    {
        ObjectGuid guid = *m_ComboPointHolders.begin();

        Unit* owner = ObjectAccessor::GetUnit(*this, guid);
        if (owner && owner->GetComboTargetGuid() == GetObjectGuid())// recheck for safe
            owner->ClearComboPoints();                        // remove also guid from m_ComboPointHolders;
        else
            m_ComboPointHolders.erase(guid);             // or remove manually
    }
}

void Unit::AddComboPoints(Unit* target, int8 count)
{
    if (!count)
        return;

    // without combo points lost (duration checked in aura)
    RemoveSpellsCausingAura(SPELL_AURA_RETAIN_COMBO_POINTS);

    if (target->GetObjectGuid() == m_comboTargetGuid)
    {
        m_comboPoints += count;
    }
    else
    {
        if (!m_comboTargetGuid.IsEmpty())
            if (Unit* target2 = ObjectAccessor::GetUnit(*this, m_comboTargetGuid))
                target2->RemoveComboPointHolder(GetObjectGuid());

        m_comboTargetGuid = target->GetObjectGuid();
        m_comboPoints = count;

        target->AddComboPointHolder(GetObjectGuid());
    }

    if (m_comboPoints > 5) m_comboPoints = 5;
    if (m_comboPoints < 0) m_comboPoints = 0;

    if (GetObjectGuid().IsPlayer())
        ((Player*)this)->SendComboPoints(m_comboTargetGuid, m_comboPoints);
    else if ((GetObjectGuid().IsPet() || GetObjectGuid().IsVehicle()) && GetCharmerOrOwner() && GetCharmerOrOwner()->GetObjectGuid().IsPlayer())
        ((Player*)GetCharmerOrOwner())->SendPetComboPoints(this,m_comboTargetGuid, m_comboPoints);
}

void Unit::ClearComboPoints()
{
    if (m_comboTargetGuid.IsEmpty())
        return;

    // without combopoints lost (duration checked in aura)
    RemoveSpellsCausingAura(SPELL_AURA_RETAIN_COMBO_POINTS);

    m_comboPoints = 0;

    if (GetObjectGuid().IsPlayer())
        ((Player*)this)->SendComboPoints(m_comboTargetGuid, m_comboPoints);
    else if ((GetObjectGuid().IsPet() || GetObjectGuid().IsVehicle()) && GetCharmerOrOwner() && GetCharmerOrOwner()->GetObjectGuid().IsPlayer())
        ((Player*)GetCharmerOrOwner())->SendPetComboPoints(this,m_comboTargetGuid, m_comboPoints);

    if (Unit* target = ObjectAccessor::GetUnit(*this,m_comboTargetGuid))
        target->RemoveComboPointHolder(GetObjectGuid());

    m_comboTargetGuid.Clear();
}

void Unit::ClearAllReactives()
{
    for(int i=0; i < MAX_REACTIVE; ++i)
        m_reactiveTimer[i] = 0;

    if (HasAuraState( AURA_STATE_DEFENSE))
        ModifyAuraState(AURA_STATE_DEFENSE, false);
    if (getClass() == CLASS_HUNTER && HasAuraState( AURA_STATE_HUNTER_PARRY))
        ModifyAuraState(AURA_STATE_HUNTER_PARRY, false);
    if (getClass() == CLASS_WARRIOR && GetTypeId() == TYPEID_PLAYER)
        ClearComboPoints();
}

void Unit::UpdateReactives( uint32 p_time )
{
    for(int i = 0; i < MAX_REACTIVE; ++i)
    {
        ReactiveType reactive = ReactiveType(i);

        if(!m_reactiveTimer[reactive])
            continue;

        if ( m_reactiveTimer[reactive] <= p_time)
        {
            m_reactiveTimer[reactive] = 0;

            switch ( reactive )
            {
                case REACTIVE_DEFENSE:
                    if (HasAuraState(AURA_STATE_DEFENSE))
                        ModifyAuraState(AURA_STATE_DEFENSE, false);
                    break;
                case REACTIVE_HUNTER_PARRY:
                    if ( getClass() == CLASS_HUNTER && HasAuraState(AURA_STATE_HUNTER_PARRY))
                        ModifyAuraState(AURA_STATE_HUNTER_PARRY, false);
                    break;
                case REACTIVE_OVERPOWER:
                    if (getClass() == CLASS_WARRIOR && GetTypeId() == TYPEID_PLAYER)
                        ClearComboPoints();
                    break;
                default:
                    break;
            }
        }
        else
        {
            m_reactiveTimer[reactive] -= p_time;
        }
    }
}

Unit* Unit::SelectRandomUnfriendlyTarget(Unit* except /*= NULL*/, float radius /*= ATTACK_DISTANCE*/) const
{
    std::list<Unit *> targets;

    MaNGOS::AnyUnfriendlyUnitInObjectRangeCheck u_check(this, this, radius);
    MaNGOS::UnitListSearcher<MaNGOS::AnyUnfriendlyUnitInObjectRangeCheck> searcher(targets, u_check);
    Cell::VisitAllObjects(this, searcher, radius);

    // remove current target
    if (except)
        targets.remove(except);

    // remove not LoS targets
    for(std::list<Unit *>::iterator tIter = targets.begin(); tIter != targets.end();)
    {
        if(!IsWithinLOSInMap(*tIter))
        {
            std::list<Unit *>::iterator tIter2 = tIter;
            ++tIter;
            targets.erase(tIter2);
        }
        else
            ++tIter;
    }

    // no appropriate targets
    if (targets.empty())
        return NULL;

    // select random
    uint32 rIdx = urand(0,targets.size()-1);
    std::list<Unit *>::const_iterator tcIter = targets.begin();
    for(uint32 i = 0; i < rIdx; ++i)
        ++tcIter;

    return *tcIter;
}

Unit* Unit::SelectRandomFriendlyTarget(Unit* except /*= NULL*/, float radius /*= ATTACK_DISTANCE*/) const
{
    std::list<Unit *> targets;

    MaNGOS::AnyFriendlyUnitInObjectRangeCheck u_check(this, radius);
    MaNGOS::UnitListSearcher<MaNGOS::AnyFriendlyUnitInObjectRangeCheck> searcher(targets, u_check);

    Cell::VisitAllObjects(this, searcher, radius);
    // remove current target
    if (except)
        targets.remove(except);

    // remove not LoS targets
    for(std::list<Unit *>::iterator tIter = targets.begin(); tIter != targets.end();)
    {
        if(!IsWithinLOSInMap(*tIter))
        {
            std::list<Unit *>::iterator tIter2 = tIter;
            ++tIter;
            targets.erase(tIter2);
        }
        else
            ++tIter;
    }

    // no appropriate targets
    if (targets.empty())
        return NULL;

    // select random
    uint32 rIdx = urand(0,targets.size()-1);
    std::list<Unit *>::const_iterator tcIter = targets.begin();
    for(uint32 i = 0; i < rIdx; ++i)
        ++tcIter;

    return *tcIter;
}

bool Unit::hasNegativeAuraWithInterruptFlag(uint32 flag)
{
    MAPLOCK_READ(this,MAP_LOCK_TYPE_AURAS);
    for (SpellAuraHolderMap::const_iterator iter = m_spellAuraHolders.begin(); iter != m_spellAuraHolders.end(); ++iter)
    {
        if (!iter->second->IsPositive() && iter->second->GetSpellProto()->AuraInterruptFlags & flag)
            return true;
    }
    return false;
}

void Unit::ApplyAttackTimePercentMod( WeaponAttackType att,float val, bool apply )
{
    if (val > 0)
    {
        ApplyPercentModFloatVar(m_modAttackSpeedPct[att], val, !apply);
        ApplyPercentModFloatValue(UNIT_FIELD_BASEATTACKTIME+att,val,!apply);
    }
    else
    {
        ApplyPercentModFloatVar(m_modAttackSpeedPct[att], -val, apply);
        ApplyPercentModFloatValue(UNIT_FIELD_BASEATTACKTIME+att,-val,apply);
    }
    if (GetTypeId() == TYPEID_PLAYER && IsInWorld())
        ((Player*)this)->CallForAllControlledUnits(ApplyScalingBonusWithHelper(SCALING_TARGET_ATTACKSPEED, 0, false),CONTROLLED_PET|CONTROLLED_GUARDIANS);
}

void Unit::ApplyCastTimePercentMod(float val, bool apply )
{
    if (val > 0)
        ApplyPercentModFloatValue(UNIT_MOD_CAST_SPEED,val,!apply);
    else
        ApplyPercentModFloatValue(UNIT_MOD_CAST_SPEED,-val,apply);
}

void Unit::UpdateAuraForGroup(uint8 slot)
{
    if (GetTypeId() == TYPEID_PLAYER)
    {
        Player* player = (Player*)this;
        if (player->GetGroup())
        {
            player->SetGroupUpdateFlag(GROUP_UPDATE_FLAG_AURAS);
            player->SetAuraUpdateMask(slot);
        }
    }
    else if (GetTypeId() == TYPEID_UNIT && ((Creature*)this)->IsPet())
    {
        Pet *pet = ((Pet*)this);
        if (pet->isControlled())
        {
            Unit *owner = GetOwner();
            if (owner && (owner->GetTypeId() == TYPEID_PLAYER) && ((Player*)owner)->GetGroup())
            {
                ((Player*)owner)->SetGroupUpdateFlag(GROUP_UPDATE_FLAG_PET_AURAS);
                pet->SetAuraUpdateMask(slot);
            }
        }
    }
}

float Unit::GetAPMultiplier(WeaponAttackType attType, bool normalized)
{
    if (!normalized || GetTypeId() != TYPEID_PLAYER)
        return float(GetAttackTime(attType))/1000.0f;

    Item *Weapon = ((Player*)this)->GetWeaponForAttack(attType, true, false);
    if (!Weapon)
        return 2.4f;                                         // fist attack

    switch (Weapon->GetProto()->InventoryType)
    {
        case INVTYPE_2HWEAPON:
            return 3.3f;
        case INVTYPE_RANGED:
        case INVTYPE_RANGEDRIGHT:
        case INVTYPE_THROWN:
            return 2.8f;
        case INVTYPE_WEAPON:
        case INVTYPE_WEAPONMAINHAND:
        case INVTYPE_WEAPONOFFHAND:
        default:
            return Weapon->GetProto()->SubClass==ITEM_SUBCLASS_WEAPON_DAGGER ? 1.7f : 2.4f;
    }
}

Aura* Unit::GetDummyAura( uint32 spell_id ) const
{
    MAPLOCK_READ(const_cast<Unit*>(this),MAP_LOCK_TYPE_AURAS);
    Unit::AuraList const& mDummy = GetAurasByType(SPELL_AURA_DUMMY);
    for (Unit::AuraList::const_iterator itr = mDummy.begin(); itr != mDummy.end(); ++itr)
    {
        SpellAuraHolderPtr holder = (*itr)->GetHolder();
        if (!holder || holder->IsDeleted())
            continue;

        if (holder->GetId() == spell_id)
            return *itr;
    }

    return NULL;
}

void Unit::SetContestedPvP(Player *attackedPlayer)
{
    Player* player = GetCharmerOrOwnerPlayerOrPlayerItself();

    if (!player || (attackedPlayer && (attackedPlayer == player || player->IsInDuelWith(attackedPlayer))))
        return;

    player->SetContestedPvPTimer(30000);

    if (!player->hasUnitState(UNIT_STAT_ATTACK_PLAYER))
    {
        player->addUnitState(UNIT_STAT_ATTACK_PLAYER);
        player->SetFlag(PLAYER_FLAGS, PLAYER_FLAGS_CONTESTED_PVP);
        // call MoveInLineOfSight for nearby contested guards
        UpdateVisibilityAndView();
    }

    if (!hasUnitState(UNIT_STAT_ATTACK_PLAYER))
    {
        addUnitState(UNIT_STAT_ATTACK_PLAYER);
        // call MoveInLineOfSight for nearby contested guards
        UpdateVisibilityAndView();
    }
}

void Unit::AddPetAura(PetAura const* petSpell)
{
    m_petAuras.insert(petSpell);
    if (GetPet())
    {
        GroupPetList m_groupPets = GetPets();
        if (!m_groupPets.empty())
        {
            for (GroupPetList::const_iterator itr = m_groupPets.begin(); itr != m_groupPets.end(); ++itr)
                if (Pet* _pet = GetMap()->GetPet(*itr))
                    _pet->CastPetAura(petSpell);
        }
    }

}

void Unit::RemovePetAura(PetAura const* petSpell)
{
    m_petAuras.erase(petSpell);
    if (GetPet())
    {
        GroupPetList m_groupPets = GetPets();
        if (!m_groupPets.empty())
        {
            for (GroupPetList::const_iterator itr = m_groupPets.begin(); itr != m_groupPets.end(); ++itr)
                if (Pet* _pet = GetMap()->GetPet(*itr))
                    _pet->RemoveAurasDueToSpell(petSpell->GetAura(_pet->GetEntry()));
        }
    }
}

void Unit::RemoveAurasAtMechanicImmunity(uint32 mechMask, uint32 exceptSpellId, bool non_positive /*= false*/)
{
    Unit::SpellAuraHolderMap& auras = GetSpellAuraHolderMap();
    for(Unit::SpellAuraHolderMap::iterator iter = auras.begin(); iter != auras.end();)
    {
        SpellEntry const *spell = iter->second->GetSpellProto();
        if (spell->Id == exceptSpellId)
            ++iter;
        else if (non_positive && iter->second->IsPositive())
            ++iter;
        else if (spell->Attributes & SPELL_ATTR_UNAFFECTED_BY_INVULNERABILITY)
            ++iter;
        else if (iter->second->HasMechanicMask(mechMask))
        {
            RemoveAurasDueToSpell(spell->Id);

            if (auras.empty())
                break;
            else
                iter = auras.begin();
         }
        else
            ++iter;
    }
}

void Unit::RemoveAurasBySpellMechanic(uint32 mechMask)
{
    Unit::SpellAuraHolderMap& auras = GetSpellAuraHolderMap();
    for(Unit::SpellAuraHolderMap::iterator iter = auras.begin(); iter != auras.end();)
    {
        SpellEntry const *spell = iter->second->GetSpellProto();

        if (!iter->second->IsPositive())
            ++iter;

        else if (spell->Mechanic & mechMask)
        {
            RemoveAurasDueToSpell(spell->Id);
            if (auras.empty())
                break;
            else
                iter = auras.begin();
        }
        else
            ++iter;
    }
}

struct SetPhaseMaskHelper
{
    explicit SetPhaseMaskHelper(uint32 _phaseMask) : phaseMask(_phaseMask) {}
    void operator()(Unit* unit) const { unit->SetPhaseMask(phaseMask, true); }
    uint32 phaseMask;
};

void Unit::SetPhaseMask(uint32 newPhaseMask, bool update)
{
    if (newPhaseMask==GetPhaseMask())
        return;

    // first move to both phase for proper update controlled units
    WorldObject::SetPhaseMask(GetPhaseMask() | newPhaseMask, false);

    if (IsInWorld())
    {
        RemoveNotOwnSingleTargetAuras(newPhaseMask);        // we can lost access to caster or target

        // all controlled except not owned charmed units
        CallForAllControlledUnits(SetPhaseMaskHelper(newPhaseMask), CONTROLLED_PET|CONTROLLED_GUARDIANS|CONTROLLED_MINIPET|CONTROLLED_TOTEMS|CONTROLLED_CHARM);
    }

    WorldObject::SetPhaseMask(newPhaseMask, update);
}

void Unit::NearTeleportTo( float x, float y, float z, float orientation, bool casting /*= false*/ )
{
    DisableSpline();

    if (GetTypeId() == TYPEID_PLAYER)
        ((Player*)this)->TeleportTo(GetMapId(), x, y, z, orientation, TELE_TO_NOT_LEAVE_TRANSPORT | TELE_TO_NOT_LEAVE_COMBAT | TELE_TO_NOT_UNSUMMON_PET | (casting ? TELE_TO_SPELL : 0));
    else
    {
        ExitVehicle();
        Creature* c = (Creature*)this;
        // Creature relocation acts like instant movement generator, so current generator expects interrupt/reset calls to react properly
        if (!c->GetMotionMaster()->empty())
            if (MovementGenerator *movgen = c->GetMotionMaster()->top())
                movgen->Interrupt(*c);

        SetPosition(x, y, z, orientation, true);

        SendHeartBeat();

        // finished relocation, movegen can different from top before creature relocation,
        // but apply Reset expected to be safe in any case
        if (!c->GetMotionMaster()->empty())
            if (MovementGenerator *movgen = c->GetMotionMaster()->top())
                movgen->Reset(*c);
    }
}

void Unit::MonsterMoveWithSpeed(float x, float y, float z, float speed)
{
    Movement::MoveSplineInit init(*this);
    init.MoveTo(x,y,z);
    init.SetVelocity(speed);
    init.Launch();
}

void Unit::MonsterMoveJump(float x, float y, float z, float o, float speed, float height, bool isKnockBack)
{
    MaNGOS::NormalizeMapCoord(x);
    MaNGOS::NormalizeMapCoord(y);

    if (isKnockBack && GetTypeId() != TYPEID_PLAYER)
    {
        // Interrupt spells cause of movement
        InterruptNonMeleeSpells(false);
    }

    GetMotionMaster()->MoveJump(x, y, z, speed, height, 0);
}

struct SetPvPHelper
{
    explicit SetPvPHelper(bool _state) : state(_state) {}
    void operator()(Unit* unit) const { unit->SetPvP(state); }
    bool state;
};

void Unit::RemoveVehicleKit()
{
    if (!m_pVehicleKit)
        return;

    m_pVehicleKit->RemoveAllPassengers();

//    delete m_pVehicleKit;
//    m_pVehicleKit = NULL;

    m_updateFlag &= ~UPDATEFLAG_VEHICLE;
    RemoveFlag(UNIT_NPC_FLAGS, UNIT_NPC_FLAG_SPELLCLICK);
    RemoveFlag(UNIT_NPC_FLAGS, UNIT_NPC_FLAG_PLAYER_VEHICLE);
}

void Unit::ChangeSeat(int8 seatId, bool next)
{
    if (!m_pVehicle)
        return;

    if (seatId < 0)
    {
        seatId = m_pVehicle->GetNextEmptySeat(m_movementInfo.GetTransportSeat(), next);
        if (seatId < 0)
            return;
    }
    else if (seatId == m_movementInfo.GetTransportSeat() || !m_pVehicle->HasEmptySeat(seatId))
        return;

    if (m_pVehicle->GetPassenger(seatId) &&
       (!m_pVehicle->GetPassenger(seatId)->GetObjectGuid().IsVehicle() || !m_pVehicle->GetSeatInfo(m_pVehicle->GetPassenger(seatId))))
        return;

    m_pVehicle->RemovePassenger(this);
    m_pVehicle->AddPassenger(this, seatId);
}

void Unit::EnterVehicle(VehicleKit *vehicle, int8 seatId)
{
    if (!isAlive() || GetVehicleKit() == vehicle)
        return;

    if (m_pVehicle)
    {
        if (m_pVehicle == vehicle)
        {
            if (seatId >= 0)
                ChangeSeat(seatId);

            return;
        }
        else
            ExitVehicle();
    }

    InterruptNonMeleeSpells(false);
    RemoveSpellsCausingAura(SPELL_AURA_MOUNTED);

    if (!vehicle->AddPassenger(this, seatId))
        return;

    m_pVehicle = vehicle;

    if (Pet *pet = GetPet())
        pet->Unsummon(PET_SAVE_AS_CURRENT,this);

    if (GetTypeId() == TYPEID_PLAYER)
    {
        Player* player = (Player*)this;

        if (BattleGround *bg = player->GetBattleGround())
            bg->EventPlayerDroppedFlag(player);

        WorldPacket data(SMSG_ON_CANCEL_EXPECTED_RIDE_VEHICLE_AURA);
        player->GetSession()->SendPacket(&data);

        data.Initialize(SMSG_BREAK_TARGET, 8);
        data << vehicle->GetBase()->GetPackGUID();
        player->GetSession()->SendPacket(&data);
    }

    if (Transport* pTransport = GetTransport())
    {
        if (GetTypeId() == TYPEID_PLAYER)
            pTransport->RemovePassenger((Player*)this);

        SetTransport(NULL);
    }
}

void Unit::ExitVehicle()
{
    if(!m_pVehicle)
        return;

    m_pVehicle->RemovePassenger(this);
    m_pVehicle = NULL;

    if (GetTypeId() == TYPEID_PLAYER)
        ((Player*)this)->ResummonPetTemporaryUnSummonedIfAny();

    float x = GetPositionX();
    float y = GetPositionY();
    float z = GetPositionZ() + 2.0f;
    GetClosePoint(x, y, z, 2.0f);
    UpdateAllowedPositionZ(x, y, z);
    MonsterMoveWithSpeed(x, y, z + 0.5f, 28);
}

void Unit::SetPvP( bool state )
{
    if (state)
        SetByteFlag(UNIT_FIELD_BYTES_2, 1, UNIT_BYTE2_FLAG_PVP);
    else
        RemoveByteFlag(UNIT_FIELD_BYTES_2, 1, UNIT_BYTE2_FLAG_PVP);

    CallForAllControlledUnits(SetPvPHelper(state), CONTROLLED_PET|CONTROLLED_TOTEMS|CONTROLLED_GUARDIANS|CONTROLLED_CHARM);
}

struct SetFFAPvPHelper
{
    explicit SetFFAPvPHelper(bool _state) : state(_state) {}
    void operator()(Unit* unit) const { unit->SetFFAPvP(state); }
    bool state;
};

void Unit::SetFFAPvP( bool state )
{
    if (state)
        SetByteFlag(UNIT_FIELD_BYTES_2, 1, UNIT_BYTE2_FLAG_FFA_PVP);
    else
        RemoveByteFlag(UNIT_FIELD_BYTES_2, 1, UNIT_BYTE2_FLAG_FFA_PVP);

    CallForAllControlledUnits(SetFFAPvPHelper(state), CONTROLLED_PET|CONTROLLED_TOTEMS|CONTROLLED_GUARDIANS|CONTROLLED_CHARM);
}

void Unit::KnockBackFrom(Unit* target, float horizontalSpeed, float verticalSpeed)
{
    float angle = this == target ? GetOrientation() + M_PI_F : target->GetAngle(this);
    float vsin = sin(angle);
    float vcos = cos(angle);

    if (GetTypeId() == TYPEID_PLAYER)
    {
        KnockBackPlayerWithAngle(angle, horizontalSpeed, verticalSpeed);
    }
    else
    {
        float moveTimeHalf = verticalSpeed / Movement::gravity;
        float max_height = -Movement::computeFallElevation(moveTimeHalf,false,-verticalSpeed);

        float dis = 2 * moveTimeHalf * horizontalSpeed;
        float ox, oy, oz;
        GetPosition(ox, oy, oz);
        float fx = ox + dis * vcos;
        float fy = oy + dis * vsin;
        float fz = oz;

        MonsterMoveJump(fx,fy,fz,horizontalSpeed,max_height, true);
    }
}

void Unit::KnockBackPlayerWithAngle(float angle, float horizontalSpeed, float verticalSpeed)
{
    float vsin = sin(angle);
    float vcos = cos(angle);

    // Effect propertly implemented only for players
    if (GetTypeId()==TYPEID_PLAYER)
    {
        ((Player*)this)->GetAntiCheat()->SetImmune(2 * verticalSpeed / Movement::gravity);
        WorldPacket data(SMSG_MOVE_KNOCK_BACK, 9+4+4+4+4+4);
        data << GetPackGUID();
        data << uint32(0);                                  // Sequence
        data << float(vcos);                                // x direction
        data << float(vsin);                                // y direction
        data << float(horizontalSpeed);                     // Horizontal speed
        data << float(-verticalSpeed);                      // Z Movement speed (vertical)
        ((Player*)this)->GetSession()->SendPacket(&data);

    }
    else
        sLog.outError("KnockBackPlayer: Target of KnockBackPlayer must be player!");
}

float Unit::GetCombatRatingReduction(CombatRating cr) const
{
    if (GetTypeId() == TYPEID_PLAYER)
        return ((Player const*)this)->GetRatingBonusValue(cr);
    else if (((Creature const*)this)->IsPet())
    {
        // Player's pet get 100% resilience from owner
        if (Unit* owner = GetOwner())
            if (owner->GetTypeId() == TYPEID_PLAYER)
                return ((Player*)owner)->GetRatingBonusValue(cr);
    }

    return 0.0f;
}

uint32 Unit::GetCombatRatingDamageReduction(CombatRating cr, float rate, float cap, uint32 damage) const
{
    float percent = GetCombatRatingReduction(cr) * rate;
    if (percent > cap)
        percent = cap;
    return uint32 (percent * damage / 100.0f);
}

void Unit::SendThreatUpdate()
{
    ThreatList const& tlist = getThreatManager().getThreatList();
    if (uint32 count = tlist.size())
    {
        DEBUG_FILTER_LOG(LOG_FILTER_COMBAT, "WORLD: Send SMSG_THREAT_UPDATE Message");
        WorldPacket data(SMSG_THREAT_UPDATE, 8 + count * 8);
        data << GetPackGUID();
        data << uint32(count);
        for (ThreatList::const_iterator itr = tlist.begin(); itr != tlist.end(); ++itr)
        {
            data << (*itr)->getUnitGuid().WriteAsPacked();
            data << uint32((*itr)->getThreat());
        }
        SendMessageToSet(&data, false);
    }
}

void Unit::SendHighestThreatUpdate(HostileReference* pHostilReference)
{
    ThreatList const& tlist = getThreatManager().getThreatList();
    if (uint32 count = tlist.size())
    {
        DEBUG_FILTER_LOG(LOG_FILTER_COMBAT, "WORLD: Send SMSG_HIGHEST_THREAT_UPDATE Message");
        WorldPacket data(SMSG_HIGHEST_THREAT_UPDATE, 8 + 8 + count * 8);
        data << GetPackGUID();
        data << pHostilReference->getUnitGuid().WriteAsPacked();
        data << uint32(count);
        for (ThreatList::const_iterator itr = tlist.begin(); itr != tlist.end(); ++itr)
        {
            data << (*itr)->getUnitGuid().WriteAsPacked();
            data << uint32((*itr)->getThreat());
        }
        SendMessageToSet(&data, false);
    }
}

void Unit::SendThreatClear()
{
    DEBUG_FILTER_LOG(LOG_FILTER_COMBAT, "WORLD: Send SMSG_THREAT_CLEAR Message");
    WorldPacket data(SMSG_THREAT_CLEAR, 8);
    data << GetPackGUID();
    SendMessageToSet(&data, false);
}

void Unit::SendThreatRemove(HostileReference* pHostileReference)
{
    DEBUG_FILTER_LOG(LOG_FILTER_COMBAT, "WORLD: Send SMSG_THREAT_REMOVE Message");
    WorldPacket data(SMSG_THREAT_REMOVE, 8 + 8);
    data << GetPackGUID();
    data << pHostileReference->getUnitGuid().WriteAsPacked();
    SendMessageToSet(&data, false);
}

struct StopAttackFactionHelper
{
    explicit StopAttackFactionHelper(uint32 _faction_id) : faction_id(_faction_id) {}
    void operator()(Unit* unit) const { unit->StopAttackFaction(faction_id); }
    uint32 faction_id;
};

void Unit::StopAttackFaction(uint32 faction_id)
{
    if (!GetMap())
        return;

    if (Unit* victim = getVictim())
    {
        if (victim->getFactionTemplateEntry()->faction==faction_id)
        {
            AttackStop();
            if (IsNonMeleeSpellCasted(false))
                InterruptNonMeleeSpells(false);

            // melee and ranged forced attack cancel
            if (GetTypeId() == TYPEID_PLAYER)
                ((Player*)this)->SendAttackSwingCancelAttack();
        }
    }

    ObjectGuidSet attackers = GetMap()->GetAttackersFor(GetObjectGuid());

    for (ObjectGuidSet::iterator itr = attackers.begin(); itr != attackers.end(); ++itr)
    {
        Unit* attacker = GetMap()->GetUnit(*itr);

        if (attacker)
        {
            if (attacker->getFactionTemplateEntry()->faction == faction_id)
                attacker->AttackStop();
        }
        else
            GetMap()->RemoveAttackerFor(GetObjectGuid(),*itr);
    }

    getHostileRefManager().deleteReferencesForFaction(faction_id);

    CallForAllControlledUnits(StopAttackFactionHelper(faction_id), CONTROLLED_PET|CONTROLLED_GUARDIANS|CONTROLLED_CHARM);
}

bool Unit::IsIgnoreUnitState(SpellEntry const *spell, IgnoreUnitState ignoreState)
{
    Unit::AuraList const& stateAuras = GetAurasByType(SPELL_AURA_IGNORE_UNIT_STATE);
    for(Unit::AuraList::const_iterator itr = stateAuras.begin(); itr != stateAuras.end(); ++itr)
    {
        if ((*itr)->GetModifier()->m_miscvalue == ignoreState)
        {
            // frozen state absent ignored for all spells
            if (ignoreState == IGNORE_UNIT_TARGET_NON_FROZEN)
                return true;

            if ((*itr)->isAffectedOnSpell(spell))
                return true;
        }
    }

    return false;
}

void Unit::CleanupDeletedAuras()
{
    for (SpellAuraHolderList::const_iterator iter = m_deletedHolders.begin(); iter != m_deletedHolders.end(); ++iter)
    {
        SpellAuraHolderPtr holder = *iter;
        if (holder)
        {
            holder->CleanupsBeforeDelete();
        }
    }
    m_deletedHolders.clear();
}

bool Unit::CheckAndIncreaseCastCounter()
{
    uint32 maxCasts = sWorld.getConfig(CONFIG_UINT32_MAX_SPELL_CASTS_IN_CHAIN);

    if (maxCasts && m_castCounter >= maxCasts)
        return false;

    ++m_castCounter;
    return true;
}

SpellAuraHolderPtr Unit::GetSpellAuraHolder (uint32 spellid) const
{
    SpellAuraHolderMap::const_iterator itr = m_spellAuraHolders.find(spellid);
    return itr != m_spellAuraHolders.end() ? itr->second : SpellAuraHolderPtr(NULL);
}

SpellAuraHolderPtr Unit::GetSpellAuraHolder (uint32 spellid, ObjectGuid casterGuid) const
{
    SpellAuraHolderConstBounds bounds = GetSpellAuraHolderBounds(spellid);
    for (SpellAuraHolderMap::const_iterator iter = bounds.first; iter != bounds.second; ++iter)
        if (iter->second->GetCasterGuid() == casterGuid)
            return iter->second;

    return SpellAuraHolderPtr(NULL);
}

void Unit::RemoveUnitFromHostileRefManager(Unit* pUnit)
{
    getHostileRefManager().deleteReference(pUnit);
}

void Unit::_AddAura(uint32 spellID, uint32 duration)
{
    SpellEntry const *spellInfo = sSpellStore.LookupEntry( spellID );

    if (spellInfo)
    {
        if (IsSpellAppliesAura(spellInfo, (1 << EFFECT_INDEX_0) | (1 << EFFECT_INDEX_1) | (1 << EFFECT_INDEX_2)) || IsSpellHaveEffect(spellInfo, SPELL_EFFECT_PERSISTENT_AREA_AURA))
        {
            SpellAuraHolderPtr holder = CreateSpellAuraHolder(spellInfo, this, this);

            for(uint8 i = 0; i < MAX_EFFECT_INDEX; ++i)
            {
                if (spellInfo->Effect[i] >= TOTAL_SPELL_EFFECTS)
                    continue;
                if ( IsAreaAuraEffect(spellInfo->Effect[i])           ||
                    spellInfo->Effect[i] == SPELL_EFFECT_APPLY_AURA  ||
                    spellInfo->Effect[i] == SPELL_EFFECT_PERSISTENT_AREA_AURA )
                {
                    Aura *aura = holder->CreateAura(spellInfo, SpellEffectIndex(i), NULL, holder, this, NULL, NULL);
                    holder->SetAuraDuration(duration);
                    DEBUG_FILTER_LOG(LOG_FILTER_SPELL_CAST, "Manually adding aura of spell %u, index %u, duration %u ms", spellID, i, duration);
                }
            }
            AddSpellAuraHolder(holder);
        }
    }
}

bool Unit::IsAllowedDamageInArea(Unit* pVictim) const
{
    // can damage self anywhere
    if (pVictim == this)
        return true;

    // can damage own pet anywhere
    if (pVictim->GetOwnerGuid() == GetObjectGuid())
        return true;

    // non player controlled unit can damage anywhere
    Player const* pOwner = GetCharmerOrOwnerPlayerOrPlayerItself();
    if (!pOwner)
        return true;

    // can damage non player controlled victim anywhere
    Player const* vOwner = pVictim->GetCharmerOrOwnerPlayerOrPlayerItself();
    if (!vOwner)
        return true;

    // can damage opponent in duel
    if (pOwner->IsInDuelWith(vOwner))
        return true;

    // can't damage player controlled unit by player controlled unit in sanctuary
    AreaTableEntry const* area = GetAreaEntryByAreaID(pVictim->GetAreaId());
    if (area && area->flags & AREA_FLAG_SANCTUARY)
        return false;

    return true;
}

class RelocationNotifyEvent : public BasicEvent
{
public:
    RelocationNotifyEvent(Unit& owner) : BasicEvent(), m_owner(owner)
    {
        m_owner._SetAINotifyScheduled(true);
    }

    bool Execute(uint64 /*e_time*/, uint32 /*p_time*/)
    {
        float radius = MAX_CREATURE_ATTACK_RADIUS * sWorld.getConfig(CONFIG_FLOAT_RATE_CREATURE_AGGRO);
        if (m_owner.GetTypeId() == TYPEID_PLAYER)
        {
            MaNGOS::PlayerRelocationNotifier notify((Player&)m_owner);
            Cell::VisitAllObjects(&m_owner,notify,radius);
        }
        else //if(m_owner.GetTypeId() == TYPEID_UNIT)
        {
            MaNGOS::CreatureRelocationNotifier notify((Creature&)m_owner);
            Cell::VisitAllObjects(&m_owner,notify,radius);
        }
        m_owner._SetAINotifyScheduled(false);
        return true;
    }

    void Abort(uint64)
    {
        m_owner._SetAINotifyScheduled(false);
    }

private:
    Unit& m_owner;
};

void Unit::ScheduleAINotify(uint32 delay)
{
    if (!IsAINotifyScheduled())
        m_Events.AddEvent(new RelocationNotifyEvent(*this), m_Events.CalculateTime(delay));
}

void Unit::OnRelocated()
{
    // switch to use G3D::Vector3 is good idea, maybe
    float dx = m_last_notified_position.x - GetPositionX();
    float dy = m_last_notified_position.y - GetPositionY();
    float dz = m_last_notified_position.z - GetPositionZ();
    float distsq = dx*dx+dy*dy+dz*dz;
    if (distsq > World::GetRelocationLowerLimitSq())
    {
        m_last_notified_position.x = GetPositionX();
        m_last_notified_position.y = GetPositionY();
        m_last_notified_position.z = GetPositionZ();

        GetViewPoint().Call_UpdateVisibilityForOwner();
        UpdateObjectVisibility();
    }
    ScheduleAINotify(World::GetRelocationAINotifyDelay());
}

ObjectGuid const& Unit::GetCreatorGuid() const
{
    switch(GetObjectGuid().GetHigh())
    {
        case HIGHGUID_VEHICLE:
            {
                if (!(const_cast<Unit*>(this)->GetVehicleInfo()->GetEntry()->m_flags & (VEHICLE_FLAG_NOT_DISMISS | VEHICLE_FLAG_ACCESSORY)))
                    if (GetOwner())
                        return GetOwner()->GetObjectGuid();
            }
        // No break here!
        case HIGHGUID_UNIT:
            if (((Creature*)this)->IsTemporarySummon())
            {
                return ((TemporarySummon*)this)->GetSummonerGuid();
            }
            else
                return ObjectGuid::Null;

        case HIGHGUID_PET:
            return GetGuidValue(UNIT_FIELD_CREATEDBY);

        case HIGHGUID_PLAYER:
            return ObjectGuid::Null;

        default:
            return ObjectGuid::Null;
    }
}

void Unit::SetVehicleId(uint32 entry)
{
    delete m_vehicleInfo;

    if (entry)
    {
        VehicleEntry const* ventry = sVehicleStore.LookupEntry(entry);
        MANGOS_ASSERT(ventry != NULL);

        m_vehicleInfo = new VehicleInfo(ventry);
        m_updateFlag |= UPDATEFLAG_VEHICLE;

        if (!m_pVehicleKit)
            m_pVehicleKit = new VehicleKit(this);
    }
    else
    {
        m_vehicleInfo = NULL;
        m_updateFlag &= ~UPDATEFLAG_VEHICLE;
    }

    if (GetTypeId() == TYPEID_PLAYER)
    {
        WorldPacket data(SMSG_SET_VEHICLE_REC_ID, 16);
        data << GetPackGUID();
        data << uint32(entry);
        SendMessageToSet(&data, true);
    }
}

uint32 Unit::CalculateAuraPeriodicTimeWithHaste(SpellEntry const* spellProto, uint32 oldPeriodicTime)
{
    if (!spellProto || oldPeriodicTime == 0)
        return 0;

    bool applyHaste = spellProto->AttributesEx5 & SPELL_ATTR_EX5_AFFECTED_BY_HASTE;

    if (!applyHaste)
    {
        Unit::AuraList const& mModByHaste = GetAurasByType(SPELL_AURA_MOD_PERIODIC_HASTE);
        for (Unit::AuraList::const_iterator itr = mModByHaste.begin(); itr != mModByHaste.end(); ++itr)
        {
            if ((*itr)->isAffectedOnSpell(spellProto))
            {
                applyHaste = true;
                break;
            }
        }
    }

    if (!applyHaste)
        return oldPeriodicTime;

    uint32 _periodicTime = ceil(float(oldPeriodicTime) * GetFloatValue(UNIT_MOD_CAST_SPEED));

    return _periodicTime;
}

uint32 Unit::CalculateSpellDurationWithHaste(SpellEntry const* spellProto, uint32 oldduration)
{
    if (!spellProto || oldduration == 0)
        return 0;

    bool applyHaste = spellProto->AttributesEx5 & SPELL_ATTR_EX5_AFFECTED_BY_HASTE;

    if (!applyHaste)
    {
        Unit::AuraList const& mModByHaste = GetAurasByType(SPELL_AURA_MOD_PERIODIC_HASTE);
        for (Unit::AuraList::const_iterator itr = mModByHaste.begin(); itr != mModByHaste.end(); ++itr)
        {
            if ((*itr)->isAffectedOnSpell(spellProto))
            {
                applyHaste = true;
                break;
            }
        }
    }

    if (!applyHaste)
        return oldduration;

    // Apply haste to duration

    uint32 duration = ceil(float(oldduration) * GetFloatValue(UNIT_MOD_CAST_SPEED));

    return duration;
}

bool Unit::IsVisibleTargetForAoEDamage(WorldObject const* caster, SpellEntry const* spellInfo) const
{
    bool no_stealth = false;
    switch (spellInfo->SpellFamilyName)
    {
        case SPELLFAMILY_DRUID:
        {
            // Starfall (AoE dummy)
            if (spellInfo->SpellFamilyFlags.test<CF_DRUID_STARFALL2>())
                no_stealth = true;
            break;
        }
        default:
            break;
    }

    // spell can't hit stealth/invisible targets (LoS check included)
    if (no_stealth && caster->isType(TYPEMASK_UNIT))
        return isVisibleForOrDetect(static_cast<Unit const*>(caster), caster, false);
    // spell can hit stealth/invisible targets, just check for LoS
    else
        return spellInfo->AttributesEx2 & SPELL_ATTR_EX2_IGNORE_LOS ? true : caster->IsWithinLOSInMap(this);
}

uint32 Unit::GetModelForForm(SpellShapeshiftFormEntry const* ssEntry) const
{
    // i will asume that creatures will always take the defined model from the dbc
    // since no field in creature_templates describes wether an alliance or
    // horde modelid should be used at shapeshifting
    return ssEntry->modelID_A;
}

uint32 Unit::GetModelForForm() const
{
    ShapeshiftForm form = GetShapeshiftForm();
    SpellShapeshiftFormEntry const* ssEntry = sSpellShapeshiftFormStore.LookupEntry(form);
    return ssEntry ? GetModelForForm(ssEntry) : 0;
}

bool Unit::IsCombatStationary()
{
    return GetMotionMaster()->GetCurrentMovementGeneratorType() != CHASE_MOTION_TYPE || isInRoots();
}

bool Unit::HasMorePoweredBuff(uint32 spellId)
{
    SpellEntry const* spellInfo = sSpellStore.LookupEntry(spellId);

    if (!spellInfo || !(spellInfo->AttributesEx7 & SPELL_ATTR_EX7_REPLACEABLE_AURA))
        return false;

    for (uint8 i = 0; i < MAX_EFFECT_INDEX; ++i)
    {
        if ( spellInfo->Effect[i] != SPELL_EFFECT_APPLY_AURA  &&
             spellInfo->Effect[i] != SPELL_EFFECT_APPLY_AREA_AURA_PARTY &&
             spellInfo->Effect[i] != SPELL_EFFECT_APPLY_AREA_AURA_RAID
            )
            continue;

        MAPLOCK_READ(this,MAP_LOCK_TYPE_AURAS);

        AuraType auraType = AuraType(spellInfo->EffectApplyAuraName[SpellEffectIndex(i)]);

        if (!auraType || auraType >= TOTAL_AURAS)
            continue;

        SpellAuraHolderMap const& holders = GetSpellAuraHolderMap();
        for (SpellAuraHolderMap::const_iterator itr = holders.begin(); itr != holders.end(); ++itr)
        {

            SpellAuraHolderPtr holder = itr->second;

            if (!holder || holder->IsDeleted())
                continue;

            uint32 foundSpellId = itr->first;

            if (!foundSpellId || foundSpellId == spellId)
                continue;

            SpellEntry const* foundSpellInfo = sSpellStore.LookupEntry(foundSpellId);;

            if (!foundSpellInfo)
                continue;

            if (!(foundSpellInfo->AttributesEx7 & SPELL_ATTR_EX7_REPLACEABLE_AURA))
                continue;

            for (uint8 j = 0; j < MAX_EFFECT_INDEX; ++j)
            {
                if ( foundSpellInfo->Effect[j] != SPELL_EFFECT_APPLY_AURA  &&
                     foundSpellInfo->Effect[j] != SPELL_EFFECT_APPLY_AREA_AURA_PARTY &&
                     foundSpellInfo->Effect[j] != SPELL_EFFECT_APPLY_AREA_AURA_RAID
                    )
                    continue;

                if (foundSpellInfo->Effect[j] != spellInfo->Effect[i])
                    continue;

                if (foundSpellInfo->EffectApplyAuraName[j] != spellInfo->EffectApplyAuraName[i])
                    continue;

                if (foundSpellInfo->EffectMiscValue[j] != spellInfo->EffectMiscValue[i])
                    continue;

                if (spellInfo->CalculateSimpleValue(SpellEffectIndex(i)) < foundSpellInfo->CalculateSimpleValue(SpellEffectIndex(j)))
                    return true;
                else
                    return false;
            }
        }
    }

    return false;
}

void Unit::UpdateSplineMovement(uint32 t_diff)
{
    enum{
        POSITION_UPDATE_DELAY = 400,
    };

    if (movespline->Finalized())
        return;

    movespline->updateState(t_diff);
    bool arrived = movespline->Finalized();

    if (arrived)
        DisableSpline();

    m_movesplineTimer.Update(t_diff);
    if (m_movesplineTimer.Passed() || arrived)
    {
        m_movesplineTimer.Reset(POSITION_UPDATE_DELAY);
        Movement::Location loc = movespline->ComputePosition();

        SetPosition(loc.x,loc.y,loc.z,loc.orientation);
    }
}

void Unit::DisableSpline()
{
    m_movementInfo.RemoveMovementFlag(MovementFlags(MOVEFLAG_SPLINE_ENABLED|MOVEFLAG_FORWARD));
    movespline->_Interrupt();
}

uint32 Unit::GetResistance(SpellSchoolMask schoolMask) const
{
    uint32 resistance = 0;

    for (int i = SPELL_SCHOOL_NORMAL; i < MAX_SPELL_SCHOOL; ++i)
    {
        if (schoolMask & (1 << i))
        {
            if (resistance < GetResistance(SpellSchools(i)))
                resistance = GetResistance(SpellSchools(i));
                // by some sources, may be resistance += GetResistance(SpellSchools(i)), but i not sure (/dev/rsa)
        }
    }
    return resistance;
}<|MERGE_RESOLUTION|>--- conflicted
+++ resolved
@@ -9700,11 +9700,8 @@
         {
             if ((caster = (*aura)->GetCaster()) && caster->IsInMap(this) &&
                 caster->isTargetableForAttack() && caster->isInAccessablePlaceFor((Creature*)this) &&
-<<<<<<< HEAD
-                (!IsCombatStationary() || CanReachWithMeleeAttack(caster)))
-=======
+//                (!IsCombatStationary() || CanReachWithMeleeAttack(caster)) &&
                 !IsSecondChoiceTarget(caster, true))
->>>>>>> 6d8ef98b
             {
                 target = caster;
                 break;
