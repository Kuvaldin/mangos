--- conflicted
+++ resolved
@@ -9341,97 +9341,6 @@
     return value;
 }
 
-<<<<<<< HEAD
-int32 Unit::CalculateBaseSpellDuration(SpellEntry const* spellProto, uint32* periodicTime)
-{
-    int32 duration = GetSpellDuration(spellProto);
-
-    if (duration < 0)
-        return duration;
-
-    if (GetTypeId() == TYPEID_PLAYER)
-    {
-        int32 maxduration = GetSpellMaxDuration(spellProto);
-
-        if (duration != maxduration)
-            duration += int32((maxduration - duration) * ((Player*)this)->GetComboPoints() / 5);
-    }
-
-    Player* modOwner = GetSpellModOwner();
-
-    if (modOwner)
-    {
-        modOwner->ApplySpellMod(spellProto->Id, SPELLMOD_DURATION, duration);
-
-        if (duration <= 0)
-            return 0;
-    }
-
-    bool applyHaste = (spellProto->AttributesEx5 & SPELL_ATTR_EX5_AFFECTED_BY_HASTE) != 0;
-
-    if (!applyHaste)
-    {
-        Unit::AuraList const& mModByHaste = GetAurasByType(SPELL_AURA_MOD_PERIODIC_HASTE);
-        for (Unit::AuraList::const_iterator itr = mModByHaste.begin(); itr != mModByHaste.end(); ++itr)
-        {
-            if ((*itr)->isAffectedOnSpell(spellProto))
-            {
-                applyHaste = true;
-                break;
-            }
-        }
-    }
-
-    uint32 oldDuration = duration;
-
-    // Apply haste to duration
-    if (applyHaste)
-        duration = int32(duration * GetFloatValue(UNIT_MOD_CAST_SPEED));
-
-    uint32 _periodicTime = periodicTime ? *periodicTime : 0;
-
-    if (_periodicTime)
-    {
-        if (modOwner)
-            modOwner->ApplySpellMod(spellProto->Id, SPELLMOD_ACTIVATION_TIME, _periodicTime);
-
-        // Calculate new periodic timer
-        if (applyHaste)
-        {
-            int32 ticks = oldDuration / _periodicTime;
-            _periodicTime = duration / ticks;
-        }
-
-        *periodicTime = _periodicTime;
-    }
-
-    return duration;
-}
-
-uint32 Unit::CalculateSpellDuration(Unit const* caster, uint32 baseDuration, SpellEntry const* spellProto, SpellEffectIndex effect_index)
-{
-    int32 mechanic = GetEffectMechanic(spellProto, effect_index);
-    // Find total mod value (negative bonus)
-    int32 durationMod_always = GetTotalAuraModifierByMiscValue(SPELL_AURA_MECHANIC_DURATION_MOD, mechanic);
-    // Modify from SPELL_AURA_MOD_DURATION_OF_EFFECTS_BY_DISPEL aura for negative effects (stack always ?)
-    if (!IsPositiveEffect(spellProto, effect_index))
-        durationMod_always += GetTotalAuraModifierByMiscValue(SPELL_AURA_MOD_DURATION_OF_EFFECTS_BY_DISPEL, spellProto->Dispel);
-    // Find max mod (negative bonus)
-    int32 durationMod_not_stack = GetMaxNegativeAuraModifierByMiscValue(SPELL_AURA_MECHANIC_DURATION_MOD_NOT_STACK, mechanic);
-
-    if (!IsPositiveSpell(spellProto->Id))
-        durationMod_always += GetTotalAuraModifierByMiscValue(SPELL_AURA_MOD_DURATION_OF_MAGIC_EFFECTS, spellProto->Dispel);
-
-    int32 durationMod = 0;
-
-    // Select strongest negative mod
-    if (durationMod_always > durationMod_not_stack)
-        durationMod = durationMod_not_stack;
-    else
-        durationMod = durationMod_always;
-
-    if (baseDuration > 0 && caster == this)
-=======
 int32 Unit::CalculateAuraDuration(SpellEntry const* spellProto, uint32 effectMask, int32 duration, Unit const* caster)
 {
     if (duration <= 0)
@@ -9471,30 +9380,32 @@
     }
 
     if (caster == this)
->>>>>>> 09090acf
     {
         switch(spellProto->SpellFamilyName)
         {
             case SPELLFAMILY_DRUID:
-                if (spellProto->SpellFamilyFlags & UI64LIT(0x100))
+                // Thorns
+                if (spellProto->SpellIconID == 53 && (spellProto->SpellFamilyFlags & UI64LIT(0x0000000000000100)))
                 {
                     // Glyph of Thorns
                     if (Aura *aur = GetAura(57862, EFFECT_INDEX_0))
-                        baseDuration += aur->GetModifier()->m_amount * MINUTE * IN_MILLISECONDS;
+                        duration += aur->GetModifier()->m_amount * MINUTE * IN_MILLISECONDS;
                 }
                 break;
             case SPELLFAMILY_PALADIN:
-                if (spellProto->SpellIconID == 298 && spellProto->SpellFamilyFlags & UI64LIT(0x00000002))
+                // Blessing of Might
+                if (spellProto->SpellIconID == 298 && spellProto->SpellFamilyFlags & UI64LIT(0x0000000000000002))
                 {
                     // Glyph of Blessing of Might
                     if (Aura *aur = GetAura(57958, EFFECT_INDEX_0))
-                        baseDuration += aur->GetModifier()->m_amount * MINUTE * IN_MILLISECONDS;
+                        duration += aur->GetModifier()->m_amount * MINUTE * IN_MILLISECONDS;
                 }
-                else if (spellProto->SpellIconID == 306 && spellProto->SpellFamilyFlags & UI64LIT(0x00010000))
+                // Blessing of Wisdom
+                else if (spellProto->SpellIconID == 306 && spellProto->SpellFamilyFlags & UI64LIT(0x0000000000010000))
                 {
                     // Glyph of Blessing of Wisdom
                     if (Aura *aur = GetAura(57979, EFFECT_INDEX_0))
-                        baseDuration += aur->GetModifier()->m_amount * MINUTE * IN_MILLISECONDS;
+                        duration += aur->GetModifier()->m_amount * MINUTE * IN_MILLISECONDS;
                 }
                 break;
             default:
@@ -9502,13 +9413,7 @@
         }
     }
 
-    if (durationMod != 0)
-    {
-        int32 duration = int32(int64(baseDuration) * (100+durationMod) / 100);
-        return duration < 0 ? 0 : duration;
-    }
-
-    return baseDuration;
+    return duration;
 }
 
 DiminishingLevels Unit::GetDiminishing(DiminishingGroup group)
@@ -12019,8 +11924,8 @@
                     spellInfo->Effect[i] == SPELL_EFFECT_PERSISTENT_AREA_AURA )
                 {
                     Aura *aura = CreateAura(spellInfo, SpellEffectIndex(i), NULL, holder, this);
-                    aura->SetAuraDuration(duration);
                     holder->AddAura(aura, SpellEffectIndex(i));
+                    holder->SetAuraDuration(duration);
                     DEBUG_FILTER_LOG(LOG_FILTER_SPELL_CAST, "Manually adding aura of spell %u, index %u, duration %u ms", spellID, i, duration);
                 }
             }
