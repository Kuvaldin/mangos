/*
 * Copyright (C) 2005-2011 MaNGOS <http://getmangos.com/>
 *
 * This program is free software; you can redistribute it and/or modify
 * it under the terms of the GNU General Public License as published by
 * the Free Software Foundation; either version 2 of the License, or
 * (at your option) any later version.
 *
 * This program is distributed in the hope that it will be useful,
 * but WITHOUT ANY WARRANTY; without even the implied warranty of
 * MERCHANTABILITY or FITNESS FOR A PARTICULAR PURPOSE.  See the
 * GNU General Public License for more details.
 *
 * You should have received a copy of the GNU General Public License
 * along with this program; if not, write to the Free Software
 * Foundation, Inc., 59 Temple Place, Suite 330, Boston, MA  02111-1307  USA
 */

#include "Unit.h"
#include "Log.h"
#include "Opcodes.h"
#include "WorldPacket.h"
#include "WorldSession.h"
#include "World.h"
#include "ObjectMgr.h"
#include "ObjectGuid.h"
#include "SpellMgr.h"
#include "QuestDef.h"
#include "Player.h"
#include "Creature.h"
#include "Spell.h"
#include "Group.h"
#include "SpellAuras.h"
#include "MapManager.h"
#include "ObjectAccessor.h"
#include "CreatureAI.h"
#include "TemporarySummon.h"
#include "Formulas.h"
#include "Pet.h"
#include "Util.h"
#include "Totem.h"
#include "BattleGround.h"
#include "InstanceData.h"
#include "InstanceSaveMgr.h"
#include "GridNotifiersImpl.h"
#include "CellImpl.h"
#include "Path.h"
#include "Traveller.h"
#include "Vehicle.h"
#include "VMapFactory.h"
#include "MovementGenerator.h"
#include "Transports.h"

#include <math.h>
#include <stdarg.h>

float baseMoveSpeed[MAX_MOVE_TYPE] =
{
    2.5f,                                                   // MOVE_WALK
    7.0f,                                                   // MOVE_RUN
    2.5f,                                                   // MOVE_RUN_BACK
    4.722222f,                                              // MOVE_SWIM
    4.5f,                                                   // MOVE_SWIM_BACK
    3.141594f,                                              // MOVE_TURN_RATE
    7.0f,                                                   // MOVE_FLIGHT
    4.5f,                                                   // MOVE_FLIGHT_BACK
    3.14f                                                   // MOVE_PITCH_RATE
};

////////////////////////////////////////////////////////////
// Methods of class MovementInfo

void MovementInfo::Read(ByteBuffer &data)
{
    data >> moveFlags;
    data >> moveFlags2;
    data >> time;
    data >> pos.x;
    data >> pos.y;
    data >> pos.z;
    data >> pos.o;

    if(HasMovementFlag(MOVEFLAG_ONTRANSPORT))
    {
        data >> t_guid.ReadAsPacked();
        data >> t_pos.x;
        data >> t_pos.y;
        data >> t_pos.z;
        data >> t_pos.o;
        data >> t_time;
        data >> t_seat;

        if(moveFlags2 & MOVEFLAG2_INTERP_MOVEMENT)
            data >> t_time2;
    }

    if((HasMovementFlag(MovementFlags(MOVEFLAG_SWIMMING | MOVEFLAG_FLYING))) || (moveFlags2 & MOVEFLAG2_ALLOW_PITCHING))
    {
        data >> s_pitch;
    }

    data >> fallTime;

    if(HasMovementFlag(MOVEFLAG_FALLING))
    {
        data >> jump.velocity;
        data >> jump.sinAngle;
        data >> jump.cosAngle;
        data >> jump.xyspeed;
    }

    if(HasMovementFlag(MOVEFLAG_SPLINE_ELEVATION))
    {
        data >> u_unk1;
    }
}

void MovementInfo::Write(ByteBuffer &data) const
{
    data << moveFlags;
    data << moveFlags2;
    data << time;
    data << pos.x;
    data << pos.y;
    data << pos.z;
    data << pos.o;

    if(HasMovementFlag(MOVEFLAG_ONTRANSPORT))
    {
        data << t_guid.WriteAsPacked();
        data << t_pos.x;
        data << t_pos.y;
        data << t_pos.z;
        data << t_pos.o;
        data << t_time;
        data << t_seat;

        if(moveFlags2 & MOVEFLAG2_INTERP_MOVEMENT)
            data << t_time2;
    }

    if((HasMovementFlag(MovementFlags(MOVEFLAG_SWIMMING | MOVEFLAG_FLYING))) || (moveFlags2 & MOVEFLAG2_ALLOW_PITCHING))
    {
        data << s_pitch;
    }

    data << fallTime;

    if(HasMovementFlag(MOVEFLAG_FALLING))
    {
        data << jump.velocity;
        data << jump.sinAngle;
        data << jump.cosAngle;
        data << jump.xyspeed;
    }

    if(HasMovementFlag(MOVEFLAG_SPLINE_ELEVATION))
    {
        data << u_unk1;
    }
}

////////////////////////////////////////////////////////////
// Methods of class GlobalCooldownMgr

bool GlobalCooldownMgr::HasGlobalCooldown(SpellEntry const* spellInfo) const
{
    GlobalCooldownList::const_iterator itr = m_GlobalCooldowns.find(spellInfo->StartRecoveryCategory);
    return itr != m_GlobalCooldowns.end() && itr->second.duration && WorldTimer::getMSTimeDiff(itr->second.cast_time, WorldTimer::getMSTime()) < itr->second.duration;
}

void GlobalCooldownMgr::AddGlobalCooldown(SpellEntry const* spellInfo, uint32 gcd)
{
    m_GlobalCooldowns[spellInfo->StartRecoveryCategory] = GlobalCooldown(gcd, WorldTimer::getMSTime());
}

void GlobalCooldownMgr::CancelGlobalCooldown(SpellEntry const* spellInfo)
{
    m_GlobalCooldowns[spellInfo->StartRecoveryCategory].duration = 0;
}

////////////////////////////////////////////////////////////
// Methods of class Unit

Unit::Unit()
: WorldObject(), i_motionMaster(this), m_ThreatManager(this), m_HostileRefManager(this)
{
    m_objectType |= TYPEMASK_UNIT;
    m_objectTypeId = TYPEID_UNIT;

    m_updateFlag = (UPDATEFLAG_HIGHGUID | UPDATEFLAG_LIVING | UPDATEFLAG_HAS_POSITION);

    m_attackTimer[BASE_ATTACK]   = 0;
    m_attackTimer[OFF_ATTACK]    = 0;
    m_attackTimer[RANGED_ATTACK] = 0;
    m_modAttackSpeedPct[BASE_ATTACK] = 1.0f;
    m_modAttackSpeedPct[OFF_ATTACK] = 1.0f;
    m_modAttackSpeedPct[RANGED_ATTACK] = 1.0f;

    m_extraAttacks = 0;

    m_state = 0;
    m_deathState = ALIVE;

    for (uint32 i = 0; i < CURRENT_MAX_SPELL; ++i)
        m_currentSpells[i] = NULL;

    m_castCounter = 0;

    m_addDmgOnce = 0;

    for(int i = 0; i < MAX_TOTEM_SLOT; ++i)
        m_TotemSlot[i] = 0;

    m_ObjectSlot[0] = m_ObjectSlot[1] = m_ObjectSlot[2] = m_ObjectSlot[3] = 0;
    //m_Aura = NULL;
    //m_AurasCheck = 2000;
    //m_removeAuraTimer = 4;
    m_spellAuraHoldersUpdateIterator = m_spellAuraHolders.end();
    m_AuraFlags = 0;

    m_Visibility = VISIBILITY_ON;

    m_detectInvisibilityMask = 0;
    m_invisibilityMask = 0;
    m_transform = 0;
    m_canModifyStats = false;

    for (int i = 0; i < MAX_SPELL_IMMUNITY; ++i)
        m_spellImmune[i].clear();
    for (int i = 0; i < UNIT_MOD_END; ++i)
    {
        m_auraModifiersGroup[i][BASE_VALUE] = 0.0f;
        m_auraModifiersGroup[i][BASE_PCT] = 1.0f;
        m_auraModifiersGroup[i][TOTAL_VALUE] = 0.0f;
        m_auraModifiersGroup[i][TOTAL_PCT] = 1.0f;
    }
                                                            // implement 50% base damage from offhand
    m_auraModifiersGroup[UNIT_MOD_DAMAGE_OFFHAND][TOTAL_PCT] = 0.5f;

    for (int i = 0; i < MAX_ATTACK; ++i)
    {
        m_weaponDamage[i][MINDAMAGE] = BASE_MINDAMAGE;
        m_weaponDamage[i][MAXDAMAGE] = BASE_MAXDAMAGE;
    }
    for (int i = 0; i < MAX_STATS; ++i)
        m_createStats[i] = 0.0f;

    m_attacking = NULL;
    m_modMeleeHitChance = 0.0f;
    m_modRangedHitChance = 0.0f;
    m_modSpellHitChance = 0.0f;
    m_baseSpellCritChance = 5;

    m_CombatTimer = 0;
    m_lastManaUseTimer = 0;

    //m_victimThreat = 0.0f;
    for (int i = 0; i < MAX_SPELL_SCHOOL; ++i)
        m_threatModifier[i] = 1.0f;
    m_isSorted = true;
    for (int i = 0; i < MAX_MOVE_TYPE; ++i)
        m_speed_rate[i] = 1.0f;

    m_charmInfo = NULL;

    m_ThreatRedirectionPercent = 0;
    m_misdirectionTargetGUID = 0;

    // remove aurastates allowing special moves
    for(int i=0; i < MAX_REACTIVE; ++i)
        m_reactiveTimer[i] = 0;

    m_transport = NULL;

    m_pVehicle = NULL;
    m_pVehicleKit = NULL;

    m_comboPoints = 0;

    // Frozen Mod
    m_spoofSamePlayerFaction = false;
    // Frozen Mod

}

Unit::~Unit()
{
    // set current spells as deletable
    for (uint32 i = 0; i < CURRENT_MAX_SPELL; ++i)
    {
        if (m_currentSpells[i])
        {
            m_currentSpells[i]->SetReferencedFromCurrent(false);
            m_currentSpells[i] = NULL;
        }
    }

    if (m_charmInfo)
        delete m_charmInfo;

    // those should be already removed at "RemoveFromWorld()" call
    MANGOS_ASSERT(m_gameObj.size() == 0);
    MANGOS_ASSERT(m_dynObjGUIDs.size() == 0);
    MANGOS_ASSERT(m_deletedAuras.size() == 0);
    MANGOS_ASSERT(m_deletedHolders.size() == 0);
}

void Unit::Update( uint32 update_diff, uint32 p_time )
{
    if(!IsInWorld())
        return;

    /*if(p_time > m_AurasCheck)
    {
    m_AurasCheck = 2000;
    _UpdateAura();
    }else
    m_AurasCheck -= p_time;*/

    // WARNING! Order of execution here is important, do not change.
    // Spells must be processed with event system BEFORE they go to _UpdateSpells.
    // Or else we may have some SPELL_STATE_FINISHED spells stalled in pointers, that is bad.
    m_Events.Update( update_diff );
    _UpdateSpells( update_diff );

    CleanupDeletedAuras();

    if (m_lastManaUseTimer)
    {
        if (update_diff >= m_lastManaUseTimer)
            m_lastManaUseTimer = 0;
        else
            m_lastManaUseTimer -= update_diff;
    }

    if (CanHaveThreatList())
        getThreatManager().UpdateForClient(update_diff);

    // update combat timer only for players and pets
    if (isInCombat() && (GetTypeId() == TYPEID_PLAYER || ((Creature*)this)->IsPet() || ((Creature*)this)->isCharmed()))
    {
        // Check UNIT_STAT_MELEE_ATTACKING or UNIT_STAT_CHASE (without UNIT_STAT_FOLLOW in this case) so pets can reach far away
        // targets without stopping half way there and running off.
        // These flags are reset after target dies or another command is given.
        if (m_HostileRefManager.isEmpty())
        {
            // m_CombatTimer set at aura start and it will be freeze until aura removing
            if (m_CombatTimer <= update_diff)
                CombatStop();
            else
                m_CombatTimer -= update_diff;
        }
    }

    if (uint32 base_att = getAttackTimer(BASE_ATTACK))
    {
        setAttackTimer(BASE_ATTACK, (update_diff >= base_att ? 0 : base_att - update_diff) );
    }

    // update abilities available only for fraction of time
    UpdateReactives( update_diff );

    ModifyAuraState(AURA_STATE_HEALTHLESS_20_PERCENT, GetHealth() < GetMaxHealth()*0.20f);
    ModifyAuraState(AURA_STATE_HEALTHLESS_35_PERCENT, GetHealth() < GetMaxHealth()*0.35f);
    ModifyAuraState(AURA_STATE_HEALTH_ABOVE_75_PERCENT, GetHealth() > GetMaxHealth()*0.75f);

    i_motionMaster.UpdateMotion(p_time);
}

bool Unit::haveOffhandWeapon() const
{
    if (!CanUseEquippedWeapon(OFF_ATTACK))
        return false;

    if(GetTypeId() == TYPEID_PLAYER)
        return ((Player*)this)->GetWeaponForAttack(OFF_ATTACK,true,true);
    else
        return false;
}

void Unit::SendMonsterMove(float NewPosX, float NewPosY, float NewPosZ, SplineType type, SplineFlags flags, uint32 Time, Player* player, ...)
{

    va_list vargs;
    va_start(vargs,player);

    float moveTime = (float)Time;

    WorldPacket data( SMSG_MONSTER_MOVE, (41 + GetPackGUID().size()) );
    data << GetPackGUID();
    data << uint8(0);                                       // new in 3.1 bool, used to toggle MOVEFLAG2_UNK4 = 0x0040 on client side
    data << GetPositionX() << GetPositionY() << GetPositionZ();
    data << uint32(WorldTimer::getMSTime());

    data << uint8(type);                                    // unknown
    switch(type)
    {
        case SPLINETYPE_NORMAL:                             // normal packet
            break;
        case SPLINETYPE_STOP:                               // stop packet (raw pos?)
            va_end(vargs);
            SendMessageToSet( &data, true );
            return;
        case SPLINETYPE_FACINGSPOT:                         // facing spot, not used currently
        {
            data << float(va_arg(vargs,double));
            data << float(va_arg(vargs,double));
            data << float(va_arg(vargs,double));
            break;
        }
        case SPLINETYPE_FACINGTARGET:
            data << uint64(va_arg(vargs,uint64));
            break;
        case SPLINETYPE_FACINGANGLE:                        // not used currently
            data << float(va_arg(vargs,double));            // facing angle
            break;
    }

    data << uint32(flags);                                  // splineflags
    data << uint32(moveTime);                               // Time in between points
    if (flags & SPLINEFLAG_TRAJECTORY)
    {
        data << float(va_arg(vargs, double));               // Z jump speed
        data << uint32(0);                                  // walk time after jump
    }
    data << uint32(1);                                      // 1 single waypoint
    data << NewPosX << NewPosY << NewPosZ;                  // the single waypoint Point B

    va_end(vargs);

    if(player)
        player->GetSession()->SendPacket(&data);
    else
        SendMessageToSet( &data, true );
}

void Unit::SendMonsterMoveJump(float NewPosX, float NewPosY, float NewPosZ, float vert_speed, uint32 flags, uint32 Time, Player* player)
{
    float moveTime = Time;
    flags |= SPLINEFLAG_TRAJECTORY;

    WorldPacket data( SMSG_MONSTER_MOVE, (49 + GetPackGUID().size()) );
    data << GetPackGUID();
    data << uint8(0);                                       // new in 3.1
    data << GetPositionX() << GetPositionY() << GetPositionZ();
    data << uint32(WorldTimer::getMSTime());

    data << uint8(0);                                    // unknown

    data << uint32(flags);

    if(flags & SPLINEFLAG_WALKMODE)
        moveTime *= 1.05f;

    data << uint32(moveTime);                               // Time in between points

    if(flags & SPLINEFLAG_TRAJECTORY)
    {
        data << float(vert_speed);
        data << uint32(0);
    }

    data << uint32(1);                                      // 1 single waypoint
    data << NewPosX << NewPosY << NewPosZ;                  // the single waypoint Point B

    if(player)
        player->GetSession()->SendPacket(&data);
    else
        SendMessageToSet( &data, true );
}

void Unit::SendMonsterMoveWithSpeed(float x, float y, float z, uint32 transitTime, Player* player)
{
    if (!transitTime)
    {
        if(GetTypeId()==TYPEID_PLAYER)
        {
            Traveller<Player> traveller(*(Player*)this);
            transitTime = traveller.GetTotalTravelTimeTo(x, y, z);
        }
        else
        {
            Traveller<Creature> traveller(*(Creature*)this);
            transitTime = traveller.GetTotalTravelTimeTo(x, y, z);
        }
    }
    //float orientation = (float)atan2((double)dy, (double)dx);
    SplineFlags flags = GetTypeId() == TYPEID_PLAYER ? SPLINEFLAG_WALKMODE : ((Creature*)this)->GetSplineFlags();
    SendMonsterMove(x, y, z, SPLINETYPE_NORMAL, flags, transitTime, player);
}

bool Unit::SetPosition(float x, float y, float z, float orientation, bool teleport)
{
    // prevent crash when a bad coord is sent by the client
    if (!MaNGOS::IsValidMapCoord(x, y, z, orientation))
    {
        DEBUG_LOG("Unit::SetPosition(%f, %f, %f, %f, %d) .. bad coordinates for unit %d!", x, y, z, orientation, teleport, GetGUIDLow());
        return false;
    }

    bool turn = GetOrientation() != orientation;
    bool relocate = (teleport || GetPositionX() != x || GetPositionY() != y || GetPositionZ() != z);

    if (turn)
        RemoveAurasWithInterruptFlags(AURA_INTERRUPT_FLAG_TURNING);

    if (relocate)
    {
        RemoveAurasWithInterruptFlags(AURA_INTERRUPT_FLAG_MOVE);

        if (GetTypeId() == TYPEID_PLAYER)
            GetMap()->PlayerRelocation((Player*)this, x, y, z, orientation);
        else
            GetMap()->CreatureRelocation((Creature*)this, x, y, z, orientation);
    }
    else if (turn)
        SetOrientation(orientation);

    if ((relocate || turn) && GetVehicleKit())
        GetVehicleKit()->RelocatePassengers(x, y, z, orientation);

    return relocate || turn;
}

void Unit::SendMonsterMoveTransport(WorldObject *transport, SplineType type, SplineFlags flags, uint32 moveTime, ...)
{
    va_list vargs;
    va_start(vargs, moveTime);

    WorldPacket data(SMSG_MONSTER_MOVE_TRANSPORT, 60);
    data << GetPackGUID();
    data << transport->GetPackGUID();
    data << uint8(m_movementInfo.GetTransportSeat());
    data << uint8(0);                                       // new in 3.1
    data << float(transport->GetPositionX());
    data << float(transport->GetPositionY());
    data << float(transport->GetPositionZ());
    data << uint32(WorldTimer::getMSTime());

    data << uint8(type);                                    // spline type

    switch(type)
    {
        case SPLINETYPE_NORMAL:                             // normal packet
            break;
        case SPLINETYPE_STOP:                               // stop packet (raw pos?)
            va_end(vargs);
            SendMessageToSet(&data, true);
            return;
        case SPLINETYPE_FACINGSPOT:                         // facing spot
            data << float(va_arg(vargs,double));
            data << float(va_arg(vargs,double));
            data << float(va_arg(vargs,double));
            break;
        case SPLINETYPE_FACINGTARGET:
            data << uint64(va_arg(vargs,uint64));
            break;
        case SPLINETYPE_FACINGANGLE:
            data << float(va_arg(vargs,double));            // facing angle
            break;
    }

    va_end(vargs);

    data << uint32(flags);

    data << uint32(moveTime);                               // Time in between points
    data << uint32(1);                                      // 1 single waypoint

    data << float(m_movementInfo.GetTransportPos()->x);
    data << float(m_movementInfo.GetTransportPos()->y);
    data << float(m_movementInfo.GetTransportPos()->z);

    SendMessageToSet(&data, true);
}

void Unit::SendHeartBeat(bool toSelf)
{
    WorldPacket data(MSG_MOVE_HEARTBEAT, 64);
    data << GetPackGUID();
    data << m_movementInfo;
    SendMessageToSet(&data, toSelf);
}

void Unit::resetAttackTimer(WeaponAttackType type)
{
    m_attackTimer[type] = uint32(GetAttackTime(type) * m_modAttackSpeedPct[type]);
}

bool Unit::canReachWithAttack(Unit *pVictim) const
{
    MANGOS_ASSERT(pVictim);
    float reach = GetFloatValue(UNIT_FIELD_COMBATREACH);
    if( reach <= 0.0f )
        reach = 1.0f;
    return IsWithinDistInMap(pVictim, reach);
}

void Unit::RemoveSpellsCausingAura(AuraType auraType)
{
    for (AuraList::const_iterator iter = m_modAuras[auraType].begin(); iter != m_modAuras[auraType].end();)
    {
        RemoveAurasDueToSpell((*iter)->GetId());
        iter = m_modAuras[auraType].begin();
    }
}

void Unit::RemoveSpellsCausingAura(AuraType auraType, SpellAuraHolder* except)
{
    for (AuraList::const_iterator iter = m_modAuras[auraType].begin(); iter != m_modAuras[auraType].end();)
    {
        // skip `except` aura
        if ((*iter)->GetHolder() == except)
        {
            ++iter;
            continue;
        }

        RemoveAurasDueToSpell((*iter)->GetId(), except);
        iter = m_modAuras[auraType].begin();
    }
}

bool Unit::HasAuraType(AuraType auraType) const
{
    return (!m_modAuras[auraType].empty());
}

/* Called by DealDamage for auras that have a chance to be dispelled on damage taken. */
void Unit::RemoveSpellbyDamageTaken(AuraType auraType, uint32 damage)
{
    if(!HasAuraType(auraType))
        return;

    // The chance to dispel an aura depends on the damage taken with respect to the casters level.
    uint32 max_dmg = getLevel() > 8 ? 25 * getLevel() - 150 : 50;

    AuraList const& typeAuras = GetAurasByType(auraType);
    for (AuraList::const_iterator iter = typeAuras.begin(); iter != typeAuras.end(); ++iter)
    {
        Unit *caster = (*iter)->GetCaster();

        if (!caster)
            continue;

        AuraList const& mOverrideClassScript = caster->GetAurasByType(SPELL_AURA_OVERRIDE_CLASS_SCRIPTS);
        for(AuraList::const_iterator i = mOverrideClassScript.begin(); i != mOverrideClassScript.end(); ++i)
        {
            if ((*i)->GetModifier()->m_miscvalue == 7801 && (*i)->isAffectedOnSpell((*iter)->GetSpellProto()))
                max_dmg += (*i)->GetModifier()->m_amount * max_dmg / 100;
        }
    }

    float chance = float(damage) / max_dmg * 100.0f;
    if (roll_chance_f(chance))
        RemoveSpellsCausingAura(auraType);
}

void Unit::DealDamageMods(Unit *pVictim, uint32 &damage, uint32* absorb)
{
    if (!pVictim->isAlive() || pVictim->IsTaxiFlying() || (pVictim->GetTypeId() == TYPEID_UNIT && ((Creature*)pVictim)->IsInEvadeMode()))
    {
        if (absorb)
            *absorb += damage;
        damage = 0;
        return;
    }

    //You don't lose health from damage taken from another player while in a sanctuary
    //You still see it in the combat log though
    if (!IsAllowedDamageInArea(pVictim))
    {
        if(absorb)
            *absorb += damage;
        damage = 0;
    }

    uint32 originalDamage = damage;

    //Script Event damage Deal
    if( GetTypeId()== TYPEID_UNIT && ((Creature *)this)->AI())
        ((Creature *)this)->AI()->DamageDeal(pVictim, damage);
    //Script Event damage taken
    if( pVictim->GetTypeId()== TYPEID_UNIT && ((Creature *)pVictim)->AI() )
        ((Creature *)pVictim)->AI()->DamageTaken(this, damage);

    if(absorb && originalDamage > damage)
        *absorb += (originalDamage - damage);
}

uint32 Unit::DealDamage(Unit *pVictim, uint32 damage, CleanDamage const* cleanDamage, DamageEffectType damagetype, SpellSchoolMask damageSchoolMask, SpellEntry const *spellProto, bool durabilityLoss)
{
    // remove affects from victim (including from 0 damage and DoTs)
    if(pVictim != this)
        pVictim->RemoveSpellsCausingAura(SPELL_AURA_MOD_STEALTH);

    // Divine Storm heal hack
    if ( spellProto && spellProto->Id == 53385 )
    {
        int32 divineDmg = damage * (25 + (HasAura(63220) ? 15 : 0)) / 100; //25%, if has Glyph of Divine Storm -> 40%
        CastCustomSpell(this, 54171, &divineDmg, NULL, NULL, true);
    }

    // remove affects from attacker at any non-DoT damage (including 0 damage)
    if( damagetype != DOT)
    {
        RemoveSpellsCausingAura(SPELL_AURA_MOD_STEALTH);
        RemoveSpellsCausingAura(SPELL_AURA_FEIGN_DEATH);

        if(pVictim != this)
            RemoveSpellsCausingAura(SPELL_AURA_MOD_INVISIBILITY);

        if(pVictim->GetTypeId() == TYPEID_PLAYER && !pVictim->IsStandState() && !pVictim->hasUnitState(UNIT_STAT_STUNNED))
            pVictim->SetStandState(UNIT_STAND_STATE_STAND);
    }

    // Blessed Life talent of Paladin
    if( pVictim->GetTypeId() == TYPEID_PLAYER )
    {
        Unit::AuraList const& BlessedLife = pVictim->GetAurasByType(SPELL_AURA_PROC_TRIGGER_SPELL);
        for(Unit::AuraList::const_iterator i = BlessedLife.begin(); i != BlessedLife.end(); ++i)
            if((*i)->GetSpellProto()->SpellFamilyName == SPELLFAMILY_PALADIN && (*i)->GetSpellProto()->SpellIconID == 2137)
                if( urand(0,100) < (*i)->GetSpellProto()->procChance )
                    damage *= 0.5;
    }

    if(!damage)
    {
        if (!cleanDamage)
            return 0;

        if (!cleanDamage->absorb)
        {
            // Rage from physical damage received .
            if(cleanDamage->damage && (damageSchoolMask & SPELL_SCHOOL_MASK_NORMAL) && pVictim->GetTypeId() == TYPEID_PLAYER && (pVictim->getPowerType() == POWER_RAGE))
                ((Player*)pVictim)->RewardRage(cleanDamage->damage, 0, false);

            return 0;
        }
    }
    if (!spellProto || !IsSpellHaveAura(spellProto,SPELL_AURA_MOD_FEAR))
        pVictim->RemoveSpellbyDamageTaken(SPELL_AURA_MOD_FEAR, damage);
    // root type spells do not dispel the root effect
    if (!spellProto || !(spellProto->Mechanic == MECHANIC_ROOT || IsSpellHaveAura(spellProto,SPELL_AURA_MOD_ROOT)))
        pVictim->RemoveSpellbyDamageTaken(SPELL_AURA_MOD_ROOT, damage);

    // no xp,health if type 8 /critters/
    if (pVictim->GetTypeId() == TYPEID_UNIT && pVictim->GetCreatureType() == CREATURE_TYPE_CRITTER)
    {
        // TODO: fix this part
        // Critter may not die of damage taken, instead expect it to run away (no fighting back)
        // If (this) is TYPEID_PLAYER, (this) will enter combat w/victim, but after some time, automatically leave combat.
        // It is unclear how it should work for other cases.

        ((Creature*)pVictim)->SetLootRecipient(this);

        pVictim->SetDeathState(JUST_DIED);
        pVictim->SetHealth(0);

        // allow loot only if has loot_id in creature_template
        ((Creature*)pVictim)->PrepareBodyLootState();
        ((Creature*)pVictim)->AllLootRemovedFromCorpse();

        // some critters required for quests (need normal entry instead possible heroic in any cases)
        if (GetTypeId() == TYPEID_PLAYER)
        {
            if (CreatureInfo const* normalInfo = ObjectMgr::GetCreatureTemplate(pVictim->GetEntry()))
                ((Player*)this)->KilledMonster(normalInfo, pVictim->GetObjectGuid());
        }

        DEBUG_FILTER_LOG(LOG_FILTER_DAMAGE, "DealDamage critter, critter dies");

        return damage;
    }

    DEBUG_FILTER_LOG(LOG_FILTER_DAMAGE,"DealDamageStart");

    // share damage by auras
    AuraList const& vShareDamageAuras = pVictim->GetAurasByType(SPELL_AURA_SHARE_DAMAGE_PCT);
    for (AuraList::const_iterator itr = vShareDamageAuras.begin(); itr != vShareDamageAuras.end(); ++itr)
    {
        if (Unit* shareTarget = (*itr)->GetCaster())
        {
            if (shareTarget != pVictim && ((*itr)->GetMiscValue() & damageSchoolMask))
            {
                SpellEntry const * shareSpell = (*itr)->GetSpellProto();
                uint32 shareDamage = uint32(damage * (*itr)->GetModifier()->m_amount / 100.0f);
                DealDamageMods(shareTarget, shareDamage, NULL);
                DealDamage(shareTarget, shareDamage, 0, damagetype, GetSpellSchoolMask(shareSpell), spellProto, false);
            }
        }
    }

    uint32 health = pVictim->GetHealth();
    DEBUG_FILTER_LOG(LOG_FILTER_DAMAGE,"deal dmg:%d to health:%d ",damage,health);

    // duel ends when player has 1 or less hp
    bool duel_hasEnded = false;
    if(pVictim->GetTypeId() == TYPEID_PLAYER && ((Player*)pVictim)->duel && damage >= (health-1))
    {
        // prevent kill only if killed in duel and killed by opponent or opponent controlled creature
        if(((Player*)pVictim)->duel->opponent==this || ((Player*)pVictim)->duel->opponent->GetObjectGuid() == GetOwnerGuid())
            damage = health-1;

        duel_hasEnded = true;
    }
    //Get in CombatState
    if(pVictim != this && damagetype != DOT)
    {
        SetInCombatWith(pVictim);
        pVictim->SetInCombatWith(this);

        if(Player* attackedPlayer = pVictim->GetCharmerOrOwnerPlayerOrPlayerItself())
            SetContestedPvP(attackedPlayer);
    }

    // Rage from Damage made (only from direct weapon damage)
    if( cleanDamage && damagetype==DIRECT_DAMAGE && this != pVictim && GetTypeId() == TYPEID_PLAYER && (getPowerType() == POWER_RAGE))
    {
        uint32 weaponSpeedHitFactor;

        switch(cleanDamage->attackType)
        {
            case BASE_ATTACK:
            {
                if(cleanDamage->hitOutCome == MELEE_HIT_CRIT)
                    weaponSpeedHitFactor = uint32(GetAttackTime(cleanDamage->attackType)/1000.0f * 7);
                else
                    weaponSpeedHitFactor = uint32(GetAttackTime(cleanDamage->attackType)/1000.0f * 3.5f);

                ((Player*)this)->RewardRage(damage + cleanDamage->absorb, weaponSpeedHitFactor, true);

                break;
            }
            case OFF_ATTACK:
            {
                if(cleanDamage->hitOutCome == MELEE_HIT_CRIT)
                    weaponSpeedHitFactor = uint32(GetAttackTime(cleanDamage->attackType)/1000.0f * 3.5f);
                else
                    weaponSpeedHitFactor = uint32(GetAttackTime(cleanDamage->attackType)/1000.0f * 1.75f);

                ((Player*)this)->RewardRage(damage + cleanDamage->absorb, weaponSpeedHitFactor, true);

                break;
            }
            case RANGED_ATTACK:
                break;
        }
    }

    if (GetTypeId() == TYPEID_PLAYER && this != pVictim)
    {
        Player *killer = ((Player*)this);

        /* process anticheat check */
        killer->GetAntiCheat()->DoAntiCheatCheck(CHECK_DAMAGE, 0, 0, damage);


        // in bg, count dmg if victim is also a player
        if (pVictim->GetTypeId()==TYPEID_PLAYER)
        {
            if (BattleGround *bg = killer->GetBattleGround())
            {
                // FIXME: kept by compatibility. don't know in BG if the restriction apply.
                bg->UpdatePlayerScore(killer, SCORE_DAMAGE_DONE, damage);
            }
        }

        killer->UpdateAchievementCriteria(ACHIEVEMENT_CRITERIA_TYPE_DAMAGE_DONE, damage, 0, pVictim);
        killer->UpdateAchievementCriteria(ACHIEVEMENT_CRITERIA_TYPE_HIGHEST_HIT_DEALT, damage);
    }

    if (pVictim->GetTypeId() == TYPEID_PLAYER)
        ((Player*)pVictim)->UpdateAchievementCriteria(ACHIEVEMENT_CRITERIA_TYPE_HIGHEST_HIT_RECEIVED, damage);

    if (pVictim->GetTypeId() == TYPEID_UNIT && !((Creature*)pVictim)->IsPet() && !((Creature*)pVictim)->HasLootRecipient())
        ((Creature*)pVictim)->SetLootRecipient(this);

    if (health <= damage)
    {
        DEBUG_FILTER_LOG(LOG_FILTER_DAMAGE,"DealDamage: victim just died");

        // find player: owner of controlled `this` or `this` itself maybe
        // for loot will be sued only if group_tap==NULL
        Player *player_tap = GetCharmerOrOwnerPlayerOrPlayerItself();
        Group *group_tap = NULL;

        // find owner of pVictim, used for creature cases, AI calls
        Unit* pOwner = pVictim->GetCharmerOrOwner();

        // in creature kill case group/player tap stored for creature
        if (pVictim->GetTypeId() == TYPEID_UNIT)
        {
            group_tap = ((Creature*)pVictim)->GetGroupLootRecipient();

            if (Player* recipient = ((Creature*)pVictim)->GetOriginalLootRecipient())
                player_tap = recipient;
        }
        // in player kill case group tap selected by player_tap (killer-player itself, or charmer, or owner, etc)
        else
        {
            if (player_tap)
                group_tap = player_tap->GetGroup();
        }

        if (pVictim->GetTypeId() == TYPEID_PLAYER)
        {
            ((Player*)pVictim)->UpdateAchievementCriteria(ACHIEVEMENT_CRITERIA_TYPE_TOTAL_DAMAGE_RECEIVED, health);
            if (player_tap)
                player_tap->UpdateAchievementCriteria(ACHIEVEMENT_CRITERIA_TYPE_SPECIAL_PVP_KILL,1,0,pVictim);
        }

        // call kill spell proc event (before real die and combat stop to triggering auras removed at death/combat stop)
        if(player_tap && player_tap != pVictim)
        {
            player_tap->ProcDamageAndSpell(pVictim, PROC_FLAG_KILL, PROC_FLAG_KILLED, PROC_EX_NONE, 0);

            WorldPacket data(SMSG_PARTYKILLLOG, (8+8));     //send event PARTY_KILL
            data << player_tap->GetObjectGuid();            //player with killing blow
            data << pVictim->GetObjectGuid();              //victim

            if (group_tap)
                group_tap->BroadcastPacket(&data, false, group_tap->GetMemberGroup(player_tap->GetObjectGuid()),player_tap->GetObjectGuid());

            player_tap->SendDirectMessage(&data);
        }

        // Reward player, his pets, and group/raid members
        if (player_tap != pVictim)
        {
            if (group_tap)
                group_tap->RewardGroupAtKill(pVictim, player_tap);
            else if (player_tap)
                player_tap->RewardSinglePlayerAtKill(pVictim);
        }

        DEBUG_FILTER_LOG(LOG_FILTER_DAMAGE,"DealDamageAttackStop");

        // stop combat
        pVictim->CombatStop();
        pVictim->getHostileRefManager().deleteReferences();

        bool damageFromSpiritOfRedemtionTalent = spellProto && spellProto->Id == 27795;

        // if talent known but not triggered (check priest class for speedup check)
        Aura* spiritOfRedemtionTalentReady = NULL;
        if( !damageFromSpiritOfRedemtionTalent &&           // not called from SPELL_AURA_SPIRIT_OF_REDEMPTION
            pVictim->GetTypeId()==TYPEID_PLAYER && pVictim->getClass()==CLASS_PRIEST )
        {
            AuraList const& vDummyAuras = pVictim->GetAurasByType(SPELL_AURA_DUMMY);
            for(AuraList::const_iterator itr = vDummyAuras.begin(); itr != vDummyAuras.end(); ++itr)
            {
                if((*itr)->GetSpellProto()->SpellIconID==1654)
                {
                    spiritOfRedemtionTalentReady = *itr;
                    break;
                }
            }
        }

        if (!spiritOfRedemtionTalentReady)
        {
            DEBUG_FILTER_LOG(LOG_FILTER_DAMAGE,"SET JUST_DIED");
            pVictim->SetDeathState(JUST_DIED);
        }

        DEBUG_FILTER_LOG(LOG_FILTER_DAMAGE,"DealDamageHealth1");

        if(spiritOfRedemtionTalentReady)
        {
            // save value before aura remove
            uint32 ressSpellId = pVictim->GetUInt32Value(PLAYER_SELF_RES_SPELL);
            if(!ressSpellId)
                ressSpellId = ((Player*)pVictim)->GetResurrectionSpellId();

            //Remove all expected to remove at death auras (most important negative case like DoT or periodic triggers)
            pVictim->RemoveAllAurasOnDeath();

            // restore for use at real death
            pVictim->SetUInt32Value(PLAYER_SELF_RES_SPELL,ressSpellId);

            // FORM_SPIRITOFREDEMPTION and related auras
            pVictim->CastSpell(pVictim,27827,true,NULL,spiritOfRedemtionTalentReady);
        }
        else
            pVictim->SetHealth(0);

        // remember victim PvP death for corpse type and corpse reclaim delay
        // at original death (not at SpiritOfRedemtionTalent timeout)
        if( pVictim->GetTypeId()==TYPEID_PLAYER && !damageFromSpiritOfRedemtionTalent )
            ((Player*)pVictim)->SetPvPDeath(player_tap != NULL);

        // Call KilledUnit for creatures
        if (GetTypeId() == TYPEID_UNIT && ((Creature*)this)->AI())
            ((Creature*)this)->AI()->KilledUnit(pVictim);

        // Call AI OwnerKilledUnit (for any current summoned minipet/guardian/protector)
        PetOwnerKilledUnit(pVictim);

        // achievement stuff
        if (pVictim->GetTypeId() == TYPEID_PLAYER)
        {
            if (GetTypeId() == TYPEID_UNIT)
                ((Player*)pVictim)->GetAchievementMgr().UpdateAchievementCriteria(ACHIEVEMENT_CRITERIA_TYPE_KILLED_BY_CREATURE, GetEntry());
            else if(GetTypeId() == TYPEID_PLAYER && pVictim != this)
                ((Player*)pVictim)->GetAchievementMgr().UpdateAchievementCriteria(ACHIEVEMENT_CRITERIA_TYPE_KILLED_BY_PLAYER, 1, ((Player*)this)->GetTeam());
        }

        // 10% durability loss on death
        // clean InHateListOf
        if (pVictim->GetTypeId() == TYPEID_PLAYER)
        {
            // only if not player and not controlled by player pet. And not at BG
            if (durabilityLoss && !player_tap && !((Player*)pVictim)->InBattleGround())
            {
                DEBUG_LOG("We are dead, loosing 10 percents durability");
                ((Player*)pVictim)->DurabilityLossAll(0.10f,false);
                // durability lost message
                WorldPacket data(SMSG_DURABILITY_DAMAGE_DEATH, 0);
                ((Player*)pVictim)->GetSession()->SendPacket(&data);
            }
        }
        else                                                // creature died
        {
            DEBUG_FILTER_LOG(LOG_FILTER_DAMAGE,"DealDamageNotPlayer");
            Creature *cVictim = (Creature*)pVictim;

            if(!cVictim->IsPet())
            {
                cVictim->DeleteThreatList();
                // only lootable if it has loot or can drop gold
                cVictim->PrepareBodyLootState();
                // may have no loot, so update death timer if allowed
                cVictim->AllLootRemovedFromCorpse();
            }

            // Call creature just died function
            if (cVictim->AI())
                cVictim->AI()->JustDied(this);

            if (cVictim->IsTemporarySummon())
            {
                TemporarySummon* pSummon = (TemporarySummon*)cVictim;
                if (pSummon->GetSummonerGuid().IsCreatureOrVehicle())
                    if(Creature* pSummoner = cVictim->GetMap()->GetCreature(pSummon->GetSummonerGuid()))
                        if (pSummoner->AI())
                            pSummoner->AI()->SummonedCreatureJustDied(cVictim);
            }
            else if (pOwner && pOwner->GetTypeId() == TYPEID_UNIT)
            {
                if (((Creature*)pOwner)->AI())
                    ((Creature*)pOwner)->AI()->SummonedCreatureJustDied(cVictim);
            }

            if (InstanceData* mapInstance = cVictim->GetInstanceData())
                mapInstance->OnCreatureDeath(cVictim);

            // Dungeon specific stuff, only applies to players killing creatures
            if(cVictim->GetInstanceId())
            {
                Map *m = cVictim->GetMap();
                Player *creditedPlayer = GetCharmerOrOwnerPlayerOrPlayerItself();
                // TODO: do instance binding anyway if the charmer/owner is offline

                if(m->IsDungeon() && creditedPlayer)
                {
                    if (m->IsRaidOrHeroicDungeon())
                    {
                        if(cVictim->GetCreatureInfo()->flags_extra & CREATURE_FLAG_EXTRA_INSTANCE_BIND)
                            ((InstanceMap *)m)->PermBindAllPlayers(creditedPlayer);
                    }
                    else
                    {
                        // the reset time is set but not added to the scheduler
                        // until the players leave the instance
                        time_t resettime = cVictim->GetRespawnTimeEx() + 2 * HOUR;
                        if (InstanceSave *save = m->GetInstanceSave())
                            if (save->GetResetTime() < resettime)
                                save->SetResetTime(resettime);
                    }
                }
            }
        }

        // last damage from non duel opponent or opponent controlled creature
        if(duel_hasEnded)
        {
            MANGOS_ASSERT(pVictim->GetTypeId()==TYPEID_PLAYER);
            Player *he = (Player*)pVictim;

            MANGOS_ASSERT(he->duel);

            he->duel->opponent->CombatStopWithPets(true);
            he->CombatStopWithPets(true);

            he->DuelComplete(DUEL_INTERUPTED);
        }

        // battleground things (do this at the end, so the death state flag will be properly set to handle in the bg->handlekill)
        if(pVictim->GetTypeId() == TYPEID_PLAYER && ((Player*)pVictim)->InBattleGround())
        {
            Player *killed = ((Player*)pVictim);
            if(BattleGround *bg = killed->GetBattleGround())
                if(player_tap)
                    bg->HandleKillPlayer(killed, player_tap);
        }
        else if(pVictim->GetTypeId() == TYPEID_UNIT)
        {
            if (player_tap)
                if (BattleGround *bg = player_tap->GetBattleGround())
                    bg->HandleKillUnit((Creature*)pVictim, player_tap);
        }
    }
    else                                                    // if (health <= damage)
    {
        DEBUG_FILTER_LOG(LOG_FILTER_DAMAGE,"DealDamageAlive");

        if (pVictim->GetTypeId() == TYPEID_PLAYER)
            ((Player*)pVictim)->UpdateAchievementCriteria(ACHIEVEMENT_CRITERIA_TYPE_TOTAL_DAMAGE_RECEIVED, damage);

        pVictim->ModifyHealth(- (int32)damage);

        if(damagetype != DOT)
        {
            if(!getVictim())
            {
                // if not have main target then attack state with target (including AI call)
                //start melee attacks only after melee hit
                Attack(pVictim,(damagetype == DIRECT_DAMAGE));
            }

            // if damage pVictim call AI reaction
            if(pVictim->GetTypeId()==TYPEID_UNIT && ((Creature*)pVictim)->AI())
                ((Creature*)pVictim)->AI()->AttackedBy(this);
        }

        // polymorphed, hex and other negative transformed cases
        uint32 morphSpell = pVictim->getTransForm();
        if (morphSpell && !IsPositiveSpell(morphSpell))
        {
            if (SpellEntry const* morphEntry = sSpellStore.LookupEntry(morphSpell))
            {
                if (IsSpellHaveAura(morphEntry, SPELL_AURA_MOD_CONFUSE))
                    pVictim->RemoveAurasDueToSpell(morphSpell);
                else if (IsSpellHaveAura(morphEntry, SPELL_AURA_MOD_PACIFY_SILENCE))
                    pVictim->RemoveSpellbyDamageTaken(SPELL_AURA_MOD_PACIFY_SILENCE, damage);
            }
        }

        if(damagetype == DIRECT_DAMAGE || damagetype == SPELL_DIRECT_DAMAGE)
        {
            if (!spellProto || !(spellProto->AuraInterruptFlags&AURA_INTERRUPT_FLAG_DIRECT_DAMAGE))
                pVictim->RemoveAurasWithInterruptFlags(AURA_INTERRUPT_FLAG_DIRECT_DAMAGE);
        }
        if (pVictim->GetTypeId() != TYPEID_PLAYER)
        {
<<<<<<< HEAD
            if(spellProto && IsDamageToThreatSpell(spellProto))
                pVictim->AddThreat(this, float((damage + (cleanDamage ? cleanDamage->absorb : 0))*2), (cleanDamage && cleanDamage->hitOutCome == MELEE_HIT_CRIT), damageSchoolMask, spellProto);
            else
                pVictim->AddThreat(this, float(damage + (cleanDamage ? cleanDamage->absorb : 0)), (cleanDamage && cleanDamage->hitOutCome == MELEE_HIT_CRIT), damageSchoolMask, spellProto);
=======
            float threat = damage * sSpellMgr.GetSpellThreatMultiplier(spellProto);
            pVictim->AddThreat(this, threat, (cleanDamage && cleanDamage->hitOutCome == MELEE_HIT_CRIT), damageSchoolMask, spellProto);
>>>>>>> 2313cb32
        }
        else                                                // victim is a player
        {
            // Rage from damage received
            if(this != pVictim && pVictim->getPowerType() == POWER_RAGE)
            {
                uint32 rage_damage = damage + (cleanDamage ? (cleanDamage->damage + cleanDamage->absorb) : 0);
                ((Player*)pVictim)->RewardRage(rage_damage, 0, false);
            }

            // random durability for items (HIT TAKEN)
            if (roll_chance_f(sWorld.getConfig(CONFIG_FLOAT_RATE_DURABILITY_LOSS_DAMAGE)))
            {
                EquipmentSlots slot = EquipmentSlots(urand(0,EQUIPMENT_SLOT_END-1));
                ((Player*)pVictim)->DurabilityPointLossForEquipSlot(slot);
            }
        }

        if(GetTypeId()==TYPEID_PLAYER)
        {
            // random durability for items (HIT DONE)
            if (roll_chance_f(sWorld.getConfig(CONFIG_FLOAT_RATE_DURABILITY_LOSS_DAMAGE)))
            {
                EquipmentSlots slot = EquipmentSlots(urand(0,EQUIPMENT_SLOT_END-1));
                ((Player*)this)->DurabilityPointLossForEquipSlot(slot);
            }
        }

        // TODO: Store auras by interrupt flag to speed this up.
        SpellAuraHolderMap& vAuras = pVictim->GetSpellAuraHolderMap();
        for (SpellAuraHolderMap::const_iterator i = vAuras.begin(), next; i != vAuras.end(); i = next)
        {
            const SpellEntry *se = i->second->GetSpellProto();
            next = i; ++next;
            if (spellProto && spellProto->Id == se->Id) // Not drop auras added by self
                continue;
            if( se->AuraInterruptFlags & AURA_INTERRUPT_FLAG_DAMAGE )
            {
                bool remove = true;
                if (se->procFlags & (1<<3))
                {
                    if (!roll_chance_i(se->procChance))
                        remove = false;
                }
                if (remove)
                {
                    pVictim->RemoveAurasDueToSpell(i->second->GetId());
                    next = vAuras.begin();
                }
            }
        }

        if (damagetype != NODAMAGE && damage && pVictim->GetTypeId() == TYPEID_PLAYER)
        {
            if( damagetype != DOT )
            {
                for (uint32 i = CURRENT_FIRST_NON_MELEE_SPELL; i < CURRENT_MAX_SPELL; ++i)
                {
                    // skip channeled spell (processed differently below)
                    if (i == CURRENT_CHANNELED_SPELL)
                        continue;

                    if(Spell* spell = pVictim->GetCurrentSpell(CurrentSpellTypes(i)))
                    {
                        if(spell->getState() == SPELL_STATE_PREPARING)
                        {
                            if(spell->m_spellInfo->InterruptFlags & SPELL_INTERRUPT_FLAG_ABORT_ON_DMG)
                                pVictim->InterruptSpell(CurrentSpellTypes(i));
                            else
                                spell->Delayed();
                        }
                    }
                }
            }

            if(Spell* spell = pVictim->m_currentSpells[CURRENT_CHANNELED_SPELL])
            {
                if (spell->getState() == SPELL_STATE_CASTING)
                {
                    uint32 channelInterruptFlags = spell->m_spellInfo->ChannelInterruptFlags;
                    if( channelInterruptFlags & CHANNEL_FLAG_DELAY )
                    {
                        if(pVictim!=this)                   //don't shorten the duration of channeling if you damage yourself
                            spell->DelayedChannel();
                    }
                    else if( (channelInterruptFlags & (CHANNEL_FLAG_DAMAGE | CHANNEL_FLAG_DAMAGE2)) )
                    {
                        DETAIL_LOG("Spell %u canceled at damage!",spell->m_spellInfo->Id);
                        pVictim->InterruptSpell(CURRENT_CHANNELED_SPELL);
                    }
                }
                else if (spell->getState() == SPELL_STATE_DELAYED)
                    // break channeled spell in delayed state on damage
                {
                    DETAIL_LOG("Spell %u canceled at damage!",spell->m_spellInfo->Id);
                    pVictim->InterruptSpell(CURRENT_CHANNELED_SPELL);
                }
            }
        }

        // last damage from duel opponent
        if(duel_hasEnded)
        {
            MANGOS_ASSERT(pVictim->GetTypeId()==TYPEID_PLAYER);
            Player *he = (Player*)pVictim;

            MANGOS_ASSERT(he->duel);

            he->SetHealth(1);

            he->duel->opponent->CombatStopWithPets(true);
            he->CombatStopWithPets(true);

            he->CastSpell(he, 7267, true);                  // beg
            he->DuelComplete(DUEL_WON);
        }
    }

    DEBUG_FILTER_LOG(LOG_FILTER_DAMAGE,"DealDamageEnd returned %d damage", damage);

    return damage;
}

struct PetOwnerKilledUnitHelper
{
    explicit PetOwnerKilledUnitHelper(Unit* pVictim) : m_victim(pVictim) {}
    void operator()(Unit* pTarget) const
    {
        if (pTarget->GetTypeId() == TYPEID_UNIT)
        {
            if (((Creature*)pTarget)->AI())
                ((Creature*)pTarget)->AI()->OwnerKilledUnit(m_victim);
        }
    }

    Unit* m_victim;
};

void Unit::PetOwnerKilledUnit(Unit* pVictim)
{
    // for minipet and guardians (including protector)
    CallForAllControlledUnits(PetOwnerKilledUnitHelper(pVictim), CONTROLLED_MINIPET|CONTROLLED_GUARDIANS);
}

void Unit::CastStop(uint32 except_spellid)
{
    for (uint32 i = CURRENT_FIRST_NON_MELEE_SPELL; i < CURRENT_MAX_SPELL; ++i)
        if (m_currentSpells[i] && m_currentSpells[i]->m_spellInfo->Id!=except_spellid)
            InterruptSpell(CurrentSpellTypes(i),false);
}

void Unit::CastSpell(Unit* Victim, uint32 spellId, bool triggered, Item *castItem, Aura* triggeredByAura, ObjectGuid originalCaster, SpellEntry const* triggeredBy)
{
    SpellEntry const *spellInfo = sSpellStore.LookupEntry(spellId);

    if(!spellInfo)
    {
        if (triggeredByAura)
            sLog.outError("CastSpell: unknown spell id %i by caster: %s triggered by aura %u (eff %u)", spellId, GetGuidStr().c_str(), triggeredByAura->GetId(), triggeredByAura->GetEffIndex());
        else
            sLog.outError("CastSpell: unknown spell id %i by caster: %s", spellId, GetGuidStr().c_str());
        return;
    }

    CastSpell(Victim, spellInfo, triggered, castItem, triggeredByAura, originalCaster, triggeredBy);
}

void Unit::CastSpell(Unit* Victim, SpellEntry const *spellInfo, bool triggered, Item *castItem, Aura* triggeredByAura, ObjectGuid originalCaster, SpellEntry const* triggeredBy)
{
    if(!spellInfo)
    {
        if (triggeredByAura)
            sLog.outError("CastSpell: unknown spell by caster: %s triggered by aura %u (eff %u)", GetGuidStr().c_str(), triggeredByAura->GetId(), triggeredByAura->GetEffIndex());
        else
            sLog.outError("CastSpell: unknown spell by caster: %s", GetGuidStr().c_str());
        return;
    }

    if (castItem)
        DEBUG_FILTER_LOG(LOG_FILTER_SPELL_CAST, "WORLD: cast Item spellId - %i", spellInfo->Id);

    if (triggeredByAura)
    {
        if(originalCaster.IsEmpty())
            originalCaster = triggeredByAura->GetCasterGuid();

        triggeredBy = triggeredByAura->GetSpellProto();
    }

    Spell *spell = new Spell(this, spellInfo, triggered, originalCaster, triggeredBy);

    SpellCastTargets targets;
    targets.setUnitTarget( Victim );
    spell->m_CastItem = castItem;
    spell->prepare(&targets, triggeredByAura);
}

void Unit::CastCustomSpell(Unit* Victim,uint32 spellId, int32 const* bp0, int32 const* bp1, int32 const* bp2, bool triggered, Item *castItem, Aura* triggeredByAura, ObjectGuid originalCaster, SpellEntry const* triggeredBy)
{
    SpellEntry const *spellInfo = sSpellStore.LookupEntry(spellId);

    if(!spellInfo)
    {
        if (triggeredByAura)
            sLog.outError("CastCustomSpell: unknown spell id %i by caster: %s triggered by aura %u (eff %u)", spellId, GetGuidStr().c_str(), triggeredByAura->GetId(), triggeredByAura->GetEffIndex());
        else
            sLog.outError("CastCustomSpell: unknown spell id %i by caster: %s", spellId, GetGuidStr().c_str());
        return;
    }

    CastCustomSpell(Victim, spellInfo, bp0, bp1, bp2, triggered, castItem, triggeredByAura, originalCaster, triggeredBy);
}

void Unit::CastCustomSpell(Unit* Victim, SpellEntry const *spellInfo, int32 const* bp0, int32 const* bp1, int32 const* bp2, bool triggered, Item *castItem, Aura* triggeredByAura, ObjectGuid originalCaster, SpellEntry const* triggeredBy)
{
    if(!spellInfo)
    {
        if (triggeredByAura)
            sLog.outError("CastCustomSpell: unknown spell by caster: %s triggered by aura %u (eff %u)", GetGuidStr().c_str(), triggeredByAura->GetId(), triggeredByAura->GetEffIndex());
        else
            sLog.outError("CastCustomSpell: unknown spell by caster: %s", GetGuidStr().c_str());
        return;
    }

    if(sObjectMgr.IsSpellDisabled(spellInfo->Id))
        return;

    if (castItem)
        DEBUG_FILTER_LOG(LOG_FILTER_SPELL_CAST, "WORLD: cast Item spellId - %i", spellInfo->Id);

    if (triggeredByAura)
    {
        if(originalCaster.IsEmpty())
            if (triggeredByAura->GetHolder())
            {
                originalCaster = triggeredByAura->GetCasterGuid();
                triggeredBy    = triggeredByAura->GetSpellProto();
            }
            else
            {
                sLog.outError("CastCustomSpell: spell %d by caster: %s triggered by aura without original caster and spellholder (CRUSH THERE!)", spellInfo->Id, GetObjectGuid().GetString().c_str());
                return;
            }
    }

    Spell *spell = new Spell(this, spellInfo, triggered, originalCaster, triggeredBy);

    if(bp0)
        spell->m_currentBasePoints[EFFECT_INDEX_0] = *bp0;

    if(bp1)
        spell->m_currentBasePoints[EFFECT_INDEX_1] = *bp1;

    if(bp2)
        spell->m_currentBasePoints[EFFECT_INDEX_2] = *bp2;

    SpellCastTargets targets;
    targets.setUnitTarget( Victim );
    spell->m_CastItem = castItem;
    spell->prepare(&targets, triggeredByAura);
}

// used for scripting
void Unit::CastSpell(float x, float y, float z, uint32 spellId, bool triggered, Item *castItem, Aura* triggeredByAura, ObjectGuid originalCaster, SpellEntry const* triggeredBy)
{
    SpellEntry const *spellInfo = sSpellStore.LookupEntry(spellId);

    if(!spellInfo)
    {
        if (triggeredByAura)
            sLog.outError("CastSpell(x,y,z): unknown spell id %i by caster: %s triggered by aura %u (eff %u)", spellId, GetGuidStr().c_str(), triggeredByAura->GetId(), triggeredByAura->GetEffIndex());
        else
            sLog.outError("CastSpell(x,y,z): unknown spell id %i by caster: %s", spellId, GetGuidStr().c_str());
        return;
    }

    CastSpell(x, y, z, spellInfo, triggered, castItem, triggeredByAura, originalCaster, triggeredBy);
}

// used for scripting
void Unit::CastSpell(float x, float y, float z, SpellEntry const *spellInfo, bool triggered, Item *castItem, Aura* triggeredByAura, ObjectGuid originalCaster, SpellEntry const* triggeredBy)
{
    if(!spellInfo)
    {
        if (triggeredByAura)
            sLog.outError("CastSpell(x,y,z): unknown spell by caster: %s triggered by aura %u (eff %u)", GetGuidStr().c_str(), triggeredByAura->GetId(), triggeredByAura->GetEffIndex());
        else
            sLog.outError("CastSpell(x,y,z): unknown spell by caster: %s", GetGuidStr().c_str());
        return;
    }
	
    if(sObjectMgr.IsSpellDisabled(spellInfo->Id))
        return;

    if (castItem)
        DEBUG_FILTER_LOG(LOG_FILTER_SPELL_CAST, "WORLD: cast Item spellId - %i", spellInfo->Id);

    if (triggeredByAura)
    {
        if(originalCaster.IsEmpty())
            originalCaster = triggeredByAura->GetCasterGuid();

        triggeredBy = triggeredByAura->GetSpellProto();
    }

    Spell *spell = new Spell(this, spellInfo, triggered, originalCaster, triggeredBy);

    SpellCastTargets targets;
    targets.setDestination(x, y, z);
    spell->m_CastItem = castItem;
    spell->prepare(&targets, triggeredByAura);
}

// Obsolete func need remove, here only for comotability vs another patches
uint32 Unit::SpellNonMeleeDamageLog(Unit *pVictim, uint32 spellID, uint32 damage)
{
    SpellEntry const *spellInfo = sSpellStore.LookupEntry(spellID);
    SpellNonMeleeDamage damageInfo(this, pVictim, spellInfo->Id, SpellSchoolMask(spellInfo->SchoolMask));
    CalculateSpellDamage(&damageInfo, damage, spellInfo);
    damageInfo.target->CalculateAbsorbResistBlock(this, &damageInfo, spellInfo);
    DealDamageMods(damageInfo.target,damageInfo.damage,&damageInfo.absorb);
    SendSpellNonMeleeDamageLog(&damageInfo);
    DealSpellDamage(&damageInfo, true);
    return damageInfo.damage;
}

void Unit::CalculateSpellDamage(SpellNonMeleeDamage *damageInfo, int32 damage, SpellEntry const *spellInfo, WeaponAttackType attackType)
{
    SpellSchoolMask damageSchoolMask = damageInfo->schoolMask;
    Unit *pVictim = damageInfo->target;

    if (damage < 0)
        return;

    if(!this || !pVictim)
        return;
    if(!this->isAlive() || !pVictim->isAlive())
        return;

    // Check spell crit chance
    bool crit = IsSpellCrit(pVictim, spellInfo, damageSchoolMask, attackType);

    // damage bonus (per damage class)
    switch (spellInfo->DmgClass)
    {
        // Melee and Ranged Spells
        case SPELL_DAMAGE_CLASS_RANGED:
        case SPELL_DAMAGE_CLASS_MELEE:
        {
            //Calculate damage bonus
            damage = MeleeDamageBonusDone(pVictim, damage, attackType, spellInfo, SPELL_DIRECT_DAMAGE);
            damage = pVictim->MeleeDamageBonusTaken(this, damage, attackType, spellInfo, SPELL_DIRECT_DAMAGE);

            // if crit add critical bonus
            if (crit)
            {
                damageInfo->HitInfo|= SPELL_HIT_TYPE_CRIT;
                damage = SpellCriticalDamageBonus(spellInfo, damage, pVictim);
                // Resilience - reduce crit damage
                uint32 redunction_affected_damage = CalcNotIgnoreDamageRedunction(damage,damageSchoolMask);
                if (attackType != RANGED_ATTACK)
                    damage -= pVictim->GetMeleeCritDamageReduction(redunction_affected_damage);
                else
                    damage -= pVictim->GetRangedCritDamageReduction(redunction_affected_damage);
            }
        }
        break;
        // Magical Attacks
        case SPELL_DAMAGE_CLASS_NONE:
        case SPELL_DAMAGE_CLASS_MAGIC:
        {
            // Calculate damage bonus
            damage = SpellDamageBonusDone(pVictim, spellInfo, damage, SPELL_DIRECT_DAMAGE);
            damage = pVictim->SpellDamageBonusTaken(this, spellInfo, damage, SPELL_DIRECT_DAMAGE);

            // If crit add critical bonus
            if (crit)
            {
                damageInfo->HitInfo|= SPELL_HIT_TYPE_CRIT;
                damage = SpellCriticalDamageBonus(spellInfo, damage, pVictim);
                // Resilience - reduce crit damage
                uint32 redunction_affected_damage = CalcNotIgnoreDamageRedunction(damage,damageSchoolMask);
                damage -= pVictim->GetSpellCritDamageReduction(redunction_affected_damage);
            }
        }
        break;
    }

    // only from players
    if (GetTypeId() == TYPEID_PLAYER)
    {
        uint32 redunction_affected_damage = CalcNotIgnoreDamageRedunction(damage,damageSchoolMask);
        damage -= pVictim->GetSpellDamageReduction(redunction_affected_damage);
    }

    // damage mitigation
    if (damage > 0)
    {
        // physical damage => armor
        if (damageSchoolMask & SPELL_SCHOOL_MASK_NORMAL)
        {
            uint32 armor_affected_damage = CalcNotIgnoreDamageRedunction(damage,damageSchoolMask);
            damage = damage - armor_affected_damage + CalcArmorReducedDamage(pVictim, armor_affected_damage);
        }
    }
    else
        damage = 0;
    damageInfo->damage = damage;
}

void Unit::DealSpellDamage(SpellNonMeleeDamage *damageInfo, bool durabilityLoss)
{
    if (!damageInfo)
        return;

    Unit *pVictim = damageInfo->target;

    if(!this || !pVictim)
        return;

    if (!pVictim->isAlive() || pVictim->IsTaxiFlying() || (pVictim->GetTypeId() == TYPEID_UNIT && ((Creature*)pVictim)->IsInEvadeMode()))
        return;

    SpellEntry const *spellProto = sSpellStore.LookupEntry(damageInfo->SpellID);
    if (spellProto == NULL)
    {
        sLog.outError("Unit::DealSpellDamage have wrong damageInfo->SpellID: %u", damageInfo->SpellID);
        return;
    }

    //You don't lose health from damage taken from another player while in a sanctuary
    //You still see it in the combat log though
    if (!IsAllowedDamageInArea(pVictim))
        return;

    // Call default DealDamage (send critical in hit info for threat calculation)
    CleanDamage cleanDamage(0, damageInfo->absorb, BASE_ATTACK, damageInfo->HitInfo & SPELL_HIT_TYPE_CRIT ? MELEE_HIT_CRIT : MELEE_HIT_NORMAL);
    DealDamage(pVictim, damageInfo->damage, &cleanDamage, SPELL_DIRECT_DAMAGE, damageInfo->schoolMask, spellProto, durabilityLoss);
    // Check if effect can trigger anything actually (is this a right ATTR ?)
    if( spellProto->AttributesEx3 & SPELL_ATTR_EX3_UNK16 )
        return;

    bool hasWeaponDmgEffect = false;

    for (uint32 i = 0; i < 3; ++i)
    {
        if (spellProto->Effect[i] == SPELL_EFFECT_WEAPON_DAMAGE_NOSCHOOL || spellProto->Effect[i] == SPELL_EFFECT_WEAPON_PERCENT_DAMAGE || spellProto->Effect[i] == SPELL_EFFECT_WEAPON_DAMAGE || spellProto->Effect[i] == SPELL_EFFECT_NORMALIZED_WEAPON_DMG)
        {    
            hasWeaponDmgEffect = true;
            break;
        }
    }

    if (!(damageInfo->HitInfo & HITINFO_MISS) && hasWeaponDmgEffect) 
    {
        WeaponAttackType attType = GetWeaponAttackType(spellProto);
        // on weapon hit casts
        if(GetTypeId() == TYPEID_PLAYER && pVictim->isAlive())
            ((Player*)this)->CastItemCombatSpell(pVictim, attType);
    }
}

//TODO for melee need create structure as in
void Unit::CalculateMeleeDamage(Unit *pVictim, uint32 damage, CalcDamageInfo *damageInfo, WeaponAttackType attackType)
{
    damageInfo->attacker         = this;
    damageInfo->target           = pVictim;
    damageInfo->damageSchoolMask = GetMeleeDamageSchoolMask();
    damageInfo->attackType       = attackType;
    damageInfo->damage           = 0;
    damageInfo->cleanDamage      = 0;
    damageInfo->absorb           = 0;
    damageInfo->resist           = 0;
    damageInfo->blocked_amount   = 0;

    damageInfo->TargetState      = 0;
    damageInfo->HitInfo          = 0;
    damageInfo->procAttacker     = PROC_FLAG_NONE;
    damageInfo->procVictim       = PROC_FLAG_NONE;
    damageInfo->procEx           = PROC_EX_NONE;
    damageInfo->hitOutCome       = MELEE_HIT_EVADE;

    if(!this || !pVictim)
        return;
    if(!this->isAlive() || !pVictim->isAlive())
        return;

    // Select HitInfo/procAttacker/procVictim flag based on attack type
    switch (attackType)
    {
        case BASE_ATTACK:
            damageInfo->procAttacker = PROC_FLAG_SUCCESSFUL_MELEE_HIT;
            damageInfo->procVictim   = PROC_FLAG_TAKEN_MELEE_HIT;
            damageInfo->HitInfo      = HITINFO_NORMALSWING2;
            break;
        case OFF_ATTACK:
            damageInfo->procAttacker = PROC_FLAG_SUCCESSFUL_MELEE_HIT | PROC_FLAG_SUCCESSFUL_OFFHAND_HIT;
            damageInfo->procVictim   = PROC_FLAG_TAKEN_MELEE_HIT;//|PROC_FLAG_TAKEN_OFFHAND_HIT // not used
            damageInfo->HitInfo = HITINFO_LEFTSWING;
            break;
        case RANGED_ATTACK:
            damageInfo->procAttacker = PROC_FLAG_SUCCESSFUL_RANGED_HIT;
            damageInfo->procVictim   = PROC_FLAG_TAKEN_RANGED_HIT;
            damageInfo->HitInfo = 0x08;// test
            break;
        default:
            break;
    }

    // Physical Immune check
    if (damageInfo->target->IsImmunedToDamage(damageInfo->damageSchoolMask))
    {
        damageInfo->HitInfo       |= HITINFO_NORMALSWING;
        damageInfo->TargetState    = VICTIMSTATE_IS_IMMUNE;

        damageInfo->procEx |=PROC_EX_IMMUNE;
        damageInfo->damage         = 0;
        damageInfo->cleanDamage    = 0;
        return;
    }
    damage += CalculateDamage (damageInfo->attackType, false);
    // Add melee damage bonus
    damage = MeleeDamageBonusDone(damageInfo->target, damage, damageInfo->attackType);
    damage = damageInfo->target->MeleeDamageBonusTaken(this, damage, damageInfo->attackType);
    // Calculate armor reduction

    uint32 armor_affected_damage = CalcNotIgnoreDamageRedunction(damage,damageInfo->damageSchoolMask);
    damageInfo->damage = damage - armor_affected_damage + CalcArmorReducedDamage(damageInfo->target, armor_affected_damage);
    damageInfo->cleanDamage += damage - damageInfo->damage;

    damageInfo->hitOutCome = RollMeleeOutcomeAgainst(damageInfo->target, damageInfo->attackType);

    // Disable parry or dodge for ranged attack
    if (damageInfo->attackType == RANGED_ATTACK)
    {
        if (damageInfo->hitOutCome == MELEE_HIT_PARRY) damageInfo->hitOutCome = MELEE_HIT_NORMAL;
        if (damageInfo->hitOutCome == MELEE_HIT_DODGE) damageInfo->hitOutCome = MELEE_HIT_MISS;
    }

    switch(damageInfo->hitOutCome)
    {
        case MELEE_HIT_EVADE:
        {
            damageInfo->HitInfo    |= HITINFO_MISS|HITINFO_SWINGNOHITSOUND;
            damageInfo->TargetState = VICTIMSTATE_EVADES;

            damageInfo->procEx|=PROC_EX_EVADE;
            damageInfo->damage = 0;
            damageInfo->cleanDamage = 0;
            return;
        }
        case MELEE_HIT_MISS:
        {
            damageInfo->HitInfo    |= HITINFO_MISS;
            damageInfo->TargetState = VICTIMSTATE_NORMAL;

            damageInfo->procEx|=PROC_EX_MISS;
            damageInfo->damage = 0;
            damageInfo->cleanDamage = 0;
            break;
        }
        case MELEE_HIT_NORMAL:
            damageInfo->TargetState = VICTIMSTATE_NORMAL;
            damageInfo->procEx|=PROC_EX_NORMAL_HIT;
            break;
        case MELEE_HIT_CRIT:
        {
            damageInfo->HitInfo     |= HITINFO_CRITICALHIT;
            damageInfo->TargetState  = VICTIMSTATE_NORMAL;

            damageInfo->procEx|=PROC_EX_CRITICAL_HIT;
            // Crit bonus calc
            damageInfo->damage += damageInfo->damage;
            int32 mod=0;
            // Apply SPELL_AURA_MOD_ATTACKER_RANGED_CRIT_DAMAGE or SPELL_AURA_MOD_ATTACKER_MELEE_CRIT_DAMAGE
            if(damageInfo->attackType == RANGED_ATTACK)
                mod += damageInfo->target->GetTotalAuraModifier(SPELL_AURA_MOD_ATTACKER_RANGED_CRIT_DAMAGE);
            else
                mod += damageInfo->target->GetTotalAuraModifier(SPELL_AURA_MOD_ATTACKER_MELEE_CRIT_DAMAGE);

            mod += GetTotalAuraModifierByMiscMask(SPELL_AURA_MOD_CRIT_DAMAGE_BONUS, SPELL_SCHOOL_MASK_NORMAL);

            uint32 crTypeMask = damageInfo->target->GetCreatureTypeMask();

            // Increase crit damage from SPELL_AURA_MOD_CRIT_PERCENT_VERSUS
            mod += GetTotalAuraModifierByMiscMask(SPELL_AURA_MOD_CRIT_PERCENT_VERSUS, crTypeMask);
            if (mod!=0)
                damageInfo->damage = int32((damageInfo->damage) * float((100.0f + mod)/100.0f));

            // Resilience - reduce crit damage
            uint32 redunction_affected_damage = CalcNotIgnoreDamageRedunction(damageInfo->damage,damageInfo->damageSchoolMask);
            uint32 resilienceReduction;
            if (attackType != RANGED_ATTACK)
                resilienceReduction = pVictim->GetMeleeCritDamageReduction(redunction_affected_damage);
            else
                resilienceReduction = pVictim->GetRangedCritDamageReduction(redunction_affected_damage);

            damageInfo->damage      -= resilienceReduction;
            damageInfo->cleanDamage += resilienceReduction;
            break;
        }
        case MELEE_HIT_PARRY:
            damageInfo->TargetState  = VICTIMSTATE_PARRY;
            damageInfo->procEx |= PROC_EX_PARRY;
            damageInfo->cleanDamage += damageInfo->damage;
            damageInfo->damage = 0;
            break;

        case MELEE_HIT_DODGE:
            damageInfo->TargetState  = VICTIMSTATE_DODGE;
            damageInfo->procEx|=PROC_EX_DODGE;
            damageInfo->cleanDamage += damageInfo->damage;
            damageInfo->damage = 0;
            break;
        case MELEE_HIT_BLOCK:
        {
            damageInfo->TargetState = VICTIMSTATE_NORMAL;
            damageInfo->HitInfo |= HITINFO_BLOCK;
            damageInfo->procEx |= PROC_EX_BLOCK;
            damageInfo->blocked_amount = damageInfo->target->GetShieldBlockValue();

            // Target has a chance to double the blocked amount if it has SPELL_AURA_MOD_BLOCK_CRIT_CHANCE
            if (roll_chance_i(pVictim->GetTotalAuraModifier(SPELL_AURA_MOD_BLOCK_CRIT_CHANCE)))
                damageInfo->blocked_amount *= 2;

            if (damageInfo->blocked_amount >= damageInfo->damage)
            {
                damageInfo->TargetState = VICTIMSTATE_BLOCKS;
                damageInfo->blocked_amount = damageInfo->damage;
                damageInfo->procEx |= PROC_EX_FULL_BLOCK;
            }
            else
                damageInfo->procEx |= PROC_EX_NORMAL_HIT;   // Partial blocks can still cause attacker procs

            damageInfo->damage      -= damageInfo->blocked_amount;
            damageInfo->cleanDamage += damageInfo->blocked_amount;
            break;
        }
        case MELEE_HIT_GLANCING:
        {
            damageInfo->HitInfo |= HITINFO_GLANCING;
            damageInfo->TargetState = VICTIMSTATE_NORMAL;
            damageInfo->procEx |= PROC_EX_NORMAL_HIT;
            float reducePercent = 1.0f;                     //damage factor
            // calculate base values and mods
            float baseLowEnd = 1.3f;
            float baseHighEnd = 1.2f;
            switch(getClass())                              // lowering base values for casters
            {
                case CLASS_SHAMAN:
                case CLASS_PRIEST:
                case CLASS_MAGE:
                case CLASS_WARLOCK:
                case CLASS_DRUID:
                    baseLowEnd  -= 0.7f;
                    baseHighEnd -= 0.3f;
                    break;
            }

            float maxLowEnd = 0.6f;
            switch(getClass())                              // upper for melee classes
            {
                case CLASS_WARRIOR:
                case CLASS_ROGUE:
                    maxLowEnd = 0.91f;                      //If the attacker is a melee class then instead the lower value of 0.91
            }

            // calculate values
            int32 diff = damageInfo->target->GetDefenseSkillValue() - GetWeaponSkillValue(damageInfo->attackType);
            float lowEnd  = baseLowEnd - ( 0.05f * diff );
            float highEnd = baseHighEnd - ( 0.03f * diff );

            // apply max/min bounds
            if ( lowEnd < 0.01f )                           //the low end must not go bellow 0.01f
                lowEnd = 0.01f;
            else if ( lowEnd > maxLowEnd )                  //the smaller value of this and 0.6 is kept as the low end
                lowEnd = maxLowEnd;

            if ( highEnd < 0.2f )                           //high end limits
                highEnd = 0.2f;
            if ( highEnd > 0.99f )
                highEnd = 0.99f;

            if(lowEnd > highEnd)                            // prevent negative range size
                lowEnd = highEnd;

            reducePercent = lowEnd + rand_norm_f() * ( highEnd - lowEnd );

            damageInfo->cleanDamage += damageInfo->damage-uint32(reducePercent *  damageInfo->damage);
            damageInfo->damage   = uint32(reducePercent *  damageInfo->damage);
            break;
        }
        case MELEE_HIT_CRUSHING:
        {
            damageInfo->HitInfo     |= HITINFO_CRUSHING;
            damageInfo->TargetState  = VICTIMSTATE_NORMAL;
            damageInfo->procEx|=PROC_EX_NORMAL_HIT;
            // 150% normal damage
            damageInfo->damage += (damageInfo->damage / 2);
            break;
        }
        default:

            break;
    }

    // only from players
    if (GetTypeId() == TYPEID_PLAYER)
    {
        uint32 redunction_affected_damage = CalcNotIgnoreDamageRedunction(damageInfo->damage,damageInfo->damageSchoolMask);
        uint32 resilienceReduction;
        if (attackType != RANGED_ATTACK)
            resilienceReduction = pVictim->GetMeleeDamageReduction(redunction_affected_damage);
        else
            resilienceReduction = pVictim->GetRangedDamageReduction(redunction_affected_damage);
        damageInfo->damage      -= resilienceReduction;
        damageInfo->cleanDamage += resilienceReduction;
    }

    // Calculate absorb resist
    if(int32(damageInfo->damage) > 0)
    {
        damageInfo->procVictim |= PROC_FLAG_TAKEN_ANY_DAMAGE;

        // Calculate absorb & resists
        uint32 absorb_affected_damage = CalcNotIgnoreAbsorbDamage(damageInfo->damage,damageInfo->damageSchoolMask);
        damageInfo->target->CalculateDamageAbsorbAndResist(this, damageInfo->damageSchoolMask, DIRECT_DAMAGE, absorb_affected_damage, &damageInfo->absorb, &damageInfo->resist, true);
        damageInfo->damage-=damageInfo->absorb + damageInfo->resist;
        if (damageInfo->absorb)
        {
            damageInfo->HitInfo|=HITINFO_ABSORB;
            damageInfo->procEx|=PROC_EX_ABSORB;
        }
        if (damageInfo->resist)
            damageInfo->HitInfo|=HITINFO_RESIST;

    }
    else // Umpossible get negative result but....
        damageInfo->damage = 0;
}

void Unit::DealMeleeDamage(CalcDamageInfo *damageInfo, bool durabilityLoss)
{
    if (damageInfo==0) return;
    Unit *pVictim = damageInfo->target;

    if(!this || !pVictim)
        return;

    if (!pVictim->isAlive() || pVictim->IsTaxiFlying() || (pVictim->GetTypeId() == TYPEID_UNIT && ((Creature*)pVictim)->IsInEvadeMode()))
        return;

    //You don't lose health from damage taken from another player while in a sanctuary
    //You still see it in the combat log though
    if (!IsAllowedDamageInArea(pVictim))
        return;

    // Hmmmm dont like this emotes client must by self do all animations
    if (damageInfo->HitInfo&HITINFO_CRITICALHIT)
        pVictim->HandleEmoteCommand(EMOTE_ONESHOT_WOUNDCRITICAL);
    if (damageInfo->blocked_amount && damageInfo->TargetState!=VICTIMSTATE_BLOCKS)
        pVictim->HandleEmoteCommand(EMOTE_ONESHOT_PARRYSHIELD);

    if(damageInfo->TargetState == VICTIMSTATE_PARRY)
    {
        // Get attack timers
        float offtime  = float(pVictim->getAttackTimer(OFF_ATTACK));
        float basetime = float(pVictim->getAttackTimer(BASE_ATTACK));
        // Reduce attack time
        if (pVictim->haveOffhandWeapon() && offtime < basetime)
        {
            float percent20 = pVictim->GetAttackTime(OFF_ATTACK) * 0.20f;
            float percent60 = 3.0f * percent20;
            if(offtime > percent20 && offtime <= percent60)
            {
                pVictim->setAttackTimer(OFF_ATTACK, uint32(percent20));
            }
            else if(offtime > percent60)
            {
                offtime -= 2.0f * percent20;
                pVictim->setAttackTimer(OFF_ATTACK, uint32(offtime));
            }
        }
        else
        {
            float percent20 = pVictim->GetAttackTime(BASE_ATTACK) * 0.20f;
            float percent60 = 3.0f * percent20;
            if(basetime > percent20 && basetime <= percent60)
            {
                pVictim->setAttackTimer(BASE_ATTACK, uint32(percent20));
            }
            else if(basetime > percent60)
            {
                basetime -= 2.0f * percent20;
                pVictim->setAttackTimer(BASE_ATTACK, uint32(basetime));
            }
        }
    }

    // Call default DealDamage
    CleanDamage cleanDamage(damageInfo->cleanDamage, damageInfo->absorb, damageInfo->attackType, damageInfo->hitOutCome);
    DealDamage(pVictim, damageInfo->damage, &cleanDamage, DIRECT_DAMAGE, damageInfo->damageSchoolMask, NULL, durabilityLoss);

    // If this is a creature and it attacks from behind it has a probability to daze it's victim
    if( (damageInfo->hitOutCome==MELEE_HIT_CRIT || damageInfo->hitOutCome==MELEE_HIT_CRUSHING || damageInfo->hitOutCome==MELEE_HIT_NORMAL || damageInfo->hitOutCome==MELEE_HIT_GLANCING) &&
        GetTypeId() != TYPEID_PLAYER && ((Creature*)this)->GetCharmerOrOwnerGuid().IsEmpty() && !pVictim->HasInArc(M_PI_F, this) )
    {
        // -probability is between 0% and 40%
        // 20% base chance
        float Probability = 20.0f;

        //there is a newbie protection, at level 10 just 7% base chance; assuming linear function
        if( pVictim->getLevel() < 30 )
            Probability = 0.65f*pVictim->getLevel()+0.5f;

        uint32 VictimDefense=pVictim->GetDefenseSkillValue();
        uint32 AttackerMeleeSkill=GetUnitMeleeSkill();

        Probability *= AttackerMeleeSkill/(float)VictimDefense;

        if(Probability > 40.0f)
            Probability = 40.0f;

        if(roll_chance_f(Probability))
            CastSpell(pVictim, 1604, true);
    }

    // If not miss
    if (!(damageInfo->HitInfo & HITINFO_MISS))
    {
        // on weapon hit casts
        if(GetTypeId() == TYPEID_PLAYER && pVictim->isAlive())
            ((Player*)this)->CastItemCombatSpell(pVictim, damageInfo->attackType);

        // victim's damage shield
        std::set<Aura*> alreadyDone;
        AuraList const& vDamageShields = pVictim->GetAurasByType(SPELL_AURA_DAMAGE_SHIELD);
        for(AuraList::const_iterator i = vDamageShields.begin(); i != vDamageShields.end();)
        {
            if (alreadyDone.find(*i) == alreadyDone.end())
            {
                alreadyDone.insert(*i);
                uint32 damage=(*i)->GetModifier()->m_amount;
                SpellEntry const *i_spellProto = (*i)->GetSpellProto();

                // Thorns
                if (i_spellProto->SpellFamilyName == SPELLFAMILY_DRUID && i_spellProto->SpellFamilyFlags & UI64LIT(0x00000100))
                {
                    Unit::AuraList const& dummyList = pVictim->GetAurasByType(SPELL_AURA_DUMMY);
                    for(Unit::AuraList::const_iterator iter = dummyList.begin(); iter != dummyList.end(); ++iter)
                    {
                        // Brambles
                        if((*iter)->GetSpellProto()->SpellFamilyName == SPELLFAMILY_DRUID &&
                            (*iter)->GetSpellProto()->SpellIconID == 53)
                        {
                            damage += uint32(damage * (*iter)->GetModifier()->m_amount / 100);
                            break;
                        }
                    }
                }

                //Calculate absorb resist ??? no data in opcode for this possibly unable to absorb or resist?
                //uint32 absorb;
                //uint32 resist;
                //CalcAbsorbResist(pVictim, SpellSchools(spellProto->School), SPELL_DIRECT_DAMAGE, damage, &absorb, &resist);
                //damage-=absorb + resist;

                pVictim->DealDamageMods(this,damage,NULL);

                uint32 targetHealth = GetHealth();
                uint32 overkill = damage > targetHealth ? damage - targetHealth : 0;

                WorldPacket data(SMSG_SPELLDAMAGESHIELD,(8+8+4+4+4+4));
                data << pVictim->GetObjectGuid();
                data << GetObjectGuid();
                data << uint32(i_spellProto->Id);
                data << uint32(damage);                  // Damage
                data << uint32(overkill);                // Overkill
                data << uint32(i_spellProto->SchoolMask);
                pVictim->SendMessageToSet(&data, true );

                pVictim->DealDamage(this, damage, 0, SPELL_DIRECT_DAMAGE, GetSpellSchoolMask(i_spellProto), i_spellProto, true);

                i = vDamageShields.begin();
            }
            else
                ++i;
        }
    }
}


void Unit::HandleEmoteCommand(uint32 emote_id)
{
    WorldPacket data( SMSG_EMOTE, 4 + 8 );
    data << uint32(emote_id);
    data << GetObjectGuid();
    SendMessageToSet(&data, true);
}

void Unit::HandleEmoteState(uint32 emote_id)
{
    SetUInt32Value(UNIT_NPC_EMOTESTATE, emote_id);
}

void Unit::HandleEmote(uint32 emote_id)
{
    if (!emote_id)
        HandleEmoteState(0);
    else if (EmotesEntry const* emoteEntry = sEmotesStore.LookupEntry(emote_id))
    {
        if (emoteEntry->EmoteType)                          // 1,2 states, 0 command
            HandleEmoteState(emote_id);
        else
            HandleEmoteCommand(emote_id);
    }
}

uint32 Unit::CalcNotIgnoreAbsorbDamage( uint32 damage, SpellSchoolMask damageSchoolMask, SpellEntry const* spellInfo /*= NULL*/)
{
    float absorb_affected_rate = 1.0f;
    Unit::AuraList const& ignoreAbsorbSchool = GetAurasByType(SPELL_AURA_MOD_IGNORE_ABSORB_SCHOOL);
    for(Unit::AuraList::const_iterator i = ignoreAbsorbSchool.begin(); i != ignoreAbsorbSchool.end(); ++i)
        if ((*i)->GetMiscValue() & damageSchoolMask)
            absorb_affected_rate *= (100.0f - (*i)->GetModifier()->m_amount)/100.0f;

    if(spellInfo)
    {
        Unit::AuraList const& ignoreAbsorbForSpell = GetAurasByType(SPELL_AURA_MOD_IGNORE_ABSORB_FOR_SPELL);
        for(Unit::AuraList::const_iterator citr = ignoreAbsorbForSpell.begin(); citr != ignoreAbsorbForSpell.end(); ++citr)
            if ((*citr)->isAffectedOnSpell(spellInfo))
                absorb_affected_rate *= (100.0f - (*citr)->GetModifier()->m_amount)/100.0f;
    }

    return absorb_affected_rate <= 0.0f ? 0 : (absorb_affected_rate < 1.0f  ? uint32(damage * absorb_affected_rate) : damage);
}

uint32 Unit::CalcNotIgnoreDamageRedunction( uint32 damage, SpellSchoolMask damageSchoolMask)
{
    float absorb_affected_rate = 1.0f;
    Unit::AuraList const& ignoreAbsorb = GetAurasByType(SPELL_AURA_MOD_IGNORE_DAMAGE_REDUCTION_SCHOOL);
    for(Unit::AuraList::const_iterator i = ignoreAbsorb.begin(); i != ignoreAbsorb.end(); ++i)
        if ((*i)->GetMiscValue() & damageSchoolMask)
            absorb_affected_rate *= (100.0f - (*i)->GetModifier()->m_amount)/100.0f;

    return absorb_affected_rate <= 0.0f ? 0 : (absorb_affected_rate < 1.0f  ? uint32(damage * absorb_affected_rate) : damage);
}

uint32 Unit::CalcArmorReducedDamage(Unit* pVictim, const uint32 damage)
{
    uint32 newdamage = 0;
    float armor = (float)pVictim->GetArmor();

    // Ignore enemy armor by SPELL_AURA_MOD_TARGET_RESISTANCE aura
    armor += GetTotalAuraModifierByMiscMask(SPELL_AURA_MOD_TARGET_RESISTANCE, SPELL_SCHOOL_MASK_NORMAL);

    // Apply Player CR_ARMOR_PENETRATION rating and percent talents
    if (GetTypeId()==TYPEID_PLAYER)
    {
        float maxArmorPen = 400 + 85 * pVictim->getLevel();
        if (getLevel() > 59)
            maxArmorPen += 4.5f * 85 * (pVictim->getLevel()-59);
        // Cap ignored armor to this value
        maxArmorPen = std::min(((armor+maxArmorPen)/3), armor);
        // Also, armor penetration is limited to 100% since 3.1.2, before greater values did
        // continue to give benefit for targets with more armor than the above cap
        float armorPenPct = std::min(100.f, ((Player*)this)->GetArmorPenetrationPct());
        armor -= maxArmorPen * armorPenPct / 100.0f;
    }

    if (armor < 0.0f)
        armor = 0.0f;

    float levelModifier = (float)getLevel();
    if (levelModifier > 59)
        levelModifier = levelModifier + (4.5f * (levelModifier-59));

    float tmpvalue = 0.1f * armor / (8.5f * levelModifier + 40);
    tmpvalue = tmpvalue/(1.0f + tmpvalue);

    if (tmpvalue < 0.0f)
        tmpvalue = 0.0f;
    if (tmpvalue > 0.75f)
        tmpvalue = 0.75f;

    newdamage = uint32(damage - (damage * tmpvalue));

    return (newdamage > 1) ? newdamage : 1;
}

void Unit::CalculateDamageAbsorbAndResist(Unit *pCaster, SpellSchoolMask schoolMask, DamageEffectType damagetype, const uint32 damage, uint32 *absorb, uint32 *resist, bool canReflect)
{
    if(!pCaster || !isAlive() || !damage)
        return;

    // Magic damage, check for resists
    if ((schoolMask & SPELL_SCHOOL_MASK_NORMAL)==0)
    {
        // Get base victim resistance for school
        float tmpvalue2 = (float)GetResistance(GetFirstSchoolInMask(schoolMask));
        // Ignore resistance by self SPELL_AURA_MOD_TARGET_RESISTANCE aura
        tmpvalue2 += (float)pCaster->GetTotalAuraModifierByMiscMask(SPELL_AURA_MOD_TARGET_RESISTANCE, schoolMask);

        if (pCaster->GetTypeId() == TYPEID_PLAYER)
            tmpvalue2 -= (float)((Player*)pCaster)->GetSpellPenetrationItemMod();

        tmpvalue2 *= (float)(0.15f / getLevel());
        if (tmpvalue2 < 0.0f)
            tmpvalue2 = 0.0f;
        if (tmpvalue2 > 0.75f)
            tmpvalue2 = 0.75f;
        uint32 ran = urand(0, 100);
        float faq[4] = {24.0f,6.0f,4.0f,6.0f};
        uint8 m = 0;
        float Binom = 0.0f;
        for (uint8 i = 0; i < 4; ++i)
        {
            Binom += 2400 *( powf(tmpvalue2, float(i)) * powf( (1-tmpvalue2), float(4-i)))/faq[i];
            if (ran > Binom )
                ++m;
            else
                break;
        }
        if (damagetype == DOT && m == 4)
            *resist += uint32(damage - 1);
        else
            *resist += uint32(damage * m / 4);
        if(*resist > damage)
            *resist = damage;
    }
    else
        *resist = 0;

    int32 RemainingDamage = damage - *resist;

    // Get unit state (need for some absorb check)
    uint32 unitflag = GetUInt32Value(UNIT_FIELD_FLAGS);
    // Reflect damage spells (not cast any damage spell in aura lookup)
    uint32 reflectSpell = 0;
    int32  reflectDamage = 0;
    Aura*  reflectTriggeredBy = NULL;                       // expected as not expired at reflect as in current cases
    // Death Prevention Aura
    SpellEntry const*  preventDeathSpell = NULL;
    int32  preventDeathAmount = 0;

    // full absorb cases (by chance)
    AuraList const& vAbsorb = GetAurasByType(SPELL_AURA_SCHOOL_ABSORB);
    for(AuraList::const_iterator i = vAbsorb.begin(); i != vAbsorb.end() && RemainingDamage > 0; ++i)
    {
        // only work with proper school mask damage
        Modifier* i_mod = (*i)->GetModifier();
        if (!(i_mod->m_miscvalue & schoolMask))
            continue;

        SpellEntry const* i_spellProto = (*i)->GetSpellProto();
        // Fire Ward or Frost Ward
        if(i_spellProto->SpellFamilyName == SPELLFAMILY_MAGE && i_spellProto->SpellFamilyFlags & UI64LIT(0x0000000000000108))
        {
            int chance = 0;
            Unit::AuraList const& auras = GetAurasByType(SPELL_AURA_ADD_PCT_MODIFIER);
            for (Unit::AuraList::const_iterator itr = auras.begin(); itr != auras.end(); ++itr)
            {
                SpellEntry const* itr_spellProto = (*itr)->GetSpellProto();
                // Frost Warding (chance full absorb)
                if (itr_spellProto->SpellFamilyName == SPELLFAMILY_MAGE && itr_spellProto->SpellIconID == 501)
                {
                    // chance stored in next dummy effect
                    chance = itr_spellProto->CalculateSimpleValue(EFFECT_INDEX_1);
                    break;
                }
            }
            if(roll_chance_i(chance))
            {
                int32 amount = RemainingDamage;
                RemainingDamage = 0;

                // Frost Warding (mana regen)
                CastCustomSpell(this, 57776, &amount, NULL, NULL, true, NULL, *i);
                break;
            }
        }
    }

    // Need remove expired auras after
    bool existExpired = false;

    // Incanter's Absorption, for converting to spell power
    int32 incanterAbsorption = 0;

    // absorb without mana cost
    AuraList const& vSchoolAbsorb = GetAurasByType(SPELL_AURA_SCHOOL_ABSORB);
    for(AuraList::const_iterator i = vSchoolAbsorb.begin(); i != vSchoolAbsorb.end() && RemainingDamage > 0; ++i)
    {
        Modifier* mod = (*i)->GetModifier();
        if (!(mod->m_miscvalue & schoolMask))
            continue;

        SpellEntry const* spellProto = (*i)->GetSpellProto();

        // Max Amount can be absorbed by this aura
        int32  currentAbsorb = mod->m_amount;

        // Found empty aura (impossible but..)
        if (currentAbsorb <=0)
        {
            existExpired = true;
            continue;
        }

        // Handle custom absorb auras
        // TODO: try find better way

        switch(spellProto->SpellFamilyName)
        {
            case SPELLFAMILY_GENERIC:
            {
                // Astral Shift
                if (spellProto->SpellIconID == 3066)
                {
                    //reduces all damage taken while stun, fear or silence
                    if (unitflag & (UNIT_FLAG_STUNNED|UNIT_FLAG_FLEEING|UNIT_FLAG_SILENCED))
                        RemainingDamage -= RemainingDamage * currentAbsorb / 100;
                    continue;
                }
                // Nerves of Steel
                if (spellProto->SpellIconID == 2115)
                {
                    // while affected by Stun and Fear
                    if (unitflag&(UNIT_FLAG_STUNNED|UNIT_FLAG_FLEEING))
                        RemainingDamage -= RemainingDamage * currentAbsorb / 100;
                    continue;
                }
                // Spell Deflection
                if (spellProto->SpellIconID == 3006)
                {
                    // You have a chance equal to your Parry chance
                    if (damagetype == SPELL_DIRECT_DAMAGE &&             // Only for direct spell damage
                        roll_chance_f(GetUnitParryChance()))             // Roll chance
                        RemainingDamage -= RemainingDamage * currentAbsorb / 100;
                    continue;
                }
                // Reflective Shield (Lady Malande boss)
                if (spellProto->Id == 41475 && canReflect)
                {
                    if(RemainingDamage < currentAbsorb)
                        reflectDamage = RemainingDamage / 2;
                    else
                        reflectDamage = currentAbsorb / 2;
                    reflectSpell = 33619;
                    reflectTriggeredBy = *i;
                    reflectTriggeredBy->SetInUse(true);     // lock aura from final deletion until processing
                    break;
                }
                if (spellProto->Id == 39228 || // Argussian Compass
                    spellProto->Id == 60218)   // Essence of Gossamer
                {
                    // Max absorb stored in 1 dummy effect
                    int32 max_absorb = spellProto->CalculateSimpleValue(EFFECT_INDEX_1);
                    if (max_absorb < currentAbsorb)
                        currentAbsorb = max_absorb;
                    break;
                }
                break;
            }
            case SPELLFAMILY_DRUID:
            {
                // Primal Tenacity
                if (spellProto->SpellIconID == 2253)
                {
                    //reduces all damage taken while Stunned and in Cat Form
                    if (GetShapeshiftForm() == FORM_CAT && (unitflag & UNIT_FLAG_STUNNED))
                        RemainingDamage -= RemainingDamage * currentAbsorb / 100;
                    continue;
                }
                break;
            }
            case SPELLFAMILY_ROGUE:
            {
                // Cheat Death (make less prio with Guardian Spirit case)
                if (spellProto->SpellIconID == 2109)
                {
                    if (!preventDeathSpell &&
                        GetTypeId()==TYPEID_PLAYER &&           // Only players
                        !((Player*)this)->HasSpellCooldown(31231) &&
                                                                // Only if no cooldown
                        roll_chance_i((*i)->GetModifier()->m_amount))
                                                                // Only if roll
                    {
                        preventDeathSpell = (*i)->GetSpellProto();
                    }
                    // always skip this spell in charge dropping, absorb amount calculation since it has chance as m_amount and doesn't need to absorb any damage
                    continue;
                }
                break;
            }
            case SPELLFAMILY_PALADIN:
            {
                // Ardent Defender
                if (spellProto->SpellIconID == 2135 && GetTypeId() == TYPEID_PLAYER)
                {
                    int32 remainingHealth = GetHealth() - RemainingDamage;
                    uint32 allowedHealth = GetMaxHealth() * 0.35f;
                    // If damage kills us
                    if (remainingHealth <= 0 && !HasAura(66233))
                    {
                        // Cast healing spell, completely avoid damage
                        RemainingDamage = 0;

                        uint32 defenseSkillValue = GetDefenseSkillValue();
                        // Max heal when defense skill denies critical hits from raid bosses
                        // Formula: max defense at level + 140 (raiting from gear)
                        uint32 reqDefForMaxHeal  = getLevel() * 5 + 140;
                        float pctFromDefense = (defenseSkillValue >= reqDefForMaxHeal)
                            ? 1.0f
                            : float(defenseSkillValue) / float(reqDefForMaxHeal);

                        int32 healAmount = GetMaxHealth() * ((*i)->GetSpellProto()->EffectBasePoints[1] + 1) / 100.0f * pctFromDefense;
                        CastSpell(this, 66233, true);
                        CastCustomSpell(this, 66235, &healAmount, NULL, NULL, true);
                    }
                    else if (remainingHealth < int32(allowedHealth))
                    {
                        // Reduce damage that brings us under 35% (or full damage if we are already under 35%) by x%
                        uint32 damageToReduce = (GetHealth() < allowedHealth)
                            ? RemainingDamage
                            : allowedHealth - remainingHealth;
                        RemainingDamage -= damageToReduce * currentAbsorb / 100;
                    }
                    continue;
                }
                break;
            }
            case SPELLFAMILY_PRIEST:
            {
                // Guardian Spirit
                if (spellProto->SpellIconID == 2873)
                {
                    preventDeathSpell = (*i)->GetSpellProto();
                    preventDeathAmount = (*i)->GetModifier()->m_amount;
                    continue;
                }
                // Reflective Shield
                if (spellProto->SpellFamilyFlags == 0x1 && canReflect)
                {
                    if (pCaster == this)
                        break;
                    Unit* caster = (*i)->GetCaster();
                    if (!caster)
                        break;
                    AuraList const& vOverRideCS = caster->GetAurasByType(SPELL_AURA_DUMMY);
                    for(AuraList::const_iterator k = vOverRideCS.begin(); k != vOverRideCS.end(); ++k)
                    {
                        switch((*k)->GetModifier()->m_miscvalue)
                        {
                            case 5065:                      // Rank 1
                            case 5064:                      // Rank 2
                            {
                                if(RemainingDamage >= currentAbsorb)
                                    reflectDamage = (*k)->GetModifier()->m_amount * currentAbsorb/100;
                                else
                                    reflectDamage = (*k)->GetModifier()->m_amount * RemainingDamage/100;
                                reflectSpell = 33619;
                                reflectTriggeredBy = *i;
                                reflectTriggeredBy->SetInUse(true);// lock aura from final deletion until processing
                            } break;
                            default: break;
                        }
                    }
                    break;
                }
                break;
            }
            case SPELLFAMILY_SHAMAN:
            {
                // Astral Shift
                if (spellProto->SpellIconID == 3066)
                {
                    //reduces all damage taken while stun, fear or silence
                    if (unitflag & (UNIT_FLAG_STUNNED|UNIT_FLAG_FLEEING|UNIT_FLAG_SILENCED))
                        RemainingDamage -= RemainingDamage * currentAbsorb / 100;
                    continue;
                }
                break;
            }
            case SPELLFAMILY_DEATHKNIGHT:
            {
                // Shadow of Death
                if (spellProto->SpellIconID == 1958)
                {
                    // TODO: absorb only while transform
                    continue;
                }
                // Anti-Magic Shell (on self)
                if (spellProto->Id == 48707)
                {
                    // damage absorbed by Anti-Magic Shell energizes the DK with additional runic power.
                    // This, if I'm not mistaken, shows that we get back ~2% of the absorbed damage as runic power.
                    int32 absorbed = RemainingDamage * currentAbsorb / 100;
                    int32 regen = absorbed * 2 / 10;
                    CastCustomSpell(this, 49088, &regen, NULL, NULL, true, NULL, *i);
                    RemainingDamage -= absorbed;
                    continue;
                }
                // Anti-Magic Shell (on single party/raid member)
                if (spellProto->Id == 50462)
                {
                    RemainingDamage -= RemainingDamage * currentAbsorb / 100;
                    continue;
                }
                // Unbreakable armor
                if (spellProto->Id == 51271)
                {
                    int32 absorbed = GetArmor() * currentAbsorb / 100;
                    // If we have a glyph
                    if (Aura* aur = GetDummyAura(58635))
                        absorbed += absorbed * aur->GetModifier()->m_amount / 100;
                    RemainingDamage = (RemainingDamage < absorbed) ? 0 : RemainingDamage - absorbed;
                    continue;
                }
                // Anti-Magic Zone
                if (spellProto->Id == 50461)
                {
                    Unit* caster = (*i)->GetCaster();
                    if (!caster)
                        continue;
                    int32 absorbed = RemainingDamage * currentAbsorb / 100;
                    int32 canabsorb = caster->GetHealth();
                    if (canabsorb < absorbed)
                        absorbed = canabsorb;

                    RemainingDamage -= absorbed;

                    uint32 ab_damage = absorbed;
                    pCaster->DealDamageMods(caster,ab_damage,NULL);
                    pCaster->DealDamage(caster, ab_damage, NULL, damagetype, schoolMask, 0, false);
                    continue;
                }
                // Will of Necropolis
                if (spellProto->SpellIconID == 857)
                {
                    // Apply absorb only on damage below 35% hp
                    int32 absorbableDamage = RemainingDamage + 0.35f * GetMaxHealth() - GetHealth();
                    if (absorbableDamage > RemainingDamage)
                        absorbableDamage = RemainingDamage;
                    if (absorbableDamage > 0)
                        RemainingDamage -= absorbableDamage * currentAbsorb / 100;
                    continue;
                }      
                break;
            }
            default:
                break;
        }

        // currentAbsorb - damage can be absorbed by shield
        // If need absorb less damage
        if (RemainingDamage < currentAbsorb)
            currentAbsorb = RemainingDamage;

        RemainingDamage -= currentAbsorb;

        // Fire Ward or Frost Ward or Ice Barrier (or Mana Shield)
        // for Incanter's Absorption converting to spell power
        if (spellProto->SpellFamilyName == SPELLFAMILY_MAGE && spellProto->SpellFamilyFlags2 & 0x000008)
            incanterAbsorption += currentAbsorb;

        // Reduce shield amount
        mod->m_amount-=currentAbsorb;
        if((*i)->GetHolder()->DropAuraCharge())
            mod->m_amount = 0;
        // Need remove it later
        if (mod->m_amount<=0)
            existExpired = true;
    }

    // Remove all expired absorb auras
    if (existExpired)
    {
        for(AuraList::const_iterator i = vSchoolAbsorb.begin(); i != vSchoolAbsorb.end();)
        {
            if ((*i)->GetModifier()->m_amount<=0)
            {
                RemoveAurasDueToSpell((*i)->GetId(), NULL, AURA_REMOVE_BY_SHIELD_BREAK);
                i = vSchoolAbsorb.begin();
            }
            else
                ++i;
        }
    }

    // Cast back reflect damage spell
    if (canReflect && reflectSpell)
    {
        CastCustomSpell(pCaster,  reflectSpell, &reflectDamage, NULL, NULL, true, NULL, reflectTriggeredBy);
        reflectTriggeredBy->SetInUse(false);                // free lock from deletion
    }


    // absorb by mana cost
    AuraList const& vManaShield = GetAurasByType(SPELL_AURA_MANA_SHIELD);
    for(AuraList::const_iterator i = vManaShield.begin(), next; i != vManaShield.end() && RemainingDamage > 0; i = next)
    {
        next = i; ++next;

        // check damage school mask
        if(((*i)->GetModifier()->m_miscvalue & schoolMask)==0)
            continue;

        int32 currentAbsorb;
        if (RemainingDamage >= (*i)->GetModifier()->m_amount)
            currentAbsorb = (*i)->GetModifier()->m_amount;
        else
            currentAbsorb = RemainingDamage;

        if (float manaMultiplier = (*i)->GetSpellProto()->EffectMultipleValue[(*i)->GetEffIndex()])
        {
            if(Player *modOwner = GetSpellModOwner())
                modOwner->ApplySpellMod((*i)->GetId(), SPELLMOD_MULTIPLE_VALUE, manaMultiplier);

            int32 maxAbsorb = int32(GetPower(POWER_MANA) / manaMultiplier);
            if (currentAbsorb > maxAbsorb)
                currentAbsorb = maxAbsorb;

            int32 manaReduction = int32(currentAbsorb * manaMultiplier);
            ApplyPowerMod(POWER_MANA, manaReduction, false);
        }

        // Mana Shield (or Fire Ward or Frost Ward or Ice Barrier)
        // for Incanter's Absorption converting to spell power
        if ((*i)->GetSpellProto()->SpellFamilyName == SPELLFAMILY_MAGE && (*i)->GetSpellProto()->SpellFamilyFlags2 & 0x000008)
            incanterAbsorption += currentAbsorb;

        (*i)->GetModifier()->m_amount -= currentAbsorb;
        if((*i)->GetModifier()->m_amount <= 0)
        {
            RemoveAurasDueToSpell((*i)->GetId());
            next = vManaShield.begin();
        }

        RemainingDamage -= currentAbsorb;
    }

    // effects dependent from full absorb amount
    // Incanter's Absorption, if have affective absorbing
    if (incanterAbsorption)
    {
        Unit::AuraList const& auras = GetAurasByType(SPELL_AURA_DUMMY);
        for (Unit::AuraList::const_iterator itr = auras.begin(); itr != auras.end(); ++itr)
        {
            SpellEntry const* itr_spellProto = (*itr)->GetSpellProto();

            // Incanter's Absorption
            if (itr_spellProto->SpellFamilyName == SPELLFAMILY_GENERIC &&
                itr_spellProto->SpellIconID == 2941)
            {
                int32 amount = int32(incanterAbsorption * (*itr)->GetModifier()->m_amount / 100);

                // apply normalized part of already accumulated amount in aura
                if (Aura* spdAura = GetAura(44413, EFFECT_INDEX_0))
                    amount += spdAura->GetModifier()->m_amount * spdAura->GetAuraDuration() / spdAura->GetAuraMaxDuration();

                // Incanter's Absorption (triggered absorb based spell power, will replace existing if any)
                CastCustomSpell(this, 44413, &amount, NULL, NULL, true);
                break;
            }
        }
    }

    // only split damage if not damaging yourself
    if(pCaster != this)
    {
        AuraList const& vSplitDamageFlat = GetAurasByType(SPELL_AURA_SPLIT_DAMAGE_FLAT);
        for(AuraList::const_iterator i = vSplitDamageFlat.begin(), next; i != vSplitDamageFlat.end() && RemainingDamage >= 0; i = next)
        {
            next = i; ++next;

            // check damage school mask
            if(((*i)->GetModifier()->m_miscvalue & schoolMask)==0)
                continue;

            // Damage can be splitted only if aura has an alive caster
            Unit *caster = (*i)->GetCaster();
            if(!caster || caster == this || !caster->IsInWorld() || !caster->isAlive())
                continue;

            int32 currentAbsorb;
            if (RemainingDamage >= (*i)->GetModifier()->m_amount)
                currentAbsorb = (*i)->GetModifier()->m_amount;
            else
                currentAbsorb = RemainingDamage;

            RemainingDamage -= currentAbsorb;


            uint32 splitted = currentAbsorb;
            uint32 splitted_absorb = 0;
            pCaster->DealDamageMods(caster,splitted,&splitted_absorb);

            pCaster->SendSpellNonMeleeDamageLog(caster, (*i)->GetSpellProto()->Id, splitted, schoolMask, splitted_absorb, 0, false, 0, false);

            CleanDamage cleanDamage = CleanDamage(splitted, 0, BASE_ATTACK, MELEE_HIT_NORMAL);
            pCaster->DealDamage(caster, splitted, &cleanDamage, DIRECT_DAMAGE, schoolMask, (*i)->GetSpellProto(), false);
        }

        AuraList const& vSplitDamagePct = GetAurasByType(SPELL_AURA_SPLIT_DAMAGE_PCT);
        for(AuraList::const_iterator i = vSplitDamagePct.begin(), next; i != vSplitDamagePct.end() && RemainingDamage >= 0; i = next)
        {
            next = i; ++next;

            // check damage school mask
            if(((*i)->GetModifier()->m_miscvalue & schoolMask)==0)
                continue;

            // Damage can be splitted only if aura has an alive caster
            Unit *caster = (*i)->GetCaster();
            if(!caster || caster == this || !caster->IsInWorld() || !caster->isAlive())
                continue;

            uint32 splitted = uint32(RemainingDamage * (*i)->GetModifier()->m_amount / 100.0f);

            RemainingDamage -=  int32(splitted);

            uint32 split_absorb = 0;
            pCaster->DealDamageMods(caster,splitted,&split_absorb);

            pCaster->SendSpellNonMeleeDamageLog(caster, (*i)->GetSpellProto()->Id, splitted, schoolMask, split_absorb, 0, false, 0, false);

            CleanDamage cleanDamage = CleanDamage(splitted, 0, BASE_ATTACK, MELEE_HIT_NORMAL);
            pCaster->DealDamage(caster, splitted, &cleanDamage, DIRECT_DAMAGE, schoolMask, (*i)->GetSpellProto(), false);
        }
    }

    // Apply death prevention spells effects
    if (preventDeathSpell && RemainingDamage >= (int32)GetHealth())
    {
        switch(preventDeathSpell->SpellFamilyName)
        {
            // Cheat Death
            case SPELLFAMILY_ROGUE:
            {
                // Cheat Death
                if (preventDeathSpell->SpellIconID == 2109)
                {
                    CastSpell(this,31231,true);
                    ((Player*)this)->AddSpellCooldown(31231,0,time(NULL)+60);
                    // with health > 10% lost health until health==10%, in other case no losses
                    uint32 health10 = GetMaxHealth()/10;
                    RemainingDamage = GetHealth() > health10 ? GetHealth() - health10 : 0;
                }
                break;
            }
            // Guardian Spirit
            case SPELLFAMILY_PRIEST:
            {
                // Guardian Spirit
                if (preventDeathSpell->SpellIconID == 2873)
                {
                    int32 healAmount = GetMaxHealth() * preventDeathAmount / 100;
                    CastCustomSpell(this, 48153, &healAmount, NULL, NULL, true);
                    RemoveAurasDueToSpell(preventDeathSpell->Id);
                    RemainingDamage = 0;
                }
                break;
            }
        }
    }

    *absorb = damage - RemainingDamage - *resist;
}

void Unit::CalculateAbsorbResistBlock(Unit *pCaster, SpellNonMeleeDamage *damageInfo, SpellEntry const* spellProto, WeaponAttackType attType)
{
    bool blocked = false;
    // Get blocked status
    switch (spellProto->DmgClass)
    {
        // Melee and Ranged Spells
        case SPELL_DAMAGE_CLASS_RANGED:
        case SPELL_DAMAGE_CLASS_MELEE:
            blocked = IsSpellBlocked(pCaster, spellProto, attType);
            break;
        default:
            break;
    }

    if (blocked)
    {
        damageInfo->blocked = GetShieldBlockValue();
        if (damageInfo->damage < damageInfo->blocked)
            damageInfo->blocked = damageInfo->damage;
        damageInfo->damage-=damageInfo->blocked;
    }

    uint32 absorb_affected_damage = pCaster->CalcNotIgnoreAbsorbDamage(damageInfo->damage,GetSpellSchoolMask(spellProto),spellProto);
    CalculateDamageAbsorbAndResist(pCaster, GetSpellSchoolMask(spellProto), SPELL_DIRECT_DAMAGE, absorb_affected_damage, &damageInfo->absorb, &damageInfo->resist, !(spellProto->AttributesEx2 & SPELL_ATTR_EX2_CANT_REFLECTED));
    damageInfo->damage-= damageInfo->absorb + damageInfo->resist;
}

void Unit::CalculateHealAbsorb(const uint32 heal, uint32 *absorb)
{
    if (!isAlive() || !heal)
        return;

    int32 RemainingHeal = heal;

    // Need remove expired auras after
    bool existExpired = false;

    // absorb
    AuraList const& vHealAbsorb = GetAurasByType(SPELL_AURA_HEAL_ABSORB);
    for(AuraList::const_iterator i = vHealAbsorb.begin(); i != vHealAbsorb.end() && RemainingHeal > 0; ++i)
    {
        Modifier* mod = (*i)->GetModifier();

        // Max Amount can be absorbed by this aura
        int32  currentAbsorb = mod->m_amount;

        // Found empty aura (impossible but..)
        if (currentAbsorb <=0)
        {
            existExpired = true;
            continue;
        }

        // currentAbsorb - heal can be absorbed
        // If need absorb less heal
        if (RemainingHeal < currentAbsorb)
            currentAbsorb = RemainingHeal;

        RemainingHeal -= currentAbsorb;

        // Reduce aura amount
        mod->m_amount -= currentAbsorb;
        if ((*i)->GetHolder()->DropAuraCharge())
            mod->m_amount = 0;
        // Need remove it later
        if (mod->m_amount<=0)
            existExpired = true;
    }

    // Remove all expired absorb auras
    if (existExpired)
    {
        for(AuraList::const_iterator i = vHealAbsorb.begin(); i != vHealAbsorb.end();)
        {
            if ((*i)->GetModifier()->m_amount<=0)
            {
                RemoveAurasDueToSpell((*i)->GetId(), NULL, AURA_REMOVE_BY_SHIELD_BREAK);
                i = vHealAbsorb.begin();
            }
            else
                ++i;
        }
    }

    *absorb = heal - RemainingHeal;
}

void Unit::AttackerStateUpdate (Unit *pVictim, WeaponAttackType attType, bool extra )
{
    if(hasUnitState(UNIT_STAT_CAN_NOT_REACT) || HasFlag(UNIT_FIELD_FLAGS, UNIT_FLAG_PACIFIED) )
        return;

    if (!pVictim->isAlive())
        return;

    if(IsNonMeleeSpellCasted(false))
        return;

    uint32 hitInfo;
    if (attType == BASE_ATTACK)
        hitInfo = HITINFO_NORMALSWING2;
    else if (attType == OFF_ATTACK)
        hitInfo = HITINFO_LEFTSWING;
    else
        return;                                             // ignore ranged case

    uint32 extraAttacks = m_extraAttacks;

    // melee attack spell casted at main hand attack only
    if (attType == BASE_ATTACK && m_currentSpells[CURRENT_MELEE_SPELL])
    {
        m_currentSpells[CURRENT_MELEE_SPELL]->cast();

        // not recent extra attack only at any non extra attack (melee spell case)
        if(!extra && extraAttacks)
        {
            while(m_extraAttacks)
            {
                AttackerStateUpdate(pVictim, BASE_ATTACK, true);
                if(m_extraAttacks > 0)
                    --m_extraAttacks;
            }
        }
        return;
    }

    // attack can be redirected to another target
    pVictim = SelectMagnetTarget(pVictim);

    CalcDamageInfo damageInfo;
    CalculateMeleeDamage(pVictim, 0, &damageInfo, attType);
    // Send log damage message to client
    DealDamageMods(pVictim,damageInfo.damage,&damageInfo.absorb);
    SendAttackStateUpdate(&damageInfo);
    ProcDamageAndSpell(damageInfo.target, damageInfo.procAttacker, damageInfo.procVictim, damageInfo.procEx, damageInfo.damage, damageInfo.attackType);
    DealMeleeDamage(&damageInfo,true);

    if (GetTypeId() == TYPEID_PLAYER)
        DEBUG_FILTER_LOG(LOG_FILTER_COMBAT,"AttackerStateUpdate: (Player) %u attacked %u (TypeId: %u) for %u dmg, absorbed %u, blocked %u, resisted %u.",
            GetGUIDLow(), pVictim->GetGUIDLow(), pVictim->GetTypeId(), damageInfo.damage, damageInfo.absorb, damageInfo.blocked_amount, damageInfo.resist);
    else
        DEBUG_FILTER_LOG(LOG_FILTER_COMBAT,"AttackerStateUpdate: (NPC)    %u attacked %u (TypeId: %u) for %u dmg, absorbed %u, blocked %u, resisted %u.",
            GetGUIDLow(), pVictim->GetGUIDLow(), pVictim->GetTypeId(), damageInfo.damage, damageInfo.absorb, damageInfo.blocked_amount, damageInfo.resist);

    // if damage pVictim call AI reaction
    if(pVictim->GetTypeId()==TYPEID_UNIT && ((Creature*)pVictim)->AI())
        ((Creature*)pVictim)->AI()->AttackedBy(this);

    // extra attack only at any non extra attack (normal case)
    if(!extra && extraAttacks)
    {
        while(m_extraAttacks)
        {
            AttackerStateUpdate(pVictim, BASE_ATTACK, true);
            if(m_extraAttacks > 0)
                --m_extraAttacks;
        }
    }
}

MeleeHitOutcome Unit::RollMeleeOutcomeAgainst(const Unit *pVictim, WeaponAttackType attType) const
{
    // This is only wrapper

    // Miss chance based on melee
    float miss_chance = MeleeMissChanceCalc(pVictim, attType);

    // Critical hit chance
    float crit_chance = GetUnitCriticalChance(attType, pVictim);

    // stunned target cannot dodge and this is check in GetUnitDodgeChance() (returned 0 in this case)
    float dodge_chance = pVictim->GetUnitDodgeChance();
    float block_chance = pVictim->GetUnitBlockChance();
    float parry_chance = pVictim->GetUnitParryChance();

    // Useful if want to specify crit & miss chances for melee, else it could be removed
    DEBUG_FILTER_LOG(LOG_FILTER_COMBAT,"MELEE OUTCOME: miss %f crit %f dodge %f parry %f block %f", miss_chance,crit_chance,dodge_chance,parry_chance,block_chance);

    return RollMeleeOutcomeAgainst(pVictim, attType, int32(crit_chance*100), int32(miss_chance*100), int32(dodge_chance*100),int32(parry_chance*100),int32(block_chance*100));
}

MeleeHitOutcome Unit::RollMeleeOutcomeAgainst (const Unit *pVictim, WeaponAttackType attType, int32 crit_chance, int32 miss_chance, int32 dodge_chance, int32 parry_chance, int32 block_chance) const
{
    if(pVictim->GetTypeId()==TYPEID_UNIT && ((Creature*)pVictim)->IsInEvadeMode())
        return MELEE_HIT_EVADE;

    int32 attackerMaxSkillValueForLevel = GetMaxSkillValueForLevel(pVictim);
    int32 victimMaxSkillValueForLevel = pVictim->GetMaxSkillValueForLevel(this);

    int32 attackerWeaponSkill = GetWeaponSkillValue(attType,pVictim);
    int32 victimDefenseSkill = pVictim->GetDefenseSkillValue(this);

    // bonus from skills is 0.04%
    int32    skillBonus  = 4 * ( attackerWeaponSkill - victimMaxSkillValueForLevel );
    int32    sum = 0, tmp = 0;
    int32    roll = urand (0, 10000);

    DEBUG_FILTER_LOG(LOG_FILTER_COMBAT, "RollMeleeOutcomeAgainst: skill bonus of %d for attacker", skillBonus);
    DEBUG_FILTER_LOG(LOG_FILTER_COMBAT, "RollMeleeOutcomeAgainst: rolled %d, miss %d, dodge %d, parry %d, block %d, crit %d",
        roll, miss_chance, dodge_chance, parry_chance, block_chance, crit_chance);

    tmp = miss_chance;

    if (tmp > 0 && roll < (sum += tmp ))
    {
        DEBUG_FILTER_LOG(LOG_FILTER_COMBAT, "RollMeleeOutcomeAgainst: MISS");
        return MELEE_HIT_MISS;
    }

    // always crit against a sitting target (except 0 crit chance)
    if( pVictim->GetTypeId() == TYPEID_PLAYER && crit_chance > 0 && !pVictim->IsStandState() )
    {
        DEBUG_FILTER_LOG(LOG_FILTER_COMBAT, "RollMeleeOutcomeAgainst: CRIT (sitting victim)");
        return MELEE_HIT_CRIT;
    }

    bool from_behind = !pVictim->HasInArc(M_PI_F,this);

    if (from_behind)
        DEBUG_FILTER_LOG(LOG_FILTER_COMBAT, "RollMeleeOutcomeAgainst: attack came from behind.");

    // Dodge chance

    // only players can't dodge if attacker is behind
    if (pVictim->GetTypeId() != TYPEID_PLAYER || !from_behind)
    {
        // Reduce dodge chance by attacker expertise rating
        if (GetTypeId() == TYPEID_PLAYER)
            dodge_chance -= int32(((Player*)this)->GetExpertiseDodgeOrParryReduction(attType)*100);
        else
            dodge_chance -= GetTotalAuraModifier(SPELL_AURA_MOD_EXPERTISE)*25;

        // Modify dodge chance by attacker SPELL_AURA_MOD_COMBAT_RESULT_CHANCE
        dodge_chance+= GetTotalAuraModifierByMiscValue(SPELL_AURA_MOD_COMBAT_RESULT_CHANCE, VICTIMSTATE_DODGE)*100;

        tmp = dodge_chance;
        if (   (tmp > 0)                                        // check if unit _can_ dodge
            && ((tmp -= skillBonus) > 0)
            && roll < (sum += tmp))
        {
            DEBUG_FILTER_LOG(LOG_FILTER_COMBAT, "RollMeleeOutcomeAgainst: DODGE <%d, %d)", sum-tmp, sum);
            return MELEE_HIT_DODGE;
        }
    }

    // parry chances
    // check if attack comes from behind, nobody can parry or block if attacker is behind
    if (!from_behind)
    {
        // Reduce parry chance by attacker expertise rating
        if (GetTypeId() == TYPEID_PLAYER)
            parry_chance-= int32(((Player*)this)->GetExpertiseDodgeOrParryReduction(attType)*100);
        else
            parry_chance -= GetTotalAuraModifier(SPELL_AURA_MOD_EXPERTISE)*25;

        if(pVictim->GetTypeId()==TYPEID_PLAYER || !(((Creature*)pVictim)->GetCreatureInfo()->flags_extra & CREATURE_FLAG_EXTRA_NO_PARRY) )
        {
            int32 tmp2 = int32(parry_chance);
            if (   (tmp2 > 0)                                   // check if unit _can_ parry
                && ((tmp2 -= skillBonus) > 0)
                && (roll < (sum += tmp2)))
            {
                DEBUG_FILTER_LOG(LOG_FILTER_COMBAT, "RollMeleeOutcomeAgainst: PARRY <%d, %d)", sum-tmp2, sum);
                return MELEE_HIT_PARRY;
            }
        }
    }

    // Max 40% chance to score a glancing blow against mobs that are higher level (can do only players and pets and not with ranged weapon)
    if( attType != RANGED_ATTACK &&
        (GetTypeId() == TYPEID_PLAYER || ((Creature*)this)->IsPet()) &&
        pVictim->GetTypeId() != TYPEID_PLAYER && !((Creature*)pVictim)->IsPet() &&
        getLevel() < pVictim->GetLevelForTarget(this) )
    {
        // cap possible value (with bonuses > max skill)
        int32 skill = attackerWeaponSkill;
        int32 maxskill = attackerMaxSkillValueForLevel;
        skill = (skill > maxskill) ? maxskill : skill;

        tmp = (10 + (victimDefenseSkill - skill)) * 100;
        tmp = tmp > 4000 ? 4000 : tmp;
        if (roll < (sum += tmp))
        {
            DEBUG_FILTER_LOG(LOG_FILTER_COMBAT, "RollMeleeOutcomeAgainst: GLANCING <%d, %d)", sum-4000, sum);
            return MELEE_HIT_GLANCING;
        }
    }

    // block chances
    // check if attack comes from behind, nobody can parry or block if attacker is behind
    if (!from_behind)
    {
        if(pVictim->GetTypeId()==TYPEID_PLAYER || !(((Creature*)pVictim)->GetCreatureInfo()->flags_extra & CREATURE_FLAG_EXTRA_NO_BLOCK) )
        {
            tmp = block_chance;
            if (   (tmp > 0)                                    // check if unit _can_ block
                && ((tmp -= skillBonus) > 0)
                && (roll < (sum += tmp)))
            {
                DEBUG_FILTER_LOG(LOG_FILTER_COMBAT, "RollMeleeOutcomeAgainst: BLOCK <%d, %d)", sum-tmp, sum);
                return MELEE_HIT_BLOCK;
            }
        }
    }

    // Critical chance
    tmp = crit_chance;

    if (tmp > 0 && roll < (sum += tmp))
    {
        DEBUG_FILTER_LOG(LOG_FILTER_COMBAT, "RollMeleeOutcomeAgainst: CRIT <%d, %d)", sum-tmp, sum);
        return MELEE_HIT_CRIT;
    }

    // mobs can score crushing blows if they're 4 or more levels above victim
    if (GetLevelForTarget(pVictim) >= pVictim->GetLevelForTarget(this) + 4 &&
        // can be from by creature (if can) or from controlled player that considered as creature
        ((GetTypeId()!=TYPEID_PLAYER && !((Creature*)this)->IsPet() &&
        !(((Creature*)this)->GetCreatureInfo()->flags_extra & CREATURE_FLAG_EXTRA_NO_CRUSH)) ||
        GetTypeId()==TYPEID_PLAYER && !GetCharmerOrOwnerGuid().IsEmpty()))
    {
        // when their weapon skill is 15 or more above victim's defense skill
        tmp = victimDefenseSkill;
        int32 tmpmax = victimMaxSkillValueForLevel;
        // having defense above your maximum (from items, talents etc.) has no effect
        tmp = tmp > tmpmax ? tmpmax : tmp;
        // tmp = mob's level * 5 - player's current defense skill
        tmp = attackerMaxSkillValueForLevel - tmp;
        if(tmp >= 15)
        {
            // add 2% chance per lacking skill point, min. is 15%
            tmp = tmp * 200 - 1500;
            if (roll < (sum += tmp))
            {
                DEBUG_FILTER_LOG(LOG_FILTER_COMBAT, "RollMeleeOutcomeAgainst: CRUSHING <%d, %d)", sum-tmp, sum);
                return MELEE_HIT_CRUSHING;
            }
        }
    }

    DEBUG_FILTER_LOG(LOG_FILTER_COMBAT, "RollMeleeOutcomeAgainst: NORMAL");
    return MELEE_HIT_NORMAL;
}

uint32 Unit::CalculateDamage (WeaponAttackType attType, bool normalized)
{
    float min_damage, max_damage;

    if (normalized && GetTypeId()==TYPEID_PLAYER)
        ((Player*)this)->CalculateMinMaxDamage(attType,normalized,min_damage, max_damage);
    else
    {
        switch (attType)
        {
            case RANGED_ATTACK:
                min_damage = GetFloatValue(UNIT_FIELD_MINRANGEDDAMAGE);
                max_damage = GetFloatValue(UNIT_FIELD_MAXRANGEDDAMAGE);
                break;
            case BASE_ATTACK:
                min_damage = GetFloatValue(UNIT_FIELD_MINDAMAGE);
                max_damage = GetFloatValue(UNIT_FIELD_MAXDAMAGE);
                break;
            case OFF_ATTACK:
                min_damage = GetFloatValue(UNIT_FIELD_MINOFFHANDDAMAGE);
                max_damage = GetFloatValue(UNIT_FIELD_MAXOFFHANDDAMAGE);
                break;
                // Just for good manner
            default:
                min_damage = 0.0f;
                max_damage = 0.0f;
                break;
        }
    }

    if (min_damage > max_damage)
    {
        std::swap(min_damage,max_damage);
    }

    if(max_damage == 0.0f)
        max_damage = 5.0f;

    return urand((uint32)min_damage, (uint32)max_damage);
}

float Unit::CalculateLevelPenalty(SpellEntry const* spellProto) const
{
    if(!spellProto->spellLevel || !spellProto->maxLevel)
        return 1.0f;

    if(spellProto->maxLevel <= 0)
        return 1.0f;
    //if caster level is lower that max caster level
    if(getLevel() < spellProto->maxLevel)
        return 1.0f;

    float LvlPenalty = 0.0f;

    LvlPenalty = (22.0f + float (spellProto->maxLevel) - float (getLevel())) / 20.0f;
    //to prevent positive effect
    if(LvlPenalty > 1.0f)
        return 1.0f;
    //level penalty is capped at 0
    if(LvlPenalty < 0.0f)
        return 0.0f;

    return LvlPenalty;
}

void Unit::SendMeleeAttackStart(Unit* pVictim)
{
    WorldPacket data( SMSG_ATTACKSTART, 8 + 8 );
    data << GetObjectGuid();
    data << pVictim->GetObjectGuid();

    SendMessageToSet(&data, true);
    DEBUG_LOG( "WORLD: Sent SMSG_ATTACKSTART" );
}

void Unit::SendMeleeAttackStop(Unit* victim)
{
    if(!victim)
        return;

    WorldPacket data( SMSG_ATTACKSTOP, (4+16) );            // we guess size
    data << GetPackGUID();
    data << victim->GetPackGUID();                          // can be 0x00...
    data << uint32(0);                                      // can be 0x1
    SendMessageToSet(&data, true);
    DETAIL_FILTER_LOG(LOG_FILTER_COMBAT, "%s %u stopped attacking %s %u", (GetTypeId()==TYPEID_PLAYER ? "player" : "creature"), GetGUIDLow(), (victim->GetTypeId()==TYPEID_PLAYER ? "player" : "creature"),victim->GetGUIDLow());

    /*if(victim->GetTypeId() == TYPEID_UNIT)
    ((Creature*)victim)->AI().EnterEvadeMode(this);*/
}

bool Unit::IsSpellBlocked(Unit *pCaster, SpellEntry const *spellEntry, WeaponAttackType attackType)
{
    if (!HasInArc(M_PI_F, pCaster))
        return false;

    if (spellEntry)
    {
        // Some spells cannot be blocked
        if (spellEntry->Attributes & SPELL_ATTR_IMPOSSIBLE_DODGE_PARRY_BLOCK)
            return false;
    }

    /*
    // Ignore combat result aura (parry/dodge check on prepare)
    AuraList const& ignore = GetAurasByType(SPELL_AURA_IGNORE_COMBAT_RESULT);
    for(AuraList::const_iterator i = ignore.begin(); i != ignore.end(); ++i)
    {
        if (!(*i)->isAffectedOnSpell(spellProto))
            continue;
        if ((*i)->GetModifier()->m_miscvalue == ???)
            return false;
    }
    */

    // Check creatures flags_extra for disable block
    if (GetTypeId() == TYPEID_UNIT)
    {
        if (((Creature*)this)->GetCreatureInfo()->flags_extra & CREATURE_FLAG_EXTRA_NO_BLOCK)
            return false;
    }

    float blockChance = GetUnitBlockChance();
    blockChance += (int32(pCaster->GetWeaponSkillValue(attackType)) - int32(GetMaxSkillValueForLevel()))*0.04f;

    return roll_chance_f(blockChance);
}

// Melee based spells can be miss, parry or dodge on this step
// Crit or block - determined on damage calculation phase! (and can be both in some time)
float Unit::MeleeSpellMissChance(Unit *pVictim, WeaponAttackType attType, int32 skillDiff, SpellEntry const *spell)
{
    // Calculate hit chance (more correct for chance mod)
    float hitChance = 0.0f;

    // PvP - PvE melee chances
    // TODO: implement diminishing returns for defense from player's defense rating
    // pure skill diff is not sufficient since 3.x anymore, but exact formulas hard to research
    if (pVictim->GetTypeId() == TYPEID_PLAYER)
        hitChance = 95.0f + skillDiff * 0.04f;
    else if (skillDiff < -10)
        hitChance = 94.0f + (skillDiff + 10) * 0.4f;
    else
        hitChance = 95.0f + skillDiff * 0.1f;

    // Hit chance depends from victim auras
    if (attType == RANGED_ATTACK)
        hitChance += pVictim->GetTotalAuraModifier(SPELL_AURA_MOD_ATTACKER_RANGED_HIT_CHANCE);
    else
        hitChance += pVictim->GetTotalAuraModifier(SPELL_AURA_MOD_ATTACKER_MELEE_HIT_CHANCE);

    // Spellmod from SPELLMOD_RESIST_MISS_CHANCE
    if (Player *modOwner = GetSpellModOwner())
        modOwner->ApplySpellMod(spell->Id, SPELLMOD_RESIST_MISS_CHANCE, hitChance);

    // Miss = 100 - hit
    float missChance = 100.0f - hitChance;

    // Bonuses from attacker aura and ratings
    if (attType == RANGED_ATTACK)
        missChance -= m_modRangedHitChance;
    else
        missChance -= m_modMeleeHitChance;

    // Limit miss chance from 0 to 60%
    if (missChance < 0.0f)
        return 0.0f;
    if (missChance > 60.0f)
        return 60.0f;
    return missChance;
}

// Melee based spells hit result calculations
SpellMissInfo Unit::MeleeSpellHitResult(Unit *pVictim, SpellEntry const *spell)
{
    WeaponAttackType attType = BASE_ATTACK;

    if (spell->DmgClass == SPELL_DAMAGE_CLASS_RANGED)
        attType = RANGED_ATTACK;

    // bonus from skills is 0.04% per skill Diff
    int32 attackerWeaponSkill = (spell->EquippedItemClass == ITEM_CLASS_WEAPON) ? int32(GetWeaponSkillValue(attType,pVictim)) : GetMaxSkillValueForLevel();
    int32 skillDiff = attackerWeaponSkill - int32(pVictim->GetMaxSkillValueForLevel(this));
    int32 fullSkillDiff = attackerWeaponSkill - int32(pVictim->GetDefenseSkillValue(this));

    uint32 roll = urand (0, 10000);

    uint32 missChance = uint32(MeleeSpellMissChance(pVictim, attType, fullSkillDiff, spell)*100.0f);
    // Roll miss
    uint32 tmp = missChance;
    if (roll < tmp)
        return SPELL_MISS_MISS;

    // Chance resist mechanic (select max value from every mechanic spell effect)
    int32 resist_mech = 0;
    // Get effects mechanic and chance
    for(int eff = 0; eff < MAX_EFFECT_INDEX; ++eff)
    {
        int32 effect_mech = GetEffectMechanic(spell, SpellEffectIndex(eff));
        if (effect_mech)
        {
            int32 temp = pVictim->GetTotalAuraModifierByMiscValue(SPELL_AURA_MOD_MECHANIC_RESISTANCE, effect_mech);
            if (resist_mech < temp*100)
                resist_mech = temp*100;
        }
    }
    // Roll chance
    tmp += resist_mech;
    if (roll < tmp)
        return SPELL_MISS_RESIST;

    bool canDodge = true;
    bool canParry = true;

    // Same spells cannot be parry/dodge
    if (spell->Attributes & SPELL_ATTR_IMPOSSIBLE_DODGE_PARRY_BLOCK)
        return SPELL_MISS_NONE;

    // Ranged attack cannot be parry/dodge only deflect
    if (attType == RANGED_ATTACK)
    {
        // only if in front
        if (pVictim->HasInArc(M_PI_F,this))
        {
            int32 deflect_chance = pVictim->GetTotalAuraModifier(SPELL_AURA_DEFLECT_SPELLS)*100;
            tmp+=deflect_chance;
            if (roll < tmp)
                return SPELL_MISS_DEFLECT;
        }
        return SPELL_MISS_NONE;
    }

    // Check for attack from behind
    if (!pVictim->HasInArc(M_PI_F,this))
    {
        // Can`t dodge from behind in PvP (but its possible in PvE)
        if (GetTypeId() == TYPEID_PLAYER && pVictim->GetTypeId() == TYPEID_PLAYER)
            canDodge = false;
        // Can`t parry
        canParry = false;
    }
    // Check creatures flags_extra for disable parry
    if(pVictim->GetTypeId()==TYPEID_UNIT)
    {
        uint32 flagEx = ((Creature*)pVictim)->GetCreatureInfo()->flags_extra;
        if( flagEx & CREATURE_FLAG_EXTRA_NO_PARRY )
            canParry = false;
    }
    // Ignore combat result aura
    AuraList const& ignore = GetAurasByType(SPELL_AURA_IGNORE_COMBAT_RESULT);
    for(AuraList::const_iterator i = ignore.begin(); i != ignore.end(); ++i)
    {
        if (!(*i)->isAffectedOnSpell(spell))
            continue;
        switch((*i)->GetModifier()->m_miscvalue)
        {
            case MELEE_HIT_DODGE: canDodge = false; break;
            case MELEE_HIT_BLOCK: break; // Block check in hit step
            case MELEE_HIT_PARRY: canParry = false; break;
            default:
                DEBUG_LOG("Spell %u SPELL_AURA_IGNORE_COMBAT_RESULT have unhandled state %d", (*i)->GetId(), (*i)->GetModifier()->m_miscvalue);
                break;
        }
    }

    if (canDodge)
    {
        // Roll dodge
        int32 dodgeChance = int32(pVictim->GetUnitDodgeChance()*100.0f) - skillDiff * 4;
        // Reduce enemy dodge chance by SPELL_AURA_MOD_COMBAT_RESULT_CHANCE
        dodgeChance+= GetTotalAuraModifierByMiscValue(SPELL_AURA_MOD_COMBAT_RESULT_CHANCE, VICTIMSTATE_DODGE)*100;
        // Reduce dodge chance by attacker expertise rating
        if (GetTypeId() == TYPEID_PLAYER)
            dodgeChance-=int32(((Player*)this)->GetExpertiseDodgeOrParryReduction(attType) * 100.0f);
        else
            dodgeChance -= GetTotalAuraModifier(SPELL_AURA_MOD_EXPERTISE)*25;
        if (dodgeChance < 0)
            dodgeChance = 0;

        tmp += dodgeChance;
        if (roll < tmp)
            return SPELL_MISS_DODGE;
    }

    if (canParry)
    {
        // Roll parry
        int32 parryChance = int32(pVictim->GetUnitParryChance()*100.0f)  - skillDiff * 4;
        // Reduce parry chance by attacker expertise rating
        if (GetTypeId() == TYPEID_PLAYER)
            parryChance-=int32(((Player*)this)->GetExpertiseDodgeOrParryReduction(attType) * 100.0f);
        else
            parryChance -= GetTotalAuraModifier(SPELL_AURA_MOD_EXPERTISE)*25;
        if (parryChance < 0)
            parryChance = 0;

        tmp += parryChance;
        if (roll < tmp)
            return SPELL_MISS_PARRY;
    }

    return SPELL_MISS_NONE;
}

// TODO need use unit spell resistances in calculations
SpellMissInfo Unit::MagicSpellHitResult(Unit *pVictim, SpellEntry const *spell)
{
    // Can`t miss on dead target (on skinning for example)
    if (!pVictim->isAlive())
        return SPELL_MISS_NONE;

    SpellSchoolMask schoolMask = GetSpellSchoolMask(spell);
    // PvP - PvE spell misschances per leveldif > 2
    int32 lchance = pVictim->GetTypeId() == TYPEID_PLAYER ? 7 : 11;
    int32 leveldif = int32(pVictim->GetLevelForTarget(this)) - int32(GetLevelForTarget(pVictim));

    // Base hit chance from attacker and victim levels
    int32 modHitChance;
    if(leveldif < 3)
        modHitChance = 96 - leveldif;
    else
        modHitChance = 94 - (leveldif - 2) * lchance;

    // Spellmod from SPELLMOD_RESIST_MISS_CHANCE
    if(Player *modOwner = GetSpellModOwner())
        modOwner->ApplySpellMod(spell->Id, SPELLMOD_RESIST_MISS_CHANCE, modHitChance);
    // Increase from attacker SPELL_AURA_MOD_INCREASES_SPELL_PCT_TO_HIT auras
    modHitChance+=GetTotalAuraModifierByMiscMask(SPELL_AURA_MOD_INCREASES_SPELL_PCT_TO_HIT, schoolMask);
    // Chance hit from victim SPELL_AURA_MOD_ATTACKER_SPELL_HIT_CHANCE auras
    modHitChance+= pVictim->GetTotalAuraModifierByMiscMask(SPELL_AURA_MOD_ATTACKER_SPELL_HIT_CHANCE, schoolMask);
    // Reduce spell hit chance for Area of effect spells from victim SPELL_AURA_MOD_AOE_AVOIDANCE aura
    if (IsAreaOfEffectSpell(spell))
        modHitChance-=pVictim->GetTotalAuraModifier(SPELL_AURA_MOD_AOE_AVOIDANCE);
    // Reduce spell hit chance for dispel mechanic spells from victim SPELL_AURA_MOD_DISPEL_RESIST
    if (IsDispelSpell(spell))
        modHitChance-=pVictim->GetTotalAuraModifier(SPELL_AURA_MOD_DISPEL_RESIST);
    // Chance resist mechanic (select max value from every mechanic spell effect)
    int32 resist_mech = 0;
    // Get effects mechanic and chance
    for(int eff = 0; eff < MAX_EFFECT_INDEX; ++eff)
    {
        int32 effect_mech = GetEffectMechanic(spell, SpellEffectIndex(eff));
        if (effect_mech)
        {
            int32 temp = pVictim->GetTotalAuraModifierByMiscValue(SPELL_AURA_MOD_MECHANIC_RESISTANCE, effect_mech);
            if (resist_mech < temp)
                resist_mech = temp;
        }
    }
    // Apply mod
    modHitChance-=resist_mech;

    // Chance resist debuff
    modHitChance-=pVictim->GetTotalAuraModifierByMiscValue(SPELL_AURA_MOD_DEBUFF_RESISTANCE, int32(spell->Dispel));

    int32 HitChance = modHitChance * 100;
    // Increase hit chance from attacker SPELL_AURA_MOD_SPELL_HIT_CHANCE and attacker ratings
    HitChance += int32(m_modSpellHitChance*100.0f);

    // Decrease hit chance from victim rating bonus
    if (pVictim->GetTypeId()==TYPEID_PLAYER)
        HitChance -= int32(((Player*)pVictim)->GetRatingBonusValue(CR_HIT_TAKEN_SPELL)*100.0f);

    if (HitChance <  100) HitChance =  100;
    if (HitChance > 10000) HitChance = 10000;

    int32 tmp = 10000 - HitChance;

    int32 rand = irand(0,10000);

    if (rand < tmp)
        return SPELL_MISS_MISS;

    // cast by caster in front of victim
    if (pVictim->HasInArc(M_PI_F,this))
    {
        int32 deflect_chance = pVictim->GetTotalAuraModifier(SPELL_AURA_DEFLECT_SPELLS)*100;
        tmp+=deflect_chance;
        if (rand < tmp)
            return SPELL_MISS_DEFLECT;
    }

    return SPELL_MISS_NONE;
}

// Calculate spell hit result can be:
// Every spell can: Evade/Immune/Reflect/Sucesful hit
// For melee based spells:
//   Miss
//   Dodge
//   Parry
// For spells
//   Resist
SpellMissInfo Unit::SpellHitResult(Unit *pVictim, SpellEntry const *spell, bool CanReflect)
{
    // Return evade for units in evade mode
    if (pVictim->GetTypeId()==TYPEID_UNIT && ((Creature*)pVictim)->IsInEvadeMode())
        return SPELL_MISS_EVADE;

    if (!(spell->Attributes & SPELL_ATTR_UNAFFECTED_BY_INVULNERABILITY))
    {
        // Check for immune
        if (pVictim->IsImmuneToSpell(spell))
            return SPELL_MISS_IMMUNE;

        // All positive spells can`t miss
        // TODO: client not show miss log for this spells - so need find info for this in dbc and use it!
        if (IsPositiveSpell(spell->Id) && IsFriendlyTo(pVictim))
            return SPELL_MISS_NONE;

        // Check for immune
        if (pVictim->IsImmunedToDamage(GetSpellSchoolMask(spell)))
            return SPELL_MISS_IMMUNE;
    }
    else if (IsPositiveSpell(spell->Id) && IsFriendlyTo(pVictim))
        return SPELL_MISS_NONE;

    // Try victim reflect spell
    if (CanReflect)
    {
        int32 reflectchance = pVictim->GetTotalAuraModifier(SPELL_AURA_REFLECT_SPELLS);
        Unit::AuraList const& mReflectSpellsSchool = pVictim->GetAurasByType(SPELL_AURA_REFLECT_SPELLS_SCHOOL);
        for(Unit::AuraList::const_iterator i = mReflectSpellsSchool.begin(); i != mReflectSpellsSchool.end(); ++i)
            if((*i)->GetModifier()->m_miscvalue & GetSpellSchoolMask(spell))
                reflectchance += (*i)->GetModifier()->m_amount;
        if (reflectchance > 0 && roll_chance_i(reflectchance))
        {
            // Start triggers for remove charges if need (trigger only for victim, and mark as active spell)
            ProcDamageAndSpell(pVictim, PROC_FLAG_NONE, PROC_FLAG_TAKEN_NEGATIVE_SPELL_HIT, PROC_EX_REFLECT, 1, BASE_ATTACK, spell);
            return SPELL_MISS_REFLECT;
        }
    }

    switch (spell->DmgClass)
    {
        case SPELL_DAMAGE_CLASS_NONE:
            return SPELL_MISS_NONE;
        case SPELL_DAMAGE_CLASS_MAGIC:
            return MagicSpellHitResult(pVictim, spell);
        case SPELL_DAMAGE_CLASS_MELEE:
        case SPELL_DAMAGE_CLASS_RANGED:
            return MeleeSpellHitResult(pVictim, spell);
    }
    return SPELL_MISS_NONE;
}

float Unit::MeleeMissChanceCalc(const Unit *pVictim, WeaponAttackType attType) const
{
    if(!pVictim)
        return 0.0f;

    // Base misschance 5%
    float missChance = 5.0f;

    // DualWield - white damage has additional 19% miss penalty
    if (haveOffhandWeapon() && attType != RANGED_ATTACK)
    {
        bool isNormal = false;
        for (uint32 i = CURRENT_FIRST_NON_MELEE_SPELL; i < CURRENT_MAX_SPELL; ++i)
        {
            if (m_currentSpells[i] && (GetSpellSchoolMask(m_currentSpells[i]->m_spellInfo) & SPELL_SCHOOL_MASK_NORMAL))
            {
                isNormal = true;
                break;
            }
        }
        if (!isNormal && !m_currentSpells[CURRENT_MELEE_SPELL])
            missChance += 19.0f;
    }

    int32 skillDiff = int32(GetWeaponSkillValue(attType, pVictim)) - int32(pVictim->GetDefenseSkillValue(this));

    // PvP - PvE melee chances
    // TODO: implement diminishing returns for defense from player's defense rating
    // pure skill diff is not sufficient since 3.x anymore, but exact formulas hard to research
    if ( pVictim->GetTypeId() == TYPEID_PLAYER )
        missChance -= skillDiff * 0.04f;
    else if ( skillDiff < -10 )
        missChance -= (skillDiff + 10) * 0.4f - 1.0f;
    else
        missChance -=  skillDiff * 0.1f;

    // Hit chance bonus from attacker based on ratings and auras
    if (attType == RANGED_ATTACK)
        missChance -= m_modRangedHitChance;
    else
        missChance -= m_modMeleeHitChance;

    // Hit chance for victim based on ratings
    if (pVictim->GetTypeId()==TYPEID_PLAYER)
    {
        if (attType == RANGED_ATTACK)
            missChance += ((Player*)pVictim)->GetRatingBonusValue(CR_HIT_TAKEN_RANGED);
        else
            missChance += ((Player*)pVictim)->GetRatingBonusValue(CR_HIT_TAKEN_MELEE);
    }

    // Modify miss chance by victim auras
    if(attType == RANGED_ATTACK)
        missChance -= pVictim->GetTotalAuraModifier(SPELL_AURA_MOD_ATTACKER_RANGED_HIT_CHANCE);
    else
        missChance -= pVictim->GetTotalAuraModifier(SPELL_AURA_MOD_ATTACKER_MELEE_HIT_CHANCE);

    // Limit miss chance from 0 to 60%
    if (missChance < 0.0f)
        return 0.0f;
    if (missChance > 60.0f)
        return 60.0f;

    return missChance;
}

uint32 Unit::GetDefenseSkillValue(Unit const* target) const
{
    if(GetTypeId() == TYPEID_PLAYER)
    {
        // in PvP use full skill instead current skill value
        uint32 value = (target && target->GetTypeId() == TYPEID_PLAYER)
            ? ((Player*)this)->GetMaxSkillValue(SKILL_DEFENSE)
            : ((Player*)this)->GetSkillValue(SKILL_DEFENSE);
        value += uint32(((Player*)this)->GetRatingBonusValue(CR_DEFENSE_SKILL));
        return value;
    }
    else
        return GetUnitMeleeSkill(target);
}

float Unit::GetUnitDodgeChance() const
{
    if(hasUnitState(UNIT_STAT_STUNNED))
        return 0.0f;
    if( GetTypeId() == TYPEID_PLAYER )
        return GetFloatValue(PLAYER_DODGE_PERCENTAGE);
    else
    {
        if(((Creature const*)this)->IsTotem())
            return 0.0f;
        else
        {
            float dodge = 5.0f;
            dodge += GetTotalAuraModifier(SPELL_AURA_MOD_DODGE_PERCENT);
            return dodge > 0.0f ? dodge : 0.0f;
        }
    }
}

float Unit::GetUnitParryChance() const
{
    if ( IsNonMeleeSpellCasted(false) || hasUnitState(UNIT_STAT_STUNNED))
        return 0.0f;

    float chance = 0.0f;

    if(GetTypeId() == TYPEID_PLAYER)
    {
        Player const* player = (Player const*)this;
        if(player->CanParry() )
        {
            Item *tmpitem = player->GetWeaponForAttack(BASE_ATTACK,true,true);
            if(!tmpitem)
                tmpitem = player->GetWeaponForAttack(OFF_ATTACK,true,true);

            if(tmpitem)
                chance = GetFloatValue(PLAYER_PARRY_PERCENTAGE);
        }
    }
    else if(GetTypeId() == TYPEID_UNIT)
    {
        if(GetCreatureType() == CREATURE_TYPE_HUMANOID)
        {
            chance = 5.0f;
            chance += GetTotalAuraModifier(SPELL_AURA_MOD_PARRY_PERCENT);
        }
    }

    return chance > 0.0f ? chance : 0.0f;
}

float Unit::GetUnitBlockChance() const
{
    if ( IsNonMeleeSpellCasted(false) || hasUnitState(UNIT_STAT_STUNNED))
        return 0.0f;

    if(GetTypeId() == TYPEID_PLAYER)
    {
        Player const* player = (Player const*)this;
        if(player->CanBlock() && player->CanUseEquippedWeapon(OFF_ATTACK))
        {
            Item *tmpitem = player->GetItemByPos(INVENTORY_SLOT_BAG_0, EQUIPMENT_SLOT_OFFHAND);
            if(tmpitem && !tmpitem->IsBroken() && tmpitem->GetProto()->Block)
                return GetFloatValue(PLAYER_BLOCK_PERCENTAGE);
        }
        // is player but has no block ability or no not broken shield equipped
        return 0.0f;
    }
    else
    {
        if(((Creature const*)this)->IsTotem())
            return 0.0f;
        else
        {
            float block = 5.0f;
            block += GetTotalAuraModifier(SPELL_AURA_MOD_BLOCK_PERCENT);
            return block > 0.0f ? block : 0.0f;
        }
    }
}

float Unit::GetUnitCriticalChance(WeaponAttackType attackType, const Unit *pVictim) const
{
    float crit;

    if(GetTypeId() == TYPEID_PLAYER)
    {
        switch(attackType)
        {
            case BASE_ATTACK:
                crit = GetFloatValue( PLAYER_CRIT_PERCENTAGE );
                break;
            case OFF_ATTACK:
                crit = GetFloatValue( PLAYER_OFFHAND_CRIT_PERCENTAGE );
                break;
            case RANGED_ATTACK:
                crit = GetFloatValue( PLAYER_RANGED_CRIT_PERCENTAGE );
                break;
                // Just for good manner
            default:
                crit = 0.0f;
                break;
        }
    }
    else
    {
        crit = 5.0f;
        crit += GetTotalAuraModifier(SPELL_AURA_MOD_CRIT_PERCENT);
    }

    // flat aura mods
    if(attackType == RANGED_ATTACK)
        crit += pVictim->GetTotalAuraModifier(SPELL_AURA_MOD_ATTACKER_RANGED_CRIT_CHANCE);
    else
        crit += pVictim->GetTotalAuraModifier(SPELL_AURA_MOD_ATTACKER_MELEE_CRIT_CHANCE);

    crit += pVictim->GetTotalAuraModifier(SPELL_AURA_MOD_ATTACKER_SPELL_AND_WEAPON_CRIT_CHANCE);

    // reduce crit chance from Rating for players
    if (attackType != RANGED_ATTACK)
        crit -= pVictim->GetMeleeCritChanceReduction();
    else
        crit -= pVictim->GetRangedCritChanceReduction();

    // Apply crit chance from defence skill
    crit += (int32(GetMaxSkillValueForLevel(pVictim)) - int32(pVictim->GetDefenseSkillValue(this))) * 0.04f;

    if (crit < 0.0f)
        crit = 0.0f;
    return crit;
}

uint32 Unit::GetWeaponSkillValue (WeaponAttackType attType, Unit const* target) const
{
    uint32 value = 0;
    if(GetTypeId() == TYPEID_PLAYER)
    {
        Item* item = ((Player*)this)->GetWeaponForAttack(attType,true,true);

        // feral or unarmed skill only for base attack
        if(attType != BASE_ATTACK && !item )
            return 0;

        if(IsInFeralForm())
            return GetMaxSkillValueForLevel();              // always maximized SKILL_FERAL_COMBAT in fact

        // weapon skill or (unarmed for base attack)
        uint32  skill = item ? item->GetSkill() : SKILL_UNARMED;

        // in PvP use full skill instead current skill value
        value = (target && target->GetTypeId() == TYPEID_PLAYER)
            ? ((Player*)this)->GetMaxSkillValue(skill)
            : ((Player*)this)->GetSkillValue(skill);
        // Modify value from ratings
        value += uint32(((Player*)this)->GetRatingBonusValue(CR_WEAPON_SKILL));
        switch (attType)
        {
            case BASE_ATTACK:   value+=uint32(((Player*)this)->GetRatingBonusValue(CR_WEAPON_SKILL_MAINHAND));break;
            case OFF_ATTACK:    value+=uint32(((Player*)this)->GetRatingBonusValue(CR_WEAPON_SKILL_OFFHAND));break;
            case RANGED_ATTACK: value+=uint32(((Player*)this)->GetRatingBonusValue(CR_WEAPON_SKILL_RANGED));break;
        }
    }
    else
        value = GetUnitMeleeSkill(target);
   return value;
}

void Unit::_UpdateSpells( uint32 time )
{
    if(m_currentSpells[CURRENT_AUTOREPEAT_SPELL])
        _UpdateAutoRepeatSpell();

    // remove finished spells from current pointers
    for (uint32 i = 0; i < CURRENT_MAX_SPELL; ++i)
    {
        if (m_currentSpells[i] && m_currentSpells[i]->getState() == SPELL_STATE_FINISHED)
        {
            m_currentSpells[i]->SetReferencedFromCurrent(false);
            m_currentSpells[i] = NULL;                      // remove pointer
        }
    }

    // update auras
    // m_AurasUpdateIterator can be updated in inderect called code at aura remove to skip next planned to update but removed auras
    for (m_spellAuraHoldersUpdateIterator = m_spellAuraHolders.begin(); m_spellAuraHoldersUpdateIterator != m_spellAuraHolders.end();)
    {
        SpellAuraHolder* i_holder = m_spellAuraHoldersUpdateIterator->second;
        ++m_spellAuraHoldersUpdateIterator;                            // need shift to next for allow update if need into aura update
        if (i_holder && !i_holder->IsDeleted() && !i_holder->IsEmptyHolder() && !i_holder->IsInUse())
            i_holder->UpdateHolder(time);
    }

    // remove expired auras
    for (SpellAuraHolderMap::iterator iter = m_spellAuraHolders.begin(); iter != m_spellAuraHolders.end();)
    {
        SpellAuraHolder *holder = iter->second;
        if (holder)
        {
            if (!(holder->IsPermanent() || holder->IsPassive()) )
            {
                bool removedAura = false;
                for (int32 i = 0; i < MAX_EFFECT_INDEX; ++i)
                {
                    if (Aura *aura = holder->GetAuraByEffectIndex(SpellEffectIndex(i)))
                    {
                        if (!aura->GetAuraDuration())
                        {
                            RemoveSingleAuraFromSpellAuraHolder(holder, aura->GetEffIndex(), AURA_REMOVE_BY_EXPIRE);
                            removedAura = true;
                            break;
                        }
                    }
                }

                if (!removedAura)
                    ++iter;
                else
                    iter = m_spellAuraHolders.begin();
            }
            else
                ++iter;
        }
        else
            ++iter;
    }

    if(!m_gameObj.empty())
    {
        GameObjectList::iterator ite1, dnext1;
        for (ite1 = m_gameObj.begin(); ite1 != m_gameObj.end(); ite1 = dnext1)
        {
            dnext1 = ite1;
            //(*i)->Update( difftime );
            if( !(*ite1)->isSpawned() )
            {
                (*ite1)->SetOwnerGuid(ObjectGuid());
                (*ite1)->SetRespawnTime(0);
                (*ite1)->Delete();
                dnext1 = m_gameObj.erase(ite1);
            }
            else
                ++dnext1;
        }
    }
}

void Unit::_UpdateAutoRepeatSpell()
{
    bool isAutoShot = m_currentSpells[CURRENT_AUTOREPEAT_SPELL]->m_spellInfo->Id == SPELL_ID_AUTOSHOT;

    //check movement
    if (GetTypeId() == TYPEID_PLAYER && ((Player*)this)->isMoving())
    {
        // cancel wand shoot
        if(!isAutoShot)
            InterruptSpell(CURRENT_AUTOREPEAT_SPELL);
        // auto shot just waits
        return;
    }

    // check spell casts
    if (IsNonMeleeSpellCasted(false, false, true))
    {
        // cancel wand shoot
        if(!isAutoShot)
        {
            InterruptSpell(CURRENT_AUTOREPEAT_SPELL);
            return;
        }
        // auto shot is delayed by everythihng, except ranged(!) CURRENT_GENERIC_SPELL's -> recheck that
        else if (!(m_currentSpells[CURRENT_GENERIC_SPELL] && m_currentSpells[CURRENT_GENERIC_SPELL]->IsRangedSpell()))
            return;
    }

    //castroutine
    if (isAttackReady(RANGED_ATTACK))
    {
        // Check if able to cast
        if(m_currentSpells[CURRENT_AUTOREPEAT_SPELL]->CheckCast(true) != SPELL_CAST_OK)
        {
            InterruptSpell(CURRENT_AUTOREPEAT_SPELL);
            return;
        }

        // we want to shoot
        Spell* spell = new Spell(this, m_currentSpells[CURRENT_AUTOREPEAT_SPELL]->m_spellInfo, true);
        spell->prepare(&(m_currentSpells[CURRENT_AUTOREPEAT_SPELL]->m_targets));

        // all went good, reset attack
        resetAttackTimer(RANGED_ATTACK);
    }
}

void Unit::SetCurrentCastedSpell( Spell * pSpell )
{
    MANGOS_ASSERT(pSpell);                                  // NULL may be never passed here, use InterruptSpell or InterruptNonMeleeSpells

    CurrentSpellTypes CSpellType = pSpell->GetCurrentContainer();

    if (pSpell == m_currentSpells[CSpellType]) return;      // avoid breaking self

    // break same type spell if it is not delayed
    InterruptSpell(CSpellType,false);

    // special breakage effects:
    switch (CSpellType)
    {
        case CURRENT_GENERIC_SPELL:
        {
            // generic spells always break channeled not delayed spells
            InterruptSpell(CURRENT_CHANNELED_SPELL,false);

            // autorepeat breaking
            if ( m_currentSpells[CURRENT_AUTOREPEAT_SPELL] )
            {
                // break autorepeat if not Auto Shot
                if (m_currentSpells[CURRENT_AUTOREPEAT_SPELL]->m_spellInfo->Id != SPELL_ID_AUTOSHOT)
                    InterruptSpell(CURRENT_AUTOREPEAT_SPELL);
            }
        } break;

        case CURRENT_CHANNELED_SPELL:
        {
            // channel spells always break generic non-delayed and any channeled spells
            InterruptSpell(CURRENT_GENERIC_SPELL,false);
            InterruptSpell(CURRENT_CHANNELED_SPELL);

            // it also does break autorepeat if not Auto Shot
            if ( m_currentSpells[CURRENT_AUTOREPEAT_SPELL] &&
                m_currentSpells[CURRENT_AUTOREPEAT_SPELL]->m_spellInfo->Id != SPELL_ID_AUTOSHOT )
                InterruptSpell(CURRENT_AUTOREPEAT_SPELL);
        } break;

        case CURRENT_AUTOREPEAT_SPELL:
        {
            // only Auto Shoot does not break anything
            if (pSpell->m_spellInfo->Id != SPELL_ID_AUTOSHOT)
            {
                // generic autorepeats break generic non-delayed and channeled non-delayed spells
                InterruptSpell(CURRENT_GENERIC_SPELL,false);
                InterruptSpell(CURRENT_CHANNELED_SPELL,false);
                // special action: first cast delay
                if ( getAttackTimer(RANGED_ATTACK) < 500 )
                    setAttackTimer(RANGED_ATTACK,500);
            }
        } break;

        default:
        {
            // other spell types don't break anything now
        } break;
    }

    // current spell (if it is still here) may be safely deleted now
    if (m_currentSpells[CSpellType])
        m_currentSpells[CSpellType]->SetReferencedFromCurrent(false);

    // set new current spell
    m_currentSpells[CSpellType] = pSpell;
    pSpell->SetReferencedFromCurrent(true);

    pSpell->m_selfContainer = &(m_currentSpells[pSpell->GetCurrentContainer()]);
}

void Unit::InterruptSpell(CurrentSpellTypes spellType, bool withDelayed, bool sendAutoRepeatCancelToClient)
{
    MANGOS_ASSERT(spellType < CURRENT_MAX_SPELL);

    if (m_currentSpells[spellType] && (withDelayed || m_currentSpells[spellType]->getState() != SPELL_STATE_DELAYED) )
    {
        // send autorepeat cancel message for autorepeat spells
        if (spellType == CURRENT_AUTOREPEAT_SPELL && sendAutoRepeatCancelToClient)
        {
            if(GetTypeId() == TYPEID_PLAYER)
                ((Player*)this)->SendAutoRepeatCancel(this);
        }

        if (m_currentSpells[spellType]->getState() != SPELL_STATE_FINISHED)
            m_currentSpells[spellType]->cancel();

        // cancel can interrupt spell already (caster cancel ->target aura remove -> caster iterrupt)
        if (m_currentSpells[spellType])
        {
            m_currentSpells[spellType]->SetReferencedFromCurrent(false);
            m_currentSpells[spellType] = NULL;
        }
    }
}

void Unit::FinishSpell(CurrentSpellTypes spellType, bool ok /*= true*/)
{
    Spell* spell = m_currentSpells[spellType];
    if (!spell)
        return;

    if (spellType == CURRENT_CHANNELED_SPELL)
        spell->SendChannelUpdate(0);

    spell->finish(ok);
}


bool Unit::IsNonMeleeSpellCasted(bool withDelayed, bool skipChanneled, bool skipAutorepeat) const
{
    // We don't do loop here to explicitly show that melee spell is excluded.
    // Maybe later some special spells will be excluded too.

    // generic spells are casted when they are not finished and not delayed
    if ( m_currentSpells[CURRENT_GENERIC_SPELL] &&
        (m_currentSpells[CURRENT_GENERIC_SPELL]->getState() != SPELL_STATE_FINISHED) &&
        (withDelayed || m_currentSpells[CURRENT_GENERIC_SPELL]->getState() != SPELL_STATE_DELAYED) )
        {
            if (!(m_currentSpells[CURRENT_GENERIC_SPELL]->m_spellInfo->AttributesEx2 & SPELL_ATTR_EX2_NOT_RESET_AUTOSHOT))
                return(true);
        }

    // channeled spells may be delayed, but they are still considered casted
    else if ( !skipChanneled && m_currentSpells[CURRENT_CHANNELED_SPELL] &&
        (m_currentSpells[CURRENT_CHANNELED_SPELL]->getState() != SPELL_STATE_FINISHED) )
        return(true);

    // autorepeat spells may be finished or delayed, but they are still considered casted
    else if ( !skipAutorepeat && m_currentSpells[CURRENT_AUTOREPEAT_SPELL] )
        return(true);

    return(false);
}

void Unit::InterruptNonMeleeSpells(bool withDelayed, uint32 spell_id)
{
    // generic spells are interrupted if they are not finished or delayed
    if (m_currentSpells[CURRENT_GENERIC_SPELL] && (!spell_id || m_currentSpells[CURRENT_GENERIC_SPELL]->m_spellInfo->Id==spell_id))
        InterruptSpell(CURRENT_GENERIC_SPELL,withDelayed);

    // autorepeat spells are interrupted if they are not finished or delayed
    if (m_currentSpells[CURRENT_AUTOREPEAT_SPELL] && (!spell_id || m_currentSpells[CURRENT_AUTOREPEAT_SPELL]->m_spellInfo->Id==spell_id))
        InterruptSpell(CURRENT_AUTOREPEAT_SPELL,withDelayed);

    // channeled spells are interrupted if they are not finished, even if they are delayed
    if (m_currentSpells[CURRENT_CHANNELED_SPELL] && (!spell_id || m_currentSpells[CURRENT_CHANNELED_SPELL]->m_spellInfo->Id==spell_id))
        InterruptSpell(CURRENT_CHANNELED_SPELL,true);
}

Spell* Unit::FindCurrentSpellBySpellId(uint32 spell_id) const
{
    for (uint32 i = 0; i < CURRENT_MAX_SPELL; ++i)
        if(m_currentSpells[i] && m_currentSpells[i]->m_spellInfo->Id==spell_id)
            return m_currentSpells[i];
    return NULL;
}

void Unit::SetInFront(Unit const* target)
{
    SetOrientation(GetAngle(target));
}

void Unit::SetFacingTo(float ori, bool bToSelf /*= false*/)
{
    // update orientation at server
    SetOrientation(ori);

    // and client
    SendHeartBeat(bToSelf);
}

// Consider move this to Creature:: since only creature appear to be able to use this
void Unit::SetFacingToObject(WorldObject* pObject)
{
    if (GetTypeId() != TYPEID_UNIT)
        return;

    // never face when already moving
    if (!IsStopped())
        return;

    // TODO: figure out under what conditions creature will move towards object instead of facing it where it currently is.

    SetOrientation(GetAngle(pObject));
    SendMonsterMove(GetPositionX(), GetPositionY(), GetPositionZ(), SPLINETYPE_FACINGTARGET, ((Creature*)this)->GetSplineFlags(), 0, NULL, pObject->GetGUID());
}

bool Unit::isInAccessablePlaceFor(Creature const* c) const
{
    if(IsInWater())
        return c->CanSwim();
    else
        return c->CanWalk() || c->CanFly();
}

bool Unit::IsInWater() const
{
    return GetTerrain()->IsInWater(GetPositionX(),GetPositionY(), GetPositionZ());
}

bool Unit::IsUnderWater() const
{
    return GetTerrain()->IsUnderWater(GetPositionX(),GetPositionY(),GetPositionZ());
}

void Unit::DeMorph()
{
    SetDisplayId(GetNativeDisplayId());
}

int32 Unit::GetTotalAuraModifier(AuraType auratype) const
{
    int32 modifier = 0;

    AuraList const& mTotalAuraList = GetAurasByType(auratype);
    for(AuraList::const_iterator i = mTotalAuraList.begin();i != mTotalAuraList.end(); ++i)
        modifier += (*i)->GetModifier()->m_amount;

    return modifier;
}

float Unit::GetTotalAuraMultiplier(AuraType auratype) const
{
    float multiplier = 1.0f;

    AuraList const& mTotalAuraList = GetAurasByType(auratype);
    for(AuraList::const_iterator i = mTotalAuraList.begin();i != mTotalAuraList.end(); ++i)
        multiplier *= (100.0f + (*i)->GetModifier()->m_amount)/100.0f;

    return multiplier;
}

int32 Unit::GetMaxPositiveAuraModifier(AuraType auratype) const
{
    int32 modifier = 0;

    AuraList const& mTotalAuraList = GetAurasByType(auratype);
    for(AuraList::const_iterator i = mTotalAuraList.begin();i != mTotalAuraList.end(); ++i)
        if ((*i)->GetModifier()->m_amount > modifier)
            modifier = (*i)->GetModifier()->m_amount;

    return modifier;
}

int32 Unit::GetMaxNegativeAuraModifier(AuraType auratype) const
{
    int32 modifier = 0;

    AuraList const& mTotalAuraList = GetAurasByType(auratype);
    for(AuraList::const_iterator i = mTotalAuraList.begin();i != mTotalAuraList.end(); ++i)
        if ((*i)->GetModifier()->m_amount < modifier)
            modifier = (*i)->GetModifier()->m_amount;

    return modifier;
}

int32 Unit::GetTotalAuraModifierByMiscMask(AuraType auratype, uint32 misc_mask) const
{
    if(!misc_mask)
        return 0;

    int32 modifier = 0;

    AuraList const& mTotalAuraList = GetAurasByType(auratype);
    for(AuraList::const_iterator i = mTotalAuraList.begin();i != mTotalAuraList.end(); ++i)
    {
        Modifier* mod = (*i)->GetModifier();
        if (mod->m_miscvalue & misc_mask)
            modifier += mod->m_amount;
    }
    return modifier;
}

float Unit::GetTotalAuraMultiplierByMiscMask(AuraType auratype, uint32 misc_mask) const
{
    if(!misc_mask)
        return 1.0f;

    float multiplier = 1.0f;

    AuraList const& mTotalAuraList = GetAurasByType(auratype);
    for(AuraList::const_iterator i = mTotalAuraList.begin();i != mTotalAuraList.end(); ++i)
    {
        Modifier* mod = (*i)->GetModifier();
        if (mod->m_miscvalue & misc_mask)
            multiplier *= (100.0f + mod->m_amount)/100.0f;
    }
    return multiplier;
}

int32 Unit::GetMaxPositiveAuraModifierByMiscMask(AuraType auratype, uint32 misc_mask) const
{
    if(!misc_mask)
        return 0;

    int32 modifier = 0;

    AuraList const& mTotalAuraList = GetAurasByType(auratype);
    for(AuraList::const_iterator i = mTotalAuraList.begin();i != mTotalAuraList.end(); ++i)
    {
        Modifier* mod = (*i)->GetModifier();
        if (mod->m_miscvalue & misc_mask && mod->m_amount > modifier)
            modifier = mod->m_amount;
    }

    return modifier;
}

int32 Unit::GetMaxNegativeAuraModifierByMiscMask(AuraType auratype, uint32 misc_mask) const
{
    if(!misc_mask)
        return 0;

    int32 modifier = 0;

    AuraList const& mTotalAuraList = GetAurasByType(auratype);
    for(AuraList::const_iterator i = mTotalAuraList.begin();i != mTotalAuraList.end(); ++i)
    {
        Modifier* mod = (*i)->GetModifier();
        if (mod->m_miscvalue & misc_mask && mod->m_amount < modifier)
            modifier = mod->m_amount;
    }

    return modifier;
}

int32 Unit::GetTotalAuraModifierByMiscValue(AuraType auratype, int32 misc_value) const
{
    int32 modifier = 0;

    AuraList const& mTotalAuraList = GetAurasByType(auratype);
    for(AuraList::const_iterator i = mTotalAuraList.begin();i != mTotalAuraList.end(); ++i)
    {
        Modifier* mod = (*i)->GetModifier();
        if (mod->m_miscvalue == misc_value)
            modifier += mod->m_amount;
    }
    return modifier;
}

float Unit::GetTotalAuraMultiplierByMiscValue(AuraType auratype, int32 misc_value) const
{
    float multiplier = 1.0f;

    AuraList const& mTotalAuraList = GetAurasByType(auratype);
    for(AuraList::const_iterator i = mTotalAuraList.begin();i != mTotalAuraList.end(); ++i)
    {
        Modifier* mod = (*i)->GetModifier();
        if (mod->m_miscvalue == misc_value)
            multiplier *= (100.0f + mod->m_amount)/100.0f;
    }
    return multiplier;
}

int32 Unit::GetMaxPositiveAuraModifierByMiscValue(AuraType auratype, int32 misc_value) const
{
    int32 modifier = 0;

    AuraList const& mTotalAuraList = GetAurasByType(auratype);
    for(AuraList::const_iterator i = mTotalAuraList.begin();i != mTotalAuraList.end(); ++i)
    {
        Modifier* mod = (*i)->GetModifier();
        if (mod->m_miscvalue == misc_value && mod->m_amount > modifier)
            modifier = mod->m_amount;
    }

    return modifier;
}

int32 Unit::GetMaxNegativeAuraModifierByMiscValue(AuraType auratype, int32 misc_value) const
{
    int32 modifier = 0;

    AuraList const& mTotalAuraList = GetAurasByType(auratype);
    for(AuraList::const_iterator i = mTotalAuraList.begin();i != mTotalAuraList.end(); ++i)
    {
        Modifier* mod = (*i)->GetModifier();
        if (mod->m_miscvalue == misc_value && mod->m_amount < modifier)
            modifier = mod->m_amount;
    }

    return modifier;
}

float Unit::GetTotalAuraMultiplierByMiscValueForMask(AuraType auratype, uint32 mask) const
{
    if(!mask)
        return 1.0f;

    float multiplier = 1.0f;

    AuraList const& mTotalAuraList = GetAurasByType(auratype);
    for(AuraList::const_iterator i = mTotalAuraList.begin();i != mTotalAuraList.end(); ++i)
    {
        Modifier* mod = (*i)->GetModifier();
        if (mask & (1 << (mod->m_miscvalue -1)))
            multiplier *= (100.0f + mod->m_amount)/100.0f;
    }
    return multiplier;
}

bool Unit::AddSpellAuraHolder(SpellAuraHolder *holder)
{
    SpellEntry const* aurSpellInfo = holder->GetSpellProto();

    // ghost spell check, allow apply any auras at player loading in ghost mode (will be cleanup after load)
    if( !isAlive() && !IsDeathPersistentSpell(aurSpellInfo) &&
        !IsDeathOnlySpell(aurSpellInfo) &&
        (GetTypeId()!=TYPEID_PLAYER || !((Player*)this)->GetSession()->PlayerLoading()) )
    {
        delete holder;
        return false;
    }

    if(holder->GetTarget() != this)
    {
        sLog.outError("Holder (spell %u) add to spell aura holder list of %s (lowguid: %u) but spell aura holder target is %s (lowguid: %u)",
            holder->GetId(),(GetTypeId()==TYPEID_PLAYER?"player":"creature"),GetGUIDLow(),
            (holder->GetTarget()->GetTypeId()==TYPEID_PLAYER?"player":"creature"),holder->GetTarget()->GetGUIDLow());
        delete holder;
        return false;
    }

    // passive and persistent auras can stack with themselves any number of times
    if ((!holder->IsPassive() && !holder->IsPersistent()) || holder->IsAreaAura())
    {
        SpellAuraHolderBounds spair = GetSpellAuraHolderBounds(aurSpellInfo->Id);

        // take out same spell
        for (SpellAuraHolderMap::iterator iter = spair.first; iter != spair.second; ++iter)
        {
            SpellAuraHolder *foundHolder = iter->second;
            if(foundHolder->GetCasterGUID() == holder->GetCasterGUID())
            {
                // Aura can stack on self -> Stack it;
                if(aurSpellInfo->StackAmount)
                {
                    // can be created with >1 stack by some spell mods
                    foundHolder->ModStackAmount(holder->GetStackAmount());
                    delete holder;
                    return false;
                }

                // Check for coexisting Weapon-proced Auras
                if (holder->IsWeaponBuffCoexistableWith(foundHolder))
                    continue;

                // Carry over removed Aura's remaining damage if Aura still has ticks remaining
                if (foundHolder->GetSpellProto()->AttributesEx4 & SPELL_ATTR_EX4_STACK_DOT_MODIFIER)
                {
                    for (int32 i = 0; i < MAX_EFFECT_INDEX; ++i)
                    {
                        if (Aura *aur = holder->GetAuraByEffectIndex(SpellEffectIndex(i)))
                        {
                            // m_auraname can be modified to SPELL_AURA_NONE for area auras, use original
                            AuraType aurNameReal = AuraType(aurSpellInfo->EffectApplyAuraName[i]);

                            if (aurNameReal == SPELL_AURA_PERIODIC_DAMAGE && aur->GetAuraDuration() > 0)
                            {
                                if (Aura *existing = foundHolder->GetAuraByEffectIndex(SpellEffectIndex(i)))
                                {
                                    int32 remainingTicks = existing->GetAuraMaxTicks() - existing->GetAuraTicks();
                                    int32 remainingDamage = existing->GetModifier()->m_amount * remainingTicks;

                                    aur->GetModifier()->m_amount += int32(remainingDamage / aur->GetAuraMaxTicks());
                                }
                                else
                                    DEBUG_LOG("Holder (spell %u) on target (lowguid: %u) doesn't have aura on effect index %u. skipping.", aurSpellInfo->Id, holder->GetTarget()->GetGUIDLow(), i);
                            }
                        }
                    }
                }

                // can be only single
                RemoveSpellAuraHolder(foundHolder, AURA_REMOVE_BY_STACK);
                break;
            }

            bool stop = false;

            for (int32 i = 0; i < MAX_EFFECT_INDEX && !stop; ++i)
            {
                // no need to check non stacking auras that weren't/won't be applied on this target
                if (!foundHolder->m_auras[i] || !holder->m_auras[i])
                    continue;

                // m_auraname can be modified to SPELL_AURA_NONE for area auras, use original
                AuraType aurNameReal = AuraType(aurSpellInfo->EffectApplyAuraName[i]);

                switch(aurNameReal)
                {
                    // DoT/HoT/etc
                    case SPELL_AURA_DUMMY:                  // allow stack
                    case SPELL_AURA_PERIODIC_DAMAGE:
                    case SPELL_AURA_PERIODIC_DAMAGE_PERCENT:
                    case SPELL_AURA_PERIODIC_LEECH:
                    case SPELL_AURA_PERIODIC_HEAL:
                    case SPELL_AURA_OBS_MOD_HEALTH:
                    case SPELL_AURA_PERIODIC_MANA_LEECH:
                    case SPELL_AURA_OBS_MOD_MANA:
                    case SPELL_AURA_POWER_BURN_MANA:
                        break;
                    case SPELL_AURA_PERIODIC_ENERGIZE:      // all or self or clear non-stackable
                    default:                                // not allow
                        // can be only single (this check done at _each_ aura add
                        RemoveSpellAuraHolder(foundHolder,AURA_REMOVE_BY_STACK);
                        stop = true;
                        break;
                }
            }

            if(stop)
                break;

        }
    }

    // passive auras not stackable with other ranks
    if (!IsPassiveSpellStackableWithRanks(aurSpellInfo))
    {
        if (!RemoveNoStackAurasDueToAuraHolder(holder))
        {
            delete holder;
            return false;                                   // couldn't remove conflicting aura with higher rank
        }
    }

    // update single target auras list (before aura add to aura list, to prevent unexpected remove recently added aura)
    if (holder->IsSingleTarget())
    {
        if (Unit* caster = holder->GetCaster())             // caster not in world
        {
            SingleCastSpellTargetMap& scTargets = caster->GetSingleCastSpellTargets();
            for(SingleCastSpellTargetMap::iterator itr = scTargets.begin(); itr != scTargets.end();)
            {
                SpellEntry const* itr_spellEntry = itr->first;
                ObjectGuid itr_targetGuid = itr->second;

                if (itr_targetGuid != GetObjectGuid() &&
                    IsSingleTargetSpells(itr_spellEntry, aurSpellInfo))
                {
                    scTargets.erase(itr);                   // remove for caster in any case

                    // remove from target if target found
                    if (Unit* itr_target = GetMap()->GetUnit(itr_targetGuid))
                        itr_target->RemoveAurasDueToSpell(itr_spellEntry->Id);

                    itr = scTargets.begin();                // list can be chnaged at remove aura
                    continue;
                }

                ++itr;
            }

            // register spell holder single target
            scTargets[aurSpellInfo] = GetObjectGuid();
        }
    }

    // add aura, register in lists and arrays
    holder->_AddSpellAuraHolder();
    m_spellAuraHolders.insert(SpellAuraHolderMap::value_type(holder->GetId(), holder));

    for (int32 i = 0; i < MAX_EFFECT_INDEX; ++i)
        if (Aura *aur = holder->GetAuraByEffectIndex(SpellEffectIndex(i)))
            AddAuraToModList(aur);

    holder->ApplyAuraModifiers(true, true);
    DEBUG_LOG("Holder of spell %u now is in use", holder->GetId());

    // if aura deleted before boosts apply ignore
    // this can be possible it it removed indirectly by triggered spell effect at ApplyModifier
    if (holder->IsDeleted())
        return false;

    holder->HandleSpellSpecificBoosts(true);

    return true;
}

void Unit::AddAuraToModList(Aura *aura)
{
    if (aura->GetModifier()->m_auraname < TOTAL_AURAS)
        m_modAuras[aura->GetModifier()->m_auraname].push_back(aura);
}

void Unit::RemoveRankAurasDueToSpell(uint32 spellId)
{
    SpellEntry const *spellInfo = sSpellStore.LookupEntry(spellId);
    if(!spellInfo)
        return;
    SpellAuraHolderMap::const_iterator i,next;
    for (i = m_spellAuraHolders.begin(); i != m_spellAuraHolders.end(); i = next)
    {
        next = i;
        ++next;
        uint32 i_spellId = (*i).second->GetId();
        if((*i).second && i_spellId && i_spellId != spellId)
        {
            if(sSpellMgr.IsRankSpellDueToSpell(spellInfo,i_spellId))
            {
                RemoveAurasDueToSpell(i_spellId);

                if( m_spellAuraHolders.empty() )
                    break;
                else
                    next =  m_spellAuraHolders.begin();
            }
        }
    }
}

bool Unit::RemoveNoStackAurasDueToAuraHolder(SpellAuraHolder *holder)
{
    if (!holder)
        return false;

    SpellEntry const* spellProto = holder->GetSpellProto();
    if (!spellProto)
        return false;

    uint32 spellId = holder->GetId();

    // passive spell special case (only non stackable with ranks)
    if(IsPassiveSpell(spellProto))
    {
        if(IsPassiveSpellStackableWithRanks(spellProto))
            return true;
    }

    SpellSpecific spellId_spec = GetSpellSpecific(spellId);

    SpellAuraHolderMap::iterator i,next;
    for (i = m_spellAuraHolders.begin(); i != m_spellAuraHolders.end(); i = next)
    {
        next = i;
        ++next;
        if (!(*i).second) continue;

        SpellEntry const* i_spellProto = (*i).second->GetSpellProto();

        if (!i_spellProto)
            continue;

        uint32 i_spellId = i_spellProto->Id;

        // early checks that spellId is passive non stackable spell
        if (IsPassiveSpell(i_spellProto))
        {
            // passive non-stackable spells not stackable only for same caster
            if (holder->GetCasterGuid() != i->second->GetCasterGuid())
                continue;

            // passive non-stackable spells not stackable only with another rank of same spell
            if (!sSpellMgr.IsRankSpellDueToSpell(spellProto, i_spellId))
                continue;
        }

        if(i_spellId == spellId) continue;

        bool is_triggered_by_spell = false;
        // prevent triggering aura of removing aura that triggered it
        for(int j = 0; j < MAX_EFFECT_INDEX; ++j)
            if (i_spellProto->EffectTriggerSpell[j] == spellId)
                is_triggered_by_spell = true;

        // prevent triggered aura of removing aura that triggering it (triggered effect early some aura of parent spell
        for(int j = 0; j < MAX_EFFECT_INDEX; ++j)
            if (spellProto->EffectTriggerSpell[j] == i_spellId)
                is_triggered_by_spell = true;

        if (is_triggered_by_spell)
            continue;

        SpellSpecific i_spellId_spec = GetSpellSpecific(i_spellId);

        // single allowed spell specific from same caster or from any caster at target
        bool is_spellSpecPerTargetPerCaster = IsSingleFromSpellSpecificPerTargetPerCaster(spellId_spec,i_spellId_spec);
        bool is_spellSpecPerTarget = IsSingleFromSpellSpecificPerTarget(spellId_spec,i_spellId_spec);
        if (is_spellSpecPerTarget || (is_spellSpecPerTargetPerCaster && holder->GetCasterGUID() == (*i).second->GetCasterGUID()))
        {
            // cannot remove higher rank
            if (sSpellMgr.IsRankSpellDueToSpell(spellProto, i_spellId))
                if(CompareAuraRanks(spellId, i_spellId) < 0)
                    return false;

            // Its a parent aura (create this aura in ApplyModifier)
            if ((*i).second->IsInUse())
            {
                sLog.outError("SpellAuraHolder (Spell %u) is in process but attempt removed at SpellAuraHolder (Spell %u) adding, need add stack rule for Unit::RemoveNoStackAurasDueToAuraHolder", i->second->GetId(), holder->GetId());
                continue;
            }
            RemoveAurasDueToSpell(i_spellId);

            if( m_spellAuraHolders.empty() )
                break;
            else
                next =  m_spellAuraHolders.begin();

            continue;
        }

        // spell with spell specific that allow single ranks for spell from diff caster
        // same caster case processed or early or later
        bool is_spellPerTarget = IsSingleFromSpellSpecificSpellRanksPerTarget(spellId_spec,i_spellId_spec);
        if ( is_spellPerTarget && holder->GetCasterGUID() != (*i).second->GetCasterGUID() && sSpellMgr.IsRankSpellDueToSpell(spellProto, i_spellId))
        {
            // cannot remove higher rank
            if(CompareAuraRanks(spellId, i_spellId) < 0)
                return false;

            // Its a parent aura (create this aura in ApplyModifier)
            if ((*i).second->IsInUse())
            {
                sLog.outError("SpellAuraHolder (Spell %u) is in process but attempt removed at SpellAuraHolder (Spell %u) adding, need add stack rule for Unit::RemoveNoStackAurasDueToAuraHolder", i->second->GetId(), holder->GetId());
                continue;
            }
            RemoveAurasDueToSpell(i_spellId);

            if( m_spellAuraHolders.empty() )
                break;
            else
                next =  m_spellAuraHolders.begin();

            continue;
        }

        // non single (per caster) per target spell specific (possible single spell per target at caster)
        if( !is_spellSpecPerTargetPerCaster && !is_spellSpecPerTarget && sSpellMgr.IsNoStackSpellDueToSpell(spellId, i_spellId) )
        {
            // Its a parent aura (create this aura in ApplyModifier)
            if ((*i).second->IsInUse())
            {
                sLog.outError("SpellAuraHolder (Spell %u) is in process but attempt removed at SpellAuraHolder (Spell %u) adding, need add stack rule for Unit::RemoveNoStackAurasDueToAuraHolder", i->second->GetId(), holder->GetId());
                continue;
            }
            RemoveAurasDueToSpell(i_spellId);

            if( m_spellAuraHolders.empty() )
                break;
            else
                next =  m_spellAuraHolders.begin();

            continue;
        }

        // Potions stack aura by aura (elixirs/flask already checked)
        if( spellProto->SpellFamilyName == SPELLFAMILY_POTION && i_spellProto->SpellFamilyName == SPELLFAMILY_POTION )
        {
            if (IsNoStackAuraDueToAura(spellId, i_spellId))
            {
                if(CompareAuraRanks(spellId, i_spellId) < 0)
                    return false;                       // cannot remove higher rank

                // Its a parent aura (create this aura in ApplyModifier)
                if ((*i).second->IsInUse())
                {
                    sLog.outError("SpellAuraHolder (Spell %u) is in process but attempt removed at SpellAuraHolder (Spell %u) adding, need add stack rule for Unit::RemoveNoStackAurasDueToAuraHolder", i->second->GetId(), holder->GetId());
                    continue;
                }
                RemoveAurasDueToSpell(i_spellId);

                if( m_spellAuraHolders.empty() )
                    break;
                else
                    next =  m_spellAuraHolders.begin();
            }
        }
    }
    return true;
}

void Unit::RemoveAura(uint32 spellId, SpellEffectIndex effindex, Aura* except)
{
    SpellAuraHolderBounds spair = GetSpellAuraHolderBounds(spellId);
    for(SpellAuraHolderMap::iterator iter = spair.first; iter != spair.second; )
    {
        Aura *aur = iter->second->m_auras[effindex];
        if (aur && aur != except)
        {
            RemoveSingleAuraFromSpellAuraHolder(iter->second, effindex);
            // may remove holder
            spair = GetSpellAuraHolderBounds(spellId);
            iter = spair.first;
        }
        else
            ++iter;
    }
}
void Unit::RemoveAurasByCasterSpell(uint32 spellId, uint64 casterGUID)
{
    SpellAuraHolderBounds spair = GetSpellAuraHolderBounds(spellId);
    for(SpellAuraHolderMap::iterator iter = spair.first; iter != spair.second; )
    {
        if (iter->second->GetCasterGUID() == casterGUID)
        {
            RemoveSpellAuraHolder(iter->second);
            spair = GetSpellAuraHolderBounds(spellId);
            iter = spair.first;
        }
        else
            ++iter;
    }
}

void Unit::RemoveSingleAuraFromSpellAuraHolder(uint32 spellId, SpellEffectIndex effindex, uint64 casterGUID, AuraRemoveMode mode)
{
    SpellAuraHolderBounds spair = GetSpellAuraHolderBounds(spellId);
    for(SpellAuraHolderMap::iterator iter = spair.first; iter != spair.second; )
    {
        Aura *aur = iter->second->m_auras[effindex];
        if (aur && aur->GetCasterGUID() == casterGUID)
        {
            RemoveSingleAuraFromSpellAuraHolder(iter->second, effindex, mode);
            spair = GetSpellAuraHolderBounds(spellId);
            iter = spair.first;
        }
        else
            ++iter;
    }
}

void Unit::RemoveAuraHolderDueToSpellByDispel(uint32 spellId, int32 stackAmount, uint64 casterGUID, Unit *dispeler)
{
    SpellEntry const* spellEntry = sSpellStore.LookupEntry(spellId);

    // Custom dispel cases
    // Unstable Affliction
    if(spellEntry->SpellFamilyName == SPELLFAMILY_WARLOCK && (spellEntry->SpellFamilyFlags & UI64LIT(0x010000000000)))
    {
        if (Aura* dotAura = GetAura(SPELL_AURA_PERIODIC_DAMAGE,SPELLFAMILY_WARLOCK,UI64LIT(0x010000000000),0x00000000,casterGUID))
        {
            // use spellpower-modified value for initial damage
            int damage = dotAura->GetModifier()->m_amount;
            damage *= 9;

            // Remove spell auras from stack
            RemoveAuraHolderFromStack(spellId, stackAmount, casterGUID, AURA_REMOVE_BY_DISPEL);

            // backfire damage and silence
            dispeler->CastCustomSpell(dispeler, 31117, &damage, NULL, NULL, true, NULL, NULL,casterGUID);
            return;
        }
    }
    // Lifebloom
    else if (spellEntry->SpellFamilyName == SPELLFAMILY_DRUID && (spellEntry->SpellFamilyFlags & UI64LIT(0x0000001000000000)))
    {
        if (Aura* dotAura = GetAura(SPELL_AURA_DUMMY, SPELLFAMILY_DRUID, UI64LIT(0x0000001000000000), 0x00000000, casterGUID))
        {
            int32 amount = ( dotAura->GetModifier()->m_amount / dotAura->GetStackAmount() ) * stackAmount;
            CastCustomSpell(this, 33778, &amount, NULL, NULL, true, NULL, dotAura, casterGUID);

            if (Unit* caster = dotAura->GetCaster())
            {
                int32 returnmana = (spellEntry->ManaCostPercentage * caster->GetCreateMana() / 100) * stackAmount / 2;
                caster->CastCustomSpell(caster, 64372, &returnmana, NULL, NULL, true, NULL, dotAura, casterGUID);
            }
        }
    }
    // Flame Shock
    else if (spellEntry->SpellFamilyName == SPELLFAMILY_SHAMAN && (spellEntry->SpellFamilyFlags & UI64LIT(0x10000000)))
    {
        Unit* caster = NULL;
        uint32 triggeredSpell = 0;

        if (Aura* dotAura = GetAura(SPELL_AURA_PERIODIC_DAMAGE, SPELLFAMILY_SHAMAN, UI64LIT(0x10000000), 0x00000000, casterGUID))
            caster = dotAura->GetCaster();

        if (caster && !caster->isDead())
        {
            Unit::AuraList const& auras = caster->GetAurasByType(SPELL_AURA_DUMMY);
            for (Unit::AuraList::const_iterator i = auras.begin(); i != auras.end(); ++i)
            {
                switch((*i)->GetId())
                {
                    case 51480: triggeredSpell=64694; break;// Lava Flows, Rank 1
                    case 51481: triggeredSpell=65263; break;// Lava Flows, Rank 2
                    case 51482: triggeredSpell=65264; break;// Lava Flows, Rank 3
                    default: continue;
                }
                break;
            }
        }

        // Remove spell auras from stack
        RemoveAuraHolderFromStack(spellId, stackAmount, casterGUID, AURA_REMOVE_BY_DISPEL);

        // Haste
        if (triggeredSpell)
            caster->CastSpell(caster, triggeredSpell, true);
        return;
    }
    // Vampiric touch (first dummy aura)
    else if (spellEntry->SpellFamilyName == SPELLFAMILY_PRIEST && spellEntry->SpellFamilyFlags & UI64LIT(0x0000040000000000))
    {
        if (Aura *dot = GetAura(SPELL_AURA_PERIODIC_DAMAGE, SPELLFAMILY_PRIEST, UI64LIT(0x0000040000000000), 0x00000000, casterGUID))
        {
            if (dot->GetCaster())
            {
                // use clean value for initial damage
                int32 bp0 = dot->GetSpellProto()->CalculateSimpleValue(EFFECT_INDEX_1);
                bp0 *= 8;

                // Remove spell auras from stack
                RemoveAuraHolderFromStack(spellId, stackAmount, casterGUID, AURA_REMOVE_BY_DISPEL);

                CastCustomSpell(this, 64085, &bp0, NULL, NULL, true, NULL, NULL, casterGUID);
                return;
            }
        }
    }

    RemoveAuraHolderFromStack(spellId, stackAmount, casterGUID, AURA_REMOVE_BY_DISPEL);
}

void Unit::RemoveAurasDueToSpellBySteal(uint32 spellId, uint64 casterGUID, Unit *stealer)
{
    SpellAuraHolder *holder = GetSpellAuraHolder(spellId, casterGUID);
    SpellEntry const* spellProto = sSpellStore.LookupEntry(spellId);
    SpellAuraHolder *new_holder = CreateSpellAuraHolder(spellProto, stealer, this);

    for (int32 i = 0; i < MAX_EFFECT_INDEX; ++i)
    {
        Aura *aur = holder->GetAuraByEffectIndex(SpellEffectIndex(i));

        if (!aur)
            continue;

        int32 basePoints = aur->GetBasePoints();
        // construct the new aura for the attacker - will never return NULL, it's just a wrapper for
        // some different constructors
        Aura * new_aur = CreateAura(aur->GetSpellProto(), aur->GetEffIndex(), &basePoints, new_holder, stealer, this);

        // set its duration and maximum duration
        // max duration 2 minutes (in msecs)
        int32 dur = aur->GetAuraDuration();
        int32 max_dur = 2*MINUTE*IN_MILLISECONDS;
        int32 new_max_dur = max_dur > dur ? dur : max_dur;
        new_aur->SetAuraMaxDuration( new_max_dur );
        new_aur->SetAuraDuration( new_max_dur );

        // set periodic to do at least one tick (for case when original aura has been at last tick preparing)
        int32 periodic = aur->GetModifier()->periodictime;
        new_aur->GetModifier()->periodictime = periodic < new_max_dur ? periodic : new_max_dur;

        // add the new aura to stealer
        new_holder->AddAura(new_aur, new_aur->GetEffIndex());
    }

    if (holder->ModStackAmount(-1))
        // Remove aura as dispel
        RemoveSpellAuraHolder(holder, AURA_REMOVE_BY_DISPEL);

    // strange but intended behaviour: Stolen single target auras won't be treated as single targeted
    new_holder->SetIsSingleTarget(false);

    stealer->AddSpellAuraHolder(new_holder);
}

void Unit::RemoveAurasDueToSpellByCancel(uint32 spellId)
{
    SpellAuraHolderBounds spair = GetSpellAuraHolderBounds(spellId);
    for(SpellAuraHolderMap::iterator iter = spair.first; iter != spair.second;)
    {
        RemoveSpellAuraHolder(iter->second, AURA_REMOVE_BY_CANCEL);
        spair = GetSpellAuraHolderBounds(spellId);
        iter = spair.first;
    }
}

void Unit::RemoveAurasWithDispelType( DispelType type, uint64 casterGUID )
{
    // Create dispel mask by dispel type
    uint32 dispelMask = GetDispellMask(type);
    // Dispel all existing auras vs current dispel type
    SpellAuraHolderMap& auras = GetSpellAuraHolderMap();
    for(SpellAuraHolderMap::iterator itr = auras.begin(); itr != auras.end(); )
    {
        SpellEntry const* spell = itr->second->GetSpellProto();
        if( ((1<<spell->Dispel) & dispelMask) && (!casterGUID || casterGUID == itr->second->GetCasterGUID()))
        {
            // Dispel aura
            RemoveAurasDueToSpell(spell->Id);
            itr = auras.begin();
        }
        else
            ++itr;
    }
}

void Unit::RemoveAuraHolderFromStack(uint32 spellId, int32 stackAmount, uint64 casterGUID, AuraRemoveMode mode)
{
    SpellAuraHolderBounds spair = GetSpellAuraHolderBounds(spellId);
    for(SpellAuraHolderMap::iterator iter = spair.first; iter != spair.second; ++iter)
    {
        if (!casterGUID || iter->second->GetCasterGUID() == casterGUID)
        {
            if (iter->second->GetAuraCharges() > 1)
            {
                while (stackAmount--)
                {
                    if (iter->second->DropAuraCharge())
                    {
                        RemoveSpellAuraHolder(iter->second, mode);
                        break;
                    }
                }
            }
            else
            {
                if (iter->second->ModStackAmount(-stackAmount))
                {
                    RemoveSpellAuraHolder(iter->second, mode);
                    break;
                }
            }
        }
    }
}

void Unit::RemoveAurasDueToSpell(uint32 spellId, SpellAuraHolder* except, AuraRemoveMode mode)
{
    SpellAuraHolderBounds bounds = GetSpellAuraHolderBounds(spellId);
    for (SpellAuraHolderMap::iterator iter = bounds.first; iter != bounds.second; )
    {
        if (iter->second != except)
        {
            RemoveSpellAuraHolder(iter->second, mode);
            bounds = GetSpellAuraHolderBounds(spellId);
            iter = bounds.first;
        }
        else
            ++iter;
    }
}

void Unit::RemoveAurasDueToItemSpell(Item* castItem,uint32 spellId)
{
    SpellAuraHolderBounds bounds = GetSpellAuraHolderBounds(spellId);
    for (SpellAuraHolderMap::iterator iter = bounds.first; iter != bounds.second; )
    {
        if (iter->second->GetCastItemGuid() == castItem->GetObjectGuid())
        {
            RemoveSpellAuraHolder(iter->second);
            bounds = GetSpellAuraHolderBounds(spellId);
            iter = bounds.first;
        }
        else
            ++iter;
    }
}

void Unit::RemoveAurasWithInterruptFlags(uint32 flags)
{
    for (SpellAuraHolderMap::iterator iter = m_spellAuraHolders.begin(); iter != m_spellAuraHolders.end(); )
    {
        if (iter->second->GetSpellProto()->AuraInterruptFlags & flags)
        {
            RemoveSpellAuraHolder(iter->second);
            iter = m_spellAuraHolders.begin();
        }
        else
            ++iter;
    }
}

void Unit::RemoveAurasWithAttribute(uint32 flags)
{
    for (SpellAuraHolderMap::iterator iter = m_spellAuraHolders.begin(); iter != m_spellAuraHolders.end(); )
    {
        if (iter->second->GetSpellProto()->Attributes & flags)
        {
            RemoveSpellAuraHolder(iter->second);
            iter = m_spellAuraHolders.begin();
        }
        else
            ++iter;
    }
}

void Unit::RemoveNotOwnSingleTargetAuras(uint32 newPhase)
{
    // single target auras from other casters
    for (SpellAuraHolderMap::iterator iter = m_spellAuraHolders.begin(); iter != m_spellAuraHolders.end(); )
    {
        if (iter->second->GetCasterGuid() != GetObjectGuid() && iter->second->IsSingleTarget())
        {
            if (!newPhase)
            {
                RemoveSpellAuraHolder(iter->second);
                iter = m_spellAuraHolders.begin();
                continue;
            }
            else
            {
                Unit* caster = iter->second->GetCaster();
                if (!caster || !caster->InSamePhase(newPhase))
                {
                    RemoveSpellAuraHolder(iter->second);
                    iter = m_spellAuraHolders.begin();
                    continue;
                }
            }
        }

        ++iter;
    }

    // single target auras at other targets
    SingleCastSpellTargetMap& scTargets = GetSingleCastSpellTargets();
    for (SingleCastSpellTargetMap::iterator itr = scTargets.begin(); itr != scTargets.end(); )
    {
        SpellEntry const* itr_spellEntry = itr->first;
        ObjectGuid itr_targetGuid = itr->second;

        if (itr_targetGuid != GetObjectGuid())
        {
            if(!newPhase)
            {
                scTargets.erase(itr);                       // remove for caster in any case

                // remove from target if target found
                if (Unit* itr_target = GetMap()->GetUnit(itr_targetGuid))
                    itr_target->RemoveAurasByCasterSpell(itr_spellEntry->Id, GetGUID());

                itr = scTargets.begin();                    // list can be changed at remove aura
                continue;
            }
            else
            {
                Unit* itr_target = GetMap()->GetUnit(itr_targetGuid);
                if(!itr_target || !itr_target->InSamePhase(newPhase))
                {
                    scTargets.erase(itr);                   // remove for caster in any case

                    // remove from target if target found
                    if (itr_target)
                        itr_target->RemoveAurasByCasterSpell(itr_spellEntry->Id, GetGUID());

                    itr = scTargets.begin();                // list can be changed at remove aura
                    continue;
                }
            }
        }

        ++itr;
    }

}

void Unit::RemoveSpellAuraHolder(SpellAuraHolder *holder, AuraRemoveMode mode)
{
    // Statue unsummoned at holder remove
    SpellEntry const* AurSpellInfo = holder->GetSpellProto();
    Totem* statue = NULL;
    Unit* caster = holder->GetCaster();
    if(IsChanneledSpell(AurSpellInfo) && caster)
        if(caster->GetTypeId()==TYPEID_UNIT && ((Creature*)caster)->IsTotem() && ((Totem*)caster)->GetTotemType()==TOTEM_STATUE)
            statue = ((Totem*)caster);

    if (m_spellAuraHoldersUpdateIterator != m_spellAuraHolders.end() && m_spellAuraHoldersUpdateIterator->second == holder)
        ++m_spellAuraHoldersUpdateIterator;

    SpellAuraHolderBounds bounds = GetSpellAuraHolderBounds(holder->GetId());
    for (SpellAuraHolderMap::iterator itr = bounds.first; itr != bounds.second; ++itr)
    {
        if (itr->second == holder)
        {
            m_spellAuraHolders.erase(itr);
            break;
        }
    }

    holder->SetRemoveMode(mode);
    holder->UnregisterSingleCastHolder();

    for (int32 i = 0; i < MAX_EFFECT_INDEX; ++i)
    {
        if (Aura *aura = holder->m_auras[i])
            RemoveAura(aura, mode);
    }

    holder->_RemoveSpellAuraHolder();

    if (mode != AURA_REMOVE_BY_DELETE)
        holder->HandleSpellSpecificBoosts(false);

    if(statue)
        statue->UnSummon();

    // If holder in use (removed from code that plan access to it data after return)
    // store it in holder list with delayed deletion
    if (holder->IsInUse())
    {
        holder->SetDeleted();
        m_deletedHolders.push_back(holder);
    }
    else
        delete holder;

    if (mode != AURA_REMOVE_BY_EXPIRE && IsChanneledSpell(AurSpellInfo) && !IsAreaOfEffectSpell(AurSpellInfo) && caster && caster->GetGUID() != GetGUID())
        caster->InterruptSpell(CURRENT_CHANNELED_SPELL);
}

void Unit::RemoveSingleAuraFromSpellAuraHolder(SpellAuraHolder *holder, SpellEffectIndex index, AuraRemoveMode mode)
{
    Aura *aura = holder->GetAuraByEffectIndex(index);
    if (!aura)
        return;

    if (aura->IsLastAuraOnHolder())
        RemoveSpellAuraHolder(holder, mode);
    else
        RemoveAura(aura, mode);
}

void Unit::RemoveAura(Aura *Aur, AuraRemoveMode mode)
{
    // remove from list before mods removing (prevent cyclic calls, mods added before including to aura list - use reverse order)
    if (Aur->GetModifier()->m_auraname < TOTAL_AURAS)
    {
        m_modAuras[Aur->GetModifier()->m_auraname].remove(Aur);
    }

    // Set remove mode
    Aur->SetRemoveMode(mode);

    // some ShapeshiftBoosts at remove trigger removing other auras including parent Shapeshift aura
    // remove aura from list before to prevent deleting it before
    ///m_Auras.erase(i);

    DEBUG_FILTER_LOG(LOG_FILTER_SPELL_CAST, "Aura %u now is remove mode %d",Aur->GetModifier()->m_auraname, mode);

    // aura _MUST_ be remove from holder before unapply.
    // un-apply code expected that aura not find by diff searches
    // in another case it can be double removed for example, if target die/etc in un-apply process.
    Aur->GetHolder()->RemoveAura(Aur->GetEffIndex());

    // some auras also need to apply modifier (on caster) on remove
    if (mode == AURA_REMOVE_BY_DELETE)
    {
        switch (Aur->GetModifier()->m_auraname)
        {
            // need properly undo any auras with player-caster mover set (or will crash at next caster move packet)
            case SPELL_AURA_MOD_POSSESS:
            case SPELL_AURA_MOD_POSSESS_PET:
            case SPELL_AURA_CONTROL_VEHICLE:
                Aur->ApplyModifier(false,true);
                break;
            default: break;
        }
    }
    else
        Aur->ApplyModifier(false,true);

    // If aura in use (removed from code that plan access to it data after return)
    // store it in aura list with delayed deletion
    if (Aur->IsInUse())
        m_deletedAuras.push_back(Aur);
    else
        delete Aur;
}

void Unit::RemoveAllAuras(AuraRemoveMode mode /*= AURA_REMOVE_BY_DEFAULT*/)
{
    while (!m_spellAuraHolders.empty())
    {
        SpellAuraHolderMap::iterator iter = m_spellAuraHolders.begin();
        RemoveSpellAuraHolder(iter->second,mode);
    }
}

void Unit::RemoveArenaAuras(bool onleave)
{
    // in join, remove positive buffs, on end, remove negative
    // used to remove positive visible auras in arenas
    for(SpellAuraHolderMap::iterator iter = m_spellAuraHolders.begin(); iter != m_spellAuraHolders.end();)
    {
        if (!(iter->second->GetSpellProto()->AttributesEx4 & SPELL_ATTR_EX4_UNK21) &&
                                                            // don't remove stances, shadowform, pally/hunter auras
            !iter->second->IsPassive() &&                   // don't remove passive auras
            (!(iter->second->GetSpellProto()->Attributes & SPELL_ATTR_UNAFFECTED_BY_INVULNERABILITY) ||
            !(iter->second->GetSpellProto()->Attributes & SPELL_ATTR_UNK8)) &&
                                                            // not unaffected by invulnerability auras or not having that unknown flag (that seemed the most probable)
            (iter->second->IsPositive() != onleave))        // remove positive buffs on enter, negative buffs on leave
        {
            RemoveSpellAuraHolder(iter->second);
            iter = m_spellAuraHolders.begin();
        }
        else
            ++iter;
    }
}

void Unit::RemoveAllAurasOnDeath()
{
    // used just after dieing to remove all visible auras
    // and disable the mods for the passive ones
    for(SpellAuraHolderMap::iterator iter = m_spellAuraHolders.begin(); iter != m_spellAuraHolders.end();)
    {
        if (!iter->second->IsPassive() && !iter->second->IsDeathPersistent())
        {
            RemoveSpellAuraHolder(iter->second, AURA_REMOVE_BY_DEATH);
            iter = m_spellAuraHolders.begin();
        }
        else
            ++iter;
    }
}

void Unit::DelaySpellAuraHolder(uint32 spellId, int32 delaytime, uint64 casterGUID)
{
    SpellAuraHolderBounds bounds = GetSpellAuraHolderBounds(spellId);
    for (SpellAuraHolderMap::iterator iter = bounds.first; iter != bounds.second; ++iter)
    {
        if (casterGUID != iter->second->GetCasterGUID())
            continue;

        for (int32 i = 0; i < MAX_EFFECT_INDEX; ++i)
        {
            if (Aura *aur = iter->second->GetAuraByEffectIndex(SpellEffectIndex(i)))
            {
                if (aur->GetAuraDuration() < delaytime)
                    aur->SetAuraDuration(0);
                else
                    aur->SetAuraDuration(aur->GetAuraDuration() - delaytime);

                DEBUG_FILTER_LOG(LOG_FILTER_SPELL_CAST, "Spell %u, EffectIndex %u partially interrupted on unit %u, new duration: %u ms",spellId, i, GetGUIDLow(), aur->GetAuraDuration());
            }
        }
        iter->second->SendAuraUpdate(false);
    }
}

void Unit::_RemoveAllAuraMods()
{
    for (SpellAuraHolderMap::const_iterator i = m_spellAuraHolders.begin(); i != m_spellAuraHolders.end(); ++i)
    {
        (*i).second->ApplyAuraModifiers(false);
    }
}

void Unit::_ApplyAllAuraMods()
{
    for (SpellAuraHolderMap::const_iterator i = m_spellAuraHolders.begin(); i != m_spellAuraHolders.end(); ++i)
    {
        (*i).second->ApplyAuraModifiers(true);
    }
}

Aura* Unit::GetAura(uint32 spellId, SpellEffectIndex effindex)
{
    SpellAuraHolderBounds bounds = GetSpellAuraHolderBounds(spellId);
    if (bounds.first != bounds.second)
        return bounds.first->second->GetAuraByEffectIndex(effindex);
    return NULL;
}

Aura* Unit::GetAura(AuraType type, SpellFamily family, uint64 familyFlag, uint32 familyFlag2, ObjectGuid casterGuid)
{
    AuraList const& auras = GetAurasByType(type);
    for(AuraList::const_iterator i = auras.begin();i != auras.end(); ++i)
        if ((*i)->GetSpellProto()->IsFitToFamily(family, familyFlag, familyFlag2) &&
            (casterGuid.IsEmpty() || (*i)->GetCasterGuid() == casterGuid))
            return *i;

    return NULL;
}

bool Unit::HasAura(uint32 spellId, SpellEffectIndex effIndex) const
{
    SpellAuraHolderConstBounds spair = GetSpellAuraHolderBounds(spellId);
    for(SpellAuraHolderMap::const_iterator i_holder = spair.first; i_holder != spair.second; ++i_holder)
        if (i_holder->second->GetAuraByEffectIndex(effIndex))
            return true;

    return false;
}

void Unit::AddDynObject(DynamicObject* dynObj)
{
    m_dynObjGUIDs.push_back(dynObj->GetGUID());
}

void Unit::RemoveDynObject(uint32 spellid)
{
    if(m_dynObjGUIDs.empty())
        return;
    for (DynObjectGUIDs::iterator i = m_dynObjGUIDs.begin(); i != m_dynObjGUIDs.end();)
    {
        DynamicObject* dynObj = GetMap()->GetDynamicObject(*i);
        if(!dynObj)
        {
            i = m_dynObjGUIDs.erase(i);
        }
        else if(spellid == 0 || dynObj->GetSpellId() == spellid)
        {
            dynObj->Delete();
            i = m_dynObjGUIDs.erase(i);
        }
        else
            ++i;
    }
}

void Unit::RemoveAllDynObjects()
{
    while(!m_dynObjGUIDs.empty())
    {
        DynamicObject* dynObj = GetMap()->GetDynamicObject(*m_dynObjGUIDs.begin());
        if(dynObj)
            dynObj->Delete();
        m_dynObjGUIDs.erase(m_dynObjGUIDs.begin());
    }
}

DynamicObject * Unit::GetDynObject(uint32 spellId, SpellEffectIndex effIndex)
{
    for (DynObjectGUIDs::iterator i = m_dynObjGUIDs.begin(); i != m_dynObjGUIDs.end();)
    {
        DynamicObject* dynObj = GetMap()->GetDynamicObject(*i);
        if(!dynObj)
        {
            i = m_dynObjGUIDs.erase(i);
            continue;
        }

        if (dynObj->GetSpellId() == spellId && dynObj->GetEffIndex() == effIndex)
            return dynObj;
        ++i;
    }
    return NULL;
}

DynamicObject * Unit::GetDynObject(uint32 spellId)
{
    for (DynObjectGUIDs::iterator i = m_dynObjGUIDs.begin(); i != m_dynObjGUIDs.end();)
    {
        DynamicObject* dynObj = GetMap()->GetDynamicObject(*i);
        if(!dynObj)
        {
            i = m_dynObjGUIDs.erase(i);
            continue;
        }

        if (dynObj->GetSpellId() == spellId)
            return dynObj;
        ++i;
    }
    return NULL;
}

GameObject* Unit::GetGameObject(uint32 spellId) const
{
    for (GameObjectList::const_iterator i = m_gameObj.begin(); i != m_gameObj.end(); ++i)
        if ((*i)->GetSpellId() == spellId)
            return *i;

    return NULL;
}

void Unit::AddGameObject(GameObject* gameObj)
{
    MANGOS_ASSERT(gameObj && gameObj->GetOwnerGuid().IsEmpty());
    m_gameObj.push_back(gameObj);
    gameObj->SetOwnerGuid(GetObjectGuid());

    if ( GetTypeId()==TYPEID_PLAYER && gameObj->GetSpellId() )
    {
        SpellEntry const* createBySpell = sSpellStore.LookupEntry(gameObj->GetSpellId());
        // Need disable spell use for owner
        if (createBySpell && createBySpell->Attributes & SPELL_ATTR_DISABLED_WHILE_ACTIVE)
            // note: item based cooldowns and cooldown spell mods with charges ignored (unknown existing cases)
            ((Player*)this)->AddSpellAndCategoryCooldowns(createBySpell,0,NULL,true);
    }
}

void Unit::RemoveGameObject(GameObject* gameObj, bool del)
{
    MANGOS_ASSERT(gameObj && gameObj->GetOwnerGuid() == GetObjectGuid());

    gameObj->SetOwnerGuid(ObjectGuid());

    // GO created by some spell
    if (uint32 spellid = gameObj->GetSpellId())
    {
        RemoveAurasDueToSpell(spellid);

        if (GetTypeId()==TYPEID_PLAYER)
        {
            SpellEntry const* createBySpell = sSpellStore.LookupEntry(spellid );
            // Need activate spell use for owner
            if (createBySpell && createBySpell->Attributes & SPELL_ATTR_DISABLED_WHILE_ACTIVE)
                // note: item based cooldowns and cooldown spell mods with charges ignored (unknown existing cases)
                ((Player*)this)->SendCooldownEvent(createBySpell);
        }
    }

    m_gameObj.remove(gameObj);

    if(del)
    {
        gameObj->SetRespawnTime(0);
        gameObj->Delete();
    }
}

void Unit::RemoveGameObject(uint32 spellid, bool del)
{
    if(m_gameObj.empty())
        return;
    GameObjectList::iterator i, next;
    for (i = m_gameObj.begin(); i != m_gameObj.end(); i = next)
    {
        next = i;
        if(spellid == 0 || (*i)->GetSpellId() == spellid)
        {
            (*i)->SetOwnerGuid(ObjectGuid());
            if(del)
            {
                (*i)->SetRespawnTime(0);
                (*i)->Delete();
            }

            next = m_gameObj.erase(i);
        }
        else
            ++next;
    }
}

void Unit::RemoveAllGameObjects()
{
    // remove references to unit
    for(GameObjectList::iterator i = m_gameObj.begin(); i != m_gameObj.end();)
    {
        (*i)->SetOwnerGuid(ObjectGuid());
        (*i)->SetRespawnTime(0);
        (*i)->Delete();
        i = m_gameObj.erase(i);
    }
}

void Unit::SendSpellNonMeleeDamageLog(SpellNonMeleeDamage *log)
{
    uint32 targetHealth = log->target->GetHealth();
    uint32 overkill = log->damage > targetHealth ? log->damage - targetHealth : 0;

    WorldPacket data(SMSG_SPELLNONMELEEDAMAGELOG, (16+4+4+4+1+4+4+1+1+4+4+1)); // we guess size
    data << log->target->GetPackGUID();
    data << log->attacker->GetPackGUID();
    data << uint32(log->SpellID);
    data << uint32(log->damage);                            // damage amount
    data << uint32(overkill);                               // overkill
    data << uint8 (log->schoolMask);                        // damage school
    data << uint32(log->absorb);                            // AbsorbedDamage
    data << uint32(log->resist);                            // resist
    data << uint8 (log->physicalLog);                       // if 1, then client show spell name (example: %s's ranged shot hit %s for %u school or %s suffers %u school damage from %s's spell_name
    data << uint8 (log->unused);                            // unused
    data << uint32(log->blocked);                           // blocked
    data << uint32(log->HitInfo);
    data << uint8 (0);                                      // flag to use extend data
    SendMessageToSet( &data, true );
}

void Unit::SendSpellNonMeleeDamageLog(Unit *target, uint32 SpellID, uint32 Damage, SpellSchoolMask damageSchoolMask, uint32 AbsorbedDamage, uint32 Resist, bool PhysicalDamage, uint32 Blocked, bool CriticalHit)
{
    SpellNonMeleeDamage log(this, target, SpellID, damageSchoolMask);
    log.damage = Damage - AbsorbedDamage - Resist - Blocked;
    log.absorb = AbsorbedDamage;
    log.resist = Resist;
    log.physicalLog = PhysicalDamage;
    log.blocked = Blocked;
    log.HitInfo = SPELL_HIT_TYPE_UNK1 | SPELL_HIT_TYPE_UNK3 | SPELL_HIT_TYPE_UNK6;
    if(CriticalHit)
        log.HitInfo |= SPELL_HIT_TYPE_CRIT;
    SendSpellNonMeleeDamageLog(&log);
}

void Unit::SendPeriodicAuraLog(SpellPeriodicAuraLogInfo *pInfo)
{
    Aura *aura = pInfo->aura;
    Modifier *mod = aura->GetModifier();

    WorldPacket data(SMSG_PERIODICAURALOG, 30);
    data << aura->GetTarget()->GetPackGUID();
    data << aura->GetCasterGuid().WriteAsPacked();
    data << uint32(aura->GetId());                          // spellId
    data << uint32(1);                                      // count
    data << uint32(mod->m_auraname);                        // auraId
    switch(mod->m_auraname)
    {
        case SPELL_AURA_PERIODIC_DAMAGE:
        case SPELL_AURA_PERIODIC_DAMAGE_PERCENT:
            data << uint32(pInfo->damage);                  // damage
            data << uint32(pInfo->overDamage);              // overkill?
            data << uint32(GetSpellSchoolMask(aura->GetSpellProto()));
            data << uint32(pInfo->absorb);                  // absorb
            data << uint32(pInfo->resist);                  // resist
            data << uint8(pInfo->critical ? 1 : 0);         // new 3.1.2 critical flag
            break;
        case SPELL_AURA_PERIODIC_HEAL:
        case SPELL_AURA_OBS_MOD_HEALTH:
            data << uint32(pInfo->damage);                  // damage
            data << uint32(pInfo->overDamage);              // overheal?
            data << uint32(pInfo->absorb);                  // absorb
            data << uint8(pInfo->critical ? 1 : 0);         // new 3.1.2 critical flag
            break;
        case SPELL_AURA_OBS_MOD_MANA:
        case SPELL_AURA_PERIODIC_ENERGIZE:
            data << uint32(mod->m_miscvalue);               // power type
            data << uint32(pInfo->damage);                  // damage
            break;
        case SPELL_AURA_PERIODIC_MANA_LEECH:
            data << uint32(mod->m_miscvalue);               // power type
            data << uint32(pInfo->damage);                  // amount
            data << float(pInfo->multiplier);               // gain multiplier
            break;
        default:
            sLog.outError("Unit::SendPeriodicAuraLog: unknown aura %u", uint32(mod->m_auraname));
            return;
    }

    aura->GetTarget()->SendMessageToSet(&data, true);
}

void Unit::ProcDamageAndSpell(Unit *pVictim, uint32 procAttacker, uint32 procVictim, uint32 procExtra, uint32 amount, WeaponAttackType attType, SpellEntry const *procSpell)
{
     // Not much to do if no flags are set.
    if (procAttacker)
        ProcDamageAndSpellFor(false,pVictim,procAttacker, procExtra,attType, procSpell, amount);
    // Now go on with a victim's events'n'auras
    // Not much to do if no flags are set or there is no victim
    if(pVictim && pVictim->isAlive() && procVictim)
        pVictim->ProcDamageAndSpellFor(true,this,procVictim, procExtra, attType, procSpell, amount);
}

void Unit::SendSpellMiss(Unit *target, uint32 spellID, SpellMissInfo missInfo)
{
    WorldPacket data(SMSG_SPELLLOGMISS, (4+8+1+4+8+1));
    data << uint32(spellID);
    data << GetObjectGuid();
    data << uint8(0);                                       // can be 0 or 1
    data << uint32(1);                                      // target count
    // for(i = 0; i < target count; ++i)
    data << target->GetObjectGuid();                        // target GUID
    data << uint8(missInfo);
    // end loop
    SendMessageToSet(&data, true);
}

void Unit::SendAttackStateUpdate(CalcDamageInfo *damageInfo)
{
    DEBUG_FILTER_LOG(LOG_FILTER_COMBAT, "WORLD: Sending SMSG_ATTACKERSTATEUPDATE");

    uint32 targetHealth = damageInfo->target->GetHealth();
    uint32 overkill = damageInfo->damage > targetHealth ? damageInfo->damage - targetHealth : 0;

    uint32 count = 1;
    WorldPacket data(SMSG_ATTACKERSTATEUPDATE, 16 + 45);    // we guess size
    data << uint32(damageInfo->HitInfo);
    data << damageInfo->attacker->GetPackGUID();
    data << damageInfo->target->GetPackGUID();
    data << uint32(damageInfo->damage);                     // Full damage
    data << uint32(overkill);                               // overkill value
    data << uint8(count);                                   // Sub damage count

    for(uint32 i = 0; i < count; ++i)
    {
        data << uint32(damageInfo->damageSchoolMask);       // School of sub damage
        data << float(damageInfo->damage);                  // sub damage
        data << uint32(damageInfo->damage);                 // Sub Damage
    }

    if(damageInfo->HitInfo & (HITINFO_ABSORB | HITINFO_ABSORB2))
    {
        for(uint32 i = 0; i < count; ++i)
            data << uint32(damageInfo->absorb);             // Absorb
    }

    if(damageInfo->HitInfo & (HITINFO_RESIST | HITINFO_RESIST2))
    {
        for(uint32 i = 0; i < count; ++i)
            data << uint32(damageInfo->resist);             // Resist
    }

    data << uint8(damageInfo->TargetState);
    data << uint32(0);
    data << uint32(0);

    if(damageInfo->HitInfo & HITINFO_BLOCK)
        data << uint32(damageInfo->blocked_amount);

    if(damageInfo->HitInfo & HITINFO_UNK3)
        data << uint32(0);

    if(damageInfo->HitInfo & HITINFO_UNK1)
    {
        data << uint32(0);
        data << float(0);
        data << float(0);
        data << float(0);
        data << float(0);
        data << float(0);
        data << float(0);
        data << float(0);
        data << float(0);
        for(uint8 i = 0; i < 5; ++i)
        {
            data << float(0);
            data << float(0);
        }
        data << uint32(0);
    }

    SendMessageToSet( &data, true );
}

void Unit::SendAttackStateUpdate(uint32 HitInfo, Unit *target, uint8 /*SwingType*/, SpellSchoolMask damageSchoolMask, uint32 Damage, uint32 AbsorbDamage, uint32 Resist, VictimState TargetState, uint32 BlockedAmount)
{
    CalcDamageInfo dmgInfo;
    dmgInfo.HitInfo = HitInfo;
    dmgInfo.attacker = this;
    dmgInfo.target = target;
    dmgInfo.damage = Damage - AbsorbDamage - Resist - BlockedAmount;
    dmgInfo.damageSchoolMask = damageSchoolMask;
    dmgInfo.absorb = AbsorbDamage;
    dmgInfo.resist = Resist;
    dmgInfo.TargetState = TargetState;
    dmgInfo.blocked_amount = BlockedAmount;
    SendAttackStateUpdate(&dmgInfo);
}

void Unit::setPowerType(Powers new_powertype)
{
    SetByteValue(UNIT_FIELD_BYTES_0, 3, new_powertype);

    if(GetTypeId() == TYPEID_PLAYER)
    {
        if(((Player*)this)->GetGroup())
            ((Player*)this)->SetGroupUpdateFlag(GROUP_UPDATE_FLAG_POWER_TYPE);
    }
    else if(((Creature*)this)->IsPet())
    {
        Pet *pet = ((Pet*)this);
        if(pet->isControlled())
        {
            Unit *owner = GetOwner();
            if(owner && (owner->GetTypeId() == TYPEID_PLAYER) && ((Player*)owner)->GetGroup())
                ((Player*)owner)->SetGroupUpdateFlag(GROUP_UPDATE_FLAG_PET_POWER_TYPE);
        }
    }

    switch(new_powertype)
    {
        default:
        case POWER_MANA:
            break;
        case POWER_RAGE:
            SetMaxPower(POWER_RAGE,GetCreatePowers(POWER_RAGE));
            SetPower(   POWER_RAGE,0);
            break;
        case POWER_FOCUS:
            SetMaxPower(POWER_FOCUS,GetCreatePowers(POWER_FOCUS));
            SetPower(   POWER_FOCUS,GetCreatePowers(POWER_FOCUS));
            break;
        case POWER_ENERGY:
            SetMaxPower(POWER_ENERGY,GetCreatePowers(POWER_ENERGY));
            break;
        case POWER_HAPPINESS:
            SetMaxPower(POWER_HAPPINESS,GetCreatePowers(POWER_HAPPINESS));
            SetPower(POWER_HAPPINESS,GetCreatePowers(POWER_HAPPINESS));
            break;
    }
}

FactionTemplateEntry const* Unit::getFactionTemplateEntry() const
{
    FactionTemplateEntry const* entry = sFactionTemplateStore.LookupEntry(getFaction());
    if(!entry)
    {
        static uint64 guid = 0;                             // prevent repeating spam same faction problem

        if(GetGUID() != guid)
        {
            if(GetTypeId() == TYPEID_PLAYER)
                sLog.outError("Player %s have invalid faction (faction template id) #%u", ((Player*)this)->GetName(), getFaction());
            else
                sLog.outError("Creature (template id: %u) have invalid faction (faction template id) #%u", ((Creature*)this)->GetCreatureInfo()->Entry, getFaction());
            guid = GetGUID();
        }
    }
    return entry;
}

bool Unit::IsHostileTo(Unit const* unit) const
{
    // always non-hostile to self
    if(unit==this)
        return false;

    // always non-hostile to GM in GM mode
    if(unit->GetTypeId()==TYPEID_PLAYER && ((Player const*)unit)->isGameMaster())
        return false;

    // always hostile to enemy
    if(getVictim()==unit || unit->getVictim()==this)
        return true;

    // test pet/charm masters instead pers/charmeds
    Unit const* testerOwner = GetCharmerOrOwner();
    Unit const* targetOwner = unit->GetCharmerOrOwner();

    // always hostile to owner's enemy
    if(testerOwner && (testerOwner->getVictim()==unit || unit->getVictim()==testerOwner))
        return true;

    // always hostile to enemy owner
    if(targetOwner && (getVictim()==targetOwner || targetOwner->getVictim()==this))
        return true;

    // always hostile to owner of owner's enemy
    if(testerOwner && targetOwner && (testerOwner->getVictim()==targetOwner || targetOwner->getVictim()==testerOwner))
        return true;

    Unit const* tester = testerOwner ? testerOwner : this;
    Unit const* target = targetOwner ? targetOwner : unit;

    // always non-hostile to target with common owner, or to owner/pet
    if(tester==target)
        return false;

    // special cases (Duel, etc)
    if(tester->GetTypeId()==TYPEID_PLAYER && target->GetTypeId()==TYPEID_PLAYER)
    {
        Player const* pTester = (Player const*)tester;
        Player const* pTarget = (Player const*)target;

        // Duel
        if(pTester->duel && pTester->duel->opponent == pTarget && pTester->duel->startTime != 0)
            return true;

        // Group
        if(pTester->GetGroup() && pTester->GetGroup()==pTarget->GetGroup())
            return false;

        // Sanctuary
        if(pTarget->HasByteFlag(UNIT_FIELD_BYTES_2, 1, UNIT_BYTE2_FLAG_SANCTUARY) && pTester->HasByteFlag(UNIT_FIELD_BYTES_2, 1, UNIT_BYTE2_FLAG_SANCTUARY))
            return false;

        // PvP FFA state
        if(pTester->IsFFAPvP() && pTarget->IsFFAPvP())
            return true;

        //= PvP states
        // Green/Blue (can't attack)
        if(pTester->GetTeam()==pTarget->GetTeam())
            return false;

        // Red (can attack) if true, Blue/Yellow (can't attack) in another case
        return pTester->IsPvP() && pTarget->IsPvP();
    }

    // faction base cases
    FactionTemplateEntry const*tester_faction = tester->getFactionTemplateEntry();
    FactionTemplateEntry const*target_faction = target->getFactionTemplateEntry();
    if(!tester_faction || !target_faction)
        return false;

    if(target->isAttackingPlayer() && tester->IsContestedGuard())
        return true;

    // PvC forced reaction and reputation case
    if(tester->GetTypeId()==TYPEID_PLAYER)
    {
        // forced reaction
        if(target_faction->faction)
        {
            if(ReputationRank const* force =((Player*)tester)->GetReputationMgr().GetForcedRankIfAny(target_faction))
                return *force <= REP_HOSTILE;

            // if faction have reputation then hostile state for tester at 100% dependent from at_war state
            if(FactionEntry const* raw_target_faction = sFactionStore.LookupEntry(target_faction->faction))
                if(FactionState const* factionState = ((Player*)tester)->GetReputationMgr().GetState(raw_target_faction))
                    return (factionState->Flags & FACTION_FLAG_AT_WAR);
        }
    }
    // CvP forced reaction and reputation case
    else if(target->GetTypeId()==TYPEID_PLAYER)
    {
        // forced reaction
        if(tester_faction->faction)
        {
            if(ReputationRank const* force = ((Player*)target)->GetReputationMgr().GetForcedRankIfAny(tester_faction))
                return *force <= REP_HOSTILE;

            // apply reputation state
            FactionEntry const* raw_tester_faction = sFactionStore.LookupEntry(tester_faction->faction);
            if(raw_tester_faction && raw_tester_faction->reputationListID >=0 )
                return ((Player const*)target)->GetReputationMgr().GetRank(raw_tester_faction) <= REP_HOSTILE;
        }
    }

    // common faction based case (CvC,PvC,CvP)
    return tester_faction->IsHostileTo(*target_faction);
}

bool Unit::IsFriendlyTo(Unit const* unit) const
{
    // always friendly to self
    if(unit==this)
        return true;

    // always friendly to GM in GM mode
    if(unit->GetTypeId()==TYPEID_PLAYER && ((Player const*)unit)->isGameMaster())
        return true;

    // always non-friendly to enemy
    if(getVictim()==unit || unit->getVictim()==this)
        return false;

    // test pet/charm masters instead pers/charmeds
    Unit const* testerOwner = GetCharmerOrOwner();
    Unit const* targetOwner = unit->GetCharmerOrOwner();

    // always non-friendly to owner's enemy
    if(testerOwner && (testerOwner->getVictim()==unit || unit->getVictim()==testerOwner))
        return false;

    // always non-friendly to enemy owner
    if(targetOwner && (getVictim()==targetOwner || targetOwner->getVictim()==this))
        return false;

    // always non-friendly to owner of owner's enemy
    if(testerOwner && targetOwner && (testerOwner->getVictim()==targetOwner || targetOwner->getVictim()==testerOwner))
        return false;

    Unit const* tester = testerOwner ? testerOwner : this;
    Unit const* target = targetOwner ? targetOwner : unit;

    // always friendly to target with common owner, or to owner/pet
    if(tester==target)
        return true;

    // special cases (Duel)
    if(tester->GetTypeId()==TYPEID_PLAYER && target->GetTypeId()==TYPEID_PLAYER)
    {
        Player const* pTester = (Player const*)tester;
        Player const* pTarget = (Player const*)target;

        // Duel
        if(pTester->duel && pTester->duel->opponent == target && pTester->duel->startTime != 0)
            return false;

        // Group
        if(pTester->GetGroup() && pTester->GetGroup()==pTarget->GetGroup())
            return true;

        // Sanctuary
        if(pTarget->HasByteFlag(UNIT_FIELD_BYTES_2, 1, UNIT_BYTE2_FLAG_SANCTUARY) && pTester->HasByteFlag(UNIT_FIELD_BYTES_2, 1, UNIT_BYTE2_FLAG_SANCTUARY))
            return true;

        // PvP FFA state
        if(pTester->IsFFAPvP() && pTarget->IsFFAPvP())
            return false;

        //= PvP states
        // Green/Blue (non-attackable)
        if(pTester->GetTeam()==pTarget->GetTeam())
            return true;

        // Blue (friendly/non-attackable) if not PVP, or Yellow/Red in another case (attackable)
        return !pTarget->IsPvP();
    }

    // faction base cases
    FactionTemplateEntry const*tester_faction = tester->getFactionTemplateEntry();
    FactionTemplateEntry const*target_faction = target->getFactionTemplateEntry();
    if(!tester_faction || !target_faction)
        return false;

    if(target->isAttackingPlayer() && tester->IsContestedGuard())
        return false;

    // PvC forced reaction and reputation case
    if(tester->GetTypeId()==TYPEID_PLAYER)
    {
        // forced reaction
        if(target_faction->faction)
        {
            if(ReputationRank const* force =((Player*)tester)->GetReputationMgr().GetForcedRankIfAny(target_faction))
                return *force >= REP_FRIENDLY;

            // if faction have reputation then friendly state for tester at 100% dependent from at_war state
            if(FactionEntry const* raw_target_faction = sFactionStore.LookupEntry(target_faction->faction))
                if(FactionState const* factionState = ((Player*)tester)->GetReputationMgr().GetState(raw_target_faction))
                    return !(factionState->Flags & FACTION_FLAG_AT_WAR);
        }
    }
    // CvP forced reaction and reputation case
    else if(target->GetTypeId()==TYPEID_PLAYER)
    {
        // forced reaction
        if(tester_faction->faction)
        {
            if(ReputationRank const* force =((Player*)target)->GetReputationMgr().GetForcedRankIfAny(tester_faction))
                return *force >= REP_FRIENDLY;

            // apply reputation state
            if(FactionEntry const* raw_tester_faction = sFactionStore.LookupEntry(tester_faction->faction))
                if(raw_tester_faction->reputationListID >=0 )
                    return ((Player const*)target)->GetReputationMgr().GetRank(raw_tester_faction) >= REP_FRIENDLY;
        }
    }

    // common faction based case (CvC,PvC,CvP)
    return tester_faction->IsFriendlyTo(*target_faction);
}

bool Unit::IsHostileToPlayers() const
{
    FactionTemplateEntry const* my_faction = getFactionTemplateEntry();
    if(!my_faction || !my_faction->faction)
        return false;

    FactionEntry const* raw_faction = sFactionStore.LookupEntry(my_faction->faction);
    if(raw_faction && raw_faction->reputationListID >=0 )
        return false;

    return my_faction->IsHostileToPlayers();
}

bool Unit::IsNeutralToAll() const
{
    FactionTemplateEntry const* my_faction = getFactionTemplateEntry();
    if(!my_faction || !my_faction->faction)
        return true;

    FactionEntry const* raw_faction = sFactionStore.LookupEntry(my_faction->faction);
    if(raw_faction && raw_faction->reputationListID >=0 )
        return false;

    return my_faction->IsNeutralToAll();
}

bool Unit::Attack(Unit *victim, bool meleeAttack)
{
    if(!victim || victim == this)
        return false;

    // dead units can neither attack nor be attacked
    if(!isAlive() || !victim->IsInWorld() || !victim->isAlive())
        return false;

    // player cannot attack while mounted or in vehicle
    if(GetTypeId()==TYPEID_PLAYER && (IsMounted() || GetVehicle()))
        return false;

    // nobody can attack GM in GM-mode
    if(victim->GetTypeId()==TYPEID_PLAYER)
    {
        if(((Player*)victim)->isGameMaster())
            return false;
    }
    else
    {
        if(((Creature*)victim)->IsInEvadeMode())
            return false;
    }

    // remove SPELL_AURA_MOD_UNATTACKABLE at attack (in case non-interruptible spells stun aura applied also that not let attack)
    if(HasAuraType(SPELL_AURA_MOD_UNATTACKABLE))
        RemoveSpellsCausingAura(SPELL_AURA_MOD_UNATTACKABLE);

    // in fighting already
    if (m_attacking)
    {
        if (m_attacking == victim)
        {
            // switch to melee attack from ranged/magic
            if( meleeAttack && !hasUnitState(UNIT_STAT_MELEE_ATTACKING) )
            {
                addUnitState(UNIT_STAT_MELEE_ATTACKING);
                SendMeleeAttackStart(victim);
                return true;
            }
            return false;
        }

        // remove old target data
        AttackStop(true);
    }
    // new battle
    else
    {
        // set position before any AI calls/assistance
        if(GetTypeId()==TYPEID_UNIT)
            ((Creature*)this)->SetCombatStartPosition(GetPositionX(), GetPositionY(), GetPositionZ());
    }

    // Set our target
    SetTargetGuid(victim->GetObjectGuid());

    if(meleeAttack)
        addUnitState(UNIT_STAT_MELEE_ATTACKING);

    m_attacking = victim;
    m_attacking->_addAttacker(this);

    if (GetTypeId() == TYPEID_UNIT)
    {
        ((Creature*)this)->SendAIReaction(AI_REACTION_HOSTILE);
        ((Creature*)this)->CallAssistance();
    }

    // delay offhand weapon attack to next attack time
    if(haveOffhandWeapon())
        resetAttackTimer(OFF_ATTACK);

    if(meleeAttack)
        SendMeleeAttackStart(victim);

    return true;
}

bool Unit::AttackStop(bool targetSwitch /*=false*/)
{
    if (!m_attacking)
        return false;

    Unit* victim = m_attacking;

    m_attacking->_removeAttacker(this);
    m_attacking = NULL;

    // Clear our target
    SetTargetGuid(ObjectGuid());

    clearUnitState(UNIT_STAT_MELEE_ATTACKING);

    InterruptSpell(CURRENT_MELEE_SPELL);

    // reset only at real combat stop
    if(!targetSwitch && GetTypeId()==TYPEID_UNIT )
    {
        ((Creature*)this)->SetNoCallAssistance(false);

        if (((Creature*)this)->HasSearchedAssistance())
        {
            ((Creature*)this)->SetNoSearchAssistance(false);
            UpdateSpeed(MOVE_RUN, false);
        }
    }

    SendMeleeAttackStop(victim);

    return true;
}

void Unit::CombatStop(bool includingCast)
{
    if (includingCast && IsNonMeleeSpellCasted(false))
        InterruptNonMeleeSpells(false);

    AttackStop();
    RemoveAllAttackers();
    if( GetTypeId()==TYPEID_PLAYER )
        ((Player*)this)->SendAttackSwingCancelAttack();     // melee and ranged forced attack cancel
    ClearInCombat();
}

struct CombatStopWithPetsHelper
{
    explicit CombatStopWithPetsHelper(bool _includingCast) : includingCast(_includingCast) {}
    void operator()(Unit* unit) const { unit->CombatStop(includingCast); }
    bool includingCast;
};

void Unit::CombatStopWithPets(bool includingCast)
{
    CombatStop(includingCast);
    CallForAllControlledUnits(CombatStopWithPetsHelper(includingCast), CONTROLLED_PET|CONTROLLED_GUARDIANS|CONTROLLED_CHARM);
}

struct IsAttackingPlayerHelper
{
    explicit IsAttackingPlayerHelper() {}
    bool operator()(Unit const* unit) const { return unit->isAttackingPlayer(); }
};

bool Unit::isAttackingPlayer() const
{
    if(hasUnitState(UNIT_STAT_ATTACK_PLAYER))
        return true;

    return CheckAllControlledUnits(IsAttackingPlayerHelper(), CONTROLLED_PET|CONTROLLED_TOTEMS|CONTROLLED_GUARDIANS|CONTROLLED_CHARM);
}

void Unit::RemoveAllAttackers()
{
    while (!m_attackers.empty())
    {
        AttackerSet::iterator iter = m_attackers.begin();
        if(!(*iter)->AttackStop())
        {
            sLog.outError("WORLD: Unit has an attacker that isn't attacking it!");
            m_attackers.erase(iter);
        }
    }
}

bool Unit::HasAuraStateForCaster(AuraState flag, uint64 caster) const
{
    if(!HasAuraState(flag))
        return false;

    // single per-caster aura state
    if(flag == AURA_STATE_CONFLAGRATE)
    {
        Unit::AuraList const& dotList = GetAurasByType(SPELL_AURA_PERIODIC_DAMAGE);
        for(Unit::AuraList::const_iterator i = dotList.begin(); i != dotList.end(); ++i)
        {
            if ((*i)->GetSpellProto()->SpellFamilyName == SPELLFAMILY_WARLOCK &&
                (*i)->GetCasterGUID() == caster &&
                //  Immolate
                (((*i)->GetSpellProto()->SpellFamilyFlags & UI64LIT(0x0000000000000004)) ||
                // Shadowflame
                ((*i)->GetSpellProto()->SpellFamilyFlags2 & 0x00000002)))
            {
                return true;
            }
        }

        return false;
    }

    return true;
}

void Unit::ModifyAuraState(AuraState flag, bool apply)
{
    if (apply)
    {
        if (!HasFlag(UNIT_FIELD_AURASTATE, 1<<(flag-1)))
        {
            SetFlag(UNIT_FIELD_AURASTATE, 1<<(flag-1));
            if(GetTypeId() == TYPEID_PLAYER)
            {
                const PlayerSpellMap& sp_list = ((Player*)this)->GetSpellMap();
                for (PlayerSpellMap::const_iterator itr = sp_list.begin(); itr != sp_list.end(); ++itr)
                {
                    if(itr->second.state == PLAYERSPELL_REMOVED) continue;
                    SpellEntry const *spellInfo = sSpellStore.LookupEntry(itr->first);
                    if (!spellInfo || !IsPassiveSpell(spellInfo)) continue;
                    if (AuraState(spellInfo->CasterAuraState) == flag)
                        CastSpell(this, itr->first, true, NULL);
                }
            }
        }
    }
    else
    {
        if (HasFlag(UNIT_FIELD_AURASTATE,1<<(flag-1)))
        {
            RemoveFlag(UNIT_FIELD_AURASTATE, 1<<(flag-1));

            if (flag != AURA_STATE_ENRAGE)                  // enrage aura state triggering continues auras
            {
                Unit::SpellAuraHolderMap& tAuras = GetSpellAuraHolderMap();
                for (Unit::SpellAuraHolderMap::iterator itr = tAuras.begin(); itr != tAuras.end();)
                {
                    SpellEntry const* spellProto = (*itr).second->GetSpellProto();
                    if (AuraState(spellProto->CasterAuraState) == flag)
                    {
                        RemoveSpellAuraHolder(itr->second);
                        itr = tAuras.begin();
                    }
                    else
                        ++itr;
                }
            }
        }
    }
}

Unit *Unit::GetOwner() const
{
    ObjectGuid ownerid = GetOwnerGuid();
    if (!ownerid.IsEmpty())
        return ObjectAccessor::GetUnit(*this, ownerid);
    return NULL;
}

Unit *Unit::GetCharmer() const
{
    ObjectGuid charmerid = GetCharmerGuid();
    if (!charmerid.IsEmpty())
        return ObjectAccessor::GetUnit(*this, charmerid);
    return NULL;
}

Unit *Unit::GetCreator() const
{
    ObjectGuid creatorid = GetCreatorGuid();
    if(!creatorid.IsEmpty())
        return ObjectAccessor::GetUnit(*this, creatorid);
    return NULL;
}

bool Unit::IsCharmerOrOwnerPlayerOrPlayerItself() const
{
    if (GetTypeId()==TYPEID_PLAYER)
        return true;

    return GetCharmerOrOwnerGuid().IsPlayer();
}

Player* Unit::GetCharmerOrOwnerPlayerOrPlayerItself()
{
    ObjectGuid guid = GetCharmerOrOwnerGuid();
    if (guid.IsPlayer())
        return ObjectAccessor::FindPlayer(guid);

    return GetTypeId()==TYPEID_PLAYER ? (Player*)this : NULL;
}

Pet* Unit::GetPet() const
{
    ObjectGuid pet_guid = GetPetGuid();
    if (!pet_guid.IsEmpty())
    {
        if (IsInWorld())
        {
            if (Pet* pet = GetMap()->GetPet(pet_guid))
                return pet;
        }

        sLog.outError("Unit::GetPet: %s not exist.", pet_guid.GetString().c_str());
        const_cast<Unit*>(this)->SetPet(0);
    }

    return NULL;
}

Pet* Unit::_GetPet(ObjectGuid guid) const
{
    return ObjectAccessor::FindPet(guid);
}

void Unit::RemoveMiniPet()
{
    if (Pet* pet = GetMiniPet())
        pet->Unsummon(PET_SAVE_AS_DELETED,this);
    else
        SetCritterGuid(ObjectGuid());
}

Pet* Unit::GetMiniPet() const
{
    if (GetCritterGuid().IsEmpty())
        return NULL;

    return GetMap()->GetPet(GetCritterGuid());
}

Unit* Unit::GetCharm() const
{
    ObjectGuid charm_guid = GetCharmGuid();
    if (!charm_guid.IsEmpty())
    {
        if (Unit* pet = ObjectAccessor::GetUnit(*this, charm_guid))
            return pet;

        sLog.outError("Unit::GetCharm: Charmed %s not exist.", charm_guid.GetString().c_str());
        const_cast<Unit*>(this)->SetCharm(NULL);
    }

    return NULL;
}

void Unit::Uncharm()
{
    if (Unit* charm = GetCharm())
    {
        charm->RemoveSpellsCausingAura(SPELL_AURA_MOD_CHARM);
        charm->RemoveSpellsCausingAura(SPELL_AURA_MOD_POSSESS);
        charm->RemoveSpellsCausingAura(SPELL_AURA_MOD_POSSESS_PET);
        charm->SetCharmerGuid(ObjectGuid());
    }
}

float Unit::GetCombatDistance( const Unit* target ) const
{
    float radius = target->GetFloatValue(UNIT_FIELD_COMBATREACH) + GetFloatValue(UNIT_FIELD_COMBATREACH);
    float dx = GetPositionX() - target->GetPositionX();
    float dy = GetPositionY() - target->GetPositionY();
    float dz = GetPositionZ() - target->GetPositionZ();
    float dist = sqrt((dx*dx) + (dy*dy) + (dz*dz)) - radius;
    return ( dist > 0 ? dist : 0);
}

void Unit::SetPet(Pet* pet)
{
    if (pet)
    {
        SetPetGuid(pet->GetObjectGuid()) ;  //Using last pet guid for player

        AddPetToList(pet);

        if(GetTypeId() == TYPEID_PLAYER)
        {
            ((Player*)this)->AddKnownPetName(pet->GetCharmInfo()->GetPetNumber(),pet->GetName());
            ((Player*)this)->SendPetGUIDs();
        }
    }
    else
        SetPetGuid(ObjectGuid());
}

void Unit::SetCharm(Unit* pet)
{
    SetCharmGuid(pet ? pet->GetObjectGuid() : ObjectGuid());
}

void Unit::AddPetToList(Pet* pet)
{
    if (pet)
        m_groupPets.insert(pet->GetObjectGuid());
}

void Unit::RemovePetFromList(Pet* pet)
{
    m_groupPets.erase(pet->GetObjectGuid());

    GroupPetList m_groupPetsTmp = GetPets();
    for(GroupPetList::const_iterator itr = m_groupPetsTmp.begin(); itr != m_groupPetsTmp.end(); ++itr)
    {
        Pet* _pet = GetMap()->GetPet(*itr);
        if (!_pet)
            m_groupPets.erase(*itr);
    }
}

void Unit::AddGuardian( Pet* pet )
{
    m_guardianPets.insert(pet->GetGUID());
}

void Unit::RemoveGuardian( Pet* pet )
{
    if(GetTypeId() == TYPEID_PLAYER)
    {
        uint32 SpellID = pet->GetCreateSpellID();
        SpellEntry const *spellInfo = sSpellStore.LookupEntry(SpellID);
        if (spellInfo && spellInfo->Attributes & SPELL_ATTR_DISABLED_WHILE_ACTIVE)
        {
            ((Player*)this)->SendCooldownEvent(spellInfo);
        }
    }
    m_guardianPets.erase(pet->GetGUID());
}

void Unit::RemoveGuardians()
{
    while(!m_guardianPets.empty())
    {
        uint64 guid = *m_guardianPets.begin();
        if(Pet* pet = GetMap()->GetPet(guid))
            pet->Unsummon(PET_SAVE_AS_DELETED, this);

        m_guardianPets.erase(guid);
    }
    m_guardianPets.clear();
}

Pet* Unit::FindGuardianWithEntry(uint32 entry)
{
    for(GuardianPetList::const_iterator itr = m_guardianPets.begin(); itr != m_guardianPets.end(); ++itr)
        if(Pet* pet = GetMap()->GetPet(*itr))
            if (pet->GetEntry() == entry)
                return pet;

    return NULL;
}

Pet* Unit::GetProtectorPet()
{
    for(GuardianPetList::const_iterator itr = m_guardianPets.begin(); itr != m_guardianPets.end(); ++itr)
        if(Pet* pet = GetMap()->GetPet(*itr))
            if (pet->getPetType() == PROTECTOR_PET)
                return pet;

    return NULL;
}

Unit* Unit::_GetTotem(TotemSlot slot) const
{
    return GetTotem(slot);
}

Totem* Unit::GetTotem(TotemSlot slot ) const
{
    if(slot >= MAX_TOTEM_SLOT || !IsInWorld())
        return NULL;

    Creature *totem = GetMap()->GetCreature(m_TotemSlot[slot]);
    return totem && totem->IsTotem() ? (Totem*)totem : NULL;
}

bool Unit::IsAllTotemSlotsUsed() const
{
    for (int i = 0; i < MAX_TOTEM_SLOT; ++i)
        if (!m_TotemSlot[i])
            return false;
    return true;
}

void Unit::_AddTotem(TotemSlot slot, Totem* totem)
{
    m_TotemSlot[slot] = totem->GetGUID();
}

void Unit::_RemoveTotem(Totem* totem)
{
    for(int i = 0; i < MAX_TOTEM_SLOT; ++i)
    {
        if (m_TotemSlot[i] == totem->GetGUID())
        {
            m_TotemSlot[i] = 0;
            break;
        }
    }
}

void Unit::UnsummonAllTotems()
{
    for (int i = 0; i < MAX_TOTEM_SLOT; ++i)
        if (Totem* totem = GetTotem(TotemSlot(i)))
            totem->UnSummon();
}

int32 Unit::DealHeal(Unit *pVictim, uint32 addhealth, SpellEntry const *spellProto, bool critical, uint32 absorb)
{
    int32 gain = pVictim->ModifyHealth(int32(addhealth));

    Unit* unit = this;

    if( GetTypeId()==TYPEID_UNIT && ((Creature*)this)->IsTotem() && ((Totem*)this)->GetTotemType()!=TOTEM_STATUE)
        unit = GetOwner();

    if (unit->GetTypeId()==TYPEID_PLAYER)
    {
        // overheal = addhealth - gain
        unit->SendHealSpellLog(pVictim, spellProto->Id, addhealth, addhealth - gain, critical, absorb);

        if (BattleGround *bg = ((Player*)unit)->GetBattleGround())
            bg->UpdatePlayerScore((Player*)unit, SCORE_HEALING_DONE, gain);

        // use the actual gain, as the overheal shall not be counted, skip gain 0 (it ignored anyway in to criteria)
        if (gain)
            ((Player*)unit)->GetAchievementMgr().UpdateAchievementCriteria(ACHIEVEMENT_CRITERIA_TYPE_HEALING_DONE, gain, 0, pVictim);

        ((Player*)unit)->GetAchievementMgr().UpdateAchievementCriteria(ACHIEVEMENT_CRITERIA_TYPE_HIGHEST_HEAL_CASTED, addhealth);
    }

    if (pVictim->GetTypeId()==TYPEID_PLAYER)
    {
        ((Player*)pVictim)->GetAchievementMgr().UpdateAchievementCriteria(ACHIEVEMENT_CRITERIA_TYPE_TOTAL_HEALING_RECEIVED, gain);
        ((Player*)pVictim)->GetAchievementMgr().UpdateAchievementCriteria(ACHIEVEMENT_CRITERIA_TYPE_HIGHEST_HEALING_RECEIVED, addhealth);
    }

    return gain;
}

Unit* Unit::SelectMagnetTarget(Unit *victim, Spell* spell, SpellEffectIndex eff)
{
    if(!victim)
        return NULL;

    // Magic case
    if (spell && (spell->m_spellInfo->DmgClass == SPELL_DAMAGE_CLASS_NONE || spell->m_spellInfo->DmgClass == SPELL_DAMAGE_CLASS_MAGIC))
    {
        Unit::AuraList const& magnetAuras = victim->GetAurasByType(SPELL_AURA_SPELL_MAGNET);
        for(Unit::AuraList::const_iterator itr = magnetAuras.begin(); itr != magnetAuras.end(); ++itr)
        {
            if (Unit* magnet = (*itr)->GetCaster())
            {
                if (magnet->isAlive() && magnet->IsWithinLOSInMap(this) && spell->CheckTarget(magnet, eff))
                {
                    if (SpellAuraHolder *holder = (*itr)->GetHolder())
                        if (holder->DropAuraCharge())
                            victim->RemoveSpellAuraHolder(holder);
                    return magnet;
                }
            }
        }
    }
    // Melee && ranged case
    else
    {
        AuraList const& hitTriggerAuras = victim->GetAurasByType(SPELL_AURA_ADD_CASTER_HIT_TRIGGER);
        for(AuraList::const_iterator i = hitTriggerAuras.begin(); i != hitTriggerAuras.end(); ++i)
        {
            if (Unit* magnet = (*i)->GetCaster())
            {
                if (magnet->isAlive() && magnet->IsWithinLOSInMap(this) && (!spell || spell->CheckTarget(magnet, eff)))
                {
                    if (roll_chance_i((*i)->GetModifier()->m_amount))
                    {
                        if (SpellAuraHolder *holder = (*i)->GetHolder())
                            if (holder->DropAuraCharge())
                                victim->RemoveSpellAuraHolder(holder);
                        return magnet;
                    }
                }
            }
        }
    }

    return victim;
}

void Unit::SendHealSpellLog(Unit *pVictim, uint32 SpellID, uint32 Damage, uint32 OverHeal, bool critical, uint32 absorb)
{
    // we guess size
    WorldPacket data(SMSG_SPELLHEALLOG, (8+8+4+4+1));
    data << pVictim->GetPackGUID();
    data << GetPackGUID();
    data << uint32(SpellID);
    data << uint32(Damage);
    data << uint32(OverHeal);
    data << uint32(absorb);
    data << uint8(critical ? 1 : 0);
    data << uint8(0);                                       // unused in client?
    SendMessageToSet(&data, true);
}

void Unit::SendEnergizeSpellLog(Unit *pVictim, uint32 SpellID, uint32 Damage, Powers powertype)
{
    WorldPacket data(SMSG_SPELLENERGIZELOG, (8+8+4+4+4+1));
    data << pVictim->GetPackGUID();
    data << GetPackGUID();
    data << uint32(SpellID);
    data << uint32(powertype);
    data << uint32(Damage);
    SendMessageToSet(&data, true);
}

void Unit::EnergizeBySpell(Unit *pVictim, uint32 SpellID, uint32 Damage, Powers powertype)
{
    SendEnergizeSpellLog(pVictim, SpellID, Damage, powertype);
    // needs to be called after sending spell log
    pVictim->ModifyPower(powertype, Damage);
}

int32 Unit::SpellBonusWithCoeffs(SpellEntry const *spellProto, int32 total, int32 benefit, int32 ap_benefit,  DamageEffectType damagetype, bool donePart, float defCoeffMod)
{
    // Distribute Damage over multiple effects, reduce by AoE
    float coeff;

    // Not apply this to creature casted spells
    if (GetTypeId()==TYPEID_UNIT && !((Creature*)this)->IsPet())
        coeff = 1.0f;
    // Check for table values
    else if (SpellBonusEntry const* bonus = sSpellMgr.GetSpellBonusData(spellProto->Id))
    {
        coeff = damagetype == DOT ? bonus->dot_damage : bonus->direct_damage;

        // apply ap bonus at done part calculation only (it flat total mod so common with taken)
        if (donePart && (bonus->ap_bonus || bonus->ap_dot_bonus))
        {
            float ap_bonus = damagetype == DOT ? bonus->ap_dot_bonus : bonus->ap_bonus;

            // Impurity
            if (GetTypeId() == TYPEID_PLAYER && spellProto->SpellFamilyName == SPELLFAMILY_DEATHKNIGHT)
            {
                if (SpellEntry const* spell = ((Player*)this)->GetKnownTalentRankById(2005))
                    ap_bonus += ((spell->CalculateSimpleValue(EFFECT_INDEX_0) * ap_bonus) / 100.0f);
            }

            total += int32(ap_bonus * (GetTotalAttackPowerValue(IsSpellRequiresRangedAP(spellProto) ? RANGED_ATTACK : BASE_ATTACK) + ap_benefit));
        }
    }
    // Default calculation
    else if (benefit)
        coeff = CalculateDefaultCoefficient(spellProto, damagetype) * defCoeffMod;

    if (benefit)
    {
        float LvlPenalty = CalculateLevelPenalty(spellProto);

        // Spellmod SpellDamage
        if(Player* modOwner = GetSpellModOwner())
        {
            coeff *= 100.0f;
            modOwner->ApplySpellMod(spellProto->Id,SPELLMOD_SPELL_BONUS_DAMAGE, coeff);
            coeff /= 100.0f;
        }

        total += int32(benefit * coeff * LvlPenalty);
    }

    return total;
};

/**
 * Calculates caster part of spell damage bonuses,
 * also includes different bonuses dependent from target auras
 */
uint32 Unit::SpellDamageBonusDone(Unit *pVictim, SpellEntry const *spellProto, uint32 pdamage, DamageEffectType damagetype, uint32 stack)
{
    if(!spellProto || !pVictim || damagetype==DIRECT_DAMAGE || spellProto->AttributesEx6 & SPELL_ATTR_EX6_NO_DMG_MODS)
        return pdamage;

    // For totems get damage bonus from owner (statue isn't totem in fact)
    if( GetTypeId()==TYPEID_UNIT && ((Creature*)this)->IsTotem() && ((Totem*)this)->GetTotemType()!=TOTEM_STATUE)
    {
        if(Unit* owner = GetOwner())
            return owner->SpellDamageBonusDone(pVictim, spellProto, pdamage, damagetype);
    }

    float DoneTotalMod = 1.0f;
    int32 DoneTotal = 0;

    // Creature damage
    if( GetTypeId() == TYPEID_UNIT && !((Creature*)this)->IsPet() )
        DoneTotalMod *= ((Creature*)this)->GetSpellDamageMod(((Creature*)this)->GetCreatureInfo()->rank);

    AuraList const& mModDamagePercentDone = GetAurasByType(SPELL_AURA_MOD_DAMAGE_PERCENT_DONE);
    for(AuraList::const_iterator i = mModDamagePercentDone.begin(); i != mModDamagePercentDone.end(); ++i)
    {
        if( ((*i)->GetModifier()->m_miscvalue & GetSpellSchoolMask(spellProto)) &&
            (*i)->GetSpellProto()->EquippedItemClass == -1 &&
                                                            // -1 == any item class (not wand then)
            (*i)->GetSpellProto()->EquippedItemInventoryTypeMask == 0 )
                                                            // 0 == any inventory type (not wand then)
        {
            // bonus stored in another auras basepoints
            if ((*i)->GetModifier()->m_amount == 0)
            {
                // Clearcasting - bonus from Elemental Oath
                if ((*i)->GetSpellProto()->Id == 16246)
                {
                    AuraList const& aurasCrit = GetAurasByType(SPELL_AURA_MOD_SPELL_CRIT_CHANCE);
                    for (AuraList::const_iterator itr = aurasCrit.begin(); itr != aurasCrit.end(); itr++)
                    {
                        if ((*itr)->GetSpellProto()->SpellIconID == 3053)
                        {
                            DoneTotalMod *= ((*itr)->GetSpellProto()->CalculateSimpleValue(EFFECT_INDEX_1) + 100.0f) / 100.0f;
                            break;
                        }
                    }
                }
            }
            else
                DoneTotalMod *= ((*i)->GetModifier()->m_amount+100.0f)/100.0f;
        }
    }

    uint32 creatureTypeMask = pVictim->GetCreatureTypeMask();
    // Add flat bonus from spell damage versus
    DoneTotal += GetTotalAuraModifierByMiscMask(SPELL_AURA_MOD_FLAT_SPELL_DAMAGE_VERSUS, creatureTypeMask);
    AuraList const& mDamageDoneVersus = GetAurasByType(SPELL_AURA_MOD_DAMAGE_DONE_VERSUS);
    for(AuraList::const_iterator i = mDamageDoneVersus.begin();i != mDamageDoneVersus.end(); ++i)
        if(creatureTypeMask & uint32((*i)->GetModifier()->m_miscvalue))
            DoneTotalMod *= ((*i)->GetModifier()->m_amount+100.0f)/100.0f;

    AuraList const& mDamageDoneCreature = GetAurasByType(SPELL_AURA_MOD_DAMAGE_DONE_CREATURE);
    for(AuraList::const_iterator i = mDamageDoneCreature.begin();i != mDamageDoneCreature.end(); ++i)
    {
        if(creatureTypeMask & uint32((*i)->GetModifier()->m_miscvalue))
            DoneTotalMod += ((*i)->GetModifier()->m_amount+100.0f)/100.0f;
    }

    // done scripted mod (take it from owner)
    Unit *owner = GetOwner();
    if (!owner) owner = this;
    AuraList const& mOverrideClassScript= owner->GetAurasByType(SPELL_AURA_OVERRIDE_CLASS_SCRIPTS);
    for(AuraList::const_iterator i = mOverrideClassScript.begin(); i != mOverrideClassScript.end(); ++i)
    {
        if (!(*i)->isAffectedOnSpell(spellProto))
            continue;
        switch((*i)->GetModifier()->m_miscvalue)
        {
            case 4920: // Molten Fury
            case 4919:
            case 6917: // Death's Embrace
            case 6926:
            case 6928:
            {
                if(pVictim->HasAuraState(AURA_STATE_HEALTHLESS_35_PERCENT))
                    DoneTotalMod *= (100.0f+(*i)->GetModifier()->m_amount)/100.0f;
                break;
            }
            // Soul Siphon
            case 4992:
            case 4993:
            {
                // effect 1 m_amount
                int32 maxPercent = (*i)->GetModifier()->m_amount;
                // effect 0 m_amount
                int32 stepPercent = CalculateSpellDamage(this, (*i)->GetSpellProto(), EFFECT_INDEX_0);
                // count affliction effects and calc additional damage in percentage
                int32 modPercent = 0;
                SpellAuraHolderMap const& victimAuras = pVictim->GetSpellAuraHolderMap();
                for (SpellAuraHolderMap::const_iterator itr = victimAuras.begin(); itr != victimAuras.end(); ++itr)
                {
                    SpellEntry const* m_spell = itr->second->GetSpellProto();
                    if (m_spell->SpellFamilyName != SPELLFAMILY_WARLOCK || !(m_spell->SpellFamilyFlags & UI64LIT(0x0004071B8044C402)))
                        continue;
                    modPercent += stepPercent * itr->second->GetStackAmount();
                    if (modPercent >= maxPercent)
                    {
                        modPercent = maxPercent;
                        break;
                    }
                }
                DoneTotalMod *= (modPercent+100.0f)/100.0f;
                break;
            }
            case 6916: // Death's Embrace
            case 6925:
            case 6927:
                if (HasAuraState(AURA_STATE_HEALTHLESS_20_PERCENT))
                    DoneTotalMod *= (100.0f+(*i)->GetModifier()->m_amount)/100.0f;
                break;
            case 5481: // Starfire Bonus
            {
                if (pVictim->GetAura(SPELL_AURA_PERIODIC_DAMAGE, SPELLFAMILY_DRUID, UI64LIT(0x0000000000200002)))
                    DoneTotalMod *= ((*i)->GetModifier()->m_amount+100.0f)/100.0f;
                break;
            }
            case 4418: // Increased Shock Damage
            case 4554: // Increased Lightning Damage
            case 4555: // Improved Moonfire
            case 5142: // Increased Lightning Damage
            case 5147: // Improved Consecration / Libram of Resurgence
            case 5148: // Idol of the Shooting Star
            case 6008: // Increased Lightning Damage
            case 8627: // Totem of Hex
            {
                DoneTotal+=(*i)->GetModifier()->m_amount;
                break;
            }
            // Tundra Stalker
            // Merciless Combat
            case 7277:
            {
                // Merciless Combat
                if ((*i)->GetSpellProto()->SpellIconID == 2656)
                {
                    if(pVictim->HasAuraState(AURA_STATE_HEALTHLESS_35_PERCENT))
                        DoneTotalMod *= (100.0f+(*i)->GetModifier()->m_amount)/100.0f;
                }
                else // Tundra Stalker
                {
                    // Frost Fever (target debuff)
                    if (pVictim->GetAura(SPELL_AURA_MOD_MELEE_HASTE, SPELLFAMILY_DEATHKNIGHT, UI64LIT(0x0000000000000000), 0x00000002))
                        DoneTotalMod *= ((*i)->GetModifier()->m_amount+100.0f)/100.0f;
                    break;
                }
                break;
            }
            case 7293: // Rage of Rivendare
            {
                if (pVictim->GetAura(SPELL_AURA_PERIODIC_DAMAGE, SPELLFAMILY_DEATHKNIGHT, UI64LIT(0x0200000000000000)))
                    DoneTotalMod *= ((*i)->GetSpellProto()->CalculateSimpleValue(EFFECT_INDEX_1)*2+100.0f)/100.0f;
                break;
            }
            // Twisted Faith
            case 7377:
            {
                if (pVictim->GetAura(SPELL_AURA_PERIODIC_DAMAGE, SPELLFAMILY_PRIEST, UI64LIT(0x0000000000008000), 0, GetGUID()))
                    DoneTotalMod *= ((*i)->GetModifier()->m_amount+100.0f)/100.0f;
                break;
            }
            // Marked for Death
            case 7598:
            case 7599:
            case 7600:
            case 7601:
            case 7602:
            {
                if (pVictim->GetAura(SPELL_AURA_MOD_STALKED, SPELLFAMILY_HUNTER, UI64LIT(0x0000000000000400)))
                    DoneTotalMod *= ((*i)->GetModifier()->m_amount+100.0f)/100.0f;
                break;
            }
        }
    }

    // custom scripted mod from dummy
    AuraList const& mDummy = owner->GetAurasByType(SPELL_AURA_DUMMY);
    for(AuraList::const_iterator i = mDummy.begin(); i != mDummy.end(); ++i)
    {
        SpellEntry const *spell = (*i)->GetSpellProto();
        //Fire and Brimstone
        if (spell->SpellFamilyName == SPELLFAMILY_WARLOCK && spell->SpellIconID == 3173)
        {
            if (pVictim->HasAuraState(AURA_STATE_CONFLAGRATE) && (spellProto->SpellFamilyName == SPELLFAMILY_WARLOCK && spellProto->SpellFamilyFlags & UI64LIT(0x0002004000000000)))
            {
                DoneTotalMod *= ((*i)->GetModifier()->m_amount+100.0f) / 100.0f;
                break;
            }
        }
    }

     // Custom scripted damage
    switch(spellProto->SpellFamilyName)
    {
        case SPELLFAMILY_MAGE:
        {
            // Ice Lance
            if (spellProto->SpellIconID == 186)
            {
                if (pVictim->isFrozen() || IsIgnoreUnitState(spellProto, IGNORE_UNIT_TARGET_NON_FROZEN))
                {
                    float multiplier = 3.0f;

                    // if target have higher level
                    if (pVictim->getLevel() > getLevel())
                        // Glyph of Ice Lance
                        if (Aura* glyph = GetDummyAura(56377))
                            multiplier = glyph->GetModifier()->m_amount;

                    DoneTotalMod *= multiplier;
                }
            }
            // Torment the weak affected (Arcane Barrage, Arcane Blast, Frostfire Bolt, Arcane Missiles, Fireball)
            if ((spellProto->SpellFamilyFlags & UI64LIT(0x0000900020200021)) &&
                (pVictim->HasAuraType(SPELL_AURA_MOD_DECREASE_SPEED) || pVictim->HasAuraType(SPELL_AURA_HASTE_ALL)))
            {
                //Search for Torment the weak dummy aura
                Unit::AuraList const& ttw = GetAurasByType(SPELL_AURA_DUMMY);
                for(Unit::AuraList::const_iterator i = ttw.begin(); i != ttw.end(); ++i)
                {
                    if ((*i)->GetSpellProto()->SpellIconID == 3263)
                    {
                        DoneTotalMod *= ((*i)->GetModifier()->m_amount+100.0f) / 100.0f;
                        break;
                    }
                }
            }
            break;
        }
        case SPELLFAMILY_WARLOCK:
        {
            // Drain Soul
            if (spellProto->SpellFamilyFlags & UI64LIT(0x0000000000004000))
            {
                if (pVictim->GetHealth() * 100 / pVictim->GetMaxHealth() <= 25)
                    DoneTotalMod *= 4;
            }
            break;
        }
        case SPELLFAMILY_PRIEST:
        {
            // Glyph of Smite
            if (spellProto->SpellFamilyFlags & UI64LIT(0x00000080))
            {
                // Holy Fire
                if (pVictim->GetAura(SPELL_AURA_PERIODIC_DAMAGE, SPELLFAMILY_PRIEST, UI64LIT(0x00100000)))
                    if (Aura *aur = GetAura(55692, EFFECT_INDEX_0))
                        DoneTotalMod *= (aur->GetModifier()->m_amount+100.0f) / 100.0f;
            }
            // Mind Flay
            else if (spellProto->SpellFamilyFlags & UI64LIT(0x00800000))
            {
                // Shadow Word: Pain
                if (pVictim->GetAura(SPELL_AURA_PERIODIC_DAMAGE, SPELLFAMILY_PRIEST, UI64LIT(0x00008000)))
                {
                    // Glyph of Mind Flay
                    if (Aura *aur = GetAura(55687, EFFECT_INDEX_0))
                        DoneTotalMod *= (aur->GetModifier()->m_amount+100.0f) / 100.0f;
                    // Twisted Faith
                    Unit::AuraList const& tf = GetAurasByType(SPELL_AURA_OVERRIDE_CLASS_SCRIPTS);
                    for(Unit::AuraList::const_iterator i = tf.begin(); i != tf.end(); ++i)
                    {
                        if ((*i)->GetSpellProto()->SpellIconID == 2848 && (*i)->GetEffIndex() == 1)
                        {
                            DoneTotalMod *= ((*i)->GetModifier()->m_amount+100.0f) / 100.0f;
                            break;
                        }
                    }
                }
            }
            break;
        }
        case SPELLFAMILY_DRUID:
        {
            // Improved Insect Swarm (Wrath part)
            if (spellProto->SpellFamilyFlags & UI64LIT(0x0000000000000001))
            {
                // if Insect Swarm on target
                if (pVictim->GetAura(SPELL_AURA_PERIODIC_DAMAGE, SPELLFAMILY_DRUID, UI64LIT(0x000000000200000), 0, GetGUID()))
                {
                    Unit::AuraList const& improvedSwarm = GetAurasByType(SPELL_AURA_DUMMY);
                    for(Unit::AuraList::const_iterator iter = improvedSwarm.begin(); iter != improvedSwarm.end(); ++iter)
                    {
                        if ((*iter)->GetSpellProto()->SpellIconID == 1771)
                        {
                            DoneTotalMod *= ((*iter)->GetModifier()->m_amount+100.0f) / 100.0f;
                            break;
                        }
                    }
                }
            }
            break;
        }
        case SPELLFAMILY_DEATHKNIGHT:
        {
            // Icy Touch and Howling Blast
            if (spellProto->SpellFamilyFlags & UI64LIT(0x0000000200000002))
            {
                // search disease
                bool found = false;
                Unit::SpellAuraHolderMap const& auras = pVictim->GetSpellAuraHolderMap();
                for(Unit::SpellAuraHolderMap::const_iterator itr = auras.begin(); itr!=auras.end(); ++itr)
                {
                    if(itr->second->GetSpellProto()->Dispel == DISPEL_DISEASE)
                    {
                        found = true;
                        break;
                    }
                }

                // search for Glacier Rot and  Improved Icy Touch dummy aura
                bool isIcyTouch=(spellProto->SpellFamilyFlags & UI64LIT(0x0000000000000002));
                Unit::AuraList const& dummyAuras = GetAurasByType(SPELL_AURA_DUMMY);
                for(Unit::AuraList::const_iterator i = dummyAuras.begin(); i != dummyAuras.end(); ++i)
                {
                    if ((found && (*i)->GetSpellProto()->EffectMiscValue[(*i)->GetEffIndex()] == 7244) || //Glacier Rot
                        (isIcyTouch && (*i)->GetSpellProto()->SpellIconID == 2721))                       //Improved Icy Touch 
                    {
                        DoneTotalMod *= ((*i)->GetModifier()->m_amount+100.0f) / 100.0f;
                    }
                }

                // Icy Touch
                if (spellProto->SpellFamilyFlags & UI64LIT(0x0000000000000002))
                {
                    // Improved Icy Touch
                    Unit::AuraList const& dummyAuras = GetAurasByType(SPELL_AURA_DUMMY);
                    for(Unit::AuraList::const_iterator i = dummyAuras.begin(); i != dummyAuras.end(); ++i)
                    {
                        if ((*i)->GetSpellProto()->SpellIconID == 2721)
                        {
                            DoneTotalMod *= ((*i)->GetModifier()->m_amount+100.0f) / 100.0f;
                            break;
                        }
                    }
                }
            }
            // Death Coil (bonus from Item - Death Knight T8 DPS Relic)
            else if (spellProto->SpellFamilyFlags & UI64LIT(0x00002000))
            {
                 if (Aura* sigil = GetDummyAura(64962))
                    DoneTotal += sigil->GetModifier()->m_amount;
            }
            break;
        }
        default:
            break;
    }

    // Done fixed damage bonus auras
    int32 DoneAdvertisedBenefit = SpellBaseDamageBonusDone(GetSpellSchoolMask(spellProto));

    // apply ap bonus and benefit affected by spell power implicit coeffs and spell level penalties
    DoneTotal = SpellBonusWithCoeffs(spellProto, DoneTotal, DoneAdvertisedBenefit, 0, damagetype, true);

    float tmpDamage = (int32(pdamage) + DoneTotal * int32(stack)) * DoneTotalMod;
    // apply spellmod to Done damage (flat and pct)
    if(Player* modOwner = GetSpellModOwner())
        modOwner->ApplySpellMod(spellProto->Id, damagetype == DOT ? SPELLMOD_DOT : SPELLMOD_DAMAGE, tmpDamage);

    return tmpDamage > 0 ? uint32(tmpDamage) : 0;
}

/**
 * Calculates target part of spell damage bonuses,
 * will be called on each tick for periodic damage over time auras
 */
uint32 Unit::SpellDamageBonusTaken(Unit *pCaster, SpellEntry const *spellProto, uint32 pdamage, DamageEffectType damagetype, uint32 stack)
{
    if(!spellProto || !pCaster || damagetype==DIRECT_DAMAGE )
        return pdamage;

    uint32 schoolMask = spellProto->SchoolMask;

    // Taken total percent damage auras
    float TakenTotalMod = 1.0f;
    int32 TakenTotal = 0;

    // ..taken
    TakenTotalMod *= GetTotalAuraMultiplierByMiscMask(SPELL_AURA_MOD_DAMAGE_PERCENT_TAKEN, schoolMask);

    // .. taken pct: dummy auras
    // .. taken (dummy auras)
    AuraList const& m_dummyAuras = GetAurasByType(SPELL_AURA_DUMMY);
    for(AuraList::const_iterator itr = m_dummyAuras.begin(); itr != m_dummyAuras.end(); ++itr)
    {
        switch((*itr)->GetSpellProto()->SpellIconID)
        {
            // Cheat Death
            case 2109:
            {
                if(GetTypeId() != TYPEID_PLAYER)
                    continue;

                float mod = -((Player*)this)->GetRatingBonusValue(CR_CRIT_TAKEN_SPELL)*2*4;
                if (mod < float((*itr)->GetModifier()->m_amount))
                    mod = float((*itr)->GetModifier()->m_amount);
                TakenTotalMod *= (mod+100.0f)/100.0f;
                break;
            }
            // Ebon Plague
            case 1933:
            {
                if ((*itr)->GetMiscValue() & (spellProto ? GetSpellSchoolMask(spellProto) : 0))
                {
                    if (spellProto && spellProto->Dispel == DISPEL_DISEASE)
                        TakenTotalMod *= ((*itr)->GetSpellProto()->CalculateSimpleValue(EFFECT_INDEX_0) + 100.0f) / 100.0f;
                    else
                        TakenTotalMod *= ((*itr)->GetModifier()->m_amount + 100.0f) / 100.0f;
                }
                break;
            }
            default:
                break;
        }
    }

    // From caster spells
    AuraList const& mOwnerTaken = GetAurasByType(SPELL_AURA_MOD_DAMAGE_FROM_CASTER);
    for(AuraList::const_iterator i = mOwnerTaken.begin(); i != mOwnerTaken.end(); ++i)
    {
        if ((*i)->GetCasterGuid() == pCaster->GetObjectGuid() && (*i)->isAffectedOnSpell(spellProto))
            TakenTotalMod *= ((*i)->GetModifier()->m_amount + 100.0f) / 100.0f;
    }

    // Mod damage from spell mechanic
    TakenTotalMod *= GetTotalAuraMultiplierByMiscValueForMask(SPELL_AURA_MOD_MECHANIC_DAMAGE_TAKEN_PERCENT,GetAllSpellMechanicMask(spellProto));

    // Mod damage taken from AoE spells
    if(IsAreaOfEffectSpell(spellProto))
    {
        TakenTotalMod *= GetTotalAuraMultiplierByMiscMask(SPELL_AURA_MOD_AOE_DAMAGE_AVOIDANCE, schoolMask);
        if (GetTypeId() == TYPEID_UNIT && ((Creature*)this)->IsPet())
            TakenTotalMod *= GetTotalAuraMultiplierByMiscMask(SPELL_AURA_MOD_PET_AOE_DAMAGE_AVOIDANCE, schoolMask);
    }

    // Taken fixed damage bonus auras
    int32 TakenAdvertisedBenefit = SpellBaseDamageBonusTaken(GetSpellSchoolMask(spellProto));

    // apply benefit affected by spell power implicit coeffs and spell level penalties
    TakenTotal = SpellBonusWithCoeffs(spellProto, TakenTotal, TakenAdvertisedBenefit, 0, damagetype, false);

    float tmpDamage = (int32(pdamage) + TakenTotal * int32(stack)) * TakenTotalMod;

    return tmpDamage > 0 ? uint32(tmpDamage) : 0;
}

int32 Unit::SpellBaseDamageBonusDone(SpellSchoolMask schoolMask)
{
    int32 DoneAdvertisedBenefit = 0;

    // ..done
    AuraList const& mDamageDone = GetAurasByType(SPELL_AURA_MOD_DAMAGE_DONE);
    for(AuraList::const_iterator i = mDamageDone.begin();i != mDamageDone.end(); ++i)
    {
        if (!(*i)->GetHolder() || (*i)->GetHolder()->IsDeleted())
            continue;

        if (((*i)->GetModifier()->m_miscvalue & schoolMask) != 0 &&
            (*i)->GetSpellProto()->EquippedItemClass == -1 &&                   // -1 == any item class (not wand then)
            (*i)->GetSpellProto()->EquippedItemInventoryTypeMask == 0)          //  0 == any inventory type (not wand then)
                DoneAdvertisedBenefit += (*i)->GetModifier()->m_amount;
    }

    if (GetTypeId() == TYPEID_PLAYER)
    {
        // Base value
        DoneAdvertisedBenefit +=((Player*)this)->GetBaseSpellPowerBonus();

        // Damage bonus from stats
        AuraList const& mDamageDoneOfStatPercent = GetAurasByType(SPELL_AURA_MOD_SPELL_DAMAGE_OF_STAT_PERCENT);
        for(AuraList::const_iterator i = mDamageDoneOfStatPercent.begin();i != mDamageDoneOfStatPercent.end(); ++i)
        {
            if((*i)->GetModifier()->m_miscvalue & schoolMask)
            {
                // stat used stored in miscValueB for this aura
                Stats usedStat = Stats((*i)->GetMiscBValue());
                DoneAdvertisedBenefit += int32(GetStat(usedStat) * (*i)->GetModifier()->m_amount / 100.0f);
            }
        }
        // ... and attack power
        AuraList const& mDamageDonebyAP = GetAurasByType(SPELL_AURA_MOD_SPELL_DAMAGE_OF_ATTACK_POWER);
        for(AuraList::const_iterator i =mDamageDonebyAP.begin();i != mDamageDonebyAP.end(); ++i)
        {
            if ((*i)->GetModifier()->m_miscvalue & schoolMask)
                DoneAdvertisedBenefit += int32(GetTotalAttackPowerValue(BASE_ATTACK) * (*i)->GetModifier()->m_amount / 100.0f);
        }

    }
    return DoneAdvertisedBenefit;
}

int32 Unit::SpellBaseDamageBonusTaken(SpellSchoolMask schoolMask)
{
    int32 TakenAdvertisedBenefit = 0;

    // ..taken
    AuraList const& mDamageTaken = GetAurasByType(SPELL_AURA_MOD_DAMAGE_TAKEN);
    for(AuraList::const_iterator i = mDamageTaken.begin();i != mDamageTaken.end(); ++i)
    {
        if(((*i)->GetModifier()->m_miscvalue & schoolMask) != 0)
            TakenAdvertisedBenefit += (*i)->GetModifier()->m_amount;
    }

    return TakenAdvertisedBenefit;
}

bool Unit::IsSpellCrit(Unit *pVictim, SpellEntry const *spellProto, SpellSchoolMask schoolMask, WeaponAttackType attackType)
{
    // mobs can't crit with spells at all
    if (GetObjectGuid().IsCreature())
        return false;

    // not critting spell
    if((spellProto->AttributesEx2 & SPELL_ATTR_EX2_CANT_CRIT))
        return false;

    float crit_chance = 0.0f;
    switch(spellProto->DmgClass)
    {
        case SPELL_DAMAGE_CLASS_NONE:
            if (spellProto->Id != 379 && spellProto->Id != 33778) // Earth Shield and Lifebloom heal should be able to crit
                return false;
        case SPELL_DAMAGE_CLASS_MAGIC:
        {
            if (schoolMask & SPELL_SCHOOL_MASK_NORMAL)
                crit_chance = 0.0f;
            // For other schools
            else if (GetTypeId() == TYPEID_PLAYER)
                crit_chance = GetFloatValue( PLAYER_SPELL_CRIT_PERCENTAGE1 + GetFirstSchoolInMask(schoolMask));
            else
            {
                crit_chance = float(m_baseSpellCritChance);
                crit_chance += GetTotalAuraModifierByMiscMask(SPELL_AURA_MOD_SPELL_CRIT_CHANCE_SCHOOL, schoolMask);
            }
            // taken
            if (pVictim)
            {
                if (!IsPositiveSpell(spellProto->Id))
                {
                    // Modify critical chance by victim SPELL_AURA_MOD_ATTACKER_SPELL_CRIT_CHANCE
                    crit_chance += pVictim->GetTotalAuraModifierByMiscMask(SPELL_AURA_MOD_ATTACKER_SPELL_CRIT_CHANCE, schoolMask);
                    // Modify critical chance by victim SPELL_AURA_MOD_ATTACKER_SPELL_AND_WEAPON_CRIT_CHANCE
                    crit_chance += pVictim->GetTotalAuraModifier(SPELL_AURA_MOD_ATTACKER_SPELL_AND_WEAPON_CRIT_CHANCE);
                    // Modify by player victim resilience
                    crit_chance -= pVictim->GetSpellCritChanceReduction();
                }

                // scripted (increase crit chance ... against ... target by x%)
                // scripted (Increases the critical effect chance of your .... by x% on targets ...)
                AuraList const& mOverrideClassScript = GetAurasByType(SPELL_AURA_OVERRIDE_CLASS_SCRIPTS);
                for(AuraList::const_iterator i = mOverrideClassScript.begin(); i != mOverrideClassScript.end(); ++i)
                {
                    if (!((*i)->isAffectedOnSpell(spellProto)))
                        continue;
                    switch((*i)->GetModifier()->m_miscvalue)
                    {
                        case  849:                          //Shatter Rank 1
                            if (pVictim->isFrozen() || IsIgnoreUnitState(spellProto, IGNORE_UNIT_TARGET_NON_FROZEN))
                                crit_chance+= 17.0f;
                            break;
                        case  910:                          //Shatter Rank 2
                            if (pVictim->isFrozen() || IsIgnoreUnitState(spellProto, IGNORE_UNIT_TARGET_NON_FROZEN))
                                crit_chance+= 34.0f;
                            break;
                        case  911:                          //Shatter Rank 3
                            if (pVictim->isFrozen() || IsIgnoreUnitState(spellProto, IGNORE_UNIT_TARGET_NON_FROZEN))
                                crit_chance+= 50.0f;
                            break;
                        case 7917:                          // Glyph of Shadowburn
                            if (pVictim->HasAuraState(AURA_STATE_HEALTHLESS_35_PERCENT))
                                crit_chance+=(*i)->GetModifier()->m_amount;
                            break;
                        case 7997:                          // Renewed Hope
                        case 7998:
                            if (pVictim->HasAura(6788))
                                crit_chance+=(*i)->GetModifier()->m_amount;
                            break;
                        default:
                            break;
                    }
                }

                // Custom crit by class
                switch(spellProto->SpellFamilyName)
                {
                    case SPELLFAMILY_PRIEST:
                        // Flash Heal
                        if (spellProto->SpellFamilyFlags & UI64LIT(0x0000000000000800))
                        {
                            if (pVictim->GetHealth() > pVictim->GetMaxHealth()/2)
                                break;
                            AuraList const& mDummyAuras = GetAurasByType(SPELL_AURA_DUMMY);
                            for(AuraList::const_iterator i = mDummyAuras.begin(); i!= mDummyAuras.end(); ++i)
                            {
                                // Improved Flash Heal
                                if ((*i)->GetSpellProto()->SpellFamilyName == SPELLFAMILY_PRIEST &&
                                    (*i)->GetSpellProto()->SpellIconID == 2542)
                                {
                                    crit_chance+=(*i)->GetModifier()->m_amount;
                                    break;
                                }
                            }
                        }
                        break;
                    case SPELLFAMILY_DRUID:
                        // Improved Insect Swarm (Starfire part)
                        if (spellProto->SpellFamilyFlags & UI64LIT(0x0000000000000004))
                        {
                            // search for Moonfire on target
                            if (pVictim->GetAura(SPELL_AURA_PERIODIC_DAMAGE, SPELLFAMILY_DRUID, UI64LIT(0x000000000000002), 0, GetGUID()))
                            {
                                Unit::AuraList const& improvedSwarm = GetAurasByType(SPELL_AURA_DUMMY);
                                for(Unit::AuraList::const_iterator iter = improvedSwarm.begin(); iter != improvedSwarm.end(); ++iter)
                                {
                                    if ((*iter)->GetSpellProto()->SpellIconID == 1771)
                                    {
                                        crit_chance += (*iter)->GetModifier()->m_amount;
                                        break;
                                    }
                                }
                            }
                        }
                        break;
                    case SPELLFAMILY_PALADIN:
                        // Sacred Shield
                        if (spellProto->SpellFamilyFlags & UI64LIT(0x0000000040000000))
                        {
                            Aura *aura = pVictim->GetDummyAura(58597);
                            if (aura && aura->GetCasterGuid() == GetObjectGuid())
                                crit_chance+=aura->GetModifier()->m_amount;
                        }
                        // Exorcism
                        else if (spellProto->Category == 19)
                        {
                            if (pVictim->GetCreatureTypeMask() & CREATURE_TYPEMASK_DEMON_OR_UNDEAD)
                                return true;
                        }
                        break;
                    case SPELLFAMILY_SHAMAN:
                        // Lava Burst
                        if (spellProto->SpellFamilyFlags & UI64LIT(0x0000100000000000))
                        {
                            // Flame Shock
                            if (pVictim->GetAura(SPELL_AURA_PERIODIC_DAMAGE, SPELLFAMILY_SHAMAN, UI64LIT(0x0000000010000000), 0, GetGUID()))
                                return true;
                        }
                        break;
                }
            }
            break;
        }
        case SPELL_DAMAGE_CLASS_MELEE:
            // Rend and Tear crit chance with Ferocious Bite on bleeding target
            if (spellProto->SpellFamilyName == SPELLFAMILY_DRUID)
            {
                if(spellProto->SpellFamilyFlags & UI64LIT(0x0000000000800000))
                {
                    if(pVictim->HasAuraState(AURA_STATE_MECHANIC_BLEED))
                    {
                        Unit::AuraList const& aura = GetAurasByType(SPELL_AURA_DUMMY);
                        for(Unit::AuraList::const_iterator itr = aura.begin(); itr != aura.end(); ++itr)
                        {
                            if ((*itr)->GetSpellProto()->SpellIconID == 2859 && (*itr)->GetEffIndex() == 1)
                            {
                                crit_chance += (*itr)->GetModifier()->m_amount;
                                break;
                            }
                        }
                    }
                }
            }
            // do not use break here
        case SPELL_DAMAGE_CLASS_RANGED:
        {
            if (pVictim)
                crit_chance = GetUnitCriticalChance(attackType, pVictim);

            crit_chance+= GetTotalAuraModifierByMiscMask(SPELL_AURA_MOD_SPELL_CRIT_CHANCE_SCHOOL, schoolMask);
            break;
        }
        default:
            return false;
    }
    // percent done
    // only players use intelligence for critical chance computations
    if(Player* modOwner = GetSpellModOwner())
        modOwner->ApplySpellMod(spellProto->Id, SPELLMOD_CRITICAL_CHANCE, crit_chance);

    crit_chance = crit_chance > 0.0f ? crit_chance : 0.0f;
    if (roll_chance_f(crit_chance))
        return true;
    return false;
}

uint32 Unit::SpellCriticalDamageBonus(SpellEntry const *spellProto, uint32 damage, Unit *pVictim)
{
    // Calculate critical bonus
    int32 crit_bonus;
    switch(spellProto->DmgClass)
    {
        case SPELL_DAMAGE_CLASS_MELEE:                      // for melee based spells is 100%
        case SPELL_DAMAGE_CLASS_RANGED:
            crit_bonus = damage;
            break;
        default:
            crit_bonus = damage / 2;                        // for spells is 50%
            break;
    }

    // adds additional damage to crit_bonus (from talents)
    if(Player* modOwner = GetSpellModOwner())
        modOwner->ApplySpellMod(spellProto->Id, SPELLMOD_CRIT_DAMAGE_BONUS, crit_bonus);

    if(!pVictim)
        return damage += crit_bonus;

    int32 critPctDamageMod = 0;
    if(spellProto->DmgClass >= SPELL_DAMAGE_CLASS_MELEE)
    {
        if(GetWeaponAttackType(spellProto) == RANGED_ATTACK)
            critPctDamageMod += pVictim->GetTotalAuraModifier(SPELL_AURA_MOD_ATTACKER_RANGED_CRIT_DAMAGE);
        else
            critPctDamageMod += pVictim->GetTotalAuraModifier(SPELL_AURA_MOD_ATTACKER_MELEE_CRIT_DAMAGE);
    }
    else
        critPctDamageMod += pVictim->GetTotalAuraModifierByMiscMask(SPELL_AURA_MOD_ATTACKER_SPELL_CRIT_DAMAGE,GetSpellSchoolMask(spellProto));

    critPctDamageMod += GetTotalAuraModifierByMiscMask(SPELL_AURA_MOD_CRIT_DAMAGE_BONUS, GetSpellSchoolMask(spellProto));

    uint32 creatureTypeMask = pVictim->GetCreatureTypeMask();
    critPctDamageMod += GetTotalAuraMultiplierByMiscMask(SPELL_AURA_MOD_CRIT_PERCENT_VERSUS, creatureTypeMask);

    if(critPctDamageMod!=0)
        crit_bonus = int32(crit_bonus * float((100.0f + critPctDamageMod)/100.0f));

    if(crit_bonus > 0)
        damage += crit_bonus;

    return damage;
}

uint32 Unit::SpellCriticalHealingBonus(SpellEntry const *spellProto, uint32 damage, Unit *pVictim)
{
    // Calculate critical bonus
    int32 crit_bonus;
    switch(spellProto->DmgClass)
    {
        case SPELL_DAMAGE_CLASS_MELEE:                      // for melee based spells is 100%
        case SPELL_DAMAGE_CLASS_RANGED:
            // TODO: write here full calculation for melee/ranged spells
            crit_bonus = damage;
            break;
        default:
            crit_bonus = damage / 2;                        // for spells is 50%
            break;
    }

    if(pVictim)
    {
        uint32 creatureTypeMask = pVictim->GetCreatureTypeMask();
        crit_bonus = int32(crit_bonus * GetTotalAuraMultiplierByMiscMask(SPELL_AURA_MOD_CRIT_PERCENT_VERSUS, creatureTypeMask));
    }

    if(crit_bonus > 0)
        damage += crit_bonus;

    damage = int32(damage * GetTotalAuraMultiplier(SPELL_AURA_MOD_CRITICAL_HEALING_AMOUNT));

    return damage;
}

/**
 * Calculates caster part of healing spell bonuses,
 * also includes different bonuses dependent from target auras
 */
uint32 Unit::SpellHealingBonusDone(Unit *pVictim, SpellEntry const *spellProto, int32 healamount, DamageEffectType damagetype, uint32 stack)
{
     // For totems get healing bonus from owner (statue isn't totem in fact)
    if( GetTypeId()==TYPEID_UNIT && ((Creature*)this)->IsTotem() && ((Totem*)this)->GetTotemType()!=TOTEM_STATUE)
        if(Unit* owner = GetOwner())
            return owner->SpellHealingBonusDone(pVictim, spellProto, healamount, damagetype, stack);

    // No heal amount for this class spells
    if (spellProto->DmgClass == SPELL_DAMAGE_CLASS_NONE)
        return healamount < 0 ? 0 : healamount;

    // Healing Done
    // Done total percent damage auras
    float  DoneTotalMod = 1.0f;
    int32  DoneTotal = 0;

    // Healing done percent
    AuraList const& mHealingDonePct = GetAurasByType(SPELL_AURA_MOD_HEALING_DONE_PERCENT);
    for(AuraList::const_iterator i = mHealingDonePct.begin();i != mHealingDonePct.end(); ++i)
        DoneTotalMod *= (100.0f + (*i)->GetModifier()->m_amount) / 100.0f;

    // done scripted mod (take it from owner)
    Unit *owner = GetOwner();
    if (!owner) owner = this;
    AuraList const& mOverrideClassScript= owner->GetAurasByType(SPELL_AURA_OVERRIDE_CLASS_SCRIPTS);
    for(AuraList::const_iterator i = mOverrideClassScript.begin(); i != mOverrideClassScript.end(); ++i)
    {
        if (!(*i)->isAffectedOnSpell(spellProto))
            continue;
        switch((*i)->GetModifier()->m_miscvalue)
        {
            case 4415: // Increased Rejuvenation Healing
            case 4953:
            case 3736: // Hateful Totem of the Third Wind / Increased Lesser Healing Wave / LK Arena (4/5/6) Totem of the Third Wind / Savage Totem of the Third Wind
                DoneTotal+=(*i)->GetModifier()->m_amount;
                break;
            case 7997: // Renewed Hope
            case 7998:
                if (pVictim->HasAura(6788))
                    DoneTotalMod *=((*i)->GetModifier()->m_amount + 100.0f)/100.0f;
                break;
            case   21: // Test of Faith
            case 6935:
            case 6918:
                if (pVictim->GetHealth() < pVictim->GetMaxHealth()/2)
                    DoneTotalMod *=((*i)->GetModifier()->m_amount + 100.0f)/100.0f;
                break;
            case 7798: // Glyph of Regrowth
            {
                if (pVictim->GetAura(SPELL_AURA_PERIODIC_HEAL, SPELLFAMILY_DRUID, UI64LIT(0x0000000000000040)))
                    DoneTotalMod *= ((*i)->GetModifier()->m_amount+100.0f)/100.0f;
                break;
            }
            case 8477: // Nourish Heal Boost
            {
                int32 stepPercent = (*i)->GetModifier()->m_amount;

                int ownHotCount = 0;                        // counted HoT types amount, not stacks

                Unit::AuraList const& RejorRegr = pVictim->GetAurasByType(SPELL_AURA_PERIODIC_HEAL);
                for(Unit::AuraList::const_iterator i = RejorRegr.begin(); i != RejorRegr.end(); ++i)
                    if ((*i)->GetSpellProto()->SpellFamilyName == SPELLFAMILY_DRUID &&
                        (*i)->GetCasterGuid() == GetObjectGuid())
                        ++ownHotCount;

                if (ownHotCount)
                    DoneTotalMod *= (stepPercent * ownHotCount + 100.0f) / 100.0f;
                break;
            }
            case 7871: // Glyph of Lesser Healing Wave
            {
                if (pVictim->GetAura(SPELL_AURA_DUMMY, SPELLFAMILY_SHAMAN, UI64LIT(0x0000040000000000), 0, GetGUID()))
                    DoneTotalMod *= ((*i)->GetModifier()->m_amount+100.0f)/100.0f;
                break;
            }
            default:
                break;
        }
    }

    // Nourish 20% of heal increase if target is affected by Druids HOTs
    if (spellProto->SpellFamilyName == SPELLFAMILY_DRUID && (spellProto->SpellFamilyFlags & UI64LIT(0x0200000000000000)))
    {
        int ownHotCount = 0;                        // counted HoT types amount, not stacks
        Unit::AuraList const& RejorRegr = pVictim->GetAurasByType(SPELL_AURA_PERIODIC_HEAL);
        for(Unit::AuraList::const_iterator i = RejorRegr.begin(); i != RejorRegr.end(); ++i)
            if ((*i)->GetSpellProto()->SpellFamilyName == SPELLFAMILY_DRUID &&
                (*i)->GetCasterGuid() == GetObjectGuid())
                ++ownHotCount;

        if (ownHotCount)
        {
            DoneTotalMod *= 1.2f;                          // base bonus at HoTs

            if (Aura* glyph = GetAura(62971, EFFECT_INDEX_0))// Glyph of Nourish
                DoneTotalMod *= (glyph->GetModifier()->m_amount * ownHotCount + 100.0f) / 100.0f;
        }
    }

    // Done fixed damage bonus auras
    int32 DoneAdvertisedBenefit  = SpellBaseHealingBonusDone(GetSpellSchoolMask(spellProto));

    // apply ap bonus and benefit affected by spell power implicit coeffs and spell level penalties
    DoneTotal = SpellBonusWithCoeffs(spellProto, DoneTotal, DoneAdvertisedBenefit, 0, damagetype, true, 1.88f);

    // use float as more appropriate for negative values and percent applying
    float heal = (healamount + DoneTotal * int32(stack))*DoneTotalMod;
    // apply spellmod to Done amount
    if(Player* modOwner = GetSpellModOwner())
        modOwner->ApplySpellMod(spellProto->Id, damagetype == DOT ? SPELLMOD_DOT : SPELLMOD_DAMAGE, heal);

    return heal < 0 ? 0 : uint32(heal);
}

/**
 * Calculates target part of healing spell bonuses,
 * will be called on each tick for periodic damage over time auras
 */
uint32 Unit::SpellHealingBonusTaken(Unit *pCaster, SpellEntry const *spellProto, int32 healamount, DamageEffectType damagetype, uint32 stack)
{
    float  TakenTotalMod = 1.0f;

    // Healing taken percent
    float minval = float(GetMaxNegativeAuraModifier(SPELL_AURA_MOD_HEALING_PCT));
    if (damagetype == DOT)
    {
        // overwrite max SPELL_AURA_MOD_HEALING_PCT if greater negative effect
        float minDotVal = float(GetMaxNegativeAuraModifier(SPELL_AURA_MOD_PERIODIC_HEAL));
        minval = (minDotVal < minval) ? minDotVal : minval;
    }
    if (minval)
        TakenTotalMod *= (100.0f + minval) / 100.0f;

    float maxval = float(GetMaxPositiveAuraModifier(SPELL_AURA_MOD_HEALING_PCT));
    // no SPELL_AURA_MOD_PERIODIC_HEAL positive cases
    if (maxval)
        TakenTotalMod *= (100.0f + maxval) / 100.0f;

    // No heal amount for this class spells
    if (spellProto->DmgClass == SPELL_DAMAGE_CLASS_NONE)
    {
        healamount = int32(healamount * TakenTotalMod);
        return healamount < 0 ? 0 : healamount;
    }

    // Healing Done
    // Done total percent damage auras
    int32  TakenTotal = 0;

    // Taken fixed damage bonus auras
    int32 TakenAdvertisedBenefit = SpellBaseHealingBonusTaken(GetSpellSchoolMask(spellProto));

    // apply benefit affected by spell power implicit coeffs and spell level penalties
    TakenTotal = SpellBonusWithCoeffs(spellProto, TakenTotal, TakenAdvertisedBenefit, 0, damagetype, false, 1.88f);

    AuraList const& mHealingGet= GetAurasByType(SPELL_AURA_MOD_HEALING_RECEIVED);
    for(AuraList::const_iterator i = mHealingGet.begin(); i != mHealingGet.end(); ++i)
        if ((*i)->isAffectedOnSpell(spellProto))
            TakenTotalMod *= ((*i)->GetModifier()->m_amount + 100.0f) / 100.0f;

    // use float as more appropriate for negative values and percent applying
    float heal = (healamount + TakenTotal * int32(stack)) * TakenTotalMod;

    return heal < 0 ? 0 : uint32(heal);
}

int32 Unit::SpellBaseHealingBonusDone(SpellSchoolMask schoolMask)
{
    int32 AdvertisedBenefit = 0;

    AuraList const& mHealingDone = GetAurasByType(SPELL_AURA_MOD_HEALING_DONE);
    for(AuraList::const_iterator i = mHealingDone.begin();i != mHealingDone.end(); ++i)
        if(!(*i)->GetModifier()->m_miscvalue || ((*i)->GetModifier()->m_miscvalue & schoolMask) != 0)
            AdvertisedBenefit += (*i)->GetModifier()->m_amount;

    // Healing bonus of spirit, intellect and strength
    if (GetTypeId() == TYPEID_PLAYER)
    {
        // Base value
        AdvertisedBenefit +=((Player*)this)->GetBaseSpellPowerBonus();

        // Healing bonus from stats
        AuraList const& mHealingDoneOfStatPercent = GetAurasByType(SPELL_AURA_MOD_SPELL_HEALING_OF_STAT_PERCENT);
        for(AuraList::const_iterator i = mHealingDoneOfStatPercent.begin();i != mHealingDoneOfStatPercent.end(); ++i)
        {
            // stat used dependent from misc value (stat index)
            Stats usedStat = Stats((*i)->GetSpellProto()->EffectMiscValue[(*i)->GetEffIndex()]);
            AdvertisedBenefit += int32(GetStat(usedStat) * (*i)->GetModifier()->m_amount / 100.0f);
        }

        // ... and attack power
        AuraList const& mHealingDonebyAP = GetAurasByType(SPELL_AURA_MOD_SPELL_HEALING_OF_ATTACK_POWER);
        for(AuraList::const_iterator i = mHealingDonebyAP.begin();i != mHealingDonebyAP.end(); ++i)
            if ((*i)->GetModifier()->m_miscvalue & schoolMask)
                AdvertisedBenefit += int32(GetTotalAttackPowerValue(BASE_ATTACK) * (*i)->GetModifier()->m_amount / 100.0f);
    }
    return AdvertisedBenefit;
}

int32 Unit::SpellBaseHealingBonusTaken(SpellSchoolMask schoolMask)
{
    int32 AdvertisedBenefit = 0;
    AuraList const& mDamageTaken = GetAurasByType(SPELL_AURA_MOD_HEALING);
    for(AuraList::const_iterator i = mDamageTaken.begin();i != mDamageTaken.end(); ++i)
        if ((*i)->GetModifier()->m_miscvalue & schoolMask)
            AdvertisedBenefit += (*i)->GetModifier()->m_amount;

    return AdvertisedBenefit;
}

bool Unit::IsImmunedToDamage(SpellSchoolMask shoolMask)
{
    //If m_immuneToSchool type contain this school type, IMMUNE damage.
    SpellImmuneList const& schoolList = m_spellImmune[IMMUNITY_SCHOOL];
    for (SpellImmuneList::const_iterator itr = schoolList.begin(); itr != schoolList.end(); ++itr)
        if (itr->type & shoolMask)
            return true;

    //If m_immuneToDamage type contain magic, IMMUNE damage.
    SpellImmuneList const& damageList = m_spellImmune[IMMUNITY_DAMAGE];
    for (SpellImmuneList::const_iterator itr = damageList.begin(); itr != damageList.end(); ++itr)
        if (itr->type & shoolMask)
            return true;

    return false;
}

bool Unit::IsImmuneToSpell(SpellEntry const* spellInfo)
{
    if (!spellInfo)
        return false;

    //TODO add spellEffect immunity checks!, player with flag in bg is immune to immunity buffs from other friendly players!
    //SpellImmuneList const& dispelList = m_spellImmune[IMMUNITY_EFFECT];

    SpellImmuneList const& dispelList = m_spellImmune[IMMUNITY_DISPEL];
    for(SpellImmuneList::const_iterator itr = dispelList.begin(); itr != dispelList.end(); ++itr)
        if (itr->type == spellInfo->Dispel)
            return true;

    if (!(spellInfo->AttributesEx & SPELL_ATTR_EX_UNAFFECTED_BY_SCHOOL_IMMUNE) &&         // unaffected by school immunity
        !(spellInfo->AttributesEx & SPELL_ATTR_EX_DISPEL_AURAS_ON_IMMUNITY))              // can remove immune (by dispell or immune it)
    {
        SpellImmuneList const& schoolList = m_spellImmune[IMMUNITY_SCHOOL];
        for(SpellImmuneList::const_iterator itr = schoolList.begin(); itr != schoolList.end(); ++itr)
            if (!(IsPositiveSpell(itr->spellId) && IsPositiveSpell(spellInfo->Id)) &&
                (itr->type & GetSpellSchoolMask(spellInfo)))
                return true;
    }

    if(uint32 mechanic = spellInfo->Mechanic)
    {
        SpellImmuneList const& mechanicList = m_spellImmune[IMMUNITY_MECHANIC];
        for(SpellImmuneList::const_iterator itr = mechanicList.begin(); itr != mechanicList.end(); ++itr)
            if (itr->type == mechanic)
                return true;

        AuraList const& immuneAuraApply = GetAurasByType(SPELL_AURA_MECHANIC_IMMUNITY_MASK);
        for(AuraList::const_iterator iter = immuneAuraApply.begin(); iter != immuneAuraApply.end(); ++iter)
            if ((*iter)->GetModifier()->m_miscvalue & (1 << (mechanic-1)))
                return true;
    }

    return false;
}

bool Unit::IsImmuneToSpellEffect(SpellEntry const* spellInfo, SpellEffectIndex index) const
{
    //If m_immuneToEffect type contain this effect type, IMMUNE effect.
    uint32 effect = spellInfo->Effect[index];
    SpellImmuneList const& effectList = m_spellImmune[IMMUNITY_EFFECT];
    for (SpellImmuneList::const_iterator itr = effectList.begin(); itr != effectList.end(); ++itr)
        if (itr->type == effect)
            return true;

    if(uint32 mechanic = spellInfo->EffectMechanic[index])
    {
        SpellImmuneList const& mechanicList = m_spellImmune[IMMUNITY_MECHANIC];
        for (SpellImmuneList::const_iterator itr = mechanicList.begin(); itr != mechanicList.end(); ++itr)
            if (itr->type == mechanic)
                return true;

        AuraList const& immuneAuraApply = GetAurasByType(SPELL_AURA_MECHANIC_IMMUNITY_MASK);
        for(AuraList::const_iterator iter = immuneAuraApply.begin(); iter != immuneAuraApply.end(); ++iter)
            if ((*iter)->GetModifier()->m_miscvalue & (1 << (mechanic-1)))
                return true;
    }

    if(uint32 aura = spellInfo->EffectApplyAuraName[index])
    {
        SpellImmuneList const& list = m_spellImmune[IMMUNITY_STATE];
        for(SpellImmuneList::const_iterator itr = list.begin(); itr != list.end(); ++itr)
            if (itr->type == aura)
                return true;

        // Check for immune to application of harmful magical effects
        AuraList const& immuneAuraApply = GetAurasByType(SPELL_AURA_MOD_IMMUNE_AURA_APPLY_SCHOOL);
        for(AuraList::const_iterator iter = immuneAuraApply.begin(); iter != immuneAuraApply.end(); ++iter)
            if (spellInfo->Dispel == DISPEL_MAGIC &&                                      // Magic debuff
                ((*iter)->GetModifier()->m_miscvalue & GetSpellSchoolMask(spellInfo)) &&  // Check school
                !IsPositiveEffect(spellInfo->Id, index))                                  // Harmful
                return true;

        AuraList const& immuneMechanicAuraApply = GetAurasByType(SPELL_AURA_MECHANIC_IMMUNITY_MASK);
        for(AuraList::const_iterator i = immuneMechanicAuraApply.begin(); i != immuneMechanicAuraApply.end(); ++i)
            if ((spellInfo->EffectMechanic[index] & (*i)->GetMiscValue() ||
                spellInfo->Mechanic & (*i)->GetMiscValue()) ||
                ((*i)->GetId() == 46924 &&                                                // Bladestorm Immunity
                spellInfo->EffectMechanic[index] & IMMUNE_TO_MOVEMENT_IMPAIRMENT_AND_LOSS_CONTROL_MASK ||
                spellInfo->Mechanic & IMMUNE_TO_MOVEMENT_IMPAIRMENT_AND_LOSS_CONTROL_MASK))
                return true;
    }

    return false;
}

/**
 * Calculates caster part of melee damage bonuses,
 * also includes different bonuses dependent from target auras
 */
uint32 Unit::MeleeDamageBonusDone(Unit *pVictim, uint32 pdamage,WeaponAttackType attType, SpellEntry const *spellProto, DamageEffectType damagetype, uint32 stack)
{
    if (!pVictim || pdamage == 0 || (spellProto && spellProto->AttributesEx6 & SPELL_ATTR_EX6_NO_DMG_MODS))
        return pdamage;

    // differentiate for weapon damage based spells
    bool isWeaponDamageBasedSpell = !(spellProto && (damagetype == DOT || IsSpellHaveEffect(spellProto, SPELL_EFFECT_SCHOOL_DAMAGE)));
    Item*  pWeapon          = GetTypeId() == TYPEID_PLAYER ? ((Player*)this)->GetWeaponForAttack(attType,true,false) : NULL;
    uint32 creatureTypeMask = pVictim->GetCreatureTypeMask();
    uint32 schoolMask       = spellProto ? spellProto->SchoolMask : GetMeleeDamageSchoolMask();

    // FLAT damage bonus auras
    // =======================
    int32 DoneFlat  = 0;
    int32 APbonus   = 0;

    // ..done flat, already included in weapon damage based spells
    if (!isWeaponDamageBasedSpell)
    {
        AuraList const& mModDamageDone = GetAurasByType(SPELL_AURA_MOD_DAMAGE_DONE);
        for(AuraList::const_iterator i = mModDamageDone.begin(); i != mModDamageDone.end(); ++i)
        {
            if (((*i)->GetModifier()->m_miscvalue & schoolMask &&                                   // schoolmask has to fit with the intrinsic spell school
                (*i)->GetModifier()->m_miscvalue & GetMeleeDamageSchoolMask() &&                    // AND schoolmask has to fit with weapon damage school (essential for non-physical spells)
                ((*i)->GetSpellProto()->EquippedItemClass == -1) ||                                 // general, weapon independent
                (pWeapon && pWeapon->IsFitToSpellRequirements((*i)->GetSpellProto()))))             // OR used weapon fits aura requirements
            {
                DoneFlat += (*i)->GetModifier()->m_amount;
            }
        }
    }

    // ..done flat (by creature type mask)
    DoneFlat += GetTotalAuraModifierByMiscMask(SPELL_AURA_MOD_DAMAGE_DONE_CREATURE, creatureTypeMask);

    // ..done flat (base at attack power for marked target and base at attack power for creature type)
    if (attType == RANGED_ATTACK)
    {
        APbonus += pVictim->GetTotalAuraModifier(SPELL_AURA_RANGED_ATTACK_POWER_ATTACKER_BONUS);
        APbonus += GetTotalAuraModifierByMiscMask(SPELL_AURA_MOD_RANGED_ATTACK_POWER_VERSUS, creatureTypeMask);
    }
    else
    {
        APbonus += pVictim->GetTotalAuraModifier(SPELL_AURA_MELEE_ATTACK_POWER_ATTACKER_BONUS);
        APbonus += GetTotalAuraModifierByMiscMask(SPELL_AURA_MOD_MELEE_ATTACK_POWER_VERSUS, creatureTypeMask);
    }

    // PERCENT damage auras
    // ====================
    float DonePercent   = 1.0f;

    // ..done pct, already included in weapon damage based spells
    if(!isWeaponDamageBasedSpell)
    {
        AuraList const& mModDamagePercentDone = GetAurasByType(SPELL_AURA_MOD_DAMAGE_PERCENT_DONE);
        for(AuraList::const_iterator i = mModDamagePercentDone.begin(); i != mModDamagePercentDone.end(); ++i)
        {
            if (((*i)->GetModifier()->m_miscvalue & schoolMask &&                                   // schoolmask has to fit with the intrinsic spell school
                (*i)->GetModifier()->m_miscvalue & GetMeleeDamageSchoolMask() &&                    // AND schoolmask has to fit with weapon damage school (essential for non-physical spells)
                ((*i)->GetSpellProto()->EquippedItemClass == -1) ||                                 // general, weapon independent
                (pWeapon && pWeapon->IsFitToSpellRequirements((*i)->GetSpellProto()))))             // OR used weapon fits aura requirements
            {
                DonePercent *= ((*i)->GetModifier()->m_amount+100.0f) / 100.0f;
            }
        }

        if (attType == OFF_ATTACK)
            DonePercent *= GetModifierValue(UNIT_MOD_DAMAGE_OFFHAND, TOTAL_PCT);                    // no school check required
    }

    // ..done pct (by creature type mask)
    DonePercent *= GetTotalAuraMultiplierByMiscMask(SPELL_AURA_MOD_DAMAGE_DONE_VERSUS, creatureTypeMask);

    // special dummys/class scripts and other effects
    // =============================================
    Unit *owner = GetOwner();
    if (!owner)
        owner = this;

    // ..done (class scripts)
    if(spellProto)
    {
        AuraList const& mOverrideClassScript= owner->GetAurasByType(SPELL_AURA_OVERRIDE_CLASS_SCRIPTS);
        for(AuraList::const_iterator i = mOverrideClassScript.begin(); i != mOverrideClassScript.end(); ++i)
        {
            if (!(*i)->isAffectedOnSpell(spellProto))
                continue;

            switch((*i)->GetModifier()->m_miscvalue)
            {
                // Tundra Stalker
                // Merciless Combat
                case 7277:
                {
                    // Merciless Combat
                    if ((*i)->GetSpellProto()->SpellIconID == 2656)
                    {
                        if(pVictim->HasAuraState(AURA_STATE_HEALTHLESS_35_PERCENT))
                            DonePercent *= (100.0f+(*i)->GetModifier()->m_amount)/100.0f;
                    }
                    else // Tundra Stalker
                    {
                        // Frost Fever (target debuff)
                        if (pVictim->GetAura(SPELL_AURA_MOD_MELEE_HASTE, SPELLFAMILY_DEATHKNIGHT, UI64LIT(0x0000000000000000), 0x00000002))
                            DonePercent *= ((*i)->GetModifier()->m_amount+100.0f)/100.0f;
                        break;
                    }
                    break;
                }
                case 7293: // Rage of Rivendare
                {
                    if (pVictim->GetAura(SPELL_AURA_PERIODIC_DAMAGE, SPELLFAMILY_DEATHKNIGHT, UI64LIT(0x0200000000000000)))
                        DonePercent *= ((*i)->GetSpellProto()->CalculateSimpleValue(EFFECT_INDEX_1)*2+100.0f)/100.0f;
                    break;
                }
                // Marked for Death
                case 7598:
                case 7599:
                case 7600:
                case 7601:
                case 7602:
                {
                    if (pVictim->GetAura(SPELL_AURA_MOD_STALKED, SPELLFAMILY_HUNTER, UI64LIT(0x0000000000000400)))
                        DonePercent *= ((*i)->GetModifier()->m_amount+100.0f)/100.0f;
                    break;
                }
            }
        }
    }

    // .. done (class scripts)
    AuraList const& mclassScritAuras = GetAurasByType(SPELL_AURA_OVERRIDE_CLASS_SCRIPTS);
    for(AuraList::const_iterator i = mclassScritAuras.begin(); i != mclassScritAuras.end(); ++i)
    {
        switch((*i)->GetMiscValue())
        {
            // Dirty Deeds
            case 6427:
            case 6428:
                if(pVictim->HasAuraState(AURA_STATE_HEALTHLESS_35_PERCENT))
                {
                    Aura* eff0 = GetAura((*i)->GetId(), EFFECT_INDEX_0);
                    if (!eff0 || (*i)->GetEffIndex() != EFFECT_INDEX_1)
                    {
                        sLog.outError("Spell structure of DD (%u) changed.",(*i)->GetId());
                        continue;
                    }

                    // effect 0 have expected value but in negative state
                    DonePercent *= (-eff0->GetModifier()->m_amount + 100.0f) / 100.0f;
                }
                break;
        }
    }

    if (spellProto)
    {
        // Frost Strike
        if (spellProto->SpellFamilyName == SPELLFAMILY_DEATHKNIGHT && spellProto->SpellFamilyFlags & UI64LIT(0x0000000400000000))
        {
            // search disease
            bool found = false;
            Unit::SpellAuraHolderMap const& auras = pVictim->GetSpellAuraHolderMap();
            for(Unit::SpellAuraHolderMap::const_iterator itr = auras.begin(); itr!=auras.end(); ++itr)
            {
                if(itr->second->GetSpellProto()->Dispel == DISPEL_DISEASE)
                {
                    found = true;
                    break;
                }
            }

            if(found)
            {
                // search for Glacier Rot dummy aura
                Unit::AuraList const& dummyAuras = GetAurasByType(SPELL_AURA_DUMMY);
                for(Unit::AuraList::const_iterator i = dummyAuras.begin(); i != dummyAuras.end(); ++i)
                {
                    if ((*i)->GetSpellProto()->EffectMiscValue[(*i)->GetEffIndex()] == 7244)
                    {
                        DonePercent *= ((*i)->GetModifier()->m_amount+100.0f) / 100.0f;
                        break;
                    }
                }
            }
        }
        // Glyph of Steady Shot (Steady Shot check)
        else if (spellProto->SpellFamilyName == SPELLFAMILY_HUNTER && spellProto->SpellFamilyFlags & UI64LIT(0x0000000100000000))
        {
            // search for glyph dummy aura
            if (Aura *aur = GetDummyAura(56826))
                // check for Serpent Sting at target
                if (pVictim->GetAura(SPELL_AURA_PERIODIC_DAMAGE, SPELLFAMILY_HUNTER, UI64LIT(0x0000000000004000)))
                    DonePercent *= (aur->GetModifier()->m_amount+100.0f) / 100.0f;
        }
     }

    // final calculation
    // =================

    float DoneTotal = 0.0f;

    // scaling of non weapon based spells
    if (!isWeaponDamageBasedSpell)
    {
        // apply ap bonus and benefit affected by spell power implicit coeffs and spell level penalties
        DoneTotal = SpellBonusWithCoeffs(spellProto, DoneTotal, DoneFlat, APbonus, damagetype, true);
    }
    // weapon damage based spells
    else if( APbonus || DoneFlat )
    {
        bool normalized = spellProto ? IsSpellHaveEffect(spellProto, SPELL_EFFECT_NORMALIZED_WEAPON_DMG) : false;
        DoneTotal += int32(APbonus / 14.0f * GetAPMultiplier(attType,normalized));

        // for weapon damage based spells we still have to apply damage done percent mods
        // (that are already included into pdamage) to not-yet included DoneFlat
        // e.g. from doneVersusCreature, apBonusVs...
        UnitMods unitMod;
        switch(attType)
        {
            default:
            case BASE_ATTACK:   unitMod = UNIT_MOD_DAMAGE_MAINHAND; break;
            case OFF_ATTACK:    unitMod = UNIT_MOD_DAMAGE_OFFHAND;  break;
            case RANGED_ATTACK: unitMod = UNIT_MOD_DAMAGE_RANGED;   break;
        }

        DoneTotal += DoneFlat;

        DoneTotal *= GetModifierValue(unitMod, TOTAL_PCT);
    }

    float tmpDamage = float(int32(pdamage) + DoneTotal * int32(stack)) * DonePercent;

    // apply spellmod to Done damage
    if(spellProto)
    {
        if(Player* modOwner = GetSpellModOwner())
            modOwner->ApplySpellMod(spellProto->Id, damagetype == DOT ? SPELLMOD_DOT : SPELLMOD_DAMAGE, tmpDamage);
    }

    // bonus result can be negative
    return tmpDamage > 0 ? uint32(tmpDamage) : 0;
}

/**
 * Calculates target part of melee damage bonuses,
 * will be called on each tick for periodic damage over time auras
 */
uint32 Unit::MeleeDamageBonusTaken(Unit *pCaster, uint32 pdamage,WeaponAttackType attType, SpellEntry const *spellProto, DamageEffectType damagetype, uint32 stack)
{
    if (!pCaster)
        return pdamage;

    if (pdamage == 0)
        return pdamage;

    // differentiate for weapon damage based spells
    bool isWeaponDamageBasedSpell = !(spellProto && (damagetype == DOT || IsSpellHaveEffect(spellProto, SPELL_EFFECT_SCHOOL_DAMAGE)));
    uint32 schoolMask       = spellProto ? spellProto->SchoolMask : GetMeleeDamageSchoolMask();
    uint32 mechanicMask     = spellProto ? GetAllSpellMechanicMask(spellProto) : 0;

    // Shred and Maul also have bonus as MECHANIC_BLEED damages
    if (spellProto && spellProto->SpellFamilyName==SPELLFAMILY_DRUID && spellProto->SpellFamilyFlags & UI64LIT(0x00008800))
        mechanicMask |= (1 << (MECHANIC_BLEED-1));

    // FLAT damage bonus auras
    // =======================
    int32 TakenFlat = 0;

    // ..taken flat (base at attack power for marked target and base at attack power for creature type)
    if (attType == RANGED_ATTACK)
        TakenFlat += GetTotalAuraModifier(SPELL_AURA_MOD_RANGED_DAMAGE_TAKEN);
    else
        TakenFlat += GetTotalAuraModifier(SPELL_AURA_MOD_MELEE_DAMAGE_TAKEN);

    // ..taken flat (by school mask)
    TakenFlat += GetTotalAuraModifierByMiscMask(SPELL_AURA_MOD_DAMAGE_TAKEN, schoolMask);

    // PERCENT damage auras
    // ====================
    float TakenPercent  = 1.0f;

    // ..taken pct (by school mask)
    TakenPercent *= GetTotalAuraMultiplierByMiscMask(SPELL_AURA_MOD_DAMAGE_PERCENT_TAKEN, schoolMask);

    // ..taken pct (by mechanic mask)
    TakenPercent *= GetTotalAuraMultiplierByMiscValueForMask(SPELL_AURA_MOD_MECHANIC_DAMAGE_TAKEN_PERCENT,mechanicMask);

    // ..taken pct (melee/ranged)
    if(attType == RANGED_ATTACK)
        TakenPercent *= GetTotalAuraMultiplier(SPELL_AURA_MOD_RANGED_DAMAGE_TAKEN_PCT);
    else
        TakenPercent *= GetTotalAuraMultiplier(SPELL_AURA_MOD_MELEE_DAMAGE_TAKEN_PCT);

    if (spellProto)
    {
        // ..taken pct (from caster spells)
        AuraList const& mOwnerTaken = GetAurasByType(SPELL_AURA_MOD_DAMAGE_FROM_CASTER);
        for(AuraList::const_iterator i = mOwnerTaken.begin(); i != mOwnerTaken.end(); ++i)
        {
            if ((*i)->GetCasterGUID() == pCaster->GetGUID() && (*i)->isAffectedOnSpell(spellProto))
                TakenPercent *= ((*i)->GetModifier()->m_amount + 100.0f) / 100.0f;
        }
    }

    // ..taken pct (aoe avoidance)
    if(spellProto && IsAreaOfEffectSpell(spellProto))
    {
        TakenPercent *= GetTotalAuraMultiplierByMiscMask(SPELL_AURA_MOD_AOE_DAMAGE_AVOIDANCE, schoolMask);
        if (GetTypeId() == TYPEID_UNIT && ((Creature*)this)->IsPet())
            TakenPercent *= GetTotalAuraMultiplierByMiscMask(SPELL_AURA_MOD_PET_AOE_DAMAGE_AVOIDANCE, schoolMask);
    }

    // special dummys/class scripts and other effects
    // =============================================

    // .. taken (dummy auras)
    AuraList const& mDummyAuras = GetAurasByType(SPELL_AURA_DUMMY);
    if (!mDummyAuras.empty())
    for(AuraList::const_iterator i = mDummyAuras.begin(); i != mDummyAuras.end(); ++i)
    {
      if ((*i)->GetId())
        switch((*i)->GetSpellProto()->SpellIconID)
        {
            //Cheat Death
            case 2109:
                if((*i)->GetModifier()->m_miscvalue & SPELL_SCHOOL_MASK_NORMAL)
                {
                    if(GetTypeId() != TYPEID_PLAYER)
                        continue;

                    float mod = ((Player*)this)->GetRatingBonusValue(CR_CRIT_TAKEN_MELEE)*(-8.0f);
                    if (mod < float((*i)->GetModifier()->m_amount))
                        mod = float((*i)->GetModifier()->m_amount);

                    TakenPercent *= (mod + 100.0f) / 100.0f;
                }
                break;
        }
    }

    // final calculation
    // =================

    // scaling of non weapon based spells
    if (!isWeaponDamageBasedSpell)
    {
        // apply benefit affected by spell power implicit coeffs and spell level penalties
        TakenFlat = SpellBonusWithCoeffs(spellProto, 0, TakenFlat, 0, damagetype, false);
    }

    float tmpDamage = float(int32(pdamage) + TakenFlat * int32(stack)) * TakenPercent;

    // bonus result can be negative
    return tmpDamage > 0 ? uint32(tmpDamage) : 0;
}

void Unit::ApplySpellImmune(uint32 spellId, uint32 op, uint32 type, bool apply)
{
    if (apply)
    {
        for (SpellImmuneList::iterator itr = m_spellImmune[op].begin(), next; itr != m_spellImmune[op].end(); itr = next)
        {
            next = itr; ++next;
            if(itr->type == type)
            {
                m_spellImmune[op].erase(itr);
                next = m_spellImmune[op].begin();
            }
        }
        SpellImmune Immune;
        Immune.spellId = spellId;
        Immune.type = type;
        m_spellImmune[op].push_back(Immune);
    }
    else
    {
        for (SpellImmuneList::iterator itr = m_spellImmune[op].begin(); itr != m_spellImmune[op].end(); ++itr)
        {
            if(itr->spellId == spellId)
            {
                m_spellImmune[op].erase(itr);
                break;
            }
        }
    }
}

void Unit::ApplySpellDispelImmunity(const SpellEntry * spellProto, DispelType type, bool apply)
{
    ApplySpellImmune(spellProto->Id,IMMUNITY_DISPEL, type, apply);

    // such dispell type should not remove auras but only return visibility
    if(type == DISPEL_STEALTH || type == DISPEL_INVISIBILITY)
        return;

    if (apply && spellProto->AttributesEx & SPELL_ATTR_EX_DISPEL_AURAS_ON_IMMUNITY)
        RemoveAurasWithDispelType(type);
}

float Unit::GetWeaponProcChance() const
{
    // normalized proc chance for weapon attack speed
    // (odd formula...)
    if (isAttackReady(BASE_ATTACK))
        return (GetAttackTime(BASE_ATTACK) * 1.8f / 1000.0f);
    else if (haveOffhandWeapon() && isAttackReady(OFF_ATTACK))
        return (GetAttackTime(OFF_ATTACK) * 1.6f / 1000.0f);

    return 0.0f;
}

float Unit::GetPPMProcChance(uint32 WeaponSpeed, float PPM) const
{
    // proc per minute chance calculation
    if (PPM <= 0.0f)
        return 0.0f;
    return WeaponSpeed * PPM / 600.0f;                      // result is chance in percents (probability = Speed_in_sec * (PPM / 60))
}

void Unit::Mount(uint32 mount, uint32 spellId, uint32 vehicleId, uint32 creatureEntry)
{
    if (!mount)
        return;

    RemoveAurasWithInterruptFlags(AURA_INTERRUPT_FLAG_MOUNTING);

    SetUInt32Value(UNIT_FIELD_MOUNTDISPLAYID, mount);

    SetFlag( UNIT_FIELD_FLAGS, UNIT_FLAG_MOUNT );

    if (GetTypeId() == TYPEID_PLAYER)
    {
        // Called by Taxi system / GM command
        if (!spellId)
            ((Player*)this)->UnsummonPetTemporaryIfAny();
        // Called by mount aura
        else if (SpellEntry const* spellInfo = sSpellStore.LookupEntry(spellId))
        {
            // Flying case (Unsummon any pet)
            if (IsSpellHaveAura(spellInfo, SPELL_AURA_MOD_FLIGHT_SPEED_MOUNTED))
                ((Player*)this)->UnsummonPetTemporaryIfAny();
            // Normal case (Unsummon only permanent pet)
            else if (Pet* pet = GetPet())
            {
                if (pet->IsPermanentPetFor((Player*)this) && !((Player*)this)->InArena() &&
                    sWorld.getConfig(CONFIG_BOOL_PET_UNSUMMON_AT_MOUNT))
                {
                    ((Player*)this)->UnsummonPetTemporaryIfAny();
                }
                else
                    pet->ApplyModeFlags(PET_MODE_DISABLE_ACTIONS,true);
            }
            else if (Pet* minipet = GetMiniPet())
            {
                if (sWorld.getConfig(CONFIG_BOOL_PET_UNSUMMON_AT_MOUNT))
                    minipet->Unsummon(PET_SAVE_AS_DELETED, this);
            }
        }

        if (vehicleId)
        {
            if (CreateVehicleKit(vehicleId))
            {
                GetVehicleKit()->Reset();

                // Send others that we now have a vehicle
                WorldPacket data(SMSG_PLAYER_VEHICLE_DATA, 8+4);
                data << GetPackGUID();
                data << uint32(vehicleId);
                SendMessageToSet(&data, true);

                data.Initialize(SMSG_ON_CANCEL_EXPECTED_RIDE_VEHICLE_AURA, 0);
                ((Player*)this)->GetSession()->SendPacket(&data);

                // mounts can also have accessories
                GetVehicleKit()->InstallAllAccessories(creatureEntry);
            }
        }
    }
}

void Unit::Unmount()
{
    if (!IsMounted())
        return;

    RemoveAurasWithInterruptFlags(AURA_INTERRUPT_FLAG_NOT_MOUNTED);

    SetUInt32Value(UNIT_FIELD_MOUNTDISPLAYID, 0);
    RemoveFlag(UNIT_FIELD_FLAGS, UNIT_FLAG_MOUNT);

    WorldPacket data(SMSG_DISMOUNT, 8);
    data << GetPackGUID();
    SendMessageToSet(&data, true);

    // only resummon old pet if the player is already added to a map
    // this prevents adding a pet to a not created map which would otherwise cause a crash
    // (it could probably happen when logging in after a previous crash)
    if(GetTypeId() == TYPEID_PLAYER)
    {
        if(Pet* pet = GetPet())
            pet->ApplyModeFlags(PET_MODE_DISABLE_ACTIONS,false);
        else
            ((Player*)this)->ResummonPetTemporaryUnSummonedIfAny();
    }

    if (GetTypeId() == TYPEID_PLAYER && GetVehicleKit())
    {
        // Send other players that we are no longer a vehicle
        WorldPacket data(SMSG_PLAYER_VEHICLE_DATA, 8+4);
        data << GetPackGUID();
        data << uint32(0);
        ((Player*)this)->SendMessageToSet(&data, true);

        RemoveVehicleKit();
    }
}

void Unit::SetInCombatWith(Unit* enemy)
{
    Unit* eOwner = enemy->GetCharmerOrOwnerOrSelf();
    if (eOwner->IsPvP())
    {
        SetInCombatState(true,enemy);
        return;
    }

    //check for duel
    if (eOwner->GetTypeId() == TYPEID_PLAYER && ((Player*)eOwner)->duel)
    {
        Unit const* myOwner = GetCharmerOrOwnerOrSelf();
        if(((Player const*)eOwner)->duel->opponent == myOwner)
        {
            SetInCombatState(true,enemy);
            return;
        }
    }

    SetInCombatState(false,enemy);
}

void Unit::SetInCombatState(bool PvP, Unit* enemy)
{
    // only alive units can be in combat
    if (!isAlive())
        return;

    if (PvP)
        m_CombatTimer = 5000;

    bool creatureNotInCombat = GetTypeId()==TYPEID_UNIT && !HasFlag(UNIT_FIELD_FLAGS, UNIT_FLAG_IN_COMBAT);

    SetFlag(UNIT_FIELD_FLAGS, UNIT_FLAG_IN_COMBAT);

    if (isCharmed() || (GetTypeId()!=TYPEID_PLAYER && ((Creature*)this)->IsPet()))
        SetFlag(UNIT_FIELD_FLAGS, UNIT_FLAG_PET_IN_COMBAT);

    // interrupt all delayed non-combat casts
    for (uint32 i = CURRENT_FIRST_NON_MELEE_SPELL; i < CURRENT_MAX_SPELL; ++i)
        if (Spell* spell = GetCurrentSpell(CurrentSpellTypes(i)))
            if (IsNonCombatSpell(spell->m_spellInfo))
                InterruptSpell(CurrentSpellTypes(i),false);

    if (creatureNotInCombat)
    {
        // should probably be removed for the attacked (+ it's party/group) only, not global
        RemoveFlag(UNIT_FIELD_FLAGS, UNIT_FLAG_OOC_NOT_ATTACKABLE);

        // client does not handle this state on it's own (reset to default at LoadCreatureAddon)
        if (getStandState() == UNIT_STAND_STATE_CUSTOM)
            SetStandState(UNIT_STAND_STATE_STAND);

        if (((Creature*)this)->AI())
            ((Creature*)this)->AI()->EnterCombat(enemy);

        if (InstanceData* mapInstance = GetInstanceData())
            mapInstance->OnCreatureEnterCombat((Creature*)this);
    }
}

void Unit::ClearInCombat()
{
    m_CombatTimer = 0;
    RemoveFlag(UNIT_FIELD_FLAGS, UNIT_FLAG_IN_COMBAT);

    if(isCharmed() || (GetTypeId()!=TYPEID_PLAYER && ((Creature*)this)->IsPet()))
        RemoveFlag(UNIT_FIELD_FLAGS, UNIT_FLAG_PET_IN_COMBAT);

    // Player's state will be cleared in Player::UpdateContestedPvP
    if (GetTypeId() != TYPEID_PLAYER)
    {
        if (((Creature*)this)->GetCreatureInfo()->unit_flags & UNIT_FLAG_OOC_NOT_ATTACKABLE)
            SetFlag(UNIT_FIELD_FLAGS, UNIT_FLAG_OOC_NOT_ATTACKABLE);

        clearUnitState(UNIT_STAT_ATTACK_PLAYER);
    }
    else
        ((Player*)this)->UpdatePotionCooldown();
}

bool Unit::isTargetableForAttack(bool inverseAlive /*=false*/) const
{
    if (GetTypeId()==TYPEID_PLAYER && ((Player *)this)->isGameMaster())
        return false;

    if (HasFlag(UNIT_FIELD_FLAGS, UNIT_FLAG_NON_ATTACKABLE | UNIT_FLAG_NOT_SELECTABLE))
        return false;

    // to be removed if unit by any reason enter combat
    if (HasFlag(UNIT_FIELD_FLAGS, UNIT_FLAG_OOC_NOT_ATTACKABLE))
        return false;

    // inversealive is needed for some spells which need to be casted at dead targets (aoe)
    if (isAlive() == inverseAlive)
        return false;

    return IsInWorld() && !hasUnitState(UNIT_STAT_DIED) && !IsTaxiFlying();
}

int32 Unit::ModifyHealth(int32 dVal)
{
    int32 gain = 0;

    if(dVal==0)
        return 0;

    int32 curHealth = (int32)GetHealth();

    int32 val = dVal + curHealth;
    if(val <= 0)
    {
        SetHealth(0);
        return -curHealth;
    }

    int32 maxHealth = (int32)GetMaxHealth();

    if(val < maxHealth)
    {
        SetHealth(val);
        gain = val - curHealth;
    }
    else if(curHealth != maxHealth)
    {
        SetHealth(maxHealth);
        gain = maxHealth - curHealth;
    }

    return gain;
}

int32 Unit::ModifyPower(Powers power, int32 dVal)
{
    int32 gain = 0;

    if(dVal==0)
        return 0;

    int32 curPower = (int32)GetPower(power);

    int32 val = dVal + curPower;
    if(val <= 0)
    {
        SetPower(power,0);
        return -curPower;
    }

    int32 maxPower = (int32)GetMaxPower(power);

    if(val < maxPower)
    {
        SetPower(power,val);
        gain = val - curPower;
    }
    else if(curPower != maxPower)
    {
        SetPower(power,maxPower);
        gain = maxPower - curPower;
    }

    return gain;
}

bool Unit::isVisibleForOrDetect(Unit const* u, WorldObject const* viewPoint, bool detect, bool inVisibleList, bool is3dDistance) const
{
    if(!u || !IsInMap(u))
        return false;

    // Always can see self
    if (u==this)
        return true;

    // player visible for other player if not logout and at same transport
    // including case when player is out of world
    bool at_same_transport =
        GetTypeId() == TYPEID_PLAYER &&  u->GetTypeId()==TYPEID_PLAYER &&
        !((Player*)this)->GetSession()->PlayerLogout() && !((Player*)u)->GetSession()->PlayerLogout() &&
        !((Player*)this)->GetSession()->PlayerLoading() && !((Player*)u)->GetSession()->PlayerLoading() &&
        ((Player*)this)->GetTransport() && ((Player*)this)->GetTransport() == ((Player*)u)->GetTransport();

    // not in world
    if(!at_same_transport && (!IsInWorld() || !u->IsInWorld()))
        return false;

    // forbidden to seen (at GM respawn command)
    if(m_Visibility==VISIBILITY_RESPAWN)
        return false;

    Map& _map = *u->GetMap();
    // Grid dead/alive checks
    if (u->GetTypeId()==TYPEID_PLAYER)
    {
        // non visible at grid for any stealth state
        if(!IsVisibleInGridForPlayer((Player *)u))
            return false;

        // if player is dead then he can't detect anyone in any cases
        if(!u->isAlive())
            detect = false;
    }
    else
    {
        // all dead creatures/players not visible for any creatures
        if(!u->isAlive() || !isAlive())
            return false;
    }

    // different visible distance checks
    if (u->IsTaxiFlying())                                  // what see player in flight
    {
        // use object grey distance for all (only see objects any way)
        if (!IsWithinDistInMap(viewPoint,World::GetMaxVisibleDistanceInFlight()+(inVisibleList ? World::GetVisibleObjectGreyDistance() : 0.0f), is3dDistance))
            return false;
    }
    else if(!isAlive())                                     // distance for show body
    {
        if (!IsWithinDistInMap(viewPoint,World::GetMaxVisibleDistanceForObject()+(inVisibleList ? World::GetVisibleObjectGreyDistance() : 0.0f), is3dDistance))
            return false;
    }
    else if(!at_same_transport)                             // distance for show player/pet/creature (no transport case)
    {
        // Any units far than max visible distance for viewer or not in our map are not visible too
        if (!IsWithinDistInMap(viewPoint, _map.GetVisibilityDistance() + (inVisibleList ? World::GetVisibleUnitGreyDistance() : 0.0f), is3dDistance))
            return false;
    }

    // always seen by owner
    if (GetCharmerOrOwnerGuid() == u->GetObjectGuid())
        return true;

    // isInvisibleForAlive() those units can only be seen by dead or if other
    // unit is also invisible for alive.. if an isinvisibleforalive unit dies we
    // should be able to see it too
    if (u->isAlive() && isAlive() && isInvisibleForAlive() != u->isInvisibleForAlive())
        if (u->GetTypeId() != TYPEID_PLAYER || !((Player *)u)->isGameMaster())
            return false;

    // Visible units, always are visible for all units, except for units under invisibility and phases
    if (m_Visibility == VISIBILITY_ON && u->m_invisibilityMask==0 && InSamePhase(u))
        return true;

    // GMs see any players, not higher GMs and all units in any phase
    if (u->GetTypeId() == TYPEID_PLAYER && ((Player *)u)->isGameMaster())
    {
        if(GetTypeId() == TYPEID_PLAYER)
            return ((Player *)this)->GetSession()->GetSecurity() <= ((Player *)u)->GetSession()->GetSecurity();
        else
            return true;
    }

    // non faction visibility non-breakable for non-GMs
    if (m_Visibility == VISIBILITY_OFF)
        return false;

    // Arena visibility before arena start
    if (GetTypeId() == TYPEID_PLAYER && HasAura(32727)) // Arena Preparation
        if (Player * p_target = ((Unit*)u)->GetCharmerOrOwnerPlayerOrPlayerItself())
            return ((Player*)this)->GetBGTeam() == p_target->GetBGTeam();

    // phased visibility (both must phased in same way)
    if(!InSamePhase(u))
        return false;

    // raw invisibility
    bool invisible = (m_invisibilityMask != 0 || u->m_invisibilityMask !=0);

    // detectable invisibility case
    if( invisible && (
        // Invisible units, always are visible for units under same invisibility type
        (m_invisibilityMask & u->m_invisibilityMask)!=0 ||
        // Invisible units, always are visible for unit that can detect this invisibility (have appropriate level for detect)
        u->canDetectInvisibilityOf(this) ||
        // Units that can detect invisibility always are visible for units that can be detected
        canDetectInvisibilityOf(u) ))
    {
        invisible = false;
    }

    // special cases for always overwrite invisibility/stealth
    if(invisible || m_Visibility == VISIBILITY_GROUP_STEALTH)
    {
        // non-hostile case
        if (!u->IsHostileTo(this))
        {
            // player see other player with stealth/invisibility only if he in same group or raid or same team (raid/team case dependent from conf setting)
            if(GetTypeId()==TYPEID_PLAYER && u->GetTypeId()==TYPEID_PLAYER)
            {
                if(((Player*)this)->IsGroupVisibleFor(((Player*)u)))
                    return true;

                // else apply same rules as for hostile case (detecting check for stealth)
            }
        }
        // hostile case
        else
        {
            // Hunter mark functionality
            AuraList const& aurasstalked = GetAurasByType(SPELL_AURA_MOD_STALKED);
            for(AuraList::const_iterator iter = aurasstalked.begin(); iter != aurasstalked.end(); ++iter)
                if ((*iter)->GetCasterGuid() == u->GetObjectGuid())
                    return true;

            // Flare functionality
            AuraList const& aurasimunity = GetAurasByType(SPELL_AURA_DISPEL_IMMUNITY);
            for(AuraList::const_iterator iter = aurasimunity.begin(); iter != aurasimunity.end(); ++iter)
                if((*iter)->GetMiscValue() == uint8(invisible ? DISPEL_INVISIBILITY : DISPEL_STEALTH))
                    return true;

            // else apply detecting check for stealth
        }

        // none other cases for detect invisibility, so invisible
        if(invisible)
            return false;

        // else apply stealth detecting check
    }

    // unit got in stealth in this moment and must ignore old detected state
    if (m_Visibility == VISIBILITY_GROUP_NO_DETECT)
        return false;

    // GM invisibility checks early, invisibility if any detectable, so if not stealth then visible
    if (m_Visibility != VISIBILITY_GROUP_STEALTH)
        return true;

    // NOW ONLY STEALTH CASE

    //if in non-detect mode then invisible for unit
    //mobs always detect players (detect == true)... return 'false' for those mobs which have (detect == false)
    //players detect players only in Player::HandleStealthedUnitsDetection()
    if (!detect)
        return (u->GetTypeId() == TYPEID_PLAYER) ? ((Player*)u)->HaveAtClient(this) : false;

    // Special cases

    // If is attacked then stealth is lost, some creature can use stealth too
    if( !getAttackers().empty() )
        return true;

    // If there is collision rogue is seen regardless of level difference
    if (IsWithinDist(u,0.24f))
        return true;

    //If a mob or player is stunned he will not be able to detect stealth
    if (u->hasUnitState(UNIT_STAT_STUNNED) && (u != this))
        return false;

    // set max ditance
    float visibleDistance = (u->GetTypeId() == TYPEID_PLAYER) ? MAX_PLAYER_STEALTH_DETECT_RANGE : ((Creature const*)u)->GetAttackDistance(this);

    //Always invisible from back (when stealth detection is on), also filter max distance cases
    bool isInFront = viewPoint->isInFrontInMap(this, visibleDistance);
    if(!isInFront)
        return false;

    // if doesn't have stealth detection (Shadow Sight), then check how stealthy the unit is, otherwise just check los
    if(!u->HasAuraType(SPELL_AURA_DETECT_STEALTH))
    {
        //Calculation if target is in front

        //Visible distance based on stealth value (stealth rank 4 300MOD, 10.5 - 3 = 7.5)
        visibleDistance = 10.5f - (GetTotalAuraModifier(SPELL_AURA_MOD_STEALTH)/100.0f);

        //Visible distance is modified by
        //-Level Diff (every level diff = 1.0f in visible distance)
        visibleDistance += int32(u->GetLevelForTarget(this)) - int32(GetLevelForTarget(u));

        //This allows to check talent tree and will add addition stealth dependent on used points)
        int32 stealthMod = GetTotalAuraModifier(SPELL_AURA_MOD_STEALTH_LEVEL);
        if(stealthMod < 0)
            stealthMod = 0;

        //-Stealth Mod(positive like Master of Deception) and Stealth Detection(negative like paranoia)
        //based on wowwiki every 5 mod we have 1 more level diff in calculation
        visibleDistance += (int32(u->GetTotalAuraModifier(SPELL_AURA_MOD_STEALTH_DETECT)) - stealthMod)/5.0f;
        visibleDistance = visibleDistance > MAX_PLAYER_STEALTH_DETECT_RANGE ? MAX_PLAYER_STEALTH_DETECT_RANGE : visibleDistance;

        // recheck new distance
        if(visibleDistance <= 0 || !IsWithinDist(viewPoint,visibleDistance))
            return false;
    }

    // Now check is target visible with LoS
    float ox,oy,oz;
    viewPoint->GetPosition(ox,oy,oz);
    return IsWithinLOS(ox,oy,oz);
}

void Unit::SetVisibility(UnitVisibility x)
{
    m_Visibility = x;

    if(IsInWorld())
    {
        // some auras requires visible target
        if(m_Visibility == VISIBILITY_GROUP_NO_DETECT || m_Visibility == VISIBILITY_OFF)
        {
            static const AuraType auratypes[] = {SPELL_AURA_BIND_SIGHT, SPELL_AURA_FAR_SIGHT, SPELL_AURA_NONE};
            for (AuraType const* type = &auratypes[0]; *type != SPELL_AURA_NONE; ++type)
            {
                AuraList& alist = m_modAuras[*type];
                if(alist.empty())
                    continue;

                for (AuraList::iterator it = alist.begin(); it != alist.end();)
                {
                    Aura* aura = (*it);
                    Unit* owner = aura->GetCaster();

                    if (!owner || !isVisibleForOrDetect(owner,this,false))
                    {
                        alist.erase(it);
                        RemoveAura(aura);
                        it = alist.begin();
                    }
                    else
                        ++it;
                }
            }
        }

        Map *m = GetMap();

        if(GetTypeId()==TYPEID_PLAYER)
            m->PlayerRelocation((Player*)this,GetPositionX(),GetPositionY(),GetPositionZ(),GetOrientation());
        else
            m->CreatureRelocation((Creature*)this,GetPositionX(),GetPositionY(),GetPositionZ(),GetOrientation());

        GetViewPoint().Event_ViewPointVisibilityChanged();
    }
}

bool Unit::canDetectInvisibilityOf(Unit const* u) const
{
    if (uint32 mask = (m_detectInvisibilityMask & u->m_invisibilityMask))
    {
        for(int32 i = 0; i < 32; ++i)
        {
            if (((1 << i) & mask)==0)
                continue;

            // find invisibility level
            int32 invLevel = 0;
            Unit::AuraList const& iAuras = u->GetAurasByType(SPELL_AURA_MOD_INVISIBILITY);
            for(Unit::AuraList::const_iterator itr = iAuras.begin(); itr != iAuras.end(); ++itr)
                if ((*itr)->GetModifier()->m_miscvalue==i && invLevel < (*itr)->GetModifier()->m_amount)
                    invLevel = (*itr)->GetModifier()->m_amount;

            // find invisibility detect level
            int32 detectLevel = 0;
            Unit::AuraList const& dAuras = GetAurasByType(SPELL_AURA_MOD_INVISIBILITY_DETECTION);
            for(Unit::AuraList::const_iterator itr = dAuras.begin(); itr != dAuras.end(); ++itr)
                if ((*itr)->GetModifier()->m_miscvalue==i && detectLevel < (*itr)->GetModifier()->m_amount)
                    detectLevel = (*itr)->GetModifier()->m_amount;

            if (i==6 && GetTypeId()==TYPEID_PLAYER)         // special drunk detection case
                detectLevel = ((Player*)this)->GetDrunkValue();

            if (invLevel <= detectLevel)
                return true;
        }
    }

    return false;
}

struct UpdateWalkModeHelper
{
    explicit UpdateWalkModeHelper(Unit* _source) : source(_source) {}
    void operator()(Unit* unit) const { unit->UpdateWalkMode(source, true); }
    Unit* source;
};

void Unit::UpdateWalkMode(Unit* source, bool self)
{
    if (GetTypeId() == TYPEID_PLAYER)
        CallForAllControlledUnits(UpdateWalkModeHelper(source), CONTROLLED_PET|CONTROLLED_GUARDIANS|CONTROLLED_CHARM|CONTROLLED_MINIPET);
    else if (self)
    {
        bool on = source->GetTypeId() == TYPEID_PLAYER
            ? ((Player*)source)->HasMovementFlag(MOVEFLAG_WALK_MODE)
            : ((Creature*)source)->HasSplineFlag(SPLINEFLAG_WALKMODE);

        if (on)
        {
            if (((Creature*)this)->IsPet() && hasUnitState(UNIT_STAT_FOLLOW))
                ((Creature*)this)->AddSplineFlag(SPLINEFLAG_WALKMODE);
        }
        else
        {
            if (((Creature*)this)->IsPet())
                ((Creature*)this)->RemoveSplineFlag(SPLINEFLAG_WALKMODE);
        }
    }
    else
        CallForAllControlledUnits(UpdateWalkModeHelper(source), CONTROLLED_PET|CONTROLLED_GUARDIANS|CONTROLLED_CHARM|CONTROLLED_MINIPET);
}

void Unit::UpdateSpeed(UnitMoveType mtype, bool forced, float ratio)
{
    // not in combat pet have same speed as owner
    switch(mtype)
    {
        case MOVE_RUN:
        case MOVE_WALK:
        case MOVE_SWIM:
            if (GetTypeId() == TYPEID_UNIT && ((Creature*)this)->IsPet() && hasUnitState(UNIT_STAT_FOLLOW))
            {
                if(Unit* owner = GetOwner())
                {
                    SetSpeedRate(mtype, owner->GetSpeedRate(mtype), forced);
                    return;
                }
            }
            break;
        default:
            break;
    }

    int32 main_speed_mod  = 0;
    float stack_bonus     = 1.0f;
    float non_stack_bonus = 1.0f;

    switch(mtype)
    {
        case MOVE_WALK:
            if (GetTypeId() == TYPEID_UNIT)
            {
                ratio *= ((Creature*)this)->GetCreatureInfo()->speed_walk;
                SetSpeedRate(mtype, ratio, forced);
            }
            return;
        case MOVE_RUN:
        {
            if (GetTypeId() == TYPEID_UNIT)
                ratio *= ((Creature*)this)->GetCreatureInfo()->speed_run;

            if (IsMounted()) // Use on mount auras
            {
                main_speed_mod  = GetMaxPositiveAuraModifier(SPELL_AURA_MOD_INCREASE_MOUNTED_SPEED);
                stack_bonus     = GetTotalAuraMultiplier(SPELL_AURA_MOD_MOUNTED_SPEED_ALWAYS);
                non_stack_bonus = (100.0f + GetMaxPositiveAuraModifier(SPELL_AURA_MOD_MOUNTED_SPEED_NOT_STACK))/100.0f;
            }
            else
            {
                main_speed_mod  = GetMaxPositiveAuraModifier(SPELL_AURA_MOD_INCREASE_SPEED);
                stack_bonus     = GetTotalAuraMultiplier(SPELL_AURA_MOD_SPEED_ALWAYS);
                non_stack_bonus = (100.0f + GetMaxPositiveAuraModifier(SPELL_AURA_MOD_SPEED_NOT_STACK))/100.0f;
            }
            break;
        }
        case MOVE_RUN_BACK:
            return;
        case MOVE_SWIM:
        {
            main_speed_mod  = GetMaxPositiveAuraModifier(SPELL_AURA_MOD_INCREASE_SWIM_SPEED);
            break;
        }
        case MOVE_SWIM_BACK:
            return;
        case MOVE_FLIGHT:
        {
            if (IsMounted()) // Use on mount auras
            {
                main_speed_mod  = GetMaxPositiveAuraModifier(SPELL_AURA_MOD_FLIGHT_SPEED_MOUNTED);
                stack_bonus     = GetTotalAuraMultiplier(SPELL_AURA_MOD_FLIGHT_SPEED_MOUNTED_STACKING);
                non_stack_bonus = (100.0f + GetMaxPositiveAuraModifier(SPELL_AURA_MOD_FLIGHT_SPEED_MOUNTED_NOT_STACKING))/100.0f;
            }
            else             // Use not mount (shapeshift for example) auras (should stack)
            {
                main_speed_mod  = GetTotalAuraModifier(SPELL_AURA_MOD_FLIGHT_SPEED);
                stack_bonus     = GetTotalAuraMultiplier(SPELL_AURA_MOD_FLIGHT_SPEED_STACKING);
                non_stack_bonus = (100.0f + GetMaxPositiveAuraModifier(SPELL_AURA_MOD_FLIGHT_SPEED_NOT_STACKING))/100.0f;
            }
            break;
        }
        case MOVE_FLIGHT_BACK:
            return;
        default:
            sLog.outError("Unit::UpdateSpeed: Unsupported move type (%d)", mtype);
            return;
    }

    // Remove Druid Dash bonus if not in Cat Form
    if (GetShapeshiftForm() != FORM_CAT)
    {
        AuraList const& speed_increase_auras = GetAurasByType(SPELL_AURA_MOD_INCREASE_SPEED);
        for(AuraList::const_iterator itr = speed_increase_auras.begin(); itr != speed_increase_auras.end(); ++itr)
        {
            const SpellEntry* aura_proto = (*itr)->GetSpellProto();
            if (aura_proto->SpellFamilyName == SPELLFAMILY_DRUID && aura_proto->SpellIconID == 959)
            {
                main_speed_mod -= (*itr)->GetModifier()->m_amount;
                break;
            }
        }
    }

    float bonus = non_stack_bonus > stack_bonus ? non_stack_bonus : stack_bonus;
    // now we ready for speed calculation
    float speed  = main_speed_mod ? bonus*(100.0f + main_speed_mod)/100.0f : bonus;

    switch(mtype)
    {
        case MOVE_RUN:
        case MOVE_SWIM:
        case MOVE_FLIGHT:
        {
            // Normalize speed by 191 aura SPELL_AURA_USE_NORMAL_MOVEMENT_SPEED if need
            // TODO: possible affect only on MOVE_RUN
            if(int32 normalization = GetMaxPositiveAuraModifier(SPELL_AURA_USE_NORMAL_MOVEMENT_SPEED))
            {
                // Use speed from aura
                float max_speed = normalization / baseMoveSpeed[mtype];
                if (speed > max_speed)
                    speed = max_speed;
            }
            break;
        }
        default:
            break;
    }

    // for creature case, we check explicit if mob searched for assistance
    if (GetTypeId() == TYPEID_UNIT)
    {
        if (((Creature*)this)->HasSearchedAssistance())
            speed *= 0.66f;                                 // best guessed value, so this will be 33% reduction. Based off initial speed, mob can then "run", "walk fast" or "walk".
    }
    // for player case, we look for some custom rates
    else
    {
        if (getDeathState() == CORPSE)
            speed *= sWorld.getConfig(((Player*)this)->InBattleGround() ? CONFIG_FLOAT_GHOST_RUN_SPEED_BG : CONFIG_FLOAT_GHOST_RUN_SPEED_WORLD);
    }

    // Apply strongest slow aura mod to speed
    int32 slow = GetMaxNegativeAuraModifier(SPELL_AURA_MOD_DECREASE_SPEED);
    if (slow)
    {
        speed *=(100.0f + slow)/100.0f;
        float min_speed = (float)GetMaxPositiveAuraModifier(SPELL_AURA_MOD_MINIMUM_SPEED) / 100.0f;
        if (speed < min_speed)
            speed = min_speed;
    }

    if (GetTypeId() == TYPEID_UNIT)
    {
        switch(mtype)
        {
            case MOVE_RUN:
                speed *= ((Creature*)this)->GetCreatureInfo()->speed_run;
                break;
            case MOVE_WALK:
                speed *= ((Creature*)this)->GetCreatureInfo()->speed_walk;
                break;
            default:
                break;
        }
    }

    SetSpeedRate(mtype, speed * ratio, forced);
}

float Unit::GetSpeed( UnitMoveType mtype ) const
{
    return m_speed_rate[mtype]*baseMoveSpeed[mtype];
}

struct SetSpeedRateHelper
{
    explicit SetSpeedRateHelper(UnitMoveType _mtype, bool _forced) : mtype(_mtype), forced(_forced) {}
    void operator()(Unit* unit) const { unit->UpdateSpeed(mtype,forced); }
    UnitMoveType mtype;
    bool forced;
};

void Unit::SetSpeedRate(UnitMoveType mtype, float rate, bool forced)
{
    if (rate < 0)
        rate = 0.0f;

    // Update speed only on change
    if (m_speed_rate[mtype] == rate)
        return;

    m_speed_rate[mtype] = rate;

    propagateSpeedChange();

    WorldPacket data;
    if(!forced)
    {
        switch(mtype)
        {
            case MOVE_WALK:
                data.Initialize(MSG_MOVE_SET_WALK_SPEED, 8+4+2+4+4+4+4+4+4+4);
                break;
            case MOVE_RUN:
                data.Initialize(MSG_MOVE_SET_RUN_SPEED, 8+4+2+4+4+4+4+4+4+4);
                break;
            case MOVE_RUN_BACK:
                data.Initialize(MSG_MOVE_SET_RUN_BACK_SPEED, 8+4+2+4+4+4+4+4+4+4);
                break;
            case MOVE_SWIM:
                data.Initialize(MSG_MOVE_SET_SWIM_SPEED, 8+4+2+4+4+4+4+4+4+4);
                break;
            case MOVE_SWIM_BACK:
                data.Initialize(MSG_MOVE_SET_SWIM_BACK_SPEED, 8+4+2+4+4+4+4+4+4+4);
                break;
            case MOVE_TURN_RATE:
                data.Initialize(MSG_MOVE_SET_TURN_RATE, 8+4+2+4+4+4+4+4+4+4);
                break;
            case MOVE_FLIGHT:
                data.Initialize(MSG_MOVE_SET_FLIGHT_SPEED, 8+4+2+4+4+4+4+4+4+4);
                break;
            case MOVE_FLIGHT_BACK:
                data.Initialize(MSG_MOVE_SET_FLIGHT_BACK_SPEED, 8+4+2+4+4+4+4+4+4+4);
                break;
            case MOVE_PITCH_RATE:
                data.Initialize(MSG_MOVE_SET_PITCH_RATE, 8+4+2+4+4+4+4+4+4+4);
                break;
            default:
                sLog.outError("Unit::SetSpeedRate: Unsupported move type (%d), data not sent to client.",mtype);
                return;
        }

        data << GetPackGUID();
        data << uint32(0);                                  // movement flags
        data << uint16(0);                                  // unk flags
        data << uint32(WorldTimer::getMSTime());
        data << float(GetPositionX());
        data << float(GetPositionY());
        data << float(GetPositionZ());
        data << float(GetOrientation());
        data << uint32(0);                                  // fall time
        data << float(GetSpeed(mtype));
        SendMessageToSet( &data, true );
    }
    else
    {
        if(GetTypeId() == TYPEID_PLAYER)
        {
            // register forced speed changes for WorldSession::HandleForceSpeedChangeAck
            // and do it only for real sent packets and use run for run/mounted as client expected
            ++((Player*)this)->m_forced_speed_changes[mtype];
        }

        switch(mtype)
        {
            case MOVE_WALK:
                data.Initialize(SMSG_FORCE_WALK_SPEED_CHANGE, 16);
                break;
            case MOVE_RUN:
                data.Initialize(SMSG_FORCE_RUN_SPEED_CHANGE, 17);
                break;
            case MOVE_RUN_BACK:
                data.Initialize(SMSG_FORCE_RUN_BACK_SPEED_CHANGE, 16);
                break;
            case MOVE_SWIM:
                data.Initialize(SMSG_FORCE_SWIM_SPEED_CHANGE, 16);
                break;
            case MOVE_SWIM_BACK:
                data.Initialize(SMSG_FORCE_SWIM_BACK_SPEED_CHANGE, 16);
                break;
            case MOVE_TURN_RATE:
                data.Initialize(SMSG_FORCE_TURN_RATE_CHANGE, 16);
                break;
            case MOVE_FLIGHT:
                data.Initialize(SMSG_FORCE_FLIGHT_SPEED_CHANGE, 16);
                break;
            case MOVE_FLIGHT_BACK:
                data.Initialize(SMSG_FORCE_FLIGHT_BACK_SPEED_CHANGE, 16);
                break;
            case MOVE_PITCH_RATE:
                data.Initialize(SMSG_FORCE_PITCH_RATE_CHANGE, 16);
                break;
            default:
                sLog.outError("Unit::SetSpeedRate: Unsupported move type (%d), data not sent to client.",mtype);
                return;
        }
        data << GetPackGUID();
        data << (uint32)0;                                  // moveEvent, NUM_PMOVE_EVTS = 0x39
        if (mtype == MOVE_RUN)
            data << uint8(0);                               // new 2.1.0
        data << float(GetSpeed(mtype));
        SendMessageToSet( &data, true );
    }

    CallForAllControlledUnits(SetSpeedRateHelper(mtype,forced), CONTROLLED_PET|CONTROLLED_GUARDIANS|CONTROLLED_CHARM|CONTROLLED_MINIPET);
}

void Unit::SetHover(bool on)
{
    if(on)
        CastSpell(this, 11010, true);
    else
        RemoveAurasDueToSpell(11010);
}

void Unit::SetDeathState(DeathState s)
{
    if (s != ALIVE && s!= JUST_ALIVED)
    {
        ExitVehicle();
        CombatStop();
        DeleteThreatList();
        ClearComboPointHolders();                           // any combo points pointed to unit lost at it death

        if(IsNonMeleeSpellCasted(false))
            InterruptNonMeleeSpells(false);
    }

    if (s == JUST_DIED)
    {
        RemoveAllAurasOnDeath();
        RemoveGuardians();
        RemoveMiniPet();
        UnsummonAllTotems();

        // after removing a Fearaura (in RemoveAllAurasOnDeath)
        // Unit::SetFeared is called and makes that creatures attack player again
        if (GetTypeId() == TYPEID_UNIT)
        {
            clearUnitState(UNIT_STAT_MOVING);

            GetMap()->CreatureRelocation((Creature*)this, GetPositionX(), GetPositionY(), GetPositionZ(), GetOrientation());
            SendMonsterMove(GetPositionX(), GetPositionY(), GetPositionZ(), SPLINETYPE_NORMAL, SPLINEFLAG_WALKMODE, 0);
        }
        else
        {
            if (!IsStopped())
                StopMoving();
        }

        ModifyAuraState(AURA_STATE_HEALTHLESS_20_PERCENT, false);
        ModifyAuraState(AURA_STATE_HEALTHLESS_35_PERCENT, false);
        // remove aurastates allowing special moves
        ClearAllReactives();
        ClearDiminishings();
        ProcDamageAndSpell(this, PROC_FLAG_NONE, PROC_FLAG_ON_DEATH, PROC_EX_NONE, 0);

        if (GetVehicleKit())
            GetVehicleKit()->RemoveAllPassengers();
    }
    else if(s == JUST_ALIVED)
    {
        RemoveFlag (UNIT_FIELD_FLAGS, UNIT_FLAG_SKINNABLE); // clear skinnable for creature and player (at battleground)
    }

    if (m_deathState != ALIVE && s == ALIVE)
    {
        //_ApplyAllAuraMods();
    }
    m_deathState = s;
}

/*########################################
########                          ########
########       AGGRO SYSTEM       ########
########                          ########
########################################*/

bool Unit::CanHaveThreatList() const
{
    // only creatures can have threat list
    if (GetTypeId() != TYPEID_UNIT)
        return false;

    // only alive units can have threat list
    if (!isAlive())
        return false;

    Creature const* creature = ((Creature const*)this);

    // totems can not have threat list
    if (creature->IsTotem())
        return false;

    // pets can not have a threat list, unless they are controlled by a creature
    if (creature->IsPet() && creature->GetOwnerGuid().IsPlayer())
        return false;

    // charmed units can not have a threat list if charmed by player
    if (creature->GetCharmerGuid().IsPlayer())
        return false;

    // Is it correct?
    if (isCharmed())
        return false;

    return true;
}

//======================================================================

float Unit::ApplyTotalThreatModifier(float threat, SpellSchoolMask schoolMask)
{
    if (!HasAuraType(SPELL_AURA_MOD_THREAT))
        return threat;

    if (schoolMask == SPELL_SCHOOL_MASK_NONE)
        return threat;

    SpellSchools school = GetFirstSchoolInMask(schoolMask);

    return threat * m_threatModifier[school];
}

//======================================================================

void Unit::AddThreat(Unit* pVictim, float threat /*= 0.0f*/, bool crit /*= false*/, SpellSchoolMask schoolMask /*= SPELL_SCHOOL_MASK_NONE*/, SpellEntry const *threatSpell /*= NULL*/)
{
    // Only mobs can manage threat lists
    if (CanHaveThreatList())
        m_ThreatManager.addThreat(pVictim, threat, crit, schoolMask, threatSpell);
}

//======================================================================

void Unit::DeleteThreatList()
{
    if (CanHaveThreatList() && !m_ThreatManager.isThreatListEmpty())
        SendThreatClear();

    m_ThreatManager.clearReferences();
}

//======================================================================

void Unit::TauntApply(Unit* taunter)
{
    MANGOS_ASSERT(GetTypeId() == TYPEID_UNIT);

    if (!taunter || (taunter->GetTypeId() == TYPEID_PLAYER && ((Player*)taunter)->isGameMaster()))
        return;

    if (!CanHaveThreatList())
        return;

    Unit *target = getVictim();

    if (target && target == taunter)
        return;

    SetInFront(taunter);

    if (((Creature*)this)->AI())
        ((Creature*)this)->AI()->AttackStart(taunter);

    m_ThreatManager.tauntApply(taunter);
}

//======================================================================

void Unit::TauntFadeOut(Unit *taunter)
{
    MANGOS_ASSERT(GetTypeId() == TYPEID_UNIT);

    if (!taunter || (taunter->GetTypeId() == TYPEID_PLAYER && ((Player*)taunter)->isGameMaster()))
        return;

    if (!CanHaveThreatList())
        return;

    Unit *target = getVictim();

    if (!target || target != taunter)
        return;

    if (m_ThreatManager.isThreatListEmpty())
    {
        if (((Creature*)this)->AI())
            ((Creature*)this)->AI()->EnterEvadeMode();

        if (InstanceData* mapInstance = GetInstanceData())
            mapInstance->OnCreatureEvade((Creature*)this);

        return;
    }

    m_ThreatManager.tauntFadeOut(taunter);
    target = m_ThreatManager.getHostileTarget();

    if (target && target != taunter)
    {
        SetInFront(target);

        if (((Creature*)this)->AI())
            ((Creature*)this)->AI()->AttackStart(target);
    }
}

//======================================================================

bool Unit::SelectHostileTarget()
{
    //function provides main threat functionality
    //next-victim-selection algorithm and evade mode are called
    //threat list sorting etc.

    MANGOS_ASSERT(GetTypeId() == TYPEID_UNIT);

    if (!this->isAlive())
        return false;

    //This function only useful once AI has been initialized
    if (!((Creature*)this)->AI())
        return false;

    Unit* target = NULL;

    // First checking if we have some taunt on us
    const AuraList& tauntAuras = GetAurasByType(SPELL_AURA_MOD_TAUNT);
    if (!tauntAuras.empty())
    {
        Unit* caster;

        // The last taunt aura caster is alive an we are happy to attack him
        if ((caster = tauntAuras.back()->GetCaster()) && caster->isAlive())
            return true;
        else if (tauntAuras.size() > 1)
        {
            // We do not have last taunt aura caster but we have more taunt auras,
            // so find first available target

            // Auras are pushed_back, last caster will be on the end
            AuraList::const_iterator aura = --tauntAuras.end();
            do
            {
                --aura;
                if ((caster = (*aura)->GetCaster()) && caster->IsInMap(this) &&
                    caster->isTargetableForAttack() && caster->isInAccessablePlaceFor((Creature*)this))
                {
                    target = caster;
                    break;
                }
            }while (aura != tauntAuras.begin());
        }
    }

    // No taunt aura or taunt aura caster is dead, standard target selection
    if (!target && !m_ThreatManager.isThreatListEmpty())
        target = m_ThreatManager.getHostileTarget();

    if (target)
    {
        if (!hasUnitState(UNIT_STAT_STUNNED | UNIT_STAT_DIED))
        {
            SetInFront(target);
            ((Creature*)this)->AI()->AttackStart(target);
        }
        return true;
    }

    // no target but something prevent go to evade mode
    if (!isInCombat() || HasAuraType(SPELL_AURA_MOD_TAUNT))
        return false;

    // last case when creature don't must go to evade mode:
    // it in combat but attacker not make any damage and not enter to aggro radius to have record in threat list
    // for example at owner command to pet attack some far away creature
    // Note: creature not have targeted movement generator but have attacker in this case
    if (GetMotionMaster()->GetCurrentMovementGeneratorType() != CHASE_MOTION_TYPE)
    {
        for(AttackerSet::const_iterator itr = m_attackers.begin(); itr != m_attackers.end(); ++itr)
        {
            if ((*itr)->IsInMap(this) && (*itr)->isTargetableForAttack() && (*itr)->isInAccessablePlaceFor((Creature*)this))
                return false;
        }
    }

    // enter in evade mode in other case
    ((Creature*)this)->AI()->EnterEvadeMode();

    if (InstanceData* mapInstance = GetInstanceData())
        mapInstance->OnCreatureEvade((Creature*)this);

    return false;
}

//======================================================================
//======================================================================
//======================================================================

int32 Unit::CalculateSpellDamage(Unit const* target, SpellEntry const* spellProto, SpellEffectIndex effect_index, int32 const* effBasePoints)
{
    Player* unitPlayer = (GetTypeId() == TYPEID_PLAYER) ? (Player*)this : NULL;

    uint8 comboPoints = GetComboPoints();

    int32 level = int32(getLevel());
    if (level > (int32)spellProto->maxLevel && spellProto->maxLevel > 0)
        level = (int32)spellProto->maxLevel;
    else if (level < (int32)spellProto->baseLevel)
        level = (int32)spellProto->baseLevel;
    level-= (int32)spellProto->spellLevel;

    float basePointsPerLevel = spellProto->EffectRealPointsPerLevel[effect_index];
    int32 basePoints = effBasePoints ? *effBasePoints - 1 : spellProto->EffectBasePoints[effect_index];
    basePoints += int32(level * basePointsPerLevel);
    int32 randomPoints = int32(spellProto->EffectDieSides[effect_index]);
    float comboDamage = spellProto->EffectPointsPerComboPoint[effect_index];

    switch(randomPoints)
    {
        case 0:                                             // not used
        case 1: basePoints += 1; break;                     // range 1..1
        default:
            // range can have positive (1..rand) and negative (rand..1) values, so order its for irand
            int32 randvalue = (randomPoints >= 1)
                ? irand(1, randomPoints)
                : irand(randomPoints, 1);

            basePoints += randvalue;
            break;
    }

    int32 value = basePoints;

    // random damage
    if (comboDamage != 0 && unitPlayer && target && (target->GetObjectGuid() == unitPlayer->GetComboTargetGuid()))
        value += (int32)(comboDamage * comboPoints);

    if (Player* modOwner = GetSpellModOwner())
    {
        modOwner->ApplySpellMod(spellProto->Id, SPELLMOD_ALL_EFFECTS, value);

        switch(effect_index)
        {
            case EFFECT_INDEX_0:
                modOwner->ApplySpellMod(spellProto->Id, SPELLMOD_EFFECT1, value);
                break;
            case EFFECT_INDEX_1:
                modOwner->ApplySpellMod(spellProto->Id, SPELLMOD_EFFECT2, value);
                break;
            case EFFECT_INDEX_2:
                modOwner->ApplySpellMod(spellProto->Id, SPELLMOD_EFFECT3, value);
                break;
        }
    }

    if(spellProto->Attributes & SPELL_ATTR_LEVEL_DAMAGE_CALCULATION && spellProto->spellLevel &&
            spellProto->Effect[effect_index] != SPELL_EFFECT_WEAPON_PERCENT_DAMAGE &&
            spellProto->Effect[effect_index] != SPELL_EFFECT_KNOCK_BACK &&
            (spellProto->Effect[effect_index] != SPELL_EFFECT_APPLY_AURA || spellProto->EffectApplyAuraName[effect_index] != SPELL_AURA_MOD_DECREASE_SPEED))
        value = int32(value*0.25f*exp(getLevel()*(70-spellProto->spellLevel)/1000.0f));

    return value;
}

int32 Unit::CalculateBaseSpellDuration(SpellEntry const* spellProto, uint32* periodicTime)
{
    int32 duration = GetSpellDuration(spellProto);

    if (duration < 0)
        return duration;

    if (GetTypeId() == TYPEID_PLAYER)
    {
        int32 maxduration = GetSpellMaxDuration(spellProto);

        if (duration != maxduration)
            duration += int32((maxduration - duration) * ((Player*)this)->GetComboPoints() / 5);
    }

    Player* modOwner = GetSpellModOwner();

    if (modOwner)
    {
        modOwner->ApplySpellMod(spellProto->Id, SPELLMOD_DURATION, duration);

        if (duration <= 0)
            return 0;
    }

    bool applyHaste = (spellProto->AttributesEx5 & SPELL_ATTR_EX5_AFFECTED_BY_HASTE) != 0;

    if (!applyHaste)
    {
        Unit::AuraList const& mModByHaste = GetAurasByType(SPELL_AURA_MOD_PERIODIC_HASTE);
        for (Unit::AuraList::const_iterator itr = mModByHaste.begin(); itr != mModByHaste.end(); ++itr)
        {
            if ((*itr)->isAffectedOnSpell(spellProto))
            {
                applyHaste = true;
                break;
            }
        }
    }

    uint32 oldDuration = duration;

    // Apply haste to duration
    if (applyHaste)
        duration = int32(duration * GetFloatValue(UNIT_MOD_CAST_SPEED));

    uint32 _periodicTime = periodicTime ? *periodicTime : 0;

    if (_periodicTime)
    {
        if (modOwner)
            modOwner->ApplySpellMod(spellProto->Id, SPELLMOD_ACTIVATION_TIME, _periodicTime);

        // Calculate new periodic timer
        if (applyHaste)
        {
            int32 ticks = oldDuration / _periodicTime;
            _periodicTime = duration / ticks;
        }

        *periodicTime = _periodicTime;
    }

    return duration;
}

uint32 Unit::CalculateSpellDuration(Unit const* caster, uint32 baseDuration, SpellEntry const* spellProto, SpellEffectIndex effect_index)
{
    int32 mechanic = GetEffectMechanic(spellProto, effect_index);
    // Find total mod value (negative bonus)
    int32 durationMod_always = GetTotalAuraModifierByMiscValue(SPELL_AURA_MECHANIC_DURATION_MOD, mechanic);
    // Modify from SPELL_AURA_MOD_DURATION_OF_EFFECTS_BY_DISPEL aura for negative effects (stack always ?)
    if (!IsPositiveEffect(spellProto->Id, effect_index))
        durationMod_always += GetTotalAuraModifierByMiscValue(SPELL_AURA_MOD_DURATION_OF_EFFECTS_BY_DISPEL, spellProto->Dispel);
    // Find max mod (negative bonus)
    int32 durationMod_not_stack = GetMaxNegativeAuraModifierByMiscValue(SPELL_AURA_MECHANIC_DURATION_MOD_NOT_STACK, mechanic);

    if (!IsPositiveSpell(spellProto->Id))
        durationMod_always += GetTotalAuraModifierByMiscValue(SPELL_AURA_MOD_DURATION_OF_MAGIC_EFFECTS, spellProto->Dispel);

    int32 durationMod = 0;

    // Select strongest negative mod
    if (durationMod_always > durationMod_not_stack)
        durationMod = durationMod_not_stack;
    else
        durationMod = durationMod_always;

    if (caster == this)
    {
        switch(spellProto->SpellFamilyName)
        {
            case SPELLFAMILY_DRUID:
                if (spellProto->SpellFamilyFlags & UI64LIT(0x100))
                {
                    // Glyph of Thorns
                    if (Aura *aur = GetAura(57862, EFFECT_INDEX_0))
                        baseDuration += aur->GetModifier()->m_amount * MINUTE * IN_MILLISECONDS;
                }
                break;
            case SPELLFAMILY_PALADIN:
                if (spellProto->SpellIconID == 298 && spellProto->SpellFamilyFlags & UI64LIT(0x00000002))
                {
                    // Glyph of Blessing of Might
                    if (Aura *aur = GetAura(57958, EFFECT_INDEX_0))
                        baseDuration += aur->GetModifier()->m_amount * MINUTE * IN_MILLISECONDS;
                }
                else if (spellProto->SpellIconID == 306 && spellProto->SpellFamilyFlags & UI64LIT(0x00010000))
                {
                    // Glyph of Blessing of Wisdom
                    if (Aura *aur = GetAura(57979, EFFECT_INDEX_0))
                        baseDuration += aur->GetModifier()->m_amount * MINUTE * IN_MILLISECONDS;
                }
                break;
            default:
                break;
        }
    }

    if (durationMod != 0)
    {
        int32 duration = int32(int64(baseDuration) * (100+durationMod) / 100);
        return duration < 0 ? 0 : duration;
    }

    return baseDuration;
}

DiminishingLevels Unit::GetDiminishing(DiminishingGroup group)
{
    for(Diminishing::iterator i = m_Diminishing.begin(); i != m_Diminishing.end(); ++i)
    {
        if(i->DRGroup != group)
            continue;

        if(!i->hitCount)
            return DIMINISHING_LEVEL_1;

        if (!i->hitTime)
            return DIMINISHING_LEVEL_1;

        // If last spell was casted more than 15 seconds ago - reset the count.
        if (i->stack==0 && WorldTimer::getMSTimeDiff(i->hitTime,WorldTimer::getMSTime()) > 15*IN_MILLISECONDS)
        {
            i->hitCount = DIMINISHING_LEVEL_1;
            return DIMINISHING_LEVEL_1;
        }
        // or else increase the count.
        else
        {
            return DiminishingLevels(i->hitCount);
        }
    }
    return DIMINISHING_LEVEL_1;
}

void Unit::IncrDiminishing(DiminishingGroup group)
{
    // Checking for existing in the table
    for(Diminishing::iterator i = m_Diminishing.begin(); i != m_Diminishing.end(); ++i)
    {
        if(i->DRGroup != group)
            continue;
        if(i->hitCount < DIMINISHING_LEVEL_IMMUNE)
            i->hitCount += 1;
        return;
    }
    m_Diminishing.push_back(DiminishingReturn(group,WorldTimer::getMSTime(),DIMINISHING_LEVEL_2));
}

void Unit::ApplyDiminishingToDuration(DiminishingGroup group, int32 &duration,Unit* caster,DiminishingLevels Level, int32 limitduration)
{
    if(duration == -1 || group == DIMINISHING_NONE)
        return;

    // Duration of crowd control abilities on pvp target is limited by 10 sec. (2.2.0)
    if(limitduration > 0 && duration > limitduration)
    {
        // test pet/charm masters instead pets/charmeds
        Unit const* targetOwner = GetCharmerOrOwner();
        Unit const* casterOwner = caster->GetCharmerOrOwner();

        Unit const* target = targetOwner ? targetOwner : this;
        Unit const* source = casterOwner ? casterOwner : caster;

        if(target->GetTypeId() == TYPEID_PLAYER && source->GetTypeId() == TYPEID_PLAYER)
            duration = limitduration;
    }

    float mod = 1.0f;

    // Some diminishings applies to mobs too (for example, Stun)
    if((GetDiminishingReturnsGroupType(group) == DRTYPE_PLAYER && GetTypeId() == TYPEID_PLAYER) || GetDiminishingReturnsGroupType(group) == DRTYPE_ALL)
    {
        DiminishingLevels diminish = Level;
        switch(diminish)
        {
            case DIMINISHING_LEVEL_1: break;
            case DIMINISHING_LEVEL_2: mod = 0.5f; break;
            case DIMINISHING_LEVEL_3: mod = 0.25f; break;
            case DIMINISHING_LEVEL_IMMUNE: mod = 0.0f;break;
            default: break;
        }
    }

    duration = int32(duration * mod);
}

void Unit::ApplyDiminishingAura( DiminishingGroup group, bool apply )
{
    // Checking for existing in the table
    for(Diminishing::iterator i = m_Diminishing.begin(); i != m_Diminishing.end(); ++i)
    {
        if(i->DRGroup != group)
            continue;

        if(apply)
            i->stack += 1;
        else if(i->stack)
        {
            i->stack -= 1;
            // Remember time after last aura from group removed
            if (i->stack == 0)
                i->hitTime = WorldTimer::getMSTime();
        }
        break;
    }
}

bool Unit::isVisibleForInState( Player const* u, WorldObject const* viewPoint, bool inVisibleList ) const
{
    return isVisibleForOrDetect(u, viewPoint, false, inVisibleList, false);
}

/// returns true if creature can't be seen by alive units
bool Unit::isInvisibleForAlive() const
{
    if (m_AuraFlags & UNIT_AURAFLAG_ALIVE_INVISIBLE)
        return true;
    // TODO: maybe spiritservices also have just an aura
    return isSpiritService();
}

uint32 Unit::GetCreatureType() const
{
    if(GetTypeId() == TYPEID_PLAYER)
    {
        SpellShapeshiftFormEntry const* ssEntry = sSpellShapeshiftFormStore.LookupEntry(GetShapeshiftForm());
        if(ssEntry && ssEntry->creatureType > 0)
            return ssEntry->creatureType;
        else
            return CREATURE_TYPE_HUMANOID;
    }
    else
        return ((Creature*)this)->GetCreatureInfo()->type;
}

/*#######################################
########                         ########
########       STAT SYSTEM       ########
########                         ########
#######################################*/

bool Unit::HandleStatModifier(UnitMods unitMod, UnitModifierType modifierType, float amount, bool apply)
{
    if(unitMod >= UNIT_MOD_END || modifierType >= MODIFIER_TYPE_END)
    {
        sLog.outError("ERROR in HandleStatModifier(): nonexistent UnitMods or wrong UnitModifierType!");
        return false;
    }

    float val = 1.0f;

    switch(modifierType)
    {
        case BASE_VALUE:
        case TOTAL_VALUE:
            m_auraModifiersGroup[unitMod][modifierType] += apply ? amount : -amount;
            break;
        case BASE_PCT:
        case TOTAL_PCT:
            if(amount <= -100.0f)                           //small hack-fix for -100% modifiers
                amount = -200.0f;

            val = (100.0f + amount) / 100.0f;
            m_auraModifiersGroup[unitMod][modifierType] *= apply ? val : (1.0f/val);
            break;

        default:
            break;
    }

    if(!CanModifyStats())
        return false;

    switch(unitMod)
    {
        case UNIT_MOD_STAT_STRENGTH:
        case UNIT_MOD_STAT_AGILITY:
        case UNIT_MOD_STAT_STAMINA:
        case UNIT_MOD_STAT_INTELLECT:
        case UNIT_MOD_STAT_SPIRIT:         UpdateStats(GetStatByAuraGroup(unitMod));  break;

        case UNIT_MOD_ARMOR:               UpdateArmor();           break;
        case UNIT_MOD_HEALTH:              UpdateMaxHealth();       break;

        case UNIT_MOD_MANA:
        case UNIT_MOD_RAGE:
        case UNIT_MOD_FOCUS:
        case UNIT_MOD_ENERGY:
        case UNIT_MOD_HAPPINESS:
        case UNIT_MOD_RUNE:
        case UNIT_MOD_RUNIC_POWER:          UpdateMaxPower(GetPowerTypeByAuraGroup(unitMod));          break;

        case UNIT_MOD_RESISTANCE_HOLY:
        case UNIT_MOD_RESISTANCE_FIRE:
        case UNIT_MOD_RESISTANCE_NATURE:
        case UNIT_MOD_RESISTANCE_FROST:
        case UNIT_MOD_RESISTANCE_SHADOW:
        case UNIT_MOD_RESISTANCE_ARCANE:   UpdateResistances(GetSpellSchoolByAuraGroup(unitMod));      break;

        case UNIT_MOD_ATTACK_POWER:        UpdateAttackPowerAndDamage();         break;
        case UNIT_MOD_ATTACK_POWER_RANGED: UpdateAttackPowerAndDamage(true);     break;

        case UNIT_MOD_DAMAGE_MAINHAND:     UpdateDamagePhysical(BASE_ATTACK);    break;
        case UNIT_MOD_DAMAGE_OFFHAND:      UpdateDamagePhysical(OFF_ATTACK);     break;
        case UNIT_MOD_DAMAGE_RANGED:       UpdateDamagePhysical(RANGED_ATTACK);  break;

        default:
            break;
    }

    return true;
}

float Unit::GetModifierValue(UnitMods unitMod, UnitModifierType modifierType) const
{
    if( unitMod >= UNIT_MOD_END || modifierType >= MODIFIER_TYPE_END)
    {
        sLog.outError("attempt to access nonexistent modifier value from UnitMods!");
        return 0.0f;
    }

    if(modifierType == TOTAL_PCT && m_auraModifiersGroup[unitMod][modifierType] <= 0.0f)
        return 0.0f;

    return m_auraModifiersGroup[unitMod][modifierType];
}

float Unit::GetTotalStatValue(Stats stat) const
{
    UnitMods unitMod = UnitMods(UNIT_MOD_STAT_START + stat);

    if(m_auraModifiersGroup[unitMod][TOTAL_PCT] <= 0.0f)
        return 0.0f;

    // value = ((base_value * base_pct) + total_value) * total_pct
    float value  = m_auraModifiersGroup[unitMod][BASE_VALUE] + GetCreateStat(stat);
    value *= m_auraModifiersGroup[unitMod][BASE_PCT];
    value += m_auraModifiersGroup[unitMod][TOTAL_VALUE];
    value *= m_auraModifiersGroup[unitMod][TOTAL_PCT];

    return value;
}

float Unit::GetTotalAuraModValue(UnitMods unitMod) const
{
    if(unitMod >= UNIT_MOD_END)
    {
        sLog.outError("attempt to access nonexistent UnitMods in GetTotalAuraModValue()!");
        return 0.0f;
    }

    if(m_auraModifiersGroup[unitMod][TOTAL_PCT] <= 0.0f)
        return 0.0f;

    float value  = m_auraModifiersGroup[unitMod][BASE_VALUE];
    value *= m_auraModifiersGroup[unitMod][BASE_PCT];
    value += m_auraModifiersGroup[unitMod][TOTAL_VALUE];
    value *= m_auraModifiersGroup[unitMod][TOTAL_PCT];

    return value;
}

SpellSchools Unit::GetSpellSchoolByAuraGroup(UnitMods unitMod) const
{
    SpellSchools school = SPELL_SCHOOL_NORMAL;

    switch(unitMod)
    {
        case UNIT_MOD_RESISTANCE_HOLY:     school = SPELL_SCHOOL_HOLY;          break;
        case UNIT_MOD_RESISTANCE_FIRE:     school = SPELL_SCHOOL_FIRE;          break;
        case UNIT_MOD_RESISTANCE_NATURE:   school = SPELL_SCHOOL_NATURE;        break;
        case UNIT_MOD_RESISTANCE_FROST:    school = SPELL_SCHOOL_FROST;         break;
        case UNIT_MOD_RESISTANCE_SHADOW:   school = SPELL_SCHOOL_SHADOW;        break;
        case UNIT_MOD_RESISTANCE_ARCANE:   school = SPELL_SCHOOL_ARCANE;        break;

        default:
            break;
    }

    return school;
}

Stats Unit::GetStatByAuraGroup(UnitMods unitMod) const
{
    Stats stat = STAT_STRENGTH;

    switch(unitMod)
    {
        case UNIT_MOD_STAT_STRENGTH:    stat = STAT_STRENGTH;      break;
        case UNIT_MOD_STAT_AGILITY:     stat = STAT_AGILITY;       break;
        case UNIT_MOD_STAT_STAMINA:     stat = STAT_STAMINA;       break;
        case UNIT_MOD_STAT_INTELLECT:   stat = STAT_INTELLECT;     break;
        case UNIT_MOD_STAT_SPIRIT:      stat = STAT_SPIRIT;        break;

        default:
            break;
    }

    return stat;
}

Powers Unit::GetPowerTypeByAuraGroup(UnitMods unitMod) const
{
    switch(unitMod)
    {
        case UNIT_MOD_MANA:       return POWER_MANA;
        case UNIT_MOD_RAGE:       return POWER_RAGE;
        case UNIT_MOD_FOCUS:      return POWER_FOCUS;
        case UNIT_MOD_ENERGY:     return POWER_ENERGY;
        case UNIT_MOD_HAPPINESS:  return POWER_HAPPINESS;
        case UNIT_MOD_RUNE:       return POWER_RUNE;
        case UNIT_MOD_RUNIC_POWER:return POWER_RUNIC_POWER;
        default:                  return POWER_MANA;
    }

    return POWER_MANA;
}

float Unit::GetTotalAttackPowerValue(WeaponAttackType attType) const
{
    if (attType == RANGED_ATTACK)
    {
        int32 ap = GetInt32Value(UNIT_FIELD_RANGED_ATTACK_POWER) + GetInt32Value(UNIT_FIELD_RANGED_ATTACK_POWER_MODS);
        if (ap < 0)
            return 0.0f;
        return ap * (1.0f + GetFloatValue(UNIT_FIELD_RANGED_ATTACK_POWER_MULTIPLIER));
    }
    else
    {
        int32 ap = GetInt32Value(UNIT_FIELD_ATTACK_POWER) + GetInt32Value(UNIT_FIELD_ATTACK_POWER_MODS);
        if (ap < 0)
            return 0.0f;
        return ap * (1.0f + GetFloatValue(UNIT_FIELD_ATTACK_POWER_MULTIPLIER));
    }
}

float Unit::GetWeaponDamageRange(WeaponAttackType attType ,WeaponDamageRange type) const
{
    if (attType == OFF_ATTACK && !haveOffhandWeapon())
        return 0.0f;

    return m_weaponDamage[attType][type];
}

void Unit::SetLevel(uint32 lvl)
{
    SetUInt32Value(UNIT_FIELD_LEVEL, lvl);

    // group update
    if ((GetTypeId() == TYPEID_PLAYER) && ((Player*)this)->GetGroup())
        ((Player*)this)->SetGroupUpdateFlag(GROUP_UPDATE_FLAG_LEVEL);
}

void Unit::SetHealth(uint32 val)
{
    uint32 maxHealth = GetMaxHealth();
    if(maxHealth < val)
        val = maxHealth;

    SetUInt32Value(UNIT_FIELD_HEALTH, val);

    // group update
    if(GetTypeId() == TYPEID_PLAYER)
    {
        if(((Player*)this)->GetGroup())
            ((Player*)this)->SetGroupUpdateFlag(GROUP_UPDATE_FLAG_CUR_HP);
    }
    else if(((Creature*)this)->IsPet())
    {
        Pet *pet = ((Pet*)this);
        if(pet->isControlled())
        {
            Unit *owner = GetOwner();
            if(owner && (owner->GetTypeId() == TYPEID_PLAYER) && ((Player*)owner)->GetGroup())
                ((Player*)owner)->SetGroupUpdateFlag(GROUP_UPDATE_FLAG_PET_CUR_HP);
        }
    }
}

void Unit::SetMaxHealth(uint32 val)
{
    uint32 health = GetHealth();
    SetUInt32Value(UNIT_FIELD_MAXHEALTH, val);

    // group update
    if(GetTypeId() == TYPEID_PLAYER)
    {
        if(((Player*)this)->GetGroup())
            ((Player*)this)->SetGroupUpdateFlag(GROUP_UPDATE_FLAG_MAX_HP);
    }
    else if(((Creature*)this)->IsPet())
    {
        Pet *pet = ((Pet*)this);
        if(pet->isControlled())
        {
            Unit *owner = GetOwner();
            if(owner && (owner->GetTypeId() == TYPEID_PLAYER) && ((Player*)owner)->GetGroup())
                ((Player*)owner)->SetGroupUpdateFlag(GROUP_UPDATE_FLAG_PET_MAX_HP);
        }
    }

    if(val < health)
        SetHealth(val);
}

void Unit::SetHealthPercent(float percent)
{
    uint32 newHealth = GetMaxHealth() * percent/100.0f;
    SetHealth(newHealth);
}

void Unit::SetPower(Powers power, uint32 val)
{
    if(GetPower(power) == val)
        return;

    uint32 maxPower = GetMaxPower(power);
    if(maxPower < val)
        val = maxPower;

    SetStatInt32Value(UNIT_FIELD_POWER1 + power, val);

    WorldPacket data(SMSG_POWER_UPDATE);
    data << GetPackGUID();
    data << uint8(power);
    data << uint32(val);
    SendMessageToSet(&data, true);

    // group update
    if(GetTypeId() == TYPEID_PLAYER)
    {
        if(((Player*)this)->GetGroup())
            ((Player*)this)->SetGroupUpdateFlag(GROUP_UPDATE_FLAG_CUR_POWER);
    }
    else if(((Creature*)this)->IsPet())
    {
        Pet *pet = ((Pet*)this);
        if(pet->isControlled())
        {
            Unit *owner = GetOwner();
            if(owner && (owner->GetTypeId() == TYPEID_PLAYER) && ((Player*)owner)->GetGroup())
                ((Player*)owner)->SetGroupUpdateFlag(GROUP_UPDATE_FLAG_PET_CUR_POWER);
        }

        // Update the pet's character sheet with happiness damage bonus
        if(pet->getPetType() == HUNTER_PET && power == POWER_HAPPINESS)
        {
            pet->UpdateDamagePhysical(BASE_ATTACK);
        }
    }
}

void Unit::SetMaxPower(Powers power, uint32 val)
{
    uint32 cur_power = GetPower(power);
    SetStatInt32Value(UNIT_FIELD_MAXPOWER1 + power, val);

    // group update
    if(GetTypeId() == TYPEID_PLAYER)
    {
        if(((Player*)this)->GetGroup())
            ((Player*)this)->SetGroupUpdateFlag(GROUP_UPDATE_FLAG_MAX_POWER);
    }
    else if(((Creature*)this)->IsPet())
    {
        Pet *pet = ((Pet*)this);
        if(pet->isControlled())
        {
            Unit *owner = GetOwner();
            if(owner && (owner->GetTypeId() == TYPEID_PLAYER) && ((Player*)owner)->GetGroup())
                ((Player*)owner)->SetGroupUpdateFlag(GROUP_UPDATE_FLAG_PET_MAX_POWER);
        }
    }

    if(val < cur_power)
        SetPower(power, val);
}

void Unit::ApplyPowerMod(Powers power, uint32 val, bool apply)
{
    ApplyModUInt32Value(UNIT_FIELD_POWER1+power, val, apply);

    // group update
    if(GetTypeId() == TYPEID_PLAYER)
    {
        if(((Player*)this)->GetGroup())
            ((Player*)this)->SetGroupUpdateFlag(GROUP_UPDATE_FLAG_CUR_POWER);
    }
    else if(((Creature*)this)->IsPet())
    {
        Pet *pet = ((Pet*)this);
        if(pet->isControlled())
        {
            Unit *owner = GetOwner();
            if(owner && (owner->GetTypeId() == TYPEID_PLAYER) && ((Player*)owner)->GetGroup())
                ((Player*)owner)->SetGroupUpdateFlag(GROUP_UPDATE_FLAG_PET_CUR_POWER);
        }
    }
}

void Unit::ApplyMaxPowerMod(Powers power, uint32 val, bool apply)
{
    ApplyModUInt32Value(UNIT_FIELD_MAXPOWER1+power, val, apply);

    // group update
    if(GetTypeId() == TYPEID_PLAYER)
    {
        if(((Player*)this)->GetGroup())
            ((Player*)this)->SetGroupUpdateFlag(GROUP_UPDATE_FLAG_MAX_POWER);
    }
    else if(((Creature*)this)->IsPet())
    {
        Pet *pet = ((Pet*)this);
        if(pet->isControlled())
        {
            Unit *owner = GetOwner();
            if(owner && (owner->GetTypeId() == TYPEID_PLAYER) && ((Player*)owner)->GetGroup())
                ((Player*)owner)->SetGroupUpdateFlag(GROUP_UPDATE_FLAG_PET_MAX_POWER);
        }
    }
}

void Unit::ApplyAuraProcTriggerDamage( Aura* aura, bool apply )
{
    AuraList& tAuraProcTriggerDamage = m_modAuras[SPELL_AURA_PROC_TRIGGER_DAMAGE];
    if(apply)
        tAuraProcTriggerDamage.push_back(aura);
    else
        tAuraProcTriggerDamage.remove(aura);
}

uint32 Unit::GetCreatePowers( Powers power ) const
{
    switch(power)
    {
        case POWER_HEALTH:      return 0;                   // is it really should be here?
        case POWER_MANA:        return GetCreateMana();
        case POWER_RAGE:        return 1000;
        case POWER_FOCUS:       return (GetTypeId() == TYPEID_PLAYER || !((Creature const*)this)->IsPet() || ((Pet const*)this)->getPetType() != HUNTER_PET ? 0 : 100);
        case POWER_ENERGY:      return 100;
        case POWER_HAPPINESS:   return (GetTypeId() == TYPEID_PLAYER || !((Creature const*)this)->IsPet() || ((Pet const*)this)->getPetType() != HUNTER_PET ? 0 : 1050000);
        case POWER_RUNE:        return (GetTypeId() == TYPEID_PLAYER && ((Player const*)this)->getClass() == CLASS_DEATH_KNIGHT ? 8 : 0);
        case POWER_RUNIC_POWER: return (GetTypeId() == TYPEID_PLAYER && ((Player const*)this)->getClass() == CLASS_DEATH_KNIGHT ? 1000 : 0);
    }

    return 0;
}

void Unit::AddToWorld()
{
    Object::AddToWorld();
}

void Unit::RemoveFromWorld()
{
    // cleanup
    if (IsInWorld())
    {
        Uncharm();
        RemoveNotOwnSingleTargetAuras();
        RemoveGuardians();
        RemoveMiniPet();
        UnsummonAllTotems();
        RemoveAllGameObjects();
        RemoveAllDynObjects();
        CleanupDeletedAuras();
        GetViewPoint().Event_RemovedFromWorld();
    }

    Object::RemoveFromWorld();
}

void Unit::CleanupsBeforeDelete()
{
    if(m_uint32Values)                                      // only for fully created object
    {
        RemoveVehicleKit();
        ExitVehicle();

        InterruptNonMeleeSpells(true);
        m_Events.KillAllEvents(false);                      // non-delatable (currently casted spells) will not deleted now but it will deleted at call in Map::RemoveAllObjectsInRemoveList
        CombatStop();
        ClearComboPointHolders();
        DeleteThreatList();
        if (GetTypeId()==TYPEID_PLAYER)
            getHostileRefManager().setOnlineOfflineState(false);
        else
            getHostileRefManager().deleteReferences();
        RemoveAllAuras(AURA_REMOVE_BY_DELETE);
        GetMotionMaster()->Clear(false);                    // remove different non-standard movement generators.
    }
    WorldObject::CleanupsBeforeDelete();
}

CharmInfo* Unit::InitCharmInfo(Unit *charm)
{
    if(!m_charmInfo)
        m_charmInfo = new CharmInfo(charm);
    return m_charmInfo;
}

CharmInfo::CharmInfo(Unit* unit)
: m_unit(unit), m_CommandState(COMMAND_FOLLOW), m_reactState(REACT_PASSIVE), m_petnumber(0)
{
    for(int i = 0; i < CREATURE_MAX_SPELLS; ++i)
        m_charmspells[i].SetActionAndType(0,ACT_DISABLED);
    m_petnumber = 0;
}

void CharmInfo::InitPetActionBar()
{
    // the first 3 SpellOrActions are attack, follow and stay
    for(uint32 i = 0; i < ACTION_BAR_INDEX_PET_SPELL_START - ACTION_BAR_INDEX_START; ++i)
        SetActionBar(ACTION_BAR_INDEX_START + i,COMMAND_ATTACK - i,ACT_COMMAND);

    // middle 4 SpellOrActions are spells/special attacks/abilities
    for(uint32 i = 0; i < ACTION_BAR_INDEX_PET_SPELL_END-ACTION_BAR_INDEX_PET_SPELL_START; ++i)
        SetActionBar(ACTION_BAR_INDEX_PET_SPELL_START + i,0,ACT_DISABLED);

    // last 3 SpellOrActions are reactions
    for(uint32 i = 0; i < ACTION_BAR_INDEX_END - ACTION_BAR_INDEX_PET_SPELL_END; ++i)
        SetActionBar(ACTION_BAR_INDEX_PET_SPELL_END + i,COMMAND_ATTACK - i,ACT_REACTION);
}

void CharmInfo::InitEmptyActionBar()
{
    SetActionBar(ACTION_BAR_INDEX_START,COMMAND_ATTACK,ACT_COMMAND);
    for(uint32 x = ACTION_BAR_INDEX_START+1; x < ACTION_BAR_INDEX_END; ++x)
        SetActionBar(x,0,ACT_PASSIVE);
}

void CharmInfo::InitPossessCreateSpells()
{
    InitEmptyActionBar();                                   //charm action bar

    if(m_unit->GetTypeId() == TYPEID_PLAYER)                //possessed players don't have spells, keep the action bar empty
        return;

    for(uint32 x = 0; x < CREATURE_MAX_SPELLS; ++x)
    {
        if (IsPassiveSpell(((Creature*)m_unit)->m_spells[x]))
            m_unit->CastSpell(m_unit, ((Creature*)m_unit)->m_spells[x], true);
        else
            AddSpellToActionBar(((Creature*)m_unit)->m_spells[x], ACT_PASSIVE);
    }
}

void CharmInfo::InitVehicleCreateSpells()
{
    for (uint32 x = ACTION_BAR_INDEX_START; x < ACTION_BAR_INDEX_END; ++x)
        SetActionBar(x, 0, ActiveStates(0x8 + x));

    for (uint32 x = 0; x < CREATURE_MAX_SPELLS; ++x)
    {
        uint32 spellId = ((Creature*)m_unit)->m_spells[x];

        if (!spellId)
            continue;

        if (IsPassiveSpell(spellId))
            m_unit->CastSpell(m_unit, spellId, true);
        else
            PetActionBar[x].SetAction(spellId);
    }
}

void CharmInfo::InitCharmCreateSpells()
{
    if(m_unit->GetTypeId() == TYPEID_PLAYER)                //charmed players don't have spells
    {
        InitEmptyActionBar();
        return;
    }

    InitPetActionBar();

    for(uint32 x = 0; x < CREATURE_MAX_SPELLS; ++x)
    {
        uint32 spellId = ((Creature*)m_unit)->m_spells[x];

        if(!spellId)
        {
            m_charmspells[x].SetActionAndType(spellId,ACT_DISABLED);
            continue;
        }

        if (IsPassiveSpell(spellId))
        {
            m_unit->CastSpell(m_unit, spellId, true);
            m_charmspells[x].SetActionAndType(spellId,ACT_PASSIVE);
        }
        else
        {
            m_charmspells[x].SetActionAndType(spellId,ACT_DISABLED);

            ActiveStates newstate;
            bool onlyselfcast = true;
            SpellEntry const *spellInfo = sSpellStore.LookupEntry(spellId);

            if(!spellInfo) onlyselfcast = false;
            for(uint32 i = 0; i < 3 && onlyselfcast; ++i)   //nonexistent spell will not make any problems as onlyselfcast would be false -> break right away
            {
                if(spellInfo->EffectImplicitTargetA[i] != TARGET_SELF && spellInfo->EffectImplicitTargetA[i] != 0)
                    onlyselfcast = false;
            }

            if(onlyselfcast || !IsPositiveSpell(spellId))   // only self cast and spells versus enemies are autocastable
                newstate = ACT_DISABLED;
            else
                newstate = ACT_PASSIVE;

            AddSpellToActionBar(spellId, newstate);
        }
    }
}

bool CharmInfo::AddSpellToActionBar(uint32 spell_id, ActiveStates newstate)
{
    uint32 first_id = sSpellMgr.GetFirstSpellInChain(spell_id);

    // new spell rank can be already listed
    for(uint8 i = 0; i < MAX_UNIT_ACTION_BAR_INDEX; ++i)
    {
        if (uint32 action = PetActionBar[i].GetAction())
        {
            if (PetActionBar[i].IsActionBarForSpell() && sSpellMgr.GetFirstSpellInChain(action) == first_id)
            {
                PetActionBar[i].SetAction(spell_id);
                return true;
            }
        }
    }

    // or use empty slot in other case
    for(uint8 i = 0; i < MAX_UNIT_ACTION_BAR_INDEX; ++i)
    {
        if (!PetActionBar[i].GetAction() && PetActionBar[i].IsActionBarForSpell())
        {
            SetActionBar(i,spell_id,newstate == ACT_DECIDE ? ACT_DISABLED : newstate);
            return true;
        }
    }
    return false;
}

bool CharmInfo::RemoveSpellFromActionBar(uint32 spell_id)
{
    uint32 first_id = sSpellMgr.GetFirstSpellInChain(spell_id);

    for(uint8 i = 0; i < MAX_UNIT_ACTION_BAR_INDEX; ++i)
    {
        if (uint32 action = PetActionBar[i].GetAction())
        {
            if (PetActionBar[i].IsActionBarForSpell() && sSpellMgr.GetFirstSpellInChain(action) == first_id)
            {
                SetActionBar(i,0,ACT_DISABLED);
                return true;
            }
        }
    }

    return false;
}

void CharmInfo::ToggleCreatureAutocast(uint32 spellid, bool apply)
{
    if(IsPassiveSpell(spellid))
        return;

    for(uint32 x = 0; x < CREATURE_MAX_SPELLS; ++x)
        if(spellid == m_charmspells[x].GetAction())
            m_charmspells[x].SetType(apply ? ACT_ENABLED : ACT_DISABLED);
}

void CharmInfo::SetPetNumber(uint32 petnumber, bool statwindow)
{
    m_petnumber = petnumber;
    if(statwindow)
        m_unit->SetUInt32Value(UNIT_FIELD_PETNUMBER, m_petnumber);
    else
        m_unit->SetUInt32Value(UNIT_FIELD_PETNUMBER, 0);
}

void CharmInfo::LoadPetActionBar(const std::string& data )
{
    InitPetActionBar();

    Tokens tokens = StrSplit(data, " ");

    if (tokens.size() != (ACTION_BAR_INDEX_END-ACTION_BAR_INDEX_START)*2)
        return;                                             // non critical, will reset to default

    int index;
    Tokens::iterator iter;
    for(iter = tokens.begin(), index = ACTION_BAR_INDEX_START; index < ACTION_BAR_INDEX_END; ++iter, ++index )
    {
        // use unsigned cast to avoid sign negative format use at long-> ActiveStates (int) conversion
        uint8 type  = (uint8)atol((*iter).c_str());
        ++iter;
        uint32 action = atol((*iter).c_str());

        PetActionBar[index].SetActionAndType(action,ActiveStates(type));

        // check correctness
        if(PetActionBar[index].IsActionBarForSpell() && !sSpellStore.LookupEntry(PetActionBar[index].GetAction()))
            SetActionBar(index,0,ACT_DISABLED);
    }
}

void CharmInfo::BuildActionBar( WorldPacket* data )
{
    for(uint32 i = 0; i < MAX_UNIT_ACTION_BAR_INDEX; ++i)
        *data << uint32(PetActionBar[i].packedData);
}

void CharmInfo::SetSpellAutocast( uint32 spell_id, bool state )
{

    for(int i = 0; i < MAX_UNIT_ACTION_BAR_INDEX; ++i)
    {
        if(spell_id == PetActionBar[i].GetAction() && PetActionBar[i].IsActionBarForSpell())
        {
            PetActionBar[i].SetType(state ? ACT_ENABLED : ACT_DISABLED);
            break;
        }
    }
}

void Unit::DoPetAction( Player* owner, uint8 flag, uint32 spellid, ObjectGuid petGuid, ObjectGuid targetGuid)
{
    if ((((Creature*)this)->IsPet() && !((Pet*)this)->IsInWorld()) || !GetCharmInfo())
        return;

    switch(flag)
    {
        case ACT_COMMAND:                                   //0x07
       // Maybe exists some flag that disable it at client side
            if (petGuid.IsVehicle())
                return;

            switch(spellid)
            {
                case COMMAND_STAY:                          //flat=1792  //STAY
                    StopMoving();
                    GetMotionMaster()->Clear(false);
                    GetMotionMaster()->MoveIdle();
                    GetCharmInfo()->SetCommandState( COMMAND_STAY );
                    break;
                case COMMAND_FOLLOW:                        //spellid=1792  //FOLLOW
                    AttackStop();
                    GetMotionMaster()->MoveFollow(owner,PET_FOLLOW_DIST,((Pet*)this)->GetPetFollowAngle());
                    GetCharmInfo()->SetCommandState( COMMAND_FOLLOW );
                    break;
                case COMMAND_ATTACK:                        //spellid=1792  //ATTACK
                {
                    Unit *TargetUnit = owner->GetMap()->GetUnit(targetGuid);
                    if(!TargetUnit)
                        return;

                    // not let attack friendly units.
                    if(owner->IsFriendlyTo(TargetUnit))
                        return;
                    // Not let attack through obstructions
                    if(!IsWithinLOSInMap(TargetUnit))
                        return;

                    // This is true if pet has no target or has target but targets differs.
                    if(getVictim() != TargetUnit)
                    {
                        if (getVictim())
                            AttackStop();

                        if (hasUnitState(UNIT_STAT_CONTROLLED))
                        {
                            Attack(TargetUnit, true);
                            SendPetAIReaction();
                        }
                        else
                        {
                            GetMotionMaster()->Clear();

                            if (((Creature*)this)->AI())
                                ((Creature*)this)->AI()->AttackStart(TargetUnit);

                            // 10% chance to play special pet attack talk, else growl
                            if(((Creature*)this)->IsPet() && ((Pet*)this)->getPetType() == SUMMON_PET && this != TargetUnit && roll_chance_i(10))
                                SendPetTalk((uint32)PET_TALK_ATTACK);
                            else
                            {
                                // 90% chance for pet and 100% chance for charmed creature
                                SendPetAIReaction();
                            }
                        }

                    }
                    break;
                }
                case COMMAND_ABANDON:                       // abandon (hunter pet) or dismiss (summoned pet)
                    if(((Creature*)this)->IsPet())
                    {
                        Pet* p = (Pet*)this;
                        if(p->getPetType() == HUNTER_PET)
                            p->Unsummon(PET_SAVE_AS_DELETED, owner);
                        else
                            //dismissing a summoned pet is like killing them (this prevents returning a soulshard...)
                            p->SetDeathState(CORPSE);
                    }
                    else                                    // charmed
                        owner->Uncharm();
                    break;
                default:
                    sLog.outError("WORLD: unknown PET flag Action %i and spellid %i.", uint32(flag), spellid);
            }
            break;
        case ACT_REACTION:                                  // 0x6
            switch(spellid)
            {
                case REACT_PASSIVE:                         //passive
                case REACT_DEFENSIVE:                       //recovery
                case REACT_AGGRESSIVE:                      //activete
                    GetCharmInfo()->SetReactState( ReactStates(spellid) );
                    break;
            }
            break;
        case ACT_DISABLED:                                  // 0x81    spell (disabled), ignore
        case ACT_PASSIVE:                                   // 0x01
        case ACT_ENABLED:                                   // 0xC1    spell
        {
            Unit* unit_target = NULL;

            if (!targetGuid.IsEmpty())
                unit_target = owner->GetMap()->GetUnit(targetGuid);

            // do not cast unknown spells
            SpellEntry const *spellInfo = sSpellStore.LookupEntry(spellid );
            if(!spellInfo)
            {
                sLog.outError("WORLD: unknown PET spell id %i", spellid);
                return;
            }

            if (GetCharmInfo() && GetCharmInfo()->GetGlobalCooldownMgr().HasGlobalCooldown(spellInfo))
                return;

            for(int i = 0; i < MAX_EFFECT_INDEX;++i)
            {
                if(spellInfo->EffectImplicitTargetA[i] == TARGET_ALL_ENEMY_IN_AREA || spellInfo->EffectImplicitTargetA[i] == TARGET_ALL_ENEMY_IN_AREA_INSTANT || spellInfo->EffectImplicitTargetA[i] == TARGET_ALL_ENEMY_IN_AREA_CHANNELED)
                    return;
            }

            // do not cast not learned spells
            if(!HasSpell(spellid) || IsPassiveSpell(spellid))
                return;

            clearUnitState(UNIT_STAT_MOVING);

            Spell *spell = new Spell(this, spellInfo, false);

            SpellCastResult result = spell->CheckPetCast(unit_target);

            //auto turn to target unless possessed
            if(result == SPELL_FAILED_UNIT_NOT_INFRONT && !HasAuraType(SPELL_AURA_MOD_POSSESS))
            {
                if(unit_target)
                {
                    SetInFront(unit_target);
                    if (unit_target->GetTypeId() == TYPEID_PLAYER)
                        SendCreateUpdateToPlayer( (Player*)unit_target );
                }
                else if(Unit *unit_target2 = spell->m_targets.getUnitTarget())
                {
                    SetInFront(unit_target2);
                    if (unit_target2->GetTypeId() == TYPEID_PLAYER)
                        SendCreateUpdateToPlayer( (Player*)unit_target2 );
                }
                if (Unit* powner = GetCharmerOrOwner())
                    if(powner->GetTypeId() == TYPEID_PLAYER)
                        SendCreateUpdateToPlayer((Player*)powner);
                result = SPELL_CAST_OK;
            }

            if(result == SPELL_CAST_OK)
            {
                ((Creature*)this)->AddCreatureSpellCooldown(spellid);

                unit_target = spell->m_targets.getUnitTarget();

                //10% chance to play special pet attack talk, else growl
                //actually this only seems to happen on special spells, fire shield for imp, torment for voidwalker, but it's stupid to check every spell
                if(((Creature*)this)->IsPet() && (((Pet*)this)->getPetType() == SUMMON_PET) && (this != unit_target) && (urand(0, 100) < 10))
                    SendPetTalk((uint32)PET_TALK_SPECIAL_SPELL);
                else
                    SendPetAIReaction();

                if( unit_target && !owner->IsFriendlyTo(unit_target) && !HasAuraType(SPELL_AURA_MOD_POSSESS))
                {
                    // This is true if pet has no target or has target but targets differs.
                    if (getVictim() != unit_target)
                    {
                        if (getVictim())
                            AttackStop();
                        GetMotionMaster()->Clear();
                        if (((Creature*)this)->AI())
                            ((Creature*)this)->AI()->AttackStart(unit_target);
                    }
                }

                spell->prepare(&(spell->m_targets));
            }
            else
            {
                if(HasAuraType(SPELL_AURA_MOD_POSSESS))
                    Spell::SendCastResult(owner,spellInfo,0,result);
                else
                    SendPetCastFail(spellid, result);

                if (!((Creature*)this)->HasSpellCooldown(spellid))
                    owner->SendClearCooldown(spellid, this);

                spell->finish(false);
                delete spell;
            }
            break;
        }
        default:
            sLog.outError("WORLD: unknown PET flag Action %i and spellid %i.", uint32(flag), spellid);
    }

}

void Unit::DoPetCastSpell( Player *owner, uint8 cast_count, SpellCastTargets* targets, SpellEntry const* spellInfo )
{
    Creature* pet = dynamic_cast<Creature*>(this);

    clearUnitState(UNIT_STAT_MOVING);

    Spell *spell = new Spell(pet, spellInfo, false);
    spell->m_cast_count = cast_count;                       // probably pending spell cast
    spell->m_targets = *targets;

    SpellCastResult result = spell->CheckPetCast(NULL);
    if (result == SPELL_CAST_OK)
    {
        pet->AddCreatureSpellCooldown(spellInfo->Id);
        if (pet->IsPet())
        {
            //10% chance to play special pet attack talk, else growl
            //actually this only seems to happen on special spells, fire shield for imp, torment for voidwalker, but it's stupid to check every spell
            if(((Pet*)pet)->getPetType() == SUMMON_PET && (urand(0, 100) < 10))
                pet->SendPetTalk((uint32)PET_TALK_SPECIAL_SPELL);
            else
                pet->SendPetAIReaction();
        }

        spell->prepare(&(spell->m_targets));
    }
    else
    {
        pet->SendPetCastFail(spellInfo->Id, result);
        if (!pet->HasSpellCooldown(spellInfo->Id))
            owner->SendClearCooldown(spellInfo->Id, pet);

        spell->finish(false);
        delete spell;
    }
}

bool Unit::isFrozen() const
{
    return HasAuraState(AURA_STATE_FROZEN);
}

struct ProcTriggeredData
{
    ProcTriggeredData(SpellProcEventEntry const * _spellProcEvent, SpellAuraHolder* _triggeredByHolder)
        : spellProcEvent(_spellProcEvent), triggeredByHolder(_triggeredByHolder)
        {}
    SpellProcEventEntry const *spellProcEvent;
    SpellAuraHolder* triggeredByHolder;
};

typedef std::list< ProcTriggeredData > ProcTriggeredList;
typedef std::list< uint32> RemoveSpellList;

uint32 createProcExtendMask(SpellNonMeleeDamage *damageInfo, SpellMissInfo missCondition)
{
    uint32 procEx = PROC_EX_NONE;
    // Check victim state
    if (missCondition!=SPELL_MISS_NONE)
    switch (missCondition)
    {
        case SPELL_MISS_MISS:    procEx|=PROC_EX_MISS;   break;
        case SPELL_MISS_RESIST:  procEx|=PROC_EX_RESIST; break;
        case SPELL_MISS_DODGE:   procEx|=PROC_EX_DODGE;  break;
        case SPELL_MISS_PARRY:   procEx|=PROC_EX_PARRY;  break;
        case SPELL_MISS_BLOCK:   procEx|=PROC_EX_BLOCK;  break;
        case SPELL_MISS_EVADE:   procEx|=PROC_EX_EVADE;  break;
        case SPELL_MISS_IMMUNE:  procEx|=PROC_EX_IMMUNE; break;
        case SPELL_MISS_IMMUNE2: procEx|=PROC_EX_IMMUNE; break;
        case SPELL_MISS_DEFLECT: procEx|=PROC_EX_DEFLECT;break;
        case SPELL_MISS_ABSORB:  procEx|=PROC_EX_ABSORB; break;
        case SPELL_MISS_REFLECT: procEx|=PROC_EX_REFLECT;break;
        default:
            break;
    }
    else
    {
        // On block
        if (damageInfo->blocked)
            procEx|=PROC_EX_BLOCK;
        // On absorb
        if (damageInfo->absorb)
            procEx|=PROC_EX_ABSORB;
        // On crit
        if (damageInfo->HitInfo & SPELL_HIT_TYPE_CRIT)
            procEx|=PROC_EX_CRITICAL_HIT;
        else
            procEx|=PROC_EX_NORMAL_HIT;
    }
    return procEx;
}

void Unit::ProcDamageAndSpellFor( bool isVictim, Unit * pTarget, uint32 procFlag, uint32 procExtra, WeaponAttackType attType, SpellEntry const * procSpell, uint32 damage )
{
    // For melee/ranged based attack need update skills and set some Aura states
    if (procFlag & MELEE_BASED_TRIGGER_MASK)
    {
        // Update skills here for players
        if (GetTypeId() == TYPEID_PLAYER)
        {
            // On melee based hit/miss/resist need update skill (for victim and attacker)
            if (procExtra&(PROC_EX_NORMAL_HIT|PROC_EX_MISS|PROC_EX_RESIST))
            {
                if (pTarget->GetTypeId() != TYPEID_PLAYER && pTarget->GetCreatureType() != CREATURE_TYPE_CRITTER)
                    ((Player*)this)->UpdateCombatSkills(pTarget, attType, isVictim);
            }
            // Update defence if player is victim and parry/dodge/block
            if (isVictim && procExtra&(PROC_EX_DODGE|PROC_EX_PARRY|PROC_EX_BLOCK))
                ((Player*)this)->UpdateDefense();
        }
        // If exist crit/parry/dodge/block need update aura state (for victim and attacker)
        if (procExtra & (PROC_EX_CRITICAL_HIT|PROC_EX_PARRY|PROC_EX_DODGE|PROC_EX_BLOCK))
        {
            // for victim
            if (isVictim)
            {
                // if victim and dodge attack
                if (procExtra&PROC_EX_DODGE)
                {
                    //Update AURA_STATE on dodge
                    if (getClass() != CLASS_ROGUE) // skip Rogue Riposte
                    {
                        ModifyAuraState(AURA_STATE_DEFENSE, true);
                        StartReactiveTimer( REACTIVE_DEFENSE );
                    }
                }
                // if victim and parry attack
                if (procExtra & PROC_EX_PARRY)
                {
                    // For Hunters only Counterattack (skip Mongoose bite)
                    if (getClass() == CLASS_HUNTER)
                    {
                        ModifyAuraState(AURA_STATE_HUNTER_PARRY, true);
                        StartReactiveTimer( REACTIVE_HUNTER_PARRY );
                    }
                    else
                    {
                        ModifyAuraState(AURA_STATE_DEFENSE, true);
                        StartReactiveTimer( REACTIVE_DEFENSE );
                    }
                }
                // if and victim block attack
                if (procExtra & PROC_EX_BLOCK)
                {
                    ModifyAuraState(AURA_STATE_DEFENSE,true);
                    StartReactiveTimer( REACTIVE_DEFENSE );
                }
            }
            else //For attacker
            {
                // Overpower on victim dodge
                if (procExtra&PROC_EX_DODGE && GetTypeId() == TYPEID_PLAYER && getClass() == CLASS_WARRIOR)
                {
                    AddComboPoints(pTarget, 1);
                    StartReactiveTimer( REACTIVE_OVERPOWER );
                }
            }
        }
    }

    RemoveSpellList removedSpells;
    ProcTriggeredList procTriggered;
    // Fill procTriggered list
    for(SpellAuraHolderMap::const_iterator itr = GetSpellAuraHolderMap().begin(); itr!= GetSpellAuraHolderMap().end(); ++itr)
    {
        // skip deleted auras (possible at recursive triggered call
        if(itr->second->IsDeleted())
            continue;

        SpellProcEventEntry const* spellProcEvent = NULL;
        if(!IsTriggeredAtSpellProcEvent(pTarget, itr->second, procSpell, procFlag, procExtra, attType, isVictim, spellProcEvent))
           continue;

        itr->second->SetInUse(true);                        // prevent holder deletion
        procTriggered.push_back( ProcTriggeredData(spellProcEvent, itr->second) );
    }

    // Nothing found
    if (procTriggered.empty())
        return;

    // Handle effects proceed this time
    for(ProcTriggeredList::const_iterator i = procTriggered.begin(); i != procTriggered.end(); ++i)
    {
        // Some auras can be deleted in function called in this loop (except first, ofc)
        SpellAuraHolder *triggeredByHolder = i->triggeredByHolder;
        if(triggeredByHolder->IsDeleted())
            continue;

        SpellProcEventEntry const *spellProcEvent = i->spellProcEvent;
        bool useCharges = triggeredByHolder->GetAuraCharges() > 0;
        bool procSuccess = true;
        bool anyAuraProc = false;

        // For players set spell cooldown if need
        uint32 cooldown = 0;
        if (GetTypeId() == TYPEID_PLAYER && spellProcEvent && spellProcEvent->cooldown)
            cooldown = spellProcEvent->cooldown;

        for (int32 i = 0; i < MAX_EFFECT_INDEX; ++i)
        {
            Aura *triggeredByAura = triggeredByHolder->GetAuraByEffectIndex(SpellEffectIndex(i));
            if (!triggeredByAura)
                continue;

            Modifier *auraModifier = triggeredByAura->GetModifier();

            if (procSpell)
            {
                if (spellProcEvent)
                {
                    if (spellProcEvent->spellFamilyMask[i] || spellProcEvent->spellFamilyMask2[i])
                    {
                        if ((spellProcEvent->spellFamilyMask[i]  & procSpell->SpellFamilyFlags ) == 0 &&
                            (spellProcEvent->spellFamilyMask2[i] & procSpell->SpellFamilyFlags2) == 0)
                            continue;
                    }
                    // don't check dbc FamilyFlags if schoolMask exists
                    else if (!triggeredByAura->CanProcFrom(procSpell, spellProcEvent->procEx, procExtra, damage != 0, !spellProcEvent->schoolMask))
                        continue;
                }
                else if (!triggeredByAura->CanProcFrom(procSpell, PROC_EX_NONE, procExtra, damage != 0, true))
                    continue;
            }

            SpellAuraProcResult procResult = (*this.*AuraProcHandler[auraModifier->m_auraname])(pTarget, damage, triggeredByAura, procSpell, procFlag, procExtra, cooldown);
            switch (procResult)
            {
                case SPELL_AURA_PROC_CANT_TRIGGER:
                    continue;
                case SPELL_AURA_PROC_FAILED:
                    procSuccess = false;
                    break;
                case SPELL_AURA_PROC_OK:
                    break;
            }

            anyAuraProc = true;
        }

        // Remove charge (aura can be removed by triggers)
        if(useCharges && procSuccess && anyAuraProc && !triggeredByHolder->IsDeleted())
        {
            // If last charge dropped add spell to remove list
            if(triggeredByHolder->DropAuraCharge())
                removedSpells.push_back(triggeredByHolder->GetId());
        }
        // If reflecting with Imp. Spell Reflection - we must also remove auras from the remaining aura's targets
        if (triggeredByHolder->GetId() == 59725)
            if (Unit* pImpSRCaster = triggeredByHolder->GetCaster() )
                if (Group* group = ((Player*)pImpSRCaster)->GetGroup())
                    for(GroupReference *itr = group->GetFirstMember(); itr != NULL; itr = itr->next())
                        if (Player* member = itr->getSource())
                            if (Aura* pAura = member->GetAura(59725, EFFECT_INDEX_0) )
                                if (pAura->GetCaster() == pImpSRCaster)
                                    member->RemoveAura(pAura);

        triggeredByHolder->SetInUse(false);
    }

    if (!removedSpells.empty())
    {
        // Sort spells and remove duplicates
        removedSpells.sort();
        removedSpells.unique();
        // Remove auras from removedAuras
        for(RemoveSpellList::const_iterator i = removedSpells.begin(); i != removedSpells.end();++i)
            RemoveAurasDueToSpell(*i);
    }
}

SpellSchoolMask Unit::GetMeleeDamageSchoolMask() const
{
    return SPELL_SCHOOL_MASK_NORMAL;
}

Player* Unit::GetSpellModOwner()
{
    if(GetTypeId()==TYPEID_PLAYER)
        return (Player*)this;
    if(((Creature*)this)->IsPet() || ((Creature*)this)->IsTotem())
    {
        Unit* owner = GetOwner();
        if(owner && owner->GetTypeId()==TYPEID_PLAYER)
            return (Player*)owner;
    }
    return NULL;
}

///----------Pet responses methods-----------------
void Unit::SendPetCastFail(uint32 spellid, SpellCastResult msg)
{
    if(msg == SPELL_CAST_OK)
        return;

    Unit *owner = GetCharmerOrOwner();
    if(!owner || owner->GetTypeId() != TYPEID_PLAYER)
        return;

    WorldPacket data(SMSG_PET_CAST_FAILED, 1 + 4 + 1);
    data << uint8(0);                                       // cast count?
    data << uint32(spellid);
    data << uint8(msg);
    // uint32 for some reason
    // uint32 for some reason
    ((Player*)owner)->GetSession()->SendPacket(&data);
}

void Unit::SendPetActionFeedback (uint8 msg)
{
    Unit* owner = GetOwner();
    if(!owner || owner->GetTypeId() != TYPEID_PLAYER)
        return;

    WorldPacket data(SMSG_PET_ACTION_FEEDBACK, 1);
    data << uint8(msg);
    ((Player*)owner)->GetSession()->SendPacket(&data);
}

void Unit::SendPetTalk (uint32 pettalk)
{
    Unit* owner = GetOwner();
    if(!owner || owner->GetTypeId() != TYPEID_PLAYER)
        return;

    WorldPacket data(SMSG_PET_ACTION_SOUND, 8 + 4);
    data << GetObjectGuid();
    data << uint32(pettalk);
    ((Player*)owner)->GetSession()->SendPacket(&data);
}

void Unit::SendPetAIReaction()
{
    Unit* owner = GetOwner();
    if(!owner || owner->GetTypeId() != TYPEID_PLAYER)
        return;

    WorldPacket data(SMSG_AI_REACTION, 8 + 4);
    data << GetObjectGuid();
    data << uint32(AI_REACTION_HOSTILE);
    ((Player*)owner)->GetSession()->SendPacket(&data);
}

///----------End of Pet responses methods----------

void Unit::StopMoving()
{
    clearUnitState(UNIT_STAT_MOVING);

    // not need send any packets if not in world
    if (!IsInWorld())
        return;

    // send explicit stop packet
    // player expected for correct work SPLINEFLAG_WALKMODE
    SendMonsterMove(GetPositionX(), GetPositionY(), GetPositionZ(), SPLINETYPE_STOP, GetTypeId() == TYPEID_PLAYER ? SPLINEFLAG_WALKMODE : SPLINEFLAG_NONE, 0);

    // update position and orientation for near players
    SendHeartBeat(false);
}

void Unit::SetFeared(bool apply, ObjectGuid casterGuid, uint32 spellID, uint32 time)
{
    if (apply)
    {
        if (HasAuraType(SPELL_AURA_PREVENTS_FLEEING))
            return;

        SetFlag(UNIT_FIELD_FLAGS, UNIT_FLAG_FLEEING);

        GetMotionMaster()->MovementExpired(false);
        CastStop(GetObjectGuid() == casterGuid ? spellID : 0);

        Unit* caster = IsInWorld() ?  GetMap()->GetUnit(casterGuid) : NULL;

        GetMotionMaster()->MoveFleeing(caster, time);       // caster==NULL processed in MoveFleeing
    }
    else
    {
        RemoveFlag(UNIT_FIELD_FLAGS, UNIT_FLAG_FLEEING);

        GetMotionMaster()->MovementExpired(false);

        if (GetTypeId() != TYPEID_PLAYER && isAlive())
        {
            Creature* c = ((Creature*)this);
            // restore appropriate movement generator
            if (getVictim())
                GetMotionMaster()->MoveChase(getVictim());
            else
                GetMotionMaster()->Initialize();

            // attack caster if can
            if (Unit* caster = IsInWorld() ? GetMap()->GetUnit(casterGuid) : NULL)
                if (c->AI())
                    c->AI()->AttackedBy(caster);
        }
    }

    if (GetTypeId() == TYPEID_PLAYER && !GetVehicle())
        ((Player*)this)->SetClientControl(this, !apply);
}

void Unit::SetConfused(bool apply, ObjectGuid casterGuid, uint32 spellID)
{
    if (apply)
    {
        SetFlag(UNIT_FIELD_FLAGS, UNIT_FLAG_CONFUSED);

        CastStop(GetObjectGuid() == casterGuid ? spellID : 0);

        GetMotionMaster()->MoveConfused();
    }
    else
    {
        RemoveFlag(UNIT_FIELD_FLAGS, UNIT_FLAG_CONFUSED);

        GetMotionMaster()->MovementExpired(false);

        if (GetTypeId() != TYPEID_PLAYER && isAlive())
        {
            // restore appropriate movement generator
            if(getVictim())
                GetMotionMaster()->MoveChase(getVictim());
            else
                GetMotionMaster()->Initialize();
        }
    }

    if(GetTypeId() == TYPEID_PLAYER && !GetVehicle())
        ((Player*)this)->SetClientControl(this, !apply);
}

void Unit::SetFeignDeath(bool apply, ObjectGuid casterGuid, uint32 /*spellID*/)
{
    if (apply)
    {
        /*
        WorldPacket data(SMSG_FEIGN_DEATH_RESISTED, 9);
        data<<GetGUID();
        data<<uint8(0);
        SendMessageToSet(&data,true);
        */

        if (GetTypeId() != TYPEID_PLAYER)
            StopMoving();
        else
            ((Player*)this)->m_movementInfo.SetMovementFlags(MOVEFLAG_NONE);

                                                            // blizz like 2.0.x
        SetFlag(UNIT_FIELD_FLAGS, UNIT_FLAG_UNK_29);
                                                            // blizz like 2.0.x
        SetFlag(UNIT_FIELD_FLAGS_2, UNIT_FLAG2_FEIGN_DEATH);
                                                            // blizz like 2.0.x
        SetFlag(UNIT_DYNAMIC_FLAGS, UNIT_DYNFLAG_DEAD);

        addUnitState(UNIT_STAT_DIED);
        CombatStop();
        RemoveAurasWithInterruptFlags(AURA_INTERRUPT_FLAG_IMMUNE_OR_LOST_SELECTION);

        // prevent interrupt message
        if (casterGuid == GetObjectGuid())
            FinishSpell(CURRENT_GENERIC_SPELL,false);
        InterruptNonMeleeSpells(true);
        getHostileRefManager().deleteReferences();
    }
    else
    {
        /*
        WorldPacket data(SMSG_FEIGN_DEATH_RESISTED, 9);
        data<<GetGUID();
        data<<uint8(1);
        SendMessageToSet(&data,true);
        */
                                                            // blizz like 2.0.x
        RemoveFlag(UNIT_FIELD_FLAGS, UNIT_FLAG_UNK_29);
                                                            // blizz like 2.0.x
        RemoveFlag(UNIT_FIELD_FLAGS_2, UNIT_FLAG2_FEIGN_DEATH);
                                                            // blizz like 2.0.x
        RemoveFlag(UNIT_DYNAMIC_FLAGS, UNIT_DYNFLAG_DEAD);

        clearUnitState(UNIT_STAT_DIED);

        if (GetTypeId() != TYPEID_PLAYER && isAlive())
        {
            // restore appropriate movement generator
            if(getVictim())
                GetMotionMaster()->MoveChase(getVictim());
            else
                GetMotionMaster()->Initialize();
        }

    }
}

bool Unit::IsSitState() const
{
    uint8 s = getStandState();
    return
        s == UNIT_STAND_STATE_SIT_CHAIR        || s == UNIT_STAND_STATE_SIT_LOW_CHAIR  ||
        s == UNIT_STAND_STATE_SIT_MEDIUM_CHAIR || s == UNIT_STAND_STATE_SIT_HIGH_CHAIR ||
        s == UNIT_STAND_STATE_SIT;
}

bool Unit::IsStandState() const
{
    uint8 s = getStandState();
    return !IsSitState() && s != UNIT_STAND_STATE_SLEEP && s != UNIT_STAND_STATE_KNEEL;
}

void Unit::SetStandState(uint8 state)
{
    SetByteValue(UNIT_FIELD_BYTES_1, 0, state);

    if (IsStandState())
        RemoveAurasWithInterruptFlags(AURA_INTERRUPT_FLAG_NOT_SEATED);

    if(GetTypeId()==TYPEID_PLAYER)
    {
        WorldPacket data(SMSG_STANDSTATE_UPDATE, 1);
        data << (uint8)state;
        ((Player*)this)->GetSession()->SendPacket(&data);
    }
}

bool Unit::IsPolymorphed() const
{
    return GetSpellSpecific(getTransForm())==SPELL_MAGE_POLYMORPH;
}

void Unit::SetDisplayId(uint32 modelId)
{
    SetUInt32Value(UNIT_FIELD_DISPLAYID, modelId);

    UpdateModelData();

    if(GetTypeId() == TYPEID_UNIT && ((Creature*)this)->IsPet())
    {
        Pet *pet = ((Pet*)this);
        if(!pet->isControlled())
            return;
        Unit *owner = GetOwner();
        if(owner && (owner->GetTypeId() == TYPEID_PLAYER) && ((Player*)owner)->GetGroup())
            ((Player*)owner)->SetGroupUpdateFlag(GROUP_UPDATE_FLAG_PET_MODEL_ID);
    }
}

void Unit::UpdateModelData()
{
    if (CreatureModelInfo const* modelInfo = sObjectMgr.GetCreatureModelInfo(GetDisplayId()))
    {
        // we expect values in database to be relative to scale = 1.0
        SetFloatValue(UNIT_FIELD_BOUNDINGRADIUS, GetObjectScale() * modelInfo->bounding_radius);

        // never actually update combat_reach for player, it's always the same. Below player case is for initialization
        if (GetTypeId() == TYPEID_PLAYER)
            SetFloatValue(UNIT_FIELD_COMBATREACH, 1.5f);
        else
            SetFloatValue(UNIT_FIELD_COMBATREACH, GetObjectScale() * modelInfo->combat_reach);
    }
}

void Unit::ClearComboPointHolders()
{
    while(!m_ComboPointHolders.empty())
    {
        ObjectGuid guid = *m_ComboPointHolders.begin();

        Unit* owner = ObjectAccessor::GetUnit(*this, guid);
        if (owner && owner->GetComboTargetGuid() == GetObjectGuid())// recheck for safe
            owner->ClearComboPoints();                        // remove also guid from m_ComboPointHolders;
        else
            m_ComboPointHolders.erase(guid);             // or remove manually
    }
}

void Unit::AddComboPoints(Unit* target, int8 count)
{
    if (!count)
        return;

    // without combo points lost (duration checked in aura)
    RemoveSpellsCausingAura(SPELL_AURA_RETAIN_COMBO_POINTS);

    if(target->GetObjectGuid() == m_comboTargetGuid)
    {
        m_comboPoints += count;
    }
    else
    {
        if (!m_comboTargetGuid.IsEmpty())
            if(Unit* target2 = ObjectAccessor::GetUnit(*this, m_comboTargetGuid))
                target2->RemoveComboPointHolder(GetObjectGuid());

        m_comboTargetGuid = target->GetObjectGuid();
        m_comboPoints = count;

        target->AddComboPointHolder(GetObjectGuid());
    }

    if (m_comboPoints > 5) m_comboPoints = 5;
    if (m_comboPoints < 0) m_comboPoints = 0;

    if (GetObjectGuid().IsPlayer())
        ((Player*)this)->SendComboPoints(m_comboTargetGuid, m_comboPoints);
    else if ((GetObjectGuid().IsPet() || GetObjectGuid().IsVehicle()) && GetCharmerOrOwner() && GetCharmerOrOwner()->GetObjectGuid().IsPlayer())
        ((Player*)GetCharmerOrOwner())->SendPetComboPoints(this,m_comboTargetGuid, m_comboPoints);
}

void Unit::ClearComboPoints()
{
    if (m_comboTargetGuid.IsEmpty())
        return;

    // without combopoints lost (duration checked in aura)
    RemoveSpellsCausingAura(SPELL_AURA_RETAIN_COMBO_POINTS);

    m_comboPoints = 0;

    if (GetObjectGuid().IsPlayer())
        ((Player*)this)->SendComboPoints(m_comboTargetGuid, m_comboPoints);
    else if ((GetObjectGuid().IsPet() || GetObjectGuid().IsVehicle()) && GetCharmerOrOwner() && GetCharmerOrOwner()->GetObjectGuid().IsPlayer())
        ((Player*)GetCharmerOrOwner())->SendPetComboPoints(this,m_comboTargetGuid, m_comboPoints);

    if(Unit* target = ObjectAccessor::GetUnit(*this,m_comboTargetGuid))
        target->RemoveComboPointHolder(GetObjectGuid());

    m_comboTargetGuid.Clear();
}

void Unit::ClearAllReactives()
{
    for(int i=0; i < MAX_REACTIVE; ++i)
        m_reactiveTimer[i] = 0;

    if (HasAuraState( AURA_STATE_DEFENSE))
        ModifyAuraState(AURA_STATE_DEFENSE, false);
    if (getClass() == CLASS_HUNTER && HasAuraState( AURA_STATE_HUNTER_PARRY))
        ModifyAuraState(AURA_STATE_HUNTER_PARRY, false);
    if(getClass() == CLASS_WARRIOR && GetTypeId() == TYPEID_PLAYER)
        ClearComboPoints();
}

void Unit::UpdateReactives( uint32 p_time )
{
    for(int i = 0; i < MAX_REACTIVE; ++i)
    {
        ReactiveType reactive = ReactiveType(i);

        if(!m_reactiveTimer[reactive])
            continue;

        if ( m_reactiveTimer[reactive] <= p_time)
        {
            m_reactiveTimer[reactive] = 0;

            switch ( reactive )
            {
                case REACTIVE_DEFENSE:
                    if (HasAuraState(AURA_STATE_DEFENSE))
                        ModifyAuraState(AURA_STATE_DEFENSE, false);
                    break;
                case REACTIVE_HUNTER_PARRY:
                    if ( getClass() == CLASS_HUNTER && HasAuraState(AURA_STATE_HUNTER_PARRY))
                        ModifyAuraState(AURA_STATE_HUNTER_PARRY, false);
                    break;
                case REACTIVE_OVERPOWER:
                    if(getClass() == CLASS_WARRIOR && GetTypeId() == TYPEID_PLAYER)
                        ClearComboPoints();
                    break;
                default:
                    break;
            }
        }
        else
        {
            m_reactiveTimer[reactive] -= p_time;
        }
    }
}

Unit* Unit::SelectRandomUnfriendlyTarget(Unit* except /*= NULL*/, float radius /*= ATTACK_DISTANCE*/) const
{
    std::list<Unit *> targets;

    MaNGOS::AnyUnfriendlyUnitInObjectRangeCheck u_check(this, this, radius);
    MaNGOS::UnitListSearcher<MaNGOS::AnyUnfriendlyUnitInObjectRangeCheck> searcher(targets, u_check);
    Cell::VisitAllObjects(this, searcher, radius);

    // remove current target
    if(except)
        targets.remove(except);

    // remove not LoS targets
    for(std::list<Unit *>::iterator tIter = targets.begin(); tIter != targets.end();)
    {
        if(!IsWithinLOSInMap(*tIter))
        {
            std::list<Unit *>::iterator tIter2 = tIter;
            ++tIter;
            targets.erase(tIter2);
        }
        else
            ++tIter;
    }

    // no appropriate targets
    if(targets.empty())
        return NULL;

    // select random
    uint32 rIdx = urand(0,targets.size()-1);
    std::list<Unit *>::const_iterator tcIter = targets.begin();
    for(uint32 i = 0; i < rIdx; ++i)
        ++tcIter;

    return *tcIter;
}

Unit* Unit::SelectRandomFriendlyTarget(Unit* except /*= NULL*/, float radius /*= ATTACK_DISTANCE*/) const
{
    std::list<Unit *> targets;

    MaNGOS::AnyFriendlyUnitInObjectRangeCheck u_check(this, radius);
    MaNGOS::UnitListSearcher<MaNGOS::AnyFriendlyUnitInObjectRangeCheck> searcher(targets, u_check);

    Cell::VisitAllObjects(this, searcher, radius);
    // remove current target
    if(except)
        targets.remove(except);

    // remove not LoS targets
    for(std::list<Unit *>::iterator tIter = targets.begin(); tIter != targets.end();)
    {
        if(!IsWithinLOSInMap(*tIter))
        {
            std::list<Unit *>::iterator tIter2 = tIter;
            ++tIter;
            targets.erase(tIter2);
        }
        else
            ++tIter;
    }

    // no appropriate targets
    if(targets.empty())
        return NULL;

    // select random
    uint32 rIdx = urand(0,targets.size()-1);
    std::list<Unit *>::const_iterator tcIter = targets.begin();
    for(uint32 i = 0; i < rIdx; ++i)
        ++tcIter;

    return *tcIter;
}

bool Unit::hasNegativeAuraWithInterruptFlag(uint32 flag)
{
    for (SpellAuraHolderMap::const_iterator iter = m_spellAuraHolders.begin(); iter != m_spellAuraHolders.end(); ++iter)
    {
        if (!iter->second->IsPositive() && iter->second->GetSpellProto()->AuraInterruptFlags & flag)
            return true;
    }
    return false;
}

void Unit::ApplyAttackTimePercentMod( WeaponAttackType att,float val, bool apply )
{
    if(val > 0)
    {
        ApplyPercentModFloatVar(m_modAttackSpeedPct[att], val, !apply);
        ApplyPercentModFloatValue(UNIT_FIELD_BASEATTACKTIME+att,val,!apply);
    }
    else
    {
        ApplyPercentModFloatVar(m_modAttackSpeedPct[att], -val, apply);
        ApplyPercentModFloatValue(UNIT_FIELD_BASEATTACKTIME+att,-val,apply);
    }
}

void Unit::ApplyCastTimePercentMod(float val, bool apply )
{
    if(val > 0)
        ApplyPercentModFloatValue(UNIT_MOD_CAST_SPEED,val,!apply);
    else
        ApplyPercentModFloatValue(UNIT_MOD_CAST_SPEED,-val,apply);
}

void Unit::UpdateAuraForGroup(uint8 slot)
{
    if(GetTypeId() == TYPEID_PLAYER)
    {
        Player* player = (Player*)this;
        if(player->GetGroup())
        {
            player->SetGroupUpdateFlag(GROUP_UPDATE_FLAG_AURAS);
            player->SetAuraUpdateMask(slot);
        }
    }
    else if(GetTypeId() == TYPEID_UNIT && ((Creature*)this)->IsPet())
    {
        Pet *pet = ((Pet*)this);
        if(pet->isControlled())
        {
            Unit *owner = GetOwner();
            if(owner && (owner->GetTypeId() == TYPEID_PLAYER) && ((Player*)owner)->GetGroup())
            {
                ((Player*)owner)->SetGroupUpdateFlag(GROUP_UPDATE_FLAG_PET_AURAS);
                pet->SetAuraUpdateMask(slot);
            }
        }
    }
}

float Unit::GetAPMultiplier(WeaponAttackType attType, bool normalized)
{
    if (!normalized || GetTypeId() != TYPEID_PLAYER)
        return float(GetAttackTime(attType))/1000.0f;

    Item *Weapon = ((Player*)this)->GetWeaponForAttack(attType, true, false);
    if (!Weapon)
        return 2.4f;                                         // fist attack

    switch (Weapon->GetProto()->InventoryType)
    {
        case INVTYPE_2HWEAPON:
            return 3.3f;
        case INVTYPE_RANGED:
        case INVTYPE_RANGEDRIGHT:
        case INVTYPE_THROWN:
            return 2.8f;
        case INVTYPE_WEAPON:
        case INVTYPE_WEAPONMAINHAND:
        case INVTYPE_WEAPONOFFHAND:
        default:
            return Weapon->GetProto()->SubClass==ITEM_SUBCLASS_WEAPON_DAGGER ? 1.7f : 2.4f;
    }
}

Aura* Unit::GetDummyAura( uint32 spell_id ) const
{
    Unit::AuraList const& mDummy = GetAurasByType(SPELL_AURA_DUMMY);
    for(Unit::AuraList::const_iterator itr = mDummy.begin(); itr != mDummy.end(); ++itr)
        if ((*itr)->GetId() == spell_id)
            return *itr;

    return NULL;
}

void Unit::SetContestedPvP(Player *attackedPlayer)
{
    Player* player = GetCharmerOrOwnerPlayerOrPlayerItself();

    if (!player || (attackedPlayer && (attackedPlayer == player || (player->duel && player->duel->opponent == attackedPlayer))))
        return;

    player->SetContestedPvPTimer(30000);

    if (!player->hasUnitState(UNIT_STAT_ATTACK_PLAYER))
    {
        player->addUnitState(UNIT_STAT_ATTACK_PLAYER);
        player->SetFlag(PLAYER_FLAGS, PLAYER_FLAGS_CONTESTED_PVP);
        // call MoveInLineOfSight for nearby contested guards
        SetVisibility(GetVisibility());
    }

    if (!hasUnitState(UNIT_STAT_ATTACK_PLAYER))
    {
        addUnitState(UNIT_STAT_ATTACK_PLAYER);
        // call MoveInLineOfSight for nearby contested guards
        SetVisibility(GetVisibility());
    }
}

void Unit::AddPetAura(PetAura const* petSpell)
{
    m_petAuras.insert(petSpell);
    if(Pet* pet = GetPet())
    {
        GroupPetList m_groupPets = GetPets();
        if (!m_groupPets.empty())
        {
            for (GroupPetList::const_iterator itr = m_groupPets.begin(); itr != m_groupPets.end(); ++itr)
                if (Pet* _pet = GetMap()->GetPet(*itr))
                    _pet->CastPetAura(petSpell);
        }
    }

}

void Unit::RemovePetAura(PetAura const* petSpell)
{
    m_petAuras.erase(petSpell);
    if(Pet* pet = GetPet())
    {
        GroupPetList m_groupPets = GetPets();
        if (!m_groupPets.empty())
        {
            for (GroupPetList::const_iterator itr = m_groupPets.begin(); itr != m_groupPets.end(); ++itr)
                if (Pet* _pet = GetMap()->GetPet(*itr))
                    _pet->RemoveAurasDueToSpell(petSpell->GetAura(_pet->GetEntry()));
        }
    }
}

void Unit::RemoveAurasAtMechanicImmunity(uint32 mechMask, uint32 exceptSpellId, bool non_positive /*= false*/)
{
    Unit::SpellAuraHolderMap& auras = GetSpellAuraHolderMap();
    for(Unit::SpellAuraHolderMap::iterator iter = auras.begin(); iter != auras.end();)
    {
        SpellEntry const *spell = iter->second->GetSpellProto();
        if (spell->Id == exceptSpellId)
            ++iter;
        else if (non_positive && iter->second->IsPositive())
            ++iter;
        else if (spell->Attributes & SPELL_ATTR_UNAFFECTED_BY_INVULNERABILITY)
            ++iter;
        else if (iter->second->HasMechanicMask(mechMask))
        {
            RemoveAurasDueToSpell(spell->Id);

            if(auras.empty())
                break;
            else
                iter = auras.begin();
         }
        else
            ++iter;
    }
}

void Unit::RemoveAurasBySpellMechanic(uint32 mechMask)
{
    Unit::SpellAuraHolderMap& auras = GetSpellAuraHolderMap();
    for(Unit::SpellAuraHolderMap::iterator iter = auras.begin(); iter != auras.end();)
    {
        SpellEntry const *spell = iter->second->GetSpellProto();

        if (!iter->second->IsPositive())
            ++iter;

        else if (spell->Mechanic & mechMask)
        {
            RemoveAurasDueToSpell(spell->Id);
            if(auras.empty())
                break;
            else
                iter = auras.begin();
        }
        else
            ++iter;
    }
}

void Unit::SetPhaseMask(uint32 newPhaseMask, bool update)
{
    if(newPhaseMask==GetPhaseMask())
        return;

    if(IsInWorld())
        RemoveNotOwnSingleTargetAuras(newPhaseMask);        // we can lost access to caster or target

    WorldObject::SetPhaseMask(newPhaseMask,update);

    if(IsInWorld())
        if(Pet* pet = GetPet())
            pet->SetPhaseMask(newPhaseMask,true);
}

void Unit::NearTeleportTo( float x, float y, float z, float orientation, bool casting /*= false*/ )
{
    if(GetTypeId() == TYPEID_PLAYER)
        ((Player*)this)->TeleportTo(GetMapId(), x, y, z, orientation, TELE_TO_NOT_LEAVE_TRANSPORT | TELE_TO_NOT_LEAVE_COMBAT | TELE_TO_NOT_UNSUMMON_PET | (casting ? TELE_TO_SPELL : 0));
    else
    {
        ExitVehicle();
        Creature* c = (Creature*)this;
        // Creature relocation acts like instant movement generator, so current generator expects interrupt/reset calls to react properly
        if (!c->GetMotionMaster()->empty())
            if (MovementGenerator *movgen = c->GetMotionMaster()->top())
                movgen->Interrupt(*c);

        SetPosition(x, y, z, orientation, true);

        SendHeartBeat(false);

        // finished relocation, movegen can different from top before creature relocation,
        // but apply Reset expected to be safe in any case
        if (!c->GetMotionMaster()->empty())
            if (MovementGenerator *movgen = c->GetMotionMaster()->top())
                movgen->Reset(*c);
    }
}

void Unit::MonsterMove(float x, float y, float z, uint32 transitTime)
{
    SplineFlags flags = GetTypeId() == TYPEID_PLAYER ? SPLINEFLAG_WALKMODE : ((Creature*)this)->GetSplineFlags();
    SendMonsterMove(x, y, z, SPLINETYPE_NORMAL, flags, transitTime);

    if (GetTypeId() != TYPEID_PLAYER)
    {
        Creature* c = (Creature*)this;
        // Creature relocation acts like instant movement generator, so current generator expects interrupt/reset calls to react properly
        if (!c->GetMotionMaster()->empty())
            if (MovementGenerator *movgen = c->GetMotionMaster()->top())
                movgen->Interrupt(*c);

        GetMap()->CreatureRelocation((Creature*)this, x, y, z, 0.0f);

        // finished relocation, movegen can different from top before creature relocation,
        // but apply Reset expected to be safe in any case
        if (!c->GetMotionMaster()->empty())
            if (MovementGenerator *movgen = c->GetMotionMaster()->top())
                movgen->Reset(*c);
    }
}

void Unit::MonsterMoveWithSpeed(float x, float y, float z, uint32 transitTime)
{
    SendMonsterMoveWithSpeed(x, y, z, transitTime );

    if (GetTypeId() != TYPEID_PLAYER)
    {
        Creature* c = (Creature*)this;
        // Creature relocation acts like instant movement generator, so current generator expects interrupt/reset calls to react properly
        if (!c->GetMotionMaster()->empty())
            if (MovementGenerator *movgen = c->GetMotionMaster()->top())
                movgen->Interrupt(*c);

        GetMap()->CreatureRelocation((Creature*)this, x, y, z, 0.0f);

        // finished relocation, movegen can different from top before creature relocation,
        // but apply Reset expected to be safe in any case
        if (!c->GetMotionMaster()->empty())
            if (MovementGenerator *movgen = c->GetMotionMaster()->top())
                movgen->Reset(*c);
    }
}

void Unit::MonsterJump(float x, float y, float z, float o, uint32 transitTime, uint32 verticalSpeed)
{
    SendMonsterMove(x, y, z, SPLINETYPE_NORMAL, SplineFlags(SPLINEFLAG_TRAJECTORY | SPLINEFLAG_WALKMODE), transitTime, NULL, double(verticalSpeed));

    if (GetTypeId() != TYPEID_PLAYER)
    {
        Creature* c = (Creature*)this;
        // Creature relocation acts like instant movement generator, so current generator expects interrupt/reset calls to react properly
        if (!c->GetMotionMaster()->empty())
            if (MovementGenerator *movgen = c->GetMotionMaster()->top())
                movgen->Interrupt(*c);

        GetMap()->CreatureRelocation((Creature*)this, x, y, z, o);

        // finished relocation, movegen can different from top before creature relocation,
        // but apply Reset expected to be safe in any case
        if (!c->GetMotionMaster()->empty())
            if (MovementGenerator *movgen = c->GetMotionMaster()->top())
                movgen->Reset(*c);
    }
}

struct SetPvPHelper
{
    explicit SetPvPHelper(bool _state) : state(_state) {}
    void operator()(Unit* unit) const { unit->SetPvP(state); }
    bool state;
};

bool Unit::CreateVehicleKit(uint32 vehicleId)
{
    VehicleEntry const *vehicleInfo = sVehicleStore.LookupEntry(vehicleId);

    if (!vehicleInfo)
        return false;

    m_pVehicleKit = new VehicleKit(this, vehicleInfo);
    m_updateFlag |= UPDATEFLAG_VEHICLE;
    return true;
}

void Unit::RemoveVehicleKit()
{
    if (!m_pVehicleKit)
        return;

    m_pVehicleKit->RemoveAllPassengers();

    delete m_pVehicleKit;
    m_pVehicleKit = NULL;

    m_updateFlag &= ~UPDATEFLAG_VEHICLE;
    RemoveFlag(UNIT_NPC_FLAGS, UNIT_NPC_FLAG_SPELLCLICK);
    RemoveFlag(UNIT_NPC_FLAGS, UNIT_NPC_FLAG_PLAYER_VEHICLE);
}

void Unit::ChangeSeat(int8 seatId, bool next)
{
    if (!m_pVehicle)
        return;

    if (seatId < 0)
    {
        seatId = m_pVehicle->GetNextEmptySeat(m_movementInfo.GetTransportSeat(), next);
        if (seatId < 0)
            return;
    }
    else if (seatId == m_movementInfo.GetTransportSeat() || !m_pVehicle->HasEmptySeat(seatId))
        return;

    m_pVehicle->RemovePassenger(this);
    m_pVehicle->AddPassenger(this, seatId);
}

void Unit::EnterVehicle(VehicleKit *vehicle, int8 seatId)
{
    if (!isAlive() || GetVehicleKit() == vehicle)
        return;

    if (m_pVehicle)
    {
        if (m_pVehicle == vehicle)
        {
            if (seatId >= 0)
                ChangeSeat(seatId);

            return;
        }
        else
            ExitVehicle();
    }

    InterruptNonMeleeSpells(false);
    RemoveSpellsCausingAura(SPELL_AURA_MOUNTED);
    RemoveSpellsCausingAura(SPELL_AURA_MOD_SHAPESHIFT);

    if (!vehicle->AddPassenger(this, seatId))
        return;

    m_pVehicle = vehicle;

    if (Pet *pet = GetPet())
        pet->Unsummon(PET_SAVE_AS_CURRENT,this);

    if (GetTypeId() == TYPEID_PLAYER)
    {
        Player* player = (Player*)this;

        if (BattleGround *bg = player->GetBattleGround())
            bg->EventPlayerDroppedFlag(player);

        WorldPacket data(SMSG_ON_CANCEL_EXPECTED_RIDE_VEHICLE_AURA);
        player->GetSession()->SendPacket(&data);

        data.Initialize(SMSG_BREAK_TARGET, 8);
        data << vehicle->GetBase()->GetPackGUID();
        player->GetSession()->SendPacket(&data);
    }

    if (Transport* pTransport = GetTransport())
    {
        if (GetTypeId() == TYPEID_PLAYER)
            pTransport->RemovePassenger((Player*)this);

        SetTransport(NULL);
    }
}

void Unit::ExitVehicle()
{
    if(!m_pVehicle)
        return;

    m_pVehicle->RemovePassenger(this);
    m_pVehicle = NULL;

    if (GetTypeId() == TYPEID_PLAYER)
        ((Player*)this)->ResummonPetTemporaryUnSummonedIfAny();

    float x = GetPositionX();
    float y = GetPositionY();
    float z = GetPositionZ() + 2.0f;
    GetClosePoint(x, y, z, 2.0f);
    UpdateAllowedPositionZ(x, y, z);
    SendMonsterMove(x, y, z + 0.5f, SPLINETYPE_NORMAL, SPLINEFLAG_WALKMODE, 0);
}

void Unit::SetPvP( bool state )
{
    if(state)
        SetByteFlag(UNIT_FIELD_BYTES_2, 1, UNIT_BYTE2_FLAG_PVP);
    else
        RemoveByteFlag(UNIT_FIELD_BYTES_2, 1, UNIT_BYTE2_FLAG_PVP);

    CallForAllControlledUnits(SetPvPHelper(state), CONTROLLED_PET|CONTROLLED_TOTEMS|CONTROLLED_GUARDIANS|CONTROLLED_CHARM);
}

struct SetFFAPvPHelper
{
    explicit SetFFAPvPHelper(bool _state) : state(_state) {}
    void operator()(Unit* unit) const { unit->SetFFAPvP(state); }
    bool state;
};

void Unit::SetFFAPvP( bool state )
{
    if(state)
        SetByteFlag(UNIT_FIELD_BYTES_2, 1, UNIT_BYTE2_FLAG_FFA_PVP);
    else
        RemoveByteFlag(UNIT_FIELD_BYTES_2, 1, UNIT_BYTE2_FLAG_FFA_PVP);

    CallForAllControlledUnits(SetFFAPvPHelper(state), CONTROLLED_PET|CONTROLLED_TOTEMS|CONTROLLED_GUARDIANS|CONTROLLED_CHARM);
}

void Unit::KnockBackFrom(Unit* target, float horizontalSpeed, float verticalSpeed)
{
    float angle = this == target ? GetOrientation() + M_PI_F : target->GetAngle(this);
    float vsin = sin(angle);
    float vcos = cos(angle);

    // Effect properly implemented only for players
    if(GetTypeId()==TYPEID_PLAYER)
    {
        WorldPacket data(SMSG_MOVE_KNOCK_BACK, 8+4+4+4+4+4);
        data << GetPackGUID();
        data << uint32(0);                                  // Sequence
        data << float(vcos);                                // x direction
        data << float(vsin);                                // y direction
        data << float(horizontalSpeed);                     // Horizontal speed
        data << float(-verticalSpeed);                      // Z Movement speed (vertical)
        ((Player*)this)->GetSession()->SendPacket(&data);
    }
    else
    {
        float dh = verticalSpeed*verticalSpeed / (2*19.23f); // maximum parabola height
        float time = (verticalSpeed) ? sqrtf(dh/(0.124976 * verticalSpeed)) : 0.0f;  //full move time in seconds
 
        float dis = time * horizontalSpeed;

        float ox, oy, oz;
        GetPosition(ox, oy, oz);

        float fx = ox + dis * vcos;
        float fy = oy + dis * vsin;
        float fz = oz;

        float fx2, fy2, fz2;                                // getObjectHitPos overwrite last args in any result case
        if(VMAP::VMapFactory::createOrGetVMapManager()->getObjectHitPos(GetMapId(), ox,oy,oz+0.5f, fx,fy,oz+0.5f,fx2,fy2,fz2, -0.5f))
        {
            fx = fx2;
            fy = fy2;
            fz = fz2;
        }

        UpdateAllowedPositionZ(fx, fy, fz);

        GetMap()->CreatureRelocation((Creature*)this, fx, fy, fz, GetOrientation());//it's a hack, need motion master support
        SendMonsterMoveJump(fx, fy, fz, verticalSpeed, SPLINEFLAG_WALKMODE, uint32(time * 1000.0f));
    }
}

void Unit::KnockBackPlayerWithAngle(float angle, float horizontalSpeed, float verticalSpeed)
{
    float vsin = sin(angle);
    float vcos = cos(angle);

    // Effect propertly implemented only for players
    if(GetTypeId()==TYPEID_PLAYER)
    {
        WorldPacket data(SMSG_MOVE_KNOCK_BACK, 8+4+4+4+4+4);
        data << GetPackGUID();
        data << uint32(0);                                  // Sequence
        data << float(vcos);                                // x direction
        data << float(vsin);                                // y direction
        data << float(horizontalSpeed);                     // Horizontal speed
        data << float(-verticalSpeed);                      // Z Movement speed (vertical)
        ((Player*)this)->GetSession()->SendPacket(&data);
    }
    else
        sLog.outError("KnockBackPlayer: Target of KnockBackPlayer must be player!");
}

float Unit::GetCombatRatingReduction(CombatRating cr) const
{
    if (GetTypeId() == TYPEID_PLAYER)
        return ((Player const*)this)->GetRatingBonusValue(cr);
    else if (((Creature const*)this)->IsPet())
    {
        // Player's pet get 100% resilience from owner
        if (Unit* owner = GetOwner())
            if(owner->GetTypeId() == TYPEID_PLAYER)
                return ((Player*)owner)->GetRatingBonusValue(cr);
    }

    return 0.0f;
}

uint32 Unit::GetCombatRatingDamageReduction(CombatRating cr, float rate, float cap, uint32 damage) const
{
    float percent = GetCombatRatingReduction(cr) * rate;
    if (percent > cap)
        percent = cap;
    return uint32 (percent * damage / 100.0f);
}

void Unit::SendThreatUpdate()
{
    ThreatList const& tlist = getThreatManager().getThreatList();
    if (uint32 count = tlist.size())
    {
        DEBUG_FILTER_LOG(LOG_FILTER_COMBAT, "WORLD: Send SMSG_THREAT_UPDATE Message");
        WorldPacket data(SMSG_THREAT_UPDATE, 8 + count * 8);
        data << GetPackGUID();
        data << uint32(count);
        for (ThreatList::const_iterator itr = tlist.begin(); itr != tlist.end(); ++itr)
        {
            data.appendPackGUID((*itr)->getUnitGuid());
            data << uint32((*itr)->getThreat());
        }
        SendMessageToSet(&data, false);
    }
}

void Unit::SendHighestThreatUpdate(HostileReference* pHostilReference)
{
    ThreatList const& tlist = getThreatManager().getThreatList();
    if (uint32 count = tlist.size())
    {
        DEBUG_FILTER_LOG(LOG_FILTER_COMBAT, "WORLD: Send SMSG_HIGHEST_THREAT_UPDATE Message");
        WorldPacket data(SMSG_HIGHEST_THREAT_UPDATE, 8 + 8 + count * 8);
        data << GetPackGUID();
        data.appendPackGUID(pHostilReference->getUnitGuid());
        data << uint32(count);
        for (ThreatList::const_iterator itr = tlist.begin(); itr != tlist.end(); ++itr)
        {
            data.appendPackGUID((*itr)->getUnitGuid());
            data << uint32((*itr)->getThreat());
        }
        SendMessageToSet(&data, false);
    }
}

void Unit::SendThreatClear()
{
    DEBUG_FILTER_LOG(LOG_FILTER_COMBAT, "WORLD: Send SMSG_THREAT_CLEAR Message");
    WorldPacket data(SMSG_THREAT_CLEAR, 8);
    data << GetPackGUID();
    SendMessageToSet(&data, false);
}

void Unit::SendThreatRemove(HostileReference* pHostileReference)
{
    DEBUG_FILTER_LOG(LOG_FILTER_COMBAT, "WORLD: Send SMSG_THREAT_REMOVE Message");
    WorldPacket data(SMSG_THREAT_REMOVE, 8 + 8);
    data << GetPackGUID();
    data.appendPackGUID(pHostileReference->getUnitGuid());
    SendMessageToSet(&data, false);
}

struct StopAttackFactionHelper
{
    explicit StopAttackFactionHelper(uint32 _faction_id) : faction_id(_faction_id) {}
    void operator()(Unit* unit) const { unit->StopAttackFaction(faction_id); }
    uint32 faction_id;
};

void Unit::StopAttackFaction(uint32 faction_id)
{
    if (Unit* victim = getVictim())
    {
        if (victim->getFactionTemplateEntry()->faction==faction_id)
        {
            AttackStop();
            if (IsNonMeleeSpellCasted(false))
                InterruptNonMeleeSpells(false);

            // melee and ranged forced attack cancel
            if (GetTypeId() == TYPEID_PLAYER)
                ((Player*)this)->SendAttackSwingCancelAttack();
        }
    }

    AttackerSet const& attackers = getAttackers();
    for(AttackerSet::const_iterator itr = attackers.begin(); itr != attackers.end();)
    {
        if ((*itr)->getFactionTemplateEntry()->faction==faction_id)
        {
            (*itr)->AttackStop();
            itr = attackers.begin();
        }
        else
            ++itr;
    }

    getHostileRefManager().deleteReferencesForFaction(faction_id);

    CallForAllControlledUnits(StopAttackFactionHelper(faction_id), CONTROLLED_PET|CONTROLLED_GUARDIANS|CONTROLLED_CHARM);
}

bool Unit::IsIgnoreUnitState(SpellEntry const *spell, IgnoreUnitState ignoreState)
{
    Unit::AuraList const& stateAuras = GetAurasByType(SPELL_AURA_IGNORE_UNIT_STATE);
    for(Unit::AuraList::const_iterator itr = stateAuras.begin(); itr != stateAuras.end(); ++itr)
    {
        if ((*itr)->GetModifier()->m_miscvalue == ignoreState)
        {
            // frozen state absent ignored for all spells
            if (ignoreState == IGNORE_UNIT_TARGET_NON_FROZEN)
                return true;

            if ((*itr)->isAffectedOnSpell(spell))
                return true;
        }
    }

    return false;
}

void Unit::CleanupDeletedAuras()
{
    for (SpellAuraHolderList::const_iterator iter = m_deletedHolders.begin(); iter != m_deletedHolders.end(); ++iter)
        delete *iter;
    m_deletedHolders.clear();

    // really delete auras "deleted" while processing its ApplyModify code
    for(AuraList::const_iterator itr = m_deletedAuras.begin(); itr != m_deletedAuras.end(); ++itr)
        delete *itr;
    m_deletedAuras.clear();
}

bool Unit::CheckAndIncreaseCastCounter()
{
    uint32 maxCasts = sWorld.getConfig(CONFIG_UINT32_MAX_SPELL_CASTS_IN_CHAIN);

    if (maxCasts && m_castCounter >= maxCasts)
        return false;

    ++m_castCounter;
    return true;
}

SpellAuraHolder* Unit::GetSpellAuraHolder (uint32 spellid, uint64 casterGUID)
{
    SpellAuraHolderBounds bounds = GetSpellAuraHolderBounds(spellid);
    for (SpellAuraHolderMap::const_iterator iter = bounds.first; iter != bounds.second; ++iter)
        if (!casterGUID || iter->second->GetCasterGUID() == casterGUID)
            return iter->second;

    return NULL;
}

void Unit::_AddAura(uint32 spellID, uint32 duration)
{
    SpellEntry const *spellInfo = sSpellStore.LookupEntry( spellID );

    if(spellInfo)
    {
        if (IsSpellAppliesAura(spellInfo, (1 << EFFECT_INDEX_0) | (1 << EFFECT_INDEX_1) | (1 << EFFECT_INDEX_2)) || IsSpellHaveEffect(spellInfo, SPELL_EFFECT_PERSISTENT_AREA_AURA))
        {
            SpellAuraHolder* holder = CreateSpellAuraHolder(spellInfo, this, this);

            for(uint8 i = 0; i < MAX_EFFECT_INDEX; ++i)
            {
                if (spellInfo->Effect[i] >= TOTAL_SPELL_EFFECTS)
                    continue;
                if( IsAreaAuraEffect(spellInfo->Effect[i])           ||
                    spellInfo->Effect[i] == SPELL_EFFECT_APPLY_AURA  ||
                    spellInfo->Effect[i] == SPELL_EFFECT_PERSISTENT_AREA_AURA )
                {
                    Aura *aura = CreateAura(spellInfo, SpellEffectIndex(i), NULL, holder, this);
                    aura->SetAuraDuration(duration);
                    holder->AddAura(aura, SpellEffectIndex(i));
                    DEBUG_FILTER_LOG(LOG_FILTER_SPELL_CAST, "Manually adding aura of spell %u, index %u, duration %u ms", spellID, i, duration);
                }
            }
            AddSpellAuraHolder(holder);
        }
    }
}

bool Unit::IsAllowedDamageInArea(Unit* pVictim) const
{
    // can damage self anywhere
    if (pVictim == this)
        return true;

    // non player controlled unit can damage anywhere
    if (!IsCharmerOrOwnerPlayerOrPlayerItself())
        return true;

    // can damage own pet anywhere
    if (pVictim->GetOwnerGuid() == GetObjectGuid())
        return true;

    // can damage non player controlled victim anywhere
    if (!pVictim->IsCharmerOrOwnerPlayerOrPlayerItself())
        return true;

    // can't damage player controlled unit by player controlled unit in sanctuary
    AreaTableEntry const* area = GetAreaEntryByAreaID(pVictim->GetAreaId());
    if (area && area->flags & AREA_FLAG_SANCTUARY)
        return false;

    return true;
}<|MERGE_RESOLUTION|>--- conflicted
+++ resolved
@@ -1155,15 +1155,8 @@
         }
         if (pVictim->GetTypeId() != TYPEID_PLAYER)
         {
-<<<<<<< HEAD
-            if(spellProto && IsDamageToThreatSpell(spellProto))
-                pVictim->AddThreat(this, float((damage + (cleanDamage ? cleanDamage->absorb : 0))*2), (cleanDamage && cleanDamage->hitOutCome == MELEE_HIT_CRIT), damageSchoolMask, spellProto);
-            else
-                pVictim->AddThreat(this, float(damage + (cleanDamage ? cleanDamage->absorb : 0)), (cleanDamage && cleanDamage->hitOutCome == MELEE_HIT_CRIT), damageSchoolMask, spellProto);
-=======
             float threat = damage * sSpellMgr.GetSpellThreatMultiplier(spellProto);
             pVictim->AddThreat(this, threat, (cleanDamage && cleanDamage->hitOutCome == MELEE_HIT_CRIT), damageSchoolMask, spellProto);
->>>>>>> 2313cb32
         }
         else                                                // victim is a player
         {
