/*
 * Copyright (C) 2005-2011 MaNGOS <http://getmangos.com/>
 *
 * This program is free software; you can redistribute it and/or modify
 * it under the terms of the GNU General Public License as published by
 * the Free Software Foundation; either version 2 of the License, or
 * (at your option) any later version.
 *
 * This program is distributed in the hope that it will be useful,
 * but WITHOUT ANY WARRANTY; without even the implied warranty of
 * MERCHANTABILITY or FITNESS FOR A PARTICULAR PURPOSE.  See the
 * GNU General Public License for more details.
 *
 * You should have received a copy of the GNU General Public License
 * along with this program; if not, write to the Free Software
 * Foundation, Inc., 59 Temple Place, Suite 330, Boston, MA  02111-1307  USA
 */

#include "Unit.h"
#include "Log.h"
#include "Opcodes.h"
#include "WorldPacket.h"
#include "WorldSession.h"
#include "World.h"
#include "ObjectMgr.h"
#include "ObjectGuid.h"
#include "SpellMgr.h"
#include "QuestDef.h"
#include "Player.h"
#include "Creature.h"
#include "Spell.h"
#include "Group.h"
#include "SpellAuras.h"
#include "MapManager.h"
#include "ObjectAccessor.h"
#include "CreatureAI.h"
#include "TemporarySummon.h"
#include "Formulas.h"
#include "Pet.h"
#include "Util.h"
#include "Totem.h"
#include "Vehicle.h"
#include "BattleGround.h"
#include "InstanceData.h"
#include "MapPersistentStateMgr.h"
#include "GridNotifiersImpl.h"
#include "CellImpl.h"
#include "Path.h"
#include "Traveller.h"
#include "Vehicle.h"
#include "VMapFactory.h"
#include "MovementGenerator.h"
#include "Transports.h"

#include <math.h>
#include <stdarg.h>

float baseMoveSpeed[MAX_MOVE_TYPE] =
{
    2.5f,                                                   // MOVE_WALK
    7.0f,                                                   // MOVE_RUN
    2.5f,                                                   // MOVE_RUN_BACK
    4.722222f,                                              // MOVE_SWIM
    4.5f,                                                   // MOVE_SWIM_BACK
    3.141594f,                                              // MOVE_TURN_RATE
    7.0f,                                                   // MOVE_FLIGHT
    4.5f,                                                   // MOVE_FLIGHT_BACK
    3.14f                                                   // MOVE_PITCH_RATE
};

////////////////////////////////////////////////////////////
// Methods of class MovementInfo

void MovementInfo::Read(ByteBuffer &data)
{
    data >> moveFlags;
    data >> moveFlags2;
    data >> time;
    data >> pos.x;
    data >> pos.y;
    data >> pos.z;
    data >> pos.o;

    if(HasMovementFlag(MOVEFLAG_ONTRANSPORT))
    {
        data >> t_guid.ReadAsPacked();
        data >> t_pos.x;
        data >> t_pos.y;
        data >> t_pos.z;
        data >> t_pos.o;
        data >> t_time;
        data >> t_seat;

        if(moveFlags2 & MOVEFLAG2_INTERP_MOVEMENT)
            data >> t_time2;
    }

    if((HasMovementFlag(MovementFlags(MOVEFLAG_SWIMMING | MOVEFLAG_FLYING))) || (moveFlags2 & MOVEFLAG2_ALLOW_PITCHING))
    {
        data >> s_pitch;
    }

    data >> fallTime;

    if(HasMovementFlag(MOVEFLAG_FALLING))
    {
        data >> jump.velocity;
        data >> jump.sinAngle;
        data >> jump.cosAngle;
        data >> jump.xyspeed;
    }

    if(HasMovementFlag(MOVEFLAG_SPLINE_ELEVATION))
    {
        data >> u_unk1;
    }
}

void MovementInfo::Write(ByteBuffer &data) const
{
    data << moveFlags;
    data << moveFlags2;
    data << time;
    data << pos.x;
    data << pos.y;
    data << pos.z;
    data << pos.o;

    if(HasMovementFlag(MOVEFLAG_ONTRANSPORT))
    {
        data << t_guid.WriteAsPacked();
        data << t_pos.x;
        data << t_pos.y;
        data << t_pos.z;
        data << t_pos.o;
        data << t_time;
        data << t_seat;

        if(moveFlags2 & MOVEFLAG2_INTERP_MOVEMENT)
            data << t_time2;
    }

    if((HasMovementFlag(MovementFlags(MOVEFLAG_SWIMMING | MOVEFLAG_FLYING))) || (moveFlags2 & MOVEFLAG2_ALLOW_PITCHING))
    {
        data << s_pitch;
    }

    data << fallTime;

    if(HasMovementFlag(MOVEFLAG_FALLING))
    {
        data << jump.velocity;
        data << jump.sinAngle;
        data << jump.cosAngle;
        data << jump.xyspeed;
    }

    if(HasMovementFlag(MOVEFLAG_SPLINE_ELEVATION))
    {
        data << u_unk1;
    }
}

////////////////////////////////////////////////////////////
// Methods of class GlobalCooldownMgr

bool GlobalCooldownMgr::HasGlobalCooldown(SpellEntry const* spellInfo) const
{
    GlobalCooldownList::const_iterator itr = m_GlobalCooldowns.find(spellInfo->StartRecoveryCategory);
    return itr != m_GlobalCooldowns.end() && itr->second.duration && WorldTimer::getMSTimeDiff(itr->second.cast_time, WorldTimer::getMSTime()) < itr->second.duration;
}

void GlobalCooldownMgr::AddGlobalCooldown(SpellEntry const* spellInfo, uint32 gcd)
{
    m_GlobalCooldowns[spellInfo->StartRecoveryCategory] = GlobalCooldown(gcd, WorldTimer::getMSTime());
}

void GlobalCooldownMgr::CancelGlobalCooldown(SpellEntry const* spellInfo)
{
    m_GlobalCooldowns[spellInfo->StartRecoveryCategory].duration = 0;
}

////////////////////////////////////////////////////////////
// Methods of class Unit

Unit::Unit() :
    i_motionMaster(this), m_ThreatManager(this), m_HostileRefManager(this),
    m_charmInfo(NULL),
    m_vehicleInfo(NULL)
{
    m_objectType |= TYPEMASK_UNIT;
    m_objectTypeId = TYPEID_UNIT;

    m_updateFlag = (UPDATEFLAG_HIGHGUID | UPDATEFLAG_LIVING | UPDATEFLAG_HAS_POSITION);

    m_attackTimer[BASE_ATTACK]   = 0;
    m_attackTimer[OFF_ATTACK]    = 0;
    m_attackTimer[RANGED_ATTACK] = 0;
    m_modAttackSpeedPct[BASE_ATTACK] = 1.0f;
    m_modAttackSpeedPct[OFF_ATTACK] = 1.0f;
    m_modAttackSpeedPct[RANGED_ATTACK] = 1.0f;

    m_extraAttacks = 0;

    m_state = 0;
    m_deathState = ALIVE;

    for (uint32 i = 0; i < CURRENT_MAX_SPELL; ++i)
        m_currentSpells[i] = NULL;

    m_castCounter = 0;

    m_addDmgOnce = 0;

    //m_Aura = NULL;
    //m_AurasCheck = 2000;
    //m_removeAuraTimer = 4;
    m_spellAuraHoldersUpdateIterator = m_spellAuraHolders.end();
    m_AuraFlags = 0;

    m_Visibility = VISIBILITY_ON;
    m_AINotifyScheduled = false;

    m_detectInvisibilityMask = 0;
    m_invisibilityMask = 0;
    m_transform = 0;
    m_canModifyStats = false;

    for (int i = 0; i < MAX_SPELL_IMMUNITY; ++i)
        m_spellImmune[i].clear();
    for (int i = 0; i < UNIT_MOD_END; ++i)
    {
        m_auraModifiersGroup[i][BASE_VALUE] = 0.0f;
        m_auraModifiersGroup[i][BASE_PCT] = 1.0f;
        m_auraModifiersGroup[i][TOTAL_VALUE] = 0.0f;
        m_auraModifiersGroup[i][TOTAL_PCT] = 1.0f;
    }
                                                            // implement 50% base damage from offhand
    m_auraModifiersGroup[UNIT_MOD_DAMAGE_OFFHAND][TOTAL_PCT] = 0.5f;

    for (int i = 0; i < MAX_ATTACK; ++i)
    {
        m_weaponDamage[i][MINDAMAGE] = BASE_MINDAMAGE;
        m_weaponDamage[i][MAXDAMAGE] = BASE_MAXDAMAGE;
    }
    for (int i = 0; i < MAX_STATS; ++i)
        m_createStats[i] = 0.0f;

    m_attacking = NULL;
    m_modMeleeHitChance = 0.0f;
    m_modRangedHitChance = 0.0f;
    m_modSpellHitChance = 0.0f;
    m_baseSpellCritChance = 5;

    m_CombatTimer = 0;
    m_lastManaUseTimer = 0;

    //m_victimThreat = 0.0f;
    for (int i = 0; i < MAX_SPELL_SCHOOL; ++i)
        m_threatModifier[i] = 1.0f;
    m_isSorted = true;
    for (int i = 0; i < MAX_MOVE_TYPE; ++i)
        m_speed_rate[i] = 1.0f;

    m_charmInfo = NULL;

    m_ThreatRedirectionPercent = 0;
    m_misdirectionTargetGUID.Clear();

    // remove aurastates allowing special moves
    for(int i=0; i < MAX_REACTIVE; ++i)
        m_reactiveTimer[i] = 0;

    m_transport = NULL;

    m_pVehicleKit = NULL;
    m_pVehicle    = NULL;

    m_comboPoints = 0;

    m_originalFaction = 0;

    // Frozen Mod
    m_spoofSamePlayerFaction = false;
    // Frozen Mod

}

Unit::~Unit()
{
    // set current spells as deletable
    for (uint32 i = 0; i < CURRENT_MAX_SPELL; ++i)
    {
        if (m_currentSpells[i])
        {
            m_currentSpells[i]->SetReferencedFromCurrent(false);
            m_currentSpells[i] = NULL;
        }
    }

    delete m_charmInfo;
    delete m_vehicleInfo;

    // those should be already removed at "RemoveFromWorld()" call
    MANGOS_ASSERT(m_gameObj.size() == 0);
    MANGOS_ASSERT(m_dynObjGUIDs.size() == 0);
    MANGOS_ASSERT(m_deletedAuras.size() == 0);
    MANGOS_ASSERT(m_deletedHolders.size() == 0);
}

void Unit::Update( uint32 update_diff, uint32 p_time )
{
    if(!IsInWorld())
        return;

    /*if(p_time > m_AurasCheck)
    {
    m_AurasCheck = 2000;
    _UpdateAura();
    }else
    m_AurasCheck -= p_time;*/

    // WARNING! Order of execution here is important, do not change.
    // Spells must be processed with event system BEFORE they go to _UpdateSpells.
    // Or else we may have some SPELL_STATE_FINISHED spells stalled in pointers, that is bad.
    m_Events.Update( update_diff );
    _UpdateSpells( update_diff );

    CleanupDeletedAuras();

    if (m_lastManaUseTimer)
    {
        if (update_diff >= m_lastManaUseTimer)
            m_lastManaUseTimer = 0;
        else
            m_lastManaUseTimer -= update_diff;
    }

    if (CanHaveThreatList())
        getThreatManager().UpdateForClient(update_diff);

    // update combat timer only for players and pets
    if (isInCombat() && GetCharmerOrOwnerPlayerOrPlayerItself())
    {
        // Check UNIT_STAT_MELEE_ATTACKING or UNIT_STAT_CHASE (without UNIT_STAT_FOLLOW in this case) so pets can reach far away
        // targets without stopping half way there and running off.
        // These flags are reset after target dies or another command is given.
        if (m_HostileRefManager.isEmpty())
        {
            // m_CombatTimer set at aura start and it will be freeze until aura removing
            if (m_CombatTimer <= update_diff)
                CombatStop();
            else
                m_CombatTimer -= update_diff;
        }
    }

    if (uint32 base_att = getAttackTimer(BASE_ATTACK))
    {
        setAttackTimer(BASE_ATTACK, (update_diff >= base_att ? 0 : base_att - update_diff) );
    }

    // update abilities available only for fraction of time
    UpdateReactives( update_diff );

    ModifyAuraState(AURA_STATE_HEALTHLESS_20_PERCENT, GetHealth() < GetMaxHealth()*0.20f);
    ModifyAuraState(AURA_STATE_HEALTHLESS_35_PERCENT, GetHealth() < GetMaxHealth()*0.35f);
    ModifyAuraState(AURA_STATE_HEALTH_ABOVE_75_PERCENT, GetHealth() > GetMaxHealth()*0.75f);

    i_motionMaster.UpdateMotion(p_time);
}

bool Unit::haveOffhandWeapon() const
{
    if (!CanUseEquippedWeapon(OFF_ATTACK))
        return false;

    if(GetTypeId() == TYPEID_PLAYER)
        return ((Player*)this)->GetWeaponForAttack(OFF_ATTACK,true,true);
    else
        return false;
}

void Unit::SendMonsterMove(float NewPosX, float NewPosY, float NewPosZ, SplineType type, SplineFlags flags, uint32 Time, Player* player, ...)
{
    va_list vargs;
    va_start(vargs,player);

    float moveTime = (float)Time;

    WorldPacket data( SMSG_MONSTER_MOVE, (41 + GetPackGUID().size()) );
    data << GetPackGUID();
    data << uint8(0);                                       // new in 3.1 bool, used to toggle MOVEFLAG2_UNK4 = 0x0040 on client side
    data << GetPositionX() << GetPositionY() << GetPositionZ();
    data << uint32(WorldTimer::getMSTime());

    data << uint8(type);                                    // unknown
    switch(type)
    {
        case SPLINETYPE_NORMAL:                             // normal packet
            break;
        case SPLINETYPE_STOP:                               // stop packet (raw pos?)
            va_end(vargs);
            SendMessageToSet( &data, true );
            return;
        case SPLINETYPE_FACINGSPOT:                         // facing spot, not used currently
        {
            data << float(va_arg(vargs,double));
            data << float(va_arg(vargs,double));
            data << float(va_arg(vargs,double));
            break;
        }
        case SPLINETYPE_FACINGTARGET:
            data << uint64(va_arg(vargs,uint64));           // ObjectGuid in fact
            break;
        case SPLINETYPE_FACINGANGLE:
            data << float(va_arg(vargs,double));            // facing angle
            break;
    }

    data << uint32(flags);                                  // splineflags
    data << uint32(moveTime);                               // Time in between points
    if (flags & SPLINEFLAG_TRAJECTORY)
    {
        data << float(va_arg(vargs, double));               // Z jump speed
        data << uint32(0);                                  // walk time after jump
    }
    data << uint32(1);                                      // 1 single waypoint
    data << NewPosX << NewPosY << NewPosZ;                  // the single waypoint Point B

    va_end(vargs);

    if(player)
        player->GetSession()->SendPacket(&data);
    else
        SendMessageToSet( &data, true );
}

void Unit::SendMonsterMoveJump(float NewPosX, float NewPosY, float NewPosZ, float vert_speed, uint32 flags, uint32 Time, Player* player)
{
    float moveTime = Time;
    flags |= SPLINEFLAG_TRAJECTORY;

    WorldPacket data( SMSG_MONSTER_MOVE, (49 + GetPackGUID().size()) );
    data << GetPackGUID();
    data << uint8(0);                                       // new in 3.1
    data << GetPositionX() << GetPositionY() << GetPositionZ();
    data << uint32(WorldTimer::getMSTime());

    data << uint8(0);                                    // unknown

    data << uint32(flags);

    if(flags & SPLINEFLAG_WALKMODE)
        moveTime *= 1.05f;

    data << uint32(moveTime);                               // Time in between points

    if(flags & SPLINEFLAG_TRAJECTORY)
    {
        data << float(vert_speed);
        data << uint32(0);
    }

    data << uint32(1);                                      // 1 single waypoint
    data << NewPosX << NewPosY << NewPosZ;                  // the single waypoint Point B

    if(player)
        player->GetSession()->SendPacket(&data);
    else
        SendMessageToSet( &data, true );
}

void Unit::SendMonsterMoveWithSpeed(float x, float y, float z, uint32 transitTime, Player* player)
{
    if (!transitTime)
    {
        if(GetTypeId()==TYPEID_PLAYER)
        {
            Traveller<Player> traveller(*(Player*)this);
            transitTime = traveller.GetTotalTravelTimeTo(x, y, z);
        }
        else
        {
            Traveller<Creature> traveller(*(Creature*)this);
            transitTime = traveller.GetTotalTravelTimeTo(x, y, z);
        }
    }
    //float orientation = (float)atan2((double)dy, (double)dx);
    SplineFlags flags = GetTypeId() == TYPEID_PLAYER ? SPLINEFLAG_WALKMODE : ((Creature*)this)->GetSplineFlags();
    SendMonsterMove(x, y, z, SPLINETYPE_NORMAL, flags, transitTime, player);
}

bool Unit::SetPosition(float x, float y, float z, float orientation, bool teleport)
{
    // prevent crash when a bad coord is sent by the client
    if (!MaNGOS::IsValidMapCoord(x, y, z, orientation))
    {
        DEBUG_LOG("Unit::SetPosition(%f, %f, %f, %f, %d) .. bad coordinates for unit %d!", x, y, z, orientation, teleport, GetGUIDLow());
        return false;
    }

    bool turn = GetOrientation() != orientation;
    bool relocate = (teleport || GetPositionX() != x || GetPositionY() != y || GetPositionZ() != z);

    if (turn)
        RemoveAurasWithInterruptFlags(AURA_INTERRUPT_FLAG_TURNING);

    if (relocate)
    {
        RemoveAurasWithInterruptFlags(AURA_INTERRUPT_FLAG_MOVE);

        if (GetTypeId() == TYPEID_PLAYER)
            GetMap()->PlayerRelocation((Player*)this, x, y, z, orientation);
        else
            GetMap()->CreatureRelocation((Creature*)this, x, y, z, orientation);
    }
    else if (turn)
        SetOrientation(orientation);

    if ((relocate || turn) && GetVehicleKit())
        GetVehicleKit()->RelocatePassengers(x, y, z, orientation);

    return relocate || turn;
}

void Unit::SendMonsterMoveTransport(WorldObject *transport, SplineType type, SplineFlags flags, uint32 moveTime, ...)
{
    va_list vargs;
    va_start(vargs, moveTime);

    WorldPacket data(SMSG_MONSTER_MOVE_TRANSPORT, 60);
    data << GetPackGUID();
    data << transport->GetPackGUID();
    data << uint8(m_movementInfo.GetTransportSeat());
    data << uint8(0);                                       // new in 3.1
    data << float(transport->GetPositionX());
    data << float(transport->GetPositionY());
    data << float(transport->GetPositionZ());
    data << uint32(WorldTimer::getMSTime());

    data << uint8(type);                                    // spline type

    switch(type)
    {
        case SPLINETYPE_NORMAL:                             // normal packet
            break;
        case SPLINETYPE_STOP:                               // stop packet (raw pos?)
            va_end(vargs);
            SendMessageToSet(&data, true);
            return;
        case SPLINETYPE_FACINGSPOT:                         // facing spot
            data << float(va_arg(vargs,double));
            data << float(va_arg(vargs,double));
            data << float(va_arg(vargs,double));
            break;
        case SPLINETYPE_FACINGTARGET:
            data << uint64(va_arg(vargs,uint64));
            break;
        case SPLINETYPE_FACINGANGLE:
            data << float(va_arg(vargs,double));            // facing angle
            break;
    }

    va_end(vargs);

    data << uint32(flags);

    data << uint32(moveTime);                               // Time in between points
    data << uint32(1);                                      // 1 single waypoint

    data << float(m_movementInfo.GetTransportPos()->x);
    data << float(m_movementInfo.GetTransportPos()->y);
    data << float(m_movementInfo.GetTransportPos()->z);

    SendMessageToSet(&data, true);
}

void Unit::SendHeartBeat(bool toSelf)
{
    m_movementInfo.UpdateTime(WorldTimer::getMSTime());
    WorldPacket data(MSG_MOVE_HEARTBEAT, 64);
    data << GetPackGUID();
    data << m_movementInfo;
    SendMessageToSet(&data, toSelf);
}

void Unit::resetAttackTimer(WeaponAttackType type)
{
    m_attackTimer[type] = uint32(GetAttackTime(type) * m_modAttackSpeedPct[type]);
}

bool Unit::CanReachWithMeleeAttack(Unit* pVictim, float flat_mod /*= 0.0f*/) const
{
    if (!pVictim)
        return false;

    // The measured values show BASE_MELEE_OFFSET in (1.3224, 1.342)
    float reach = GetFloatValue(UNIT_FIELD_COMBATREACH) + pVictim->GetFloatValue(UNIT_FIELD_COMBATREACH) +
        BASE_MELEERANGE_OFFSET + flat_mod;

    if (reach < ATTACK_DISTANCE)
        reach = ATTACK_DISTANCE;

    // This check is not related to bounding radius
    float dx = GetPositionX() - pVictim->GetPositionX();
    float dy = GetPositionY() - pVictim->GetPositionY();
    float dz = GetPositionZ() - pVictim->GetPositionZ();

    return dx*dx + dy*dy + dz*dz < reach*reach;
}

void Unit::RemoveSpellsCausingAura(AuraType auraType)
{
    for (AuraList::const_iterator iter = m_modAuras[auraType].begin(); iter != m_modAuras[auraType].end();)
    {
        RemoveAurasDueToSpell((*iter)->GetId());
        iter = m_modAuras[auraType].begin();
    }
}

void Unit::RemoveSpellsCausingAura(AuraType auraType, SpellAuraHolder* except)
{
    for (AuraList::const_iterator iter = m_modAuras[auraType].begin(); iter != m_modAuras[auraType].end();)
    {
        // skip `except` aura
        if ((*iter)->GetHolder() == except)
        {
            ++iter;
            continue;
        }

        RemoveAurasDueToSpell((*iter)->GetId(), except);
        iter = m_modAuras[auraType].begin();
    }
}

void Unit::DealDamageMods(Unit *pVictim, uint32 &damage, uint32* absorb)
{
    if (!pVictim->isAlive() || pVictim->IsTaxiFlying() || (pVictim->GetTypeId() == TYPEID_UNIT && ((Creature*)pVictim)->IsInEvadeMode()))
    {
        if (absorb)
            *absorb += damage;
        damage = 0;
        return;
    }

    //You don't lose health from damage taken from another player while in a sanctuary
    //You still see it in the combat log though
    if (!IsAllowedDamageInArea(pVictim))
    {
        if(absorb)
            *absorb += damage;
        damage = 0;
    }

    uint32 originalDamage = damage;

    //Script Event damage Deal
    if( GetTypeId()== TYPEID_UNIT && ((Creature *)this)->AI())
        ((Creature *)this)->AI()->DamageDeal(pVictim, damage);
    //Script Event damage taken
    if( pVictim->GetTypeId()== TYPEID_UNIT && ((Creature *)pVictim)->AI() )
        ((Creature *)pVictim)->AI()->DamageTaken(this, damage);

    if(absorb && originalDamage > damage)
        *absorb += (originalDamage - damage);
}

uint32 Unit::DealDamage(Unit *pVictim, uint32 damage, CleanDamage const* cleanDamage, DamageEffectType damagetype, SpellSchoolMask damageSchoolMask, SpellEntry const *spellProto, bool durabilityLoss)
{

    // Divine Storm heal hack
    if ( spellProto && spellProto->Id == 53385 )
    {
        int32 divineDmg = damage * (25 + (HasAura(63220) ? 15 : 0)) / 100; //25%, if has Glyph of Divine Storm -> 40%
        CastCustomSpell(this, 54171, &divineDmg, NULL, NULL, true);
    }

    // remove affects from attacker at any non-DoT damage (including 0 damage)
    if( damagetype != DOT)
    {
        RemoveSpellsCausingAura(SPELL_AURA_MOD_STEALTH);
        RemoveSpellsCausingAura(SPELL_AURA_FEIGN_DEATH);

        if(pVictim != this)
            RemoveSpellsCausingAura(SPELL_AURA_MOD_INVISIBILITY);

        if(pVictim->GetTypeId() == TYPEID_PLAYER && !pVictim->IsStandState() && !pVictim->hasUnitState(UNIT_STAT_STUNNED))
            pVictim->SetStandState(UNIT_STAND_STATE_STAND);
    }

    // Blessed Life talent of Paladin
    if( pVictim->GetTypeId() == TYPEID_PLAYER )
    {
        Unit::AuraList const& BlessedLife = pVictim->GetAurasByType(SPELL_AURA_PROC_TRIGGER_SPELL);
        for(Unit::AuraList::const_iterator i = BlessedLife.begin(); i != BlessedLife.end(); ++i)
            if((*i)->GetSpellProto()->SpellFamilyName == SPELLFAMILY_PALADIN && (*i)->GetSpellProto()->SpellIconID == 2137)
                if( urand(0,100) < (*i)->GetSpellProto()->procChance )
                    damage *= 0.5;
    }

    if(!damage)
    {
        if (!cleanDamage)
            return 0;

        if (!cleanDamage->absorb)
        {
            // Rage from physical damage received .
            if(cleanDamage->damage && (damageSchoolMask & SPELL_SCHOOL_MASK_NORMAL) && pVictim->GetTypeId() == TYPEID_PLAYER && (pVictim->getPowerType() == POWER_RAGE))
                ((Player*)pVictim)->RewardRage(cleanDamage->damage, 0, false);

            return 0;
        }
    }

    // no xp,health if type 8 /critters/
    if (pVictim->GetTypeId() == TYPEID_UNIT && pVictim->GetCreatureType() == CREATURE_TYPE_CRITTER)
    {
        // TODO: fix this part
        // Critter may not die of damage taken, instead expect it to run away (no fighting back)
        // If (this) is TYPEID_PLAYER, (this) will enter combat w/victim, but after some time, automatically leave combat.
        // It is unclear how it should work for other cases.

        ((Creature*)pVictim)->SetLootRecipient(this);

        pVictim->SetDeathState(JUST_DIED);
        pVictim->SetHealth(0);

        // allow loot only if has loot_id in creature_template
        ((Creature*)pVictim)->PrepareBodyLootState();
        ((Creature*)pVictim)->AllLootRemovedFromCorpse();

        // some critters required for quests (need normal entry instead possible heroic in any cases)
        if (GetTypeId() == TYPEID_PLAYER)
        {
            if (CreatureInfo const* normalInfo = ObjectMgr::GetCreatureTemplate(pVictim->GetEntry()))
                ((Player*)this)->KilledMonster(normalInfo, pVictim->GetObjectGuid());
        }

        if (InstanceData* mapInstance = pVictim->GetInstanceData())
            mapInstance->OnCreatureDeath(((Creature*)pVictim));

        DEBUG_FILTER_LOG(LOG_FILTER_DAMAGE, "DealDamage critter, critter dies");

        return damage;
    }

    DEBUG_FILTER_LOG(LOG_FILTER_DAMAGE,"DealDamageStart");

    // share damage by auras
    AuraList const& vShareDamageAuras = pVictim->GetAurasByType(SPELL_AURA_SHARE_DAMAGE_PCT);
    for (AuraList::const_iterator itr = vShareDamageAuras.begin(); itr != vShareDamageAuras.end(); ++itr)
    {
        if (Unit* shareTarget = (*itr)->GetCaster())
        {
            if (shareTarget != pVictim && ((*itr)->GetMiscValue() & damageSchoolMask))
            {
                SpellEntry const * shareSpell = (*itr)->GetSpellProto();
                uint32 shareDamage = uint32(damage * (*itr)->GetModifier()->m_amount / 100.0f);
                DealDamageMods(shareTarget, shareDamage, NULL);
                DealDamage(shareTarget, shareDamage, 0, damagetype, GetSpellSchoolMask(shareSpell), spellProto, false);
            }
        }
    }

    uint32 health = pVictim->GetHealth();
    DEBUG_FILTER_LOG(LOG_FILTER_DAMAGE,"deal dmg:%d to health:%d ",damage,health);

    // duel ends when player has 1 or less hp
    bool duel_hasEnded = false;
    if (pVictim->GetTypeId() == TYPEID_PLAYER && ((Player*)pVictim)->duel && damage >= (health-1))
    {
        // prevent kill only if killed in duel and killed by opponent or opponent controlled creature
        if(((Player*)pVictim)->duel->opponent==this || ((Player*)pVictim)->duel->opponent->GetObjectGuid() == GetOwnerGuid())
            damage = health-1;

        duel_hasEnded = true;
    }
    //Get in CombatState
    if(pVictim != this && damagetype != DOT)
    {
        SetInCombatWith(pVictim);
        pVictim->SetInCombatWith(this);

        if(Player* attackedPlayer = pVictim->GetCharmerOrOwnerPlayerOrPlayerItself())
            SetContestedPvP(attackedPlayer);
    }

    // Rage from Damage made (only from direct weapon damage)
    if( cleanDamage && damagetype==DIRECT_DAMAGE && this != pVictim && GetTypeId() == TYPEID_PLAYER && (getPowerType() == POWER_RAGE))
    {
        uint32 weaponSpeedHitFactor;

        switch(cleanDamage->attackType)
        {
            case BASE_ATTACK:
            {
                if(cleanDamage->hitOutCome == MELEE_HIT_CRIT)
                    weaponSpeedHitFactor = uint32(GetAttackTime(cleanDamage->attackType)/1000.0f * 7);
                else
                    weaponSpeedHitFactor = uint32(GetAttackTime(cleanDamage->attackType)/1000.0f * 3.5f);

                ((Player*)this)->RewardRage(damage + cleanDamage->absorb, weaponSpeedHitFactor, true);

                break;
            }
            case OFF_ATTACK:
            {
                if(cleanDamage->hitOutCome == MELEE_HIT_CRIT)
                    weaponSpeedHitFactor = uint32(GetAttackTime(cleanDamage->attackType)/1000.0f * 3.5f);
                else
                    weaponSpeedHitFactor = uint32(GetAttackTime(cleanDamage->attackType)/1000.0f * 1.75f);

                ((Player*)this)->RewardRage(damage + cleanDamage->absorb, weaponSpeedHitFactor, true);

                break;
            }
            case RANGED_ATTACK:
                break;
        }
    }

    if (GetTypeId() == TYPEID_PLAYER && this != pVictim)
    {
        Player *killer = ((Player*)this);

        /* process anticheat check */
        killer->GetAntiCheat()->DoAntiCheatCheck(CHECK_DAMAGE, 0, 0, damage);


        // in bg, count dmg if victim is also a player
        if (pVictim->GetTypeId()==TYPEID_PLAYER)
        {
            if (BattleGround *bg = killer->GetBattleGround())
            {
                // FIXME: kept by compatibility. don't know in BG if the restriction apply.
                bg->UpdatePlayerScore(killer, SCORE_DAMAGE_DONE, damage);
                /** World of Warcraft Armory **/
                if (BattleGround *bgV = ((Player*)pVictim)->GetBattleGround())
                    bgV->UpdatePlayerScore(((Player*)pVictim), SCORE_DAMAGE_TAKEN, damage);
                /** World of Warcraft Armory **/
            }
        }

        killer->UpdateAchievementCriteria(ACHIEVEMENT_CRITERIA_TYPE_DAMAGE_DONE, damage, 0, pVictim);
        killer->UpdateAchievementCriteria(ACHIEVEMENT_CRITERIA_TYPE_HIGHEST_HIT_DEALT, damage);
    }

    if (pVictim->GetTypeId() == TYPEID_PLAYER)
        ((Player*)pVictim)->UpdateAchievementCriteria(ACHIEVEMENT_CRITERIA_TYPE_HIGHEST_HIT_RECEIVED, damage);

    if (pVictim->GetTypeId() == TYPEID_UNIT && !((Creature*)pVictim)->IsPet() && !((Creature*)pVictim)->HasLootRecipient())
        ((Creature*)pVictim)->SetLootRecipient(this);

    if (health <= damage)
    {
        DEBUG_FILTER_LOG(LOG_FILTER_DAMAGE,"DealDamage: victim just died");

        // find player: owner of controlled `this` or `this` itself maybe
        // for loot will be sued only if group_tap==NULL
        Player *player_tap = GetCharmerOrOwnerPlayerOrPlayerItself();
        Group *group_tap = NULL;

        // find owner of pVictim, used for creature cases, AI calls
        Unit* pOwner = pVictim->GetCharmerOrOwner();

        // in creature kill case group/player tap stored for creature
        if (pVictim->GetTypeId() == TYPEID_UNIT)
        {
            group_tap = ((Creature*)pVictim)->GetGroupLootRecipient();

            if (Player* recipient = ((Creature*)pVictim)->GetOriginalLootRecipient())
                player_tap = recipient;
        }
        // in player kill case group tap selected by player_tap (killer-player itself, or charmer, or owner, etc)
        else
        {
            if (player_tap)
                group_tap = player_tap->GetGroup();
        }

        if (pVictim->GetTypeId() == TYPEID_PLAYER)
        {
            ((Player*)pVictim)->UpdateAchievementCriteria(ACHIEVEMENT_CRITERIA_TYPE_TOTAL_DAMAGE_RECEIVED, health);
            if (player_tap)
                player_tap->UpdateAchievementCriteria(ACHIEVEMENT_CRITERIA_TYPE_SPECIAL_PVP_KILL,1,0,pVictim);
        }

        // call kill spell proc event (before real die and combat stop to triggering auras removed at death/combat stop)
        if(player_tap && player_tap != pVictim)
        {
            player_tap->ProcDamageAndSpell(pVictim, PROC_FLAG_KILL, PROC_FLAG_KILLED, PROC_EX_NONE, 0);

            WorldPacket data(SMSG_PARTYKILLLOG, (8+8));     //send event PARTY_KILL
            data << player_tap->GetObjectGuid();            //player with killing blow
            data << pVictim->GetObjectGuid();              //victim

            if (group_tap)
                group_tap->BroadcastPacket(&data, false, group_tap->GetMemberGroup(player_tap->GetObjectGuid()),player_tap->GetObjectGuid());

            player_tap->SendDirectMessage(&data);
        }

        // Reward player, his pets, and group/raid members
        if (player_tap != pVictim)
        {
            if (group_tap)
                group_tap->RewardGroupAtKill(pVictim, player_tap);
            else if (player_tap)
                player_tap->RewardSinglePlayerAtKill(pVictim);
        }

        DEBUG_FILTER_LOG(LOG_FILTER_DAMAGE,"DealDamageAttackStop");

        // stop combat
        pVictim->CombatStop();
        pVictim->getHostileRefManager().deleteReferences();

        bool damageFromSpiritOfRedemtionTalent = spellProto && spellProto->Id == 27795;

        // if talent known but not triggered (check priest class for speedup check)
        Aura* spiritOfRedemtionTalentReady = NULL;
        if( !damageFromSpiritOfRedemtionTalent &&           // not called from SPELL_AURA_SPIRIT_OF_REDEMPTION
            pVictim->GetTypeId()==TYPEID_PLAYER && pVictim->getClass()==CLASS_PRIEST )
        {
            AuraList const& vDummyAuras = pVictim->GetAurasByType(SPELL_AURA_DUMMY);
            for(AuraList::const_iterator itr = vDummyAuras.begin(); itr != vDummyAuras.end(); ++itr)
            {
                if((*itr)->GetSpellProto()->SpellIconID==1654)
                {
                    spiritOfRedemtionTalentReady = *itr;
                    break;
                }
            }
        }

        if (!spiritOfRedemtionTalentReady)
        {
            DEBUG_FILTER_LOG(LOG_FILTER_DAMAGE,"SET JUST_DIED");
            pVictim->SetDeathState(JUST_DIED);
        }

        DEBUG_FILTER_LOG(LOG_FILTER_DAMAGE,"DealDamageHealth1");

        if(spiritOfRedemtionTalentReady)
        {
            // save value before aura remove
            uint32 ressSpellId = pVictim->GetUInt32Value(PLAYER_SELF_RES_SPELL);
            if(!ressSpellId)
                ressSpellId = ((Player*)pVictim)->GetResurrectionSpellId();

            //Remove all expected to remove at death auras (most important negative case like DoT or periodic triggers)
            pVictim->RemoveAllAurasOnDeath();

            // restore for use at real death
            pVictim->SetUInt32Value(PLAYER_SELF_RES_SPELL,ressSpellId);

            // FORM_SPIRITOFREDEMPTION and related auras
            pVictim->CastSpell(pVictim,27827,true,NULL,spiritOfRedemtionTalentReady);
        }
        else
            pVictim->SetHealth(0);

        // remember victim PvP death for corpse type and corpse reclaim delay
        // at original death (not at SpiritOfRedemtionTalent timeout)
        if( pVictim->GetTypeId()==TYPEID_PLAYER && !damageFromSpiritOfRedemtionTalent )
            ((Player*)pVictim)->SetPvPDeath(player_tap != NULL);

        // Call KilledUnit for creatures
        if (GetTypeId() == TYPEID_UNIT && ((Creature*)this)->AI())
            ((Creature*)this)->AI()->KilledUnit(pVictim);

        // Call AI OwnerKilledUnit (for any current summoned minipet/guardian/protector)
        PetOwnerKilledUnit(pVictim);

        // achievement stuff
        if (pVictim->GetTypeId() == TYPEID_PLAYER)
        {
            if (GetTypeId() == TYPEID_UNIT)
                ((Player*)pVictim)->GetAchievementMgr().UpdateAchievementCriteria(ACHIEVEMENT_CRITERIA_TYPE_KILLED_BY_CREATURE, GetEntry());
            else if(GetTypeId() == TYPEID_PLAYER && pVictim != this)
                ((Player*)pVictim)->GetAchievementMgr().UpdateAchievementCriteria(ACHIEVEMENT_CRITERIA_TYPE_KILLED_BY_PLAYER, 1, ((Player*)this)->GetTeam());
        }

        // 10% durability loss on death
        // clean InHateListOf
        if (pVictim->GetTypeId() == TYPEID_PLAYER)
        {
            // only if not player and not controlled by player pet. And not at BG
            if (durabilityLoss && !player_tap && !((Player*)pVictim)->InBattleGround())
            {
                DEBUG_LOG("We are dead, loosing 10 percents durability");
                ((Player*)pVictim)->DurabilityLossAll(0.10f,false);
                // durability lost message
                WorldPacket data(SMSG_DURABILITY_DAMAGE_DEATH, 0);
                ((Player*)pVictim)->GetSession()->SendPacket(&data);
            }
        }
        else                                                // creature died
        {
            DEBUG_FILTER_LOG(LOG_FILTER_DAMAGE,"DealDamageNotPlayer");
            Creature *cVictim = (Creature*)pVictim;

            if(!cVictim->IsPet())
            {
                cVictim->DeleteThreatList();
                // only lootable if it has loot or can drop gold
                cVictim->PrepareBodyLootState();
                // may have no loot, so update death timer if allowed
                cVictim->AllLootRemovedFromCorpse();
            }

            // if vehicle and has passengers - remove his
            if (cVictim->GetObjectGuid().IsVehicle())
            {
                if(cVictim->GetVehicleKit())
                    cVictim->GetVehicleKit()->RemoveAllPassengers();
            }

            // Call creature just died function
            if (cVictim->AI())
                cVictim->AI()->JustDied(this);

            if (cVictim->IsTemporarySummon())
            {
                TemporarySummon* pSummon = (TemporarySummon*)cVictim;
                if (pSummon->GetSummonerGuid().IsCreatureOrVehicle())
                    if(Creature* pSummoner = cVictim->GetMap()->GetCreature(pSummon->GetSummonerGuid()))
                        if (pSummoner->AI())
                            pSummoner->AI()->SummonedCreatureJustDied(cVictim);
            }
            else if (pOwner && pOwner->GetTypeId() == TYPEID_UNIT)
            {
                if (((Creature*)pOwner)->AI())
                    ((Creature*)pOwner)->AI()->SummonedCreatureJustDied(cVictim);
            }

            if (InstanceData* mapInstance = cVictim->GetInstanceData())
                mapInstance->OnCreatureDeath(cVictim);

            // Dungeon specific stuff, only applies to players killing creatures
            if(cVictim->GetInstanceId())
            {
                Map *m = cVictim->GetMap();
                Player* creditedPlayer = GetCharmerOrOwnerPlayerOrPlayerItself();
                // TODO: do instance binding anyway if the charmer/owner is offline

                if(m->IsDungeon() && creditedPlayer)
                {
                    if (m->IsRaidOrHeroicDungeon())
                    {
                        if(cVictim->GetCreatureInfo()->flags_extra & CREATURE_FLAG_EXTRA_INSTANCE_BIND)
                        {
                            ((DungeonMap *)m)->PermBindAllPlayers(creditedPlayer);
                            /** World of Warcraft Armory **/
                            if (sWorld.getConfig(CONFIG_BOOL_ARMORY_SUPPORT))
                                creditedPlayer->WriteWowArmoryDatabaseLog(3, cVictim->GetCreatureInfo()->Entry); // Difficulty will be defined in Player::WriteWowArmoryDatabaseLog();
                            /** World of Warcraft Armory **/
                        }
                    }
                    else
                    {
                        DungeonPersistentState* save = ((DungeonMap*)m)->GetPersistanceState();
                        // the reset time is set but not added to the scheduler
                        // until the players leave the instance
                        time_t resettime = cVictim->GetRespawnTimeEx() + 2 * HOUR;
                        if (save->GetResetTime() < resettime)
                            save->SetResetTime(resettime);
                    }

                    if (DungeonPersistentState* state = ((DungeonMap*)m)->GetPersistanceState())
                        state->UpdateEncounterState(ENCOUNTER_CREDIT_KILL_CREATURE, ((Creature*)cVictim)->GetEntry(), creditedPlayer);
                }
            }
        }

        // last damage from non duel opponent or opponent controlled creature
        if(duel_hasEnded)
        {
            MANGOS_ASSERT(pVictim->GetTypeId()==TYPEID_PLAYER);
            Player *he = (Player*)pVictim;

            MANGOS_ASSERT(he->duel);

            he->duel->opponent->CombatStopWithPets(true);
            he->CombatStopWithPets(true);

            he->DuelComplete(DUEL_INTERUPTED);
        }

        // battleground things (do this at the end, so the death state flag will be properly set to handle in the bg->handlekill)
        if(pVictim->GetTypeId() == TYPEID_PLAYER && ((Player*)pVictim)->InBattleGround())
        {
            Player *killed = ((Player*)pVictim);
            if(BattleGround *bg = killed->GetBattleGround())
                if(player_tap)
                    bg->HandleKillPlayer(killed, player_tap);
        }
        else if(pVictim->GetTypeId() == TYPEID_UNIT)
        {
            if (player_tap)
                if (BattleGround *bg = player_tap->GetBattleGround())
                    bg->HandleKillUnit((Creature*)pVictim, player_tap);
        }
    }
    else                                                    // if (health <= damage)
    {
        DEBUG_FILTER_LOG(LOG_FILTER_DAMAGE,"DealDamageAlive");

        if (pVictim->GetTypeId() == TYPEID_PLAYER)
            ((Player*)pVictim)->UpdateAchievementCriteria(ACHIEVEMENT_CRITERIA_TYPE_TOTAL_DAMAGE_RECEIVED, damage);

        pVictim->ModifyHealth(- (int32)damage);

        if(damagetype != DOT)
        {
            if(!getVictim())
            {
                // if not have main target then attack state with target (including AI call)
                //start melee attacks only after melee hit
                Attack(pVictim,(damagetype == DIRECT_DAMAGE));
            }

            // if damage pVictim call AI reaction
            pVictim->AttackedBy(this);
        }

        if(damagetype == DIRECT_DAMAGE || damagetype == SPELL_DIRECT_DAMAGE)
        {
            if (!spellProto || !(spellProto->AuraInterruptFlags&AURA_INTERRUPT_FLAG_DIRECT_DAMAGE))
                pVictim->RemoveAurasWithInterruptFlags(AURA_INTERRUPT_FLAG_DIRECT_DAMAGE);
        }
        if (pVictim->GetTypeId() != TYPEID_PLAYER)
        {
            float threat = damage * sSpellMgr.GetSpellThreatMultiplier(spellProto);
            pVictim->AddThreat(this, threat, (cleanDamage && cleanDamage->hitOutCome == MELEE_HIT_CRIT), damageSchoolMask, spellProto);
        }
        else                                                // victim is a player
        {
            // Rage from damage received
            if(this != pVictim && pVictim->getPowerType() == POWER_RAGE)
            {
                uint32 rage_damage = damage + (cleanDamage ? (cleanDamage->damage + cleanDamage->absorb) : 0);
                ((Player*)pVictim)->RewardRage(rage_damage, 0, false);
            }

            // random durability for items (HIT TAKEN)
            if (roll_chance_f(sWorld.getConfig(CONFIG_FLOAT_RATE_DURABILITY_LOSS_DAMAGE)))
            {
                EquipmentSlots slot = EquipmentSlots(urand(0,EQUIPMENT_SLOT_END-1));
                ((Player*)pVictim)->DurabilityPointLossForEquipSlot(slot);
            }
        }

        if(GetTypeId()==TYPEID_PLAYER)
        {
            // random durability for items (HIT DONE)
            if (roll_chance_f(sWorld.getConfig(CONFIG_FLOAT_RATE_DURABILITY_LOSS_DAMAGE)))
            {
                EquipmentSlots slot = EquipmentSlots(urand(0,EQUIPMENT_SLOT_END-1));
                ((Player*)this)->DurabilityPointLossForEquipSlot(slot);
            }
        }

        // TODO: Store auras by interrupt flag to speed this up.
        SpellAuraHolderMap& vAuras = pVictim->GetSpellAuraHolderMap();
        for (SpellAuraHolderMap::const_iterator i = vAuras.begin(), next; i != vAuras.end(); i = next)
        {
            const SpellEntry *se = i->second->GetSpellProto();
            next = i; ++next;
            if (spellProto && spellProto->Id == se->Id) // Not drop auras added by self
                continue;
            if( se->AuraInterruptFlags & AURA_INTERRUPT_FLAG_DAMAGE )
            {
                bool remove = true;
                if (se->procFlags & (1<<3))
                {
                    if (!roll_chance_i(se->procChance))
                        remove = false;
                }
                if (remove)
                {
                    pVictim->RemoveAurasDueToSpell(i->second->GetId());
                    next = vAuras.begin();
                }
            }
        }

        if (damagetype != NODAMAGE && pVictim->GetTypeId() == TYPEID_PLAYER)
        {
            if (damagetype != DOT)
            {
                for (uint32 i = CURRENT_FIRST_NON_MELEE_SPELL; i < CURRENT_MAX_SPELL; ++i)
                {
                    // skip channeled spell (processed differently below)
                    if (i == CURRENT_CHANNELED_SPELL)
                        continue;

                    if(Spell* spell = pVictim->GetCurrentSpell(CurrentSpellTypes(i)))
                    {
                        if(spell->getState() == SPELL_STATE_PREPARING)
                        {
                            if(spell->m_spellInfo->InterruptFlags & SPELL_INTERRUPT_FLAG_ABORT_ON_DMG) // Always interrupt, even on absorbed.
                                pVictim->InterruptSpell(CurrentSpellTypes(i));
                            else
                                spell->Delayed();
                        }
                    }
                }
            }

            if (damage)
            {
                if(Spell* spell = pVictim->m_currentSpells[CURRENT_CHANNELED_SPELL])
                {
                    if (spell->getState() == SPELL_STATE_CASTING)
                    {
                        uint32 channelInterruptFlags = spell->m_spellInfo->ChannelInterruptFlags;
                        if( channelInterruptFlags & CHANNEL_FLAG_DELAY )
                        {
                            if(damagetype != DOT)
                                if(pVictim!=this)                   //don't shorten the duration of channeling if you damage yourself
                                    spell->DelayedChannel();
                        }
                        else if( (channelInterruptFlags & (CHANNEL_FLAG_DAMAGE | CHANNEL_FLAG_DAMAGE2)) )
                        {
                            DETAIL_LOG("Spell %u canceled at damage!",spell->m_spellInfo->Id);
                            pVictim->InterruptSpell(CURRENT_CHANNELED_SPELL);
                        }
                    }
                    else if (spell->getState() == SPELL_STATE_DELAYED)
                        // break channeled spell in delayed state on damage
                    {
                        DETAIL_LOG("Spell %u canceled at damage!",spell->m_spellInfo->Id);
                        pVictim->InterruptSpell(CURRENT_CHANNELED_SPELL);
                    }
                }
            }
        }

        // last damage from duel opponent
        if(duel_hasEnded)
        {
            MANGOS_ASSERT(pVictim->GetTypeId()==TYPEID_PLAYER);
            Player *he = (Player*)pVictim;

            MANGOS_ASSERT(he->duel);

            he->SetHealth(1);

            he->duel->opponent->CombatStopWithPets(true);
            he->CombatStopWithPets(true);

            he->CastSpell(he, 7267, true);                  // beg
            he->DuelComplete(DUEL_WON);
        }
    }

    DEBUG_FILTER_LOG(LOG_FILTER_DAMAGE,"DealDamageEnd returned %d damage", damage);

    return damage;
}

struct PetOwnerKilledUnitHelper
{
    explicit PetOwnerKilledUnitHelper(Unit* pVictim) : m_victim(pVictim) {}
    void operator()(Unit* pTarget) const
    {
        if (pTarget->GetTypeId() == TYPEID_UNIT)
        {
            if (((Creature*)pTarget)->AI())
                ((Creature*)pTarget)->AI()->OwnerKilledUnit(m_victim);
        }
    }

    Unit* m_victim;
};

void Unit::PetOwnerKilledUnit(Unit* pVictim)
{
    // for minipet and guardians (including protector)
    CallForAllControlledUnits(PetOwnerKilledUnitHelper(pVictim), CONTROLLED_MINIPET|CONTROLLED_GUARDIANS);
}

void Unit::CastStop(uint32 except_spellid)
{
    for (uint32 i = CURRENT_FIRST_NON_MELEE_SPELL; i < CURRENT_MAX_SPELL; ++i)
        if (m_currentSpells[i] && m_currentSpells[i]->m_spellInfo->Id!=except_spellid)
            InterruptSpell(CurrentSpellTypes(i),false);
}

void Unit::CastSpell(Unit* Victim, uint32 spellId, bool triggered, Item *castItem, Aura* triggeredByAura, ObjectGuid originalCaster, SpellEntry const* triggeredBy)
{
    SpellEntry const *spellInfo = sSpellStore.LookupEntry(spellId);

    if(!spellInfo)
    {
        if (triggeredByAura)
            sLog.outError("CastSpell: unknown spell id %i by caster: %s triggered by aura %u (eff %u)", spellId, GetGuidStr().c_str(), triggeredByAura->GetId(), triggeredByAura->GetEffIndex());
        else
            sLog.outError("CastSpell: unknown spell id %i by caster: %s", spellId, GetGuidStr().c_str());
        return;
    }

    CastSpell(Victim, spellInfo, triggered, castItem, triggeredByAura, originalCaster, triggeredBy);
}

void Unit::CastSpell(Unit* Victim, SpellEntry const *spellInfo, bool triggered, Item *castItem, Aura* triggeredByAura, ObjectGuid originalCaster, SpellEntry const* triggeredBy)
{
    if(!spellInfo)
    {
        if (triggeredByAura)
            sLog.outError("CastSpell: unknown spell by caster: %s triggered by aura %u (eff %u)", GetGuidStr().c_str(), triggeredByAura->GetId(), triggeredByAura->GetEffIndex());
        else
            sLog.outError("CastSpell: unknown spell by caster: %s", GetGuidStr().c_str());
        return;
    }

    if (castItem)
        DEBUG_FILTER_LOG(LOG_FILTER_SPELL_CAST, "WORLD: cast Item spellId - %i", spellInfo->Id);

    if (triggeredByAura)
    {
        if (!originalCaster)
            originalCaster = triggeredByAura->GetCasterGuid();

        triggeredBy = triggeredByAura->GetSpellProto();
    }

    Spell *spell = new Spell(this, spellInfo, triggered, originalCaster, triggeredBy);

    SpellCastTargets targets;
    targets.setUnitTarget( Victim );
    spell->m_CastItem = castItem;
    spell->prepare(&targets, triggeredByAura);
}

void Unit::CastCustomSpell(Unit* Victim,uint32 spellId, int32 const* bp0, int32 const* bp1, int32 const* bp2, bool triggered, Item *castItem, Aura* triggeredByAura, ObjectGuid originalCaster, SpellEntry const* triggeredBy)
{
    SpellEntry const *spellInfo = sSpellStore.LookupEntry(spellId);

    if(!spellInfo)
    {
        if (triggeredByAura)
            sLog.outError("CastCustomSpell: unknown spell id %i by caster: %s triggered by aura %u (eff %u)", spellId, GetGuidStr().c_str(), triggeredByAura->GetId(), triggeredByAura->GetEffIndex());
        else
            sLog.outError("CastCustomSpell: unknown spell id %i by caster: %s", spellId, GetGuidStr().c_str());
        return;
    }

    CastCustomSpell(Victim, spellInfo, bp0, bp1, bp2, triggered, castItem, triggeredByAura, originalCaster, triggeredBy);
}

void Unit::CastCustomSpell(Unit* Victim, SpellEntry const *spellInfo, int32 const* bp0, int32 const* bp1, int32 const* bp2, bool triggered, Item *castItem, Aura* triggeredByAura, ObjectGuid originalCaster, SpellEntry const* triggeredBy)
{
    if(!spellInfo)
    {
        if (triggeredByAura)
            sLog.outError("CastCustomSpell: unknown spell by caster: %s triggered by aura %u (eff %u)", GetGuidStr().c_str(), triggeredByAura->GetId(), triggeredByAura->GetEffIndex());
        else
            sLog.outError("CastCustomSpell: unknown spell by caster: %s", GetGuidStr().c_str());
        return;
    }

    if(sObjectMgr.IsSpellDisabled(spellInfo->Id))
        return;

    if (castItem)
        DEBUG_FILTER_LOG(LOG_FILTER_SPELL_CAST, "WORLD: cast Item spellId - %i", spellInfo->Id);

    if (triggeredByAura)
    {
        if(originalCaster.IsEmpty())
            if (triggeredByAura->GetHolder())
            {
                originalCaster = triggeredByAura->GetCasterGuid();
                triggeredBy    = triggeredByAura->GetSpellProto();
            }
            else
            {
                sLog.outError("CastCustomSpell: spell %d by caster: %s triggered by aura without original caster and spellholder (CRUSH THERE!)", spellInfo->Id, GetObjectGuid().GetString().c_str());
                return;
            }
    }

    Spell *spell = new Spell(this, spellInfo, triggered, originalCaster, triggeredBy);

    if(bp0)
        spell->m_currentBasePoints[EFFECT_INDEX_0] = *bp0;

    if(bp1)
        spell->m_currentBasePoints[EFFECT_INDEX_1] = *bp1;

    if(bp2)
        spell->m_currentBasePoints[EFFECT_INDEX_2] = *bp2;

    SpellCastTargets targets;
    targets.setUnitTarget( Victim );
    spell->m_CastItem = castItem;
    spell->prepare(&targets, triggeredByAura);
}

// used for scripting
void Unit::CastSpell(float x, float y, float z, uint32 spellId, bool triggered, Item *castItem, Aura* triggeredByAura, ObjectGuid originalCaster, SpellEntry const* triggeredBy)
{
    SpellEntry const *spellInfo = sSpellStore.LookupEntry(spellId);

    if(!spellInfo)
    {
        if (triggeredByAura)
            sLog.outError("CastSpell(x,y,z): unknown spell id %i by caster: %s triggered by aura %u (eff %u)", spellId, GetGuidStr().c_str(), triggeredByAura->GetId(), triggeredByAura->GetEffIndex());
        else
            sLog.outError("CastSpell(x,y,z): unknown spell id %i by caster: %s", spellId, GetGuidStr().c_str());
        return;
    }

    CastSpell(x, y, z, spellInfo, triggered, castItem, triggeredByAura, originalCaster, triggeredBy);
}

// used for scripting
void Unit::CastSpell(float x, float y, float z, SpellEntry const *spellInfo, bool triggered, Item *castItem, Aura* triggeredByAura, ObjectGuid originalCaster, SpellEntry const* triggeredBy)
{
    if(!spellInfo)
    {
        if (triggeredByAura)
            sLog.outError("CastSpell(x,y,z): unknown spell by caster: %s triggered by aura %u (eff %u)", GetGuidStr().c_str(), triggeredByAura->GetId(), triggeredByAura->GetEffIndex());
        else
            sLog.outError("CastSpell(x,y,z): unknown spell by caster: %s", GetGuidStr().c_str());
        return;
    }
	
    if(sObjectMgr.IsSpellDisabled(spellInfo->Id))
        return;

    if (castItem)
        DEBUG_FILTER_LOG(LOG_FILTER_SPELL_CAST, "WORLD: cast Item spellId - %i", spellInfo->Id);

    if (triggeredByAura)
    {
        if (!originalCaster)
            originalCaster = triggeredByAura->GetCasterGuid();

        triggeredBy = triggeredByAura->GetSpellProto();
    }

    Spell *spell = new Spell(this, spellInfo, triggered, originalCaster, triggeredBy);

    SpellCastTargets targets;
    targets.setDestination(x, y, z);
    spell->m_CastItem = castItem;
    spell->prepare(&targets, triggeredByAura);
}

// Obsolete func need remove, here only for comotability vs another patches
uint32 Unit::SpellNonMeleeDamageLog(Unit *pVictim, uint32 spellID, uint32 damage)
{
    SpellEntry const *spellInfo = sSpellStore.LookupEntry(spellID);
    SpellNonMeleeDamage damageInfo(this, pVictim, spellInfo->Id, SpellSchoolMask(spellInfo->SchoolMask));
    CalculateSpellDamage(&damageInfo, damage, spellInfo);
    damageInfo.target->CalculateAbsorbResistBlock(this, &damageInfo, spellInfo);
    DealDamageMods(damageInfo.target,damageInfo.damage,&damageInfo.absorb);
    SendSpellNonMeleeDamageLog(&damageInfo);
    DealSpellDamage(&damageInfo, true);
    return damageInfo.damage;
}

void Unit::CalculateSpellDamage(SpellNonMeleeDamage *damageInfo, int32 damage, SpellEntry const *spellInfo, WeaponAttackType attackType)
{
    SpellSchoolMask damageSchoolMask = damageInfo->schoolMask;
    Unit *pVictim = damageInfo->target;

    if (damage < 0)
        return;

    if(!this || !pVictim)
        return;
    if(!this->isAlive() || !pVictim->isAlive())
        return;

    // Check spell crit chance
    bool crit = IsSpellCrit(pVictim, spellInfo, damageSchoolMask, attackType);

    // damage bonus (per damage class)
    switch (spellInfo->DmgClass)
    {
        // Melee and Ranged Spells
        case SPELL_DAMAGE_CLASS_RANGED:
        case SPELL_DAMAGE_CLASS_MELEE:
        {
            //Calculate damage bonus
            damage = MeleeDamageBonusDone(pVictim, damage, attackType, spellInfo, SPELL_DIRECT_DAMAGE);
            damage = pVictim->MeleeDamageBonusTaken(this, damage, attackType, spellInfo, SPELL_DIRECT_DAMAGE);

            // if crit add critical bonus
            if (crit)
            {
                damageInfo->HitInfo|= SPELL_HIT_TYPE_CRIT;
                damage = SpellCriticalDamageBonus(spellInfo, damage, pVictim);
                // Resilience - reduce crit damage
                uint32 reduction_affected_damage = CalcNotIgnoreDamageReduction(damage, damageSchoolMask);
                if (attackType != RANGED_ATTACK)
                    damage -= pVictim->GetMeleeCritDamageReduction(reduction_affected_damage);
                else
                    damage -= pVictim->GetRangedCritDamageReduction(reduction_affected_damage);
            }
        }
        break;
        // Magical Attacks
        case SPELL_DAMAGE_CLASS_NONE:
        case SPELL_DAMAGE_CLASS_MAGIC:
        {
            // Calculate damage bonus
            damage = SpellDamageBonusDone(pVictim, spellInfo, damage, SPELL_DIRECT_DAMAGE);
            damage = pVictim->SpellDamageBonusTaken(this, spellInfo, damage, SPELL_DIRECT_DAMAGE);

            // If crit add critical bonus
            if (crit)
            {
                damageInfo->HitInfo|= SPELL_HIT_TYPE_CRIT;
                damage = SpellCriticalDamageBonus(spellInfo, damage, pVictim);
                // Resilience - reduce crit damage
                uint32 reduction_affected_damage = CalcNotIgnoreDamageReduction(damage, damageSchoolMask);
                damage -= pVictim->GetSpellCritDamageReduction(reduction_affected_damage);
            }
        }
        break;
    }

    // only from players
    if (GetTypeId() == TYPEID_PLAYER)
    {
        uint32 reduction_affected_damage = CalcNotIgnoreDamageReduction(damage, damageSchoolMask);
        damage -= pVictim->GetSpellDamageReduction(reduction_affected_damage);
    }

    // damage mitigation
    if (damage > 0)
    {
        // physical damage => armor
        if (damageSchoolMask & SPELL_SCHOOL_MASK_NORMAL)
        {
            uint32 armor_affected_damage = CalcNotIgnoreDamageReduction(damage, damageSchoolMask);
            damage = damage - armor_affected_damage + CalcArmorReducedDamage(pVictim, armor_affected_damage);
        }
    }
    else
        damage = 0;
    damageInfo->damage = damage;
}

void Unit::DealSpellDamage(SpellNonMeleeDamage *damageInfo, bool durabilityLoss)
{
    if (!damageInfo)
        return;

    Unit *pVictim = damageInfo->target;

    if(!this || !pVictim)
        return;

    if (!pVictim->isAlive() || pVictim->IsTaxiFlying() || (pVictim->GetTypeId() == TYPEID_UNIT && ((Creature*)pVictim)->IsInEvadeMode()))
        return;

    SpellEntry const *spellProto = sSpellStore.LookupEntry(damageInfo->SpellID);
    if (spellProto == NULL)
    {
        sLog.outError("Unit::DealSpellDamage have wrong damageInfo->SpellID: %u", damageInfo->SpellID);
        return;
    }

    //You don't lose health from damage taken from another player while in a sanctuary
    //You still see it in the combat log though
    if (!IsAllowedDamageInArea(pVictim))
        return;

    // Call default DealDamage (send critical in hit info for threat calculation)
    CleanDamage cleanDamage(0, damageInfo->absorb, BASE_ATTACK, damageInfo->HitInfo & SPELL_HIT_TYPE_CRIT ? MELEE_HIT_CRIT : MELEE_HIT_NORMAL);
    DealDamage(pVictim, damageInfo->damage, &cleanDamage, SPELL_DIRECT_DAMAGE, damageInfo->schoolMask, spellProto, durabilityLoss);
    // Check if effect can trigger anything actually (is this a right ATTR ?)
    if( spellProto->AttributesEx3 & SPELL_ATTR_EX3_UNK16 )
        return;

    bool hasWeaponDmgEffect = false;

    for (uint32 i = 0; i < 3; ++i)
    {
        if (spellProto->Effect[i] == SPELL_EFFECT_WEAPON_DAMAGE_NOSCHOOL || spellProto->Effect[i] == SPELL_EFFECT_WEAPON_PERCENT_DAMAGE || spellProto->Effect[i] == SPELL_EFFECT_WEAPON_DAMAGE || spellProto->Effect[i] == SPELL_EFFECT_NORMALIZED_WEAPON_DMG)
        {    
            hasWeaponDmgEffect = true;
            break;
        }
    }

    if (!(damageInfo->HitInfo & HITINFO_MISS) && hasWeaponDmgEffect) 
    {
        WeaponAttackType attType = GetWeaponAttackType(spellProto);
        // on weapon hit casts
        if(GetTypeId() == TYPEID_PLAYER && pVictim->isAlive())
            ((Player*)this)->CastItemCombatSpell(pVictim, attType);
    }
}

//TODO for melee need create structure as in
void Unit::CalculateMeleeDamage(Unit *pVictim, uint32 damage, CalcDamageInfo *damageInfo, WeaponAttackType attackType)
{
    damageInfo->attacker         = this;
    damageInfo->target           = pVictim;
    damageInfo->damageSchoolMask = GetMeleeDamageSchoolMask();
    damageInfo->attackType       = attackType;
    damageInfo->damage           = 0;
    damageInfo->cleanDamage      = 0;
    damageInfo->absorb           = 0;
    damageInfo->resist           = 0;
    damageInfo->blocked_amount   = 0;

    damageInfo->TargetState      = VICTIMSTATE_UNAFFECTED;
    damageInfo->HitInfo          = HITINFO_NORMALSWING;
    damageInfo->procAttacker     = PROC_FLAG_NONE;
    damageInfo->procVictim       = PROC_FLAG_NONE;
    damageInfo->procEx           = PROC_EX_NONE;
    damageInfo->hitOutCome       = MELEE_HIT_EVADE;

    if(!this || !pVictim)
        return;
    if(!this->isAlive() || !pVictim->isAlive())
        return;

    // Select HitInfo/procAttacker/procVictim flag based on attack type
    switch (attackType)
    {
        case BASE_ATTACK:
            damageInfo->procAttacker = PROC_FLAG_SUCCESSFUL_MELEE_HIT;
            damageInfo->procVictim   = PROC_FLAG_TAKEN_MELEE_HIT;
            damageInfo->HitInfo      = HITINFO_NORMALSWING2;
            break;
        case OFF_ATTACK:
            damageInfo->procAttacker = PROC_FLAG_SUCCESSFUL_MELEE_HIT | PROC_FLAG_SUCCESSFUL_OFFHAND_HIT;
            damageInfo->procVictim   = PROC_FLAG_TAKEN_MELEE_HIT;//|PROC_FLAG_TAKEN_OFFHAND_HIT // not used
            damageInfo->HitInfo = HITINFO_LEFTSWING;
            break;
        case RANGED_ATTACK:
            damageInfo->procAttacker = PROC_FLAG_SUCCESSFUL_RANGED_HIT;
            damageInfo->procVictim   = PROC_FLAG_TAKEN_RANGED_HIT;
            damageInfo->HitInfo = HITINFO_UNK3;             // test (dev note: test what? HitInfo flag possibly not confirmed.)
            break;
        default:
            break;
    }

    // Physical Immune check
    if (damageInfo->target->IsImmunedToDamage(damageInfo->damageSchoolMask))
    {
        damageInfo->HitInfo       |= HITINFO_NORMALSWING;
        damageInfo->TargetState    = VICTIMSTATE_IS_IMMUNE;

        damageInfo->procEx |=PROC_EX_IMMUNE;
        damageInfo->damage         = 0;
        damageInfo->cleanDamage    = 0;
        return;
    }
    damage += CalculateDamage (damageInfo->attackType, false);
    // Add melee damage bonus
    damage = MeleeDamageBonusDone(damageInfo->target, damage, damageInfo->attackType);
    damage = damageInfo->target->MeleeDamageBonusTaken(this, damage, damageInfo->attackType);
    // Calculate armor reduction

    uint32 armor_affected_damage = CalcNotIgnoreDamageReduction(damage, damageInfo->damageSchoolMask);
    damageInfo->damage = damage - armor_affected_damage + CalcArmorReducedDamage(damageInfo->target, armor_affected_damage);
    damageInfo->cleanDamage += damage - damageInfo->damage;

    damageInfo->hitOutCome = RollMeleeOutcomeAgainst(damageInfo->target, damageInfo->attackType);

    // Disable parry or dodge for ranged attack
    if (damageInfo->attackType == RANGED_ATTACK)
    {
        if (damageInfo->hitOutCome == MELEE_HIT_PARRY) damageInfo->hitOutCome = MELEE_HIT_NORMAL;
        if (damageInfo->hitOutCome == MELEE_HIT_DODGE) damageInfo->hitOutCome = MELEE_HIT_MISS;
    }

    switch(damageInfo->hitOutCome)
    {
        case MELEE_HIT_EVADE:
        {
            damageInfo->HitInfo    |= HITINFO_MISS|HITINFO_SWINGNOHITSOUND;
            damageInfo->TargetState = VICTIMSTATE_EVADES;

            damageInfo->procEx|=PROC_EX_EVADE;
            damageInfo->damage = 0;
            damageInfo->cleanDamage = 0;
            return;
        }
        case MELEE_HIT_MISS:
        {
            damageInfo->HitInfo    |= HITINFO_MISS;
            damageInfo->TargetState = VICTIMSTATE_UNAFFECTED;

            damageInfo->procEx|=PROC_EX_MISS;
            damageInfo->damage = 0;
            damageInfo->cleanDamage = 0;
            break;
        }
        case MELEE_HIT_NORMAL:
            damageInfo->TargetState = VICTIMSTATE_NORMAL;
            damageInfo->procEx|=PROC_EX_NORMAL_HIT;
            break;
        case MELEE_HIT_CRIT:
        {
            damageInfo->HitInfo     |= HITINFO_CRITICALHIT;
            damageInfo->TargetState  = VICTIMSTATE_NORMAL;

            damageInfo->procEx|=PROC_EX_CRITICAL_HIT;
            // Crit bonus calc
            damageInfo->damage += damageInfo->damage;
            int32 mod=0;
            // Apply SPELL_AURA_MOD_ATTACKER_RANGED_CRIT_DAMAGE or SPELL_AURA_MOD_ATTACKER_MELEE_CRIT_DAMAGE
            if(damageInfo->attackType == RANGED_ATTACK)
                mod += damageInfo->target->GetTotalAuraModifier(SPELL_AURA_MOD_ATTACKER_RANGED_CRIT_DAMAGE);
            else
                mod += damageInfo->target->GetTotalAuraModifier(SPELL_AURA_MOD_ATTACKER_MELEE_CRIT_DAMAGE);

            mod += GetTotalAuraModifierByMiscMask(SPELL_AURA_MOD_CRIT_DAMAGE_BONUS, SPELL_SCHOOL_MASK_NORMAL);

            uint32 crTypeMask = damageInfo->target->GetCreatureTypeMask();

            // Increase crit damage from SPELL_AURA_MOD_CRIT_PERCENT_VERSUS
            mod += GetTotalAuraModifierByMiscMask(SPELL_AURA_MOD_CRIT_PERCENT_VERSUS, crTypeMask);
            if (mod!=0)
                damageInfo->damage = int32((damageInfo->damage) * float((100.0f + mod)/100.0f));

            // Resilience - reduce crit damage
            uint32 reduction_affected_damage = CalcNotIgnoreDamageReduction(damageInfo->damage, damageInfo->damageSchoolMask);
            uint32 resilienceReduction;
            if (attackType != RANGED_ATTACK)
                resilienceReduction = pVictim->GetMeleeCritDamageReduction(reduction_affected_damage);
            else
                resilienceReduction = pVictim->GetRangedCritDamageReduction(reduction_affected_damage);

            damageInfo->damage      -= resilienceReduction;
            damageInfo->cleanDamage += resilienceReduction;
            break;
        }
        case MELEE_HIT_PARRY:
            damageInfo->TargetState  = VICTIMSTATE_PARRY;
            damageInfo->procEx      |= PROC_EX_PARRY;
            damageInfo->cleanDamage += damageInfo->damage;
            damageInfo->damage = 0;
            break;

        case MELEE_HIT_DODGE:
            damageInfo->TargetState  = VICTIMSTATE_DODGE;
            damageInfo->procEx      |= PROC_EX_DODGE;
            damageInfo->cleanDamage += damageInfo->damage;
            damageInfo->damage = 0;
            break;
        case MELEE_HIT_BLOCK:
        {
            damageInfo->TargetState = VICTIMSTATE_NORMAL;
            damageInfo->HitInfo    |= HITINFO_BLOCK;
            damageInfo->procEx     |= PROC_EX_BLOCK;
            damageInfo->blocked_amount = damageInfo->target->GetShieldBlockValue();

            // Target has a chance to double the blocked amount if it has SPELL_AURA_MOD_BLOCK_CRIT_CHANCE
            if (roll_chance_i(pVictim->GetTotalAuraModifier(SPELL_AURA_MOD_BLOCK_CRIT_CHANCE)))
                damageInfo->blocked_amount *= 2;

            if (damageInfo->blocked_amount >= damageInfo->damage)
            {
                damageInfo->TargetState = VICTIMSTATE_BLOCKS;
                damageInfo->blocked_amount = damageInfo->damage;
                damageInfo->procEx |= PROC_EX_FULL_BLOCK;
            }
            else
                damageInfo->procEx |= PROC_EX_NORMAL_HIT;   // Partial blocks can still cause attacker procs

            damageInfo->damage      -= damageInfo->blocked_amount;
            damageInfo->cleanDamage += damageInfo->blocked_amount;
            break;
        }
        case MELEE_HIT_GLANCING:
        {
            damageInfo->HitInfo |= HITINFO_GLANCING;
            damageInfo->TargetState = VICTIMSTATE_NORMAL;
            damageInfo->procEx |= PROC_EX_NORMAL_HIT;
            float reducePercent = 1.0f;                     //damage factor
            // calculate base values and mods
            float baseLowEnd = 1.3f;
            float baseHighEnd = 1.2f;
            switch(getClass())                              // lowering base values for casters
            {
                case CLASS_SHAMAN:
                case CLASS_PRIEST:
                case CLASS_MAGE:
                case CLASS_WARLOCK:
                case CLASS_DRUID:
                    baseLowEnd  -= 0.7f;
                    baseHighEnd -= 0.3f;
                    break;
            }

            float maxLowEnd = 0.6f;
            switch(getClass())                              // upper for melee classes
            {
                case CLASS_WARRIOR:
                case CLASS_ROGUE:
                    maxLowEnd = 0.91f;                      //If the attacker is a melee class then instead the lower value of 0.91
            }

            // calculate values
            int32 diff = damageInfo->target->GetDefenseSkillValue() - GetWeaponSkillValue(damageInfo->attackType);
            float lowEnd  = baseLowEnd - ( 0.05f * diff );
            float highEnd = baseHighEnd - ( 0.03f * diff );

            // apply max/min bounds
            if ( lowEnd < 0.01f )                           //the low end must not go bellow 0.01f
                lowEnd = 0.01f;
            else if ( lowEnd > maxLowEnd )                  //the smaller value of this and 0.6 is kept as the low end
                lowEnd = maxLowEnd;

            if ( highEnd < 0.2f )                           //high end limits
                highEnd = 0.2f;
            if ( highEnd > 0.99f )
                highEnd = 0.99f;

            if(lowEnd > highEnd)                            // prevent negative range size
                lowEnd = highEnd;

            reducePercent = lowEnd + rand_norm_f() * ( highEnd - lowEnd );

            damageInfo->cleanDamage += damageInfo->damage-uint32(reducePercent *  damageInfo->damage);
            damageInfo->damage   = uint32(reducePercent *  damageInfo->damage);
            break;
        }
        case MELEE_HIT_CRUSHING:
        {
            damageInfo->HitInfo     |= HITINFO_CRUSHING;
            damageInfo->TargetState  = VICTIMSTATE_NORMAL;
            damageInfo->procEx|=PROC_EX_NORMAL_HIT;
            // 150% normal damage
            damageInfo->damage += (damageInfo->damage / 2);
            break;
        }
        default:

            break;
    }

    // only from players and their pets
    if (GetTypeId() == TYPEID_PLAYER || GetObjectGuid().IsPet())
    {
        uint32 reduction_affected_damage = CalcNotIgnoreDamageReduction(damageInfo->damage, damageInfo->damageSchoolMask);
        uint32 resilienceReduction;
        if (attackType != RANGED_ATTACK)
            resilienceReduction = pVictim->GetMeleeDamageReduction(reduction_affected_damage);
        else
            resilienceReduction = pVictim->GetRangedDamageReduction(reduction_affected_damage);
        damageInfo->damage      -= resilienceReduction;
        damageInfo->cleanDamage += resilienceReduction;
    }

    // Calculate absorb resist
    if(int32(damageInfo->damage) > 0)
    {
        damageInfo->procVictim |= PROC_FLAG_TAKEN_ANY_DAMAGE;

        // Calculate absorb & resists
        uint32 absorb_affected_damage = CalcNotIgnoreAbsorbDamage(damageInfo->damage,damageInfo->damageSchoolMask);
        damageInfo->target->CalculateDamageAbsorbAndResist(this, damageInfo->damageSchoolMask, DIRECT_DAMAGE, absorb_affected_damage, &damageInfo->absorb, &damageInfo->resist, true);
        damageInfo->damage-=damageInfo->absorb + damageInfo->resist;
        if (damageInfo->absorb)
        {
            damageInfo->HitInfo|=HITINFO_ABSORB;
            damageInfo->procEx|=PROC_EX_ABSORB;
        }
        if (damageInfo->resist)
            damageInfo->HitInfo|=HITINFO_RESIST;

    }
    else // Umpossible get negative result but....
        damageInfo->damage = 0;
}

void Unit::DealMeleeDamage(CalcDamageInfo *damageInfo, bool durabilityLoss)
{
    if (damageInfo==0) return;
    Unit *pVictim = damageInfo->target;

    if(!this || !pVictim)
        return;

    if (!pVictim->isAlive() || pVictim->IsTaxiFlying() || (pVictim->GetTypeId() == TYPEID_UNIT && ((Creature*)pVictim)->IsInEvadeMode()))
        return;

    //You don't lose health from damage taken from another player while in a sanctuary
    //You still see it in the combat log though
    if (!IsAllowedDamageInArea(pVictim))
        return;

    // Hmmmm dont like this emotes client must by self do all animations
    if (damageInfo->HitInfo&HITINFO_CRITICALHIT)
        pVictim->HandleEmoteCommand(EMOTE_ONESHOT_WOUNDCRITICAL);
    if (damageInfo->blocked_amount && damageInfo->TargetState!=VICTIMSTATE_BLOCKS)
        pVictim->HandleEmoteCommand(EMOTE_ONESHOT_PARRYSHIELD);

    if(damageInfo->TargetState == VICTIMSTATE_PARRY)
    {
        // Get attack timers
        float offtime  = float(pVictim->getAttackTimer(OFF_ATTACK));
        float basetime = float(pVictim->getAttackTimer(BASE_ATTACK));
        // Reduce attack time
        if (pVictim->haveOffhandWeapon() && offtime < basetime)
        {
            float percent20 = pVictim->GetAttackTime(OFF_ATTACK) * 0.20f;
            float percent60 = 3.0f * percent20;
            if(offtime > percent20 && offtime <= percent60)
            {
                pVictim->setAttackTimer(OFF_ATTACK, uint32(percent20));
            }
            else if(offtime > percent60)
            {
                offtime -= 2.0f * percent20;
                pVictim->setAttackTimer(OFF_ATTACK, uint32(offtime));
            }
        }
        else
        {
            float percent20 = pVictim->GetAttackTime(BASE_ATTACK) * 0.20f;
            float percent60 = 3.0f * percent20;
            if(basetime > percent20 && basetime <= percent60)
            {
                pVictim->setAttackTimer(BASE_ATTACK, uint32(percent20));
            }
            else if(basetime > percent60)
            {
                basetime -= 2.0f * percent20;
                pVictim->setAttackTimer(BASE_ATTACK, uint32(basetime));
            }
        }
    }

    // Call default DealDamage
    CleanDamage cleanDamage(damageInfo->cleanDamage, damageInfo->absorb, damageInfo->attackType, damageInfo->hitOutCome);
    DealDamage(pVictim, damageInfo->damage, &cleanDamage, DIRECT_DAMAGE, damageInfo->damageSchoolMask, NULL, durabilityLoss);

    // If this is a creature and it attacks from behind it has a probability to daze it's victim
    if( (damageInfo->hitOutCome==MELEE_HIT_CRIT || damageInfo->hitOutCome==MELEE_HIT_CRUSHING || damageInfo->hitOutCome==MELEE_HIT_NORMAL || damageInfo->hitOutCome==MELEE_HIT_GLANCING) &&
        GetTypeId() != TYPEID_PLAYER && !((Creature*)this)->GetCharmerOrOwnerGuid() && !pVictim->HasInArc(M_PI_F, this) )
    {
        // -probability is between 0% and 40%
        // 20% base chance
        float Probability = 20.0f;

        //there is a newbie protection, at level 10 just 7% base chance; assuming linear function
        if( pVictim->getLevel() < 30 )
            Probability = 0.65f*pVictim->getLevel()+0.5f;

        uint32 VictimDefense=pVictim->GetDefenseSkillValue();
        uint32 AttackerMeleeSkill=GetUnitMeleeSkill();

        Probability *= AttackerMeleeSkill/(float)VictimDefense;

        if(Probability > 40.0f)
            Probability = 40.0f;

        if(roll_chance_f(Probability))
            CastSpell(pVictim, 1604, true);
    }

    // If not miss
    if (!(damageInfo->HitInfo & HITINFO_MISS))
    {
        // on weapon hit casts
        if(GetTypeId() == TYPEID_PLAYER && pVictim->isAlive())
            ((Player*)this)->CastItemCombatSpell(pVictim, damageInfo->attackType);
    }
}


void Unit::HandleEmoteCommand(uint32 emote_id)
{
    WorldPacket data( SMSG_EMOTE, 4 + 8 );
    data << uint32(emote_id);
    data << GetObjectGuid();
    SendMessageToSet(&data, true);
}

void Unit::HandleEmoteState(uint32 emote_id)
{
    SetUInt32Value(UNIT_NPC_EMOTESTATE, emote_id);
}

void Unit::HandleEmote(uint32 emote_id)
{
    if (!emote_id)
        HandleEmoteState(0);
    else if (EmotesEntry const* emoteEntry = sEmotesStore.LookupEntry(emote_id))
    {
        if (emoteEntry->EmoteType)                          // 1,2 states, 0 command
            HandleEmoteState(emote_id);
        else
            HandleEmoteCommand(emote_id);
    }
}

uint32 Unit::CalcNotIgnoreAbsorbDamage( uint32 damage, SpellSchoolMask damageSchoolMask, SpellEntry const* spellInfo /*= NULL*/)
{
    float absorb_affected_rate = 1.0f;
    Unit::AuraList const& ignoreAbsorbSchool = GetAurasByType(SPELL_AURA_MOD_IGNORE_ABSORB_SCHOOL);
    for(Unit::AuraList::const_iterator i = ignoreAbsorbSchool.begin(); i != ignoreAbsorbSchool.end(); ++i)
        if ((*i)->GetMiscValue() & damageSchoolMask)
            absorb_affected_rate *= (100.0f - (*i)->GetModifier()->m_amount)/100.0f;

    if(spellInfo)
    {
        Unit::AuraList const& ignoreAbsorbForSpell = GetAurasByType(SPELL_AURA_MOD_IGNORE_ABSORB_FOR_SPELL);
        for(Unit::AuraList::const_iterator citr = ignoreAbsorbForSpell.begin(); citr != ignoreAbsorbForSpell.end(); ++citr)
            if ((*citr)->isAffectedOnSpell(spellInfo))
                absorb_affected_rate *= (100.0f - (*citr)->GetModifier()->m_amount)/100.0f;
    }

    return absorb_affected_rate <= 0.0f ? 0 : (absorb_affected_rate < 1.0f  ? uint32(damage * absorb_affected_rate) : damage);
}

uint32 Unit::CalcNotIgnoreDamageReduction(uint32 damage, SpellSchoolMask damageSchoolMask)
{
    float absorb_affected_rate = 1.0f;
    Unit::AuraList const& ignoreAbsorb = GetAurasByType(SPELL_AURA_MOD_IGNORE_DAMAGE_REDUCTION_SCHOOL);
    for(Unit::AuraList::const_iterator i = ignoreAbsorb.begin(); i != ignoreAbsorb.end(); ++i)
        if ((*i)->GetMiscValue() & damageSchoolMask)
            absorb_affected_rate *= (100.0f - (*i)->GetModifier()->m_amount)/100.0f;

    return absorb_affected_rate <= 0.0f ? 0 : (absorb_affected_rate < 1.0f  ? uint32(damage * absorb_affected_rate) : damage);
}

uint32 Unit::CalcArmorReducedDamage(Unit* pVictim, const uint32 damage)
{
    uint32 newdamage = 0;
    float armor = (float)pVictim->GetArmor();

    // Ignore enemy armor by SPELL_AURA_MOD_TARGET_RESISTANCE aura
    armor += GetTotalAuraModifierByMiscMask(SPELL_AURA_MOD_TARGET_RESISTANCE, SPELL_SCHOOL_MASK_NORMAL);

    // Apply Player CR_ARMOR_PENETRATION rating and percent talents
    if (GetTypeId()==TYPEID_PLAYER)
    {
        float maxArmorPen = 400 + 85 * pVictim->getLevel();
        if (getLevel() > 59)
            maxArmorPen += 4.5f * 85 * (pVictim->getLevel()-59);
        // Cap ignored armor to this value
        maxArmorPen = std::min(((armor+maxArmorPen)/3), armor);
        // Also, armor penetration is limited to 100% since 3.1.2, before greater values did
        // continue to give benefit for targets with more armor than the above cap
        float armorPenPct = std::min(100.f, ((Player*)this)->GetArmorPenetrationPct());
        armor -= maxArmorPen * armorPenPct / 100.0f;
    }

    if (armor < 0.0f)
        armor = 0.0f;

    float levelModifier = (float)getLevel();
    if (levelModifier > 59)
        levelModifier = levelModifier + (4.5f * (levelModifier-59));

    float tmpvalue = 0.1f * armor / (8.5f * levelModifier + 40);
    tmpvalue = tmpvalue/(1.0f + tmpvalue);

    if (tmpvalue < 0.0f)
        tmpvalue = 0.0f;
    if (tmpvalue > 0.75f)
        tmpvalue = 0.75f;

    newdamage = uint32(damage - (damage * tmpvalue));

    return (newdamage > 1) ? newdamage : 1;
}

void Unit::CalculateDamageAbsorbAndResist(Unit *pCaster, SpellSchoolMask schoolMask, DamageEffectType damagetype, const uint32 damage, uint32 *absorb, uint32 *resist, bool canReflect)
{
    if(!pCaster || !isAlive() || !damage)
        return;

    // Magic damage, check for resists
    if ((schoolMask & SPELL_SCHOOL_MASK_NORMAL)==0)
    {
        // Get base victim resistance for school
        float tmpvalue2 = (float)GetResistance(GetFirstSchoolInMask(schoolMask));
        // Ignore resistance by self SPELL_AURA_MOD_TARGET_RESISTANCE aura
        tmpvalue2 += (float)pCaster->GetTotalAuraModifierByMiscMask(SPELL_AURA_MOD_TARGET_RESISTANCE, schoolMask);

        if (pCaster->GetTypeId() == TYPEID_PLAYER)
            tmpvalue2 -= (float)((Player*)pCaster)->GetSpellPenetrationItemMod();

        tmpvalue2 *= (float)(0.15f / getLevel());
        if (tmpvalue2 < 0.0f)
            tmpvalue2 = 0.0f;
        if (tmpvalue2 > 0.75f)
            tmpvalue2 = 0.75f;
        uint32 ran = urand(0, 100);
        float faq[4] = {24.0f,6.0f,4.0f,6.0f};
        uint8 m = 0;
        float Binom = 0.0f;
        for (uint8 i = 0; i < 4; ++i)
        {
            Binom += 2400 *( powf(tmpvalue2, float(i)) * powf( (1-tmpvalue2), float(4-i)))/faq[i];
            if (ran > Binom )
                ++m;
            else
                break;
        }
        if (damagetype == DOT && m == 4)
            *resist += uint32(damage - 1);
        else
            *resist += uint32(damage * m / 4);
        if(*resist > damage)
            *resist = damage;
    }
    else
        *resist = 0;

    int32 RemainingDamage = damage - *resist;

    // Get unit state (need for some absorb check)
    uint32 unitflag = GetUInt32Value(UNIT_FIELD_FLAGS);
    // Reflect damage spells (not cast any damage spell in aura lookup)
    uint32 reflectSpell = 0;
    int32  reflectDamage = 0;
    Aura*  reflectTriggeredBy = NULL;                       // expected as not expired at reflect as in current cases
    // Death Prevention Aura
    SpellEntry const*  preventDeathSpell = NULL;
    int32  preventDeathAmount = 0;

    // full absorb cases (by chance)
    AuraList const& vAbsorb = GetAurasByType(SPELL_AURA_SCHOOL_ABSORB);
    for(AuraList::const_iterator i = vAbsorb.begin(); i != vAbsorb.end() && RemainingDamage > 0; ++i)
    {
        // only work with proper school mask damage
        Modifier* i_mod = (*i)->GetModifier();
        if (!(i_mod->m_miscvalue & schoolMask))
            continue;

        SpellEntry const* i_spellProto = (*i)->GetSpellProto();
        // Fire Ward or Frost Ward
        if(i_spellProto->SpellFamilyName == SPELLFAMILY_MAGE && i_spellProto->SpellFamilyFlags.test<CF_MAGE_FIRE_WARD, CF_MAGE_FROST_WARD>())
        {
            int chance = 0;
            Unit::AuraList const& auras = GetAurasByType(SPELL_AURA_ADD_PCT_MODIFIER);
            for (Unit::AuraList::const_iterator itr = auras.begin(); itr != auras.end(); ++itr)
            {
                SpellEntry const* itr_spellProto = (*itr)->GetSpellProto();
                // Frost Warding (chance full absorb)
                if (itr_spellProto->SpellFamilyName == SPELLFAMILY_MAGE && itr_spellProto->SpellIconID == 501)
                {
                    // chance stored in next dummy effect
                    chance = itr_spellProto->CalculateSimpleValue(EFFECT_INDEX_1);
                    break;
                }
            }
            if(roll_chance_i(chance))
            {
                int32 amount = RemainingDamage;
                RemainingDamage = 0;

                // Frost Warding (mana regen)
                CastCustomSpell(this, 57776, &amount, NULL, NULL, true, NULL, *i);
                break;
            }
        }
    }

    // Need remove expired auras after
    bool existExpired = false;

    // Incanter's Absorption, for converting to spell power
    int32 incanterAbsorption = 0;

    // absorb without mana cost
    AuraList const& vSchoolAbsorb = GetAurasByType(SPELL_AURA_SCHOOL_ABSORB);
    for(AuraList::const_iterator i = vSchoolAbsorb.begin(); i != vSchoolAbsorb.end() && RemainingDamage > 0; ++i)
    {
        Modifier* mod = (*i)->GetModifier();
        if (!(mod->m_miscvalue & schoolMask))
            continue;

        SpellEntry const* spellProto = (*i)->GetSpellProto();

        // Max Amount can be absorbed by this aura
        int32  currentAbsorb = mod->m_amount;

        // Found empty aura (impossible but..)
        if (currentAbsorb <=0)
        {
            existExpired = true;
            continue;
        }

        // Handle custom absorb auras
        // TODO: try find better way

        switch(spellProto->SpellFamilyName)
        {
            case SPELLFAMILY_GENERIC:
            {
                // Astral Shift
                if (spellProto->SpellIconID == 3066)
                {
                    //reduces all damage taken while stun, fear or silence
                    if (unitflag & (UNIT_FLAG_STUNNED|UNIT_FLAG_FLEEING|UNIT_FLAG_SILENCED))
                        RemainingDamage -= RemainingDamage * currentAbsorb / 100;
                    continue;
                }
                // Nerves of Steel
                if (spellProto->SpellIconID == 2115)
                {
                    // while affected by Stun and Fear
                    if (unitflag&(UNIT_FLAG_STUNNED|UNIT_FLAG_FLEEING))
                        RemainingDamage -= RemainingDamage * currentAbsorb / 100;
                    continue;
                }
                // Spell Deflection
                if (spellProto->SpellIconID == 3006)
                {
                    // You have a chance equal to your Parry chance
                    if (damagetype == SPELL_DIRECT_DAMAGE &&             // Only for direct spell damage
                        roll_chance_f(GetUnitParryChance()))             // Roll chance
                        RemainingDamage -= RemainingDamage * currentAbsorb / 100;
                    continue;
                }
                // Reflective Shield (Lady Malande boss)
                if (spellProto->Id == 41475 && canReflect)
                {
                    if(RemainingDamage < currentAbsorb)
                        reflectDamage = RemainingDamage / 2;
                    else
                        reflectDamage = currentAbsorb / 2;
                    reflectSpell = 33619;
                    reflectTriggeredBy = *i;
                    reflectTriggeredBy->SetInUse(true);     // lock aura from final deletion until processing
                    break;
                }
                if (spellProto->Id == 39228 || // Argussian Compass
                    spellProto->Id == 60218)   // Essence of Gossamer
                {
                    // Max absorb stored in 1 dummy effect
                    int32 max_absorb = spellProto->CalculateSimpleValue(EFFECT_INDEX_1);
                    if (max_absorb < currentAbsorb)
                        currentAbsorb = max_absorb;
                    break;
                }
                break;
            }
            case SPELLFAMILY_DRUID:
            {
                // Primal Tenacity
                if (spellProto->SpellIconID == 2253)
                {
                    //reduces all damage taken while Stunned and in Cat Form
                    if (GetShapeshiftForm() == FORM_CAT && (unitflag & UNIT_FLAG_STUNNED))
                        RemainingDamage -= RemainingDamage * currentAbsorb / 100;
                    continue;
                }
                // Moonkin Form passive
                if (spellProto->Id == 69366)
                {
                    //reduces all damage taken while Stunned
                    if (unitflag & UNIT_FLAG_STUNNED)
                        RemainingDamage -= RemainingDamage * currentAbsorb / 100;
                    continue;
                }
                break;
            }
            case SPELLFAMILY_ROGUE:
            {
                // Cheat Death (make less prio with Guardian Spirit case)
                if (spellProto->SpellIconID == 2109)
                {
                    if (!preventDeathSpell &&
                        GetTypeId()==TYPEID_PLAYER &&           // Only players
                        !((Player*)this)->HasSpellCooldown(31231) &&
                                                                // Only if no cooldown
                        roll_chance_i((*i)->GetModifier()->m_amount))
                                                                // Only if roll
                    {
                        preventDeathSpell = (*i)->GetSpellProto();
                    }
                    // always skip this spell in charge dropping, absorb amount calculation since it has chance as m_amount and doesn't need to absorb any damage
                    continue;
                }
                break;
            }
            case SPELLFAMILY_PALADIN:
            {
                // Ardent Defender
                if (spellProto->SpellIconID == 2135 && GetTypeId() == TYPEID_PLAYER)
                {
                    int32 remainingHealth = GetHealth() - RemainingDamage;
                    uint32 allowedHealth = GetMaxHealth() * 0.35f;
                    // If damage kills us
                    if (remainingHealth <= 0 && !HasAura(66233))
                    {
                        // Cast healing spell, completely avoid damage
                        RemainingDamage = 0;

                        uint32 defenseSkillValue = GetDefenseSkillValue();
                        // Max heal when defense skill denies critical hits from raid bosses
                        // Formula: max defense at level + 140 (raiting from gear)
                        uint32 reqDefForMaxHeal  = getLevel() * 5 + 140;
                        float pctFromDefense = (defenseSkillValue >= reqDefForMaxHeal)
                            ? 1.0f
                            : float(defenseSkillValue) / float(reqDefForMaxHeal);

                        int32 healAmount = GetMaxHealth() * ((*i)->GetSpellProto()->EffectBasePoints[1] + 1) / 100.0f * pctFromDefense;
                        CastSpell(this, 66233, true);
                        CastCustomSpell(this, 66235, &healAmount, NULL, NULL, true);
                    }
                    else if (remainingHealth < int32(allowedHealth))
                    {
                        // Reduce damage that brings us under 35% (or full damage if we are already under 35%) by x%
                        uint32 damageToReduce = (GetHealth() < allowedHealth)
                            ? RemainingDamage
                            : allowedHealth - remainingHealth;
                        RemainingDamage -= damageToReduce * currentAbsorb / 100;
                    }
                    continue;
                }
                break;
            }
            case SPELLFAMILY_PRIEST:
            {
                // Guardian Spirit
                if (spellProto->SpellIconID == 2873)
                {
                    preventDeathSpell = (*i)->GetSpellProto();
                    preventDeathAmount = (*i)->GetModifier()->m_amount;
                    continue;
                }
                // Reflective Shield
                if (spellProto->SpellFamilyFlags.test<CF_PRIEST_POWER_WORD_SHIELD>() && canReflect)
                {
                    if (pCaster == this)
                        break;
                    Unit* caster = (*i)->GetCaster();
                    if (!caster)
                        break;
                    AuraList const& vOverRideCS = caster->GetAurasByType(SPELL_AURA_DUMMY);
                    for(AuraList::const_iterator k = vOverRideCS.begin(); k != vOverRideCS.end(); ++k)
                    {
                        switch((*k)->GetModifier()->m_miscvalue)
                        {
                            case 5065:                      // Rank 1
                            case 5064:                      // Rank 2
                            {
                                if(RemainingDamage >= currentAbsorb)
                                    reflectDamage = (*k)->GetModifier()->m_amount * currentAbsorb/100;
                                else
                                    reflectDamage = (*k)->GetModifier()->m_amount * RemainingDamage/100;
                                reflectSpell = 33619;
                                reflectTriggeredBy = *i;
                                reflectTriggeredBy->SetInUse(true);// lock aura from final deletion until processing
                            } break;
                            default: break;
                        }
                    }
                    break;
                }
                break;
            }
            case SPELLFAMILY_SHAMAN:
            {
                // Astral Shift
                if (spellProto->SpellIconID == 3066)
                {
                    //reduces all damage taken while stun, fear or silence
                    if (unitflag & (UNIT_FLAG_STUNNED|UNIT_FLAG_FLEEING|UNIT_FLAG_SILENCED))
                        RemainingDamage -= RemainingDamage * currentAbsorb / 100;
                    continue;
                }
                break;
            }
            case SPELLFAMILY_DEATHKNIGHT:
            {
                // Shadow of Death
                if (spellProto->SpellIconID == 1958)
                {
                    // TODO: absorb only while transform
                    continue;
                }
                // Anti-Magic Shell (on self)
                if (spellProto->Id == 48707)
                {
                    // damage absorbed by Anti-Magic Shell energizes the DK with additional runic power.
                    // This, if I'm not mistaken, shows that we get back ~2% of the absorbed damage as runic power.
                    int32 absorbed = RemainingDamage * currentAbsorb / 100;
                    int32 regen = absorbed * 2 / 10;
                    CastCustomSpell(this, 49088, &regen, NULL, NULL, true, NULL, *i);
                    RemainingDamage -= absorbed;
                    continue;
                }
                // Anti-Magic Shell (on single party/raid member)
                if (spellProto->Id == 50462)
                {
                    RemainingDamage -= RemainingDamage * currentAbsorb / 100;
                    continue;
                }
                // Unbreakable armor
                if (spellProto->Id == 51271)
                {
                    int32 absorbed = GetArmor() * currentAbsorb / 100;
                    // If we have a glyph
                    if (Aura* aur = GetDummyAura(58635))
                        absorbed += absorbed * aur->GetModifier()->m_amount / 100;
                    RemainingDamage = (RemainingDamage < absorbed) ? 0 : RemainingDamage - absorbed;
                    continue;
                }
                // Anti-Magic Zone
                if (spellProto->Id == 50461)
                {
                    Unit* caster = (*i)->GetCaster();
                    if (!caster)
                        continue;
                    int32 absorbed = RemainingDamage * currentAbsorb / 100;
                    int32 canabsorb = caster->GetHealth();
                    if (canabsorb < absorbed)
                        absorbed = canabsorb;

                    RemainingDamage -= absorbed;

                    uint32 ab_damage = absorbed;
                    pCaster->DealDamageMods(caster,ab_damage,NULL);
                    pCaster->DealDamage(caster, ab_damage, NULL, damagetype, schoolMask, 0, false);
                    continue;
                }
                // Will of Necropolis
                if (spellProto->SpellIconID == 857)
                {
                    // Apply absorb only on damage below 35% hp
                    int32 absorbableDamage = RemainingDamage + 0.35f * GetMaxHealth() - GetHealth();
                    if (absorbableDamage > RemainingDamage)
                        absorbableDamage = RemainingDamage;
                    if (absorbableDamage > 0)
                        RemainingDamage -= absorbableDamage * currentAbsorb / 100;
                    continue;
                }      
                break;
            }
            default:
                break;
        }

        // currentAbsorb - damage can be absorbed by shield
        // If need absorb less damage
        if (RemainingDamage < currentAbsorb)
            currentAbsorb = RemainingDamage;

        RemainingDamage -= currentAbsorb;

        // Fire Ward or Frost Ward or Ice Barrier (or Mana Shield)
        // for Incanter's Absorption converting to spell power
        if (spellProto->IsFitToFamily<SPELLFAMILY_MAGE, CF_MAGE_MISC>())
            incanterAbsorption += currentAbsorb;

        // Reduce shield amount
        mod->m_amount-=currentAbsorb;
        if((*i)->GetHolder()->DropAuraCharge())
            mod->m_amount = 0;
        // Need remove it later
        if (mod->m_amount<=0)
            existExpired = true;
    }

    // Remove all expired absorb auras
    if (existExpired)
    {
        for(AuraList::const_iterator i = vSchoolAbsorb.begin(); i != vSchoolAbsorb.end();)
        {
            if ((*i)->GetModifier()->m_amount<=0)
            {
                RemoveAurasDueToSpell((*i)->GetId(), NULL, AURA_REMOVE_BY_SHIELD_BREAK);
                i = vSchoolAbsorb.begin();
            }
            else
                ++i;
        }
    }

    // Cast back reflect damage spell
    if (canReflect && reflectSpell)
    {
        CastCustomSpell(pCaster,  reflectSpell, &reflectDamage, NULL, NULL, true, NULL, reflectTriggeredBy);
        reflectTriggeredBy->SetInUse(false);                // free lock from deletion
    }


    // absorb by mana cost
    AuraList const& vManaShield = GetAurasByType(SPELL_AURA_MANA_SHIELD);
    for(AuraList::const_iterator i = vManaShield.begin(), next; i != vManaShield.end() && RemainingDamage > 0; i = next)
    {
        next = i; ++next;

        // check damage school mask
        if(((*i)->GetModifier()->m_miscvalue & schoolMask)==0)
            continue;

        int32 currentAbsorb;
        if (RemainingDamage >= (*i)->GetModifier()->m_amount)
            currentAbsorb = (*i)->GetModifier()->m_amount;
        else
            currentAbsorb = RemainingDamage;

        if (float manaMultiplier = (*i)->GetSpellProto()->EffectMultipleValue[(*i)->GetEffIndex()])
        {
            if(Player *modOwner = GetSpellModOwner())
                modOwner->ApplySpellMod((*i)->GetId(), SPELLMOD_MULTIPLE_VALUE, manaMultiplier);

            int32 maxAbsorb = int32(GetPower(POWER_MANA) / manaMultiplier);
            if (currentAbsorb > maxAbsorb)
                currentAbsorb = maxAbsorb;

            int32 manaReduction = int32(currentAbsorb * manaMultiplier);
            ApplyPowerMod(POWER_MANA, manaReduction, false);
        }

        // Mana Shield (or Fire Ward or Frost Ward or Ice Barrier)
        // for Incanter's Absorption converting to spell power
        if ((*i)->GetSpellProto()->IsFitToFamily<SPELLFAMILY_MAGE, CF_MAGE_MISC>())
            incanterAbsorption += currentAbsorb;

        (*i)->GetModifier()->m_amount -= currentAbsorb;
        if((*i)->GetModifier()->m_amount <= 0)
        {
            RemoveAurasDueToSpell((*i)->GetId());
            next = vManaShield.begin();
        }

        RemainingDamage -= currentAbsorb;
    }

    // effects dependent from full absorb amount
    // Incanter's Absorption, if have affective absorbing
    if (incanterAbsorption)
    {
        Unit::AuraList const& auras = GetAurasByType(SPELL_AURA_DUMMY);
        for (Unit::AuraList::const_iterator itr = auras.begin(); itr != auras.end(); ++itr)
        {
            SpellEntry const* itr_spellProto = (*itr)->GetSpellProto();

            // Incanter's Absorption
            if (itr_spellProto->SpellFamilyName == SPELLFAMILY_GENERIC &&
                itr_spellProto->SpellIconID == 2941)
            {
                int32 amount = int32(incanterAbsorption * (*itr)->GetModifier()->m_amount / 100);

                // apply normalized part of already accumulated amount in aura
                if (Aura* spdAura = GetAura(44413, EFFECT_INDEX_0))
                    amount += spdAura->GetModifier()->m_amount * spdAura->GetAuraDuration() / spdAura->GetAuraMaxDuration();

                // Incanter's Absorption (triggered absorb based spell power, will replace existing if any)
                CastCustomSpell(this, 44413, &amount, NULL, NULL, true);
                break;
            }
        }
    }

    // only split damage if not damaging yourself
    if(pCaster != this)
    {
        AuraList const& vSplitDamageFlat = GetAurasByType(SPELL_AURA_SPLIT_DAMAGE_FLAT);
        for(AuraList::const_iterator i = vSplitDamageFlat.begin(), next; i != vSplitDamageFlat.end() && RemainingDamage >= 0; i = next)
        {
            next = i; ++next;

            // check damage school mask
            if(((*i)->GetModifier()->m_miscvalue & schoolMask)==0)
                continue;

            // Damage can be splitted only if aura has an alive caster
            Unit *caster = (*i)->GetCaster();
            if(!caster || caster == this || !caster->IsInWorld() || !caster->isAlive())
                continue;

            int32 currentAbsorb;
            if (RemainingDamage >= (*i)->GetModifier()->m_amount)
                currentAbsorb = (*i)->GetModifier()->m_amount;
            else
                currentAbsorb = RemainingDamage;

            RemainingDamage -= currentAbsorb;


            uint32 splitted = currentAbsorb;
            uint32 splitted_absorb = 0;
            pCaster->DealDamageMods(caster,splitted,&splitted_absorb);

            pCaster->SendSpellNonMeleeDamageLog(caster, (*i)->GetSpellProto()->Id, splitted, schoolMask, splitted_absorb, 0, false, 0, false);

            CleanDamage cleanDamage = CleanDamage(splitted, 0, BASE_ATTACK, MELEE_HIT_NORMAL);
            pCaster->DealDamage(caster, splitted, &cleanDamage, DIRECT_DAMAGE, schoolMask, (*i)->GetSpellProto(), false);
        }

        AuraList const& vSplitDamagePct = GetAurasByType(SPELL_AURA_SPLIT_DAMAGE_PCT);
        for(AuraList::const_iterator i = vSplitDamagePct.begin(), next; i != vSplitDamagePct.end() && RemainingDamage >= 0; i = next)
        {
            next = i; ++next;

            // check damage school mask
            if(((*i)->GetModifier()->m_miscvalue & schoolMask)==0)
                continue;

            // Damage can be splitted only if aura has an alive caster
            Unit *caster = (*i)->GetCaster();
            if(!caster || caster == this || !caster->IsInWorld() || !caster->isAlive())
                continue;

            uint32 splitted = uint32(RemainingDamage * (*i)->GetModifier()->m_amount / 100.0f);

            RemainingDamage -=  int32(splitted);

            uint32 split_absorb = 0;
            pCaster->DealDamageMods(caster,splitted,&split_absorb);

            pCaster->SendSpellNonMeleeDamageLog(caster, (*i)->GetSpellProto()->Id, splitted, schoolMask, split_absorb, 0, false, 0, false);

            CleanDamage cleanDamage = CleanDamage(splitted, 0, BASE_ATTACK, MELEE_HIT_NORMAL);
            pCaster->DealDamage(caster, splitted, &cleanDamage, DIRECT_DAMAGE, schoolMask, (*i)->GetSpellProto(), false);
        }
    }

    // Apply death prevention spells effects
    if (preventDeathSpell && RemainingDamage >= (int32)GetHealth())
    {
        switch(preventDeathSpell->SpellFamilyName)
        {
            // Cheat Death
            case SPELLFAMILY_ROGUE:
            {
                // Cheat Death
                if (preventDeathSpell->SpellIconID == 2109)
                {
                    CastSpell(this,31231,true);
                    ((Player*)this)->AddSpellCooldown(31231,0,time(NULL)+60);
                    // with health > 10% lost health until health==10%, in other case no losses
                    uint32 health10 = GetMaxHealth()/10;
                    RemainingDamage = GetHealth() > health10 ? GetHealth() - health10 : 0;
                }
                break;
            }
            // Guardian Spirit
            case SPELLFAMILY_PRIEST:
            {
                // Guardian Spirit
                if (preventDeathSpell->SpellIconID == 2873)
                {
                    int32 healAmount = GetMaxHealth() * preventDeathAmount / 100;
                    CastCustomSpell(this, 48153, &healAmount, NULL, NULL, true);
                    RemoveAurasDueToSpell(preventDeathSpell->Id);
                    RemainingDamage = 0;
                }
                break;
            }
        }
    }

    *absorb = damage - RemainingDamage - *resist;
}

void Unit::CalculateAbsorbResistBlock(Unit *pCaster, SpellNonMeleeDamage *damageInfo, SpellEntry const* spellProto, WeaponAttackType attType)
{
    bool blocked = false;
    // Get blocked status
    switch (spellProto->DmgClass)
    {
        // Melee and Ranged Spells
        case SPELL_DAMAGE_CLASS_RANGED:
        case SPELL_DAMAGE_CLASS_MELEE:
            blocked = IsSpellBlocked(pCaster, spellProto, attType);
            break;
        default:
            break;
    }

    if (blocked)
    {
        damageInfo->blocked = GetShieldBlockValue();
        if (damageInfo->damage < damageInfo->blocked)
            damageInfo->blocked = damageInfo->damage;
        damageInfo->damage-=damageInfo->blocked;
    }

    uint32 absorb_affected_damage = pCaster->CalcNotIgnoreAbsorbDamage(damageInfo->damage,GetSpellSchoolMask(spellProto),spellProto);
    CalculateDamageAbsorbAndResist(pCaster, GetSpellSchoolMask(spellProto), SPELL_DIRECT_DAMAGE, absorb_affected_damage, &damageInfo->absorb, &damageInfo->resist, !(spellProto->AttributesEx & SPELL_ATTR_EX_CANT_REFLECTED));
    damageInfo->damage-= damageInfo->absorb + damageInfo->resist;
}

void Unit::CalculateHealAbsorb(const uint32 heal, uint32 *absorb)
{
    if (!isAlive() || !heal)
        return;

    int32 RemainingHeal = heal;

    // Need remove expired auras after
    bool existExpired = false;

    // absorb
    AuraList const& vHealAbsorb = GetAurasByType(SPELL_AURA_HEAL_ABSORB);
    for(AuraList::const_iterator i = vHealAbsorb.begin(); i != vHealAbsorb.end() && RemainingHeal > 0; ++i)
    {
        Modifier* mod = (*i)->GetModifier();

        // Max Amount can be absorbed by this aura
        int32  currentAbsorb = mod->m_amount;

        // Found empty aura (impossible but..)
        if (currentAbsorb <=0)
        {
            existExpired = true;
            continue;
        }

        // currentAbsorb - heal can be absorbed
        // If need absorb less heal
        if (RemainingHeal < currentAbsorb)
            currentAbsorb = RemainingHeal;

        RemainingHeal -= currentAbsorb;

        // Reduce aura amount
        mod->m_amount -= currentAbsorb;
        if ((*i)->GetHolder()->DropAuraCharge())
            mod->m_amount = 0;
        // Need remove it later
        if (mod->m_amount<=0)
            existExpired = true;
    }

    // Remove all expired absorb auras
    if (existExpired)
    {
        for(AuraList::const_iterator i = vHealAbsorb.begin(); i != vHealAbsorb.end();)
        {
            if ((*i)->GetModifier()->m_amount<=0)
            {
                RemoveAurasDueToSpell((*i)->GetId(), NULL, AURA_REMOVE_BY_SHIELD_BREAK);
                i = vHealAbsorb.begin();
            }
            else
                ++i;
        }
    }

    *absorb = heal - RemainingHeal;
}

void Unit::AttackerStateUpdate (Unit *pVictim, WeaponAttackType attType, bool extra )
{
    if(hasUnitState(UNIT_STAT_CAN_NOT_REACT) || HasFlag(UNIT_FIELD_FLAGS, UNIT_FLAG_PACIFIED) )
        return;

    if (!pVictim->isAlive())
        return;

    if(IsNonMeleeSpellCasted(false))
        return;

    uint32 hitInfo;
    if (attType == BASE_ATTACK)
        hitInfo = HITINFO_NORMALSWING2;
    else if (attType == OFF_ATTACK)
        hitInfo = HITINFO_LEFTSWING;
    else
        return;                                             // ignore ranged case

    uint32 extraAttacks = m_extraAttacks;

    // melee attack spell casted at main hand attack only
    if (attType == BASE_ATTACK && m_currentSpells[CURRENT_MELEE_SPELL])
    {
        m_currentSpells[CURRENT_MELEE_SPELL]->cast();

        // not recent extra attack only at any non extra attack (melee spell case)
        if(!extra && extraAttacks)
        {
            while(m_extraAttacks)
            {
                AttackerStateUpdate(pVictim, BASE_ATTACK, true);
                if(m_extraAttacks > 0)
                    --m_extraAttacks;
            }
        }
        return;
    }

    // attack can be redirected to another target
    pVictim = SelectMagnetTarget(pVictim);

    CalcDamageInfo damageInfo;
    CalculateMeleeDamage(pVictim, 0, &damageInfo, attType);
    // Send log damage message to client
    DealDamageMods(pVictim,damageInfo.damage,&damageInfo.absorb);
    SendAttackStateUpdate(&damageInfo);
    ProcDamageAndSpell(damageInfo.target, damageInfo.procAttacker, damageInfo.procVictim, damageInfo.procEx, damageInfo.damage, damageInfo.attackType);
    DealMeleeDamage(&damageInfo,true);

    if (GetTypeId() == TYPEID_PLAYER)
        DEBUG_FILTER_LOG(LOG_FILTER_COMBAT,"AttackerStateUpdate: (Player) %u attacked %u (TypeId: %u) for %u dmg, absorbed %u, blocked %u, resisted %u.",
            GetGUIDLow(), pVictim->GetGUIDLow(), pVictim->GetTypeId(), damageInfo.damage, damageInfo.absorb, damageInfo.blocked_amount, damageInfo.resist);
    else
        DEBUG_FILTER_LOG(LOG_FILTER_COMBAT,"AttackerStateUpdate: (NPC)    %u attacked %u (TypeId: %u) for %u dmg, absorbed %u, blocked %u, resisted %u.",
            GetGUIDLow(), pVictim->GetGUIDLow(), pVictim->GetTypeId(), damageInfo.damage, damageInfo.absorb, damageInfo.blocked_amount, damageInfo.resist);

    // if damage pVictim call AI reaction
    pVictim->AttackedBy(this);

    // extra attack only at any non extra attack (normal case)
    if(!extra && extraAttacks)
    {
        while(m_extraAttacks)
        {
            AttackerStateUpdate(pVictim, BASE_ATTACK, true);
            if(m_extraAttacks > 0)
                --m_extraAttacks;
        }
    }
}

MeleeHitOutcome Unit::RollMeleeOutcomeAgainst(const Unit *pVictim, WeaponAttackType attType) const
{
    // This is only wrapper

    // Miss chance based on melee
    float miss_chance = MeleeMissChanceCalc(pVictim, attType);

    // Critical hit chance
    float crit_chance = GetUnitCriticalChance(attType, pVictim);

    // stunned target cannot dodge and this is check in GetUnitDodgeChance() (returned 0 in this case)
    float dodge_chance = pVictim->GetUnitDodgeChance();
    float block_chance = pVictim->GetUnitBlockChance();
    float parry_chance = pVictim->GetUnitParryChance();

    // Useful if want to specify crit & miss chances for melee, else it could be removed
    DEBUG_FILTER_LOG(LOG_FILTER_COMBAT,"MELEE OUTCOME: miss %f crit %f dodge %f parry %f block %f", miss_chance,crit_chance,dodge_chance,parry_chance,block_chance);

    return RollMeleeOutcomeAgainst(pVictim, attType, int32(crit_chance*100), int32(miss_chance*100), int32(dodge_chance*100),int32(parry_chance*100),int32(block_chance*100));
}

MeleeHitOutcome Unit::RollMeleeOutcomeAgainst (const Unit *pVictim, WeaponAttackType attType, int32 crit_chance, int32 miss_chance, int32 dodge_chance, int32 parry_chance, int32 block_chance) const
{
    if(pVictim->GetTypeId()==TYPEID_UNIT && ((Creature*)pVictim)->IsInEvadeMode())
        return MELEE_HIT_EVADE;

    int32 attackerMaxSkillValueForLevel = GetMaxSkillValueForLevel(pVictim);
    int32 victimMaxSkillValueForLevel = pVictim->GetMaxSkillValueForLevel(this);

    int32 attackerWeaponSkill = GetWeaponSkillValue(attType,pVictim);
    int32 victimDefenseSkill = pVictim->GetDefenseSkillValue(this);

    // bonus from skills is 0.04%
    int32    skillBonus  = 4 * ( attackerWeaponSkill - victimMaxSkillValueForLevel );
    int32    sum = 0, tmp = 0;
    int32    roll = urand (0, 10000);

    DEBUG_FILTER_LOG(LOG_FILTER_COMBAT, "RollMeleeOutcomeAgainst: skill bonus of %d for attacker", skillBonus);
    DEBUG_FILTER_LOG(LOG_FILTER_COMBAT, "RollMeleeOutcomeAgainst: rolled %d, miss %d, dodge %d, parry %d, block %d, crit %d",
        roll, miss_chance, dodge_chance, parry_chance, block_chance, crit_chance);

    tmp = miss_chance;

    if (tmp > 0 && roll < (sum += tmp ))
    {
        DEBUG_FILTER_LOG(LOG_FILTER_COMBAT, "RollMeleeOutcomeAgainst: MISS");
        return MELEE_HIT_MISS;
    }

    // always crit against a sitting target (except 0 crit chance)
    if( pVictim->GetTypeId() == TYPEID_PLAYER && crit_chance > 0 && !pVictim->IsStandState() )
    {
        DEBUG_FILTER_LOG(LOG_FILTER_COMBAT, "RollMeleeOutcomeAgainst: CRIT (sitting victim)");
        return MELEE_HIT_CRIT;
    }

    bool from_behind = !pVictim->HasInArc(M_PI_F,this);

    if (from_behind)
        DEBUG_FILTER_LOG(LOG_FILTER_COMBAT, "RollMeleeOutcomeAgainst: attack came from behind.");

    // Dodge chance

    // only players can't dodge if attacker is behind
    if (pVictim->GetTypeId() != TYPEID_PLAYER || !from_behind)
    {
        // Reduce dodge chance by attacker expertise rating
        if (GetTypeId() == TYPEID_PLAYER)
            dodge_chance -= int32(((Player*)this)->GetExpertiseDodgeOrParryReduction(attType)*100);
        else
            dodge_chance -= GetTotalAuraModifier(SPELL_AURA_MOD_EXPERTISE)*25;

        // Modify dodge chance by attacker SPELL_AURA_MOD_COMBAT_RESULT_CHANCE
        dodge_chance+= GetTotalAuraModifierByMiscValue(SPELL_AURA_MOD_COMBAT_RESULT_CHANCE, VICTIMSTATE_DODGE)*100;

        tmp = dodge_chance;
        if (   (tmp > 0)                                        // check if unit _can_ dodge
            && ((tmp -= skillBonus) > 0)
            && roll < (sum += tmp))
        {
            DEBUG_FILTER_LOG(LOG_FILTER_COMBAT, "RollMeleeOutcomeAgainst: DODGE <%d, %d)", sum-tmp, sum);
            return MELEE_HIT_DODGE;
        }
    }

    // parry chances
    // check if attack comes from behind, nobody can parry or block if attacker is behind if not have
    if (!from_behind || pVictim->HasAuraType(SPELL_AURA_MOD_PARRY_FROM_BEHIND_PERCENT))
    {
        // Reduce parry chance by attacker expertise rating
        if (GetTypeId() == TYPEID_PLAYER)
            parry_chance -= int32(((Player*)this)->GetExpertiseDodgeOrParryReduction(attType)*100);
        else
            parry_chance -= GetTotalAuraModifier(SPELL_AURA_MOD_EXPERTISE)*25;

        if (parry_chance > 0 && (pVictim->GetTypeId()==TYPEID_PLAYER || !(((Creature*)pVictim)->GetCreatureInfo()->flags_extra & CREATURE_FLAG_EXTRA_NO_PARRY)))
        {
            parry_chance -= skillBonus;

            //if (from_behind) -- only 100% currently and not 100% sure way value apply
            //    parry_chance = int32(parry_chance * (pVictim->GetTotalAuraMultiplier(SPELL_AURA_MOD_PARRY_FROM_BEHIND_PERCENT) - 1);

            if (parry_chance > 0 &&                         // check if unit _can_ parry
                (roll < (sum += parry_chance)))
            {
                DEBUG_FILTER_LOG(LOG_FILTER_COMBAT, "RollMeleeOutcomeAgainst: PARRY <%d, %d)", sum - parry_chance, sum);
                return MELEE_HIT_PARRY;
            }
        }
    }

    // Max 40% chance to score a glancing blow against mobs that are higher level (can do only players and pets and not with ranged weapon)
    if( attType != RANGED_ATTACK &&
        (GetTypeId() == TYPEID_PLAYER || ((Creature*)this)->IsPet()) &&
        pVictim->GetTypeId() != TYPEID_PLAYER && !((Creature*)pVictim)->IsPet() &&
        getLevel() < pVictim->GetLevelForTarget(this) )
    {
        // cap possible value (with bonuses > max skill)
        int32 skill = attackerWeaponSkill;
        int32 maxskill = attackerMaxSkillValueForLevel;
        skill = (skill > maxskill) ? maxskill : skill;

        tmp = (10 + (victimDefenseSkill - skill)) * 100;
        tmp = tmp > 4000 ? 4000 : tmp;
        if (roll < (sum += tmp))
        {
            DEBUG_FILTER_LOG(LOG_FILTER_COMBAT, "RollMeleeOutcomeAgainst: GLANCING <%d, %d)", sum-4000, sum);
            return MELEE_HIT_GLANCING;
        }
    }

    // block chances
    // check if attack comes from behind, nobody can parry or block if attacker is behind
    if (!from_behind)
    {
        if(pVictim->GetTypeId()==TYPEID_PLAYER || !(((Creature*)pVictim)->GetCreatureInfo()->flags_extra & CREATURE_FLAG_EXTRA_NO_BLOCK) )
        {
            tmp = block_chance;
            if (   (tmp > 0)                                    // check if unit _can_ block
                && ((tmp -= skillBonus) > 0)
                && (roll < (sum += tmp)))
            {
                DEBUG_FILTER_LOG(LOG_FILTER_COMBAT, "RollMeleeOutcomeAgainst: BLOCK <%d, %d)", sum-tmp, sum);
                return MELEE_HIT_BLOCK;
            }
        }
    }

    // Critical chance
    tmp = crit_chance;

    if (tmp > 0 && roll < (sum += tmp))
    {
        DEBUG_FILTER_LOG(LOG_FILTER_COMBAT, "RollMeleeOutcomeAgainst: CRIT <%d, %d)", sum-tmp, sum);
        return MELEE_HIT_CRIT;
    }

    // mobs can score crushing blows if they're 4 or more levels above victim
    if (GetLevelForTarget(pVictim) >= pVictim->GetLevelForTarget(this) + 4 &&
        // can be from by creature (if can) or from controlled player that considered as creature
        ((GetTypeId()!=TYPEID_PLAYER && !((Creature*)this)->IsPet() &&
        !(((Creature*)this)->GetCreatureInfo()->flags_extra & CREATURE_FLAG_EXTRA_NO_CRUSH)) ||
        GetTypeId()==TYPEID_PLAYER && GetCharmerOrOwnerGuid()))
    {
        // when their weapon skill is 15 or more above victim's defense skill
        tmp = victimDefenseSkill;
        int32 tmpmax = victimMaxSkillValueForLevel;
        // having defense above your maximum (from items, talents etc.) has no effect
        tmp = tmp > tmpmax ? tmpmax : tmp;
        // tmp = mob's level * 5 - player's current defense skill
        tmp = attackerMaxSkillValueForLevel - tmp;
        if(tmp >= 15)
        {
            // add 2% chance per lacking skill point, min. is 15%
            tmp = tmp * 200 - 1500;
            if (roll < (sum += tmp))
            {
                DEBUG_FILTER_LOG(LOG_FILTER_COMBAT, "RollMeleeOutcomeAgainst: CRUSHING <%d, %d)", sum-tmp, sum);
                return MELEE_HIT_CRUSHING;
            }
        }
    }

    DEBUG_FILTER_LOG(LOG_FILTER_COMBAT, "RollMeleeOutcomeAgainst: NORMAL");
    return MELEE_HIT_NORMAL;
}

uint32 Unit::CalculateDamage (WeaponAttackType attType, bool normalized)
{
    float min_damage, max_damage;

    if (normalized && GetTypeId()==TYPEID_PLAYER)
        ((Player*)this)->CalculateMinMaxDamage(attType,normalized,min_damage, max_damage);
    else
    {
        switch (attType)
        {
            case RANGED_ATTACK:
                min_damage = GetFloatValue(UNIT_FIELD_MINRANGEDDAMAGE);
                max_damage = GetFloatValue(UNIT_FIELD_MAXRANGEDDAMAGE);
                break;
            case BASE_ATTACK:
                min_damage = GetFloatValue(UNIT_FIELD_MINDAMAGE);
                max_damage = GetFloatValue(UNIT_FIELD_MAXDAMAGE);
                break;
            case OFF_ATTACK:
                min_damage = GetFloatValue(UNIT_FIELD_MINOFFHANDDAMAGE);
                max_damage = GetFloatValue(UNIT_FIELD_MAXOFFHANDDAMAGE);
                break;
                // Just for good manner
            default:
                min_damage = 0.0f;
                max_damage = 0.0f;
                break;
        }
    }

    if (min_damage > max_damage)
    {
        std::swap(min_damage,max_damage);
    }

    if(max_damage == 0.0f)
        max_damage = 5.0f;

    return urand((uint32)min_damage, (uint32)max_damage);
}

float Unit::CalculateLevelPenalty(SpellEntry const* spellProto) const
{
    if(!spellProto->spellLevel || !spellProto->maxLevel)
        return 1.0f;

    if(spellProto->maxLevel <= 0)
        return 1.0f;
    //if caster level is lower that max caster level
    if(getLevel() < spellProto->maxLevel)
        return 1.0f;

    float LvlPenalty = 0.0f;

    LvlPenalty = (22.0f + float (spellProto->maxLevel) - float (getLevel())) / 20.0f;
    //to prevent positive effect
    if(LvlPenalty > 1.0f)
        return 1.0f;
    //level penalty is capped at 0
    if(LvlPenalty < 0.0f)
        return 0.0f;

    return LvlPenalty;
}

void Unit::SendMeleeAttackStart(Unit* pVictim)
{
    WorldPacket data( SMSG_ATTACKSTART, 8 + 8 );
    data << GetObjectGuid();
    data << pVictim->GetObjectGuid();

    SendMessageToSet(&data, true);
    DEBUG_LOG( "WORLD: Sent SMSG_ATTACKSTART" );
}

void Unit::SendMeleeAttackStop(Unit* victim)
{
    if(!victim)
        return;

    WorldPacket data( SMSG_ATTACKSTOP, (4+16) );            // we guess size
    data << GetPackGUID();
    data << victim->GetPackGUID();                          // can be 0x00...
    data << uint32(0);                                      // can be 0x1
    SendMessageToSet(&data, true);
    DETAIL_FILTER_LOG(LOG_FILTER_COMBAT, "%s %u stopped attacking %s %u", (GetTypeId()==TYPEID_PLAYER ? "player" : "creature"), GetGUIDLow(), (victim->GetTypeId()==TYPEID_PLAYER ? "player" : "creature"),victim->GetGUIDLow());

    /*if(victim->GetTypeId() == TYPEID_UNIT)
    ((Creature*)victim)->AI().EnterEvadeMode(this);*/
}

bool Unit::IsSpellBlocked(Unit *pCaster, SpellEntry const *spellEntry, WeaponAttackType attackType)
{
    if (!HasInArc(M_PI_F, pCaster))
        return false;

    if (spellEntry)
    {
        // Some spells cannot be blocked
        if (spellEntry->Attributes & SPELL_ATTR_IMPOSSIBLE_DODGE_PARRY_BLOCK)
            return false;
    }

    /*
    // Ignore combat result aura (parry/dodge check on prepare)
    AuraList const& ignore = GetAurasByType(SPELL_AURA_IGNORE_COMBAT_RESULT);
    for(AuraList::const_iterator i = ignore.begin(); i != ignore.end(); ++i)
    {
        if (!(*i)->isAffectedOnSpell(spellProto))
            continue;
        if ((*i)->GetModifier()->m_miscvalue == ???)
            return false;
    }
    */

    // Check creatures flags_extra for disable block
    if (GetTypeId() == TYPEID_UNIT)
    {
        if (((Creature*)this)->GetCreatureInfo()->flags_extra & CREATURE_FLAG_EXTRA_NO_BLOCK)
            return false;
    }

    float blockChance = GetUnitBlockChance();
    blockChance += (int32(pCaster->GetWeaponSkillValue(attackType)) - int32(GetMaxSkillValueForLevel()))*0.04f;

    return roll_chance_f(blockChance);
}

// Melee based spells can be miss, parry or dodge on this step
// Crit or block - determined on damage calculation phase! (and can be both in some time)
float Unit::MeleeSpellMissChance(Unit *pVictim, WeaponAttackType attType, int32 skillDiff, SpellEntry const *spell)
{
    // Calculate hit chance (more correct for chance mod)
    float hitChance = 0.0f;

    // PvP - PvE melee chances
    // TODO: implement diminishing returns for defense from player's defense rating
    // pure skill diff is not sufficient since 3.x anymore, but exact formulas hard to research
    if (pVictim->GetTypeId() == TYPEID_PLAYER)
        hitChance = 95.0f + skillDiff * 0.04f;
    else if (skillDiff < -10)
        hitChance = 94.0f + (skillDiff + 10) * 0.4f;
    else
        hitChance = 95.0f + skillDiff * 0.1f;

    // Hit chance depends from victim auras
    if (attType == RANGED_ATTACK)
        hitChance += pVictim->GetTotalAuraModifier(SPELL_AURA_MOD_ATTACKER_RANGED_HIT_CHANCE);
    else
        hitChance += pVictim->GetTotalAuraModifier(SPELL_AURA_MOD_ATTACKER_MELEE_HIT_CHANCE);

    // Spellmod from SPELLMOD_RESIST_MISS_CHANCE
    if (Player *modOwner = GetSpellModOwner())
        modOwner->ApplySpellMod(spell->Id, SPELLMOD_RESIST_MISS_CHANCE, hitChance);

    // Miss = 100 - hit
    float missChance = 100.0f - hitChance;

    // Bonuses from attacker aura and ratings
    if (attType == RANGED_ATTACK)
        missChance -= m_modRangedHitChance;
    else
        missChance -= m_modMeleeHitChance;

    // Limit miss chance from 0 to 60%
    if (missChance < 0.0f)
        return 0.0f;
    if (missChance > 60.0f)
        return 60.0f;
    return missChance;
}

// Melee based spells hit result calculations
SpellMissInfo Unit::MeleeSpellHitResult(Unit *pVictim, SpellEntry const *spell)
{
    WeaponAttackType attType = BASE_ATTACK;

    if (spell->DmgClass == SPELL_DAMAGE_CLASS_RANGED)
        attType = RANGED_ATTACK;

    // bonus from skills is 0.04% per skill Diff
    int32 attackerWeaponSkill = (spell->EquippedItemClass == ITEM_CLASS_WEAPON) ? int32(GetWeaponSkillValue(attType,pVictim)) : GetMaxSkillValueForLevel();
    int32 skillDiff = attackerWeaponSkill - int32(pVictim->GetMaxSkillValueForLevel(this));
    int32 fullSkillDiff = attackerWeaponSkill - int32(pVictim->GetDefenseSkillValue(this));

    uint32 roll = urand (0, 10000);

    uint32 missChance = uint32(MeleeSpellMissChance(pVictim, attType, fullSkillDiff, spell)*100.0f);
    // Roll miss
    uint32 tmp = spell->AttributesEx3 & SPELL_ATTR_EX3_CANT_MISS ? 0 : missChance;
    if (roll < tmp)
        return SPELL_MISS_MISS;

    // Chance resist mechanic (select max value from every mechanic spell effect)
    int32 resist_mech = 0;
    // Get effects mechanic and chance
    for(int eff = 0; eff < MAX_EFFECT_INDEX; ++eff)
    {
        int32 effect_mech = GetEffectMechanic(spell, SpellEffectIndex(eff));
        if (effect_mech)
        {
            int32 temp = pVictim->GetTotalAuraModifierByMiscValue(SPELL_AURA_MOD_MECHANIC_RESISTANCE, effect_mech);
            if (resist_mech < temp*100)
                resist_mech = temp*100;
        }
    }
    // Roll chance
    tmp += resist_mech;
    if (roll < tmp)
        return SPELL_MISS_RESIST;

    bool canDodge = true;
    bool canParry = true;

    // Same spells cannot be parry/dodge
    if (spell->Attributes & SPELL_ATTR_IMPOSSIBLE_DODGE_PARRY_BLOCK)
        return SPELL_MISS_NONE;

    bool from_behind = !pVictim->HasInArc(M_PI_F,this);

    // Ranged attack cannot be parry/dodge only deflect
    if (attType == RANGED_ATTACK)
    {
        // only if in front or special ability
        if (!from_behind || pVictim->HasAuraType(SPELL_AURA_MOD_PARRY_FROM_BEHIND_PERCENT))
        {
            int32 deflect_chance = pVictim->GetTotalAuraModifier(SPELL_AURA_DEFLECT_SPELLS)*100;

            //if (from_behind) -- only 100% currently and not 100% sure way value apply
            //    deflect_chance = int32(deflect_chance * (pVictim->GetTotalAuraMultiplier(SPELL_AURA_MOD_PARRY_FROM_BEHIND_PERCENT) - 1);

            tmp += deflect_chance;
            if (roll < tmp)
                return SPELL_MISS_DEFLECT;
        }
        return SPELL_MISS_NONE;
    }

    // Check for attack from behind
    if (from_behind)
    {
        // Can`t dodge from behind in PvP (but its possible in PvE)
        if (GetTypeId() == TYPEID_PLAYER && pVictim->GetTypeId() == TYPEID_PLAYER)
            canDodge = false;
        // Can`t parry without special ability
        if (!pVictim->HasAuraType(SPELL_AURA_MOD_PARRY_FROM_BEHIND_PERCENT))
            canParry = false;
    }
    // Check creatures flags_extra for disable parry
    if(pVictim->GetTypeId()==TYPEID_UNIT)
    {
        uint32 flagEx = ((Creature*)pVictim)->GetCreatureInfo()->flags_extra;
        if( flagEx & CREATURE_FLAG_EXTRA_NO_PARRY )
            canParry = false;
    }
    // Ignore combat result aura
    AuraList const& ignore = GetAurasByType(SPELL_AURA_IGNORE_COMBAT_RESULT);
    for(AuraList::const_iterator i = ignore.begin(); i != ignore.end(); ++i)
    {
        if (!(*i)->isAffectedOnSpell(spell))
            continue;
        switch((*i)->GetModifier()->m_miscvalue)
        {
            case MELEE_HIT_DODGE: canDodge = false; break;
            case MELEE_HIT_BLOCK: break; // Block check in hit step
            case MELEE_HIT_PARRY: canParry = false; break;
            default:
                DEBUG_LOG("Spell %u SPELL_AURA_IGNORE_COMBAT_RESULT have unhandled state %d", (*i)->GetId(), (*i)->GetModifier()->m_miscvalue);
                break;
        }
    }

    if (canDodge)
    {
        // Roll dodge
        int32 dodgeChance = int32(pVictim->GetUnitDodgeChance()*100.0f) - skillDiff * 4;
        // Reduce enemy dodge chance by SPELL_AURA_MOD_COMBAT_RESULT_CHANCE
        dodgeChance+= GetTotalAuraModifierByMiscValue(SPELL_AURA_MOD_COMBAT_RESULT_CHANCE, VICTIMSTATE_DODGE)*100;
        // Reduce dodge chance by attacker expertise rating
        if (GetTypeId() == TYPEID_PLAYER)
            dodgeChance-=int32(((Player*)this)->GetExpertiseDodgeOrParryReduction(attType) * 100.0f);
        else
            dodgeChance -= GetTotalAuraModifier(SPELL_AURA_MOD_EXPERTISE)*25;
        if (dodgeChance < 0)
            dodgeChance = 0;

        tmp += dodgeChance;
        if (roll < tmp)
            return SPELL_MISS_DODGE;
    }

    if (canParry)
    {
        // Roll parry
        int32 parryChance = int32(pVictim->GetUnitParryChance()*100.0f)  - skillDiff * 4;
        // Reduce parry chance by attacker expertise rating
        if (GetTypeId() == TYPEID_PLAYER)
            parryChance-=int32(((Player*)this)->GetExpertiseDodgeOrParryReduction(attType) * 100.0f);
        else
            parryChance -= GetTotalAuraModifier(SPELL_AURA_MOD_EXPERTISE)*25;
        if (parryChance < 0)
            parryChance = 0;

        //if (from_behind) -- only 100% currently and not 100% sure way value apply
        //    parryChance = int32(parryChance * (pVictim->GetTotalAuraMultiplier(SPELL_AURA_MOD_PARRY_FROM_BEHIND_PERCENT) - 1));

        tmp += parryChance;
        if (roll < tmp)
            return SPELL_MISS_PARRY;
    }

    return SPELL_MISS_NONE;
}

// TODO need use unit spell resistances in calculations
SpellMissInfo Unit::MagicSpellHitResult(Unit *pVictim, SpellEntry const *spell)
{
    // Can`t miss on dead target (on skinning for example)
    if (!pVictim->isAlive())
        return SPELL_MISS_NONE;

    SpellSchoolMask schoolMask = GetSpellSchoolMask(spell);
    // PvP - PvE spell misschances per leveldif > 2
    int32 lchance = pVictim->GetTypeId() == TYPEID_PLAYER ? 7 : 11;
    int32 leveldif = int32(pVictim->GetLevelForTarget(this)) - int32(GetLevelForTarget(pVictim));

    // Base hit chance from attacker and victim levels
    int32 modHitChance;
    if(leveldif < 3)
        modHitChance = 96 - leveldif;
    else
        modHitChance = 94 - (leveldif - 2) * lchance;

    // Spellmod from SPELLMOD_RESIST_MISS_CHANCE
    if(Player *modOwner = GetSpellModOwner())
        modOwner->ApplySpellMod(spell->Id, SPELLMOD_RESIST_MISS_CHANCE, modHitChance);
    // Increase from attacker SPELL_AURA_MOD_INCREASES_SPELL_PCT_TO_HIT auras
    modHitChance+=GetTotalAuraModifierByMiscMask(SPELL_AURA_MOD_INCREASES_SPELL_PCT_TO_HIT, schoolMask);
    // Chance hit from victim SPELL_AURA_MOD_ATTACKER_SPELL_HIT_CHANCE auras
    modHitChance+= pVictim->GetTotalAuraModifierByMiscMask(SPELL_AURA_MOD_ATTACKER_SPELL_HIT_CHANCE, schoolMask);
    
    // Cloak of Shadows - should be ignored by Chaos Bolt
    // handling of CoS aura is wrong? should be resist, not miss
    if (spell->SpellFamilyName == SPELLFAMILY_WARLOCK && spell->SpellIconID == 3178)
        if (Aura *aura = pVictim->GetAura(31224, EFFECT_INDEX_0))
            modHitChance -= aura->GetModifier()->m_amount;

    // Reduce spell hit chance for Area of effect spells from victim SPELL_AURA_MOD_AOE_AVOIDANCE aura
    if (IsAreaOfEffectSpell(spell))
        modHitChance-=pVictim->GetTotalAuraModifier(SPELL_AURA_MOD_AOE_AVOIDANCE);
    // Reduce spell hit chance for dispel mechanic spells from victim SPELL_AURA_MOD_DISPEL_RESIST
    if (IsDispelSpell(spell))
        modHitChance-=pVictim->GetTotalAuraModifier(SPELL_AURA_MOD_DISPEL_RESIST);
    // Chance resist mechanic (select max value from every mechanic spell effect)
    int32 resist_mech = 0;
    // Get effects mechanic and chance
    for(int eff = 0; eff < MAX_EFFECT_INDEX; ++eff)
    {
        int32 effect_mech = GetEffectMechanic(spell, SpellEffectIndex(eff));
        if (effect_mech)
        {
            int32 temp = pVictim->GetTotalAuraModifierByMiscValue(SPELL_AURA_MOD_MECHANIC_RESISTANCE, effect_mech);
            if (resist_mech < temp)
                resist_mech = temp;
        }
    }
    // Apply mod
    modHitChance-=resist_mech;

    // Chance resist debuff
    modHitChance-=pVictim->GetTotalAuraModifierByMiscValue(SPELL_AURA_MOD_DEBUFF_RESISTANCE, int32(spell->Dispel));

    int32 HitChance = modHitChance * 100;
    // Increase hit chance from attacker SPELL_AURA_MOD_SPELL_HIT_CHANCE and attacker ratings
    HitChance += int32(m_modSpellHitChance*100.0f);

    // Decrease hit chance from victim rating bonus
    if (pVictim->GetTypeId()==TYPEID_PLAYER)
        HitChance -= int32(((Player*)pVictim)->GetRatingBonusValue(CR_HIT_TAKEN_SPELL)*100.0f);

    if (HitChance <  100) HitChance =  100;
    if (HitChance > 10000) HitChance = 10000;

    int32 tmp = spell->AttributesEx3 & SPELL_ATTR_EX3_CANT_MISS ? 0 : (10000 - HitChance);

    int32 rand = irand(0,10000);

    // Chaos Bolt cannot be deflected
    if (spell->SpellFamilyName == SPELLFAMILY_WARLOCK && spell->SpellIconID == 3178)
        return SPELL_MISS_NONE;

    if (rand < tmp)
        return SPELL_MISS_MISS;

    bool from_behind = !pVictim->HasInArc(M_PI_F,this);

    // cast by caster in front of victim or behind with special ability
    if (!from_behind || pVictim->HasAuraType(SPELL_AURA_MOD_PARRY_FROM_BEHIND_PERCENT))
    {
        int32 deflect_chance = pVictim->GetTotalAuraModifier(SPELL_AURA_DEFLECT_SPELLS)*100;

        //if (from_behind) -- only 100% currently and not 100% sure way value apply
        //    deflect_chance = int32(deflect_chance * (pVictim->GetTotalAuraMultiplier(SPELL_AURA_MOD_PARRY_FROM_BEHIND_PERCENT)) - 1);

        tmp += deflect_chance;
        if (rand < tmp)
            return SPELL_MISS_DEFLECT;
    }

    return SPELL_MISS_NONE;
}

// Calculate spell hit result can be:
// Every spell can: Evade/Immune/Reflect/Sucesful hit
// For melee based spells:
//   Miss
//   Dodge
//   Parry
// For spells
//   Resist
SpellMissInfo Unit::SpellHitResult(Unit *pVictim, SpellEntry const *spell, bool CanReflect)
{
    // Return evade for units in evade mode
    if (pVictim->GetTypeId()==TYPEID_UNIT && ((Creature*)pVictim)->IsInEvadeMode())
        return SPELL_MISS_EVADE;

    if (!(spell->Attributes & SPELL_ATTR_UNAFFECTED_BY_INVULNERABILITY))
    {
        // Check for immune
        if (pVictim->IsImmuneToSpell(spell))
            return SPELL_MISS_IMMUNE;

        // All positive spells can`t miss
        // TODO: client not show miss log for this spells - so need find info for this in dbc and use it!
        if (IsPositiveSpell(spell->Id) && IsFriendlyTo(pVictim))
            return SPELL_MISS_NONE;

        // Check for immune
        if (pVictim->IsImmunedToDamage(GetSpellSchoolMask(spell)))
            return SPELL_MISS_IMMUNE;
    }
    else if (IsPositiveSpell(spell->Id) && IsFriendlyTo(pVictim))
        return SPELL_MISS_NONE;

    // Try victim reflect spell
    if (CanReflect)
    {
        int32 reflectchance = pVictim->GetTotalAuraModifier(SPELL_AURA_REFLECT_SPELLS);
        Unit::AuraList const& mReflectSpellsSchool = pVictim->GetAurasByType(SPELL_AURA_REFLECT_SPELLS_SCHOOL);
        for(Unit::AuraList::const_iterator i = mReflectSpellsSchool.begin(); i != mReflectSpellsSchool.end(); ++i)
            if((*i)->GetModifier()->m_miscvalue & GetSpellSchoolMask(spell))
                reflectchance += (*i)->GetModifier()->m_amount;
        if (reflectchance > 0 && roll_chance_i(reflectchance))
        {
            // Start triggers for remove charges if need (trigger only for victim, and mark as active spell)
            ProcDamageAndSpell(pVictim, PROC_FLAG_NONE, PROC_FLAG_TAKEN_NEGATIVE_SPELL_HIT, PROC_EX_REFLECT, 1, BASE_ATTACK, spell);
            return SPELL_MISS_REFLECT;
        }
    }

    switch (spell->DmgClass)
    {
        case SPELL_DAMAGE_CLASS_NONE:
            return SPELL_MISS_NONE;
        case SPELL_DAMAGE_CLASS_MAGIC:
            return MagicSpellHitResult(pVictim, spell);
        case SPELL_DAMAGE_CLASS_MELEE:
        case SPELL_DAMAGE_CLASS_RANGED:
            return MeleeSpellHitResult(pVictim, spell);
    }
    return SPELL_MISS_NONE;
}

float Unit::MeleeMissChanceCalc(const Unit *pVictim, WeaponAttackType attType) const
{
    if(!pVictim)
        return 0.0f;

    // Base misschance 5%
    float missChance = 5.0f;

    // DualWield - white damage has additional 19% miss penalty
    if (haveOffhandWeapon() && attType != RANGED_ATTACK)
    {
        bool isNormal = false;
        for (uint32 i = CURRENT_FIRST_NON_MELEE_SPELL; i < CURRENT_MAX_SPELL; ++i)
        {
            if (m_currentSpells[i] && (GetSpellSchoolMask(m_currentSpells[i]->m_spellInfo) & SPELL_SCHOOL_MASK_NORMAL))
            {
                isNormal = true;
                break;
            }
        }
        if (!isNormal && !m_currentSpells[CURRENT_MELEE_SPELL])
            missChance += 19.0f;
    }

    int32 skillDiff = int32(GetWeaponSkillValue(attType, pVictim)) - int32(pVictim->GetDefenseSkillValue(this));

    // PvP - PvE melee chances
    // TODO: implement diminishing returns for defense from player's defense rating
    // pure skill diff is not sufficient since 3.x anymore, but exact formulas hard to research
    if ( pVictim->GetTypeId() == TYPEID_PLAYER )
        missChance -= skillDiff * 0.04f;
    else if ( skillDiff < -10 )
        missChance -= (skillDiff + 10) * 0.4f - 1.0f;
    else
        missChance -=  skillDiff * 0.1f;

    // Hit chance bonus from attacker based on ratings and auras
    if (attType == RANGED_ATTACK)
        missChance -= m_modRangedHitChance;
    else
        missChance -= m_modMeleeHitChance;

    // Hit chance for victim based on ratings
    if (pVictim->GetTypeId()==TYPEID_PLAYER)
    {
        if (attType == RANGED_ATTACK)
            missChance += ((Player*)pVictim)->GetRatingBonusValue(CR_HIT_TAKEN_RANGED);
        else
            missChance += ((Player*)pVictim)->GetRatingBonusValue(CR_HIT_TAKEN_MELEE);
    }

    // Modify miss chance by victim auras
    if(attType == RANGED_ATTACK)
        missChance -= pVictim->GetTotalAuraModifier(SPELL_AURA_MOD_ATTACKER_RANGED_HIT_CHANCE);
    else
        missChance -= pVictim->GetTotalAuraModifier(SPELL_AURA_MOD_ATTACKER_MELEE_HIT_CHANCE);

    // Limit miss chance from 0 to 60%
    if (missChance < 0.0f)
        return 0.0f;
    if (missChance > 60.0f)
        return 60.0f;

    return missChance;
}

uint32 Unit::GetDefenseSkillValue(Unit const* target) const
{
    if(GetTypeId() == TYPEID_PLAYER)
    {
        // in PvP use full skill instead current skill value
        uint32 value = (target && target->GetTypeId() == TYPEID_PLAYER)
            ? ((Player*)this)->GetMaxSkillValue(SKILL_DEFENSE)
            : ((Player*)this)->GetSkillValue(SKILL_DEFENSE);
        value += uint32(((Player*)this)->GetRatingBonusValue(CR_DEFENSE_SKILL));
        return value;
    }
    else
        return GetUnitMeleeSkill(target);
}

float Unit::GetUnitDodgeChance() const
{
    if(hasUnitState(UNIT_STAT_STUNNED))
        return 0.0f;
    if( GetTypeId() == TYPEID_PLAYER )
        return GetFloatValue(PLAYER_DODGE_PERCENTAGE);
    else
    {
        if(((Creature const*)this)->IsTotem())
            return 0.0f;
        else
        {
            float dodge = 5.0f;
            dodge += GetTotalAuraModifier(SPELL_AURA_MOD_DODGE_PERCENT);
            return dodge > 0.0f ? dodge : 0.0f;
        }
    }
}

float Unit::GetUnitParryChance() const
{
    if ( IsNonMeleeSpellCasted(false) || hasUnitState(UNIT_STAT_STUNNED))
        return 0.0f;

    float chance = 0.0f;

    if(GetTypeId() == TYPEID_PLAYER)
    {
        Player const* player = (Player const*)this;
        if(player->CanParry() )
        {
            Item *tmpitem = player->GetWeaponForAttack(BASE_ATTACK,true,true);
            if(!tmpitem)
                tmpitem = player->GetWeaponForAttack(OFF_ATTACK,true,true);

            if(tmpitem)
                chance = GetFloatValue(PLAYER_PARRY_PERCENTAGE);
        }
    }
    else if(GetTypeId() == TYPEID_UNIT)
    {
        if(GetCreatureType() == CREATURE_TYPE_HUMANOID)
        {
            chance = 5.0f;
            chance += GetTotalAuraModifier(SPELL_AURA_MOD_PARRY_PERCENT);
        }
    }

    return chance > 0.0f ? chance : 0.0f;
}

float Unit::GetUnitBlockChance() const
{
    if ( IsNonMeleeSpellCasted(false) || hasUnitState(UNIT_STAT_STUNNED))
        return 0.0f;

    if(GetTypeId() == TYPEID_PLAYER)
    {
        Player const* player = (Player const*)this;
        if(player->CanBlock() && player->CanUseEquippedWeapon(OFF_ATTACK))
        {
            Item *tmpitem = player->GetItemByPos(INVENTORY_SLOT_BAG_0, EQUIPMENT_SLOT_OFFHAND);
            if(tmpitem && !tmpitem->IsBroken() && tmpitem->GetProto()->Block)
                return GetFloatValue(PLAYER_BLOCK_PERCENTAGE);
        }
        // is player but has no block ability or no not broken shield equipped
        return 0.0f;
    }
    else
    {
        if(((Creature const*)this)->IsTotem())
            return 0.0f;
        else
        {
            float block = 5.0f;
            block += GetTotalAuraModifier(SPELL_AURA_MOD_BLOCK_PERCENT);
            return block > 0.0f ? block : 0.0f;
        }
    }
}

float Unit::GetUnitCriticalChance(WeaponAttackType attackType, const Unit *pVictim) const
{
    float crit;

    if(GetTypeId() == TYPEID_PLAYER)
    {
        switch(attackType)
        {
            case BASE_ATTACK:
                crit = GetFloatValue( PLAYER_CRIT_PERCENTAGE );
                break;
            case OFF_ATTACK:
                crit = GetFloatValue( PLAYER_OFFHAND_CRIT_PERCENTAGE );
                break;
            case RANGED_ATTACK:
                crit = GetFloatValue( PLAYER_RANGED_CRIT_PERCENTAGE );
                break;
                // Just for good manner
            default:
                crit = 0.0f;
                break;
        }
    }
    else
    {
        crit = 5.0f;
        crit += GetTotalAuraModifier(SPELL_AURA_MOD_CRIT_PERCENT);
    }

    // flat aura mods
    if(attackType == RANGED_ATTACK)
        crit += pVictim->GetTotalAuraModifier(SPELL_AURA_MOD_ATTACKER_RANGED_CRIT_CHANCE);
    else
        crit += pVictim->GetTotalAuraModifier(SPELL_AURA_MOD_ATTACKER_MELEE_CRIT_CHANCE);

    crit += pVictim->GetTotalAuraModifier(SPELL_AURA_MOD_ATTACKER_SPELL_AND_WEAPON_CRIT_CHANCE);

    // reduce crit chance from Rating for players
    if (attackType != RANGED_ATTACK)
        crit -= pVictim->GetMeleeCritChanceReduction();
    else
        crit -= pVictim->GetRangedCritChanceReduction();

    // Apply crit chance from defence skill
    crit += (int32(GetMaxSkillValueForLevel(pVictim)) - int32(pVictim->GetDefenseSkillValue(this))) * 0.04f;

    if (crit < 0.0f)
        crit = 0.0f;
    return crit;
}

uint32 Unit::GetWeaponSkillValue (WeaponAttackType attType, Unit const* target) const
{
    uint32 value = 0;
    if(GetTypeId() == TYPEID_PLAYER)
    {
        Item* item = ((Player*)this)->GetWeaponForAttack(attType,true,true);

        // feral or unarmed skill only for base attack
        if(attType != BASE_ATTACK && !item )
            return 0;

        if(IsInFeralForm())
            return GetMaxSkillValueForLevel();              // always maximized SKILL_FERAL_COMBAT in fact

        // weapon skill or (unarmed for base attack)
        uint32  skill = item ? item->GetSkill() : SKILL_UNARMED;

        // in PvP use full skill instead current skill value
        value = (target && target->GetTypeId() == TYPEID_PLAYER)
            ? ((Player*)this)->GetMaxSkillValue(skill)
            : ((Player*)this)->GetSkillValue(skill);
        // Modify value from ratings
        value += uint32(((Player*)this)->GetRatingBonusValue(CR_WEAPON_SKILL));
        switch (attType)
        {
            case BASE_ATTACK:   value+=uint32(((Player*)this)->GetRatingBonusValue(CR_WEAPON_SKILL_MAINHAND));break;
            case OFF_ATTACK:    value+=uint32(((Player*)this)->GetRatingBonusValue(CR_WEAPON_SKILL_OFFHAND));break;
            case RANGED_ATTACK: value+=uint32(((Player*)this)->GetRatingBonusValue(CR_WEAPON_SKILL_RANGED));break;
        }
    }
    else
        value = GetUnitMeleeSkill(target);
   return value;
}

void Unit::_UpdateSpells( uint32 time )
{
    if(m_currentSpells[CURRENT_AUTOREPEAT_SPELL])
        _UpdateAutoRepeatSpell();

    // remove finished spells from current pointers
    for (uint32 i = 0; i < CURRENT_MAX_SPELL; ++i)
    {
        if (m_currentSpells[i] && m_currentSpells[i]->getState() == SPELL_STATE_FINISHED)
        {
            m_currentSpells[i]->SetReferencedFromCurrent(false);
            m_currentSpells[i] = NULL;                      // remove pointer
        }
    }

    // update auras
    // m_AurasUpdateIterator can be updated in inderect called code at aura remove to skip next planned to update but removed auras
    for (m_spellAuraHoldersUpdateIterator = m_spellAuraHolders.begin(); m_spellAuraHoldersUpdateIterator != m_spellAuraHolders.end();)
    {
        SpellAuraHolder* i_holder = m_spellAuraHoldersUpdateIterator->second;
        ++m_spellAuraHoldersUpdateIterator;                            // need shift to next for allow update if need into aura update
        if (i_holder && !i_holder->IsDeleted() && !i_holder->IsEmptyHolder() && !i_holder->IsInUse())
            i_holder->UpdateHolder(time);
    }

    // remove expired auras
    for (SpellAuraHolderMap::iterator iter = m_spellAuraHolders.begin(); iter != m_spellAuraHolders.end();)
    {
        SpellAuraHolder *holder = iter->second;

        if (!(holder->IsPermanent() || holder->IsPassive()) && holder->GetAuraDuration() == 0)
        {
            RemoveSpellAuraHolder(holder, AURA_REMOVE_BY_EXPIRE);
            iter = m_spellAuraHolders.begin();
        }
        else
            ++iter;
    }

    if(!m_gameObj.empty())
    {
        GameObjectList::iterator ite1, dnext1;
        for (ite1 = m_gameObj.begin(); ite1 != m_gameObj.end(); ite1 = dnext1)
        {
            dnext1 = ite1;
            //(*i)->Update( difftime );
            if( !(*ite1)->isSpawned() )
            {
                (*ite1)->SetOwnerGuid(ObjectGuid());
                (*ite1)->SetRespawnTime(0);
                (*ite1)->Delete();
                dnext1 = m_gameObj.erase(ite1);
            }
            else
                ++dnext1;
        }
    }
}

void Unit::_UpdateAutoRepeatSpell()
{
    bool isAutoShot = m_currentSpells[CURRENT_AUTOREPEAT_SPELL]->m_spellInfo->Id == SPELL_ID_AUTOSHOT;

    //check movement
    if (GetTypeId() == TYPEID_PLAYER && ((Player*)this)->isMoving())
    {
        // cancel wand shoot
        if(!isAutoShot)
            InterruptSpell(CURRENT_AUTOREPEAT_SPELL);
        // auto shot just waits
        return;
    }

    // check spell casts
    if (IsNonMeleeSpellCasted(false, false, true))
    {
        // cancel wand shoot
        if(!isAutoShot)
        {
            InterruptSpell(CURRENT_AUTOREPEAT_SPELL);
            return;
        }
        // auto shot is delayed by everythihng, except ranged(!) CURRENT_GENERIC_SPELL's -> recheck that
        else if (!(m_currentSpells[CURRENT_GENERIC_SPELL] && m_currentSpells[CURRENT_GENERIC_SPELL]->IsRangedSpell()))
            return;
    }

    //castroutine
    if (isAttackReady(RANGED_ATTACK))
    {
        // Check if able to cast
        if(m_currentSpells[CURRENT_AUTOREPEAT_SPELL]->CheckCast(true) != SPELL_CAST_OK)
        {
            InterruptSpell(CURRENT_AUTOREPEAT_SPELL);
            return;
        }

        // we want to shoot
        Spell* spell = new Spell(this, m_currentSpells[CURRENT_AUTOREPEAT_SPELL]->m_spellInfo, true);
        spell->prepare(&(m_currentSpells[CURRENT_AUTOREPEAT_SPELL]->m_targets));

        // all went good, reset attack
        resetAttackTimer(RANGED_ATTACK);
    }
}

void Unit::SetCurrentCastedSpell( Spell * pSpell )
{
    MANGOS_ASSERT(pSpell);                                  // NULL may be never passed here, use InterruptSpell or InterruptNonMeleeSpells

    CurrentSpellTypes CSpellType = pSpell->GetCurrentContainer();

    if (pSpell == m_currentSpells[CSpellType]) return;      // avoid breaking self

    // break same type spell if it is not delayed
    InterruptSpell(CSpellType,false);

    // special breakage effects:
    switch (CSpellType)
    {
        case CURRENT_GENERIC_SPELL:
        {
            // generic spells always break channeled not delayed spells
            InterruptSpell(CURRENT_CHANNELED_SPELL,false);

            // autorepeat breaking
            if ( m_currentSpells[CURRENT_AUTOREPEAT_SPELL] )
            {
                // break autorepeat if not Auto Shot
                if (m_currentSpells[CURRENT_AUTOREPEAT_SPELL]->m_spellInfo->Id != SPELL_ID_AUTOSHOT)
                    InterruptSpell(CURRENT_AUTOREPEAT_SPELL);
            }
        } break;

        case CURRENT_CHANNELED_SPELL:
        {
            // channel spells always break generic non-delayed and any channeled spells
            InterruptSpell(CURRENT_GENERIC_SPELL,false);
            InterruptSpell(CURRENT_CHANNELED_SPELL);

            // it also does break autorepeat if not Auto Shot
            if ( m_currentSpells[CURRENT_AUTOREPEAT_SPELL] &&
                m_currentSpells[CURRENT_AUTOREPEAT_SPELL]->m_spellInfo->Id != SPELL_ID_AUTOSHOT )
                InterruptSpell(CURRENT_AUTOREPEAT_SPELL);
        } break;

        case CURRENT_AUTOREPEAT_SPELL:
        {
            // only Auto Shoot does not break anything
            if (pSpell->m_spellInfo->Id != SPELL_ID_AUTOSHOT)
            {
                // generic autorepeats break generic non-delayed and channeled non-delayed spells
                InterruptSpell(CURRENT_GENERIC_SPELL,false);
                InterruptSpell(CURRENT_CHANNELED_SPELL,false);
                // special action: first cast delay
                if ( getAttackTimer(RANGED_ATTACK) < 500 )
                    setAttackTimer(RANGED_ATTACK,500);
            }
        } break;

        default:
        {
            // other spell types don't break anything now
        } break;
    }

    // current spell (if it is still here) may be safely deleted now
    if (m_currentSpells[CSpellType])
        m_currentSpells[CSpellType]->SetReferencedFromCurrent(false);

    // set new current spell
    m_currentSpells[CSpellType] = pSpell;
    pSpell->SetReferencedFromCurrent(true);

    pSpell->m_selfContainer = &(m_currentSpells[pSpell->GetCurrentContainer()]);
}

void Unit::InterruptSpell(CurrentSpellTypes spellType, bool withDelayed, bool sendAutoRepeatCancelToClient)
{
    MANGOS_ASSERT(spellType < CURRENT_MAX_SPELL);

    if (m_currentSpells[spellType] && (withDelayed || m_currentSpells[spellType]->getState() != SPELL_STATE_DELAYED) )
    {
        // send autorepeat cancel message for autorepeat spells
        if (spellType == CURRENT_AUTOREPEAT_SPELL && sendAutoRepeatCancelToClient)
        {
            if(GetTypeId() == TYPEID_PLAYER)
                ((Player*)this)->SendAutoRepeatCancel(this);
        }

        if (m_currentSpells[spellType]->getState() != SPELL_STATE_FINISHED)
            m_currentSpells[spellType]->cancel();

        // cancel can interrupt spell already (caster cancel ->target aura remove -> caster iterrupt)
        if (m_currentSpells[spellType])
        {
            m_currentSpells[spellType]->SetReferencedFromCurrent(false);
            m_currentSpells[spellType] = NULL;
        }
    }
}

void Unit::FinishSpell(CurrentSpellTypes spellType, bool ok /*= true*/)
{
    Spell* spell = m_currentSpells[spellType];
    if (!spell)
        return;

    if (spellType == CURRENT_CHANNELED_SPELL)
        spell->SendChannelUpdate(0);

    spell->finish(ok);
}


bool Unit::IsNonMeleeSpellCasted(bool withDelayed, bool skipChanneled, bool skipAutorepeat) const
{
    // We don't do loop here to explicitly show that melee spell is excluded.
    // Maybe later some special spells will be excluded too.

    // generic spells are casted when they are not finished and not delayed
    if (m_currentSpells[CURRENT_GENERIC_SPELL] &&
        (m_currentSpells[CURRENT_GENERIC_SPELL]->getState() != SPELL_STATE_FINISHED) &&
<<<<<<< HEAD
        (withDelayed || m_currentSpells[CURRENT_GENERIC_SPELL]->getState() != SPELL_STATE_DELAYED) )
        {
            if (!(m_currentSpells[CURRENT_GENERIC_SPELL]->m_spellInfo->AttributesEx2 & SPELL_ATTR_EX2_NOT_RESET_AUTOSHOT))
                return(true);
        }
=======
        (withDelayed || m_currentSpells[CURRENT_GENERIC_SPELL]->getState() != SPELL_STATE_DELAYED))
        return true;
>>>>>>> adea1f10

    // channeled spells may be delayed, but they are still considered casted
    else if (!skipChanneled && m_currentSpells[CURRENT_CHANNELED_SPELL] &&
        (m_currentSpells[CURRENT_CHANNELED_SPELL]->getState() != SPELL_STATE_FINISHED))
        return true;

    // autorepeat spells may be finished or delayed, but they are still considered casted
    else if (!skipAutorepeat && m_currentSpells[CURRENT_AUTOREPEAT_SPELL])
        return true;

    return false;
}

void Unit::InterruptNonMeleeSpells(bool withDelayed, uint32 spell_id)
{
    // generic spells are interrupted if they are not finished or delayed
    if (m_currentSpells[CURRENT_GENERIC_SPELL] && (!spell_id || m_currentSpells[CURRENT_GENERIC_SPELL]->m_spellInfo->Id == spell_id))
        InterruptSpell(CURRENT_GENERIC_SPELL,withDelayed);

    // autorepeat spells are interrupted if they are not finished or delayed
    if (m_currentSpells[CURRENT_AUTOREPEAT_SPELL] && (!spell_id || m_currentSpells[CURRENT_AUTOREPEAT_SPELL]->m_spellInfo->Id == spell_id))
        InterruptSpell(CURRENT_AUTOREPEAT_SPELL,withDelayed);

    // channeled spells are interrupted if they are not finished, even if they are delayed
    if (m_currentSpells[CURRENT_CHANNELED_SPELL] && (!spell_id || m_currentSpells[CURRENT_CHANNELED_SPELL]->m_spellInfo->Id == spell_id))
        InterruptSpell(CURRENT_CHANNELED_SPELL,true);
}

Spell* Unit::FindCurrentSpellBySpellId(uint32 spell_id) const
{
    for (uint32 i = 0; i < CURRENT_MAX_SPELL; ++i)
        if (m_currentSpells[i] && m_currentSpells[i]->m_spellInfo->Id == spell_id)
            return m_currentSpells[i];
    return NULL;
}

void Unit::SetInFront(Unit const* target)
{
    SetOrientation(GetAngle(target));
}

void Unit::SetFacingTo(float ori, bool bToSelf /*= false*/)
{
    // update orientation at server
    SetOrientation(ori);

    // and client
    SendHeartBeat(bToSelf);
}

// Consider move this to Creature:: since only creature appear to be able to use this
void Unit::SetFacingToObject(WorldObject* pObject)
{
    if (GetTypeId() != TYPEID_UNIT)
        return;

    // never face when already moving
    if (!IsStopped())
        return;

    // TODO: figure out under what conditions creature will move towards object instead of facing it where it currently is.

    SetOrientation(GetAngle(pObject));
    SendMonsterMove(GetPositionX(), GetPositionY(), GetPositionZ(), SPLINETYPE_FACINGTARGET, ((Creature*)this)->GetSplineFlags(), 0, NULL, pObject->GetObjectGuid().GetRawValue());
}

bool Unit::isInAccessablePlaceFor(Creature const* c) const
{
    if(IsInWater())
        return c->CanSwim();
    else
        return c->CanWalk() || c->CanFly();
}

bool Unit::IsInWater() const
{
    return GetTerrain()->IsInWater(GetPositionX(),GetPositionY(), GetPositionZ());
}

bool Unit::IsUnderWater() const
{
    return GetTerrain()->IsUnderWater(GetPositionX(),GetPositionY(),GetPositionZ());
}

void Unit::DeMorph()
{
    SetDisplayId(GetNativeDisplayId());
}

int32 Unit::GetTotalAuraModifier(AuraType auratype) const
{
    int32 modifier = 0;

    AuraList const& mTotalAuraList = GetAurasByType(auratype);
    for(AuraList::const_iterator i = mTotalAuraList.begin();i != mTotalAuraList.end(); ++i)
        modifier += (*i)->GetModifier()->m_amount;

    return modifier;
}

float Unit::GetTotalAuraMultiplier(AuraType auratype) const
{
    float multiplier = 1.0f;

    AuraList const& mTotalAuraList = GetAurasByType(auratype);
    for(AuraList::const_iterator i = mTotalAuraList.begin();i != mTotalAuraList.end(); ++i)
        multiplier *= (100.0f + (*i)->GetModifier()->m_amount)/100.0f;

    return multiplier;
}

int32 Unit::GetMaxPositiveAuraModifier(AuraType auratype) const
{
    int32 modifier = 0;

    AuraList const& mTotalAuraList = GetAurasByType(auratype);
    for(AuraList::const_iterator i = mTotalAuraList.begin();i != mTotalAuraList.end(); ++i)
        if ((*i)->GetModifier()->m_amount > modifier)
            modifier = (*i)->GetModifier()->m_amount;

    return modifier;
}

int32 Unit::GetMaxNegativeAuraModifier(AuraType auratype) const
{
    int32 modifier = 0;

    AuraList const& mTotalAuraList = GetAurasByType(auratype);
    for(AuraList::const_iterator i = mTotalAuraList.begin();i != mTotalAuraList.end(); ++i)
        if ((*i)->GetModifier()->m_amount < modifier)
            modifier = (*i)->GetModifier()->m_amount;

    return modifier;
}

int32 Unit::GetTotalAuraModifierByMiscMask(AuraType auratype, uint32 misc_mask) const
{
    if(!misc_mask)
        return 0;

    int32 modifier = 0;

    AuraList const& mTotalAuraList = GetAurasByType(auratype);
    for(AuraList::const_iterator i = mTotalAuraList.begin();i != mTotalAuraList.end(); ++i)
    {
        Modifier* mod = (*i)->GetModifier();
        if (mod->m_miscvalue & misc_mask)
            modifier += mod->m_amount;
    }
    return modifier;
}

float Unit::GetTotalAuraMultiplierByMiscMask(AuraType auratype, uint32 misc_mask) const
{
    if(!misc_mask)
        return 1.0f;

    float multiplier = 1.0f;

    AuraList const& mTotalAuraList = GetAurasByType(auratype);
    for(AuraList::const_iterator i = mTotalAuraList.begin();i != mTotalAuraList.end(); ++i)
    {
        Modifier* mod = (*i)->GetModifier();
        if (mod->m_miscvalue & misc_mask)
            multiplier *= (100.0f + mod->m_amount)/100.0f;
    }
    return multiplier;
}

int32 Unit::GetMaxPositiveAuraModifierByMiscMask(AuraType auratype, uint32 misc_mask) const
{
    if(!misc_mask)
        return 0;

    int32 modifier = 0;

    AuraList const& mTotalAuraList = GetAurasByType(auratype);
    for(AuraList::const_iterator i = mTotalAuraList.begin();i != mTotalAuraList.end(); ++i)
    {
        Modifier* mod = (*i)->GetModifier();
        if (mod->m_miscvalue & misc_mask && mod->m_amount > modifier)
            modifier = mod->m_amount;
    }

    return modifier;
}

int32 Unit::GetMaxNegativeAuraModifierByMiscMask(AuraType auratype, uint32 misc_mask) const
{
    if(!misc_mask)
        return 0;

    int32 modifier = 0;

    AuraList const& mTotalAuraList = GetAurasByType(auratype);
    for(AuraList::const_iterator i = mTotalAuraList.begin();i != mTotalAuraList.end(); ++i)
    {
        Modifier* mod = (*i)->GetModifier();
        if (mod->m_miscvalue & misc_mask && mod->m_amount < modifier)
            modifier = mod->m_amount;
    }

    return modifier;
}

int32 Unit::GetTotalAuraModifierByMiscValue(AuraType auratype, int32 misc_value) const
{
    int32 modifier = 0;

    AuraList const& mTotalAuraList = GetAurasByType(auratype);
    for(AuraList::const_iterator i = mTotalAuraList.begin();i != mTotalAuraList.end(); ++i)
    {
        Modifier* mod = (*i)->GetModifier();
        if (mod->m_miscvalue == misc_value)
            modifier += mod->m_amount;
    }
    return modifier;
}

float Unit::GetTotalAuraMultiplierByMiscValue(AuraType auratype, int32 misc_value) const
{
    float multiplier = 1.0f;

    AuraList const& mTotalAuraList = GetAurasByType(auratype);
    for(AuraList::const_iterator i = mTotalAuraList.begin();i != mTotalAuraList.end(); ++i)
    {
        Modifier* mod = (*i)->GetModifier();
        if (mod->m_miscvalue == misc_value)
            multiplier *= (100.0f + mod->m_amount)/100.0f;
    }
    return multiplier;
}

int32 Unit::GetMaxPositiveAuraModifierByMiscValue(AuraType auratype, int32 misc_value) const
{
    int32 modifier = 0;

    AuraList const& mTotalAuraList = GetAurasByType(auratype);
    for(AuraList::const_iterator i = mTotalAuraList.begin();i != mTotalAuraList.end(); ++i)
    {
        Modifier* mod = (*i)->GetModifier();
        if (mod->m_miscvalue == misc_value && mod->m_amount > modifier)
            modifier = mod->m_amount;
    }

    return modifier;
}

int32 Unit::GetMaxNegativeAuraModifierByMiscValue(AuraType auratype, int32 misc_value) const
{
    int32 modifier = 0;

    AuraList const& mTotalAuraList = GetAurasByType(auratype);
    for(AuraList::const_iterator i = mTotalAuraList.begin();i != mTotalAuraList.end(); ++i)
    {
        Modifier* mod = (*i)->GetModifier();
        if (mod->m_miscvalue == misc_value && mod->m_amount < modifier)
            modifier = mod->m_amount;
    }

    return modifier;
}

float Unit::GetTotalAuraMultiplierByMiscValueForMask(AuraType auratype, uint32 mask) const
{
    if(!mask)
        return 1.0f;

    float multiplier = 1.0f;

    AuraList const& mTotalAuraList = GetAurasByType(auratype);
    for(AuraList::const_iterator i = mTotalAuraList.begin();i != mTotalAuraList.end(); ++i)
    {
        Modifier* mod = (*i)->GetModifier();
        if (mask & (1 << (mod->m_miscvalue -1)))
            multiplier *= (100.0f + mod->m_amount)/100.0f;
    }
    return multiplier;
}

bool Unit::AddSpellAuraHolder(SpellAuraHolder *holder)
{
    SpellEntry const* aurSpellInfo = holder->GetSpellProto();

    // ghost spell check, allow apply any auras at player loading in ghost mode (will be cleanup after load)
    if( !isAlive() && !IsDeathPersistentSpell(aurSpellInfo) &&
        !IsDeathOnlySpell(aurSpellInfo) &&
        (GetTypeId()!=TYPEID_PLAYER || !((Player*)this)->GetSession()->PlayerLoading()) )
    {
        delete holder;
        return false;
    }

    if(holder->GetTarget() != this)
    {
        sLog.outError("Holder (spell %u) add to spell aura holder list of %s (lowguid: %u) but spell aura holder target is %s (lowguid: %u)",
            holder->GetId(),(GetTypeId()==TYPEID_PLAYER?"player":"creature"),GetGUIDLow(),
            (holder->GetTarget()->GetTypeId()==TYPEID_PLAYER?"player":"creature"),holder->GetTarget()->GetGUIDLow());
        delete holder;
        return false;
    }

    // passive and persistent auras can stack with themselves any number of times
    if ((!holder->IsPassive() && !holder->IsPersistent()) || holder->IsAreaAura())
    {
        SpellAuraHolderBounds spair = GetSpellAuraHolderBounds(aurSpellInfo->Id);

        // take out same spell
        for (SpellAuraHolderMap::iterator iter = spair.first; iter != spair.second; ++iter)
        {
            SpellAuraHolder *foundHolder = iter->second;
            if (foundHolder->GetCasterGuid() == holder->GetCasterGuid())
            {
                // Aura can stack on self -> Stack it;
                if (aurSpellInfo->StackAmount)
                {
                    // can be created with >1 stack by some spell mods
                    foundHolder->ModStackAmount(holder->GetStackAmount());
                    delete holder;
                    return false;
                }

                // Check for coexisting Weapon-proced Auras
                if (holder->IsWeaponBuffCoexistableWith(foundHolder))
                    continue;

                // Carry over removed Aura's remaining damage if Aura still has ticks remaining
                if (foundHolder->GetSpellProto()->AttributesEx4 & SPELL_ATTR_EX4_STACK_DOT_MODIFIER)
                {
                    for (int32 i = 0; i < MAX_EFFECT_INDEX; ++i)
                    {
                        if (Aura *aur = holder->GetAuraByEffectIndex(SpellEffectIndex(i)))
                        {
                            // m_auraname can be modified to SPELL_AURA_NONE for area auras, use original
                            AuraType aurNameReal = AuraType(aurSpellInfo->EffectApplyAuraName[i]);

                            if (aurNameReal == SPELL_AURA_PERIODIC_DAMAGE && aur->GetAuraDuration() > 0)
                            {
                                if (Aura *existing = foundHolder->GetAuraByEffectIndex(SpellEffectIndex(i)))
                                {
                                    int32 remainingTicks = existing->GetAuraMaxTicks() - existing->GetAuraTicks();
                                    int32 remainingDamage = existing->GetModifier()->m_amount * remainingTicks;

                                    aur->GetModifier()->m_amount += int32(remainingDamage / aur->GetAuraMaxTicks());
                                }
                                else
                                    DEBUG_LOG("Holder (spell %u) on target (lowguid: %u) doesn't have aura on effect index %u. skipping.", aurSpellInfo->Id, holder->GetTarget()->GetGUIDLow(), i);
                            }
                        }
                    }
                }

                // can be only single
                RemoveSpellAuraHolder(foundHolder, AURA_REMOVE_BY_STACK);
                break;
            }

            bool stop = false;

            for (int32 i = 0; i < MAX_EFFECT_INDEX && !stop; ++i)
            {
                // no need to check non stacking auras that weren't/won't be applied on this target
                if (!foundHolder->m_auras[i] || !holder->m_auras[i])
                    continue;

                // m_auraname can be modified to SPELL_AURA_NONE for area auras, use original
                AuraType aurNameReal = AuraType(aurSpellInfo->EffectApplyAuraName[i]);

                switch(aurNameReal)
                {
                    // DoT/HoT/etc
                    case SPELL_AURA_DUMMY:                  // allow stack
                    case SPELL_AURA_PERIODIC_DAMAGE:
                    case SPELL_AURA_PERIODIC_DAMAGE_PERCENT:
                    case SPELL_AURA_PERIODIC_LEECH:
                    case SPELL_AURA_PERIODIC_HEAL:
                    case SPELL_AURA_OBS_MOD_HEALTH:
                    case SPELL_AURA_PERIODIC_MANA_LEECH:
                    case SPELL_AURA_OBS_MOD_MANA:
                    case SPELL_AURA_POWER_BURN_MANA:
                    case SPELL_AURA_MOD_HIT_CHANCE:
                    case SPELL_AURA_MOD_DAMAGE_TAKEN:
                        // allow stacking holder if any of the effects contains stackable aura
                        stop = true;
                        break;
                    case SPELL_AURA_PERIODIC_ENERGIZE:      // all or self or clear non-stackable
                    default:                                // not allow
                        break;
                }
            }

            if (!stop)
            {
                // can be only single (this check done for each holder)
                RemoveSpellAuraHolder(foundHolder, AURA_REMOVE_BY_STACK);
                break;
            }
        }
    }

    // passive auras not stackable with other ranks
    if (!IsPassiveSpellStackableWithRanks(aurSpellInfo))
    {
        if (!RemoveNoStackAurasDueToAuraHolder(holder))
        {
            delete holder;
            return false;                                   // couldn't remove conflicting aura with higher rank
        }
    }

    // update single target auras list (before aura add to aura list, to prevent unexpected remove recently added aura)
    if (holder->IsSingleTarget())
    {
        if (Unit* caster = holder->GetCaster())             // caster not in world
        {
            SingleCastSpellTargetMap& scTargets = caster->GetSingleCastSpellTargets();
            for(SingleCastSpellTargetMap::iterator itr = scTargets.begin(); itr != scTargets.end();)
            {
                SpellEntry const* itr_spellEntry = itr->first;
                ObjectGuid itr_targetGuid = itr->second;

                if (itr_targetGuid != GetObjectGuid() &&
                    IsSingleTargetSpells(itr_spellEntry, aurSpellInfo))
                {
                    scTargets.erase(itr);                   // remove for caster in any case

                    // remove from target if target found
                    if (Unit* itr_target = GetMap()->GetUnit(itr_targetGuid))
                        itr_target->RemoveAurasDueToSpell(itr_spellEntry->Id);

                    itr = scTargets.begin();                // list can be chnaged at remove aura
                    continue;
                }

                ++itr;
            }

            // register spell holder single target
            scTargets[aurSpellInfo] = GetObjectGuid();
        }
    }

    holder->HandleSpellSpecificBoostsForward(true);

    // add aura, register in lists and arrays
    holder->_AddSpellAuraHolder();
    m_spellAuraHolders.insert(SpellAuraHolderMap::value_type(holder->GetId(), holder));

    for (int32 i = 0; i < MAX_EFFECT_INDEX; ++i)
        if (Aura *aur = holder->GetAuraByEffectIndex(SpellEffectIndex(i)))
            AddAuraToModList(aur);

    holder->ApplyAuraModifiers(true, true);
    DEBUG_LOG("Holder of spell %u now is in use", holder->GetId());

    // if aura deleted before boosts apply ignore
    // this can be possible it it removed indirectly by triggered spell effect at ApplyModifier
    if (holder->IsDeleted())
        return false;

    holder->HandleSpellSpecificBoosts(true);

    return true;
}

void Unit::AddAuraToModList(Aura *aura)
{
    if (aura->GetModifier()->m_auraname < TOTAL_AURAS)
        m_modAuras[aura->GetModifier()->m_auraname].push_back(aura);
}

void Unit::RemoveRankAurasDueToSpell(uint32 spellId)
{
    SpellEntry const *spellInfo = sSpellStore.LookupEntry(spellId);
    if(!spellInfo)
        return;
    SpellAuraHolderMap::const_iterator i,next;
    for (i = m_spellAuraHolders.begin(); i != m_spellAuraHolders.end(); i = next)
    {
        next = i;
        ++next;
        uint32 i_spellId = (*i).second->GetId();
        if((*i).second && i_spellId && i_spellId != spellId)
        {
            if(sSpellMgr.IsRankSpellDueToSpell(spellInfo,i_spellId))
            {
                RemoveAurasDueToSpell(i_spellId);

                if( m_spellAuraHolders.empty() )
                    break;
                else
                    next =  m_spellAuraHolders.begin();
            }
        }
    }
}

bool Unit::RemoveNoStackAurasDueToAuraHolder(SpellAuraHolder *holder)
{
    if (!holder)
        return false;

    SpellEntry const* spellProto = holder->GetSpellProto();
    if (!spellProto)
        return false;

    uint32 spellId = holder->GetId();

    // passive spell special case (only non stackable with ranks)
    if(IsPassiveSpell(spellProto))
    {
        if(IsPassiveSpellStackableWithRanks(spellProto))
            return true;
    }

    SpellSpecific spellId_spec = GetSpellSpecific(spellId);

    SpellAuraHolderMap::iterator i,next;
    for (i = m_spellAuraHolders.begin(); i != m_spellAuraHolders.end(); i = next)
    {
        next = i;
        ++next;
        if (!(*i).second) continue;

        SpellEntry const* i_spellProto = (*i).second->GetSpellProto();

        if (!i_spellProto)
            continue;

        uint32 i_spellId = i_spellProto->Id;

        // early checks that spellId is passive non stackable spell
        if (IsPassiveSpell(i_spellProto))
        {
            // passive non-stackable spells not stackable only for same caster
            if (holder->GetCasterGuid() != i->second->GetCasterGuid())
                continue;

            // passive non-stackable spells not stackable only with another rank of same spell
            if (!sSpellMgr.IsRankSpellDueToSpell(spellProto, i_spellId))
                continue;
        }

        if(i_spellId == spellId) continue;

        bool is_triggered_by_spell = false;
        // prevent triggering aura of removing aura that triggered it
        for(int j = 0; j < MAX_EFFECT_INDEX; ++j)
            if (i_spellProto->EffectTriggerSpell[j] == spellId)
                is_triggered_by_spell = true;

        // prevent triggered aura of removing aura that triggering it (triggered effect early some aura of parent spell
        for(int j = 0; j < MAX_EFFECT_INDEX; ++j)
            if (spellProto->EffectTriggerSpell[j] == i_spellId)
                is_triggered_by_spell = true;

        if (is_triggered_by_spell)
            continue;

        SpellSpecific i_spellId_spec = GetSpellSpecific(i_spellId);

        // single allowed spell specific from same caster or from any caster at target
        bool is_spellSpecPerTargetPerCaster = IsSingleFromSpellSpecificPerTargetPerCaster(spellId_spec,i_spellId_spec);
        bool is_spellSpecPerTarget = IsSingleFromSpellSpecificPerTarget(spellId_spec,i_spellId_spec);
        if (is_spellSpecPerTarget || (is_spellSpecPerTargetPerCaster && holder->GetCasterGuid() == (*i).second->GetCasterGuid()))
        {
            // cannot remove higher rank
            if (sSpellMgr.IsRankSpellDueToSpell(spellProto, i_spellId))
                if(CompareAuraRanks(spellId, i_spellId) < 0)
                    return false;

            // Its a parent aura (create this aura in ApplyModifier)
            if ((*i).second->IsInUse())
            {
                sLog.outError("SpellAuraHolder (Spell %u) is in process but attempt removed at SpellAuraHolder (Spell %u) adding, need add stack rule for Unit::RemoveNoStackAurasDueToAuraHolder", i->second->GetId(), holder->GetId());
                continue;
            }
            if (is_spellSpecPerTargetPerCaster)
                RemoveSpellAuraHolder(i->second);
            else
                RemoveAurasDueToSpell(i_spellId);

            if( m_spellAuraHolders.empty() )
                break;
            else
                next =  m_spellAuraHolders.begin();

            continue;
        }

        // spell with spell specific that allow single ranks for spell from diff caster
        // same caster case processed or early or later
        bool is_spellPerTarget = IsSingleFromSpellSpecificSpellRanksPerTarget(spellId_spec,i_spellId_spec);
        if ( is_spellPerTarget && holder->GetCasterGuid() != (*i).second->GetCasterGuid() && sSpellMgr.IsRankSpellDueToSpell(spellProto, i_spellId))
        {
            // cannot remove higher rank
            if(CompareAuraRanks(spellId, i_spellId) < 0)
                return false;

            // Its a parent aura (create this aura in ApplyModifier)
            if ((*i).second->IsInUse())
            {
                sLog.outError("SpellAuraHolder (Spell %u) is in process but attempt removed at SpellAuraHolder (Spell %u) adding, need add stack rule for Unit::RemoveNoStackAurasDueToAuraHolder", i->second->GetId(), holder->GetId());
                continue;
            }
            RemoveAurasDueToSpell(i_spellId);

            if( m_spellAuraHolders.empty() )
                break;
            else
                next =  m_spellAuraHolders.begin();

            continue;
        }

        // non single (per caster) per target spell specific (possible single spell per target at caster)
        if( !is_spellSpecPerTargetPerCaster && !is_spellSpecPerTarget && sSpellMgr.IsNoStackSpellDueToSpell(spellId, i_spellId) )
        {
            // Its a parent aura (create this aura in ApplyModifier)
            if ((*i).second->IsInUse())
            {
                sLog.outError("SpellAuraHolder (Spell %u) is in process but attempt removed at SpellAuraHolder (Spell %u) adding, need add stack rule for Unit::RemoveNoStackAurasDueToAuraHolder", i->second->GetId(), holder->GetId());
                continue;
            }
            RemoveAurasDueToSpell(i_spellId);

            if( m_spellAuraHolders.empty() )
                break;
            else
                next =  m_spellAuraHolders.begin();

            continue;
        }

        // Potions stack aura by aura (elixirs/flask already checked)
        if( spellProto->SpellFamilyName == SPELLFAMILY_POTION && i_spellProto->SpellFamilyName == SPELLFAMILY_POTION )
        {
            if (IsNoStackAuraDueToAura(spellId, i_spellId))
            {
                if(CompareAuraRanks(spellId, i_spellId) < 0)
                    return false;                       // cannot remove higher rank

                // Its a parent aura (create this aura in ApplyModifier)
                if ((*i).second->IsInUse())
                {
                    sLog.outError("SpellAuraHolder (Spell %u) is in process but attempt removed at SpellAuraHolder (Spell %u) adding, need add stack rule for Unit::RemoveNoStackAurasDueToAuraHolder", i->second->GetId(), holder->GetId());
                    continue;
                }
                RemoveAurasDueToSpell(i_spellId);

                if( m_spellAuraHolders.empty() )
                    break;
                else
                    next =  m_spellAuraHolders.begin();
            }
        }
    }
    return true;
}

void Unit::RemoveAura(uint32 spellId, SpellEffectIndex effindex, Aura* except)
{
    SpellAuraHolderBounds spair = GetSpellAuraHolderBounds(spellId);
    for(SpellAuraHolderMap::iterator iter = spair.first; iter != spair.second; )
    {
        Aura *aur = iter->second->m_auras[effindex];
        if (aur && aur != except)
        {
            RemoveSingleAuraFromSpellAuraHolder(iter->second, effindex);
            // may remove holder
            spair = GetSpellAuraHolderBounds(spellId);
            iter = spair.first;
        }
        else
            ++iter;
    }
}
void Unit::RemoveAurasByCasterSpell(uint32 spellId, ObjectGuid casterGuid)
{
    SpellAuraHolderBounds spair = GetSpellAuraHolderBounds(spellId);
    for(SpellAuraHolderMap::iterator iter = spair.first; iter != spair.second; )
    {
        if (iter->second->GetCasterGuid() == casterGuid)
        {
            RemoveSpellAuraHolder(iter->second);
            spair = GetSpellAuraHolderBounds(spellId);
            iter = spair.first;
        }
        else
            ++iter;
    }
}

void Unit::RemoveSingleAuraFromSpellAuraHolder(uint32 spellId, SpellEffectIndex effindex, ObjectGuid casterGuid, AuraRemoveMode mode)
{
    SpellAuraHolderBounds spair = GetSpellAuraHolderBounds(spellId);
    for(SpellAuraHolderMap::iterator iter = spair.first; iter != spair.second; )
    {
        Aura *aur = iter->second->m_auras[effindex];
        if (aur && aur->GetCasterGuid() == casterGuid)
        {
            RemoveSingleAuraFromSpellAuraHolder(iter->second, effindex, mode);
            spair = GetSpellAuraHolderBounds(spellId);
            iter = spair.first;
        }
        else
            ++iter;
    }
}

void Unit::RemoveAuraHolderDueToSpellByDispel(uint32 spellId, uint32 stackAmount, ObjectGuid casterGuid, Unit *dispeller)
{
    SpellEntry const* spellEntry = sSpellStore.LookupEntry(spellId);

    // Custom dispel cases
    // Unstable Affliction
    if(spellEntry->SpellFamilyName == SPELLFAMILY_WARLOCK && spellEntry->SpellFamilyFlags.test<CF_WARLOCK_UNSTABLE_AFFLICTION>())
    {
        if (Aura* dotAura = GetAura(SPELL_AURA_PERIODIC_DAMAGE, SPELLFAMILY_WARLOCK, ClassFamilyMask::create<CF_WARLOCK_UNSTABLE_AFFLICTION>(), casterGuid))
        {
            // use spellpower-modified value for initial damage
            int damage = dotAura->GetModifier()->m_amount;
            damage *= 9;

            // Remove spell auras from stack
            RemoveAuraHolderFromStack(spellId, stackAmount, casterGuid, AURA_REMOVE_BY_DISPEL);

            // backfire damage and silence
            dispeller->CastCustomSpell(dispeller, 31117, &damage, NULL, NULL, true, NULL, NULL, casterGuid);
            return;
        }
    }
    // Lifebloom
    else if (spellEntry->SpellFamilyName == SPELLFAMILY_DRUID && spellEntry->SpellFamilyFlags.test<CF_DRUID_LIFEBLOOM>())
    {
        if (Aura* dotAura = GetAura(SPELL_AURA_DUMMY, SPELLFAMILY_DRUID, ClassFamilyMask::create<CF_DRUID_LIFEBLOOM>(), casterGuid))
        {
            int32 amount = ( dotAura->GetModifier()->m_amount / dotAura->GetStackAmount() ) * stackAmount;
            CastCustomSpell(this, 33778, &amount, NULL, NULL, true, NULL, dotAura, casterGuid);

            if (Unit* caster = dotAura->GetCaster())
            {
                int32 returnmana = (spellEntry->ManaCostPercentage * caster->GetCreateMana() / 100) * stackAmount / 2;
                caster->CastCustomSpell(caster, 64372, &returnmana, NULL, NULL, true, NULL, dotAura, casterGuid);
            }
        }
    }
    // Flame Shock
    else if (spellEntry->SpellFamilyName == SPELLFAMILY_SHAMAN && spellEntry->SpellFamilyFlags.test<CF_SHAMAN_FLAME_SHOCK>())
    {
        Unit* caster = NULL;
        uint32 triggeredSpell = 0;

        if (Aura* dotAura = GetAura(SPELL_AURA_PERIODIC_DAMAGE, SPELLFAMILY_SHAMAN, ClassFamilyMask::create<CF_SHAMAN_FLAME_SHOCK>(), casterGuid))
            caster = dotAura->GetCaster();

        if (caster && !caster->isDead())
        {
            Unit::AuraList const& auras = caster->GetAurasByType(SPELL_AURA_DUMMY);
            for (Unit::AuraList::const_iterator i = auras.begin(); i != auras.end(); ++i)
            {
                switch((*i)->GetId())
                {
                    case 51480: triggeredSpell=64694; break;// Lava Flows, Rank 1
                    case 51481: triggeredSpell=65263; break;// Lava Flows, Rank 2
                    case 51482: triggeredSpell=65264; break;// Lava Flows, Rank 3
                    default: continue;
                }
                break;
            }
        }

        // Remove spell auras from stack
        RemoveAuraHolderFromStack(spellId, stackAmount, casterGuid, AURA_REMOVE_BY_DISPEL);

        // Haste
        if (triggeredSpell)
            caster->CastSpell(caster, triggeredSpell, true);
        return;
    }
    // Vampiric touch (first dummy aura)
    else if (spellEntry->SpellFamilyName == SPELLFAMILY_PRIEST && spellEntry->SpellFamilyFlags.test<CF_PRIEST_VAMPIRIC_TOUCH>())
    {
        if (Aura *dot = GetAura(SPELL_AURA_PERIODIC_DAMAGE, SPELLFAMILY_PRIEST, ClassFamilyMask::create<CF_PRIEST_VAMPIRIC_TOUCH>(), casterGuid))
        {
            if (dot->GetCaster())
            {
                // use clean value for initial damage
                int32 bp0 = dot->GetSpellProto()->CalculateSimpleValue(EFFECT_INDEX_1);
                bp0 *= 8;

                // Remove spell auras from stack
                RemoveAuraHolderFromStack(spellId, stackAmount, casterGuid, AURA_REMOVE_BY_DISPEL);

                CastCustomSpell(this, 64085, &bp0, NULL, NULL, true, NULL, NULL, casterGuid);
                return;
            }
        }
    }

    RemoveAuraHolderFromStack(spellId, stackAmount, casterGuid, AURA_REMOVE_BY_DISPEL);
}

void Unit::RemoveAurasDueToSpellBySteal(uint32 spellId, ObjectGuid casterGuid, Unit *stealer)
{
    SpellAuraHolder *holder = GetSpellAuraHolder(spellId, casterGuid);
    SpellEntry const* spellProto = sSpellStore.LookupEntry(spellId);
    SpellAuraHolder *new_holder = CreateSpellAuraHolder(spellProto, stealer, this);

    // set its duration and maximum duration
    // max duration 2 minutes (in msecs)
    int32 dur = holder->GetAuraDuration() > 0 ? holder->GetAuraDuration() : holder->GetAuraMaxDuration();
    int32 max_dur = 2*MINUTE*IN_MILLISECONDS;
    int32 new_max_dur = max_dur > dur ? dur : max_dur;
    new_holder->SetAuraMaxDuration(new_max_dur);
    new_holder->SetAuraDuration(new_max_dur);

    for (int32 i = 0; i < MAX_EFFECT_INDEX; ++i)
    {
        Aura *aur = holder->GetAuraByEffectIndex(SpellEffectIndex(i));

        if (!aur)
            continue;

        int32 basePoints = aur->GetBasePoints();
        // construct the new aura for the attacker - will never return NULL, it's just a wrapper for
        // some different constructors
        Aura * new_aur = CreateAura(aur->GetSpellProto(), aur->GetEffIndex(), &basePoints, new_holder, stealer, this);

        // set periodic to do at least one tick (for case when original aura has been at last tick preparing)
        int32 periodic = aur->GetModifier()->periodictime;
        new_aur->GetModifier()->periodictime = periodic < new_max_dur ? periodic : new_max_dur;

        // add the new aura to stealer
        new_holder->AddAura(new_aur, new_aur->GetEffIndex());
    }

    bool needSetCharge = false;
    if (holder->GetSpellProto()->AttributesEx7 & SPELL_ATTR_EX7_DISPEL_CHARGES)
    {
        if (holder->DropAuraCharge())
            RemoveSpellAuraHolder(holder, AURA_REMOVE_BY_DISPEL);
        needSetCharge = true;
    }
    else if (holder->ModStackAmount(-1))
        // Remove aura as dispel
        RemoveSpellAuraHolder(holder, AURA_REMOVE_BY_DISPEL);

    // strange but intended behaviour: Stolen single target auras won't be treated as single targeted
    new_holder->SetIsSingleTarget(false);

    stealer->AddSpellAuraHolder(new_holder);

    if (needSetCharge)
        new_holder->SetAuraCharges(1);
}

void Unit::RemoveAurasDueToSpellByCancel(uint32 spellId)
{
    SpellAuraHolderBounds spair = GetSpellAuraHolderBounds(spellId);
    for(SpellAuraHolderMap::iterator iter = spair.first; iter != spair.second;)
    {
        RemoveSpellAuraHolder(iter->second, AURA_REMOVE_BY_CANCEL);
        spair = GetSpellAuraHolderBounds(spellId);
        iter = spair.first;
    }
}

void Unit::RemoveAurasWithDispelType(DispelType type, ObjectGuid casterGuid)
{
    // Create dispel mask by dispel type
    uint32 dispelMask = GetDispellMask(type);
    // Dispel all existing auras vs current dispel type
    SpellAuraHolderMap& auras = GetSpellAuraHolderMap();
    for (SpellAuraHolderMap::iterator itr = auras.begin(); itr != auras.end(); )
    {
        SpellEntry const* spell = itr->second->GetSpellProto();
        if (((1<<spell->Dispel) & dispelMask) && (!casterGuid || casterGuid == itr->second->GetCasterGuid()))
        {
            // Dispel aura
            RemoveAurasDueToSpell(spell->Id);
            itr = auras.begin();
        }
        else
            ++itr;
    }
}

void Unit::RemoveAuraHolderFromStack(uint32 spellId, uint32 stackAmount, ObjectGuid casterGuid, AuraRemoveMode mode)
{
    SpellAuraHolderBounds spair = GetSpellAuraHolderBounds(spellId);
    for (SpellAuraHolderMap::iterator iter = spair.first; iter != spair.second; ++iter)
    {
        if (!casterGuid || iter->second->GetCasterGuid() == casterGuid)
        {
            if (iter->second->ModStackAmount(-int32(stackAmount)))
            {
                RemoveSpellAuraHolder(iter->second, mode);
                break;
            }
        }
    }
}

void Unit::RemoveAurasDueToSpell(uint32 spellId, SpellAuraHolder* except, AuraRemoveMode mode)
{
    SpellAuraHolderBounds bounds = GetSpellAuraHolderBounds(spellId);
    for (SpellAuraHolderMap::iterator iter = bounds.first; iter != bounds.second; )
    {
        if (iter->second != except)
        {
            RemoveSpellAuraHolder(iter->second, mode);
            bounds = GetSpellAuraHolderBounds(spellId);
            iter = bounds.first;
        }
        else
            ++iter;
    }
}

void Unit::RemoveAurasDueToItemSpell(Item* castItem,uint32 spellId)
{
    SpellAuraHolderBounds bounds = GetSpellAuraHolderBounds(spellId);
    for (SpellAuraHolderMap::iterator iter = bounds.first; iter != bounds.second; )
    {
        if (iter->second->GetCastItemGuid() == castItem->GetObjectGuid())
        {
            RemoveSpellAuraHolder(iter->second);
            bounds = GetSpellAuraHolderBounds(spellId);
            iter = bounds.first;
        }
        else
            ++iter;
    }
}

void Unit::RemoveAurasWithInterruptFlags(uint32 flags)
{
    for (SpellAuraHolderMap::iterator iter = m_spellAuraHolders.begin(); iter != m_spellAuraHolders.end(); )
    {
        if (iter->second->GetSpellProto()->AuraInterruptFlags & flags)
        {
            RemoveSpellAuraHolder(iter->second);
            iter = m_spellAuraHolders.begin();
        }
        else
            ++iter;
    }
}

void Unit::RemoveAurasWithAttribute(uint32 flags)
{
    for (SpellAuraHolderMap::iterator iter = m_spellAuraHolders.begin(); iter != m_spellAuraHolders.end(); )
    {
        if (iter->second->GetSpellProto()->Attributes & flags)
        {
            RemoveSpellAuraHolder(iter->second);
            iter = m_spellAuraHolders.begin();
        }
        else
            ++iter;
    }
}

void Unit::RemoveNotOwnSingleTargetAuras(uint32 newPhase)
{
    // single target auras from other casters
    for (SpellAuraHolderMap::iterator iter = m_spellAuraHolders.begin(); iter != m_spellAuraHolders.end(); )
    {
        if (iter->second->GetCasterGuid() != GetObjectGuid() && iter->second->IsSingleTarget())
        {
            if (!newPhase)
            {
                RemoveSpellAuraHolder(iter->second);
                iter = m_spellAuraHolders.begin();
                continue;
            }
            else
            {
                Unit* caster = iter->second->GetCaster();
                if (!caster || !caster->InSamePhase(newPhase))
                {
                    RemoveSpellAuraHolder(iter->second);
                    iter = m_spellAuraHolders.begin();
                    continue;
                }
            }
        }

        ++iter;
    }

    // single target auras at other targets
    SingleCastSpellTargetMap& scTargets = GetSingleCastSpellTargets();
    for (SingleCastSpellTargetMap::iterator itr = scTargets.begin(); itr != scTargets.end(); )
    {
        SpellEntry const* itr_spellEntry = itr->first;
        ObjectGuid itr_targetGuid = itr->second;

        if (itr_targetGuid != GetObjectGuid())
        {
            if(!newPhase)
            {
                scTargets.erase(itr);                       // remove for caster in any case

                // remove from target if target found
                if (Unit* itr_target = GetMap()->GetUnit(itr_targetGuid))
                    itr_target->RemoveAurasByCasterSpell(itr_spellEntry->Id, GetObjectGuid());

                itr = scTargets.begin();                    // list can be changed at remove aura
                continue;
            }
            else
            {
                Unit* itr_target = GetMap()->GetUnit(itr_targetGuid);
                if(!itr_target || !itr_target->InSamePhase(newPhase))
                {
                    scTargets.erase(itr);                   // remove for caster in any case

                    // remove from target if target found
                    if (itr_target)
                        itr_target->RemoveAurasByCasterSpell(itr_spellEntry->Id, GetObjectGuid());

                    itr = scTargets.begin();                // list can be changed at remove aura
                    continue;
                }
            }
        }

        ++itr;
    }

}

void Unit::RemoveSpellAuraHolder(SpellAuraHolder *holder, AuraRemoveMode mode)
{
    if (mode != AURA_REMOVE_BY_DELETE)
        holder->HandleSpellSpecificBoostsForward(false);

    // Statue unsummoned at holder remove
    SpellEntry const* AurSpellInfo = holder->GetSpellProto();
    Totem* statue = NULL;
    Unit* caster = holder->GetCaster();
    if(IsChanneledSpell(AurSpellInfo) && caster)
        if(caster->GetTypeId()==TYPEID_UNIT && ((Creature*)caster)->IsTotem() && ((Totem*)caster)->GetTotemType()==TOTEM_STATUE)
            statue = ((Totem*)caster);

    if (m_spellAuraHoldersUpdateIterator != m_spellAuraHolders.end() && m_spellAuraHoldersUpdateIterator->second == holder)
        ++m_spellAuraHoldersUpdateIterator;

    SpellAuraHolderBounds bounds = GetSpellAuraHolderBounds(holder->GetId());
    for (SpellAuraHolderMap::iterator itr = bounds.first; itr != bounds.second; ++itr)
    {
        if (itr->second == holder)
        {
            m_spellAuraHolders.erase(itr);
            break;
        }
    }

    holder->SetRemoveMode(mode);
    holder->UnregisterSingleCastHolder();

    for (int32 i = 0; i < MAX_EFFECT_INDEX; ++i)
    {
        if (Aura *aura = holder->m_auras[i])
            RemoveAura(aura, mode);
    }

    holder->_RemoveSpellAuraHolder();

    if (mode != AURA_REMOVE_BY_DELETE)
        holder->HandleSpellSpecificBoosts(false);

    if(statue)
        statue->UnSummon();

    // If holder in use (removed from code that plan access to it data after return)
    // store it in holder list with delayed deletion
    if (holder->IsInUse())
    {
        holder->SetDeleted();
        m_deletedHolders.push_back(holder);
    }
    else
        delete holder;

    if (mode != AURA_REMOVE_BY_EXPIRE && IsChanneledSpell(AurSpellInfo) && !IsAreaOfEffectSpell(AurSpellInfo) &&
        caster && caster->GetObjectGuid() != GetObjectGuid())
    {
        caster->InterruptSpell(CURRENT_CHANNELED_SPELL);
    }
}

void Unit::RemoveSingleAuraFromSpellAuraHolder(SpellAuraHolder *holder, SpellEffectIndex index, AuraRemoveMode mode)
{
    Aura *aura = holder->GetAuraByEffectIndex(index);
    if (!aura)
        return;

    if (aura->IsLastAuraOnHolder())
        RemoveSpellAuraHolder(holder, mode);
    else
        RemoveAura(aura, mode);
}

void Unit::RemoveAura(Aura *Aur, AuraRemoveMode mode)
{
    // remove from list before mods removing (prevent cyclic calls, mods added before including to aura list - use reverse order)
    if (Aur->GetModifier()->m_auraname < TOTAL_AURAS)
    {
        m_modAuras[Aur->GetModifier()->m_auraname].remove(Aur);
    }

    // Set remove mode
    Aur->SetRemoveMode(mode);

    // some ShapeshiftBoosts at remove trigger removing other auras including parent Shapeshift aura
    // remove aura from list before to prevent deleting it before
    ///m_Auras.erase(i);

    DEBUG_FILTER_LOG(LOG_FILTER_SPELL_CAST, "Aura %u now is remove mode %d",Aur->GetModifier()->m_auraname, mode);

    // aura _MUST_ be remove from holder before unapply.
    // un-apply code expected that aura not find by diff searches
    // in another case it can be double removed for example, if target die/etc in un-apply process.
    Aur->GetHolder()->RemoveAura(Aur->GetEffIndex());

    // some auras also need to apply modifier (on caster) on remove
    if (mode == AURA_REMOVE_BY_DELETE)
    {
        switch (Aur->GetModifier()->m_auraname)
        {
            // need properly undo any auras with player-caster mover set (or will crash at next caster move packet)
            case SPELL_AURA_MOD_POSSESS:
            case SPELL_AURA_MOD_POSSESS_PET:
            case SPELL_AURA_CONTROL_VEHICLE:
                Aur->ApplyModifier(false,true);
                break;
            default: break;
        }
    }
    else
        Aur->ApplyModifier(false,true);

    // If aura in use (removed from code that plan access to it data after return)
    // store it in aura list with delayed deletion
    if (Aur->IsInUse())
        m_deletedAuras.push_back(Aur);
    else
        delete Aur;
}

void Unit::RemoveAllAuras(AuraRemoveMode mode /*= AURA_REMOVE_BY_DEFAULT*/)
{
    while (!m_spellAuraHolders.empty())
    {
        SpellAuraHolderMap::iterator iter = m_spellAuraHolders.begin();
        RemoveSpellAuraHolder(iter->second,mode);
    }
}

void Unit::RemoveArenaAuras(bool onleave)
{
    // in join, remove positive buffs, on end, remove negative
    // used to remove positive visible auras in arenas
    for(SpellAuraHolderMap::iterator iter = m_spellAuraHolders.begin(); iter != m_spellAuraHolders.end();)
    {
        if (!(iter->second->GetSpellProto()->AttributesEx4 & SPELL_ATTR_EX4_UNK21) &&
                                                            // don't remove stances, shadowform, pally/hunter auras
            !iter->second->IsPassive() &&                   // don't remove passive auras
            (!(iter->second->GetSpellProto()->Attributes & SPELL_ATTR_UNAFFECTED_BY_INVULNERABILITY) ||
            !(iter->second->GetSpellProto()->Attributes & SPELL_ATTR_UNK8)) &&
                                                            // not unaffected by invulnerability auras or not having that unknown flag (that seemed the most probable)
            (iter->second->IsPositive() != onleave))        // remove positive buffs on enter, negative buffs on leave
        {
            RemoveSpellAuraHolder(iter->second);
            iter = m_spellAuraHolders.begin();
        }
        else
            ++iter;
    }
}

void Unit::RemoveAllAurasOnDeath()
{
    // used just after dieing to remove all visible auras
    // and disable the mods for the passive ones
    for(SpellAuraHolderMap::iterator iter = m_spellAuraHolders.begin(); iter != m_spellAuraHolders.end();)
    {
        if (!iter->second->IsPassive() && !iter->second->IsDeathPersistent())
        {
            RemoveSpellAuraHolder(iter->second, AURA_REMOVE_BY_DEATH);
            iter = m_spellAuraHolders.begin();
        }
        else
            ++iter;
    }
}

void Unit::DelaySpellAuraHolder(uint32 spellId, int32 delaytime, ObjectGuid casterGuid)
{
    SpellAuraHolderBounds bounds = GetSpellAuraHolderBounds(spellId);
    for (SpellAuraHolderMap::iterator iter = bounds.first; iter != bounds.second; ++iter)
    {
        SpellAuraHolder* holder = iter->second;

        if (casterGuid != holder->GetCasterGuid())
            continue;

        if (holder->GetAuraDuration() < delaytime)
            holder->SetAuraDuration(0);
        else
            holder->SetAuraDuration(holder->GetAuraDuration() - delaytime);

        holder->SendAuraUpdate(false);

        DEBUG_FILTER_LOG(LOG_FILTER_SPELL_CAST, "Spell %u partially interrupted on %s, new duration: %u ms", spellId, GetObjectGuid().GetString().c_str(), holder->GetAuraDuration());
    }
}

void Unit::_RemoveAllAuraMods()
{
    for (SpellAuraHolderMap::const_iterator i = m_spellAuraHolders.begin(); i != m_spellAuraHolders.end(); ++i)
    {
        (*i).second->ApplyAuraModifiers(false);
    }
}

void Unit::_ApplyAllAuraMods()
{
    for (SpellAuraHolderMap::const_iterator i = m_spellAuraHolders.begin(); i != m_spellAuraHolders.end(); ++i)
    {
        (*i).second->ApplyAuraModifiers(true);
    }
}

bool Unit::HasAuraType(AuraType auraType) const
{
    return !GetAurasByType(auraType).empty();
}

bool Unit::HasAffectedAura(AuraType auraType, SpellEntry const* spellProto) const
{
    Unit::AuraList const& auras = GetAurasByType(auraType);

    for (Unit::AuraList::const_iterator itr = auras.begin(); itr != auras.end(); ++itr)
    {
        if ((*itr)->isAffectedOnSpell(spellProto))
            return true;
    }

    return false;
}

Aura* Unit::GetAura(uint32 spellId, SpellEffectIndex effindex)
{
    SpellAuraHolderBounds bounds = GetSpellAuraHolderBounds(spellId);
    if (bounds.first != bounds.second)
        return bounds.first->second->GetAuraByEffectIndex(effindex);
    return NULL;
}

Aura* Unit::GetAura(AuraType type, SpellFamily family, ClassFamilyMask const& classMask, ObjectGuid casterGuid)
{
    AuraList const& auras = GetAurasByType(type);
    for(AuraList::const_iterator i = auras.begin();i != auras.end(); ++i)
        if ((*i)->GetSpellProto()->IsFitToFamily(family, classMask) &&
            (!casterGuid || (*i)->GetCasterGuid() == casterGuid))
            return *i;

    return NULL;
}

bool Unit::HasAura(uint32 spellId, SpellEffectIndex effIndex) const
{
    SpellAuraHolderConstBounds spair = GetSpellAuraHolderBounds(spellId);
    for(SpellAuraHolderMap::const_iterator i_holder = spair.first; i_holder != spair.second; ++i_holder)
        if (i_holder->second->GetAuraByEffectIndex(effIndex))
            return true;

    return false;
}

void Unit::AddDynObject(DynamicObject* dynObj)
{
    m_dynObjGUIDs.push_back(dynObj->GetObjectGuid());
}

void Unit::RemoveDynObject(uint32 spellid)
{
    if(m_dynObjGUIDs.empty())
        return;
    for (DynObjectGUIDs::iterator i = m_dynObjGUIDs.begin(); i != m_dynObjGUIDs.end();)
    {
        DynamicObject* dynObj = GetMap()->GetDynamicObject(*i);
        if(!dynObj)
        {
            i = m_dynObjGUIDs.erase(i);
        }
        else if(spellid == 0 || dynObj->GetSpellId() == spellid)
        {
            dynObj->Delete();
            i = m_dynObjGUIDs.erase(i);
        }
        else
            ++i;
    }
}

void Unit::RemoveAllDynObjects()
{
    while(!m_dynObjGUIDs.empty())
    {
        if (DynamicObject* dynObj = GetMap()->GetDynamicObject(*m_dynObjGUIDs.begin()))
            dynObj->Delete();
        m_dynObjGUIDs.erase(m_dynObjGUIDs.begin());
    }
}

DynamicObject * Unit::GetDynObject(uint32 spellId, SpellEffectIndex effIndex)
{
    for (DynObjectGUIDs::iterator i = m_dynObjGUIDs.begin(); i != m_dynObjGUIDs.end();)
    {
        DynamicObject* dynObj = GetMap()->GetDynamicObject(*i);
        if(!dynObj)
        {
            i = m_dynObjGUIDs.erase(i);
            continue;
        }

        if (dynObj->GetSpellId() == spellId && dynObj->GetEffIndex() == effIndex)
            return dynObj;
        ++i;
    }
    return NULL;
}

DynamicObject * Unit::GetDynObject(uint32 spellId)
{
    for (DynObjectGUIDs::iterator i = m_dynObjGUIDs.begin(); i != m_dynObjGUIDs.end();)
    {
        DynamicObject* dynObj = GetMap()->GetDynamicObject(*i);
        if(!dynObj)
        {
            i = m_dynObjGUIDs.erase(i);
            continue;
        }

        if (dynObj->GetSpellId() == spellId)
            return dynObj;
        ++i;
    }
    return NULL;
}

GameObject* Unit::GetGameObject(uint32 spellId) const
{
    for (GameObjectList::const_iterator i = m_gameObj.begin(); i != m_gameObj.end(); ++i)
        if ((*i)->GetSpellId() == spellId)
            return *i;

    WildGameObjectMap::const_iterator find = m_wildGameObjs.find(spellId);
    if (find != m_wildGameObjs.end())
        return GetMap()->GetGameObject(find->second);       // Can be NULL

    return NULL;
}

void Unit::AddGameObject(GameObject* gameObj)
{
    MANGOS_ASSERT(gameObj && !gameObj->GetOwnerGuid());
    m_gameObj.push_back(gameObj);
    gameObj->SetOwnerGuid(GetObjectGuid());

    if (GetTypeId() == TYPEID_PLAYER && gameObj->GetSpellId())
    {
        SpellEntry const* createBySpell = sSpellStore.LookupEntry(gameObj->GetSpellId());
        // Need disable spell use for owner
        if (createBySpell && createBySpell->Attributes & SPELL_ATTR_DISABLED_WHILE_ACTIVE)
            // note: item based cooldowns and cooldown spell mods with charges ignored (unknown existing cases)
            ((Player*)this)->AddSpellAndCategoryCooldowns(createBySpell, 0, NULL, true);
    }
}

void Unit::AddWildGameObject(GameObject* gameObj)
{
    MANGOS_ASSERT(gameObj && gameObj->GetOwnerGuid().IsEmpty());
    m_wildGameObjs[gameObj->GetSpellId()] = gameObj->GetObjectGuid();

    // As of 335 there are no wild-summon spells with SPELL_ATTR_DISABLED_WHILE_ACTIVE

    // Remove outdated wild summoned GOs
    for (WildGameObjectMap::iterator itr = m_wildGameObjs.begin(); itr != m_wildGameObjs.end();)
    {
        GameObject* pGo = GetMap()->GetGameObject(itr->second);
        if (pGo)
            ++itr;
        else
            m_wildGameObjs.erase(itr++);
    }
}

void Unit::RemoveGameObject(GameObject* gameObj, bool del)
{
    MANGOS_ASSERT(gameObj && gameObj->GetOwnerGuid() == GetObjectGuid());

    gameObj->SetOwnerGuid(ObjectGuid());

    // GO created by some spell
    if (uint32 spellid = gameObj->GetSpellId())
    {
        RemoveAurasDueToSpell(spellid);

        if (GetTypeId()==TYPEID_PLAYER)
        {
            SpellEntry const* createBySpell = sSpellStore.LookupEntry(spellid );
            // Need activate spell use for owner
            if (createBySpell && createBySpell->Attributes & SPELL_ATTR_DISABLED_WHILE_ACTIVE)
                // note: item based cooldowns and cooldown spell mods with charges ignored (unknown existing cases)
                ((Player*)this)->SendCooldownEvent(createBySpell);
        }
    }

    m_gameObj.remove(gameObj);

    if (del)
    {
        gameObj->SetRespawnTime(0);
        gameObj->Delete();
    }
}

void Unit::RemoveGameObject(uint32 spellid, bool del)
{
    if (m_gameObj.empty())
        return;

    GameObjectList::iterator i, next;
    for (i = m_gameObj.begin(); i != m_gameObj.end(); i = next)
    {
        next = i;
        if (spellid == 0 || (*i)->GetSpellId() == spellid)
        {
            (*i)->SetOwnerGuid(ObjectGuid());
            if (del)
            {
                (*i)->SetRespawnTime(0);
                (*i)->Delete();
            }

            next = m_gameObj.erase(i);
        }
        else
            ++next;
    }
}

void Unit::RemoveAllGameObjects()
{
    // remove references to unit
    for (GameObjectList::iterator i = m_gameObj.begin(); i != m_gameObj.end();)
    {
        (*i)->SetOwnerGuid(ObjectGuid());
        (*i)->SetRespawnTime(0);
        (*i)->Delete();
        i = m_gameObj.erase(i);
    }

    // wild summoned GOs - only remove references, do not remove GOs
    m_wildGameObjs.clear();
}

void Unit::SendSpellNonMeleeDamageLog(SpellNonMeleeDamage *log)
{
    uint32 targetHealth = log->target->GetHealth();
    uint32 overkill = log->damage > targetHealth ? log->damage - targetHealth : 0;

    WorldPacket data(SMSG_SPELLNONMELEEDAMAGELOG, (16+4+4+4+1+4+4+1+1+4+4+1)); // we guess size
    data << log->target->GetPackGUID();
    data << log->attacker->GetPackGUID();
    data << uint32(log->SpellID);
    data << uint32(log->damage);                            // damage amount
    data << uint32(overkill);                               // overkill
    data << uint8 (log->schoolMask);                        // damage school
    data << uint32(log->absorb);                            // AbsorbedDamage
    data << uint32(log->resist);                            // resist
    data << uint8 (log->physicalLog);                       // if 1, then client show spell name (example: %s's ranged shot hit %s for %u school or %s suffers %u school damage from %s's spell_name
    data << uint8 (log->unused);                            // unused
    data << uint32(log->blocked);                           // blocked
    data << uint32(log->HitInfo);
    data << uint8 (0);                                      // flag to use extend data
    SendMessageToSet( &data, true );
}

void Unit::SendSpellNonMeleeDamageLog(Unit *target, uint32 SpellID, uint32 Damage, SpellSchoolMask damageSchoolMask, uint32 AbsorbedDamage, uint32 Resist, bool PhysicalDamage, uint32 Blocked, bool CriticalHit)
{
    SpellNonMeleeDamage log(this, target, SpellID, damageSchoolMask);
    log.damage = Damage - AbsorbedDamage - Resist - Blocked;
    log.absorb = AbsorbedDamage;
    log.resist = Resist;
    log.physicalLog = PhysicalDamage;
    log.blocked = Blocked;
    log.HitInfo = SPELL_HIT_TYPE_UNK1 | SPELL_HIT_TYPE_UNK3 | SPELL_HIT_TYPE_UNK6;
    if(CriticalHit)
        log.HitInfo |= SPELL_HIT_TYPE_CRIT;
    SendSpellNonMeleeDamageLog(&log);
}

void Unit::SendPeriodicAuraLog(SpellPeriodicAuraLogInfo *pInfo)
{
    Aura *aura = pInfo->aura;
    Modifier *mod = aura->GetModifier();

    WorldPacket data(SMSG_PERIODICAURALOG, 30);
    data << aura->GetTarget()->GetPackGUID();
    data << aura->GetCasterGuid().WriteAsPacked();
    data << uint32(aura->GetId());                          // spellId
    data << uint32(1);                                      // count
    data << uint32(mod->m_auraname);                        // auraId
    switch(mod->m_auraname)
    {
        case SPELL_AURA_PERIODIC_DAMAGE:
        case SPELL_AURA_PERIODIC_DAMAGE_PERCENT:
            data << uint32(pInfo->damage);                  // damage
            data << uint32(pInfo->overDamage);              // overkill?
            data << uint32(GetSpellSchoolMask(aura->GetSpellProto()));
            data << uint32(pInfo->absorb);                  // absorb
            data << uint32(pInfo->resist);                  // resist
            data << uint8(pInfo->critical ? 1 : 0);         // new 3.1.2 critical flag
            break;
        case SPELL_AURA_PERIODIC_HEAL:
        case SPELL_AURA_OBS_MOD_HEALTH:
            data << uint32(pInfo->damage);                  // damage
            data << uint32(pInfo->overDamage);              // overheal?
            data << uint32(pInfo->absorb);                  // absorb
            data << uint8(pInfo->critical ? 1 : 0);         // new 3.1.2 critical flag
            break;
        case SPELL_AURA_OBS_MOD_MANA:
        case SPELL_AURA_PERIODIC_ENERGIZE:
            data << uint32(mod->m_miscvalue);               // power type
            data << uint32(pInfo->damage);                  // damage
            break;
        case SPELL_AURA_PERIODIC_MANA_LEECH:
            data << uint32(mod->m_miscvalue);               // power type
            data << uint32(pInfo->damage);                  // amount
            data << float(pInfo->multiplier);               // gain multiplier
            break;
        default:
            sLog.outError("Unit::SendPeriodicAuraLog: unknown aura %u", uint32(mod->m_auraname));
            return;
    }

    aura->GetTarget()->SendMessageToSet(&data, true);
}

void Unit::ProcDamageAndSpell(Unit *pVictim, uint32 procAttacker, uint32 procVictim, uint32 procExtra, uint32 amount, WeaponAttackType attType, SpellEntry const *procSpell)
{
     // Not much to do if no flags are set.
    if (procAttacker)
        ProcDamageAndSpellFor(false,pVictim,procAttacker, procExtra,attType, procSpell, amount);
    // Now go on with a victim's events'n'auras
    // Not much to do if no flags are set or there is no victim
    if(pVictim && pVictim->isAlive() && procVictim)
        pVictim->ProcDamageAndSpellFor(true,this,procVictim, procExtra, attType, procSpell, amount);
}

void Unit::SendSpellMiss(Unit *target, uint32 spellID, SpellMissInfo missInfo)
{
    WorldPacket data(SMSG_SPELLLOGMISS, (4+8+1+4+8+1));
    data << uint32(spellID);
    data << GetObjectGuid();
    data << uint8(0);                                       // can be 0 or 1
    data << uint32(1);                                      // target count
    // for(i = 0; i < target count; ++i)
    data << target->GetObjectGuid();                        // target GUID
    data << uint8(missInfo);
    // end loop
    SendMessageToSet(&data, true);
}

void Unit::SendAttackStateUpdate(CalcDamageInfo *damageInfo)
{
    DEBUG_FILTER_LOG(LOG_FILTER_COMBAT, "WORLD: Sending SMSG_ATTACKERSTATEUPDATE");

    uint32 targetHealth = damageInfo->target->GetHealth();
    uint32 overkill = damageInfo->damage > targetHealth ? damageInfo->damage - targetHealth : 0;

    uint32 count = 1;
    WorldPacket data(SMSG_ATTACKERSTATEUPDATE, 16 + 45);    // we guess size
    data << uint32(damageInfo->HitInfo);
    data << damageInfo->attacker->GetPackGUID();
    data << damageInfo->target->GetPackGUID();
    data << uint32(damageInfo->damage);                     // Full damage
    data << uint32(overkill);                               // overkill value
    data << uint8(count);                                   // Sub damage count

    for(uint32 i = 0; i < count; ++i)
    {
        data << uint32(damageInfo->damageSchoolMask);       // School of sub damage
        data << float(damageInfo->damage);                  // sub damage
        data << uint32(damageInfo->damage);                 // Sub Damage
    }

    if(damageInfo->HitInfo & (HITINFO_ABSORB | HITINFO_ABSORB2))
    {
        for(uint32 i = 0; i < count; ++i)
            data << uint32(damageInfo->absorb);             // Absorb
    }

    if(damageInfo->HitInfo & (HITINFO_RESIST | HITINFO_RESIST2))
    {
        for(uint32 i = 0; i < count; ++i)
            data << uint32(damageInfo->resist);             // Resist
    }

    data << uint8(damageInfo->TargetState);
    data << uint32(0);                                      // unknown, usually seen with -1, 0 and 1000
    data << uint32(0);                                      // spell id, seen with heroic strike and disarm as examples.
                                                            // HITINFO_NOACTION normally set if spell

    if(damageInfo->HitInfo & HITINFO_BLOCK)
        data << uint32(damageInfo->blocked_amount);

    if(damageInfo->HitInfo & HITINFO_UNK22)
        data << uint32(0);                                  // count of some sort?

    if(damageInfo->HitInfo & HITINFO_UNK0)
    {
        data << uint32(0);
        data << float(0);
        data << float(0);
        data << float(0);
        data << float(0);
        data << float(0);
        data << float(0);
        data << float(0);
        data << float(0);
        for(uint8 i = 0; i < 5; ++i)
        {
            data << float(0);
            data << float(0);
        }
        data << uint32(0);
    }

    SendMessageToSet( &data, true );
}

void Unit::SendAttackStateUpdate(uint32 HitInfo, Unit *target, uint8 /*SwingType*/, SpellSchoolMask damageSchoolMask, uint32 Damage, uint32 AbsorbDamage, uint32 Resist, VictimState TargetState, uint32 BlockedAmount)
{
    CalcDamageInfo dmgInfo;
    dmgInfo.HitInfo = HitInfo;
    dmgInfo.attacker = this;
    dmgInfo.target = target;
    dmgInfo.damage = Damage - AbsorbDamage - Resist - BlockedAmount;
    dmgInfo.damageSchoolMask = damageSchoolMask;
    dmgInfo.absorb = AbsorbDamage;
    dmgInfo.resist = Resist;
    dmgInfo.TargetState = TargetState;
    dmgInfo.blocked_amount = BlockedAmount;
    SendAttackStateUpdate(&dmgInfo);
}

void Unit::setPowerType(Powers new_powertype)
{
    SetByteValue(UNIT_FIELD_BYTES_0, 3, new_powertype);

    if(GetTypeId() == TYPEID_PLAYER)
    {
        if(((Player*)this)->GetGroup())
            ((Player*)this)->SetGroupUpdateFlag(GROUP_UPDATE_FLAG_POWER_TYPE);
    }
    else if(((Creature*)this)->IsPet())
    {
        Pet *pet = ((Pet*)this);
        if(pet->isControlled())
        {
            Unit *owner = GetOwner();
            if(owner && (owner->GetTypeId() == TYPEID_PLAYER) && ((Player*)owner)->GetGroup())
                ((Player*)owner)->SetGroupUpdateFlag(GROUP_UPDATE_FLAG_PET_POWER_TYPE);
        }
    }

    switch(new_powertype)
    {
        default:
        case POWER_MANA:
            break;
        case POWER_RAGE:
            SetMaxPower(POWER_RAGE,GetCreatePowers(POWER_RAGE));
            SetPower(   POWER_RAGE,0);
            break;
        case POWER_FOCUS:
            SetMaxPower(POWER_FOCUS,GetCreatePowers(POWER_FOCUS));
            SetPower(   POWER_FOCUS,GetCreatePowers(POWER_FOCUS));
            break;
        case POWER_ENERGY:
            SetMaxPower(POWER_ENERGY,GetCreatePowers(POWER_ENERGY));
            break;
        case POWER_HAPPINESS:
            SetMaxPower(POWER_HAPPINESS,GetCreatePowers(POWER_HAPPINESS));
            SetPower(POWER_HAPPINESS,GetCreatePowers(POWER_HAPPINESS));
            break;
    }
}

FactionTemplateEntry const* Unit::getFactionTemplateEntry() const
{
    FactionTemplateEntry const* entry = sFactionTemplateStore.LookupEntry(getFaction());
    if(!entry)
    {
        static ObjectGuid guid;                             // prevent repeating spam same faction problem

        if (GetObjectGuid() != guid)
        {
            sLog.outError("%s have invalid faction (faction template id) #%u", GetGuidStr().c_str(), getFaction());
            guid = GetObjectGuid();
        }
    }
    return entry;
}

bool Unit::IsHostileTo(Unit const* unit) const
{
    // always non-hostile to self
    if (unit == this)
        return false;

    // always non-hostile to GM in GM mode
    if (unit->GetTypeId() == TYPEID_PLAYER && ((Player const*)unit)->isGameMaster())
        return false;

    // always hostile to enemy
    if (getVictim() == unit || unit->getVictim() == this)
        return true;

    // test pet/charm masters instead pers/charmeds
    Unit const* testerOwner = GetCharmerOrOwner();
    Unit const* targetOwner = unit->GetCharmerOrOwner();

    // always hostile to owner's enemy
    if (testerOwner && (testerOwner->getVictim() == unit || unit->getVictim() == testerOwner))
        return true;

    // always hostile to enemy owner
    if (targetOwner && (getVictim() == targetOwner || targetOwner->getVictim() == this))
        return true;

    // always hostile to owner of owner's enemy
    if (testerOwner && targetOwner && (testerOwner->getVictim() == targetOwner || targetOwner->getVictim() == testerOwner))
        return true;

    Unit const* tester = testerOwner ? testerOwner : this;
    Unit const* target = targetOwner ? targetOwner : unit;

    // always non-hostile to target with common owner, or to owner/pet
    if (tester == target)
        return false;

    // special cases (Duel, etc)
    if (tester->GetTypeId() == TYPEID_PLAYER && target->GetTypeId() == TYPEID_PLAYER)
    {
        Player const* pTester = (Player const*)tester;
        Player const* pTarget = (Player const*)target;

        // Duel
        if (pTester->IsInDuelWith(pTarget))
            return true;

        // Group
        if (pTester->GetGroup() && pTester->GetGroup() == pTarget->GetGroup())
            return false;

        // Sanctuary
        if (pTarget->HasByteFlag(UNIT_FIELD_BYTES_2, 1, UNIT_BYTE2_FLAG_SANCTUARY) && pTester->HasByteFlag(UNIT_FIELD_BYTES_2, 1, UNIT_BYTE2_FLAG_SANCTUARY))
            return false;

        // PvP FFA state
        if (pTester->IsFFAPvP() && pTarget->IsFFAPvP())
            return true;

        //= PvP states
        // Green/Blue (can't attack)
        if (pTester->GetTeam() == pTarget->GetTeam())
            return false;

        // Red (can attack) if true, Blue/Yellow (can't attack) in another case
        return pTester->IsPvP() && pTarget->IsPvP();
    }

    // faction base cases
    FactionTemplateEntry const*tester_faction = tester->getFactionTemplateEntry();
    FactionTemplateEntry const*target_faction = target->getFactionTemplateEntry();
    if(!tester_faction || !target_faction)
        return false;

    if(target->isAttackingPlayer() && tester->IsContestedGuard())
        return true;

    // PvC forced reaction and reputation case
    if(tester->GetTypeId()==TYPEID_PLAYER)
    {
        // forced reaction
        if(target_faction->faction)
        {
            if(ReputationRank const* force =((Player*)tester)->GetReputationMgr().GetForcedRankIfAny(target_faction))
                return *force <= REP_HOSTILE;

            // if faction have reputation then hostile state for tester at 100% dependent from at_war state
            if(FactionEntry const* raw_target_faction = sFactionStore.LookupEntry(target_faction->faction))
                if(FactionState const* factionState = ((Player*)tester)->GetReputationMgr().GetState(raw_target_faction))
                    return (factionState->Flags & FACTION_FLAG_AT_WAR);
        }
    }
    // CvP forced reaction and reputation case
    else if(target->GetTypeId()==TYPEID_PLAYER)
    {
        // forced reaction
        if(tester_faction->faction)
        {
            if(ReputationRank const* force = ((Player*)target)->GetReputationMgr().GetForcedRankIfAny(tester_faction))
                return *force <= REP_HOSTILE;

            // apply reputation state
            FactionEntry const* raw_tester_faction = sFactionStore.LookupEntry(tester_faction->faction);
            if(raw_tester_faction && raw_tester_faction->reputationListID >=0 )
                return ((Player const*)target)->GetReputationMgr().GetRank(raw_tester_faction) <= REP_HOSTILE;
        }
    }

    // common faction based case (CvC,PvC,CvP)
    return tester_faction->IsHostileTo(*target_faction);
}

bool Unit::IsFriendlyTo(Unit const* unit) const
{
    if (!unit)
        return true;

    // always friendly to self
    if (unit == this)
        return true;

    // always friendly to GM in GM mode
    if (unit->GetTypeId() == TYPEID_PLAYER && ((Player const*)unit)->isGameMaster())
        return true;

    // always non-friendly to enemy
    if (getVictim() == unit || unit->getVictim() == this)
        return false;

    // test pet/charm masters instead pers/charmeds
    Unit const* testerOwner = GetCharmerOrOwner();
    Unit const* targetOwner = unit->GetCharmerOrOwner();

    // always non-friendly to owner's enemy
    if (testerOwner && (testerOwner->getVictim() == unit || unit->getVictim() == testerOwner))
        return false;

    // always non-friendly to enemy owner
    if (targetOwner && (getVictim() == targetOwner || targetOwner->getVictim() == this))
        return false;

    // always non-friendly to owner of owner's enemy
    if (testerOwner && targetOwner && (testerOwner->getVictim() == targetOwner || targetOwner->getVictim() == testerOwner))
        return false;

    Unit const* tester = testerOwner ? testerOwner : this;
    Unit const* target = targetOwner ? targetOwner : unit;

    // always friendly to target with common owner, or to owner/pet
    if (tester == target)
        return true;

    // special cases (Duel)
    if (tester->GetTypeId() == TYPEID_PLAYER && target->GetTypeId() == TYPEID_PLAYER)
    {
        Player const* pTester = (Player const*)tester;
        Player const* pTarget = (Player const*)target;

        // Duel
        if (pTester->IsInDuelWith(pTarget))
            return false;

        // Group
        if (pTester->GetGroup() && pTester->GetGroup() == pTarget->GetGroup())
            return true;

        // Sanctuary
        if (pTarget->HasByteFlag(UNIT_FIELD_BYTES_2, 1, UNIT_BYTE2_FLAG_SANCTUARY) && pTester->HasByteFlag(UNIT_FIELD_BYTES_2, 1, UNIT_BYTE2_FLAG_SANCTUARY))
            return true;

        // PvP FFA state
        if (pTester->IsFFAPvP() && pTarget->IsFFAPvP())
            return false;

        //= PvP states
        // Green/Blue (non-attackable)
        if (pTester->GetTeam() == pTarget->GetTeam())
            return true;

        // Blue (friendly/non-attackable) if not PVP, or Yellow/Red in another case (attackable)
        return !pTarget->IsPvP();
    }

    // faction base cases
    FactionTemplateEntry const*tester_faction = tester->getFactionTemplateEntry();
    FactionTemplateEntry const*target_faction = target->getFactionTemplateEntry();
    if(!tester_faction || !target_faction)
        return false;

    if(target->isAttackingPlayer() && tester->IsContestedGuard())
        return false;

    // PvC forced reaction and reputation case
    if(tester->GetTypeId()==TYPEID_PLAYER)
    {
        // forced reaction
        if(target_faction->faction)
        {
            if(ReputationRank const* force =((Player*)tester)->GetReputationMgr().GetForcedRankIfAny(target_faction))
                return *force >= REP_FRIENDLY;

            // if faction have reputation then friendly state for tester at 100% dependent from at_war state
            if(FactionEntry const* raw_target_faction = sFactionStore.LookupEntry(target_faction->faction))
                if(FactionState const* factionState = ((Player*)tester)->GetReputationMgr().GetState(raw_target_faction))
                    return !(factionState->Flags & FACTION_FLAG_AT_WAR);
        }
    }
    // CvP forced reaction and reputation case
    else if(target->GetTypeId()==TYPEID_PLAYER)
    {
        // forced reaction
        if(tester_faction->faction)
        {
            if(ReputationRank const* force =((Player*)target)->GetReputationMgr().GetForcedRankIfAny(tester_faction))
                return *force >= REP_FRIENDLY;

            // apply reputation state
            if(FactionEntry const* raw_tester_faction = sFactionStore.LookupEntry(tester_faction->faction))
                if(raw_tester_faction->reputationListID >=0 )
                    return ((Player const*)target)->GetReputationMgr().GetRank(raw_tester_faction) >= REP_FRIENDLY;
        }
    }

    // common faction based case (CvC,PvC,CvP)
    return tester_faction->IsFriendlyTo(*target_faction);
}

bool Unit::IsHostileToPlayers() const
{
    FactionTemplateEntry const* my_faction = getFactionTemplateEntry();
    if(!my_faction || !my_faction->faction)
        return false;

    FactionEntry const* raw_faction = sFactionStore.LookupEntry(my_faction->faction);
    if(raw_faction && raw_faction->reputationListID >=0 )
        return false;

    return my_faction->IsHostileToPlayers();
}

bool Unit::IsNeutralToAll() const
{
    FactionTemplateEntry const* my_faction = getFactionTemplateEntry();
    if(!my_faction || !my_faction->faction)
        return true;

    FactionEntry const* raw_faction = sFactionStore.LookupEntry(my_faction->faction);
    if(raw_faction && raw_faction->reputationListID >=0 )
        return false;

    return my_faction->IsNeutralToAll();
}

bool Unit::Attack(Unit *victim, bool meleeAttack)
{
    if(!victim || victim == this)
        return false;

    // dead units can neither attack nor be attacked
    if(!isAlive() || !victim->IsInWorld() || !victim->isAlive())
        return false;

    // player cannot attack while mounted or in vehicle (exclude special vehicles)if 
    if (GetTypeId()==TYPEID_PLAYER && (IsMounted() || 
        (GetVehicle() && (!GetVehicle()->GetSeatInfo(this) ||
        !(GetVehicle()->GetSeatInfo(this)->m_flags & (SEAT_FLAG_CAN_CAST | SEAT_FLAG_CAN_ATTACK))))))
        return false;

    // nobody can attack GM in GM-mode
    if(victim->GetTypeId()==TYPEID_PLAYER)
    {
        if(((Player*)victim)->isGameMaster())
            return false;
    }
    else
    {
        if(((Creature*)victim)->IsInEvadeMode())
            return false;
    }

    // remove SPELL_AURA_MOD_UNATTACKABLE at attack (in case non-interruptible spells stun aura applied also that not let attack)
    if(HasAuraType(SPELL_AURA_MOD_UNATTACKABLE))
        RemoveSpellsCausingAura(SPELL_AURA_MOD_UNATTACKABLE);

    // in fighting already
    if (m_attacking)
    {
        if (m_attacking == victim)
        {
            // switch to melee attack from ranged/magic
            if( meleeAttack && !hasUnitState(UNIT_STAT_MELEE_ATTACKING) )
            {
                addUnitState(UNIT_STAT_MELEE_ATTACKING);
                SendMeleeAttackStart(victim);
                return true;
            }
            return false;
        }

        // remove old target data
        AttackStop(true);
    }
    // new battle
    else
    {
        // set position before any AI calls/assistance
        if(GetTypeId()==TYPEID_UNIT)
            ((Creature*)this)->SetCombatStartPosition(GetPositionX(), GetPositionY(), GetPositionZ());
    }

    // Set our target
    SetTargetGuid(victim->GetObjectGuid());

    if(meleeAttack)
        addUnitState(UNIT_STAT_MELEE_ATTACKING);

    m_attacking = victim;
    m_attacking->_addAttacker(this);

    if (GetTypeId() == TYPEID_UNIT)
    {
        ((Creature*)this)->SendAIReaction(AI_REACTION_HOSTILE);
        ((Creature*)this)->CallAssistance();
    }

    // delay offhand weapon attack to next attack time
    if(haveOffhandWeapon())
        resetAttackTimer(OFF_ATTACK);

    if(meleeAttack)
        SendMeleeAttackStart(victim);

    return true;
}

void Unit::AttackedBy(Unit *attacker)
{
    // trigger AI reaction
    if (GetTypeId() == TYPEID_UNIT && ((Creature*)this)->AI())
        ((Creature*)this)->AI()->AttackedBy(attacker);

    // trigger pet AI reaction
    if (attacker->IsHostileTo(this))
    {
        GroupPetList m_groupPets = GetPets();
        if (!m_groupPets.empty())
        {
            for (GroupPetList::const_iterator itr = m_groupPets.begin(); itr != m_groupPets.end(); ++itr)
                if (Pet* _pet = GetMap()->GetPet(*itr))
                    _pet->AttackedBy(attacker);
        }
    }
}

bool Unit::AttackStop(bool targetSwitch /*=false*/)
{
    if (!m_attacking)
        return false;

    Unit* victim = m_attacking;

    m_attacking->_removeAttacker(this);
    m_attacking = NULL;

    // Clear our target
    SetTargetGuid(ObjectGuid());

    clearUnitState(UNIT_STAT_MELEE_ATTACKING);

    InterruptSpell(CURRENT_MELEE_SPELL);

    // reset only at real combat stop
    if(!targetSwitch && GetTypeId()==TYPEID_UNIT )
    {
        ((Creature*)this)->SetNoCallAssistance(false);

        if (((Creature*)this)->HasSearchedAssistance())
        {
            ((Creature*)this)->SetNoSearchAssistance(false);
            UpdateSpeed(MOVE_RUN, false);
        }
    }

    SendMeleeAttackStop(victim);

    return true;
}

void Unit::CombatStop(bool includingCast)
{
    if (includingCast && IsNonMeleeSpellCasted(false))
        InterruptNonMeleeSpells(false);

    AttackStop();
    RemoveAllAttackers();

    if( GetTypeId()==TYPEID_PLAYER )
        ((Player*)this)->SendAttackSwingCancelAttack();     // melee and ranged forced attack cancel
    else if (GetTypeId() == TYPEID_UNIT)
    {
        if (((Creature*)this)->GetTemporaryFactionFlags() & TEMPFACTION_RESTORE_COMBAT_STOP)
            ((Creature*)this)->ClearTemporaryFaction();
    }

    ClearInCombat();
}

struct CombatStopWithPetsHelper
{
    explicit CombatStopWithPetsHelper(bool _includingCast) : includingCast(_includingCast) {}
    void operator()(Unit* unit) const { unit->CombatStop(includingCast); }
    bool includingCast;
};

void Unit::CombatStopWithPets(bool includingCast)
{
    CombatStop(includingCast);
    CallForAllControlledUnits(CombatStopWithPetsHelper(includingCast), CONTROLLED_PET|CONTROLLED_GUARDIANS|CONTROLLED_CHARM);
}

struct IsAttackingPlayerHelper
{
    explicit IsAttackingPlayerHelper() {}
    bool operator()(Unit const* unit) const { return unit->isAttackingPlayer(); }
};

bool Unit::isAttackingPlayer() const
{
    if(hasUnitState(UNIT_STAT_ATTACK_PLAYER))
        return true;

    return CheckAllControlledUnits(IsAttackingPlayerHelper(), CONTROLLED_PET|CONTROLLED_TOTEMS|CONTROLLED_GUARDIANS|CONTROLLED_CHARM);
}

void Unit::RemoveAllAttackers()
{
    while (!m_attackers.empty())
    {
        AttackerSet::iterator iter = m_attackers.begin();
        if(!(*iter)->AttackStop())
        {
            sLog.outError("WORLD: Unit has an attacker that isn't attacking it!");
            m_attackers.erase(iter);
        }
    }
}

bool Unit::HasAuraStateForCaster(AuraState flag, ObjectGuid casterGuid) const
{
    if (!HasAuraState(flag))
        return false;

    // single per-caster aura state
    if (flag == AURA_STATE_CONFLAGRATE)
    {
        Unit::AuraList const& dotList = GetAurasByType(SPELL_AURA_PERIODIC_DAMAGE);
        for (Unit::AuraList::const_iterator i = dotList.begin(); i != dotList.end(); ++i)
        {
            if ((*i)->GetCasterGuid() == casterGuid &&
                //  Immolate or Shadowflame
                (*i)->GetSpellProto()->IsFitToFamily<SPELLFAMILY_WARLOCK, CF_WARLOCK_IMMOLATE, CF_WARLOCK_SHADOWFLAME2>())
            {
                return true;
            }
        }

        return false;
    }

    return true;
}

void Unit::ModifyAuraState(AuraState flag, bool apply)
{
    if (apply)
    {
        if (!HasFlag(UNIT_FIELD_AURASTATE, 1<<(flag-1)))
        {
            SetFlag(UNIT_FIELD_AURASTATE, 1<<(flag-1));
            if(GetTypeId() == TYPEID_PLAYER)
            {
                const PlayerSpellMap& sp_list = ((Player*)this)->GetSpellMap();
                for (PlayerSpellMap::const_iterator itr = sp_list.begin(); itr != sp_list.end(); ++itr)
                {
                    if(itr->second.state == PLAYERSPELL_REMOVED) continue;
                    SpellEntry const *spellInfo = sSpellStore.LookupEntry(itr->first);
                    if (!spellInfo || !IsPassiveSpell(spellInfo)) continue;
                    if (AuraState(spellInfo->CasterAuraState) == flag)
                        CastSpell(this, itr->first, true, NULL);
                }
            }
        }
    }
    else
    {
        if (HasFlag(UNIT_FIELD_AURASTATE,1<<(flag-1)))
        {
            RemoveFlag(UNIT_FIELD_AURASTATE, 1<<(flag-1));

            if (flag != AURA_STATE_ENRAGE)                  // enrage aura state triggering continues auras
            {
                Unit::SpellAuraHolderMap& tAuras = GetSpellAuraHolderMap();
                for (Unit::SpellAuraHolderMap::iterator itr = tAuras.begin(); itr != tAuras.end();)
                {
                    SpellEntry const* spellProto = (*itr).second->GetSpellProto();
                    if (AuraState(spellProto->CasterAuraState) == flag)
                    {
                        RemoveSpellAuraHolder(itr->second);
                        itr = tAuras.begin();
                    }
                    else
                        ++itr;
                }
            }
        }
    }
}

Unit *Unit::GetOwner() const
{
    if (ObjectGuid ownerid = GetOwnerGuid())
        return ObjectAccessor::GetUnit(*this, ownerid);
    return NULL;
}

Unit *Unit::GetCharmer() const
{
    if (ObjectGuid charmerid = GetCharmerGuid())
        return ObjectAccessor::GetUnit(*this, charmerid);
    return NULL;
}

Unit *Unit::GetCreator() const
{
    ObjectGuid creatorid = GetCreatorGuid();
    if(!creatorid.IsEmpty())
        return ObjectAccessor::GetUnit(*this, creatorid);
    return NULL;
}

bool Unit::IsCharmerOrOwnerPlayerOrPlayerItself() const
{
    if (GetTypeId()==TYPEID_PLAYER)
        return true;

    return GetCharmerOrOwnerGuid().IsPlayer();
}

Player* Unit::GetCharmerOrOwnerPlayerOrPlayerItself()
{
    ObjectGuid guid = GetCharmerOrOwnerGuid();
    if (guid.IsPlayer())
        return ObjectAccessor::FindPlayer(guid);

    return GetTypeId()==TYPEID_PLAYER ? (Player*)this : NULL;
}

Player const* Unit::GetCharmerOrOwnerPlayerOrPlayerItself() const
{
    ObjectGuid guid = GetCharmerOrOwnerGuid();
    if (guid.IsPlayer())
        return ObjectAccessor::FindPlayer(guid);

    return GetTypeId() == TYPEID_PLAYER ? (Player const*)this : NULL;
}

Pet* Unit::GetPet() const
{
    if (ObjectGuid pet_guid = GetPetGuid())
    {
        if (IsInWorld())
        {
            if (Pet* pet = GetMap()->GetPet(pet_guid))
                return pet;
        }

        sLog.outError("Unit::GetPet: %s not exist.", pet_guid.GetString().c_str());
        const_cast<Unit*>(this)->SetPet(0);
    }

    return NULL;
}

Pet* Unit::_GetPet(ObjectGuid guid) const
{
    return ObjectAccessor::FindPet(guid);
}

void Unit::RemoveMiniPet()
{
    if (Pet* pet = GetMiniPet())
        pet->Unsummon(PET_SAVE_AS_DELETED,this);
    else
        SetCritterGuid(ObjectGuid());
}

Pet* Unit::GetMiniPet() const
{
    if (!GetCritterGuid())
        return NULL;

    return GetMap()->GetPet(GetCritterGuid());
}

Unit* Unit::GetCharm() const
{
    if (ObjectGuid charm_guid = GetCharmGuid())
    {
        if (Unit* pet = ObjectAccessor::GetUnit(*this, charm_guid))
            return pet;

        sLog.outError("Unit::GetCharm: Charmed %s not exist.", charm_guid.GetString().c_str());
        const_cast<Unit*>(this)->SetCharm(NULL);
    }

    return NULL;
}

void Unit::Uncharm()
{
    if (Unit* charm = GetCharm())
    {
        charm->RemoveSpellsCausingAura(SPELL_AURA_MOD_CHARM);
        charm->RemoveSpellsCausingAura(SPELL_AURA_MOD_POSSESS);
        charm->RemoveSpellsCausingAura(SPELL_AURA_MOD_POSSESS_PET);
        charm->SetCharmerGuid(ObjectGuid());
    }
}

float Unit::GetCombatDistance( const Unit* target ) const
{
    if (!target)
        return 0.0f;

    float radius = target->GetFloatValue(UNIT_FIELD_COMBATREACH) + GetFloatValue(UNIT_FIELD_COMBATREACH);
    float dx = GetPositionX() - target->GetPositionX();
    float dy = GetPositionY() - target->GetPositionY();
    float dz = GetPositionZ() - target->GetPositionZ();
    float dist = sqrt((dx*dx) + (dy*dy) + (dz*dz)) - radius;
    return ( dist > 0 ? dist : 0);
}

void Unit::SetPet(Pet* pet)
{
    if (pet)
    {
        SetPetGuid(pet->GetObjectGuid()) ;  //Using last pet guid for player

        AddPetToList(pet);

        if(GetTypeId() == TYPEID_PLAYER)
            ((Player*)this)->SendPetGUIDs();
    }
    else
        SetPetGuid(ObjectGuid());
}

void Unit::SetCharm(Unit* pet)
{
    SetCharmGuid(pet ? pet->GetObjectGuid() : ObjectGuid());
}

void Unit::AddPetToList(Pet* pet)
{
    if (pet)
        m_groupPets.insert(pet->GetObjectGuid());
}

void Unit::RemovePetFromList(Pet* pet)
{
    m_groupPets.erase(pet->GetObjectGuid());

    GroupPetList m_groupPetsTmp = GetPets();
    for(GroupPetList::const_iterator itr = m_groupPetsTmp.begin(); itr != m_groupPetsTmp.end(); ++itr)
    {
        Pet* _pet = GetMap()->GetPet(*itr);
        if (!_pet)
            m_groupPets.erase(*itr);
    }
}

void Unit::AddGuardian( Pet* pet )
{
    m_guardianPets.insert(pet->GetObjectGuid());
}

void Unit::RemoveGuardian( Pet* pet )
{
    if(GetTypeId() == TYPEID_PLAYER && ((Player*)this)->GetTemporaryUnsummonedPetNumber() != pet->GetCharmInfo()->GetPetNumber())
    {
        uint32 SpellID = pet->GetCreateSpellID();
        SpellEntry const *spellInfo = sSpellStore.LookupEntry(SpellID);
        if (spellInfo && spellInfo->Attributes & SPELL_ATTR_DISABLED_WHILE_ACTIVE)
        {
            ((Player*)this)->SendCooldownEvent(spellInfo);
        }
    }
    m_guardianPets.erase(pet->GetObjectGuid());
}

void Unit::RemoveGuardians()
{
    if (m_guardianPets.empty())
        return;

    while (!m_guardianPets.empty())
    {
        ObjectGuid guid = *m_guardianPets.begin();

        if (Pet* pet = _GetPet(guid))
            pet->Unsummon(PET_SAVE_AS_DELETED, this);
        else
            m_guardianPets.erase(guid);
    }
    m_guardianPets.clear();
}

Pet* Unit::FindGuardianWithEntry(uint32 entry)
{
    for (GuardianPetList::const_iterator itr = m_guardianPets.begin(); itr != m_guardianPets.end(); ++itr)
        if (Pet* pet = GetMap()->GetPet(*itr))
            if (pet->GetEntry() == entry)
                return pet;

    return NULL;
}

Pet* Unit::GetProtectorPet()
{
    for (GuardianPetList::const_iterator itr = m_guardianPets.begin(); itr != m_guardianPets.end(); ++itr)
        if (Pet* pet = GetMap()->GetPet(*itr))
            if (pet->getPetType() == PROTECTOR_PET)
                return pet;

    return NULL;
}

Unit* Unit::_GetTotem(TotemSlot slot) const
{
    return GetTotem(slot);
}

Totem* Unit::GetTotem(TotemSlot slot ) const
{
    if (slot >= MAX_TOTEM_SLOT || !IsInWorld() || !m_TotemSlot[slot])
        return NULL;

    Creature *totem = GetMap()->GetCreature(m_TotemSlot[slot]);
    return totem && totem->IsTotem() ? (Totem*)totem : NULL;
}

bool Unit::IsAllTotemSlotsUsed() const
{
    for (int i = 0; i < MAX_TOTEM_SLOT; ++i)
        if (!m_TotemSlot[i])
            return false;
    return true;
}

void Unit::_AddTotem(TotemSlot slot, Totem* totem)
{
    m_TotemSlot[slot] = totem->GetObjectGuid();
}

void Unit::_RemoveTotem(Totem* totem)
{
    for(int i = 0; i < MAX_TOTEM_SLOT; ++i)
    {
        if (m_TotemSlot[i] == totem->GetObjectGuid())
        {
            m_TotemSlot[i].Clear();
            break;
        }
    }
}

void Unit::UnsummonAllTotems()
{
    for (int i = 0; i < MAX_TOTEM_SLOT; ++i)
        if (Totem* totem = GetTotem(TotemSlot(i)))
            totem->UnSummon();
}

int32 Unit::DealHeal(Unit *pVictim, uint32 addhealth, SpellEntry const *spellProto, bool critical, uint32 absorb)
{
    int32 gain = pVictim->ModifyHealth(int32(addhealth));

    Unit* unit = this;

    if( GetTypeId()==TYPEID_UNIT && ((Creature*)this)->IsTotem() && ((Totem*)this)->GetTotemType()!=TOTEM_STATUE)
        unit = GetOwner();

    if (unit->GetTypeId()==TYPEID_PLAYER)
    {
        // overheal = addhealth - gain
        unit->SendHealSpellLog(pVictim, spellProto->Id, addhealth, addhealth - gain, critical, absorb);

        if (BattleGround *bg = ((Player*)unit)->GetBattleGround())
            bg->UpdatePlayerScore((Player*)unit, SCORE_HEALING_DONE, gain);

        // use the actual gain, as the overheal shall not be counted, skip gain 0 (it ignored anyway in to criteria)
        if (gain)
            ((Player*)unit)->GetAchievementMgr().UpdateAchievementCriteria(ACHIEVEMENT_CRITERIA_TYPE_HEALING_DONE, gain, 0, pVictim);

        ((Player*)unit)->GetAchievementMgr().UpdateAchievementCriteria(ACHIEVEMENT_CRITERIA_TYPE_HIGHEST_HEAL_CASTED, addhealth);
    }

    if (pVictim->GetTypeId()==TYPEID_PLAYER)
    {
        ((Player*)pVictim)->GetAchievementMgr().UpdateAchievementCriteria(ACHIEVEMENT_CRITERIA_TYPE_TOTAL_HEALING_RECEIVED, gain);
        ((Player*)pVictim)->GetAchievementMgr().UpdateAchievementCriteria(ACHIEVEMENT_CRITERIA_TYPE_HIGHEST_HEALING_RECEIVED, addhealth);
        /** World of Warcraft Armory **/
        if (BattleGround *bgV = ((Player*)pVictim)->GetBattleGround())
            bgV->UpdatePlayerScore(((Player*)pVictim), SCORE_HEALING_TAKEN, gain);
        /** World of Warcraft Armory **/
    }

    return gain;
}

Unit* Unit::SelectMagnetTarget(Unit *victim, Spell* spell, SpellEffectIndex eff)
{
    if(!victim)
        return NULL;

    // Magic case
    if (spell && (spell->m_spellInfo->PreventionType == SPELL_PREVENTION_TYPE_SILENCE || 
                  spell->m_spellInfo->DmgClass == SPELL_DAMAGE_CLASS_MAGIC ||
                  spell->m_spellInfo->DmgClass == SPELL_DAMAGE_CLASS_NONE ))
    {
        Unit::AuraList const& magnetAuras = victim->GetAurasByType(SPELL_AURA_SPELL_MAGNET);
        for(Unit::AuraList::const_iterator itr = magnetAuras.begin(); itr != magnetAuras.end(); ++itr)
        {
            if (Unit* magnet = (*itr)->GetCaster())
            {
                if (magnet->isAlive() && magnet->IsWithinLOSInMap(this) && spell->CheckTarget(magnet, eff))
                    return magnet;
            }
        }
    }
    // Melee && ranged case
    else
    {
        AuraList const& hitTriggerAuras = victim->GetAurasByType(SPELL_AURA_ADD_CASTER_HIT_TRIGGER);
        for(AuraList::const_iterator i = hitTriggerAuras.begin(); i != hitTriggerAuras.end(); ++i)
        {
            if (Unit* magnet = (*i)->GetCaster())
            {
                if (magnet->isAlive() && magnet->IsWithinLOSInMap(this) && (!spell || spell->CheckTarget(magnet, eff)))
                {
                    if (roll_chance_i((*i)->GetModifier()->m_amount))
                        return magnet;
                }
            }
        }
    }

    return victim;
}

void Unit::SendHealSpellLog(Unit *pVictim, uint32 SpellID, uint32 Damage, uint32 OverHeal, bool critical, uint32 absorb)
{
    // we guess size
    WorldPacket data(SMSG_SPELLHEALLOG, (8+8+4+4+1));
    data << pVictim->GetPackGUID();
    data << GetPackGUID();
    data << uint32(SpellID);
    data << uint32(Damage);
    data << uint32(OverHeal);
    data << uint32(absorb);
    data << uint8(critical ? 1 : 0);
    data << uint8(0);                                       // unused in client?
    SendMessageToSet(&data, true);
}

void Unit::SendEnergizeSpellLog(Unit *pVictim, uint32 SpellID, uint32 Damage, Powers powertype)
{
    WorldPacket data(SMSG_SPELLENERGIZELOG, (8+8+4+4+4+1));
    data << pVictim->GetPackGUID();
    data << GetPackGUID();
    data << uint32(SpellID);
    data << uint32(powertype);
    data << uint32(Damage);
    SendMessageToSet(&data, true);
}

void Unit::EnergizeBySpell(Unit *pVictim, uint32 SpellID, uint32 Damage, Powers powertype)
{
    SendEnergizeSpellLog(pVictim, SpellID, Damage, powertype);
    // needs to be called after sending spell log
    pVictim->ModifyPower(powertype, Damage);
}

int32 Unit::SpellBonusWithCoeffs(SpellEntry const *spellProto, int32 total, int32 benefit, int32 ap_benefit,  DamageEffectType damagetype, bool donePart, float defCoeffMod)
{
    // Distribute Damage over multiple effects, reduce by AoE
    float coeff;

    // Not apply this to creature casted spells
    if (GetTypeId()==TYPEID_UNIT && !((Creature*)this)->IsPet())
        coeff = 1.0f;
    // Check for table values
    else if (SpellBonusEntry const* bonus = sSpellMgr.GetSpellBonusData(spellProto->Id))
    {
        coeff = damagetype == DOT ? bonus->dot_damage : bonus->direct_damage;

        // apply ap bonus at done part calculation only (it flat total mod so common with taken)
        if (donePart && (bonus->ap_bonus || bonus->ap_dot_bonus))
        {
            float ap_bonus = damagetype == DOT ? bonus->ap_dot_bonus : bonus->ap_bonus;

            // Impurity
            if (GetTypeId() == TYPEID_PLAYER && spellProto->SpellFamilyName == SPELLFAMILY_DEATHKNIGHT)
            {
                if (SpellEntry const* spell = ((Player*)this)->GetKnownTalentRankById(2005))
                    ap_bonus += ((spell->CalculateSimpleValue(EFFECT_INDEX_0) * ap_bonus) / 100.0f);
            }

            total += int32(ap_bonus * (GetTotalAttackPowerValue(IsSpellRequiresRangedAP(spellProto) ? RANGED_ATTACK : BASE_ATTACK) + ap_benefit));
        }
    }
    // Default calculation
    else if (benefit)
        coeff = CalculateDefaultCoefficient(spellProto, damagetype) * defCoeffMod;

    if (benefit)
    {
        float LvlPenalty = CalculateLevelPenalty(spellProto);

        // Spellmod SpellDamage
        if(Player* modOwner = GetSpellModOwner())
        {
            coeff *= 100.0f;
            modOwner->ApplySpellMod(spellProto->Id,SPELLMOD_SPELL_BONUS_DAMAGE, coeff);
            coeff /= 100.0f;
        }

        total += int32(benefit * coeff * LvlPenalty);
    }

    return total;
};

/**
 * Calculates caster part of spell damage bonuses,
 * also includes different bonuses dependent from target auras
 */
uint32 Unit::SpellDamageBonusDone(Unit *pVictim, SpellEntry const *spellProto, uint32 pdamage, DamageEffectType damagetype, uint32 stack)
{
    if(!spellProto || !pVictim || damagetype==DIRECT_DAMAGE || spellProto->AttributesEx6 & SPELL_ATTR_EX6_NO_DMG_MODS)
        return pdamage;

    // For totems get damage bonus from owner (statue isn't totem in fact)
    if( GetTypeId()==TYPEID_UNIT && ((Creature*)this)->IsTotem() && ((Totem*)this)->GetTotemType()!=TOTEM_STATUE)
    {
        if(Unit* owner = GetOwner())
            return owner->SpellDamageBonusDone(pVictim, spellProto, pdamage, damagetype);
    }

    float DoneTotalMod = 1.0f;
    int32 DoneTotal = 0;

    // Creature damage
    if( GetTypeId() == TYPEID_UNIT && !((Creature*)this)->IsPet() )
        DoneTotalMod *= ((Creature*)this)->GetSpellDamageMod(((Creature*)this)->GetCreatureInfo()->rank);

    AuraList const& mModDamagePercentDone = GetAurasByType(SPELL_AURA_MOD_DAMAGE_PERCENT_DONE);
    for(AuraList::const_iterator i = mModDamagePercentDone.begin(); i != mModDamagePercentDone.end(); ++i)
    {
        if( ((*i)->GetModifier()->m_miscvalue & GetSpellSchoolMask(spellProto)) &&
            (*i)->GetSpellProto()->EquippedItemClass == -1 &&
                                                            // -1 == any item class (not wand then)
            (*i)->GetSpellProto()->EquippedItemInventoryTypeMask == 0 )
                                                            // 0 == any inventory type (not wand then)
        {
            // bonus stored in another auras basepoints
            if ((*i)->GetModifier()->m_amount == 0)
            {
                // Clearcasting - bonus from Elemental Oath
                if ((*i)->GetSpellProto()->Id == 16246)
                {
                    AuraList const& aurasCrit = GetAurasByType(SPELL_AURA_MOD_SPELL_CRIT_CHANCE);
                    for (AuraList::const_iterator itr = aurasCrit.begin(); itr != aurasCrit.end(); itr++)
                    {
                        if ((*itr)->GetSpellProto()->SpellIconID == 3053)
                        {
                            DoneTotalMod *= ((*itr)->GetSpellProto()->CalculateSimpleValue(EFFECT_INDEX_1) + 100.0f) / 100.0f;
                            break;
                        }
                    }
                }
            }
            else
                DoneTotalMod *= ((*i)->GetModifier()->m_amount+100.0f)/100.0f;
        }
    }

    uint32 creatureTypeMask = pVictim->GetCreatureTypeMask();
    // Add flat bonus from spell damage versus
    DoneTotal += GetTotalAuraModifierByMiscMask(SPELL_AURA_MOD_FLAT_SPELL_DAMAGE_VERSUS, creatureTypeMask);
    AuraList const& mDamageDoneVersus = GetAurasByType(SPELL_AURA_MOD_DAMAGE_DONE_VERSUS);
    for(AuraList::const_iterator i = mDamageDoneVersus.begin();i != mDamageDoneVersus.end(); ++i)
        if(creatureTypeMask & uint32((*i)->GetModifier()->m_miscvalue))
            DoneTotalMod *= ((*i)->GetModifier()->m_amount+100.0f)/100.0f;

    AuraList const& mDamageDoneCreature = GetAurasByType(SPELL_AURA_MOD_DAMAGE_DONE_CREATURE);
    for(AuraList::const_iterator i = mDamageDoneCreature.begin();i != mDamageDoneCreature.end(); ++i)
    {
        if(creatureTypeMask & uint32((*i)->GetModifier()->m_miscvalue))
            DoneTotalMod += ((*i)->GetModifier()->m_amount+100.0f)/100.0f;
    }

    // done scripted mod (take it from owner)
    Unit *owner = GetOwner();
    if (!owner) owner = this;
    AuraList const& mOverrideClassScript= owner->GetAurasByType(SPELL_AURA_OVERRIDE_CLASS_SCRIPTS);
    for(AuraList::const_iterator i = mOverrideClassScript.begin(); i != mOverrideClassScript.end(); ++i)
    {
        if (!(*i)->isAffectedOnSpell(spellProto))
            continue;
        switch((*i)->GetModifier()->m_miscvalue)
        {
            case 4920: // Molten Fury
            case 4919:
            case 6917: // Death's Embrace
            case 6926:
            case 6928:
            {
                if(pVictim->HasAuraState(AURA_STATE_HEALTHLESS_35_PERCENT))
                    DoneTotalMod *= (100.0f+(*i)->GetModifier()->m_amount)/100.0f;
                break;
            }
            // Soul Siphon
            case 4992:
            case 4993:
            {
                // effect 1 m_amount
                int32 maxPercent = (*i)->GetModifier()->m_amount;
                // effect 0 m_amount
                int32 stepPercent = CalculateSpellDamage(this, (*i)->GetSpellProto(), EFFECT_INDEX_0);
                // count affliction effects and calc additional damage in percentage
                int32 modPercent = 0;
                SpellAuraHolderMap const& victimAuras = pVictim->GetSpellAuraHolderMap();
                for (SpellAuraHolderMap::const_iterator itr = victimAuras.begin(); itr != victimAuras.end(); ++itr)
                {
                    SpellEntry const* m_spell = itr->second->GetSpellProto();
                    //FIXME: would need 15 argument ClassFamilyMask::test() template for this one:
                    // CF_WARLOCK_CORRUPTION, CF_WARLOCK_CURSE_OF_AGONY, CF_WARLOCK_DRAIN_SOUL, CF_WARLOCK_CURSE_OF_WEAKNESS,
                    // CF_WARLOCK_LIFE_TAP, CF_WARLOCK_SLOWING_CURSES, CF_WARLOCK_MISC_DEBUFFS, CF_WARLOCK_SIPHON_LIFE, CF_WARLOCK_CURSE_OF_DOOM,
                    // CF_WARLOCK_HOWL_OF_TERROR, CF_WARLOCK_SEED_OF_CORRUPTION1, CF_WARLOCK_UNSTABLE_AFFLICTION, CF_WARLOCK_CURSE_OF_THE_ELEMENTS,
                    // CF_WARLOCK_FEAR, CF_WARLOCK_HAUNT
                    if (m_spell->SpellFamilyName != SPELLFAMILY_WARLOCK || !(m_spell->SpellFamilyFlags & UI64LIT(0x0004071B8044C402)))
                        continue;
                    modPercent += stepPercent * itr->second->GetStackAmount();
                    if (modPercent >= maxPercent)
                    {
                        modPercent = maxPercent;
                        break;
                    }
                }
                DoneTotalMod *= (modPercent+100.0f)/100.0f;
                break;
            }
            case 6916: // Death's Embrace
            case 6925:
            case 6927:
                if (HasAuraState(AURA_STATE_HEALTHLESS_20_PERCENT))
                    DoneTotalMod *= (100.0f+(*i)->GetModifier()->m_amount)/100.0f;
                break;
            case 5481: // Starfire Bonus
            {
                if (pVictim->GetAura(SPELL_AURA_PERIODIC_DAMAGE, SPELLFAMILY_DRUID, ClassFamilyMask::create<CF_DRUID_MOONFIRE, CF_DRUID_INSECT_SWARM>()))
                    DoneTotalMod *= ((*i)->GetModifier()->m_amount+100.0f)/100.0f;
                break;
            }
            case 4418: // Increased Shock Damage
            case 4554: // Increased Lightning Damage
            case 4555: // Improved Moonfire
            case 5142: // Increased Lightning Damage
            case 5147: // Improved Consecration / Libram of Resurgence
            case 5148: // Idol of the Shooting Star
            case 6008: // Increased Lightning Damage
            case 8627: // Totem of Hex
            {
                DoneTotal+=(*i)->GetModifier()->m_amount;
                break;
            }
            // Tundra Stalker
            // Merciless Combat
            case 7277:
            {
                // Merciless Combat
                if ((*i)->GetSpellProto()->SpellIconID == 2656)
                {
                    if(pVictim->HasAuraState(AURA_STATE_HEALTHLESS_35_PERCENT))
                        DoneTotalMod *= (100.0f+(*i)->GetModifier()->m_amount)/100.0f;
                }
                else // Tundra Stalker
                {
                    // Frost Fever (target debuff)
                    if (pVictim->GetAura(SPELL_AURA_MOD_MELEE_HASTE, SPELLFAMILY_DEATHKNIGHT, ClassFamilyMask::create<CF_DEATHKNIGHT_FF_BP_ACTIVE>()))
                        DoneTotalMod *= ((*i)->GetModifier()->m_amount+100.0f)/100.0f;
                    break;
                }
                break;
            }
            case 7293: // Rage of Rivendare
            {
                if (pVictim->GetAura(SPELL_AURA_PERIODIC_DAMAGE, SPELLFAMILY_DEATHKNIGHT, ClassFamilyMask::create<CF_DEATHKNIGHT_BLOOD_PLAGUE>()))
                    DoneTotalMod *= ((*i)->GetSpellProto()->CalculateSimpleValue(EFFECT_INDEX_1)*2+100.0f)/100.0f;
                break;
            }
            // Twisted Faith
            case 7377:
            {
                if (pVictim->GetAura(SPELL_AURA_PERIODIC_DAMAGE, SPELLFAMILY_PRIEST, ClassFamilyMask::create<CF_PRIEST_SHADOW_WORD_PAIN>(), GetObjectGuid()))
                    DoneTotalMod *= ((*i)->GetModifier()->m_amount+100.0f)/100.0f;
                break;
            }
            // Marked for Death
            case 7598:
            case 7599:
            case 7600:
            case 7601:
            case 7602:
            {
                if (pVictim->GetAura(SPELL_AURA_MOD_STALKED, SPELLFAMILY_HUNTER, ClassFamilyMask::create<CF_HUNTER_HUNTERS_MARK>()))
                    DoneTotalMod *= ((*i)->GetModifier()->m_amount+100.0f)/100.0f;
                break;
            }
        }
    }

    // custom scripted mod from dummy
    AuraList const& mDummy = owner->GetAurasByType(SPELL_AURA_DUMMY);
    for(AuraList::const_iterator i = mDummy.begin(); i != mDummy.end(); ++i)
    {
        SpellEntry const *spell = (*i)->GetSpellProto();
        //Fire and Brimstone
        if (spell->SpellFamilyName == SPELLFAMILY_WARLOCK && spell->SpellIconID == 3173)
        {
            if (pVictim->HasAuraState(AURA_STATE_CONFLAGRATE) && (spellProto->SpellFamilyName == SPELLFAMILY_WARLOCK && spellProto->SpellFamilyFlags.test<CF_WARLOCK_INCINERATE, CF_WARLOCK_CHAOS_BOLT>()))
            {
                DoneTotalMod *= ((*i)->GetModifier()->m_amount+100.0f) / 100.0f;
                break;
            }
        }
    }

     // Custom scripted damage
    switch(spellProto->SpellFamilyName)
    {
        case SPELLFAMILY_MAGE:
        {
            // Ice Lance
            if (spellProto->SpellIconID == 186)
            {
                if (pVictim->isFrozen() || IsIgnoreUnitState(spellProto, IGNORE_UNIT_TARGET_NON_FROZEN))
                {
                    float multiplier = 3.0f;

                    // if target have higher level
                    if (pVictim->getLevel() > getLevel())
                        // Glyph of Ice Lance
                        if (Aura* glyph = GetDummyAura(56377))
                            multiplier = glyph->GetModifier()->m_amount;

                    DoneTotalMod *= multiplier;
                }
            }
            // Torment the weak affected (Arcane Barrage, Arcane Blast, Frostfire Bolt, Arcane Missiles, Fireball, Pyroblast)
            if (spellProto->SpellFamilyFlags.test<CF_MAGE_FIREBALL, CF_MAGE_FROSTBOLT, CF_MAGE_ARCANE_MISSILES2, CF_MAGE_ARCANE_BLAST, CF_MAGE_FROSTFIRE_BOLT, CF_MAGE_ARCANE_BARRAGE>() &&
                (pVictim->HasAuraType(SPELL_AURA_MOD_DECREASE_SPEED) || pVictim->HasAuraType(SPELL_AURA_HASTE_ALL)))
            {
                //Search for Torment the weak dummy aura
                Unit::AuraList const& ttw = GetAurasByType(SPELL_AURA_DUMMY);
                for(Unit::AuraList::const_iterator i = ttw.begin(); i != ttw.end(); ++i)
                {
                    if ((*i)->GetSpellProto()->SpellIconID == 3263)
                    {
                        DoneTotalMod *= ((*i)->GetModifier()->m_amount+100.0f) / 100.0f;
                        break;
                    }
                }
            }
            break;
        }
        case SPELLFAMILY_WARLOCK:
        {
            // Drain Soul
            if (spellProto->SpellFamilyFlags.test<CF_WARLOCK_DRAIN_SOUL>())
            {
                if (pVictim->GetHealth() * 100 / pVictim->GetMaxHealth() <= 25)
                    DoneTotalMod *= 4;
            }
            break;
        }
        case SPELLFAMILY_PRIEST:
        {
            // Glyph of Smite
            if (spellProto->SpellFamilyFlags.test<CF_PRIEST_SMITE>())
            {
                // Holy Fire
                if (pVictim->GetAura(SPELL_AURA_PERIODIC_DAMAGE, SPELLFAMILY_PRIEST, ClassFamilyMask::create<CF_PRIEST_HOLY_FIRE>()))
                    if (Aura *aur = GetAura(55692, EFFECT_INDEX_0))
                        DoneTotalMod *= (aur->GetModifier()->m_amount+100.0f) / 100.0f;
            }
            // Mind Flay
            else if (spellProto->SpellFamilyFlags.test<CF_PRIEST_MIND_FLAY1>())
            {
                // Shadow Word: Pain
                if (pVictim->GetAura(SPELL_AURA_PERIODIC_DAMAGE, SPELLFAMILY_PRIEST, ClassFamilyMask::create<CF_PRIEST_SHADOW_WORD_PAIN>()))
                {
                    // Glyph of Mind Flay
                    if (Aura *aur = GetAura(55687, EFFECT_INDEX_0))
                        DoneTotalMod *= (aur->GetModifier()->m_amount+100.0f) / 100.0f;
                    // Twisted Faith
                    Unit::AuraList const& tf = GetAurasByType(SPELL_AURA_OVERRIDE_CLASS_SCRIPTS);
                    for(Unit::AuraList::const_iterator i = tf.begin(); i != tf.end(); ++i)
                    {
                        if ((*i)->GetSpellProto()->SpellIconID == 2848 && (*i)->GetEffIndex() == 1)
                        {
                            DoneTotalMod *= ((*i)->GetModifier()->m_amount+100.0f) / 100.0f;
                            break;
                        }
                    }
                }
            }
            // Glyph of Shadow word: Death
            else if (spellProto->SpellFamilyFlags.test<CF_PRIEST_SHADOW_WORD_DEATH_TARGET>())
            {
                if (pVictim->HasAuraState(AURA_STATE_HEALTHLESS_35_PERCENT))
                    if (Aura* aur = GetAura(55682, EFFECT_INDEX_0))
                        DoneTotalMod *= (aur->GetModifier()->m_amount + 100.0f) / 100.0f;
            }
            break;
        }
        case SPELLFAMILY_DRUID:
        {
            // Improved Insect Swarm (Wrath part)
            if (spellProto->SpellFamilyFlags.test<CF_DRUID_WRATH>())
            {
                // if Insect Swarm on target
                if (pVictim->GetAura(SPELL_AURA_PERIODIC_DAMAGE, SPELLFAMILY_DRUID, ClassFamilyMask::create<CF_DRUID_INSECT_SWARM>(), GetObjectGuid()))
                {
                    Unit::AuraList const& improvedSwarm = GetAurasByType(SPELL_AURA_DUMMY);
                    for(Unit::AuraList::const_iterator iter = improvedSwarm.begin(); iter != improvedSwarm.end(); ++iter)
                    {
                        if ((*iter)->GetSpellProto()->SpellIconID == 1771)
                        {
                            DoneTotalMod *= ((*iter)->GetModifier()->m_amount+100.0f) / 100.0f;
                            break;
                        }
                    }
                }
            }
            break;
        }
        case SPELLFAMILY_DEATHKNIGHT:
        {
            // Icy Touch and Howling Blast
            if (spellProto->SpellFamilyFlags.test<CF_DEATHKNIGHT_ICY_TOUCH_TALONS, CF_DEATHKNIGHT_HOWLING_BLAST>())
            {
                // search disease
                bool found = false;
                Unit::SpellAuraHolderMap const& auras = pVictim->GetSpellAuraHolderMap();
                for(Unit::SpellAuraHolderMap::const_iterator itr = auras.begin(); itr!=auras.end(); ++itr)
                {
                    if(itr->second->GetSpellProto()->Dispel == DISPEL_DISEASE)
                    {
                        found = true;
                        break;
                    }
                }

                // search for Glacier Rot and  Improved Icy Touch dummy aura
                bool isIcyTouch = spellProto->SpellFamilyFlags.test<CF_DEATHKNIGHT_ICY_TOUCH_TALONS>();
                Unit::AuraList const& dummyAuras = GetAurasByType(SPELL_AURA_DUMMY);
                for(Unit::AuraList::const_iterator i = dummyAuras.begin(); i != dummyAuras.end(); ++i)
                {
                    if ((found && (*i)->GetSpellProto()->EffectMiscValue[(*i)->GetEffIndex()] == 7244) || //Glacier Rot
                        (isIcyTouch && (*i)->GetSpellProto()->SpellIconID == 2721))                       //Improved Icy Touch 
                    {
                        DoneTotalMod *= ((*i)->GetModifier()->m_amount+100.0f) / 100.0f;
                    }
                }
            }
            // Death Coil (bonus from Item - Death Knight T8 DPS Relic)
            else if (spellProto->SpellFamilyFlags.test<CF_DEATHKNIGHT_DEATH_COIL>())
            {
                 if (Aura* sigil = GetDummyAura(64962))
                    DoneTotal += sigil->GetModifier()->m_amount;
            }
            break;
        }
        default:
            break;
    }

    // Done fixed damage bonus auras
    int32 DoneAdvertisedBenefit = SpellBaseDamageBonusDone(GetSpellSchoolMask(spellProto));

    // apply ap bonus and benefit affected by spell power implicit coeffs and spell level penalties
    DoneTotal = SpellBonusWithCoeffs(spellProto, DoneTotal, DoneAdvertisedBenefit, 0, damagetype, true);

    float tmpDamage = (int32(pdamage) + DoneTotal * int32(stack)) * DoneTotalMod;
    // apply spellmod to Done damage (flat and pct)
    if(Player* modOwner = GetSpellModOwner())
        modOwner->ApplySpellMod(spellProto->Id, damagetype == DOT ? SPELLMOD_DOT : SPELLMOD_DAMAGE, tmpDamage);

    return tmpDamage > 0 ? uint32(tmpDamage) : 0;
}

/**
 * Calculates target part of spell damage bonuses,
 * will be called on each tick for periodic damage over time auras
 */
uint32 Unit::SpellDamageBonusTaken(Unit *pCaster, SpellEntry const *spellProto, uint32 pdamage, DamageEffectType damagetype, uint32 stack)
{
    if(!spellProto || !pCaster || damagetype==DIRECT_DAMAGE )
        return pdamage;

    uint32 schoolMask = spellProto->SchoolMask;

    // Taken total percent damage auras
    float TakenTotalMod = 1.0f;
    int32 TakenTotal = 0;

    // ..taken
    TakenTotalMod *= GetTotalAuraMultiplierByMiscMask(SPELL_AURA_MOD_DAMAGE_PERCENT_TAKEN, schoolMask);

    // .. taken pct: dummy auras
    AuraList const& m_dummyAuras = GetAurasByType(SPELL_AURA_DUMMY);
    for(AuraList::const_iterator itr = m_dummyAuras.begin(); itr != m_dummyAuras.end(); ++itr)
    {
        switch((*itr)->GetSpellProto()->SpellIconID)
        {
            // Cheat Death
            case 2109:
            {
                if(GetTypeId() != TYPEID_PLAYER)
                    continue;

                float mod = -((Player*)this)->GetRatingBonusValue(CR_CRIT_TAKEN_SPELL)*2*4;
                if (mod < float((*itr)->GetModifier()->m_amount))
                    mod = float((*itr)->GetModifier()->m_amount);
                TakenTotalMod *= (mod+100.0f)/100.0f;
                break;
            }
            // Ebon Plague
            case 1933:
            {
                if ((*itr)->GetMiscValue() & (spellProto ? GetSpellSchoolMask(spellProto) : 0))
                {
                    if (spellProto && spellProto->Dispel == DISPEL_DISEASE)
                        TakenTotalMod *= ((*itr)->GetSpellProto()->CalculateSimpleValue(EFFECT_INDEX_0) + 100.0f) / 100.0f;
                    else
                        TakenTotalMod *= ((*itr)->GetModifier()->m_amount + 100.0f) / 100.0f;
                }
                break;
            }
            default:
                break;
        }

        switch((*itr)->GetId())
        {
            case 20911:                                     // Blessing of Sanctuary
            case 25899:                                     // Greater Blessing of Sanctuary
                TakenTotalMod *= ((*itr)->GetModifier()->m_amount + 100.0f) / 100.0f;
                break;
            default:
                break;
        }
    }

    // From caster spells
    AuraList const& mOwnerTaken = GetAurasByType(SPELL_AURA_MOD_DAMAGE_FROM_CASTER);
    for(AuraList::const_iterator i = mOwnerTaken.begin(); i != mOwnerTaken.end(); ++i)
    {
        if ((*i)->GetCasterGuid() == pCaster->GetObjectGuid() && (*i)->isAffectedOnSpell(spellProto))
            TakenTotalMod *= ((*i)->GetModifier()->m_amount + 100.0f) / 100.0f;
    }

    // Mod damage from spell mechanic
    TakenTotalMod *= GetTotalAuraMultiplierByMiscValueForMask(SPELL_AURA_MOD_MECHANIC_DAMAGE_TAKEN_PERCENT,GetAllSpellMechanicMask(spellProto));

    // Mod damage taken from AoE spells
    if(IsAreaOfEffectSpell(spellProto))
    {
        TakenTotalMod *= GetTotalAuraMultiplierByMiscMask(SPELL_AURA_MOD_AOE_DAMAGE_AVOIDANCE, schoolMask);
        if (GetTypeId() == TYPEID_UNIT && ((Creature*)this)->IsPet())
            TakenTotalMod *= GetTotalAuraMultiplierByMiscMask(SPELL_AURA_MOD_PET_AOE_DAMAGE_AVOIDANCE, schoolMask);
    }

    // Taken fixed damage bonus auras
    int32 TakenAdvertisedBenefit = SpellBaseDamageBonusTaken(GetSpellSchoolMask(spellProto));

    // apply benefit affected by spell power implicit coeffs and spell level penalties
    TakenTotal = SpellBonusWithCoeffs(spellProto, TakenTotal, TakenAdvertisedBenefit, 0, damagetype, false);

    float tmpDamage = (int32(pdamage) + TakenTotal * int32(stack)) * TakenTotalMod;

    return tmpDamage > 0 ? uint32(tmpDamage) : 0;
}

int32 Unit::SpellBaseDamageBonusDone(SpellSchoolMask schoolMask)
{
    int32 DoneAdvertisedBenefit = 0;

    // ..done
    AuraList const& mDamageDone = GetAurasByType(SPELL_AURA_MOD_DAMAGE_DONE);
    for(AuraList::const_iterator i = mDamageDone.begin();i != mDamageDone.end(); ++i)
    {
        if (!(*i)->GetHolder() || (*i)->GetHolder()->IsDeleted())
            continue;

        if (((*i)->GetModifier()->m_miscvalue & schoolMask) != 0 &&
            (*i)->GetSpellProto()->EquippedItemClass == -1 &&                   // -1 == any item class (not wand then)
            (*i)->GetSpellProto()->EquippedItemInventoryTypeMask == 0)          //  0 == any inventory type (not wand then)
                DoneAdvertisedBenefit += (*i)->GetModifier()->m_amount;
    }

    if (GetTypeId() == TYPEID_PLAYER)
    {
        // Base value
        DoneAdvertisedBenefit +=((Player*)this)->GetBaseSpellPowerBonus();

        // Damage bonus from stats
        AuraList const& mDamageDoneOfStatPercent = GetAurasByType(SPELL_AURA_MOD_SPELL_DAMAGE_OF_STAT_PERCENT);
        for(AuraList::const_iterator i = mDamageDoneOfStatPercent.begin();i != mDamageDoneOfStatPercent.end(); ++i)
        {
            if((*i)->GetModifier()->m_miscvalue & schoolMask)
            {
                // stat used stored in miscValueB for this aura
                Stats usedStat = Stats((*i)->GetMiscBValue());
                DoneAdvertisedBenefit += int32(GetStat(usedStat) * (*i)->GetModifier()->m_amount / 100.0f);
            }
        }
        // ... and attack power
        AuraList const& mDamageDonebyAP = GetAurasByType(SPELL_AURA_MOD_SPELL_DAMAGE_OF_ATTACK_POWER);
        for(AuraList::const_iterator i =mDamageDonebyAP.begin();i != mDamageDonebyAP.end(); ++i)
        {
            if ((*i)->GetModifier()->m_miscvalue & schoolMask)
                DoneAdvertisedBenefit += int32(GetTotalAttackPowerValue(BASE_ATTACK) * (*i)->GetModifier()->m_amount / 100.0f);
        }

    }
    return DoneAdvertisedBenefit;
}

int32 Unit::SpellBaseDamageBonusTaken(SpellSchoolMask schoolMask)
{
    int32 TakenAdvertisedBenefit = 0;

    // ..taken
    AuraList const& mDamageTaken = GetAurasByType(SPELL_AURA_MOD_DAMAGE_TAKEN);
    for(AuraList::const_iterator i = mDamageTaken.begin();i != mDamageTaken.end(); ++i)
    {
        if(((*i)->GetModifier()->m_miscvalue & schoolMask) != 0)
            TakenAdvertisedBenefit += (*i)->GetModifier()->m_amount;
    }

    return TakenAdvertisedBenefit;
}

bool Unit::IsSpellCrit(Unit *pVictim, SpellEntry const *spellProto, SpellSchoolMask schoolMask, WeaponAttackType attackType)
{
    // mobs can't crit with spells at all
    if (GetObjectGuid().IsCreature())
        return false;

    // not critting spell
    if((spellProto->AttributesEx2 & SPELL_ATTR_EX2_CANT_CRIT))
        return false;

    float crit_chance = 0.0f;
    switch(spellProto->DmgClass)
    {
        case SPELL_DAMAGE_CLASS_NONE:
            if (spellProto->Id != 379 && spellProto->Id != 33778) // Earth Shield and Lifebloom heal should be able to crit
                return false;
        case SPELL_DAMAGE_CLASS_MAGIC:
        {
            if (schoolMask & SPELL_SCHOOL_MASK_NORMAL)
                crit_chance = 0.0f;
            // For other schools
            else if (GetTypeId() == TYPEID_PLAYER)
                crit_chance = GetFloatValue( PLAYER_SPELL_CRIT_PERCENTAGE1 + GetFirstSchoolInMask(schoolMask));
            else
            {
                crit_chance = float(m_baseSpellCritChance);
                crit_chance += GetTotalAuraModifierByMiscMask(SPELL_AURA_MOD_SPELL_CRIT_CHANCE_SCHOOL, schoolMask);
            }
            // taken
            if (pVictim)
            {
                if (!IsPositiveSpell(spellProto->Id))
                {
                    // Modify critical chance by victim SPELL_AURA_MOD_ATTACKER_SPELL_CRIT_CHANCE
                    crit_chance += pVictim->GetTotalAuraModifierByMiscMask(SPELL_AURA_MOD_ATTACKER_SPELL_CRIT_CHANCE, schoolMask);
                    // Modify critical chance by victim SPELL_AURA_MOD_ATTACKER_SPELL_AND_WEAPON_CRIT_CHANCE
                    crit_chance += pVictim->GetTotalAuraModifier(SPELL_AURA_MOD_ATTACKER_SPELL_AND_WEAPON_CRIT_CHANCE);
                    // Modify by player victim resilience
                    crit_chance -= pVictim->GetSpellCritChanceReduction();
                }

                // scripted (increase crit chance ... against ... target by x%)
                // scripted (Increases the critical effect chance of your .... by x% on targets ...)
                AuraList const& mOverrideClassScript = GetAurasByType(SPELL_AURA_OVERRIDE_CLASS_SCRIPTS);
                for(AuraList::const_iterator i = mOverrideClassScript.begin(); i != mOverrideClassScript.end(); ++i)
                {
                    if (!((*i)->isAffectedOnSpell(spellProto)))
                        continue;
                    switch((*i)->GetModifier()->m_miscvalue)
                    {
                        case  849:                          //Shatter Rank 1
                            if (pVictim->isFrozen() || IsIgnoreUnitState(spellProto, IGNORE_UNIT_TARGET_NON_FROZEN))
                                crit_chance+= 17.0f;
                            break;
                        case  910:                          //Shatter Rank 2
                            if (pVictim->isFrozen() || IsIgnoreUnitState(spellProto, IGNORE_UNIT_TARGET_NON_FROZEN))
                                crit_chance+= 34.0f;
                            break;
                        case  911:                          //Shatter Rank 3
                            if (pVictim->isFrozen() || IsIgnoreUnitState(spellProto, IGNORE_UNIT_TARGET_NON_FROZEN))
                                crit_chance+= 50.0f;
                            break;
                        case 7917:                          // Glyph of Shadowburn
                            if (pVictim->HasAuraState(AURA_STATE_HEALTHLESS_35_PERCENT))
                                crit_chance+=(*i)->GetModifier()->m_amount;
                            break;
                        case 7997:                          // Renewed Hope
                        case 7998:
                            if (pVictim->HasAura(6788))
                                crit_chance+=(*i)->GetModifier()->m_amount;
                            break;
                        default:
                            break;
                    }
                }

                // Custom crit by class
                switch(spellProto->SpellFamilyName)
                {
                    case SPELLFAMILY_MAGE:
                    {
                        // Fire Blast
                        if (spellProto->SpellFamilyFlags.test<CF_MAGE_FIRE_BLAST>() && spellProto->SpellIconID == 12)
                        {
                            // Glyph of Fire Blast
                            if (pVictim->HasFlag(UNIT_FIELD_FLAGS, UNIT_FLAG_STUNNED) || pVictim->isInRoots())
                                if (Aura* aura = GetAura(56369, EFFECT_INDEX_0))
                                    crit_chance += aura->GetModifier()->m_amount;
                        }
                        break;
                    }
                    case SPELLFAMILY_PRIEST:
                        // Flash Heal
                        if (spellProto->SpellFamilyFlags.test<CF_PRIEST_FLASH_HEAL>())
                        {
                            if (pVictim->GetHealth() > pVictim->GetMaxHealth()/2)
                                break;
                            AuraList const& mDummyAuras = GetAurasByType(SPELL_AURA_DUMMY);
                            for(AuraList::const_iterator i = mDummyAuras.begin(); i!= mDummyAuras.end(); ++i)
                            {
                                // Improved Flash Heal
                                if ((*i)->GetSpellProto()->SpellFamilyName == SPELLFAMILY_PRIEST &&
                                    (*i)->GetSpellProto()->SpellIconID == 2542)
                                {
                                    crit_chance+=(*i)->GetModifier()->m_amount;
                                    break;
                                }
                            }
                        }
                        break;
                    case SPELLFAMILY_DRUID:
                        // Improved Insect Swarm (Starfire part)
                        if (spellProto->SpellFamilyFlags.test<CF_DRUID_STARFIRE>())
                        {
                            // search for Moonfire on target
                            if (pVictim->GetAura(SPELL_AURA_PERIODIC_DAMAGE, SPELLFAMILY_DRUID, ClassFamilyMask::create<CF_DRUID_MOONFIRE>(), GetObjectGuid()))
                            {
                                Unit::AuraList const& improvedSwarm = GetAurasByType(SPELL_AURA_DUMMY);
                                for(Unit::AuraList::const_iterator iter = improvedSwarm.begin(); iter != improvedSwarm.end(); ++iter)
                                {
                                    if ((*iter)->GetSpellProto()->SpellIconID == 1771)
                                    {
                                        crit_chance += (*iter)->GetModifier()->m_amount;
                                        break;
                                    }
                                }
                            }
                        }
                        break;
                        // Improved Faerie Fire
                        if(pVictim->HasAura(770) || pVictim->HasAura(16857))
                        {
                            AuraList const& ImprovedAura = GetAurasByType(SPELL_AURA_DUMMY);
                            for(AuraList::const_iterator iter = ImprovedAura.begin(); iter != ImprovedAura.end(); ++iter)
                            {
                                if((*iter)->GetEffIndex() == 0 && (*iter)->GetSpellProto()->SpellIconID == 109 && (*iter)->GetSpellProto()->SpellFamilyName == SPELLFAMILY_DRUID)
                                {
                                    crit_chance += (*iter)->GetModifier()->m_amount;
                                    break;
                                }
                            }
                        }
                        break;
                    case SPELLFAMILY_PALADIN:
                        // Sacred Shield
                        if (spellProto->SpellFamilyFlags.test<CF_PALADIN_FLASH_OF_LIGHT>())
                        {
                            Aura *aura = pVictim->GetDummyAura(58597);
                            if (aura && aura->GetCasterGuid() == GetObjectGuid())
                                crit_chance+=aura->GetModifier()->m_amount;
                        }
                        // Exorcism
                        else if (spellProto->Category == 19)
                        {
                            if (pVictim->GetCreatureTypeMask() & CREATURE_TYPEMASK_DEMON_OR_UNDEAD)
                                return true;
                        }
                        break;
                    case SPELLFAMILY_SHAMAN:
                        // Lava Burst
                        if (spellProto->SpellFamilyFlags.test<CF_SHAMAN_LAVA_BURST>())
                        {
                            // Flame Shock
                            if (pVictim->GetAura(SPELL_AURA_PERIODIC_DAMAGE, SPELLFAMILY_SHAMAN, ClassFamilyMask::create<CF_SHAMAN_FLAME_SHOCK>(), GetObjectGuid()))
                                return true;
                        }
                        break;
                }
            }
            break;
        }
        case SPELL_DAMAGE_CLASS_MELEE:
            // Rend and Tear crit chance with Ferocious Bite on bleeding target
            if (spellProto->SpellFamilyName == SPELLFAMILY_DRUID)
            {
                if (spellProto->SpellFamilyFlags.test<CF_DRUID_RIP_BITE>())
                {
                    if(pVictim->HasAuraState(AURA_STATE_BLEEDING))
                    {
                        Unit::AuraList const& aura = GetAurasByType(SPELL_AURA_DUMMY);
                        for(Unit::AuraList::const_iterator itr = aura.begin(); itr != aura.end(); ++itr)
                        {
                            if ((*itr)->GetSpellProto()->SpellIconID == 2859 && (*itr)->GetEffIndex() == 1)
                            {
                                crit_chance += (*itr)->GetModifier()->m_amount;
                                break;
                            }
                        }
                    }
                }
            }
            // do not use break here
        case SPELL_DAMAGE_CLASS_RANGED:
        {
            if (pVictim)
                crit_chance += GetUnitCriticalChance(attackType, pVictim);

            crit_chance+= GetTotalAuraModifierByMiscMask(SPELL_AURA_MOD_SPELL_CRIT_CHANCE_SCHOOL, schoolMask);
            break;
        }
        default:
            return false;
    }
    // percent done
    // only players use intelligence for critical chance computations
    if(Player* modOwner = GetSpellModOwner())
        modOwner->ApplySpellMod(spellProto->Id, SPELLMOD_CRITICAL_CHANCE, crit_chance);

    crit_chance = crit_chance > 0.0f ? crit_chance : 0.0f;
    if (roll_chance_f(crit_chance))
        return true;
    return false;
}

uint32 Unit::SpellCriticalDamageBonus(SpellEntry const *spellProto, uint32 damage, Unit *pVictim)
{
    // Calculate critical bonus
    int32 crit_bonus;
    switch(spellProto->DmgClass)
    {
        case SPELL_DAMAGE_CLASS_MELEE:                      // for melee based spells is 100%
        case SPELL_DAMAGE_CLASS_RANGED:
            crit_bonus = damage;
            break;
        default:
            crit_bonus = damage / 2;                        // for spells is 50%
            break;
    }

    // adds additional damage to crit_bonus (from talents)
    if(Player* modOwner = GetSpellModOwner())
        modOwner->ApplySpellMod(spellProto->Id, SPELLMOD_CRIT_DAMAGE_BONUS, crit_bonus);

    if(!pVictim)
        return damage += crit_bonus;

    int32 critPctDamageMod = 0;
    if(spellProto->DmgClass >= SPELL_DAMAGE_CLASS_MELEE)
    {
        if(GetWeaponAttackType(spellProto) == RANGED_ATTACK)
            critPctDamageMod += pVictim->GetTotalAuraModifier(SPELL_AURA_MOD_ATTACKER_RANGED_CRIT_DAMAGE);
        else
            critPctDamageMod += pVictim->GetTotalAuraModifier(SPELL_AURA_MOD_ATTACKER_MELEE_CRIT_DAMAGE);
    }
    else
        critPctDamageMod += pVictim->GetTotalAuraModifierByMiscMask(SPELL_AURA_MOD_ATTACKER_SPELL_CRIT_DAMAGE,GetSpellSchoolMask(spellProto));

    critPctDamageMod += GetTotalAuraModifierByMiscMask(SPELL_AURA_MOD_CRIT_DAMAGE_BONUS, GetSpellSchoolMask(spellProto));

    uint32 creatureTypeMask = pVictim->GetCreatureTypeMask();
    critPctDamageMod += GetTotalAuraMultiplierByMiscMask(SPELL_AURA_MOD_CRIT_PERCENT_VERSUS, creatureTypeMask);

    if(critPctDamageMod!=0)
        crit_bonus = int32(crit_bonus * float((100.0f + critPctDamageMod)/100.0f));

    if(crit_bonus > 0)
        damage += crit_bonus;

    return damage;
}

uint32 Unit::SpellCriticalHealingBonus(SpellEntry const *spellProto, uint32 damage, Unit *pVictim)
{
    // Calculate critical bonus
    int32 crit_bonus;
    switch(spellProto->DmgClass)
    {
        case SPELL_DAMAGE_CLASS_MELEE:                      // for melee based spells is 100%
        case SPELL_DAMAGE_CLASS_RANGED:
            // TODO: write here full calculation for melee/ranged spells
            crit_bonus = damage;
            break;
        default:
            crit_bonus = damage / 2;                        // for spells is 50%
            break;
    }

    if(pVictim)
    {
        uint32 creatureTypeMask = pVictim->GetCreatureTypeMask();
        crit_bonus = int32(crit_bonus * GetTotalAuraMultiplierByMiscMask(SPELL_AURA_MOD_CRIT_PERCENT_VERSUS, creatureTypeMask));
    }

    if(crit_bonus > 0)
        damage += crit_bonus;

    damage = int32(damage * GetTotalAuraMultiplier(SPELL_AURA_MOD_CRITICAL_HEALING_AMOUNT));

    return damage;
}

/**
 * Calculates caster part of healing spell bonuses,
 * also includes different bonuses dependent from target auras
 */
uint32 Unit::SpellHealingBonusDone(Unit *pVictim, SpellEntry const *spellProto, int32 healamount, DamageEffectType damagetype, uint32 stack)
{
     // For totems get healing bonus from owner (statue isn't totem in fact)
    if( GetTypeId()==TYPEID_UNIT && ((Creature*)this)->IsTotem() && ((Totem*)this)->GetTotemType()!=TOTEM_STATUE)
        if(Unit* owner = GetOwner())
            return owner->SpellHealingBonusDone(pVictim, spellProto, healamount, damagetype, stack);

    // No heal amount for this class spells
    if (spellProto->DmgClass == SPELL_DAMAGE_CLASS_NONE)
        return healamount < 0 ? 0 : healamount;

    // Healing Done
    // Done total percent damage auras
    float  DoneTotalMod = 1.0f;
    int32  DoneTotal = 0;

    // Healing done percent
    AuraList const& mHealingDonePct = GetAurasByType(SPELL_AURA_MOD_HEALING_DONE_PERCENT);
    for(AuraList::const_iterator i = mHealingDonePct.begin();i != mHealingDonePct.end(); ++i)
        DoneTotalMod *= (100.0f + (*i)->GetModifier()->m_amount) / 100.0f;

    // done scripted mod (take it from owner)
    Unit *owner = GetOwner();
    if (!owner) owner = this;
    AuraList const& mOverrideClassScript= owner->GetAurasByType(SPELL_AURA_OVERRIDE_CLASS_SCRIPTS);
    for(AuraList::const_iterator i = mOverrideClassScript.begin(); i != mOverrideClassScript.end(); ++i)
    {
        if (!(*i)->isAffectedOnSpell(spellProto))
            continue;
        switch((*i)->GetModifier()->m_miscvalue)
        {
            case 4415: // Increased Rejuvenation Healing
            case 4953:
            case 3736: // Hateful Totem of the Third Wind / Increased Lesser Healing Wave / LK Arena (4/5/6) Totem of the Third Wind / Savage Totem of the Third Wind
                DoneTotal+=(*i)->GetModifier()->m_amount;
                break;
            case 7997: // Renewed Hope
            case 7998:
                if (pVictim->HasAura(6788))
                    DoneTotalMod *=((*i)->GetModifier()->m_amount + 100.0f)/100.0f;
                break;
            case   21: // Test of Faith
            case 6935:
            case 6918:
                if (pVictim->GetHealth() < pVictim->GetMaxHealth()/2)
                    DoneTotalMod *=((*i)->GetModifier()->m_amount + 100.0f)/100.0f;
                break;
            case 7798: // Glyph of Regrowth
            {
                if (pVictim->GetAura(SPELL_AURA_PERIODIC_HEAL, SPELLFAMILY_DRUID, ClassFamilyMask::create<CF_DRUID_REGROWTH>()))
                    DoneTotalMod *= ((*i)->GetModifier()->m_amount+100.0f)/100.0f;
                break;
            }
            case 8477: // Nourish Heal Boost
            {
                int32 stepPercent = (*i)->GetModifier()->m_amount;

                int ownHotCount = 0;                        // counted HoT types amount, not stacks

                Unit::AuraList const& RejorRegr = pVictim->GetAurasByType(SPELL_AURA_PERIODIC_HEAL);
                for(Unit::AuraList::const_iterator i = RejorRegr.begin(); i != RejorRegr.end(); ++i)
                    if ((*i)->GetSpellProto()->SpellFamilyName == SPELLFAMILY_DRUID &&
                        (*i)->GetCasterGuid() == GetObjectGuid())
                        ++ownHotCount;

                if (ownHotCount)
                    DoneTotalMod *= (stepPercent * ownHotCount + 100.0f) / 100.0f;
                break;
            }
            case 7871: // Glyph of Lesser Healing Wave
            {
                if (pVictim->GetAura(SPELL_AURA_DUMMY, SPELLFAMILY_SHAMAN, ClassFamilyMask::create<CF_SHAMAN_EARTH_SHIELD>(), GetObjectGuid()))
                    DoneTotalMod *= ((*i)->GetModifier()->m_amount+100.0f)/100.0f;
                break;
            }
            default:
                break;
        }
    }

    // Nourish 20% of heal increase if target is affected by Druids HOTs
    if (spellProto->SpellFamilyName == SPELLFAMILY_DRUID && spellProto->SpellFamilyFlags.test<CF_DRUID_NOURISH>())
    {
        int ownHotCount = 0;                        // counted HoT types amount, not stacks
        Unit::AuraList const& RejorRegr = pVictim->GetAurasByType(SPELL_AURA_PERIODIC_HEAL);
        for(Unit::AuraList::const_iterator i = RejorRegr.begin(); i != RejorRegr.end(); ++i)
            if ((*i)->GetSpellProto()->SpellFamilyName == SPELLFAMILY_DRUID &&
                (*i)->GetCasterGuid() == GetObjectGuid())
                ++ownHotCount;

        if (ownHotCount)
        {
            DoneTotalMod *= 1.2f;                          // base bonus at HoTs

            if (Aura* glyph = GetAura(62971, EFFECT_INDEX_0))// Glyph of Nourish
                DoneTotalMod *= (glyph->GetModifier()->m_amount * ownHotCount + 100.0f) / 100.0f;
        }
    }

    // Glyph of Rejuvenation
    else if (spellProto->SpellFamilyName == SPELLFAMILY_DRUID && spellProto->SpellFamilyFlags.test<CF_DRUID_REJUVENATION>())
    {
        if (Aura* aura = GetAura(54754, EFFECT_INDEX_0))
        {
            if (pVictim->GetHealth() < pVictim->GetMaxHealth() / 2)
                DoneTotalMod *= (aura->GetModifier()->m_amount + 100.0f) / 100.0f;
        }
    }

    // Done fixed damage bonus auras
    int32 DoneAdvertisedBenefit  = SpellBaseHealingBonusDone(GetSpellSchoolMask(spellProto));

    // apply ap bonus and benefit affected by spell power implicit coeffs and spell level penalties
    DoneTotal = SpellBonusWithCoeffs(spellProto, DoneTotal, DoneAdvertisedBenefit, 0, damagetype, true, 1.88f);

    // use float as more appropriate for negative values and percent applying
    float heal = (healamount + DoneTotal * int32(stack))*DoneTotalMod;
    // apply spellmod to Done amount
    if(Player* modOwner = GetSpellModOwner())
        modOwner->ApplySpellMod(spellProto->Id, damagetype == DOT ? SPELLMOD_DOT : SPELLMOD_DAMAGE, heal);

    return heal < 0 ? 0 : uint32(heal);
}

/**
 * Calculates target part of healing spell bonuses,
 * will be called on each tick for periodic damage over time auras
 */
uint32 Unit::SpellHealingBonusTaken(Unit *pCaster, SpellEntry const *spellProto, int32 healamount, DamageEffectType damagetype, uint32 stack)
{
    float  TakenTotalMod = 1.0f;

    // Healing taken percent
    float minval = float(GetMaxNegativeAuraModifier(SPELL_AURA_MOD_HEALING_PCT));
    if (damagetype == DOT)
    {
        // overwrite max SPELL_AURA_MOD_HEALING_PCT if greater negative effect
        float minDotVal = float(GetMaxNegativeAuraModifier(SPELL_AURA_MOD_PERIODIC_HEAL));
        minval = (minDotVal < minval) ? minDotVal : minval;
    }
    if (minval)
        TakenTotalMod *= (100.0f + minval) / 100.0f;

    float maxval = float(GetMaxPositiveAuraModifier(SPELL_AURA_MOD_HEALING_PCT));
    // no SPELL_AURA_MOD_PERIODIC_HEAL positive cases
    if (maxval)
        TakenTotalMod *= (100.0f + maxval) / 100.0f;

    // No heal amount for this class spells
    if (spellProto->DmgClass == SPELL_DAMAGE_CLASS_NONE)
    {
        healamount = int32(healamount * TakenTotalMod);
        return healamount < 0 ? 0 : healamount;
    }

    // Healing Done
    // Done total percent damage auras
    int32  TakenTotal = 0;

    // Taken fixed damage bonus auras
    int32 TakenAdvertisedBenefit = SpellBaseHealingBonusTaken(GetSpellSchoolMask(spellProto));

    // apply benefit affected by spell power implicit coeffs and spell level penalties
    TakenTotal = SpellBonusWithCoeffs(spellProto, TakenTotal, TakenAdvertisedBenefit, 0, damagetype, false, 1.88f);

    AuraList const& mHealingGet= GetAurasByType(SPELL_AURA_MOD_HEALING_RECEIVED);
    for(AuraList::const_iterator i = mHealingGet.begin(); i != mHealingGet.end(); ++i)
        if ((*i)->isAffectedOnSpell(spellProto))
            TakenTotalMod *= ((*i)->GetModifier()->m_amount + 100.0f) / 100.0f;

    // use float as more appropriate for negative values and percent applying
    float heal = (healamount + TakenTotal * int32(stack)) * TakenTotalMod;

    return heal < 0 ? 0 : uint32(heal);
}

int32 Unit::SpellBaseHealingBonusDone(SpellSchoolMask schoolMask)
{
    int32 AdvertisedBenefit = 0;

    AuraList const& mHealingDone = GetAurasByType(SPELL_AURA_MOD_HEALING_DONE);
    for(AuraList::const_iterator i = mHealingDone.begin();i != mHealingDone.end(); ++i)
        if(!(*i)->GetModifier()->m_miscvalue || ((*i)->GetModifier()->m_miscvalue & schoolMask) != 0)
            AdvertisedBenefit += (*i)->GetModifier()->m_amount;

    // Healing bonus of spirit, intellect and strength
    if (GetTypeId() == TYPEID_PLAYER)
    {
        // Base value
        AdvertisedBenefit +=((Player*)this)->GetBaseSpellPowerBonus();

        // Healing bonus from stats
        AuraList const& mHealingDoneOfStatPercent = GetAurasByType(SPELL_AURA_MOD_SPELL_HEALING_OF_STAT_PERCENT);
        for(AuraList::const_iterator i = mHealingDoneOfStatPercent.begin();i != mHealingDoneOfStatPercent.end(); ++i)
        {
            // stat used dependent from misc value (stat index)
            Stats usedStat = Stats((*i)->GetSpellProto()->EffectMiscValue[(*i)->GetEffIndex()]);
            AdvertisedBenefit += int32(GetStat(usedStat) * (*i)->GetModifier()->m_amount / 100.0f);
        }

        // ... and attack power
        AuraList const& mHealingDonebyAP = GetAurasByType(SPELL_AURA_MOD_SPELL_HEALING_OF_ATTACK_POWER);
        for(AuraList::const_iterator i = mHealingDonebyAP.begin();i != mHealingDonebyAP.end(); ++i)
            if ((*i)->GetModifier()->m_miscvalue & schoolMask)
                AdvertisedBenefit += int32(GetTotalAttackPowerValue(BASE_ATTACK) * (*i)->GetModifier()->m_amount / 100.0f);
    }
    return AdvertisedBenefit;
}

int32 Unit::SpellBaseHealingBonusTaken(SpellSchoolMask schoolMask)
{
    int32 AdvertisedBenefit = 0;
    AuraList const& mDamageTaken = GetAurasByType(SPELL_AURA_MOD_HEALING);
    for(AuraList::const_iterator i = mDamageTaken.begin();i != mDamageTaken.end(); ++i)
        if ((*i)->GetModifier()->m_miscvalue & schoolMask)
            AdvertisedBenefit += (*i)->GetModifier()->m_amount;

    return AdvertisedBenefit;
}

bool Unit::IsImmunedToDamage(SpellSchoolMask shoolMask)
{
    //If m_immuneToSchool type contain this school type, IMMUNE damage.
    SpellImmuneList const& schoolList = m_spellImmune[IMMUNITY_SCHOOL];
    for (SpellImmuneList::const_iterator itr = schoolList.begin(); itr != schoolList.end(); ++itr)
        if (itr->type & shoolMask)
            return true;

    //If m_immuneToDamage type contain magic, IMMUNE damage.
    SpellImmuneList const& damageList = m_spellImmune[IMMUNITY_DAMAGE];
    for (SpellImmuneList::const_iterator itr = damageList.begin(); itr != damageList.end(); ++itr)
        if (itr->type & shoolMask)
            return true;

    return false;
}

bool Unit::IsImmuneToSpell(SpellEntry const* spellInfo)
{
    if (!spellInfo)
        return false;

    //TODO add spellEffect immunity checks!, player with flag in bg is immune to immunity buffs from other friendly players!
    //SpellImmuneList const& dispelList = m_spellImmune[IMMUNITY_EFFECT];

    SpellImmuneList const& dispelList = m_spellImmune[IMMUNITY_DISPEL];
    for(SpellImmuneList::const_iterator itr = dispelList.begin(); itr != dispelList.end(); ++itr)
        if (itr->type == spellInfo->Dispel)
            return true;

    if (!(spellInfo->AttributesEx & SPELL_ATTR_EX_UNAFFECTED_BY_SCHOOL_IMMUNE) &&         // unaffected by school immunity
        !(spellInfo->AttributesEx & SPELL_ATTR_EX_DISPEL_AURAS_ON_IMMUNITY))              // can remove immune (by dispell or immune it)
    {
        SpellImmuneList const& schoolList = m_spellImmune[IMMUNITY_SCHOOL];
        for(SpellImmuneList::const_iterator itr = schoolList.begin(); itr != schoolList.end(); ++itr)
            if (!(IsPositiveSpell(itr->spellId) && IsPositiveSpell(spellInfo->Id)) &&
                (itr->type & GetSpellSchoolMask(spellInfo)))
                return true;
    }

    if(uint32 mechanic = spellInfo->Mechanic)
    {
        SpellImmuneList const& mechanicList = m_spellImmune[IMMUNITY_MECHANIC];
        for(SpellImmuneList::const_iterator itr = mechanicList.begin(); itr != mechanicList.end(); ++itr)
            if (itr->type == mechanic)
                return true;

        AuraList const& immuneAuraApply = GetAurasByType(SPELL_AURA_MECHANIC_IMMUNITY_MASK);
        for(AuraList::const_iterator iter = immuneAuraApply.begin(); iter != immuneAuraApply.end(); ++iter)
        {
            if ((*iter)->GetId() == 46924)
            {
                if (mechanic == MECHANIC_DISARM)
                    continue;
                else if (mechanic & IMMUNE_TO_MOVEMENT_IMPAIRMENT_AND_LOSS_CONTROL_MASK)
                    return true;
            }

            if ((*iter)->GetModifier()->m_miscvalue & (1 << (mechanic-1)))
                return true;
        }

    }

    return false;
}

bool Unit::IsImmuneToSpellEffect(SpellEntry const* spellInfo, SpellEffectIndex index) const
{
    //If m_immuneToEffect type contain this effect type, IMMUNE effect.
    uint32 effect = spellInfo->Effect[index];
    SpellImmuneList const& effectList = m_spellImmune[IMMUNITY_EFFECT];
    for (SpellImmuneList::const_iterator itr = effectList.begin(); itr != effectList.end(); ++itr)
        if (itr->type == effect)
            return true;

    if(uint32 mechanic = spellInfo->EffectMechanic[index])
    {
        SpellImmuneList const& mechanicList = m_spellImmune[IMMUNITY_MECHANIC];
        for (SpellImmuneList::const_iterator itr = mechanicList.begin(); itr != mechanicList.end(); ++itr)
            if (itr->type == mechanic)
                return true;

        AuraList const& immuneAuraApply = GetAurasByType(SPELL_AURA_MECHANIC_IMMUNITY_MASK);
        for(AuraList::const_iterator iter = immuneAuraApply.begin(); iter != immuneAuraApply.end(); ++iter)
        {
            if ((*iter)->GetId() == 46924)
            {
                if (mechanic == MECHANIC_DISARM)
                    continue;
                else if (mechanic & IMMUNE_TO_MOVEMENT_IMPAIRMENT_AND_LOSS_CONTROL_MASK ||
                    spellInfo->Mechanic & IMMUNE_TO_MOVEMENT_IMPAIRMENT_AND_LOSS_CONTROL_MASK)
                    return true;
            }

            if ((*iter)->GetModifier()->m_miscvalue & (1 << (mechanic-1)))
                return true;
        }
    }

    if(uint32 aura = spellInfo->EffectApplyAuraName[index])
    {
        SpellImmuneList const& list = m_spellImmune[IMMUNITY_STATE];
        for(SpellImmuneList::const_iterator itr = list.begin(); itr != list.end(); ++itr)
            if (itr->type == aura)
                return true;

        // Check for immune to application of harmful magical effects
        AuraList const& immuneAuraApply = GetAurasByType(SPELL_AURA_MOD_IMMUNE_AURA_APPLY_SCHOOL);

        if (!immuneAuraApply.empty() &&
            spellInfo->Dispel == DISPEL_MAGIC &&            // Magic debuff)
            !IsPositiveEffect(spellInfo, index))            // Harmful
        {
            // Check school
            SpellSchoolMask schoolMask = GetSpellSchoolMask(spellInfo);
            for(AuraList::const_iterator iter = immuneAuraApply.begin(); iter != immuneAuraApply.end(); ++iter)
                if ((*iter)->GetModifier()->m_miscvalue & schoolMask)
                    return true;
        }

    }

    return false;
}

/**
 * Calculates caster part of melee damage bonuses,
 * also includes different bonuses dependent from target auras
 */
uint32 Unit::MeleeDamageBonusDone(Unit *pVictim, uint32 pdamage,WeaponAttackType attType, SpellEntry const *spellProto, DamageEffectType damagetype, uint32 stack)
{
    if (!pVictim || pdamage == 0 || (spellProto && spellProto->AttributesEx6 & SPELL_ATTR_EX6_NO_DMG_MODS))
        return pdamage;

    // differentiate for weapon damage based spells
    bool isWeaponDamageBasedSpell = !(spellProto && (damagetype == DOT || IsSpellHaveEffect(spellProto, SPELL_EFFECT_SCHOOL_DAMAGE)));
    Item*  pWeapon          = GetTypeId() == TYPEID_PLAYER ? ((Player*)this)->GetWeaponForAttack(attType,true,false) : NULL;
    uint32 creatureTypeMask = pVictim->GetCreatureTypeMask();
    uint32 schoolMask       = spellProto ? spellProto->SchoolMask : GetMeleeDamageSchoolMask();

    // FLAT damage bonus auras
    // =======================
    int32 DoneFlat  = 0;
    int32 APbonus   = 0;

    // ..done flat, already included in weapon damage based spells
    if (!isWeaponDamageBasedSpell)
    {
        AuraList const& mModDamageDone = GetAurasByType(SPELL_AURA_MOD_DAMAGE_DONE);
        for(AuraList::const_iterator i = mModDamageDone.begin(); i != mModDamageDone.end(); ++i)
        {
            if (((*i)->GetModifier()->m_miscvalue & schoolMask ||                        // schoolmask has to fit with the intrinsic spell school
                (*i)->GetSpellProto()->AttributesEx4 & SPELL_ATTR_EX4_PET_SCALING_AURA) &&  // completely schoolmask-independend: pet scaling auras
                                                                                            // Those auras have SPELL_SCHOOL_MASK_MAGIC, but anyway should also affect
                                                                                            // physical damage from non-weapon-damage-based spells (claw, swipe etc.)
                (*i)->GetModifier()->m_miscvalue & GetMeleeDamageSchoolMask() &&         // AND schoolmask has to fit with weapon damage school (essential for non-physical spells)
                (((*i)->GetSpellProto()->EquippedItemClass == -1) ||                     // general, weapon independent
                (pWeapon && pWeapon->IsFitToSpellRequirements((*i)->GetSpellProto()))))  // OR used weapon fits aura requirements
            {
                DoneFlat += (*i)->GetModifier()->m_amount;
            }
        }
    }

    // ..done flat (by creature type mask)
    DoneFlat += GetTotalAuraModifierByMiscMask(SPELL_AURA_MOD_DAMAGE_DONE_CREATURE, creatureTypeMask);

    // ..done flat (base at attack power for marked target and base at attack power for creature type)
    if (attType == RANGED_ATTACK)
    {
        APbonus += pVictim->GetTotalAuraModifier(SPELL_AURA_RANGED_ATTACK_POWER_ATTACKER_BONUS);
        APbonus += GetTotalAuraModifierByMiscMask(SPELL_AURA_MOD_RANGED_ATTACK_POWER_VERSUS, creatureTypeMask);
    }
    else
    {
        APbonus += pVictim->GetTotalAuraModifier(SPELL_AURA_MELEE_ATTACK_POWER_ATTACKER_BONUS);
        APbonus += GetTotalAuraModifierByMiscMask(SPELL_AURA_MOD_MELEE_ATTACK_POWER_VERSUS, creatureTypeMask);
    }

    // PERCENT damage auras
    // ====================
    float DonePercent   = 1.0f;

    // ..done pct, already included in weapon damage based spells
    if(!isWeaponDamageBasedSpell)
    {
        AuraList const& mModDamagePercentDone = GetAurasByType(SPELL_AURA_MOD_DAMAGE_PERCENT_DONE);
        for(AuraList::const_iterator i = mModDamagePercentDone.begin(); i != mModDamagePercentDone.end(); ++i)
        {
            if ((*i)->GetModifier()->m_miscvalue & schoolMask &&                         // schoolmask has to fit with the intrinsic spell school
                (*i)->GetModifier()->m_miscvalue & GetMeleeDamageSchoolMask() &&         // AND schoolmask has to fit with weapon damage school (essential for non-physical spells)
                (((*i)->GetSpellProto()->EquippedItemClass == -1) ||                     // general, weapon independent
                (pWeapon && pWeapon->IsFitToSpellRequirements((*i)->GetSpellProto()))))  // OR used weapon fits aura requirements
            {
                DonePercent *= ((*i)->GetModifier()->m_amount+100.0f) / 100.0f;
            }
        }

        if (attType == OFF_ATTACK)
            DonePercent *= GetModifierValue(UNIT_MOD_DAMAGE_OFFHAND, TOTAL_PCT);                    // no school check required
    }

    // ..done pct (by creature type mask)
    DonePercent *= GetTotalAuraMultiplierByMiscMask(SPELL_AURA_MOD_DAMAGE_DONE_VERSUS, creatureTypeMask);

    // special dummys/class scripts and other effects
    // =============================================
    Unit *owner = GetOwner();
    if (!owner)
        owner = this;

    // ..done (class scripts)
    if(spellProto)
    {
        AuraList const& mOverrideClassScript= owner->GetAurasByType(SPELL_AURA_OVERRIDE_CLASS_SCRIPTS);
        for(AuraList::const_iterator i = mOverrideClassScript.begin(); i != mOverrideClassScript.end(); ++i)
        {
            if (!(*i)->isAffectedOnSpell(spellProto))
                continue;

            switch((*i)->GetModifier()->m_miscvalue)
            {
                // Tundra Stalker
                // Merciless Combat
                case 7277:
                {
                    // Merciless Combat
                    if ((*i)->GetSpellProto()->SpellIconID == 2656)
                    {
                        if(pVictim->HasAuraState(AURA_STATE_HEALTHLESS_35_PERCENT))
                            DonePercent *= (100.0f+(*i)->GetModifier()->m_amount)/100.0f;
                    }
                    else // Tundra Stalker
                    {
                        // Frost Fever (target debuff)
                        if (pVictim->GetAura(SPELL_AURA_MOD_MELEE_HASTE, SPELLFAMILY_DEATHKNIGHT, ClassFamilyMask::create<CF_DEATHKNIGHT_FF_BP_ACTIVE>()))
                            DonePercent *= ((*i)->GetModifier()->m_amount+100.0f)/100.0f;
                        break;
                    }
                    break;
                }
                case 7293: // Rage of Rivendare
                {
                    if (pVictim->GetAura(SPELL_AURA_PERIODIC_DAMAGE, SPELLFAMILY_DEATHKNIGHT, ClassFamilyMask::create<CF_DEATHKNIGHT_BLOOD_PLAGUE>()))
                        DonePercent *= ((*i)->GetSpellProto()->CalculateSimpleValue(EFFECT_INDEX_1)*2+100.0f)/100.0f;
                    break;
                }
                // Marked for Death
                case 7598:
                case 7599:
                case 7600:
                case 7601:
                case 7602:
                {
                    if (pVictim->GetAura(SPELL_AURA_MOD_STALKED, SPELLFAMILY_HUNTER, ClassFamilyMask::create<CF_HUNTER_HUNTERS_MARK>()))
                        DonePercent *= ((*i)->GetModifier()->m_amount+100.0f)/100.0f;
                    break;
                }
            }
        }
    }

    // .. done (class scripts)
    AuraList const& mclassScritAuras = GetAurasByType(SPELL_AURA_OVERRIDE_CLASS_SCRIPTS);
    for(AuraList::const_iterator i = mclassScritAuras.begin(); i != mclassScritAuras.end(); ++i)
    {
        switch((*i)->GetMiscValue())
        {
            // Dirty Deeds
            case 6427:
            case 6428:
                if(pVictim->HasAuraState(AURA_STATE_HEALTHLESS_35_PERCENT))
                {
                    Aura* eff0 = GetAura((*i)->GetId(), EFFECT_INDEX_0);
                    if (!eff0 || (*i)->GetEffIndex() != EFFECT_INDEX_1)
                    {
                        sLog.outError("Spell structure of DD (%u) changed.",(*i)->GetId());
                        continue;
                    }

                    // effect 0 have expected value but in negative state
                    DonePercent *= (-eff0->GetModifier()->m_amount + 100.0f) / 100.0f;
                }
                break;
        }
    }

    if (spellProto)
    {
        // Frost Strike
        if (spellProto->SpellFamilyName == SPELLFAMILY_DEATHKNIGHT && spellProto->SpellFamilyFlags.test<CF_DEATHKNIGHT_FROST_STRIKE>())
        {
            // search disease
            bool found = false;
            Unit::SpellAuraHolderMap const& auras = pVictim->GetSpellAuraHolderMap();
            for(Unit::SpellAuraHolderMap::const_iterator itr = auras.begin(); itr!=auras.end(); ++itr)
            {
                if(itr->second->GetSpellProto()->Dispel == DISPEL_DISEASE)
                {
                    found = true;
                    break;
                }
            }

            if(found)
            {
                // search for Glacier Rot dummy aura
                Unit::AuraList const& dummyAuras = GetAurasByType(SPELL_AURA_DUMMY);
                for(Unit::AuraList::const_iterator i = dummyAuras.begin(); i != dummyAuras.end(); ++i)
                {
                    if ((*i)->GetSpellProto()->EffectMiscValue[(*i)->GetEffIndex()] == 7244)
                    {
                        DonePercent *= ((*i)->GetModifier()->m_amount+100.0f) / 100.0f;
                        break;
                    }
                }
            }
        }
        // Glyph of Steady Shot (Steady Shot check)
        else if (spellProto->SpellFamilyName == SPELLFAMILY_HUNTER && spellProto->SpellFamilyFlags.test<CF_HUNTER_STEADY_SHOT>())
        {
            // search for glyph dummy aura
            if (Aura *aur = GetDummyAura(56826))
                // check for Serpent Sting at target
                if (pVictim->GetAura(SPELL_AURA_PERIODIC_DAMAGE, SPELLFAMILY_HUNTER, ClassFamilyMask::create<CF_HUNTER_SERPENT_STING>()))
                    DonePercent *= (aur->GetModifier()->m_amount+100.0f) / 100.0f;
        }
     }

    // final calculation
    // =================

    float DoneTotal = 0.0f;

    // scaling of non weapon based spells
    if (!isWeaponDamageBasedSpell)
    {
        // apply ap bonus and benefit affected by spell power implicit coeffs and spell level penalties
        DoneTotal = SpellBonusWithCoeffs(spellProto, DoneTotal, DoneFlat, APbonus, damagetype, true);
    }
    // weapon damage based spells
    else if( APbonus || DoneFlat )
    {
        bool normalized = spellProto ? IsSpellHaveEffect(spellProto, SPELL_EFFECT_NORMALIZED_WEAPON_DMG) : false;
        DoneTotal += int32(APbonus / 14.0f * GetAPMultiplier(attType,normalized));

        // for weapon damage based spells we still have to apply damage done percent mods
        // (that are already included into pdamage) to not-yet included DoneFlat
        // e.g. from doneVersusCreature, apBonusVs...
        UnitMods unitMod;
        switch(attType)
        {
            default:
            case BASE_ATTACK:   unitMod = UNIT_MOD_DAMAGE_MAINHAND; break;
            case OFF_ATTACK:    unitMod = UNIT_MOD_DAMAGE_OFFHAND;  break;
            case RANGED_ATTACK: unitMod = UNIT_MOD_DAMAGE_RANGED;   break;
        }

        DoneTotal += DoneFlat;

        DoneTotal *= GetModifierValue(unitMod, TOTAL_PCT);
    }

    float tmpDamage = float(int32(pdamage) + DoneTotal * int32(stack)) * DonePercent;

    // apply spellmod to Done damage
    if(spellProto)
    {
        if(Player* modOwner = GetSpellModOwner())
            modOwner->ApplySpellMod(spellProto->Id, damagetype == DOT ? SPELLMOD_DOT : SPELLMOD_DAMAGE, tmpDamage);
    }

    // bonus result can be negative
    return tmpDamage > 0 ? uint32(tmpDamage) : 0;
}

/**
 * Calculates target part of melee damage bonuses,
 * will be called on each tick for periodic damage over time auras
 */
uint32 Unit::MeleeDamageBonusTaken(Unit *pCaster, uint32 pdamage,WeaponAttackType attType, SpellEntry const *spellProto, DamageEffectType damagetype, uint32 stack)
{
    if (!pCaster)
        return pdamage;

    if (pdamage == 0)
        return pdamage;

    // differentiate for weapon damage based spells
    bool isWeaponDamageBasedSpell = !(spellProto && (damagetype == DOT || IsSpellHaveEffect(spellProto, SPELL_EFFECT_SCHOOL_DAMAGE)));
    uint32 schoolMask       = spellProto ? spellProto->SchoolMask : GetMeleeDamageSchoolMask();
    uint32 mechanicMask     = spellProto ? GetAllSpellMechanicMask(spellProto) : 0;

    // Shred and Maul also have bonus as MECHANIC_BLEED damages
    if (spellProto && spellProto->SpellFamilyName==SPELLFAMILY_DRUID && spellProto->SpellFamilyFlags.test<CF_DRUID_MAUL, CF_DRUID_SHRED>())
        mechanicMask |= (1 << (MECHANIC_BLEED-1));

    // FLAT damage bonus auras
    // =======================
    int32 TakenFlat = 0;

    // ..taken flat (base at attack power for marked target and base at attack power for creature type)
    if (attType == RANGED_ATTACK)
        TakenFlat += GetTotalAuraModifier(SPELL_AURA_MOD_RANGED_DAMAGE_TAKEN);
    else
        TakenFlat += GetTotalAuraModifier(SPELL_AURA_MOD_MELEE_DAMAGE_TAKEN);

    // ..taken flat (by school mask)
    TakenFlat += GetTotalAuraModifierByMiscMask(SPELL_AURA_MOD_DAMAGE_TAKEN, schoolMask);

    // PERCENT damage auras
    // ====================
    float TakenPercent  = 1.0f;

    // ..taken pct (by school mask)
    TakenPercent *= GetTotalAuraMultiplierByMiscMask(SPELL_AURA_MOD_DAMAGE_PERCENT_TAKEN, schoolMask);

    // ..taken pct (by mechanic mask)
    TakenPercent *= GetTotalAuraMultiplierByMiscValueForMask(SPELL_AURA_MOD_MECHANIC_DAMAGE_TAKEN_PERCENT,mechanicMask);

    // ..taken pct (melee/ranged)
    if(attType == RANGED_ATTACK)
        TakenPercent *= GetTotalAuraMultiplier(SPELL_AURA_MOD_RANGED_DAMAGE_TAKEN_PCT);
    else
        TakenPercent *= GetTotalAuraMultiplier(SPELL_AURA_MOD_MELEE_DAMAGE_TAKEN_PCT);

    if (spellProto)
    {
        // ..taken pct (from caster spells)
        AuraList const& mOwnerTaken = GetAurasByType(SPELL_AURA_MOD_DAMAGE_FROM_CASTER);
        for(AuraList::const_iterator i = mOwnerTaken.begin(); i != mOwnerTaken.end(); ++i)
        {
            if ((*i)->GetCasterGuid() == pCaster->GetObjectGuid() && (*i)->isAffectedOnSpell(spellProto))
                TakenPercent *= ((*i)->GetModifier()->m_amount + 100.0f) / 100.0f;
        }
    }

    // ..taken pct (aoe avoidance)
    if(spellProto && IsAreaOfEffectSpell(spellProto))
    {
        TakenPercent *= GetTotalAuraMultiplierByMiscMask(SPELL_AURA_MOD_AOE_DAMAGE_AVOIDANCE, schoolMask);
        if (GetTypeId() == TYPEID_UNIT && ((Creature*)this)->IsPet())
            TakenPercent *= GetTotalAuraMultiplierByMiscMask(SPELL_AURA_MOD_PET_AOE_DAMAGE_AVOIDANCE, schoolMask);
    }

    // special dummys/class scripts and other effects
    // =============================================

    // .. taken (dummy auras)
    AuraList const& mDummyAuras = GetAurasByType(SPELL_AURA_DUMMY);
    if (!mDummyAuras.empty())
    for(AuraList::const_iterator i = mDummyAuras.begin(); i != mDummyAuras.end(); ++i)
    {
        switch((*i)->GetId())
        {
            case 45182:                                     // Cheating Death
                if((*i)->GetModifier()->m_miscvalue & SPELL_SCHOOL_MASK_NORMAL)
                {
                    if(GetTypeId() != TYPEID_PLAYER)
                        continue;

                    float mod = ((Player*)this)->GetRatingBonusValue(CR_CRIT_TAKEN_MELEE)*(-8.0f);
                    if (mod < float((*i)->GetModifier()->m_amount))
                        mod = float((*i)->GetModifier()->m_amount);

                    TakenPercent *= (mod + 100.0f) / 100.0f;
                }
                break;
            case 20911:                                     // Blessing of Sanctuary
            case 25899:                                     // Greater Blessing of Sanctuary
                TakenPercent *= ((*i)->GetModifier()->m_amount + 100.0f) / 100.0f;
                break;
        }
    }

    // final calculation
    // =================

    // scaling of non weapon based spells
    if (!isWeaponDamageBasedSpell)
    {
        // apply benefit affected by spell power implicit coeffs and spell level penalties
        TakenFlat = SpellBonusWithCoeffs(spellProto, 0, TakenFlat, 0, damagetype, false);
    }

    float tmpDamage = float(int32(pdamage) + TakenFlat * int32(stack)) * TakenPercent;

    // bonus result can be negative
    return tmpDamage > 0 ? uint32(tmpDamage) : 0;
}

void Unit::ApplySpellImmune(uint32 spellId, uint32 op, uint32 type, bool apply)
{
    if (apply)
    {
        for (SpellImmuneList::iterator itr = m_spellImmune[op].begin(), next; itr != m_spellImmune[op].end(); itr = next)
        {
            next = itr; ++next;
            if(itr->type == type)
            {
                m_spellImmune[op].erase(itr);
                next = m_spellImmune[op].begin();
            }
        }
        SpellImmune Immune;
        Immune.spellId = spellId;
        Immune.type = type;
        m_spellImmune[op].push_back(Immune);
    }
    else
    {
        for (SpellImmuneList::iterator itr = m_spellImmune[op].begin(); itr != m_spellImmune[op].end(); ++itr)
        {
            if(itr->spellId == spellId)
            {
                m_spellImmune[op].erase(itr);
                break;
            }
        }
    }
}

void Unit::ApplySpellDispelImmunity(const SpellEntry * spellProto, DispelType type, bool apply)
{
    ApplySpellImmune(spellProto->Id,IMMUNITY_DISPEL, type, apply);

    // such dispell type should not remove auras but only return visibility
    if(type == DISPEL_STEALTH || type == DISPEL_INVISIBILITY)
        return;

    if (apply && spellProto->AttributesEx & SPELL_ATTR_EX_DISPEL_AURAS_ON_IMMUNITY)
        RemoveAurasWithDispelType(type);
}

float Unit::GetWeaponProcChance() const
{
    // normalized proc chance for weapon attack speed
    // (odd formula...)
    if (isAttackReady(BASE_ATTACK))
        return (GetAttackTime(BASE_ATTACK) * 1.8f / 1000.0f);
    else if (haveOffhandWeapon() && isAttackReady(OFF_ATTACK))
        return (GetAttackTime(OFF_ATTACK) * 1.6f / 1000.0f);

    return 0.0f;
}

float Unit::GetPPMProcChance(uint32 WeaponSpeed, float PPM) const
{
    // proc per minute chance calculation
    if (PPM <= 0.0f)
        return 0.0f;
    return WeaponSpeed * PPM / 600.0f;                      // result is chance in percents (probability = Speed_in_sec * (PPM / 60))
}

void Unit::Mount(uint32 mount, uint32 spellId, uint32 vehicleId, uint32 creatureEntry)
{
    if (!mount)
        return;

    RemoveAurasWithInterruptFlags(AURA_INTERRUPT_FLAG_MOUNTING);

    SetUInt32Value(UNIT_FIELD_MOUNTDISPLAYID, mount);

    SetFlag( UNIT_FIELD_FLAGS, UNIT_FLAG_MOUNT );

    if (GetTypeId() == TYPEID_PLAYER)
    {
        // Called by Taxi system / GM command
        if (!spellId)
            ((Player*)this)->UnsummonPetTemporaryIfAny();
        // Called by mount aura
        else if (SpellEntry const* spellInfo = sSpellStore.LookupEntry(spellId))
        {
            // Flying case (Unsummon any pet)
            if (IsSpellHaveAura(spellInfo, SPELL_AURA_MOD_FLIGHT_SPEED_MOUNTED))
                ((Player*)this)->UnsummonPetTemporaryIfAny();
            // Normal case (Unsummon only permanent pet)
            else if (Pet* pet = GetPet())
            {
                if (pet->IsPermanentPetFor((Player*)this) && !((Player*)this)->InArena() &&
                    sWorld.getConfig(CONFIG_BOOL_PET_UNSUMMON_AT_MOUNT))
                {
                    ((Player*)this)->UnsummonPetTemporaryIfAny();
                }
                else
                    pet->ApplyModeFlags(PET_MODE_DISABLE_ACTIONS,true);
            }
            else if (Pet* minipet = GetMiniPet())
            {
                if (sWorld.getConfig(CONFIG_BOOL_PET_UNSUMMON_AT_MOUNT))
                    minipet->Unsummon(PET_SAVE_AS_DELETED, this);
            }
        }

        if (vehicleId)
        {
            SetVehicleId(vehicleId);
            GetVehicleKit()->Reset();

            // mounts can also have accessories
            GetVehicleKit()->InstallAllAccessories(creatureEntry);
        }
    }
}

void Unit::Unmount(bool from_aura)
{
    if (!IsMounted())
        return;

    RemoveAurasWithInterruptFlags(AURA_INTERRUPT_FLAG_NOT_MOUNTED);

    SetUInt32Value(UNIT_FIELD_MOUNTDISPLAYID, 0);
    RemoveFlag(UNIT_FIELD_FLAGS, UNIT_FLAG_MOUNT);

    // Called NOT by Taxi system / GM command
    if (from_aura)
    {
        WorldPacket data(SMSG_DISMOUNT, 8);
        data << GetPackGUID();
        SendMessageToSet(&data, true);
    }

    // only resummon old pet if the player is already added to a map
    // this prevents adding a pet to a not created map which would otherwise cause a crash
    // (it could probably happen when logging in after a previous crash)
    if(GetTypeId() == TYPEID_PLAYER)
    {
        if(Pet* pet = GetPet())
            pet->ApplyModeFlags(PET_MODE_DISABLE_ACTIONS,false);
        else
            ((Player*)this)->ResummonPetTemporaryUnSummonedIfAny();
    }

    if (GetTypeId() == TYPEID_PLAYER && GetVehicleKit())
    {
        // Send other players that we are no longer a vehicle
        WorldPacket data(SMSG_SET_VEHICLE_REC_ID, 8+4);
        data << GetPackGUID();
        data << uint32(0);
        ((Player*)this)->SendMessageToSet(&data, true);

        RemoveVehicleKit();
    }
}

void Unit::SetInCombatWith(Unit* enemy)
{
    Unit* eOwner = enemy->GetCharmerOrOwnerOrSelf();
    if (eOwner->IsPvP())
    {
        SetInCombatState(true, enemy);
        return;
    }

    //check for duel
    if (eOwner->GetTypeId() == TYPEID_PLAYER && ((Player*)eOwner)->duel)
    {
        if (Player const* myOwner = GetCharmerOrOwnerPlayerOrPlayerItself())
        {
            if (myOwner->IsInDuelWith((Player const*)eOwner))
            {
                SetInCombatState(true,enemy);
                return;
            }
        }
    }

    SetInCombatState(false,enemy);
}

void Unit::SetInCombatState(bool PvP, Unit* enemy)
{
    // only alive units can be in combat
    if (!isAlive())
        return;

    if (PvP)
        m_CombatTimer = 5000;

    bool creatureNotInCombat = GetTypeId()==TYPEID_UNIT && !HasFlag(UNIT_FIELD_FLAGS, UNIT_FLAG_IN_COMBAT);

    SetFlag(UNIT_FIELD_FLAGS, UNIT_FLAG_IN_COMBAT);

    if (isCharmed() || (GetTypeId()!=TYPEID_PLAYER && ((Creature*)this)->IsPet()))
        SetFlag(UNIT_FIELD_FLAGS, UNIT_FLAG_PET_IN_COMBAT);

    // interrupt all delayed non-combat casts
    for (uint32 i = CURRENT_FIRST_NON_MELEE_SPELL; i < CURRENT_MAX_SPELL; ++i)
        if (Spell* spell = GetCurrentSpell(CurrentSpellTypes(i)))
            if (IsNonCombatSpell(spell->m_spellInfo))
                InterruptSpell(CurrentSpellTypes(i),false);

    if (creatureNotInCombat)
    {
        // should probably be removed for the attacked (+ it's party/group) only, not global
        RemoveFlag(UNIT_FIELD_FLAGS, UNIT_FLAG_OOC_NOT_ATTACKABLE);

        // client does not handle this state on it's own (reset to default at LoadCreatureAddon)
        if (getStandState() == UNIT_STAND_STATE_CUSTOM)
            SetStandState(UNIT_STAND_STATE_STAND);

        Creature* pCreature = (Creature*)this;

        if (pCreature->AI())
            pCreature->AI()->EnterCombat(enemy);

        // Some bosses are set into combat with zone
        if (GetMap()->IsDungeon() && (pCreature->GetCreatureInfo()->flags_extra & CREATURE_FLAG_EXTRA_AGGRO_ZONE) && enemy && enemy->IsControlledByPlayer())
            pCreature->SetInCombatWithZone();

        if (InstanceData* mapInstance = GetInstanceData())
            mapInstance->OnCreatureEnterCombat(pCreature);
    }
}

void Unit::ClearInCombat()
{
    m_CombatTimer = 0;
    RemoveFlag(UNIT_FIELD_FLAGS, UNIT_FLAG_IN_COMBAT);

    if(isCharmed() || (GetTypeId()!=TYPEID_PLAYER && ((Creature*)this)->IsPet()))
        RemoveFlag(UNIT_FIELD_FLAGS, UNIT_FLAG_PET_IN_COMBAT);

    // Player's state will be cleared in Player::UpdateContestedPvP
    if (GetTypeId() != TYPEID_PLAYER)
    {
        if (((Creature*)this)->GetCreatureInfo()->unit_flags & UNIT_FLAG_OOC_NOT_ATTACKABLE)
            SetFlag(UNIT_FIELD_FLAGS, UNIT_FLAG_OOC_NOT_ATTACKABLE);

        clearUnitState(UNIT_STAT_ATTACK_PLAYER);
    }
    else
        ((Player*)this)->UpdatePotionCooldown();
}

bool Unit::isTargetableForAttack(bool inverseAlive /*=false*/) const
{
    if (GetTypeId()==TYPEID_PLAYER && ((Player *)this)->isGameMaster())
        return false;

    if (HasFlag(UNIT_FIELD_FLAGS, UNIT_FLAG_NON_ATTACKABLE | UNIT_FLAG_NOT_SELECTABLE))
        return false;

    // to be removed if unit by any reason enter combat
    if (HasFlag(UNIT_FIELD_FLAGS, UNIT_FLAG_OOC_NOT_ATTACKABLE))
        return false;

    // inversealive is needed for some spells which need to be casted at dead targets (aoe)
    if (isAlive() == inverseAlive)
        return false;

    return IsInWorld() && !hasUnitState(UNIT_STAT_DIED) && !IsTaxiFlying();
}

int32 Unit::ModifyHealth(int32 dVal)
{
    int32 gain = 0;

    if(dVal==0)
        return 0;

    int32 curHealth = (int32)GetHealth();

    int32 val = dVal + curHealth;
    if(val <= 0)
    {
        SetHealth(0);
        return -curHealth;
    }

    int32 maxHealth = (int32)GetMaxHealth();

    if(val < maxHealth)
    {
        SetHealth(val);
        gain = val - curHealth;
    }
    else if(curHealth != maxHealth)
    {
        SetHealth(maxHealth);
        gain = maxHealth - curHealth;
    }

    return gain;
}

int32 Unit::ModifyPower(Powers power, int32 dVal)
{
    int32 gain = 0;

    if(dVal==0)
        return 0;

    int32 curPower = (int32)GetPower(power);

    int32 val = dVal + curPower;
    if(val <= 0)
    {
        SetPower(power,0);
        return -curPower;
    }

    int32 maxPower = (int32)GetMaxPower(power);

    if(val < maxPower)
    {
        SetPower(power,val);
        gain = val - curPower;
    }
    else if(curPower != maxPower)
    {
        SetPower(power,maxPower);
        gain = maxPower - curPower;
    }

    return gain;
}

bool Unit::isVisibleForOrDetect(Unit const* u, WorldObject const* viewPoint, bool detect, bool inVisibleList, bool is3dDistance) const
{
    if(!u || !IsInMap(u))
        return false;

    // Always can see self
    if (u==this)
        return true;

    // player visible for other player if not logout and at same transport
    // including case when player is out of world
    bool at_same_transport =
        GetTypeId() == TYPEID_PLAYER &&  u->GetTypeId()==TYPEID_PLAYER &&
        !((Player*)this)->GetSession()->PlayerLogout() && !((Player*)u)->GetSession()->PlayerLogout() &&
        !((Player*)this)->GetSession()->PlayerLoading() && !((Player*)u)->GetSession()->PlayerLoading() &&
        ((Player*)this)->GetTransport() && ((Player*)this)->GetTransport() == ((Player*)u)->GetTransport();

    // not in world
    if(!at_same_transport && (!IsInWorld() || !u->IsInWorld()))
        return false;

    // forbidden to seen (at GM respawn command)
    if(m_Visibility==VISIBILITY_RESPAWN)
        return false;

    Map& _map = *u->GetMap();
    // Grid dead/alive checks
    if (u->GetTypeId()==TYPEID_PLAYER)
    {
        // non visible at grid for any stealth state
        if(!IsVisibleInGridForPlayer((Player *)u))
            return false;

        // if player is dead then he can't detect anyone in any cases
        if(!u->isAlive())
            detect = false;
    }
    else
    {
        // all dead creatures/players not visible for any creatures
        if(!u->isAlive() || !isAlive())
            return false;
    }

    // different visible distance checks
    if (u->IsTaxiFlying())                                  // what see player in flight
    {
        // use object grey distance for all (only see objects any way)
        if (!IsWithinDistInMap(viewPoint,World::GetMaxVisibleDistanceInFlight()+(inVisibleList ? World::GetVisibleObjectGreyDistance() : 0.0f), is3dDistance))
            return false;
    }
    else if(!at_same_transport)                             // distance for show player/pet/creature (no transport case)
    {
        // Any units far than max visible distance for viewer or not in our map are not visible too
        if (!IsWithinDistInMap(viewPoint, _map.GetVisibilityDistance() + (inVisibleList ? World::GetVisibleUnitGreyDistance() : 0.0f), is3dDistance))
            return false;
    }

    // always seen by owner
    if (GetCharmerOrOwnerGuid() == u->GetObjectGuid())
        return true;

    // isInvisibleForAlive() those units can only be seen by dead or if other
    // unit is also invisible for alive.. if an isinvisibleforalive unit dies we
    // should be able to see it too
    if (u->isAlive() && isAlive() && isInvisibleForAlive() != u->isInvisibleForAlive())
        if (u->GetTypeId() != TYPEID_PLAYER || !((Player *)u)->isGameMaster())
            return false;

    // Visible units, always are visible for all units, except for units under invisibility and phases
    if (m_Visibility == VISIBILITY_ON && u->m_invisibilityMask==0)
        return true;

    // GMs see any players, not higher GMs and all units in any phase
    if (u->GetTypeId() == TYPEID_PLAYER && ((Player *)u)->isGameMaster())
    {
        if(GetTypeId() == TYPEID_PLAYER)
            return ((Player *)this)->GetSession()->GetSecurity() <= ((Player *)u)->GetSession()->GetSecurity();
        else
            return true;
    }

    // non faction visibility non-breakable for non-GMs
    if (m_Visibility == VISIBILITY_OFF)
        return false;

    // Arena visibility before arena start
    if (GetTypeId() == TYPEID_PLAYER && HasAura(32727)) // Arena Preparation
        if (Player * p_target = ((Unit*)u)->GetCharmerOrOwnerPlayerOrPlayerItself())
            return ((Player*)this)->GetBGTeam() == p_target->GetBGTeam();

    // raw invisibility
    bool invisible = (m_invisibilityMask != 0 || u->m_invisibilityMask !=0);

    // detectable invisibility case
    if( invisible && (
        // Invisible units, always are visible for units under same invisibility type
        (m_invisibilityMask & u->m_invisibilityMask)!=0 ||
        // Invisible units, always are visible for unit that can detect this invisibility (have appropriate level for detect)
        u->canDetectInvisibilityOf(this) ||
        // Units that can detect invisibility always are visible for units that can be detected
        canDetectInvisibilityOf(u) ))
    {
        invisible = false;
    }

    // special cases for always overwrite invisibility/stealth
    if(invisible || m_Visibility == VISIBILITY_GROUP_STEALTH)
    {
        // non-hostile case
        if (!u->IsHostileTo(this))
        {
            // player see other player with stealth/invisibility only if he in same group or raid or same team (raid/team case dependent from conf setting)
            if(GetTypeId()==TYPEID_PLAYER && u->GetTypeId()==TYPEID_PLAYER)
            {
                if(((Player*)this)->IsGroupVisibleFor(((Player*)u)))
                    return true;

                // else apply same rules as for hostile case (detecting check for stealth)
            }
        }
        // hostile case
        else
        {
            // Hunter mark functionality
            AuraList const& aurasstalked = GetAurasByType(SPELL_AURA_MOD_STALKED);
            for(AuraList::const_iterator iter = aurasstalked.begin(); iter != aurasstalked.end(); ++iter)
                if ((*iter)->GetCasterGuid() == u->GetObjectGuid())
                    return true;

            // Flare functionality
            AuraList const& aurasimunity = GetAurasByType(SPELL_AURA_DISPEL_IMMUNITY);
            for(AuraList::const_iterator iter = aurasimunity.begin(); iter != aurasimunity.end(); ++iter)
                if((*iter)->GetMiscValue() == uint8(invisible ? DISPEL_INVISIBILITY : DISPEL_STEALTH))
                    return true;

            // else apply detecting check for stealth
        }

        // none other cases for detect invisibility, so invisible
        if(invisible)
            return false;

        // else apply stealth detecting check
    }

    // unit got in stealth in this moment and must ignore old detected state
    if (m_Visibility == VISIBILITY_GROUP_NO_DETECT)
        return false;

    // GM invisibility checks early, invisibility if any detectable, so if not stealth then visible
    if (m_Visibility != VISIBILITY_GROUP_STEALTH)
        return true;

    // NOW ONLY STEALTH CASE

    //if in non-detect mode then invisible for unit
    //mobs always detect players (detect == true)... return 'false' for those mobs which have (detect == false)
    //players detect players only in Player::HandleStealthedUnitsDetection()
    if (!detect)
        return (u->GetTypeId() == TYPEID_PLAYER) ? ((Player*)u)->HaveAtClient(this) : false;

    // Special cases

    // If is attacked then stealth is lost, some creature can use stealth too
    if( !getAttackers().empty() )
        return true;

    // If there is collision rogue is seen regardless of level difference
    if (IsWithinDist(u,0.24f))
        return true;

    //If a mob or player is stunned he will not be able to detect stealth
    if (u->hasUnitState(UNIT_STAT_STUNNED) && (u != this))
        return false;

    // set max ditance
    float visibleDistance = (u->GetTypeId() == TYPEID_PLAYER) ? MAX_PLAYER_STEALTH_DETECT_RANGE : ((Creature const*)u)->GetAttackDistance(this);

    //Always invisible from back (when stealth detection is on), also filter max distance cases
    bool isInFront = viewPoint->isInFrontInMap(this, visibleDistance);
    if(!isInFront)
        return false;

    // if doesn't have stealth detection (Shadow Sight), then check how stealthy the unit is, otherwise just check los
    if(!u->HasAuraType(SPELL_AURA_DETECT_STEALTH))
    {
        //Calculation if target is in front

        //Visible distance based on stealth value (stealth rank 4 300MOD, 10.5 - 3 = 7.5)
        visibleDistance = 10.5f - (GetTotalAuraModifier(SPELL_AURA_MOD_STEALTH)/100.0f);

        //Visible distance is modified by
        //-Level Diff (every level diff = 1.0f in visible distance)
        visibleDistance += int32(u->GetLevelForTarget(this)) - int32(GetLevelForTarget(u));

        //This allows to check talent tree and will add addition stealth dependent on used points)
        int32 stealthMod = GetTotalAuraModifier(SPELL_AURA_MOD_STEALTH_LEVEL);
        if(stealthMod < 0)
            stealthMod = 0;

        //-Stealth Mod(positive like Master of Deception) and Stealth Detection(negative like paranoia)
        //based on wowwiki every 5 mod we have 1 more level diff in calculation
        int32 detectMod = u->GetTotalAuraModifierByMiscValue(SPELL_AURA_MOD_STEALTH_DETECT, 0); // skip Detect Traps
        visibleDistance += (detectMod - stealthMod) / 5.0f;
        visibleDistance = visibleDistance > MAX_PLAYER_STEALTH_DETECT_RANGE ? MAX_PLAYER_STEALTH_DETECT_RANGE : visibleDistance;

        // recheck new distance
        if(visibleDistance <= 0 || !IsWithinDist(viewPoint,visibleDistance))
            return false;
    }

    // Now check is target visible with LoS
    float ox,oy,oz;
    viewPoint->GetPosition(ox,oy,oz);
    return IsWithinLOS(ox,oy,oz);
}

void Unit::UpdateVisibilityAndView()
{

    static const AuraType auratypes[] = {SPELL_AURA_BIND_SIGHT, SPELL_AURA_FAR_SIGHT, SPELL_AURA_NONE};
    for (AuraType const* type = &auratypes[0]; *type != SPELL_AURA_NONE; ++type)
    {
        AuraList& alist = m_modAuras[*type];
        if(alist.empty())
            continue;

        for (AuraList::iterator it = alist.begin(); it != alist.end();)
        {
            Aura* aura = (*it);
            Unit* owner = aura->GetCaster();

            if (!owner || !isVisibleForOrDetect(owner,this,false))
            {
                alist.erase(it);
                RemoveAura(aura);
                it = alist.begin();
            }
            else
                ++it;
        }
    }

    GetViewPoint().Call_UpdateVisibilityForOwner();
    UpdateObjectVisibility();
    ScheduleAINotify(0);
    GetViewPoint().Event_ViewPointVisibilityChanged();
}

void Unit::SetVisibility(UnitVisibility x)
{
    m_Visibility = x;

    if(IsInWorld())
        UpdateVisibilityAndView();
}

bool Unit::canDetectInvisibilityOf(Unit const* u) const
{
    if (uint32 mask = (m_detectInvisibilityMask & u->m_invisibilityMask))
    {
        for(int32 i = 0; i < 32; ++i)
        {
            if (((1 << i) & mask)==0)
                continue;

            // find invisibility level
            int32 invLevel = 0;
            Unit::AuraList const& iAuras = u->GetAurasByType(SPELL_AURA_MOD_INVISIBILITY);
            for(Unit::AuraList::const_iterator itr = iAuras.begin(); itr != iAuras.end(); ++itr)
                if ((*itr)->GetModifier()->m_miscvalue==i && invLevel < (*itr)->GetModifier()->m_amount)
                    invLevel = (*itr)->GetModifier()->m_amount;

            // find invisibility detect level
            int32 detectLevel = 0;
            Unit::AuraList const& dAuras = GetAurasByType(SPELL_AURA_MOD_INVISIBILITY_DETECTION);
            for(Unit::AuraList::const_iterator itr = dAuras.begin(); itr != dAuras.end(); ++itr)
                if ((*itr)->GetModifier()->m_miscvalue==i && detectLevel < (*itr)->GetModifier()->m_amount)
                    detectLevel = (*itr)->GetModifier()->m_amount;

            if (i==6 && GetTypeId()==TYPEID_PLAYER)         // special drunk detection case
                detectLevel = ((Player*)this)->GetDrunkValue();

            if (invLevel <= detectLevel)
                return true;
        }
    }

    return false;
}

struct UpdateWalkModeHelper
{
    explicit UpdateWalkModeHelper(Unit* _source) : source(_source) {}
    void operator()(Unit* unit) const { unit->UpdateWalkMode(source, true); }
    Unit* source;
};

void Unit::UpdateWalkMode(Unit* source, bool self)
{
    if (GetTypeId() == TYPEID_PLAYER)
        CallForAllControlledUnits(UpdateWalkModeHelper(source), CONTROLLED_PET|CONTROLLED_GUARDIANS|CONTROLLED_CHARM|CONTROLLED_MINIPET);
    else if (self)
    {
        bool on = source->GetTypeId() == TYPEID_PLAYER
            ? ((Player*)source)->HasMovementFlag(MOVEFLAG_WALK_MODE)
            : ((Creature*)source)->HasSplineFlag(SPLINEFLAG_WALKMODE);

        if (on)
        {
            if (((Creature*)this)->IsPet() && hasUnitState(UNIT_STAT_FOLLOW))
                ((Creature*)this)->AddSplineFlag(SPLINEFLAG_WALKMODE);
        }
        else
        {
            if (((Creature*)this)->IsPet())
                ((Creature*)this)->RemoveSplineFlag(SPLINEFLAG_WALKMODE);
        }
    }
    else
        CallForAllControlledUnits(UpdateWalkModeHelper(source), CONTROLLED_PET|CONTROLLED_GUARDIANS|CONTROLLED_CHARM|CONTROLLED_MINIPET);
}

void Unit::UpdateSpeed(UnitMoveType mtype, bool forced, float ratio)
{
    // not in combat pet have same speed as owner
    switch(mtype)
    {
        case MOVE_RUN:
        case MOVE_WALK:
        case MOVE_SWIM:
            if (GetTypeId() == TYPEID_UNIT && ((Creature*)this)->IsPet() && hasUnitState(UNIT_STAT_FOLLOW))
            {
                if(Unit* owner = GetOwner())
                {
                    SetSpeedRate(mtype, owner->GetSpeedRate(mtype), forced);
                    return;
                }
            }
            break;
        default:
            break;
    }

    int32 main_speed_mod  = 0;
    float stack_bonus     = 1.0f;
    float non_stack_bonus = 1.0f;

    switch(mtype)
    {
        case MOVE_WALK:
            break;
        case MOVE_RUN:
        {
            if (GetTypeId() == TYPEID_UNIT)
                ratio *= ((Creature*)this)->GetCreatureInfo()->speed_run;

            if (IsMounted()) // Use on mount auras
            {
                main_speed_mod  = GetMaxPositiveAuraModifier(SPELL_AURA_MOD_INCREASE_MOUNTED_SPEED);
                stack_bonus     = GetTotalAuraMultiplier(SPELL_AURA_MOD_MOUNTED_SPEED_ALWAYS);
                non_stack_bonus = (100.0f + GetMaxPositiveAuraModifier(SPELL_AURA_MOD_MOUNTED_SPEED_NOT_STACK))/100.0f;
            }
            else
            {
                main_speed_mod  = GetMaxPositiveAuraModifier(SPELL_AURA_MOD_INCREASE_SPEED);
                stack_bonus     = GetTotalAuraMultiplier(SPELL_AURA_MOD_SPEED_ALWAYS);
                non_stack_bonus = (100.0f + GetMaxPositiveAuraModifier(SPELL_AURA_MOD_SPEED_NOT_STACK))/100.0f;
            }
            break;
        }
        case MOVE_RUN_BACK:
            return;
        case MOVE_SWIM:
        {
            main_speed_mod  = GetMaxPositiveAuraModifier(SPELL_AURA_MOD_INCREASE_SWIM_SPEED);
            break;
        }
        case MOVE_SWIM_BACK:
            return;
        case MOVE_FLIGHT:
        {
            if (IsMounted()) // Use on mount auras
            {
                main_speed_mod  = GetMaxPositiveAuraModifier(SPELL_AURA_MOD_FLIGHT_SPEED_MOUNTED);
                stack_bonus     = GetTotalAuraMultiplier(SPELL_AURA_MOD_FLIGHT_SPEED_MOUNTED_STACKING);
                non_stack_bonus = (100.0f + GetMaxPositiveAuraModifier(SPELL_AURA_MOD_FLIGHT_SPEED_MOUNTED_NOT_STACKING))/100.0f;
            }
            else             // Use not mount (shapeshift for example) auras (should stack)
            {
                main_speed_mod  = GetTotalAuraModifier(SPELL_AURA_MOD_FLIGHT_SPEED);
                stack_bonus     = GetTotalAuraMultiplier(SPELL_AURA_MOD_FLIGHT_SPEED_STACKING);
                non_stack_bonus = (100.0f + GetMaxPositiveAuraModifier(SPELL_AURA_MOD_FLIGHT_SPEED_NOT_STACKING))/100.0f;
            }
            break;
        }
        case MOVE_FLIGHT_BACK:
            return;
        default:
            sLog.outError("Unit::UpdateSpeed: Unsupported move type (%d)", mtype);
            return;
    }

    // Remove Druid Dash bonus if not in Cat Form
    if (GetShapeshiftForm() != FORM_CAT)
    {
        AuraList const& speed_increase_auras = GetAurasByType(SPELL_AURA_MOD_INCREASE_SPEED);
        for(AuraList::const_iterator itr = speed_increase_auras.begin(); itr != speed_increase_auras.end(); ++itr)
        {
            const SpellEntry* aura_proto = (*itr)->GetSpellProto();
            if (aura_proto->SpellFamilyName == SPELLFAMILY_DRUID && aura_proto->SpellIconID == 959)
            {
                main_speed_mod -= (*itr)->GetModifier()->m_amount;
                break;
            }
        }
    }

    float bonus = non_stack_bonus > stack_bonus ? non_stack_bonus : stack_bonus;
    // now we ready for speed calculation
    float speed  = main_speed_mod ? bonus*(100.0f + main_speed_mod)/100.0f : bonus;

    switch(mtype)
    {
        case MOVE_RUN:
        case MOVE_SWIM:
        case MOVE_FLIGHT:
        {
            // Normalize speed by 191 aura SPELL_AURA_USE_NORMAL_MOVEMENT_SPEED if need
            // TODO: possible affect only on MOVE_RUN
            if(int32 normalization = GetMaxPositiveAuraModifier(SPELL_AURA_USE_NORMAL_MOVEMENT_SPEED))
            {
                // Use speed from aura
                float max_speed = normalization / baseMoveSpeed[mtype];
                if (speed > max_speed)
                    speed = max_speed;
            }
            break;
        }
        default:
            break;
    }

    // for creature case, we check explicit if mob searched for assistance
    if (GetTypeId() == TYPEID_UNIT)
    {
        if (((Creature*)this)->HasSearchedAssistance())
            speed *= 0.66f;                                 // best guessed value, so this will be 33% reduction. Based off initial speed, mob can then "run", "walk fast" or "walk".
    }
    // for player case, we look for some custom rates
    else
    {
        if (getDeathState() == CORPSE)
            speed *= sWorld.getConfig(((Player*)this)->InBattleGround() ? CONFIG_FLOAT_GHOST_RUN_SPEED_BG : CONFIG_FLOAT_GHOST_RUN_SPEED_WORLD);
    }

    // Apply strongest slow aura mod to speed
    int32 slow = GetMaxNegativeAuraModifier(SPELL_AURA_MOD_DECREASE_SPEED);
    if (slow)
    {
        speed *=(100.0f + slow)/100.0f;
        float min_speed = (float)GetMaxPositiveAuraModifier(SPELL_AURA_MOD_MINIMUM_SPEED) / 100.0f;
        if (speed < min_speed)
            speed = min_speed;
    }

    if (GetTypeId() == TYPEID_UNIT)
    {
        switch(mtype)
        {
            case MOVE_RUN:
                speed *= ((Creature*)this)->GetCreatureInfo()->speed_run;
                break;
            case MOVE_WALK:
                speed *= ((Creature*)this)->GetCreatureInfo()->speed_walk;
                break;
            default:
                break;
        }
    }

    SetSpeedRate(mtype, speed * ratio, forced);
}

float Unit::GetSpeed( UnitMoveType mtype ) const
{
    return m_speed_rate[mtype]*baseMoveSpeed[mtype];
}

struct SetSpeedRateHelper
{
    explicit SetSpeedRateHelper(UnitMoveType _mtype, bool _forced) : mtype(_mtype), forced(_forced) {}
    void operator()(Unit* unit) const { unit->UpdateSpeed(mtype,forced); }
    UnitMoveType mtype;
    bool forced;
};

void Unit::SetSpeedRate(UnitMoveType mtype, float rate, bool forced)
{
    if (rate < 0)
        rate = 0.0f;

    // Update speed only on change
    if (m_speed_rate[mtype] != rate)
    {
        m_speed_rate[mtype] = rate;
        propagateSpeedChange();

        const uint16 SetSpeed2Opc_table[MAX_MOVE_TYPE][2]=
        {
            {MSG_MOVE_SET_WALK_SPEED,       SMSG_FORCE_WALK_SPEED_CHANGE},
            {MSG_MOVE_SET_RUN_SPEED,        SMSG_FORCE_RUN_SPEED_CHANGE},
            {MSG_MOVE_SET_RUN_BACK_SPEED,   SMSG_FORCE_RUN_BACK_SPEED_CHANGE},
            {MSG_MOVE_SET_SWIM_SPEED,       SMSG_FORCE_SWIM_SPEED_CHANGE},
            {MSG_MOVE_SET_SWIM_BACK_SPEED,  SMSG_FORCE_SWIM_BACK_SPEED_CHANGE},
            {MSG_MOVE_SET_TURN_RATE,        SMSG_FORCE_TURN_RATE_CHANGE},
            {MSG_MOVE_SET_FLIGHT_SPEED,     SMSG_FORCE_FLIGHT_SPEED_CHANGE},
            {MSG_MOVE_SET_FLIGHT_BACK_SPEED,SMSG_FORCE_FLIGHT_BACK_SPEED_CHANGE},
            {MSG_MOVE_SET_PITCH_RATE,       SMSG_FORCE_PITCH_RATE_CHANGE},
        };

        if (forced)
        {
            if (GetTypeId() == TYPEID_PLAYER)
            {
                // register forced speed changes for WorldSession::HandleForceSpeedChangeAck
                // and do it only for real sent packets and use run for run/mounted as client expected
                ++((Player*)this)->m_forced_speed_changes[mtype];
            }

            WorldPacket data(SetSpeed2Opc_table[mtype][1], 18);
            data << GetPackGUID();
            data << (uint32)0;                                  // moveEvent, NUM_PMOVE_EVTS = 0x39
            if (mtype == MOVE_RUN)
                data << uint8(0);                               // new 2.1.0
            data << float(GetSpeed(mtype));
            SendMessageToSet(&data, true);
        }
        else
        {
            m_movementInfo.UpdateTime(WorldTimer::getMSTime());

            WorldPacket data(SetSpeed2Opc_table[mtype][0], 64);
            data << GetPackGUID();
            data << m_movementInfo;
            data << float(GetSpeed(mtype));
            SendMessageToSet(&data, true);
        }
    }

    CallForAllControlledUnits(SetSpeedRateHelper(mtype,forced), CONTROLLED_PET|CONTROLLED_GUARDIANS|CONTROLLED_CHARM|CONTROLLED_MINIPET);
}

void Unit::SetHover(bool on)
{
    if(on)
        CastSpell(this, 11010, true);
    else
        RemoveAurasDueToSpell(11010);
}

void Unit::SetDeathState(DeathState s)
{
    if (s != ALIVE && s!= JUST_ALIVED)
    {
        ExitVehicle();
        CombatStop();
        DeleteThreatList();
        ClearComboPointHolders();                           // any combo points pointed to unit lost at it death

        if(IsNonMeleeSpellCasted(false))
            InterruptNonMeleeSpells(false);
    }

    if (s == JUST_DIED)
    {
        RemoveAllAurasOnDeath();
        RemoveGuardians();
        RemoveMiniPet();
        UnsummonAllTotems();

        // after removing a Fearaura (in RemoveAllAurasOnDeath)
        // Unit::SetFeared is called and makes that creatures attack player again
        if (GetTypeId() == TYPEID_UNIT)
        {
            clearUnitState(UNIT_STAT_MOVING);

            GetMap()->CreatureRelocation((Creature*)this, GetPositionX(), GetPositionY(), GetPositionZ(), GetOrientation());
            SendMonsterMove(GetPositionX(), GetPositionY(), GetPositionZ(), SPLINETYPE_NORMAL, SPLINEFLAG_WALKMODE, 0);
        }
        else
        {
            if (!IsStopped())
                StopMoving();
        }

        ModifyAuraState(AURA_STATE_HEALTHLESS_20_PERCENT, false);
        ModifyAuraState(AURA_STATE_HEALTHLESS_35_PERCENT, false);
        // remove aurastates allowing special moves
        ClearAllReactives();
        ClearDiminishings();
        ProcDamageAndSpell(this, PROC_FLAG_NONE, PROC_FLAG_ON_DEATH, PROC_EX_NONE, 0);

        if (GetVehicleKit())
            GetVehicleKit()->RemoveAllPassengers();
    }
    else if(s == JUST_ALIVED)
    {
        RemoveFlag (UNIT_FIELD_FLAGS, UNIT_FLAG_SKINNABLE); // clear skinnable for creature and player (at battleground)
    }

    if (m_deathState != ALIVE && s == ALIVE)
    {
        //_ApplyAllAuraMods();
    }
    m_deathState = s;
}

/*########################################
########                          ########
########       AGGRO SYSTEM       ########
########                          ########
########################################*/

bool Unit::CanHaveThreatList() const
{
    // only creatures can have threat list
    if (GetTypeId() != TYPEID_UNIT)
        return false;

    // only alive units can have threat list
    if (!isAlive())
        return false;

    Creature const* creature = ((Creature const*)this);

    // totems can not have threat list
    if (creature->IsTotem())
        return false;

    // pets can not have a threat list, unless they are controlled by a creature
    if (creature->IsPet() && creature->GetOwnerGuid().IsPlayer())
        return false;

    // charmed units can not have a threat list if charmed by player
    if (creature->GetCharmerGuid().IsPlayer())
        return false;

    // Is it correct?
    if (isCharmed())
        return false;

    return true;
}

//======================================================================

float Unit::ApplyTotalThreatModifier(float threat, SpellSchoolMask schoolMask)
{
    if (!HasAuraType(SPELL_AURA_MOD_THREAT))
        return threat;

    if (schoolMask == SPELL_SCHOOL_MASK_NONE)
        return threat;

    SpellSchools school = GetFirstSchoolInMask(schoolMask);

    return threat * m_threatModifier[school];
}

//======================================================================

void Unit::AddThreat(Unit* pVictim, float threat /*= 0.0f*/, bool crit /*= false*/, SpellSchoolMask schoolMask /*= SPELL_SCHOOL_MASK_NONE*/, SpellEntry const *threatSpell /*= NULL*/)
{
    // Only mobs can manage threat lists
    if (CanHaveThreatList())
        m_ThreatManager.addThreat(pVictim, threat, crit, schoolMask, threatSpell);
}

//======================================================================

void Unit::DeleteThreatList()
{
    if (CanHaveThreatList() && !m_ThreatManager.isThreatListEmpty())
        SendThreatClear();

    m_ThreatManager.clearReferences();
}

//======================================================================

void Unit::TauntApply(Unit* taunter)
{
    MANGOS_ASSERT(GetTypeId() == TYPEID_UNIT);

    if (!taunter || (taunter->GetTypeId() == TYPEID_PLAYER && ((Player*)taunter)->isGameMaster()))
        return;

    if (!CanHaveThreatList())
        return;

    Unit *target = getVictim();

    if (target && target == taunter)
        return;

    SetInFront(taunter);

    if (((Creature*)this)->AI())
        ((Creature*)this)->AI()->AttackStart(taunter);

    m_ThreatManager.tauntApply(taunter);
}

//======================================================================

void Unit::TauntFadeOut(Unit *taunter)
{
    MANGOS_ASSERT(GetTypeId() == TYPEID_UNIT);

    if (!taunter || (taunter->GetTypeId() == TYPEID_PLAYER && ((Player*)taunter)->isGameMaster()))
        return;

    if (!CanHaveThreatList())
        return;

    Unit *target = getVictim();

    if (!target || target != taunter)
        return;

    if (m_ThreatManager.isThreatListEmpty())
    {
        if (((Creature*)this)->AI())
            ((Creature*)this)->AI()->EnterEvadeMode();

        if (InstanceData* mapInstance = GetInstanceData())
            mapInstance->OnCreatureEvade((Creature*)this);

        return;
    }

    m_ThreatManager.tauntFadeOut(taunter);
    target = m_ThreatManager.getHostileTarget();

    if (target && target != taunter)
    {
        SetInFront(target);

        if (((Creature*)this)->AI())
            ((Creature*)this)->AI()->AttackStart(target);
    }
}

//======================================================================

bool Unit::SelectHostileTarget()
{
    //function provides main threat functionality
    //next-victim-selection algorithm and evade mode are called
    //threat list sorting etc.

    MANGOS_ASSERT(GetTypeId() == TYPEID_UNIT);

    if (!this->isAlive())
        return false;

    //This function only useful once AI has been initialized
    if (!((Creature*)this)->AI())
        return false;

    Unit* target = NULL;

    // First checking if we have some taunt on us
    const AuraList& tauntAuras = GetAurasByType(SPELL_AURA_MOD_TAUNT);
    if (!tauntAuras.empty())
    {
        Unit* caster;

        // The last taunt aura caster is alive an we are happy to attack him
        if ((caster = tauntAuras.back()->GetCaster()) && caster->isAlive())
            return true;
        else if (tauntAuras.size() > 1)
        {
            // We do not have last taunt aura caster but we have more taunt auras,
            // so find first available target

            // Auras are pushed_back, last caster will be on the end
            AuraList::const_iterator aura = --tauntAuras.end();
            do
            {
                --aura;
                if ((caster = (*aura)->GetCaster()) && caster->IsInMap(this) &&
                    caster->isTargetableForAttack() && caster->isInAccessablePlaceFor((Creature*)this))
                {
                    target = caster;
                    break;
                }
            }while (aura != tauntAuras.begin());
        }
    }

    // No taunt aura or taunt aura caster is dead, standard target selection
    if (!target && !m_ThreatManager.isThreatListEmpty())
        target = m_ThreatManager.getHostileTarget();

    if (target)
    {
        if (!hasUnitState(UNIT_STAT_STUNNED | UNIT_STAT_DIED))
        {
            SetInFront(target);
            ((Creature*)this)->AI()->AttackStart(target);
        }
        return true;
    }

    // no target but something prevent go to evade mode
    if (!isInCombat() || HasAuraType(SPELL_AURA_MOD_TAUNT))
        return false;

    // last case when creature don't must go to evade mode:
    // it in combat but attacker not make any damage and not enter to aggro radius to have record in threat list
    // for example at owner command to pet attack some far away creature
    // Note: creature not have targeted movement generator but have attacker in this case
    if (GetMotionMaster()->GetCurrentMovementGeneratorType() != CHASE_MOTION_TYPE)
    {
        for(AttackerSet::const_iterator itr = m_attackers.begin(); itr != m_attackers.end(); ++itr)
        {
            if ((*itr)->IsInMap(this) && (*itr)->isTargetableForAttack() && (*itr)->isInAccessablePlaceFor((Creature*)this))
                return false;
        }
    }

    // enter in evade mode in other case
    ((Creature*)this)->AI()->EnterEvadeMode();

    if (InstanceData* mapInstance = GetInstanceData())
        mapInstance->OnCreatureEvade((Creature*)this);

    return false;
}

//======================================================================
//======================================================================
//======================================================================

int32 Unit::CalculateSpellDamage(Unit const* target, SpellEntry const* spellProto, SpellEffectIndex effect_index, int32 const* effBasePoints)
{
    Player* unitPlayer = (GetTypeId() == TYPEID_PLAYER) ? (Player*)this : NULL;

    uint8 comboPoints = GetComboPoints();

    int32 level = int32(getLevel());
    if (level > (int32)spellProto->maxLevel && spellProto->maxLevel > 0)
        level = (int32)spellProto->maxLevel;
    else if (level < (int32)spellProto->baseLevel)
        level = (int32)spellProto->baseLevel;
    level-= (int32)spellProto->spellLevel;

    float basePointsPerLevel = spellProto->EffectRealPointsPerLevel[effect_index];
    int32 basePoints = effBasePoints ? *effBasePoints - 1 : spellProto->EffectBasePoints[effect_index];
    basePoints += int32(level * basePointsPerLevel);
    int32 randomPoints = int32(spellProto->EffectDieSides[effect_index]);
    float comboDamage = spellProto->EffectPointsPerComboPoint[effect_index];

    switch(randomPoints)
    {
        case 0:                                             // not used
        case 1: basePoints += 1; break;                     // range 1..1
        default:
            // range can have positive (1..rand) and negative (rand..1) values, so order its for irand
            int32 randvalue = (randomPoints >= 1)
                ? irand(1, randomPoints)
                : irand(randomPoints, 1);

            basePoints += randvalue;
            break;
    }

    int32 value = basePoints;

    // random damage
    if (comboDamage != 0 && unitPlayer && target && (target->GetObjectGuid() == unitPlayer->GetComboTargetGuid() || IsAreaOfEffectSpell(spellProto)))
        value += (int32)(comboDamage * comboPoints);

    if (Player* modOwner = GetSpellModOwner())
    {
        modOwner->ApplySpellMod(spellProto->Id, SPELLMOD_ALL_EFFECTS, value);

        switch(effect_index)
        {
            case EFFECT_INDEX_0:
                modOwner->ApplySpellMod(spellProto->Id, SPELLMOD_EFFECT1, value);
                break;
            case EFFECT_INDEX_1:
                modOwner->ApplySpellMod(spellProto->Id, SPELLMOD_EFFECT2, value);
                break;
            case EFFECT_INDEX_2:
                modOwner->ApplySpellMod(spellProto->Id, SPELLMOD_EFFECT3, value);
                break;
        }
    }

    if(spellProto->Attributes & SPELL_ATTR_LEVEL_DAMAGE_CALCULATION && spellProto->spellLevel &&
            spellProto->Effect[effect_index] != SPELL_EFFECT_WEAPON_PERCENT_DAMAGE &&
            spellProto->Effect[effect_index] != SPELL_EFFECT_KNOCK_BACK &&
            (spellProto->Effect[effect_index] != SPELL_EFFECT_APPLY_AURA || spellProto->EffectApplyAuraName[effect_index] != SPELL_AURA_MOD_DECREASE_SPEED))
        value = int32(value*0.25f*exp(getLevel()*(70-spellProto->spellLevel)/1000.0f));

    return value;
}

int32 Unit::CalculateAuraDuration(SpellEntry const* spellProto, uint32 effectMask, int32 duration, Unit const* caster)
{
    if (duration <= 0)
        return duration;

    int32 mechanicMod = 0;
    uint32 mechanicMask = GetSpellMechanicMask(spellProto, effectMask);

    for(int32 mechanic = FIRST_MECHANIC; mechanic < MAX_MECHANIC; ++mechanic)
    {
        if (!(mechanicMask & (1 << (mechanic-1))))
            continue;

        int32 stackingMod = GetTotalAuraModifierByMiscValue(SPELL_AURA_MECHANIC_DURATION_MOD, mechanic);
        int32 nonStackingMod = GetMaxNegativeAuraModifierByMiscValue(SPELL_AURA_MECHANIC_DURATION_MOD_NOT_STACK, mechanic);

        mechanicMod = std::min(mechanicMod, std::min(stackingMod, nonStackingMod));
    }

    int32 dispelMod = 0;
    int32 dmgClassMod = 0;

    if (!IsPositiveSpell(spellProto))
    {
        dispelMod   = GetTotalAuraModifierByMiscValue(SPELL_AURA_MOD_DURATION_OF_EFFECTS_BY_DISPEL, spellProto->Dispel);
        dmgClassMod = GetTotalAuraModifierByMiscValue(SPELL_AURA_MOD_DURATION_OF_MAGIC_EFFECTS, spellProto->DmgClass);
    }

    int32 durationMod = std::min(mechanicMod, std::min(dispelMod, dmgClassMod));

    if (durationMod != 0)
    {
        duration = int32(int64(duration) * (100+durationMod) / 100);

        if (duration < 0)
            duration = 0;
    }

    if (caster == this)
    {
        switch(spellProto->SpellFamilyName)
        {
            case SPELLFAMILY_DRUID:
                // Thorns
                if (spellProto->SpellIconID == 53 && spellProto->SpellFamilyFlags.test<CF_DRUID_THORNS>())
                {
                    // Glyph of Thorns
                    if (Aura *aur = GetAura(57862, EFFECT_INDEX_0))
                        duration += aur->GetModifier()->m_amount * MINUTE * IN_MILLISECONDS;
                }
                break;
            case SPELLFAMILY_PALADIN:
                // Blessing of Might
                if (spellProto->SpellIconID == 298 && spellProto->SpellFamilyFlags.test<CF_PALADIN_BLESSING_OF_MIGHT>())
                {
                    // Glyph of Blessing of Might
                    if (Aura *aur = GetAura(57958, EFFECT_INDEX_0))
                        duration += aur->GetModifier()->m_amount * MINUTE * IN_MILLISECONDS;
                }
                // Blessing of Wisdom
                else if (spellProto->SpellIconID == 306 && spellProto->SpellFamilyFlags.test<CF_PALADIN_BLESSING_OF_WISDOM>())
                {
                    // Glyph of Blessing of Wisdom
                    if (Aura *aur = GetAura(57979, EFFECT_INDEX_0))
                        duration += aur->GetModifier()->m_amount * MINUTE * IN_MILLISECONDS;
                }
                break;
            default:
                break;
        }
    }

    return duration;
}

DiminishingLevels Unit::GetDiminishing(DiminishingGroup group)
{
    for(Diminishing::iterator i = m_Diminishing.begin(); i != m_Diminishing.end(); ++i)
    {
        if(i->DRGroup != group)
            continue;

        if(!i->hitCount)
            return DIMINISHING_LEVEL_1;

        if (!i->hitTime)
            return DIMINISHING_LEVEL_1;

        // If last spell was casted more than 15 seconds ago - reset the count.
        if (i->stack==0 && WorldTimer::getMSTimeDiff(i->hitTime,WorldTimer::getMSTime()) > 15*IN_MILLISECONDS)
        {
            i->hitCount = DIMINISHING_LEVEL_1;
            return DIMINISHING_LEVEL_1;
        }
        // or else increase the count.
        else
        {
            return DiminishingLevels(i->hitCount);
        }
    }
    return DIMINISHING_LEVEL_1;
}

void Unit::IncrDiminishing(DiminishingGroup group)
{
    // Checking for existing in the table
    for(Diminishing::iterator i = m_Diminishing.begin(); i != m_Diminishing.end(); ++i)
    {
        if(i->DRGroup != group)
            continue;
        if(i->hitCount < DIMINISHING_LEVEL_IMMUNE)
            i->hitCount += 1;
        return;
    }
    m_Diminishing.push_back(DiminishingReturn(group,WorldTimer::getMSTime(),DIMINISHING_LEVEL_2));
}

void Unit::ApplyDiminishingToDuration(DiminishingGroup group, int32 &duration,Unit* caster,DiminishingLevels Level, int32 limitduration)
{
    if(duration == -1 || group == DIMINISHING_NONE)
        return;

    // Duration of crowd control abilities on pvp target is limited by 10 sec. (2.2.0)
    if(limitduration > 0 && duration > limitduration)
    {
        // test pet/charm masters instead pets/charmeds
        Unit const* targetOwner = GetCharmerOrOwner();
        Unit const* casterOwner = caster->GetCharmerOrOwner();

        Unit const* target = targetOwner ? targetOwner : this;
        Unit const* source = casterOwner ? casterOwner : caster;

        if(target->GetTypeId() == TYPEID_PLAYER && source->GetTypeId() == TYPEID_PLAYER)
            duration = limitduration;
    }

    float mod = 1.0f;

    // Some diminishings applies to mobs too (for example, Stun)
    if((GetDiminishingReturnsGroupType(group) == DRTYPE_PLAYER && GetTypeId() == TYPEID_PLAYER) || GetDiminishingReturnsGroupType(group) == DRTYPE_ALL)
    {
        DiminishingLevels diminish = Level;
        switch(diminish)
        {
            case DIMINISHING_LEVEL_1: break;
            case DIMINISHING_LEVEL_2: mod = 0.5f; break;
            case DIMINISHING_LEVEL_3: mod = 0.25f; break;
            case DIMINISHING_LEVEL_IMMUNE: mod = 0.0f;break;
            default: break;
        }
    }

    duration = int32(duration * mod);
}

void Unit::ApplyDiminishingAura( DiminishingGroup group, bool apply )
{
    // Checking for existing in the table
    for(Diminishing::iterator i = m_Diminishing.begin(); i != m_Diminishing.end(); ++i)
    {
        if(i->DRGroup != group)
            continue;

        if(apply)
            i->stack += 1;
        else if(i->stack)
        {
            i->stack -= 1;
            // Remember time after last aura from group removed
            if (i->stack == 0)
                i->hitTime = WorldTimer::getMSTime();
        }
        break;
    }
}

bool Unit::isVisibleForInState( Player const* u, WorldObject const* viewPoint, bool inVisibleList ) const
{
    return isVisibleForOrDetect(u, viewPoint, false, inVisibleList, false);
}

/// returns true if creature can't be seen by alive units
bool Unit::isInvisibleForAlive() const
{
    if (m_AuraFlags & UNIT_AURAFLAG_ALIVE_INVISIBLE)
        return true;
    // TODO: maybe spiritservices also have just an aura
    return isSpiritService();
}

uint32 Unit::GetCreatureType() const
{
    if(GetTypeId() == TYPEID_PLAYER)
    {
        SpellShapeshiftFormEntry const* ssEntry = sSpellShapeshiftFormStore.LookupEntry(GetShapeshiftForm());
        if(ssEntry && ssEntry->creatureType > 0)
            return ssEntry->creatureType;
        else
            return CREATURE_TYPE_HUMANOID;
    }
    else
        return ((Creature*)this)->GetCreatureInfo()->type;
}

/*#######################################
########                         ########
########       STAT SYSTEM       ########
########                         ########
#######################################*/

bool Unit::HandleStatModifier(UnitMods unitMod, UnitModifierType modifierType, float amount, bool apply)
{
    if(unitMod >= UNIT_MOD_END || modifierType >= MODIFIER_TYPE_END)
    {
        sLog.outError("ERROR in HandleStatModifier(): nonexistent UnitMods or wrong UnitModifierType!");
        return false;
    }

    float val = 1.0f;

    switch(modifierType)
    {
        case BASE_VALUE:
        case TOTAL_VALUE:
            m_auraModifiersGroup[unitMod][modifierType] += apply ? amount : -amount;
            break;
        case BASE_PCT:
        case TOTAL_PCT:
            if(amount <= -100.0f)                           //small hack-fix for -100% modifiers
                amount = -200.0f;

            val = (100.0f + amount) / 100.0f;
            m_auraModifiersGroup[unitMod][modifierType] *= apply ? val : (1.0f/val);
            break;

        default:
            break;
    }

    if(!CanModifyStats())
        return false;

    switch(unitMod)
    {
        case UNIT_MOD_STAT_STRENGTH:
        case UNIT_MOD_STAT_AGILITY:
        case UNIT_MOD_STAT_STAMINA:
        case UNIT_MOD_STAT_INTELLECT:
        case UNIT_MOD_STAT_SPIRIT:         UpdateStats(GetStatByAuraGroup(unitMod));  break;

        case UNIT_MOD_ARMOR:               UpdateArmor();           break;
        case UNIT_MOD_HEALTH:              UpdateMaxHealth();       break;

        case UNIT_MOD_MANA:
        case UNIT_MOD_RAGE:
        case UNIT_MOD_FOCUS:
        case UNIT_MOD_ENERGY:
        case UNIT_MOD_HAPPINESS:
        case UNIT_MOD_RUNE:
        case UNIT_MOD_RUNIC_POWER:          UpdateMaxPower(GetPowerTypeByAuraGroup(unitMod));          break;

        case UNIT_MOD_RESISTANCE_HOLY:
        case UNIT_MOD_RESISTANCE_FIRE:
        case UNIT_MOD_RESISTANCE_NATURE:
        case UNIT_MOD_RESISTANCE_FROST:
        case UNIT_MOD_RESISTANCE_SHADOW:
        case UNIT_MOD_RESISTANCE_ARCANE:   UpdateResistances(GetSpellSchoolByAuraGroup(unitMod));      break;

        case UNIT_MOD_ATTACK_POWER:        UpdateAttackPowerAndDamage();         break;
        case UNIT_MOD_ATTACK_POWER_RANGED: UpdateAttackPowerAndDamage(true);     break;

        case UNIT_MOD_DAMAGE_MAINHAND:     UpdateDamagePhysical(BASE_ATTACK);    break;
        case UNIT_MOD_DAMAGE_OFFHAND:      UpdateDamagePhysical(OFF_ATTACK);     break;
        case UNIT_MOD_DAMAGE_RANGED:       UpdateDamagePhysical(RANGED_ATTACK);  break;

        default:
            break;
    }

    return true;
}

float Unit::GetModifierValue(UnitMods unitMod, UnitModifierType modifierType) const
{
    if( unitMod >= UNIT_MOD_END || modifierType >= MODIFIER_TYPE_END)
    {
        sLog.outError("attempt to access nonexistent modifier value from UnitMods!");
        return 0.0f;
    }

    if(modifierType == TOTAL_PCT && m_auraModifiersGroup[unitMod][modifierType] <= 0.0f)
        return 0.0f;

    return m_auraModifiersGroup[unitMod][modifierType];
}

float Unit::GetTotalStatValue(Stats stat) const
{
    UnitMods unitMod = UnitMods(UNIT_MOD_STAT_START + stat);

    if(m_auraModifiersGroup[unitMod][TOTAL_PCT] <= 0.0f)
        return 0.0f;

    // value = ((base_value * base_pct) + total_value) * total_pct
    float value  = m_auraModifiersGroup[unitMod][BASE_VALUE] + GetCreateStat(stat);
    value *= m_auraModifiersGroup[unitMod][BASE_PCT];
    value += m_auraModifiersGroup[unitMod][TOTAL_VALUE];
    value *= m_auraModifiersGroup[unitMod][TOTAL_PCT];

    return value;
}

float Unit::GetTotalAuraModValue(UnitMods unitMod) const
{
    if(unitMod >= UNIT_MOD_END)
    {
        sLog.outError("attempt to access nonexistent UnitMods in GetTotalAuraModValue()!");
        return 0.0f;
    }

    if(m_auraModifiersGroup[unitMod][TOTAL_PCT] <= 0.0f)
        return 0.0f;

    float value  = m_auraModifiersGroup[unitMod][BASE_VALUE];
    value *= m_auraModifiersGroup[unitMod][BASE_PCT];
    value += m_auraModifiersGroup[unitMod][TOTAL_VALUE];
    value *= m_auraModifiersGroup[unitMod][TOTAL_PCT];

    return value;
}

SpellSchools Unit::GetSpellSchoolByAuraGroup(UnitMods unitMod) const
{
    SpellSchools school = SPELL_SCHOOL_NORMAL;

    switch(unitMod)
    {
        case UNIT_MOD_RESISTANCE_HOLY:     school = SPELL_SCHOOL_HOLY;          break;
        case UNIT_MOD_RESISTANCE_FIRE:     school = SPELL_SCHOOL_FIRE;          break;
        case UNIT_MOD_RESISTANCE_NATURE:   school = SPELL_SCHOOL_NATURE;        break;
        case UNIT_MOD_RESISTANCE_FROST:    school = SPELL_SCHOOL_FROST;         break;
        case UNIT_MOD_RESISTANCE_SHADOW:   school = SPELL_SCHOOL_SHADOW;        break;
        case UNIT_MOD_RESISTANCE_ARCANE:   school = SPELL_SCHOOL_ARCANE;        break;

        default:
            break;
    }

    return school;
}

Stats Unit::GetStatByAuraGroup(UnitMods unitMod) const
{
    Stats stat = STAT_STRENGTH;

    switch(unitMod)
    {
        case UNIT_MOD_STAT_STRENGTH:    stat = STAT_STRENGTH;      break;
        case UNIT_MOD_STAT_AGILITY:     stat = STAT_AGILITY;       break;
        case UNIT_MOD_STAT_STAMINA:     stat = STAT_STAMINA;       break;
        case UNIT_MOD_STAT_INTELLECT:   stat = STAT_INTELLECT;     break;
        case UNIT_MOD_STAT_SPIRIT:      stat = STAT_SPIRIT;        break;

        default:
            break;
    }

    return stat;
}

Powers Unit::GetPowerTypeByAuraGroup(UnitMods unitMod) const
{
    switch(unitMod)
    {
        case UNIT_MOD_MANA:       return POWER_MANA;
        case UNIT_MOD_RAGE:       return POWER_RAGE;
        case UNIT_MOD_FOCUS:      return POWER_FOCUS;
        case UNIT_MOD_ENERGY:     return POWER_ENERGY;
        case UNIT_MOD_HAPPINESS:  return POWER_HAPPINESS;
        case UNIT_MOD_RUNE:       return POWER_RUNE;
        case UNIT_MOD_RUNIC_POWER:return POWER_RUNIC_POWER;
        default:                  return POWER_MANA;
    }

    return POWER_MANA;
}

float Unit::GetTotalAttackPowerValue(WeaponAttackType attType) const
{
    if (attType == RANGED_ATTACK)
    {
        int32 ap = GetInt32Value(UNIT_FIELD_RANGED_ATTACK_POWER) + GetInt32Value(UNIT_FIELD_RANGED_ATTACK_POWER_MODS);
        if (ap < 0)
            return 0.0f;
        return ap * (1.0f + GetFloatValue(UNIT_FIELD_RANGED_ATTACK_POWER_MULTIPLIER));
    }
    else
    {
        int32 ap = GetInt32Value(UNIT_FIELD_ATTACK_POWER) + GetInt32Value(UNIT_FIELD_ATTACK_POWER_MODS);
        if (ap < 0)
            return 0.0f;
        return ap * (1.0f + GetFloatValue(UNIT_FIELD_ATTACK_POWER_MULTIPLIER));
    }
}

float Unit::GetWeaponDamageRange(WeaponAttackType attType ,WeaponDamageRange type) const
{
    if (attType == OFF_ATTACK && !haveOffhandWeapon())
        return 0.0f;

    return m_weaponDamage[attType][type];
}

void Unit::SetLevel(uint32 lvl)
{
    SetUInt32Value(UNIT_FIELD_LEVEL, lvl);

    // group update
    if ((GetTypeId() == TYPEID_PLAYER) && ((Player*)this)->GetGroup())
        ((Player*)this)->SetGroupUpdateFlag(GROUP_UPDATE_FLAG_LEVEL);
}

void Unit::SetHealth(uint32 val)
{
    uint32 maxHealth = GetMaxHealth();
    if(maxHealth < val)
        val = maxHealth;

    SetUInt32Value(UNIT_FIELD_HEALTH, val);

    // group update
    if(GetTypeId() == TYPEID_PLAYER)
    {
        if(((Player*)this)->GetGroup())
            ((Player*)this)->SetGroupUpdateFlag(GROUP_UPDATE_FLAG_CUR_HP);
    }
    else if(((Creature*)this)->IsPet())
    {
        Pet *pet = ((Pet*)this);
        if(pet->isControlled())
        {
            Unit *owner = GetOwner();
            if(owner && (owner->GetTypeId() == TYPEID_PLAYER) && ((Player*)owner)->GetGroup())
                ((Player*)owner)->SetGroupUpdateFlag(GROUP_UPDATE_FLAG_PET_CUR_HP);
        }
    }
}

void Unit::SetMaxHealth(uint32 val)
{
    uint32 health = GetHealth();
    SetUInt32Value(UNIT_FIELD_MAXHEALTH, val);

    // group update
    if(GetTypeId() == TYPEID_PLAYER)
    {
        if(((Player*)this)->GetGroup())
            ((Player*)this)->SetGroupUpdateFlag(GROUP_UPDATE_FLAG_MAX_HP);
    }
    else if(((Creature*)this)->IsPet())
    {
        Pet *pet = ((Pet*)this);
        if(pet->isControlled())
        {
            Unit *owner = GetOwner();
            if(owner && (owner->GetTypeId() == TYPEID_PLAYER) && ((Player*)owner)->GetGroup())
                ((Player*)owner)->SetGroupUpdateFlag(GROUP_UPDATE_FLAG_PET_MAX_HP);
        }
    }

    if(val < health)
        SetHealth(val);
}

void Unit::SetHealthPercent(float percent)
{
    uint32 newHealth = GetMaxHealth() * percent/100.0f;
    SetHealth(newHealth);
}

void Unit::SetPower(Powers power, uint32 val)
{
    if(GetPower(power) == val)
        return;

    uint32 maxPower = GetMaxPower(power);
    if(maxPower < val)
        val = maxPower;

    SetStatInt32Value(UNIT_FIELD_POWER1 + power, val);

    WorldPacket data(SMSG_POWER_UPDATE);
    data << GetPackGUID();
    data << uint8(power);
    data << uint32(val);
    SendMessageToSet(&data, true);

    // group update
    if(GetTypeId() == TYPEID_PLAYER)
    {
        if(((Player*)this)->GetGroup())
            ((Player*)this)->SetGroupUpdateFlag(GROUP_UPDATE_FLAG_CUR_POWER);
    }
    else if(((Creature*)this)->IsPet())
    {
        Pet *pet = ((Pet*)this);
        if(pet->isControlled())
        {
            Unit *owner = GetOwner();
            if(owner && (owner->GetTypeId() == TYPEID_PLAYER) && ((Player*)owner)->GetGroup())
                ((Player*)owner)->SetGroupUpdateFlag(GROUP_UPDATE_FLAG_PET_CUR_POWER);
        }

        // Update the pet's character sheet with happiness damage bonus
        if(pet->getPetType() == HUNTER_PET && power == POWER_HAPPINESS)
        {
            pet->UpdateDamagePhysical(BASE_ATTACK);
        }
    }
}

void Unit::SetMaxPower(Powers power, uint32 val)
{
    uint32 cur_power = GetPower(power);
    SetStatInt32Value(UNIT_FIELD_MAXPOWER1 + power, val);

    // group update
    if(GetTypeId() == TYPEID_PLAYER)
    {
        if(((Player*)this)->GetGroup())
            ((Player*)this)->SetGroupUpdateFlag(GROUP_UPDATE_FLAG_MAX_POWER);
    }
    else if(((Creature*)this)->IsPet())
    {
        Pet *pet = ((Pet*)this);
        if(pet->isControlled())
        {
            Unit *owner = GetOwner();
            if(owner && (owner->GetTypeId() == TYPEID_PLAYER) && ((Player*)owner)->GetGroup())
                ((Player*)owner)->SetGroupUpdateFlag(GROUP_UPDATE_FLAG_PET_MAX_POWER);
        }
    }

    if(val < cur_power)
        SetPower(power, val);
}

void Unit::ApplyPowerMod(Powers power, uint32 val, bool apply)
{
    ApplyModUInt32Value(UNIT_FIELD_POWER1+power, val, apply);

    // group update
    if(GetTypeId() == TYPEID_PLAYER)
    {
        if(((Player*)this)->GetGroup())
            ((Player*)this)->SetGroupUpdateFlag(GROUP_UPDATE_FLAG_CUR_POWER);
    }
    else if(((Creature*)this)->IsPet())
    {
        Pet *pet = ((Pet*)this);
        if(pet->isControlled())
        {
            Unit *owner = GetOwner();
            if(owner && (owner->GetTypeId() == TYPEID_PLAYER) && ((Player*)owner)->GetGroup())
                ((Player*)owner)->SetGroupUpdateFlag(GROUP_UPDATE_FLAG_PET_CUR_POWER);
        }
    }
}

void Unit::ApplyMaxPowerMod(Powers power, uint32 val, bool apply)
{
    ApplyModUInt32Value(UNIT_FIELD_MAXPOWER1+power, val, apply);

    // group update
    if(GetTypeId() == TYPEID_PLAYER)
    {
        if(((Player*)this)->GetGroup())
            ((Player*)this)->SetGroupUpdateFlag(GROUP_UPDATE_FLAG_MAX_POWER);
    }
    else if(((Creature*)this)->IsPet())
    {
        Pet *pet = ((Pet*)this);
        if(pet->isControlled())
        {
            Unit *owner = GetOwner();
            if(owner && (owner->GetTypeId() == TYPEID_PLAYER) && ((Player*)owner)->GetGroup())
                ((Player*)owner)->SetGroupUpdateFlag(GROUP_UPDATE_FLAG_PET_MAX_POWER);
        }
    }
}

void Unit::ApplyAuraProcTriggerDamage( Aura* aura, bool apply )
{
    AuraList& tAuraProcTriggerDamage = m_modAuras[SPELL_AURA_PROC_TRIGGER_DAMAGE];
    if(apply)
        tAuraProcTriggerDamage.push_back(aura);
    else
        tAuraProcTriggerDamage.remove(aura);
}

uint32 Unit::GetCreatePowers( Powers power ) const
{
    switch(power)
    {
        case POWER_HEALTH:      return 0;                   // is it really should be here?
        case POWER_MANA:        return GetCreateMana();
        case POWER_RAGE:        return 1000;
        case POWER_FOCUS:       return (GetTypeId() == TYPEID_PLAYER || !((Creature const*)this)->IsPet() || ((Pet const*)this)->getPetType() != HUNTER_PET ? 0 : 100);
        case POWER_ENERGY:      return 100;
        case POWER_HAPPINESS:   return (GetTypeId() == TYPEID_PLAYER || !((Creature const*)this)->IsPet() || ((Pet const*)this)->getPetType() != HUNTER_PET ? 0 : 1050000);
        case POWER_RUNE:        return (GetTypeId() == TYPEID_PLAYER && ((Player const*)this)->getClass() == CLASS_DEATH_KNIGHT ? 8 : 0);
        case POWER_RUNIC_POWER: return (GetTypeId() == TYPEID_PLAYER && ((Player const*)this)->getClass() == CLASS_DEATH_KNIGHT ? 1000 : 0);
    }

    return 0;
}

void Unit::AddToWorld()
{
    Object::AddToWorld();
    ScheduleAINotify(0);
}

void Unit::RemoveFromWorld()
{
    // cleanup
    if (IsInWorld())
    {
        Uncharm();
        RemoveNotOwnSingleTargetAuras();
        RemoveGuardians();
        RemoveMiniPet();
        UnsummonAllTotems();
        RemoveAllGameObjects();
        RemoveAllDynObjects();
        CleanupDeletedAuras();
        GetViewPoint().Event_RemovedFromWorld();
    }

    Object::RemoveFromWorld();
}

void Unit::CleanupsBeforeDelete()
{
    if(m_uint32Values)                                      // only for fully created object
    {
        if (GetVehicle())
            ExitVehicle();
        if (GetVehicleKit())
            RemoveVehicleKit();
        InterruptNonMeleeSpells(true);
        m_Events.KillAllEvents(false);                      // non-delatable (currently casted spells) will not deleted now but it will deleted at call in Map::RemoveAllObjectsInRemoveList
        CombatStop();
        ClearComboPointHolders();
        DeleteThreatList();
        if (GetTypeId()==TYPEID_PLAYER)
            getHostileRefManager().setOnlineOfflineState(false);
        else
            getHostileRefManager().deleteReferences();
        RemoveAllAuras(AURA_REMOVE_BY_DELETE);
        GetMotionMaster()->Clear(false);                    // remove different non-standard movement generators.
    }
    WorldObject::CleanupsBeforeDelete();
}

CharmInfo* Unit::InitCharmInfo(Unit *charm)
{
    if(!m_charmInfo)
        m_charmInfo = new CharmInfo(charm);
    return m_charmInfo;
}

CharmInfo::CharmInfo(Unit* unit)
: m_unit(unit), m_CommandState(COMMAND_FOLLOW), m_reactState(REACT_PASSIVE), m_petnumber(0)
{
    for(int i = 0; i < CREATURE_MAX_SPELLS; ++i)
        m_charmspells[i].SetActionAndType(0,ACT_DISABLED);
    m_petnumber = 0;
}

void CharmInfo::InitPetActionBar()
{
    // the first 3 SpellOrActions are attack, follow and stay
    for(uint32 i = 0; i < ACTION_BAR_INDEX_PET_SPELL_START - ACTION_BAR_INDEX_START; ++i)
        SetActionBar(ACTION_BAR_INDEX_START + i,COMMAND_ATTACK - i,ACT_COMMAND);

    // middle 4 SpellOrActions are spells/special attacks/abilities
    for(uint32 i = 0; i < ACTION_BAR_INDEX_PET_SPELL_END-ACTION_BAR_INDEX_PET_SPELL_START; ++i)
        SetActionBar(ACTION_BAR_INDEX_PET_SPELL_START + i,0,ACT_DISABLED);

    // last 3 SpellOrActions are reactions
    for(uint32 i = 0; i < ACTION_BAR_INDEX_END - ACTION_BAR_INDEX_PET_SPELL_END; ++i)
        SetActionBar(ACTION_BAR_INDEX_PET_SPELL_END + i,COMMAND_ATTACK - i,ACT_REACTION);
}

void CharmInfo::InitEmptyActionBar()
{
    SetActionBar(ACTION_BAR_INDEX_START,COMMAND_ATTACK,ACT_COMMAND);
    for(uint32 x = ACTION_BAR_INDEX_START+1; x < ACTION_BAR_INDEX_END; ++x)
        SetActionBar(x,0,ACT_PASSIVE);
}

void CharmInfo::InitPossessCreateSpells()
{
    InitEmptyActionBar();                                   //charm action bar

    if(m_unit->GetTypeId() == TYPEID_PLAYER)                //possessed players don't have spells, keep the action bar empty
        return;

    for(uint32 x = 0; x <= ((Creature*)m_unit)->GetSpellMaxIndex(); ++x)
    {
        if (IsPassiveSpell(((Creature*)m_unit)->GetSpell(x)))
            m_unit->CastSpell(m_unit, ((Creature*)m_unit)->GetSpell(x), true);
        else
            AddSpellToActionBar(((Creature*)m_unit)->GetSpell(x), ACT_PASSIVE);
    }
}

void CharmInfo::InitVehicleCreateSpells(uint8 seatId)
{
    for (uint32 x = ACTION_BAR_INDEX_START; x < ACTION_BAR_INDEX_END; ++x)
        SetActionBar(x, 0, ActiveStates(0x8 + x));

    for (uint32 x = 0; x <= ((Creature*)m_unit)->GetSpellMaxIndex(seatId); ++x)
    {
        uint32 spellId = ((Creature*)m_unit)->GetSpell(x,seatId);

        if (!spellId)
            continue;

        if (IsPassiveSpell(spellId))
            m_unit->CastSpell(m_unit, spellId, true);
        else
            PetActionBar[x].SetAction(spellId);
    }
}

void CharmInfo::InitCharmCreateSpells()
{
    if(m_unit->GetTypeId() == TYPEID_PLAYER)                //charmed players don't have spells
    {
        InitEmptyActionBar();
        return;
    }

    InitPetActionBar();

    for(uint32 x = 0; x <= ((Creature*)m_unit)->GetSpellMaxIndex(); ++x)
    {
        uint32 spellId = ((Creature*)m_unit)->GetSpell(x);

        if(!spellId)
        {
            m_charmspells[x].SetActionAndType(spellId,ACT_DISABLED);
            continue;
        }

        if (IsPassiveSpell(spellId))
        {
            m_unit->CastSpell(m_unit, spellId, true);
            m_charmspells[x].SetActionAndType(spellId,ACT_PASSIVE);
        }
        else
        {
            m_charmspells[x].SetActionAndType(spellId,ACT_DISABLED);

            ActiveStates newstate;
            bool onlyselfcast = true;
            SpellEntry const *spellInfo = sSpellStore.LookupEntry(spellId);

            if(!spellInfo) onlyselfcast = false;
            for(uint32 i = 0; i < 3 && onlyselfcast; ++i)   //nonexistent spell will not make any problems as onlyselfcast would be false -> break right away
            {
                if(spellInfo->EffectImplicitTargetA[i] != TARGET_SELF && spellInfo->EffectImplicitTargetA[i] != 0)
                    onlyselfcast = false;
            }

            if(onlyselfcast || !IsPositiveSpell(spellId))   // only self cast and spells versus enemies are autocastable
                newstate = ACT_DISABLED;
            else
                newstate = ACT_PASSIVE;

            AddSpellToActionBar(spellId, newstate);
        }
    }
}

bool CharmInfo::AddSpellToActionBar(uint32 spell_id, ActiveStates newstate)
{
    uint32 first_id = sSpellMgr.GetFirstSpellInChain(spell_id);

    // new spell rank can be already listed
    for(uint8 i = 0; i < MAX_UNIT_ACTION_BAR_INDEX; ++i)
    {
        if (uint32 action = PetActionBar[i].GetAction())
        {
            if (PetActionBar[i].IsActionBarForSpell() && sSpellMgr.GetFirstSpellInChain(action) == first_id)
            {
                PetActionBar[i].SetAction(spell_id);
                return true;
            }
        }
    }

    // or use empty slot in other case
    for(uint8 i = 0; i < MAX_UNIT_ACTION_BAR_INDEX; ++i)
    {
        if (!PetActionBar[i].GetAction() && PetActionBar[i].IsActionBarForSpell())
        {
            SetActionBar(i,spell_id,newstate == ACT_DECIDE ? ACT_DISABLED : newstate);
            return true;
        }
    }
    return false;
}

bool CharmInfo::RemoveSpellFromActionBar(uint32 spell_id)
{
    uint32 first_id = sSpellMgr.GetFirstSpellInChain(spell_id);

    for(uint8 i = 0; i < MAX_UNIT_ACTION_BAR_INDEX; ++i)
    {
        if (uint32 action = PetActionBar[i].GetAction())
        {
            if (PetActionBar[i].IsActionBarForSpell() && sSpellMgr.GetFirstSpellInChain(action) == first_id)
            {
                SetActionBar(i,0,ACT_DISABLED);
                return true;
            }
        }
    }

    return false;
}

void CharmInfo::ToggleCreatureAutocast(uint32 spellid, bool apply)
{
    if(IsPassiveSpell(spellid))
        return;

    for(uint32 x = 0; x < CREATURE_MAX_SPELLS; ++x)
        if(spellid == m_charmspells[x].GetAction())
            m_charmspells[x].SetType(apply ? ACT_ENABLED : ACT_DISABLED);
}

void CharmInfo::SetPetNumber(uint32 petnumber, bool statwindow)
{
    m_petnumber = petnumber;
    if(statwindow)
        m_unit->SetUInt32Value(UNIT_FIELD_PETNUMBER, m_petnumber);
    else
        m_unit->SetUInt32Value(UNIT_FIELD_PETNUMBER, 0);
}

void CharmInfo::LoadPetActionBar(const std::string& data )
{
    InitPetActionBar();

    Tokens tokens = StrSplit(data, " ");

    if (tokens.size() != (ACTION_BAR_INDEX_END-ACTION_BAR_INDEX_START)*2)
        return;                                             // non critical, will reset to default

    int index;
    Tokens::iterator iter;
    for(iter = tokens.begin(), index = ACTION_BAR_INDEX_START; index < ACTION_BAR_INDEX_END; ++iter, ++index )
    {
        // use unsigned cast to avoid sign negative format use at long-> ActiveStates (int) conversion
        uint8 type  = (uint8)atol((*iter).c_str());
        ++iter;
        uint32 action = atol((*iter).c_str());

        PetActionBar[index].SetActionAndType(action,ActiveStates(type));

        // check correctness
        if(PetActionBar[index].IsActionBarForSpell() && !sSpellStore.LookupEntry(PetActionBar[index].GetAction()))
            SetActionBar(index,0,ACT_DISABLED);
    }
}

void CharmInfo::BuildActionBar( WorldPacket* data )
{
    for(uint32 i = 0; i < MAX_UNIT_ACTION_BAR_INDEX; ++i)
        *data << uint32(PetActionBar[i].packedData);
}

void CharmInfo::SetSpellAutocast( uint32 spell_id, bool state )
{

    for(int i = 0; i < MAX_UNIT_ACTION_BAR_INDEX; ++i)
    {
        if(spell_id == PetActionBar[i].GetAction() && PetActionBar[i].IsActionBarForSpell())
        {
            PetActionBar[i].SetType(state ? ACT_ENABLED : ACT_DISABLED);
            break;
        }
    }
}

void Unit::DoPetAction( Player* owner, uint8 flag, uint32 spellid, ObjectGuid petGuid, ObjectGuid targetGuid)
{
    if ((((Creature*)this)->IsPet() && !((Pet*)this)->IsInWorld()) || !GetCharmInfo())
        return;

    switch(flag)
    {
        case ACT_COMMAND:                                   //0x07
       // Maybe exists some flag that disable it at client side
            if (petGuid.IsVehicle())
                return;

            switch(spellid)
            {
                case COMMAND_STAY:                          //flat=1792  //STAY
                    StopMoving();
                    GetMotionMaster()->Clear(false);
                    GetMotionMaster()->MoveIdle();
                    GetCharmInfo()->SetCommandState( COMMAND_STAY );
                    break;
                case COMMAND_FOLLOW:                        //spellid=1792  //FOLLOW
                    AttackStop();
                    GetMotionMaster()->MoveFollow(owner,PET_FOLLOW_DIST,((Pet*)this)->GetPetFollowAngle());
                    GetCharmInfo()->SetCommandState( COMMAND_FOLLOW );
                    break;
                case COMMAND_ATTACK:                        //spellid=1792  //ATTACK
                {
                    Unit *TargetUnit = owner->GetMap()->GetUnit(targetGuid);
                    if(!TargetUnit)
                        return;

                    // not let attack friendly units.
                    if(owner->IsFriendlyTo(TargetUnit))
                        return;
                    // Not let attack through obstructions
                    if(!IsWithinLOSInMap(TargetUnit))
                        return;

                    // This is true if pet has no target or has target but targets differs.
                    if(getVictim() != TargetUnit)
                    {
                        if (getVictim())
                            AttackStop();

                        if (hasUnitState(UNIT_STAT_CONTROLLED))
                        {
                            Attack(TargetUnit, true);
                            SendPetAIReaction();
                        }
                        else
                        {
                            GetMotionMaster()->Clear();

                            if (((Creature*)this)->AI())
                                ((Creature*)this)->AI()->AttackStart(TargetUnit);

                            // 10% chance to play special pet attack talk, else growl
                            if(((Creature*)this)->IsPet() && ((Pet*)this)->getPetType() == SUMMON_PET && this != TargetUnit && roll_chance_i(10))
                                SendPetTalk((uint32)PET_TALK_ATTACK);
                            else
                            {
                                // 90% chance for pet and 100% chance for charmed creature
                                SendPetAIReaction();
                            }
                        }

                    }
                    break;
                }
                case COMMAND_ABANDON:                       // abandon (hunter pet) or dismiss (summoned pet)
                    if(((Creature*)this)->IsPet())
                    {
                        Pet* p = (Pet*)this;
                        if(p->getPetType() == HUNTER_PET)
                            p->Unsummon(PET_SAVE_AS_DELETED, owner);
                        else
                            //dismissing a summoned pet is like killing them (this prevents returning a soulshard...)
                            p->SetDeathState(CORPSE);
                    }
                    else                                    // charmed
                        owner->Uncharm();
                    break;
                default:
                    sLog.outError("WORLD: unknown PET flag Action %i and spellid %i.", uint32(flag), spellid);
            }
            break;
        case ACT_REACTION:                                  // 0x6
            switch(spellid)
            {
                case REACT_PASSIVE:                         //passive
                case REACT_DEFENSIVE:                       //recovery
                case REACT_AGGRESSIVE:                      //activete
                    GetCharmInfo()->SetReactState( ReactStates(spellid) );
                    break;
            }
            break;
        case ACT_DISABLED:                                  // 0x81    spell (disabled), ignore
        case ACT_PASSIVE:                                   // 0x01
        case ACT_ENABLED:                                   // 0xC1    spell
        {
            Unit* unit_target = NULL;

            if (!targetGuid.IsEmpty())
                unit_target = owner->GetMap()->GetUnit(targetGuid);

            // do not cast unknown spells
            SpellEntry const *spellInfo = sSpellStore.LookupEntry(spellid );
            if(!spellInfo)
            {
                sLog.outError("WORLD: unknown PET spell id %i", spellid);
                return;
            }

            if (GetCharmInfo() && GetCharmInfo()->GetGlobalCooldownMgr().HasGlobalCooldown(spellInfo))
                return;

            for(int i = 0; i < MAX_EFFECT_INDEX;++i)
            {
                if(spellInfo->EffectImplicitTargetA[i] == TARGET_ALL_ENEMY_IN_AREA || spellInfo->EffectImplicitTargetA[i] == TARGET_ALL_ENEMY_IN_AREA_INSTANT || spellInfo->EffectImplicitTargetA[i] == TARGET_ALL_ENEMY_IN_AREA_CHANNELED)
                    return;
            }

            // do not cast not learned spells
            if(!HasSpell(spellid) || IsPassiveSpell(spellid))
                return;

            clearUnitState(UNIT_STAT_MOVING);

            Spell *spell = new Spell(this, spellInfo, false);

            SpellCastResult result = spell->CheckPetCast(unit_target);

            //auto turn to target unless possessed
            if(result == SPELL_FAILED_UNIT_NOT_INFRONT && !HasAuraType(SPELL_AURA_MOD_POSSESS))
            {
                if(unit_target)
                {
                    SetInFront(unit_target);
                    if (unit_target->GetTypeId() == TYPEID_PLAYER)
                        SendCreateUpdateToPlayer( (Player*)unit_target );
                }
                else if(Unit *unit_target2 = spell->m_targets.getUnitTarget())
                {
                    SetInFront(unit_target2);
                    if (unit_target2->GetTypeId() == TYPEID_PLAYER)
                        SendCreateUpdateToPlayer( (Player*)unit_target2 );
                }
                if (Unit* powner = GetCharmerOrOwner())
                    if(powner->GetTypeId() == TYPEID_PLAYER)
                        SendCreateUpdateToPlayer((Player*)powner);
                result = SPELL_CAST_OK;
            }

            if(result == SPELL_CAST_OK)
            {
                ((Creature*)this)->AddCreatureSpellCooldown(spellid);

                unit_target = spell->m_targets.getUnitTarget();

                //10% chance to play special pet attack talk, else growl
                //actually this only seems to happen on special spells, fire shield for imp, torment for voidwalker, but it's stupid to check every spell
                if(((Creature*)this)->IsPet() && (((Pet*)this)->getPetType() == SUMMON_PET) && (this != unit_target) && (urand(0, 100) < 10))
                    SendPetTalk((uint32)PET_TALK_SPECIAL_SPELL);
                else
                    SendPetAIReaction();

                if( unit_target && !owner->IsFriendlyTo(unit_target) && !HasAuraType(SPELL_AURA_MOD_POSSESS))
                {
                    // This is true if pet has no target or has target but targets differs.
                    if (getVictim() != unit_target)
                    {
                        if (getVictim())
                            AttackStop();
                        GetMotionMaster()->Clear();
                        if (((Creature*)this)->AI())
                            ((Creature*)this)->AI()->AttackStart(unit_target);
                    }
                }

                spell->prepare(&(spell->m_targets));
            }
            else
            {
                if(HasAuraType(SPELL_AURA_MOD_POSSESS))
                    Spell::SendCastResult(owner,spellInfo,0,result);
                else
                    SendPetCastFail(spellid, result);

                if (!((Creature*)this)->HasSpellCooldown(spellid))
                    owner->SendClearCooldown(spellid, this);

                spell->finish(false);
                delete spell;
            }
            break;
        }
        default:
            sLog.outError("WORLD: unknown PET flag Action %i and spellid %i.", uint32(flag), spellid);
    }

}

void Unit::DoPetCastSpell( Player *owner, uint8 cast_count, SpellCastTargets* targets, SpellEntry const* spellInfo )
{
    Creature* pet = dynamic_cast<Creature*>(this);

    clearUnitState(UNIT_STAT_MOVING);

    Spell *spell = new Spell(pet, spellInfo, false);
    spell->m_cast_count = cast_count;                       // probably pending spell cast
    spell->m_targets = *targets;

    SpellCastResult result = spell->CheckPetCast(NULL);
    if (result == SPELL_CAST_OK)
    {
        pet->AddCreatureSpellCooldown(spellInfo->Id);
        if (pet->IsPet())
        {
            //10% chance to play special pet attack talk, else growl
            //actually this only seems to happen on special spells, fire shield for imp, torment for voidwalker, but it's stupid to check every spell
            if(((Pet*)pet)->getPetType() == SUMMON_PET && (urand(0, 100) < 10))
                pet->SendPetTalk((uint32)PET_TALK_SPECIAL_SPELL);
            else
                pet->SendPetAIReaction();
        }

        spell->prepare(&(spell->m_targets));
    }
    else
    {
        pet->SendPetCastFail(spellInfo->Id, result);
        if (!pet->HasSpellCooldown(spellInfo->Id))
            owner->SendClearCooldown(spellInfo->Id, pet);

        spell->finish(false);
        delete spell;
    }
}

bool Unit::isFrozen() const
{
    return HasAuraState(AURA_STATE_FROZEN);
}

struct ProcTriggeredData
{
    ProcTriggeredData(SpellProcEventEntry const * _spellProcEvent, SpellAuraHolder* _triggeredByHolder)
        : spellProcEvent(_spellProcEvent), triggeredByHolder(_triggeredByHolder)
        {}
    SpellProcEventEntry const *spellProcEvent;
    SpellAuraHolder* triggeredByHolder;
};

typedef std::list< ProcTriggeredData > ProcTriggeredList;
typedef std::list< uint32> RemoveSpellList;

uint32 createProcExtendMask(SpellNonMeleeDamage *damageInfo, SpellMissInfo missCondition)
{
    uint32 procEx = PROC_EX_NONE;
    // Check victim state
    if (missCondition!=SPELL_MISS_NONE)
    switch (missCondition)
    {
        case SPELL_MISS_MISS:    procEx|=PROC_EX_MISS;   break;
        case SPELL_MISS_RESIST:  procEx|=PROC_EX_RESIST; break;
        case SPELL_MISS_DODGE:   procEx|=PROC_EX_DODGE;  break;
        case SPELL_MISS_PARRY:   procEx|=PROC_EX_PARRY;  break;
        case SPELL_MISS_BLOCK:   procEx|=PROC_EX_BLOCK;  break;
        case SPELL_MISS_EVADE:   procEx|=PROC_EX_EVADE;  break;
        case SPELL_MISS_IMMUNE:  procEx|=PROC_EX_IMMUNE; break;
        case SPELL_MISS_IMMUNE2: procEx|=PROC_EX_IMMUNE; break;
        case SPELL_MISS_DEFLECT: procEx|=PROC_EX_DEFLECT;break;
        case SPELL_MISS_ABSORB:  procEx|=PROC_EX_ABSORB; break;
        case SPELL_MISS_REFLECT: procEx|=PROC_EX_REFLECT;break;
        default:
            break;
    }
    else
    {
        // On block
        if (damageInfo->blocked)
            procEx|=PROC_EX_BLOCK;
        // On absorb
        if (damageInfo->absorb)
            procEx|=PROC_EX_ABSORB;
        // On crit
        if (damageInfo->HitInfo & SPELL_HIT_TYPE_CRIT)
            procEx|=PROC_EX_CRITICAL_HIT;
        else
            procEx|=PROC_EX_NORMAL_HIT;
    }
    return procEx;
}

void Unit::ProcDamageAndSpellFor( bool isVictim, Unit * pTarget, uint32 procFlag, uint32 procExtra, WeaponAttackType attType, SpellEntry const * procSpell, uint32 damage )
{
    // For melee/ranged based attack need update skills and set some Aura states
    if (procFlag & MELEE_BASED_TRIGGER_MASK)
    {
        // Update skills here for players
        if (GetTypeId() == TYPEID_PLAYER)
        {
            // On melee based hit/miss/resist need update skill (for victim and attacker)
            if (procExtra&(PROC_EX_NORMAL_HIT|PROC_EX_MISS|PROC_EX_RESIST))
            {
                if (pTarget->GetTypeId() != TYPEID_PLAYER && pTarget->GetCreatureType() != CREATURE_TYPE_CRITTER)
                    ((Player*)this)->UpdateCombatSkills(pTarget, attType, isVictim);
            }
            // Update defence if player is victim and parry/dodge/block
            if (isVictim && procExtra&(PROC_EX_DODGE|PROC_EX_PARRY|PROC_EX_BLOCK))
                ((Player*)this)->UpdateDefense();
        }
        // If exist crit/parry/dodge/block need update aura state (for victim and attacker)
        if (procExtra & (PROC_EX_CRITICAL_HIT|PROC_EX_PARRY|PROC_EX_DODGE|PROC_EX_BLOCK))
        {
            // for victim
            if (isVictim)
            {
                // if victim and dodge attack
                if (procExtra&PROC_EX_DODGE)
                {
                    //Update AURA_STATE on dodge
                    if (getClass() != CLASS_ROGUE) // skip Rogue Riposte
                    {
                        ModifyAuraState(AURA_STATE_DEFENSE, true);
                        StartReactiveTimer( REACTIVE_DEFENSE );
                    }
                }
                // if victim and parry attack
                if (procExtra & PROC_EX_PARRY)
                {
                    // For Hunters only Counterattack (skip Mongoose bite)
                    if (getClass() == CLASS_HUNTER)
                    {
                        ModifyAuraState(AURA_STATE_HUNTER_PARRY, true);
                        StartReactiveTimer( REACTIVE_HUNTER_PARRY );
                    }
                    else
                    {
                        ModifyAuraState(AURA_STATE_DEFENSE, true);
                        StartReactiveTimer( REACTIVE_DEFENSE );
                    }
                }
                // if and victim block attack
                if (procExtra & PROC_EX_BLOCK)
                {
                    ModifyAuraState(AURA_STATE_DEFENSE,true);
                    StartReactiveTimer( REACTIVE_DEFENSE );
                }
            }
            else //For attacker
            {
                // Overpower on victim dodge
                if (procExtra&PROC_EX_DODGE && GetTypeId() == TYPEID_PLAYER && getClass() == CLASS_WARRIOR)
                {
                    AddComboPoints(pTarget, 1);
                    StartReactiveTimer( REACTIVE_OVERPOWER );
                }
            }
        }
    }

    RemoveSpellList removedSpells;
    ProcTriggeredList procTriggered;
    // Fill procTriggered list
    for(SpellAuraHolderMap::const_iterator itr = GetSpellAuraHolderMap().begin(); itr!= GetSpellAuraHolderMap().end(); ++itr)
    {
        // skip deleted auras (possible at recursive triggered call
        if(itr->second->IsDeleted())
            continue;

        SpellProcEventEntry const* spellProcEvent = NULL;
        if(!IsTriggeredAtSpellProcEvent(pTarget, itr->second, procSpell, procFlag, procExtra, attType, isVictim, spellProcEvent))
           continue;

        // Frost Nova: prevent to remove root effect on self damage
        if (itr->second->GetCaster() == pTarget)
           if (SpellEntry const* spellInfo = itr->second->GetSpellProto())
              if (procSpell && spellInfo->SpellFamilyName == SPELLFAMILY_MAGE && spellInfo->SpellFamilyFlags.test<CF_MAGE_FROST_NOVA>()
                 && procSpell->SpellFamilyName == SPELLFAMILY_MAGE && procSpell->SpellFamilyFlags.test<CF_MAGE_FROST_NOVA>())
                    continue;

        itr->second->SetInUse(true);                        // prevent holder deletion
        procTriggered.push_back( ProcTriggeredData(spellProcEvent, itr->second) );
    }

    // Nothing found
    if (procTriggered.empty())
        return;

    // Handle effects proceed this time
    for(ProcTriggeredList::const_iterator itr = procTriggered.begin(); itr != procTriggered.end(); ++itr)
    {
        // Some auras can be deleted in function called in this loop (except first, ofc)
        SpellAuraHolder *triggeredByHolder = itr->triggeredByHolder;
        if(triggeredByHolder->IsDeleted())
            continue;

        SpellProcEventEntry const *spellProcEvent = itr->spellProcEvent;
        bool useCharges = triggeredByHolder->GetAuraCharges() > 0;
        bool procSuccess = true;
        bool anyAuraProc = false;

        // For players set spell cooldown if need
        uint32 cooldown = 0;
        if (GetTypeId() == TYPEID_PLAYER && spellProcEvent && spellProcEvent->cooldown)
            cooldown = spellProcEvent->cooldown;

        for (int32 i = 0; i < MAX_EFFECT_INDEX; ++i)
        {
            Aura *triggeredByAura = triggeredByHolder->GetAuraByEffectIndex(SpellEffectIndex(i));
            if (!triggeredByAura)
                continue;

            Modifier *auraModifier = triggeredByAura->GetModifier();

            if (procSpell)
            {
                if (spellProcEvent)
                {
                    if (spellProcEvent->spellFamilyMask[i])
                    {
                        if (!procSpell->IsFitToFamilyMask(spellProcEvent->spellFamilyMask[i]))
                            continue;
                    }
                    // don't check dbc FamilyFlags if schoolMask exists
                    else if (!triggeredByAura->CanProcFrom(procSpell, spellProcEvent->procEx, procExtra, damage != 0, !spellProcEvent->schoolMask))
                        continue;
                }
                else if (!triggeredByAura->CanProcFrom(procSpell, PROC_EX_NONE, procExtra, damage != 0, true))
                    continue;
            }

            SpellAuraProcResult procResult = (*this.*AuraProcHandler[auraModifier->m_auraname])(pTarget, damage, triggeredByAura, procSpell, procFlag, procExtra, cooldown);
            switch (procResult)
            {
                case SPELL_AURA_PROC_CANT_TRIGGER:
                    continue;
                case SPELL_AURA_PROC_FAILED:
                    procSuccess = false;
                    break;
                case SPELL_AURA_PROC_OK:
                    break;
            }

            anyAuraProc = true;
        }

        // Remove charge (aura can be removed by triggers)
        if(useCharges && procSuccess && anyAuraProc && !triggeredByHolder->IsDeleted())
        {
            // If last charge dropped add spell to remove list
            if(triggeredByHolder->DropAuraCharge())
                removedSpells.push_back(triggeredByHolder->GetId());
        }
        // If reflecting with Imp. Spell Reflection - we must also remove auras from the remaining aura's targets
        if (triggeredByHolder->GetId() == 59725)
            if (Unit* pImpSRCaster = triggeredByHolder->GetCaster() )
                if (Group* group = ((Player*)pImpSRCaster)->GetGroup())
                    for(GroupReference *itr = group->GetFirstMember(); itr != NULL; itr = itr->next())
                        if (Player* member = itr->getSource())
                            if (Aura* pAura = member->GetAura(59725, EFFECT_INDEX_0) )
                                if (pAura->GetCaster() == pImpSRCaster)
                                    member->RemoveAura(pAura);

        triggeredByHolder->SetInUse(false);
    }

    if (!removedSpells.empty())
    {
        // Sort spells and remove duplicates
        removedSpells.sort();
        removedSpells.unique();
        // Remove auras from removedAuras
        for(RemoveSpellList::const_iterator i = removedSpells.begin(); i != removedSpells.end();++i)
            RemoveAurasDueToSpell(*i);
    }
}

SpellSchoolMask Unit::GetMeleeDamageSchoolMask() const
{
    return SPELL_SCHOOL_MASK_NORMAL;
}

Player* Unit::GetSpellModOwner() const
{
    if(GetTypeId()==TYPEID_PLAYER)
        return (Player*)this;
    if(((Creature*)this)->IsPet() || ((Creature*)this)->IsTotem())
    {
        Unit* owner = GetOwner();
        if(owner && owner->GetTypeId()==TYPEID_PLAYER)
            return (Player*)owner;
    }
    return NULL;
}

///----------Pet responses methods-----------------
void Unit::SendPetCastFail(uint32 spellid, SpellCastResult msg)
{
    if(msg == SPELL_CAST_OK)
        return;

    Unit *owner = GetCharmerOrOwner();
    if(!owner || owner->GetTypeId() != TYPEID_PLAYER)
        return;

    WorldPacket data(SMSG_PET_CAST_FAILED, 1 + 4 + 1);
    data << uint8(0);                                       // cast count?
    data << uint32(spellid);
    data << uint8(msg);

    // More cases exist, see Spell::SendCastResult (can possibly be unified)
    switch(msg)
    {
        case SPELL_FAILED_NOT_READY:
            data << uint32(0);                              // unknown
            break;
        default:
            break;
    }

    ((Player*)owner)->GetSession()->SendPacket(&data);
}

void Unit::SendPetActionFeedback (uint8 msg)
{
    Unit* owner = GetOwner();
    if(!owner || owner->GetTypeId() != TYPEID_PLAYER)
        return;

    WorldPacket data(SMSG_PET_ACTION_FEEDBACK, 1);
    data << uint8(msg);
    ((Player*)owner)->GetSession()->SendPacket(&data);
}

void Unit::SendPetTalk (uint32 pettalk)
{
    Unit* owner = GetOwner();
    if(!owner || owner->GetTypeId() != TYPEID_PLAYER)
        return;

    WorldPacket data(SMSG_PET_ACTION_SOUND, 8 + 4);
    data << GetObjectGuid();
    data << uint32(pettalk);
    ((Player*)owner)->GetSession()->SendPacket(&data);
}

void Unit::SendPetAIReaction()
{
    Unit* owner = GetOwner();
    if(!owner || owner->GetTypeId() != TYPEID_PLAYER)
        return;

    WorldPacket data(SMSG_AI_REACTION, 8 + 4);
    data << GetObjectGuid();
    data << uint32(AI_REACTION_HOSTILE);
    ((Player*)owner)->GetSession()->SendPacket(&data);
}

///----------End of Pet responses methods----------

void Unit::StopMoving()
{
    clearUnitState(UNIT_STAT_MOVING);

    // not need send any packets if not in world
    if (!IsInWorld())
        return;

    // send explicit stop packet
    // player expected for correct work SPLINEFLAG_WALKMODE
    SendMonsterMove(GetPositionX(), GetPositionY(), GetPositionZ(), SPLINETYPE_STOP, GetTypeId() == TYPEID_PLAYER ? SPLINEFLAG_WALKMODE : SPLINEFLAG_NONE, 0);

    // update position and orientation for near players
    SendHeartBeat(false);
}

void Unit::SetFeared(bool apply, ObjectGuid casterGuid, uint32 spellID, uint32 time)
{
    if (apply)
    {
        if (HasAuraType(SPELL_AURA_PREVENTS_FLEEING))
            return;

        SetFlag(UNIT_FIELD_FLAGS, UNIT_FLAG_FLEEING);

        GetMotionMaster()->MovementExpired(false);
        CastStop(GetObjectGuid() == casterGuid ? spellID : 0);

        Unit* caster = IsInWorld() ?  GetMap()->GetUnit(casterGuid) : NULL;

        GetMotionMaster()->MoveFleeing(caster, time);       // caster==NULL processed in MoveFleeing
    }
    else
    {
        RemoveFlag(UNIT_FIELD_FLAGS, UNIT_FLAG_FLEEING);

        GetMotionMaster()->MovementExpired(false);

        if (GetTypeId() != TYPEID_PLAYER && isAlive())
        {
            Creature* c = ((Creature*)this);
            // restore appropriate movement generator
            if (getVictim())
                GetMotionMaster()->MoveChase(getVictim());
            else
                GetMotionMaster()->Initialize();

            // attack caster if can
            if (Unit* caster = IsInWorld() ? GetMap()->GetUnit(casterGuid) : NULL)
                c->AttackedBy(caster);
        }
    }

    if (GetTypeId() == TYPEID_PLAYER && !GetVehicle())
        ((Player*)this)->SetClientControl(this, !apply);
}

void Unit::SetConfused(bool apply, ObjectGuid casterGuid, uint32 spellID)
{
    if (apply)
    {
        SetFlag(UNIT_FIELD_FLAGS, UNIT_FLAG_CONFUSED);

        CastStop(GetObjectGuid() == casterGuid ? spellID : 0);

        GetMotionMaster()->MoveConfused();
    }
    else
    {
        RemoveFlag(UNIT_FIELD_FLAGS, UNIT_FLAG_CONFUSED);

        GetMotionMaster()->MovementExpired(false);

        if (GetTypeId() != TYPEID_PLAYER && isAlive())
        {
            // restore appropriate movement generator
            if(getVictim())
                GetMotionMaster()->MoveChase(getVictim());
            else
                GetMotionMaster()->Initialize();
        }
    }

    if(GetTypeId() == TYPEID_PLAYER && !GetVehicle())
        ((Player*)this)->SetClientControl(this, !apply);
}

void Unit::SetFeignDeath(bool apply, ObjectGuid casterGuid, uint32 /*spellID*/)
{
    if (apply)
    {
        /*
        WorldPacket data(SMSG_FEIGN_DEATH_RESISTED, 9);
        data<<GetGUID();
        data<<uint8(0);
        SendMessageToSet(&data,true);
        */

        if (GetTypeId() != TYPEID_PLAYER)
            StopMoving();
        else
            ((Player*)this)->m_movementInfo.SetMovementFlags(MOVEFLAG_NONE);

                                                            // blizz like 2.0.x
        SetFlag(UNIT_FIELD_FLAGS, UNIT_FLAG_UNK_29);
                                                            // blizz like 2.0.x
        SetFlag(UNIT_FIELD_FLAGS_2, UNIT_FLAG2_FEIGN_DEATH);
                                                            // blizz like 2.0.x
        SetFlag(UNIT_DYNAMIC_FLAGS, UNIT_DYNFLAG_DEAD);

        addUnitState(UNIT_STAT_DIED);
        CombatStop();
        RemoveAurasWithInterruptFlags(AURA_INTERRUPT_FLAG_IMMUNE_OR_LOST_SELECTION);

        // prevent interrupt message
        if (casterGuid == GetObjectGuid())
            FinishSpell(CURRENT_GENERIC_SPELL,false);
        InterruptNonMeleeSpells(true);
        getHostileRefManager().deleteReferences();
    }
    else
    {
        /*
        WorldPacket data(SMSG_FEIGN_DEATH_RESISTED, 9);
        data<<GetGUID();
        data<<uint8(1);
        SendMessageToSet(&data,true);
        */
                                                            // blizz like 2.0.x
        RemoveFlag(UNIT_FIELD_FLAGS, UNIT_FLAG_UNK_29);
                                                            // blizz like 2.0.x
        RemoveFlag(UNIT_FIELD_FLAGS_2, UNIT_FLAG2_FEIGN_DEATH);
                                                            // blizz like 2.0.x
        RemoveFlag(UNIT_DYNAMIC_FLAGS, UNIT_DYNFLAG_DEAD);

        clearUnitState(UNIT_STAT_DIED);

        if (GetTypeId() != TYPEID_PLAYER && isAlive())
        {
            // restore appropriate movement generator
            if(getVictim())
                GetMotionMaster()->MoveChase(getVictim());
            else
                GetMotionMaster()->Initialize();
        }

    }
}

bool Unit::IsSitState() const
{
    uint8 s = getStandState();
    return
        s == UNIT_STAND_STATE_SIT_CHAIR        || s == UNIT_STAND_STATE_SIT_LOW_CHAIR  ||
        s == UNIT_STAND_STATE_SIT_MEDIUM_CHAIR || s == UNIT_STAND_STATE_SIT_HIGH_CHAIR ||
        s == UNIT_STAND_STATE_SIT;
}

bool Unit::IsStandState() const
{
    uint8 s = getStandState();
    return !IsSitState() && s != UNIT_STAND_STATE_SLEEP && s != UNIT_STAND_STATE_KNEEL;
}

void Unit::SetStandState(uint8 state)
{
    SetByteValue(UNIT_FIELD_BYTES_1, 0, state);

    if (IsStandState())
        RemoveAurasWithInterruptFlags(AURA_INTERRUPT_FLAG_NOT_SEATED);

    if(GetTypeId()==TYPEID_PLAYER)
    {
        WorldPacket data(SMSG_STANDSTATE_UPDATE, 1);
        data << (uint8)state;
        ((Player*)this)->GetSession()->SendPacket(&data);
    }
}

bool Unit::IsPolymorphed() const
{
    return GetSpellSpecific(getTransForm())==SPELL_MAGE_POLYMORPH;
}

void Unit::SetDisplayId(uint32 modelId)
{
    SetUInt32Value(UNIT_FIELD_DISPLAYID, modelId);

    UpdateModelData();

    if(GetTypeId() == TYPEID_UNIT && ((Creature*)this)->IsPet())
    {
        Pet *pet = ((Pet*)this);
        if(!pet->isControlled())
            return;
        Unit *owner = GetOwner();
        if(owner && (owner->GetTypeId() == TYPEID_PLAYER) && ((Player*)owner)->GetGroup())
            ((Player*)owner)->SetGroupUpdateFlag(GROUP_UPDATE_FLAG_PET_MODEL_ID);
    }
}

void Unit::UpdateModelData()
{
    if (CreatureModelInfo const* modelInfo = sObjectMgr.GetCreatureModelInfo(GetDisplayId()))
    {
        // we expect values in database to be relative to scale = 1.0
        SetFloatValue(UNIT_FIELD_BOUNDINGRADIUS, GetObjectScale() * modelInfo->bounding_radius);

        // never actually update combat_reach for player, it's always the same. Below player case is for initialization
        if (GetTypeId() == TYPEID_PLAYER)
            SetFloatValue(UNIT_FIELD_COMBATREACH, 1.5f);
        else
            SetFloatValue(UNIT_FIELD_COMBATREACH, GetObjectScale() * ( modelInfo->bounding_radius < 2.0 ? modelInfo->combat_reach : modelInfo->combat_reach / modelInfo->bounding_radius ));
    }
}

void Unit::ClearComboPointHolders()
{
    while(!m_ComboPointHolders.empty())
    {
        ObjectGuid guid = *m_ComboPointHolders.begin();

        Unit* owner = ObjectAccessor::GetUnit(*this, guid);
        if (owner && owner->GetComboTargetGuid() == GetObjectGuid())// recheck for safe
            owner->ClearComboPoints();                        // remove also guid from m_ComboPointHolders;
        else
            m_ComboPointHolders.erase(guid);             // or remove manually
    }
}

void Unit::AddComboPoints(Unit* target, int8 count)
{
    if (!count)
        return;

    // without combo points lost (duration checked in aura)
    RemoveSpellsCausingAura(SPELL_AURA_RETAIN_COMBO_POINTS);

    if(target->GetObjectGuid() == m_comboTargetGuid)
    {
        m_comboPoints += count;
    }
    else
    {
        if (!m_comboTargetGuid.IsEmpty())
            if(Unit* target2 = ObjectAccessor::GetUnit(*this, m_comboTargetGuid))
                target2->RemoveComboPointHolder(GetObjectGuid());

        m_comboTargetGuid = target->GetObjectGuid();
        m_comboPoints = count;

        target->AddComboPointHolder(GetObjectGuid());
    }

    if (m_comboPoints > 5) m_comboPoints = 5;
    if (m_comboPoints < 0) m_comboPoints = 0;

    if (GetObjectGuid().IsPlayer())
        ((Player*)this)->SendComboPoints(m_comboTargetGuid, m_comboPoints);
    else if ((GetObjectGuid().IsPet() || GetObjectGuid().IsVehicle()) && GetCharmerOrOwner() && GetCharmerOrOwner()->GetObjectGuid().IsPlayer())
        ((Player*)GetCharmerOrOwner())->SendPetComboPoints(this,m_comboTargetGuid, m_comboPoints);
}

void Unit::ClearComboPoints()
{
    if (m_comboTargetGuid.IsEmpty())
        return;

    // without combopoints lost (duration checked in aura)
    RemoveSpellsCausingAura(SPELL_AURA_RETAIN_COMBO_POINTS);

    m_comboPoints = 0;

    if (GetObjectGuid().IsPlayer())
        ((Player*)this)->SendComboPoints(m_comboTargetGuid, m_comboPoints);
    else if ((GetObjectGuid().IsPet() || GetObjectGuid().IsVehicle()) && GetCharmerOrOwner() && GetCharmerOrOwner()->GetObjectGuid().IsPlayer())
        ((Player*)GetCharmerOrOwner())->SendPetComboPoints(this,m_comboTargetGuid, m_comboPoints);

    if(Unit* target = ObjectAccessor::GetUnit(*this,m_comboTargetGuid))
        target->RemoveComboPointHolder(GetObjectGuid());

    m_comboTargetGuid.Clear();
}

void Unit::ClearAllReactives()
{
    for(int i=0; i < MAX_REACTIVE; ++i)
        m_reactiveTimer[i] = 0;

    if (HasAuraState( AURA_STATE_DEFENSE))
        ModifyAuraState(AURA_STATE_DEFENSE, false);
    if (getClass() == CLASS_HUNTER && HasAuraState( AURA_STATE_HUNTER_PARRY))
        ModifyAuraState(AURA_STATE_HUNTER_PARRY, false);
    if(getClass() == CLASS_WARRIOR && GetTypeId() == TYPEID_PLAYER)
        ClearComboPoints();
}

void Unit::UpdateReactives( uint32 p_time )
{
    for(int i = 0; i < MAX_REACTIVE; ++i)
    {
        ReactiveType reactive = ReactiveType(i);

        if(!m_reactiveTimer[reactive])
            continue;

        if ( m_reactiveTimer[reactive] <= p_time)
        {
            m_reactiveTimer[reactive] = 0;

            switch ( reactive )
            {
                case REACTIVE_DEFENSE:
                    if (HasAuraState(AURA_STATE_DEFENSE))
                        ModifyAuraState(AURA_STATE_DEFENSE, false);
                    break;
                case REACTIVE_HUNTER_PARRY:
                    if ( getClass() == CLASS_HUNTER && HasAuraState(AURA_STATE_HUNTER_PARRY))
                        ModifyAuraState(AURA_STATE_HUNTER_PARRY, false);
                    break;
                case REACTIVE_OVERPOWER:
                    if(getClass() == CLASS_WARRIOR && GetTypeId() == TYPEID_PLAYER)
                        ClearComboPoints();
                    break;
                default:
                    break;
            }
        }
        else
        {
            m_reactiveTimer[reactive] -= p_time;
        }
    }
}

Unit* Unit::SelectRandomUnfriendlyTarget(Unit* except /*= NULL*/, float radius /*= ATTACK_DISTANCE*/) const
{
    std::list<Unit *> targets;

    MaNGOS::AnyUnfriendlyUnitInObjectRangeCheck u_check(this, this, radius);
    MaNGOS::UnitListSearcher<MaNGOS::AnyUnfriendlyUnitInObjectRangeCheck> searcher(targets, u_check);
    Cell::VisitAllObjects(this, searcher, radius);

    // remove current target
    if(except)
        targets.remove(except);

    // remove not LoS targets
    for(std::list<Unit *>::iterator tIter = targets.begin(); tIter != targets.end();)
    {
        if(!IsWithinLOSInMap(*tIter))
        {
            std::list<Unit *>::iterator tIter2 = tIter;
            ++tIter;
            targets.erase(tIter2);
        }
        else
            ++tIter;
    }

    // no appropriate targets
    if(targets.empty())
        return NULL;

    // select random
    uint32 rIdx = urand(0,targets.size()-1);
    std::list<Unit *>::const_iterator tcIter = targets.begin();
    for(uint32 i = 0; i < rIdx; ++i)
        ++tcIter;

    return *tcIter;
}

Unit* Unit::SelectRandomFriendlyTarget(Unit* except /*= NULL*/, float radius /*= ATTACK_DISTANCE*/) const
{
    std::list<Unit *> targets;

    MaNGOS::AnyFriendlyUnitInObjectRangeCheck u_check(this, radius);
    MaNGOS::UnitListSearcher<MaNGOS::AnyFriendlyUnitInObjectRangeCheck> searcher(targets, u_check);

    Cell::VisitAllObjects(this, searcher, radius);
    // remove current target
    if(except)
        targets.remove(except);

    // remove not LoS targets
    for(std::list<Unit *>::iterator tIter = targets.begin(); tIter != targets.end();)
    {
        if(!IsWithinLOSInMap(*tIter))
        {
            std::list<Unit *>::iterator tIter2 = tIter;
            ++tIter;
            targets.erase(tIter2);
        }
        else
            ++tIter;
    }

    // no appropriate targets
    if(targets.empty())
        return NULL;

    // select random
    uint32 rIdx = urand(0,targets.size()-1);
    std::list<Unit *>::const_iterator tcIter = targets.begin();
    for(uint32 i = 0; i < rIdx; ++i)
        ++tcIter;

    return *tcIter;
}

bool Unit::hasNegativeAuraWithInterruptFlag(uint32 flag)
{
    for (SpellAuraHolderMap::const_iterator iter = m_spellAuraHolders.begin(); iter != m_spellAuraHolders.end(); ++iter)
    {
        if (!iter->second->IsPositive() && iter->second->GetSpellProto()->AuraInterruptFlags & flag)
            return true;
    }
    return false;
}

void Unit::ApplyAttackTimePercentMod( WeaponAttackType att,float val, bool apply )
{
    if(val > 0)
    {
        ApplyPercentModFloatVar(m_modAttackSpeedPct[att], val, !apply);
        ApplyPercentModFloatValue(UNIT_FIELD_BASEATTACKTIME+att,val,!apply);
    }
    else
    {
        ApplyPercentModFloatVar(m_modAttackSpeedPct[att], -val, apply);
        ApplyPercentModFloatValue(UNIT_FIELD_BASEATTACKTIME+att,-val,apply);
    }
}

void Unit::ApplyCastTimePercentMod(float val, bool apply )
{
    if(val > 0)
        ApplyPercentModFloatValue(UNIT_MOD_CAST_SPEED,val,!apply);
    else
        ApplyPercentModFloatValue(UNIT_MOD_CAST_SPEED,-val,apply);
}

void Unit::UpdateAuraForGroup(uint8 slot)
{
    if(GetTypeId() == TYPEID_PLAYER)
    {
        Player* player = (Player*)this;
        if(player->GetGroup())
        {
            player->SetGroupUpdateFlag(GROUP_UPDATE_FLAG_AURAS);
            player->SetAuraUpdateMask(slot);
        }
    }
    else if(GetTypeId() == TYPEID_UNIT && ((Creature*)this)->IsPet())
    {
        Pet *pet = ((Pet*)this);
        if(pet->isControlled())
        {
            Unit *owner = GetOwner();
            if(owner && (owner->GetTypeId() == TYPEID_PLAYER) && ((Player*)owner)->GetGroup())
            {
                ((Player*)owner)->SetGroupUpdateFlag(GROUP_UPDATE_FLAG_PET_AURAS);
                pet->SetAuraUpdateMask(slot);
            }
        }
    }
}

float Unit::GetAPMultiplier(WeaponAttackType attType, bool normalized)
{
    if (!normalized || GetTypeId() != TYPEID_PLAYER)
        return float(GetAttackTime(attType))/1000.0f;

    Item *Weapon = ((Player*)this)->GetWeaponForAttack(attType, true, false);
    if (!Weapon)
        return 2.4f;                                         // fist attack

    switch (Weapon->GetProto()->InventoryType)
    {
        case INVTYPE_2HWEAPON:
            return 3.3f;
        case INVTYPE_RANGED:
        case INVTYPE_RANGEDRIGHT:
        case INVTYPE_THROWN:
            return 2.8f;
        case INVTYPE_WEAPON:
        case INVTYPE_WEAPONMAINHAND:
        case INVTYPE_WEAPONOFFHAND:
        default:
            return Weapon->GetProto()->SubClass==ITEM_SUBCLASS_WEAPON_DAGGER ? 1.7f : 2.4f;
    }
}

Aura* Unit::GetDummyAura( uint32 spell_id ) const
{
    Unit::AuraList const& mDummy = GetAurasByType(SPELL_AURA_DUMMY);
    for(Unit::AuraList::const_iterator itr = mDummy.begin(); itr != mDummy.end(); ++itr)
        if ((*itr)->GetId() == spell_id)
            return *itr;

    return NULL;
}

void Unit::SetContestedPvP(Player *attackedPlayer)
{
    Player* player = GetCharmerOrOwnerPlayerOrPlayerItself();

    if (!player || (attackedPlayer && (attackedPlayer == player || player->IsInDuelWith(attackedPlayer))))
        return;

    player->SetContestedPvPTimer(30000);

    if (!player->hasUnitState(UNIT_STAT_ATTACK_PLAYER))
    {
        player->addUnitState(UNIT_STAT_ATTACK_PLAYER);
        player->SetFlag(PLAYER_FLAGS, PLAYER_FLAGS_CONTESTED_PVP);
        // call MoveInLineOfSight for nearby contested guards
        UpdateVisibilityAndView();
    }

    if (!hasUnitState(UNIT_STAT_ATTACK_PLAYER))
    {
        addUnitState(UNIT_STAT_ATTACK_PLAYER);
        // call MoveInLineOfSight for nearby contested guards
        UpdateVisibilityAndView();
    }
}

void Unit::AddPetAura(PetAura const* petSpell)
{
    m_petAuras.insert(petSpell);
    if(Pet* pet = GetPet())
    {
        GroupPetList m_groupPets = GetPets();
        if (!m_groupPets.empty())
        {
            for (GroupPetList::const_iterator itr = m_groupPets.begin(); itr != m_groupPets.end(); ++itr)
                if (Pet* _pet = GetMap()->GetPet(*itr))
                    _pet->CastPetAura(petSpell);
        }
    }

}

void Unit::RemovePetAura(PetAura const* petSpell)
{
    m_petAuras.erase(petSpell);
    if(Pet* pet = GetPet())
    {
        GroupPetList m_groupPets = GetPets();
        if (!m_groupPets.empty())
        {
            for (GroupPetList::const_iterator itr = m_groupPets.begin(); itr != m_groupPets.end(); ++itr)
                if (Pet* _pet = GetMap()->GetPet(*itr))
                    _pet->RemoveAurasDueToSpell(petSpell->GetAura(_pet->GetEntry()));
        }
    }
}

void Unit::RemoveAurasAtMechanicImmunity(uint32 mechMask, uint32 exceptSpellId, bool non_positive /*= false*/)
{
    Unit::SpellAuraHolderMap& auras = GetSpellAuraHolderMap();
    for(Unit::SpellAuraHolderMap::iterator iter = auras.begin(); iter != auras.end();)
    {
        SpellEntry const *spell = iter->second->GetSpellProto();
        if (spell->Id == exceptSpellId)
            ++iter;
        else if (non_positive && iter->second->IsPositive())
            ++iter;
        else if (spell->Attributes & SPELL_ATTR_UNAFFECTED_BY_INVULNERABILITY)
            ++iter;
        else if (iter->second->HasMechanicMask(mechMask))
        {
            RemoveAurasDueToSpell(spell->Id);

            if(auras.empty())
                break;
            else
                iter = auras.begin();
         }
        else
            ++iter;
    }
}

void Unit::RemoveAurasBySpellMechanic(uint32 mechMask)
{
    Unit::SpellAuraHolderMap& auras = GetSpellAuraHolderMap();
    for(Unit::SpellAuraHolderMap::iterator iter = auras.begin(); iter != auras.end();)
    {
        SpellEntry const *spell = iter->second->GetSpellProto();

        if (!iter->second->IsPositive())
            ++iter;

        else if (spell->Mechanic & mechMask)
        {
            RemoveAurasDueToSpell(spell->Id);
            if(auras.empty())
                break;
            else
                iter = auras.begin();
        }
        else
            ++iter;
    }
}

struct SetPhaseMaskHelper
{
    explicit SetPhaseMaskHelper(uint32 _phaseMask) : phaseMask(_phaseMask) {}
    void operator()(Unit* unit) const { unit->SetPhaseMask(phaseMask, true); }
    uint32 phaseMask;
};

void Unit::SetPhaseMask(uint32 newPhaseMask, bool update)
{
    if (newPhaseMask==GetPhaseMask())
        return;

    // first move to both phase for proper update controlled units
    WorldObject::SetPhaseMask(GetPhaseMask() | newPhaseMask, false);

    if (IsInWorld())
    {
        RemoveNotOwnSingleTargetAuras(newPhaseMask);        // we can lost access to caster or target

        // all controlled except not owned charmed units
        CallForAllControlledUnits(SetPhaseMaskHelper(newPhaseMask), CONTROLLED_PET|CONTROLLED_GUARDIANS|CONTROLLED_MINIPET|CONTROLLED_TOTEMS|CONTROLLED_CHARM);
    }

    WorldObject::SetPhaseMask(newPhaseMask, update);
}

void Unit::NearTeleportTo( float x, float y, float z, float orientation, bool casting /*= false*/ )
{
    if(GetTypeId() == TYPEID_PLAYER)
        ((Player*)this)->TeleportTo(GetMapId(), x, y, z, orientation, TELE_TO_NOT_LEAVE_TRANSPORT | TELE_TO_NOT_LEAVE_COMBAT | TELE_TO_NOT_UNSUMMON_PET | (casting ? TELE_TO_SPELL : 0));
    else
    {
        ExitVehicle();
        Creature* c = (Creature*)this;
        // Creature relocation acts like instant movement generator, so current generator expects interrupt/reset calls to react properly
        if (!c->GetMotionMaster()->empty())
            if (MovementGenerator *movgen = c->GetMotionMaster()->top())
                movgen->Interrupt(*c);

        SetPosition(x, y, z, orientation, true);

        SendHeartBeat(false);

        // finished relocation, movegen can different from top before creature relocation,
        // but apply Reset expected to be safe in any case
        if (!c->GetMotionMaster()->empty())
            if (MovementGenerator *movgen = c->GetMotionMaster()->top())
                movgen->Reset(*c);
    }
}

void Unit::MonsterMove(float x, float y, float z, uint32 transitTime)
{
    SplineFlags flags = GetTypeId() == TYPEID_PLAYER ? SPLINEFLAG_WALKMODE : ((Creature*)this)->GetSplineFlags();
    SendMonsterMove(x, y, z, SPLINETYPE_NORMAL, flags, transitTime);

    if (GetTypeId() != TYPEID_PLAYER)
    {
        Creature* c = (Creature*)this;
        // Creature relocation acts like instant movement generator, so current generator expects interrupt/reset calls to react properly
        if (!c->GetMotionMaster()->empty())
            if (MovementGenerator *movgen = c->GetMotionMaster()->top())
                movgen->Interrupt(*c);

        GetMap()->CreatureRelocation((Creature*)this, x, y, z, 0.0f);

        // finished relocation, movegen can different from top before creature relocation,
        // but apply Reset expected to be safe in any case
        if (!c->GetMotionMaster()->empty())
            if (MovementGenerator *movgen = c->GetMotionMaster()->top())
                movgen->Reset(*c);
    }
}

void Unit::MonsterMoveWithSpeed(float x, float y, float z, uint32 transitTime)
{
    SendMonsterMoveWithSpeed(x, y, z, transitTime );

    if (GetTypeId() != TYPEID_PLAYER)
    {
        Creature* c = (Creature*)this;
        // Creature relocation acts like instant movement generator, so current generator expects interrupt/reset calls to react properly
        if (!c->GetMotionMaster()->empty())
            if (MovementGenerator *movgen = c->GetMotionMaster()->top())
                movgen->Interrupt(*c);

        GetMap()->CreatureRelocation((Creature*)this, x, y, z, 0.0f);

        // finished relocation, movegen can different from top before creature relocation,
        // but apply Reset expected to be safe in any case
        if (!c->GetMotionMaster()->empty())
            if (MovementGenerator *movgen = c->GetMotionMaster()->top())
                movgen->Reset(*c);
    }
}

void Unit::MonsterJump(float x, float y, float z, float o, uint32 transitTime, uint32 verticalSpeed)
{
    SendMonsterMove(x, y, z, SPLINETYPE_NORMAL, SplineFlags(SPLINEFLAG_TRAJECTORY | SPLINEFLAG_WALKMODE), transitTime, NULL, double(verticalSpeed));

    if (GetTypeId() != TYPEID_PLAYER)
    {
        // Interrupt spells cause of movement
        InterruptNonMeleeSpells(false);

        Creature* c = (Creature*)this;
        // Creature relocation acts like instant movement generator, so current generator expects interrupt/reset calls to react properly
        if (!c->GetMotionMaster()->empty())
            if (MovementGenerator *movgen = c->GetMotionMaster()->top())
                movgen->Interrupt(*c);

        GetMap()->CreatureRelocation((Creature*)this, x, y, z, o);

        // finished relocation, movegen can different from top before creature relocation,
        // but apply Reset expected to be safe in any case
        if (!c->GetMotionMaster()->empty())
            if (MovementGenerator *movgen = c->GetMotionMaster()->top())
                movgen->Reset(*c);
    }
}

struct SetPvPHelper
{
    explicit SetPvPHelper(bool _state) : state(_state) {}
    void operator()(Unit* unit) const { unit->SetPvP(state); }
    bool state;
};

void Unit::RemoveVehicleKit()
{
    if (!m_pVehicleKit)
        return;

    m_pVehicleKit->RemoveAllPassengers();

//    delete m_pVehicleKit;
//    m_pVehicleKit = NULL;

    m_updateFlag &= ~UPDATEFLAG_VEHICLE;
    RemoveFlag(UNIT_NPC_FLAGS, UNIT_NPC_FLAG_SPELLCLICK);
    RemoveFlag(UNIT_NPC_FLAGS, UNIT_NPC_FLAG_PLAYER_VEHICLE);
}

void Unit::ChangeSeat(int8 seatId, bool next)
{
    if (!m_pVehicle)
        return;

    if (seatId < 0)
    {
        seatId = m_pVehicle->GetNextEmptySeat(m_movementInfo.GetTransportSeat(), next);
        if (seatId < 0)
            return;
    }
    else if (seatId == m_movementInfo.GetTransportSeat() || !m_pVehicle->HasEmptySeat(seatId))
        return;

    if (m_pVehicle->GetPassenger(seatId) &&
       (!m_pVehicle->GetPassenger(seatId)->GetObjectGuid().IsVehicle() || !m_pVehicle->GetSeatInfo(m_pVehicle->GetPassenger(seatId))))
        return;

    m_pVehicle->RemovePassenger(this);
    m_pVehicle->AddPassenger(this, seatId);
}

void Unit::EnterVehicle(VehicleKit *vehicle, int8 seatId)
{
    if (!isAlive() || GetVehicleKit() == vehicle)
        return;

    if (m_pVehicle)
    {
        if (m_pVehicle == vehicle)
        {
            if (seatId >= 0)
                ChangeSeat(seatId);

            return;
        }
        else
            ExitVehicle();
    }

    InterruptNonMeleeSpells(false);
    RemoveSpellsCausingAura(SPELL_AURA_MOUNTED);

    if (!vehicle->AddPassenger(this, seatId))
        return;

    m_pVehicle = vehicle;

    if (Pet *pet = GetPet())
        pet->Unsummon(PET_SAVE_AS_CURRENT,this);

    if (GetTypeId() == TYPEID_PLAYER)
    {
        Player* player = (Player*)this;

        if (BattleGround *bg = player->GetBattleGround())
            bg->EventPlayerDroppedFlag(player);

        WorldPacket data(SMSG_ON_CANCEL_EXPECTED_RIDE_VEHICLE_AURA);
        player->GetSession()->SendPacket(&data);

        data.Initialize(SMSG_BREAK_TARGET, 8);
        data << vehicle->GetBase()->GetPackGUID();
        player->GetSession()->SendPacket(&data);
    }

    if (Transport* pTransport = GetTransport())
    {
        if (GetTypeId() == TYPEID_PLAYER)
            pTransport->RemovePassenger((Player*)this);

        SetTransport(NULL);
    }
}

void Unit::ExitVehicle()
{
    if(!m_pVehicle)
        return;

    m_pVehicle->RemovePassenger(this);
    m_pVehicle = NULL;

    if (GetTypeId() == TYPEID_PLAYER)
        ((Player*)this)->ResummonPetTemporaryUnSummonedIfAny();

    float x = GetPositionX();
    float y = GetPositionY();
    float z = GetPositionZ() + 2.0f;
    GetClosePoint(x, y, z, 2.0f);
    UpdateAllowedPositionZ(x, y, z);
    SendMonsterMove(x, y, z + 0.5f, SPLINETYPE_NORMAL, SPLINEFLAG_WALKMODE, 0);
}

void Unit::SetPvP( bool state )
{
    if(state)
        SetByteFlag(UNIT_FIELD_BYTES_2, 1, UNIT_BYTE2_FLAG_PVP);
    else
        RemoveByteFlag(UNIT_FIELD_BYTES_2, 1, UNIT_BYTE2_FLAG_PVP);

    CallForAllControlledUnits(SetPvPHelper(state), CONTROLLED_PET|CONTROLLED_TOTEMS|CONTROLLED_GUARDIANS|CONTROLLED_CHARM);
}

struct SetFFAPvPHelper
{
    explicit SetFFAPvPHelper(bool _state) : state(_state) {}
    void operator()(Unit* unit) const { unit->SetFFAPvP(state); }
    bool state;
};

void Unit::SetFFAPvP( bool state )
{
    if(state)
        SetByteFlag(UNIT_FIELD_BYTES_2, 1, UNIT_BYTE2_FLAG_FFA_PVP);
    else
        RemoveByteFlag(UNIT_FIELD_BYTES_2, 1, UNIT_BYTE2_FLAG_FFA_PVP);

    CallForAllControlledUnits(SetFFAPvPHelper(state), CONTROLLED_PET|CONTROLLED_TOTEMS|CONTROLLED_GUARDIANS|CONTROLLED_CHARM);
}

void Unit::KnockBackFrom(Unit* target, float horizontalSpeed, float verticalSpeed)
{
    float angle = this == target ? GetOrientation() + M_PI_F : target->GetAngle(this);
    float vsin = sin(angle);
    float vcos = cos(angle);

    // Effect properly implemented only for players
    if(GetTypeId()==TYPEID_PLAYER)
    {
        WorldPacket data(SMSG_MOVE_KNOCK_BACK, 8+4+4+4+4+4);
        data << GetPackGUID();
        data << uint32(0);                                  // Sequence
        data << float(vcos);                                // x direction
        data << float(vsin);                                // y direction
        data << float(horizontalSpeed);                     // Horizontal speed
        data << float(-verticalSpeed);                      // Z Movement speed (vertical)
        ((Player*)this)->GetSession()->SendPacket(&data);
    }
    else
    {
        float dh = verticalSpeed*verticalSpeed / (2*19.23f); // maximum parabola height
        float time = (verticalSpeed) ? sqrtf(dh/(0.124976 * verticalSpeed)) : 0.0f;  //full move time in seconds
 
        float dis = time * horizontalSpeed;

        float ox, oy, oz;
        GetPosition(ox, oy, oz);

        float fx = ox + dis * vcos;
        float fy = oy + dis * vsin;
        float fz = oz;

        MaNGOS::NormalizeMapCoord(fx); 
        MaNGOS::NormalizeMapCoord(fy); 

        if (GetTerrain()->CheckPathAccurate(ox,oy,oz,fx,fy,fz, NULL))
            DEBUG_LOG("Unit::KnockBack unit %u knockbacked back on %f",GetObjectGuid().GetCounter(), GetDistance(fx,fy,fz));
        else
            DEBUG_LOG("Unit::KnockBack unit %u NOT knockbacked on full distance, real distance is %f",GetObjectGuid().GetCounter(), GetDistance(fx,fy,fz));

        UpdateAllowedPositionZ(fx, fy, fz);

        GetMap()->CreatureRelocation((Creature*)this, fx, fy, fz, GetOrientation());//it's a hack, need motion master support
        SendMonsterMoveJump(fx, fy, fz, verticalSpeed, SPLINEFLAG_WALKMODE, uint32(time * 1000.0f));
    }
}

void Unit::KnockBackPlayerWithAngle(float angle, float horizontalSpeed, float verticalSpeed)
{
    float vsin = sin(angle);
    float vcos = cos(angle);

    // Effect propertly implemented only for players
    if(GetTypeId()==TYPEID_PLAYER)
    {
        WorldPacket data(SMSG_MOVE_KNOCK_BACK, 8+4+4+4+4+4);
        data << GetPackGUID();
        data << uint32(0);                                  // Sequence
        data << float(vcos);                                // x direction
        data << float(vsin);                                // y direction
        data << float(horizontalSpeed);                     // Horizontal speed
        data << float(-verticalSpeed);                      // Z Movement speed (vertical)
        ((Player*)this)->GetSession()->SendPacket(&data);
    }
    else
        sLog.outError("KnockBackPlayer: Target of KnockBackPlayer must be player!");
}

float Unit::GetCombatRatingReduction(CombatRating cr) const
{
    if (GetTypeId() == TYPEID_PLAYER)
        return ((Player const*)this)->GetRatingBonusValue(cr);
    else if (((Creature const*)this)->IsPet())
    {
        // Player's pet get 100% resilience from owner
        if (Unit* owner = GetOwner())
            if(owner->GetTypeId() == TYPEID_PLAYER)
                return ((Player*)owner)->GetRatingBonusValue(cr);
    }

    return 0.0f;
}

uint32 Unit::GetCombatRatingDamageReduction(CombatRating cr, float rate, float cap, uint32 damage) const
{
    float percent = GetCombatRatingReduction(cr) * rate;
    if (percent > cap)
        percent = cap;
    return uint32 (percent * damage / 100.0f);
}

void Unit::SendThreatUpdate()
{
    ThreatList const& tlist = getThreatManager().getThreatList();
    if (uint32 count = tlist.size())
    {
        DEBUG_FILTER_LOG(LOG_FILTER_COMBAT, "WORLD: Send SMSG_THREAT_UPDATE Message");
        WorldPacket data(SMSG_THREAT_UPDATE, 8 + count * 8);
        data << GetPackGUID();
        data << uint32(count);
        for (ThreatList::const_iterator itr = tlist.begin(); itr != tlist.end(); ++itr)
        {
            data << (*itr)->getUnitGuid().WriteAsPacked();
            data << uint32((*itr)->getThreat());
        }
        SendMessageToSet(&data, false);
    }
}

void Unit::SendHighestThreatUpdate(HostileReference* pHostilReference)
{
    ThreatList const& tlist = getThreatManager().getThreatList();
    if (uint32 count = tlist.size())
    {
        DEBUG_FILTER_LOG(LOG_FILTER_COMBAT, "WORLD: Send SMSG_HIGHEST_THREAT_UPDATE Message");
        WorldPacket data(SMSG_HIGHEST_THREAT_UPDATE, 8 + 8 + count * 8);
        data << GetPackGUID();
        data << pHostilReference->getUnitGuid().WriteAsPacked();
        data << uint32(count);
        for (ThreatList::const_iterator itr = tlist.begin(); itr != tlist.end(); ++itr)
        {
            data << (*itr)->getUnitGuid().WriteAsPacked();
            data << uint32((*itr)->getThreat());
        }
        SendMessageToSet(&data, false);
    }
}

void Unit::SendThreatClear()
{
    DEBUG_FILTER_LOG(LOG_FILTER_COMBAT, "WORLD: Send SMSG_THREAT_CLEAR Message");
    WorldPacket data(SMSG_THREAT_CLEAR, 8);
    data << GetPackGUID();
    SendMessageToSet(&data, false);
}

void Unit::SendThreatRemove(HostileReference* pHostileReference)
{
    DEBUG_FILTER_LOG(LOG_FILTER_COMBAT, "WORLD: Send SMSG_THREAT_REMOVE Message");
    WorldPacket data(SMSG_THREAT_REMOVE, 8 + 8);
    data << GetPackGUID();
    data << pHostileReference->getUnitGuid().WriteAsPacked();
    SendMessageToSet(&data, false);
}

struct StopAttackFactionHelper
{
    explicit StopAttackFactionHelper(uint32 _faction_id) : faction_id(_faction_id) {}
    void operator()(Unit* unit) const { unit->StopAttackFaction(faction_id); }
    uint32 faction_id;
};

void Unit::StopAttackFaction(uint32 faction_id)
{
    if (Unit* victim = getVictim())
    {
        if (victim->getFactionTemplateEntry()->faction==faction_id)
        {
            AttackStop();
            if (IsNonMeleeSpellCasted(false))
                InterruptNonMeleeSpells(false);

            // melee and ranged forced attack cancel
            if (GetTypeId() == TYPEID_PLAYER)
                ((Player*)this)->SendAttackSwingCancelAttack();
        }
    }

    AttackerSet const& attackers = getAttackers();
    for(AttackerSet::const_iterator itr = attackers.begin(); itr != attackers.end();)
    {
        if ((*itr)->getFactionTemplateEntry()->faction==faction_id)
        {
            (*itr)->AttackStop();
            itr = attackers.begin();
        }
        else
            ++itr;
    }

    getHostileRefManager().deleteReferencesForFaction(faction_id);

    CallForAllControlledUnits(StopAttackFactionHelper(faction_id), CONTROLLED_PET|CONTROLLED_GUARDIANS|CONTROLLED_CHARM);
}

bool Unit::IsIgnoreUnitState(SpellEntry const *spell, IgnoreUnitState ignoreState)
{
    Unit::AuraList const& stateAuras = GetAurasByType(SPELL_AURA_IGNORE_UNIT_STATE);
    for(Unit::AuraList::const_iterator itr = stateAuras.begin(); itr != stateAuras.end(); ++itr)
    {
        if ((*itr)->GetModifier()->m_miscvalue == ignoreState)
        {
            // frozen state absent ignored for all spells
            if (ignoreState == IGNORE_UNIT_TARGET_NON_FROZEN)
                return true;

            if ((*itr)->isAffectedOnSpell(spell))
                return true;
        }
    }

    return false;
}

void Unit::CleanupDeletedAuras()
{
    for (SpellAuraHolderList::const_iterator iter = m_deletedHolders.begin(); iter != m_deletedHolders.end(); ++iter)
        delete *iter;
    m_deletedHolders.clear();

    // really delete auras "deleted" while processing its ApplyModify code
    for(AuraList::const_iterator itr = m_deletedAuras.begin(); itr != m_deletedAuras.end(); ++itr)
        delete *itr;
    m_deletedAuras.clear();
}

bool Unit::CheckAndIncreaseCastCounter()
{
    uint32 maxCasts = sWorld.getConfig(CONFIG_UINT32_MAX_SPELL_CASTS_IN_CHAIN);

    if (maxCasts && m_castCounter >= maxCasts)
        return false;

    ++m_castCounter;
    return true;
}

SpellAuraHolder* Unit::GetSpellAuraHolder (uint32 spellid) const
{
    SpellAuraHolderMap::const_iterator itr = m_spellAuraHolders.find(spellid);
    return itr != m_spellAuraHolders.end() ? itr->second : NULL;
}

SpellAuraHolder* Unit::GetSpellAuraHolder (uint32 spellid, ObjectGuid casterGuid) const
{
    SpellAuraHolderConstBounds bounds = GetSpellAuraHolderBounds(spellid);
    for (SpellAuraHolderMap::const_iterator iter = bounds.first; iter != bounds.second; ++iter)
        if (iter->second->GetCasterGuid() == casterGuid)
            return iter->second;

    return NULL;
}

void Unit::_AddAura(uint32 spellID, uint32 duration)
{
    SpellEntry const *spellInfo = sSpellStore.LookupEntry( spellID );

    if(spellInfo)
    {
        if (IsSpellAppliesAura(spellInfo, (1 << EFFECT_INDEX_0) | (1 << EFFECT_INDEX_1) | (1 << EFFECT_INDEX_2)) || IsSpellHaveEffect(spellInfo, SPELL_EFFECT_PERSISTENT_AREA_AURA))
        {
            SpellAuraHolder* holder = CreateSpellAuraHolder(spellInfo, this, this);

            for(uint8 i = 0; i < MAX_EFFECT_INDEX; ++i)
            {
                if (spellInfo->Effect[i] >= TOTAL_SPELL_EFFECTS)
                    continue;
                if( IsAreaAuraEffect(spellInfo->Effect[i])           ||
                    spellInfo->Effect[i] == SPELL_EFFECT_APPLY_AURA  ||
                    spellInfo->Effect[i] == SPELL_EFFECT_PERSISTENT_AREA_AURA )
                {
                    Aura *aura = CreateAura(spellInfo, SpellEffectIndex(i), NULL, holder, this);
                    holder->AddAura(aura, SpellEffectIndex(i));
                    holder->SetAuraDuration(duration);
                    DEBUG_FILTER_LOG(LOG_FILTER_SPELL_CAST, "Manually adding aura of spell %u, index %u, duration %u ms", spellID, i, duration);
                }
            }
            AddSpellAuraHolder(holder);
        }
    }
}

bool Unit::IsAllowedDamageInArea(Unit* pVictim) const
{
    // can damage self anywhere
    if (pVictim == this)
        return true;

    // can damage own pet anywhere
    if (pVictim->GetOwnerGuid() == GetObjectGuid())
        return true;

    // non player controlled unit can damage anywhere
    Player const* pOwner = GetCharmerOrOwnerPlayerOrPlayerItself();
    if (!pOwner)
        return true;

    // can damage non player controlled victim anywhere
    Player const* vOwner = pVictim->GetCharmerOrOwnerPlayerOrPlayerItself();
    if (!vOwner)
        return true;

    // can damage opponent in duel
    if (pOwner->IsInDuelWith(vOwner))
        return true;

    // can't damage player controlled unit by player controlled unit in sanctuary
    AreaTableEntry const* area = GetAreaEntryByAreaID(pVictim->GetAreaId());
    if (area && area->flags & AREA_FLAG_SANCTUARY)
        return false;

    return true;
}

class RelocationNotifyEvent : public BasicEvent
{
public:
    RelocationNotifyEvent(Unit& owner) : BasicEvent(), m_owner(owner)
    {
        m_owner._SetAINotifyScheduled(true);
    }

    bool Execute(uint64 /*e_time*/, uint32 /*p_time*/)
    {
        float radius = MAX_CREATURE_ATTACK_RADIUS * sWorld.getConfig(CONFIG_FLOAT_RATE_CREATURE_AGGRO);
        if (m_owner.GetTypeId() == TYPEID_PLAYER)
        {
            MaNGOS::PlayerRelocationNotifier notify((Player&)m_owner);
            Cell::VisitAllObjects(&m_owner,notify,radius);
        } 
        else //if(m_owner.GetTypeId() == TYPEID_UNIT)
        {
            MaNGOS::CreatureRelocationNotifier notify((Creature&)m_owner);
            Cell::VisitAllObjects(&m_owner,notify,radius);
        }
        m_owner._SetAINotifyScheduled(false);
        return true;
    }

    void Abort(uint64)
    {
        m_owner._SetAINotifyScheduled(false);
    }

private:
    Unit& m_owner;
};

void Unit::ScheduleAINotify(uint32 delay)
{
    if (!IsAINotifyScheduled())
        m_Events.AddEvent(new RelocationNotifyEvent(*this), m_Events.CalculateTime(delay));
}

void Unit::OnRelocated()
{
    // switch to use G3D::Vector3 is good idea, maybe
    float dx = m_last_notified_position.x - GetPositionX();
    float dy = m_last_notified_position.y - GetPositionY();
    float dz = m_last_notified_position.z - GetPositionZ();
    float distsq = dx*dx+dy*dy+dz*dz;
    if (distsq > World::GetRelocationLowerLimitSq())
    {
        m_last_notified_position.x = GetPositionX();
        m_last_notified_position.y = GetPositionY();
        m_last_notified_position.z = GetPositionZ();

        GetViewPoint().Call_UpdateVisibilityForOwner();
        UpdateObjectVisibility();
    }
    ScheduleAINotify(World::GetRelocationAINotifyDelay());
}

ObjectGuid const& Unit::GetCreatorGuid() const
{
    switch(GetObjectGuid().GetHigh())
    {
        case HIGHGUID_VEHICLE:
            {
                if (!(const_cast<Unit*>(this)->GetVehicleInfo()->GetEntry()->m_flags & (VEHICLE_FLAG_NOT_DISMISS | VEHICLE_FLAG_ACCESSORY)))
                    if (GetOwner())
                        return GetOwner()->GetObjectGuid();
            }
        // No break here!
        case HIGHGUID_UNIT:
            if (((Creature*)this)->IsTemporarySummon())
            {
                return ((TemporarySummon*)this)->GetSummonerGuid();
            }
            else
                return ObjectGuid();

        case HIGHGUID_PET:
            return GetGuidValue(UNIT_FIELD_CREATEDBY);

        case HIGHGUID_PLAYER:
            return ObjectGuid();

        default:
            return ObjectGuid();
    }
}

void Unit::SetVehicleId(uint32 entry)
{
    delete m_vehicleInfo;

    if (entry)
    {
        VehicleEntry const* ventry = sVehicleStore.LookupEntry(entry);
        MANGOS_ASSERT(ventry != NULL);

        m_vehicleInfo = new VehicleInfo(ventry);
        m_updateFlag |= UPDATEFLAG_VEHICLE;

        if (!m_pVehicleKit)
            m_pVehicleKit = new VehicleKit(this);
    }
    else
    {
        m_vehicleInfo = NULL;
        m_updateFlag &= ~UPDATEFLAG_VEHICLE;
    }

    if (GetTypeId() == TYPEID_PLAYER)
    {
        WorldPacket data(SMSG_SET_VEHICLE_REC_ID, 16);
        data << GetPackGUID();
        data << uint32(entry);
        SendMessageToSet(&data, true);
    }
}

uint32 Unit::CalculateAuraPeriodicTimeWithHaste(SpellEntry const* spellProto, uint32 oldPeriodicTime)
{
    if (!spellProto || oldPeriodicTime == 0)
        return 0;

    bool applyHaste = spellProto->AttributesEx5 & SPELL_ATTR_EX5_AFFECTED_BY_HASTE;

    if (!applyHaste)
    {
        Unit::AuraList const& mModByHaste = GetAurasByType(SPELL_AURA_MOD_PERIODIC_HASTE);
        for (Unit::AuraList::const_iterator itr = mModByHaste.begin(); itr != mModByHaste.end(); ++itr)
        {
            if ((*itr)->isAffectedOnSpell(spellProto))
            {
                applyHaste = true;
                break;
            }
        }
    }

    if (!applyHaste)
        return oldPeriodicTime;

    uint32 _periodicTime = ceil(float(oldPeriodicTime) * GetFloatValue(UNIT_MOD_CAST_SPEED)); 

    return _periodicTime;
}

uint32 Unit::CalculateSpellDurationWithHaste(SpellEntry const* spellProto, uint32 oldduration)
{
    if (!spellProto || oldduration == 0)
        return 0;

    bool applyHaste = spellProto->AttributesEx5 & SPELL_ATTR_EX5_AFFECTED_BY_HASTE;

    if (!applyHaste)
    {
        Unit::AuraList const& mModByHaste = GetAurasByType(SPELL_AURA_MOD_PERIODIC_HASTE);
        for (Unit::AuraList::const_iterator itr = mModByHaste.begin(); itr != mModByHaste.end(); ++itr)
        {
            if ((*itr)->isAffectedOnSpell(spellProto))
            {
                applyHaste = true;
                break;
            }
        }
    }

    if (!applyHaste)
        return oldduration;

    // Apply haste to duration

    uint32 duration = ceil(float(oldduration) * GetFloatValue(UNIT_MOD_CAST_SPEED));

    return duration;
}

bool Unit::IsVisibleTargetForAoEDamage(WorldObject const* caster, SpellEntry const* spellInfo) const
{
    bool no_stealth = false;
    switch (spellInfo->SpellFamilyName)
    {
        case SPELLFAMILY_DRUID:
        {
            // Starfall (AoE dummy)
            if (spellInfo->SpellFamilyFlags.test<CF_DRUID_STARFALL2>())
                no_stealth = true;
            break;
        }
        default:
            break;
    }

    // spell can't hit stealth/invisible targets (LoS check included)
    if (no_stealth && caster->isType(TYPEMASK_UNIT))
        return isVisibleForOrDetect(static_cast<Unit const*>(caster), caster, false);
    // spell can hit stealth/invisible targets, just check for LoS
    else
        return spellInfo->AttributesEx2 & SPELL_ATTR_EX2_IGNORE_LOS ? true : caster->IsWithinLOSInMap(this);
}

uint32 Unit::GetModelForForm(SpellShapeshiftFormEntry const* ssEntry) const
{
    // i will asume that creatures will always take the defined model from the dbc
    // since no field in creature_templates describes wether an alliance or
    // horde modelid should be used at shapeshifting
    return ssEntry->modelID_A;
}

uint32 Unit::GetModelForForm() const
{
    ShapeshiftForm form = GetShapeshiftForm();
    SpellShapeshiftFormEntry const* ssEntry = sSpellShapeshiftFormStore.LookupEntry(form);
    return ssEntry ? GetModelForForm(ssEntry) : 0;
}<|MERGE_RESOLUTION|>--- conflicted
+++ resolved
@@ -3954,16 +3954,11 @@
     // generic spells are casted when they are not finished and not delayed
     if (m_currentSpells[CURRENT_GENERIC_SPELL] &&
         (m_currentSpells[CURRENT_GENERIC_SPELL]->getState() != SPELL_STATE_FINISHED) &&
-<<<<<<< HEAD
-        (withDelayed || m_currentSpells[CURRENT_GENERIC_SPELL]->getState() != SPELL_STATE_DELAYED) )
-        {
-            if (!(m_currentSpells[CURRENT_GENERIC_SPELL]->m_spellInfo->AttributesEx2 & SPELL_ATTR_EX2_NOT_RESET_AUTOSHOT))
-                return(true);
-        }
-=======
         (withDelayed || m_currentSpells[CURRENT_GENERIC_SPELL]->getState() != SPELL_STATE_DELAYED))
-        return true;
->>>>>>> adea1f10
+    {
+        if (!(m_currentSpells[CURRENT_GENERIC_SPELL]->m_spellInfo->AttributesEx2 & SPELL_ATTR_EX2_NOT_RESET_AUTOSHOT))
+            return true;
+    }
 
     // channeled spells may be delayed, but they are still considered casted
     else if (!skipChanneled && m_currentSpells[CURRENT_CHANNELED_SPELL] &&
