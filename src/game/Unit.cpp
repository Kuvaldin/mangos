/*
 * Copyright (C) 2005-2011 MaNGOS <http://getmangos.com/>
 *
 * This program is free software; you can redistribute it and/or modify
 * it under the terms of the GNU General Public License as published by
 * the Free Software Foundation; either version 2 of the License, or
 * (at your option) any later version.
 *
 * This program is distributed in the hope that it will be useful,
 * but WITHOUT ANY WARRANTY; without even the implied warranty of
 * MERCHANTABILITY or FITNESS FOR A PARTICULAR PURPOSE.  See the
 * GNU General Public License for more details.
 *
 * You should have received a copy of the GNU General Public License
 * along with this program; if not, write to the Free Software
 * Foundation, Inc., 59 Temple Place, Suite 330, Boston, MA  02111-1307  USA
 */

#include "Unit.h"
#include "Log.h"
#include "Opcodes.h"
#include "WorldPacket.h"
#include "WorldSession.h"
#include "World.h"
#include "ObjectMgr.h"
#include "ObjectGuid.h"
#include "SpellMgr.h"
#include "QuestDef.h"
#include "Player.h"
#include "Creature.h"
#include "Spell.h"
#include "Group.h"
#include "SpellAuras.h"
#include "MapManager.h"
#include "ObjectAccessor.h"
#include "CreatureAI.h"
#include "TemporarySummon.h"
#include "Formulas.h"
#include "Pet.h"
#include "Util.h"
#include "Totem.h"
#include "Vehicle.h"
#include "BattleGround.h"
#include "InstanceData.h"
#include "MapPersistentStateMgr.h"
#include "GridNotifiersImpl.h"
#include "CellImpl.h"
#include "Path.h"
#include "Traveller.h"
#include "Vehicle.h"
#include "VMapFactory.h"
#include "MovementGenerator.h"
#include "Transports.h"

#include <math.h>
#include <stdarg.h>

float baseMoveSpeed[MAX_MOVE_TYPE] =
{
    2.5f,                                                   // MOVE_WALK
    7.0f,                                                   // MOVE_RUN
    2.5f,                                                   // MOVE_RUN_BACK
    4.722222f,                                              // MOVE_SWIM
    4.5f,                                                   // MOVE_SWIM_BACK
    3.141594f,                                              // MOVE_TURN_RATE
    7.0f,                                                   // MOVE_FLIGHT
    4.5f,                                                   // MOVE_FLIGHT_BACK
    3.14f                                                   // MOVE_PITCH_RATE
};

////////////////////////////////////////////////////////////
// Methods of class MovementInfo

void MovementInfo::Read(ByteBuffer &data)
{
    data >> moveFlags;
    data >> moveFlags2;
    data >> time;
    data >> pos.x;
    data >> pos.y;
    data >> pos.z;
    data >> pos.o;

    if(HasMovementFlag(MOVEFLAG_ONTRANSPORT))
    {
        data >> t_guid.ReadAsPacked();
        data >> t_pos.x;
        data >> t_pos.y;
        data >> t_pos.z;
        data >> t_pos.o;
        data >> t_time;
        data >> t_seat;

        if(moveFlags2 & MOVEFLAG2_INTERP_MOVEMENT)
            data >> t_time2;
    }

    if((HasMovementFlag(MovementFlags(MOVEFLAG_SWIMMING | MOVEFLAG_FLYING))) || (moveFlags2 & MOVEFLAG2_ALLOW_PITCHING))
    {
        data >> s_pitch;
    }

    data >> fallTime;

    if(HasMovementFlag(MOVEFLAG_FALLING))
    {
        data >> jump.velocity;
        data >> jump.sinAngle;
        data >> jump.cosAngle;
        data >> jump.xyspeed;
    }

    if(HasMovementFlag(MOVEFLAG_SPLINE_ELEVATION))
    {
        data >> u_unk1;
    }
}

void MovementInfo::Write(ByteBuffer &data) const
{
    data << moveFlags;
    data << moveFlags2;
    data << time;
    data << pos.x;
    data << pos.y;
    data << pos.z;
    data << pos.o;

    if(HasMovementFlag(MOVEFLAG_ONTRANSPORT))
    {
        data << t_guid.WriteAsPacked();
        data << t_pos.x;
        data << t_pos.y;
        data << t_pos.z;
        data << t_pos.o;
        data << t_time;
        data << t_seat;

        if(moveFlags2 & MOVEFLAG2_INTERP_MOVEMENT)
            data << t_time2;
    }

    if((HasMovementFlag(MovementFlags(MOVEFLAG_SWIMMING | MOVEFLAG_FLYING))) || (moveFlags2 & MOVEFLAG2_ALLOW_PITCHING))
    {
        data << s_pitch;
    }

    data << fallTime;

    if(HasMovementFlag(MOVEFLAG_FALLING))
    {
        data << jump.velocity;
        data << jump.sinAngle;
        data << jump.cosAngle;
        data << jump.xyspeed;
    }

    if(HasMovementFlag(MOVEFLAG_SPLINE_ELEVATION))
    {
        data << u_unk1;
    }
}

////////////////////////////////////////////////////////////
// Methods of class GlobalCooldownMgr

bool GlobalCooldownMgr::HasGlobalCooldown(SpellEntry const* spellInfo) const
{
    GlobalCooldownList::const_iterator itr = m_GlobalCooldowns.find(spellInfo->StartRecoveryCategory);
    return itr != m_GlobalCooldowns.end() && itr->second.duration && WorldTimer::getMSTimeDiff(itr->second.cast_time, WorldTimer::getMSTime()) < itr->second.duration;
}

void GlobalCooldownMgr::AddGlobalCooldown(SpellEntry const* spellInfo, uint32 gcd)
{
    m_GlobalCooldowns[spellInfo->StartRecoveryCategory] = GlobalCooldown(gcd, WorldTimer::getMSTime());
}

void GlobalCooldownMgr::CancelGlobalCooldown(SpellEntry const* spellInfo)
{
    m_GlobalCooldowns[spellInfo->StartRecoveryCategory].duration = 0;
}

////////////////////////////////////////////////////////////
// Methods of class Unit

Unit::Unit() :
    i_motionMaster(this), m_ThreatManager(this), m_HostileRefManager(this),
    m_charmInfo(NULL),
    m_vehicleInfo(NULL)
{
    m_objectType |= TYPEMASK_UNIT;
    m_objectTypeId = TYPEID_UNIT;

    m_updateFlag = (UPDATEFLAG_HIGHGUID | UPDATEFLAG_LIVING | UPDATEFLAG_HAS_POSITION);

    m_attackTimer[BASE_ATTACK]   = 0;
    m_attackTimer[OFF_ATTACK]    = 0;
    m_attackTimer[RANGED_ATTACK] = 0;
    m_modAttackSpeedPct[BASE_ATTACK] = 1.0f;
    m_modAttackSpeedPct[OFF_ATTACK] = 1.0f;
    m_modAttackSpeedPct[RANGED_ATTACK] = 1.0f;

    m_extraAttacks = 0;

    m_state = 0;
    m_deathState = ALIVE;

    for (uint32 i = 0; i < CURRENT_MAX_SPELL; ++i)
        m_currentSpells[i] = NULL;

    m_castCounter = 0;

    m_addDmgOnce = 0;

    //m_Aura = NULL;
    //m_AurasCheck = 2000;
    //m_removeAuraTimer = 4;
    m_spellAuraHoldersUpdateIterator = m_spellAuraHolders.end();
    m_AuraFlags = 0;

    m_Visibility = VISIBILITY_ON;
    m_AINotifyScheduled = false;

    m_detectInvisibilityMask = 0;
    m_invisibilityMask = 0;
    m_transform = 0;
    m_canModifyStats = false;

    for (int i = 0; i < MAX_SPELL_IMMUNITY; ++i)
        m_spellImmune[i].clear();
    for (int i = 0; i < UNIT_MOD_END; ++i)
    {
        m_auraModifiersGroup[i][BASE_VALUE] = 0.0f;
        m_auraModifiersGroup[i][BASE_PCT] = 1.0f;
        m_auraModifiersGroup[i][TOTAL_VALUE] = 0.0f;
        m_auraModifiersGroup[i][TOTAL_PCT] = 1.0f;
    }
                                                            // implement 50% base damage from offhand
    m_auraModifiersGroup[UNIT_MOD_DAMAGE_OFFHAND][TOTAL_PCT] = 0.5f;

    for (int i = 0; i < MAX_ATTACK; ++i)
    {
        m_weaponDamage[i][MINDAMAGE] = BASE_MINDAMAGE;
        m_weaponDamage[i][MAXDAMAGE] = BASE_MAXDAMAGE;
    }
    for (int i = 0; i < MAX_STATS; ++i)
        m_createStats[i] = 0.0f;

    m_attacking = NULL;
    m_modMeleeHitChance = 0.0f;
    m_modRangedHitChance = 0.0f;
    m_modSpellHitChance = 0.0f;
    m_baseSpellCritChance = 5;

    m_CombatTimer = 0;
    m_lastManaUseTimer = 0;

    //m_victimThreat = 0.0f;
    for (int i = 0; i < MAX_SPELL_SCHOOL; ++i)
        m_threatModifier[i] = 1.0f;
    m_isSorted = true;
    for (int i = 0; i < MAX_MOVE_TYPE; ++i)
        m_speed_rate[i] = 1.0f;

    m_charmInfo = NULL;

    m_ThreatRedirectionPercent = 0;
    m_misdirectionTargetGUID = 0;

    // remove aurastates allowing special moves
    for(int i=0; i < MAX_REACTIVE; ++i)
        m_reactiveTimer[i] = 0;

    m_transport = NULL;

    m_pVehicleKit = NULL;
    m_pVehicle    = NULL;

    m_comboPoints = 0;

    m_originalFaction = 0;

    // Frozen Mod
    m_spoofSamePlayerFaction = false;
    // Frozen Mod

}

Unit::~Unit()
{
    // set current spells as deletable
    for (uint32 i = 0; i < CURRENT_MAX_SPELL; ++i)
    {
        if (m_currentSpells[i])
        {
            m_currentSpells[i]->SetReferencedFromCurrent(false);
            m_currentSpells[i] = NULL;
        }
    }

    delete m_charmInfo;
    delete m_vehicleInfo;

    // those should be already removed at "RemoveFromWorld()" call
    MANGOS_ASSERT(m_gameObj.size() == 0);
    MANGOS_ASSERT(m_dynObjGUIDs.size() == 0);
    MANGOS_ASSERT(m_deletedAuras.size() == 0);
    MANGOS_ASSERT(m_deletedHolders.size() == 0);
}

void Unit::Update( uint32 update_diff, uint32 p_time )
{
    if(!IsInWorld())
        return;

    /*if(p_time > m_AurasCheck)
    {
    m_AurasCheck = 2000;
    _UpdateAura();
    }else
    m_AurasCheck -= p_time;*/

    // WARNING! Order of execution here is important, do not change.
    // Spells must be processed with event system BEFORE they go to _UpdateSpells.
    // Or else we may have some SPELL_STATE_FINISHED spells stalled in pointers, that is bad.
    m_Events.Update( update_diff );
    _UpdateSpells( update_diff );

    CleanupDeletedAuras();

    if (m_lastManaUseTimer)
    {
        if (update_diff >= m_lastManaUseTimer)
            m_lastManaUseTimer = 0;
        else
            m_lastManaUseTimer -= update_diff;
    }

    if (CanHaveThreatList())
        getThreatManager().UpdateForClient(update_diff);

    // update combat timer only for players and pets
    if (isInCombat() && GetCharmerOrOwnerPlayerOrPlayerItself())
    {
        // Check UNIT_STAT_MELEE_ATTACKING or UNIT_STAT_CHASE (without UNIT_STAT_FOLLOW in this case) so pets can reach far away
        // targets without stopping half way there and running off.
        // These flags are reset after target dies or another command is given.
        if (m_HostileRefManager.isEmpty())
        {
            // m_CombatTimer set at aura start and it will be freeze until aura removing
            if (m_CombatTimer <= update_diff)
                CombatStop();
            else
                m_CombatTimer -= update_diff;
        }
    }

    if (uint32 base_att = getAttackTimer(BASE_ATTACK))
    {
        setAttackTimer(BASE_ATTACK, (update_diff >= base_att ? 0 : base_att - update_diff) );
    }

    // update abilities available only for fraction of time
    UpdateReactives( update_diff );

    ModifyAuraState(AURA_STATE_HEALTHLESS_20_PERCENT, GetHealth() < GetMaxHealth()*0.20f);
    ModifyAuraState(AURA_STATE_HEALTHLESS_35_PERCENT, GetHealth() < GetMaxHealth()*0.35f);
    ModifyAuraState(AURA_STATE_HEALTH_ABOVE_75_PERCENT, GetHealth() > GetMaxHealth()*0.75f);

    i_motionMaster.UpdateMotion(p_time);
}

bool Unit::haveOffhandWeapon() const
{
    if (!CanUseEquippedWeapon(OFF_ATTACK))
        return false;

    if(GetTypeId() == TYPEID_PLAYER)
        return ((Player*)this)->GetWeaponForAttack(OFF_ATTACK,true,true);
    else
        return false;
}

void Unit::SendMonsterMove(float NewPosX, float NewPosY, float NewPosZ, SplineType type, SplineFlags flags, uint32 Time, Player* player, ...)
{
    va_list vargs;
    va_start(vargs,player);

    float moveTime = (float)Time;

    WorldPacket data( SMSG_MONSTER_MOVE, (41 + GetPackGUID().size()) );
    data << GetPackGUID();
    data << uint8(0);                                       // new in 3.1 bool, used to toggle MOVEFLAG2_UNK4 = 0x0040 on client side
    data << GetPositionX() << GetPositionY() << GetPositionZ();
    data << uint32(WorldTimer::getMSTime());

    data << uint8(type);                                    // unknown
    switch(type)
    {
        case SPLINETYPE_NORMAL:                             // normal packet
            break;
        case SPLINETYPE_STOP:                               // stop packet (raw pos?)
            va_end(vargs);
            SendMessageToSet( &data, true );
            return;
        case SPLINETYPE_FACINGSPOT:                         // facing spot, not used currently
        {
            data << float(va_arg(vargs,double));
            data << float(va_arg(vargs,double));
            data << float(va_arg(vargs,double));
            break;
        }
        case SPLINETYPE_FACINGTARGET:
            data << uint64(va_arg(vargs,uint64));           // ObjectGuid in fact
            break;
        case SPLINETYPE_FACINGANGLE:
            data << float(va_arg(vargs,double));            // facing angle
            break;
    }

    data << uint32(flags);                                  // splineflags
    data << uint32(moveTime);                               // Time in between points
    if (flags & SPLINEFLAG_TRAJECTORY)
    {
        data << float(va_arg(vargs, double));               // Z jump speed
        data << uint32(0);                                  // walk time after jump
    }
    data << uint32(1);                                      // 1 single waypoint
    data << NewPosX << NewPosY << NewPosZ;                  // the single waypoint Point B

    va_end(vargs);

    if(player)
        player->GetSession()->SendPacket(&data);
    else
        SendMessageToSet( &data, true );
}

void Unit::SendMonsterMoveJump(float NewPosX, float NewPosY, float NewPosZ, float vert_speed, uint32 flags, uint32 Time, Player* player)
{
    float moveTime = Time;
    flags |= SPLINEFLAG_TRAJECTORY;

    WorldPacket data( SMSG_MONSTER_MOVE, (49 + GetPackGUID().size()) );
    data << GetPackGUID();
    data << uint8(0);                                       // new in 3.1
    data << GetPositionX() << GetPositionY() << GetPositionZ();
    data << uint32(WorldTimer::getMSTime());

    data << uint8(0);                                    // unknown

    data << uint32(flags);

    if(flags & SPLINEFLAG_WALKMODE)
        moveTime *= 1.05f;

    data << uint32(moveTime);                               // Time in between points

    if(flags & SPLINEFLAG_TRAJECTORY)
    {
        data << float(vert_speed);
        data << uint32(0);
    }

    data << uint32(1);                                      // 1 single waypoint
    data << NewPosX << NewPosY << NewPosZ;                  // the single waypoint Point B

    if(player)
        player->GetSession()->SendPacket(&data);
    else
        SendMessageToSet( &data, true );
}

void Unit::SendMonsterMoveWithSpeed(float x, float y, float z, uint32 transitTime, Player* player)
{
    if (!transitTime)
    {
        if(GetTypeId()==TYPEID_PLAYER)
        {
            Traveller<Player> traveller(*(Player*)this);
            transitTime = traveller.GetTotalTravelTimeTo(x, y, z);
        }
        else
        {
            Traveller<Creature> traveller(*(Creature*)this);
            transitTime = traveller.GetTotalTravelTimeTo(x, y, z);
        }
    }
    //float orientation = (float)atan2((double)dy, (double)dx);
    SplineFlags flags = GetTypeId() == TYPEID_PLAYER ? SPLINEFLAG_WALKMODE : ((Creature*)this)->GetSplineFlags();
    SendMonsterMove(x, y, z, SPLINETYPE_NORMAL, flags, transitTime, player);
}

bool Unit::SetPosition(float x, float y, float z, float orientation, bool teleport)
{
    // prevent crash when a bad coord is sent by the client
    if (!MaNGOS::IsValidMapCoord(x, y, z, orientation))
    {
        DEBUG_LOG("Unit::SetPosition(%f, %f, %f, %f, %d) .. bad coordinates for unit %d!", x, y, z, orientation, teleport, GetGUIDLow());
        return false;
    }

    bool turn = GetOrientation() != orientation;
    bool relocate = (teleport || GetPositionX() != x || GetPositionY() != y || GetPositionZ() != z);

    if (turn)
        RemoveAurasWithInterruptFlags(AURA_INTERRUPT_FLAG_TURNING);

    if (relocate)
    {
        RemoveAurasWithInterruptFlags(AURA_INTERRUPT_FLAG_MOVE);

        if (GetTypeId() == TYPEID_PLAYER)
            GetMap()->PlayerRelocation((Player*)this, x, y, z, orientation);
        else
            GetMap()->CreatureRelocation((Creature*)this, x, y, z, orientation);
    }
    else if (turn)
        SetOrientation(orientation);

    if ((relocate || turn) && GetVehicleKit())
        GetVehicleKit()->RelocatePassengers(x, y, z, orientation);

    return relocate || turn;
}

void Unit::SendMonsterMoveTransport(WorldObject *transport, SplineType type, SplineFlags flags, uint32 moveTime, ...)
{
    va_list vargs;
    va_start(vargs, moveTime);

    WorldPacket data(SMSG_MONSTER_MOVE_TRANSPORT, 60);
    data << GetPackGUID();
    data << transport->GetPackGUID();
    data << uint8(m_movementInfo.GetTransportSeat());
    data << uint8(0);                                       // new in 3.1
    data << float(transport->GetPositionX());
    data << float(transport->GetPositionY());
    data << float(transport->GetPositionZ());
    data << uint32(WorldTimer::getMSTime());

    data << uint8(type);                                    // spline type

    switch(type)
    {
        case SPLINETYPE_NORMAL:                             // normal packet
            break;
        case SPLINETYPE_STOP:                               // stop packet (raw pos?)
            va_end(vargs);
            SendMessageToSet(&data, true);
            return;
        case SPLINETYPE_FACINGSPOT:                         // facing spot
            data << float(va_arg(vargs,double));
            data << float(va_arg(vargs,double));
            data << float(va_arg(vargs,double));
            break;
        case SPLINETYPE_FACINGTARGET:
            data << uint64(va_arg(vargs,uint64));
            break;
        case SPLINETYPE_FACINGANGLE:
            data << float(va_arg(vargs,double));            // facing angle
            break;
    }

    va_end(vargs);

    data << uint32(flags);

    data << uint32(moveTime);                               // Time in between points
    data << uint32(1);                                      // 1 single waypoint

    data << float(m_movementInfo.GetTransportPos()->x);
    data << float(m_movementInfo.GetTransportPos()->y);
    data << float(m_movementInfo.GetTransportPos()->z);

    SendMessageToSet(&data, true);
}

void Unit::SendHeartBeat(bool toSelf)
{
    m_movementInfo.UpdateTime(WorldTimer::getMSTime());
    WorldPacket data(MSG_MOVE_HEARTBEAT, 64);
    data << GetPackGUID();
    data << m_movementInfo;
    SendMessageToSet(&data, toSelf);
}

void Unit::resetAttackTimer(WeaponAttackType type)
{
    m_attackTimer[type] = uint32(GetAttackTime(type) * m_modAttackSpeedPct[type]);
}

bool Unit::CanReachWithMeleeAttack(Unit* pVictim, float flat_mod /*= 0.0f*/) const
{
    if (!pVictim)
        return false;

    // The measured values show BASE_MELEE_OFFSET in (1.3224, 1.342)
    float reach = GetFloatValue(UNIT_FIELD_COMBATREACH) + pVictim->GetFloatValue(UNIT_FIELD_COMBATREACH) +
        BASE_MELEERANGE_OFFSET + flat_mod;

    if (reach < ATTACK_DISTANCE)
        reach = ATTACK_DISTANCE;

    // This check is not related to bounding radius
    float dx = GetPositionX() - pVictim->GetPositionX();
    float dy = GetPositionY() - pVictim->GetPositionY();
    float dz = GetPositionZ() - pVictim->GetPositionZ();

    return dx*dx + dy*dy + dz*dz < reach*reach;
}

void Unit::RemoveSpellsCausingAura(AuraType auraType)
{
    for (AuraList::const_iterator iter = m_modAuras[auraType].begin(); iter != m_modAuras[auraType].end();)
    {
        RemoveAurasDueToSpell((*iter)->GetId());
        iter = m_modAuras[auraType].begin();
    }
}

void Unit::RemoveSpellsCausingAura(AuraType auraType, SpellAuraHolder* except)
{
    for (AuraList::const_iterator iter = m_modAuras[auraType].begin(); iter != m_modAuras[auraType].end();)
    {
        // skip `except` aura
        if ((*iter)->GetHolder() == except)
        {
            ++iter;
            continue;
        }

        RemoveAurasDueToSpell((*iter)->GetId(), except);
        iter = m_modAuras[auraType].begin();
    }
}

bool Unit::HasAuraType(AuraType auraType) const
{
    return (!m_modAuras[auraType].empty());
}

void Unit::DealDamageMods(Unit *pVictim, uint32 &damage, uint32* absorb)
{
    if (!pVictim->isAlive() || pVictim->IsTaxiFlying() || (pVictim->GetTypeId() == TYPEID_UNIT && ((Creature*)pVictim)->IsInEvadeMode()))
    {
        if (absorb)
            *absorb += damage;
        damage = 0;
        return;
    }

    //You don't lose health from damage taken from another player while in a sanctuary
    //You still see it in the combat log though
    if (!IsAllowedDamageInArea(pVictim))
    {
        if(absorb)
            *absorb += damage;
        damage = 0;
    }

    uint32 originalDamage = damage;

    //Script Event damage Deal
    if( GetTypeId()== TYPEID_UNIT && ((Creature *)this)->AI())
        ((Creature *)this)->AI()->DamageDeal(pVictim, damage);
    //Script Event damage taken
    if( pVictim->GetTypeId()== TYPEID_UNIT && ((Creature *)pVictim)->AI() )
        ((Creature *)pVictim)->AI()->DamageTaken(this, damage);

    if(absorb && originalDamage > damage)
        *absorb += (originalDamage - damage);
}

uint32 Unit::DealDamage(Unit *pVictim, uint32 damage, CleanDamage const* cleanDamage, DamageEffectType damagetype, SpellSchoolMask damageSchoolMask, SpellEntry const *spellProto, bool durabilityLoss)
{

    // Divine Storm heal hack
    if ( spellProto && spellProto->Id == 53385 )
    {
        int32 divineDmg = damage * (25 + (HasAura(63220) ? 15 : 0)) / 100; //25%, if has Glyph of Divine Storm -> 40%
        CastCustomSpell(this, 54171, &divineDmg, NULL, NULL, true);
    }

    // remove affects from attacker at any non-DoT damage (including 0 damage)
    if( damagetype != DOT)
    {
        RemoveSpellsCausingAura(SPELL_AURA_MOD_STEALTH);
        RemoveSpellsCausingAura(SPELL_AURA_FEIGN_DEATH);

        if(pVictim != this)
            RemoveSpellsCausingAura(SPELL_AURA_MOD_INVISIBILITY);

        if(pVictim->GetTypeId() == TYPEID_PLAYER && !pVictim->IsStandState() && !pVictim->hasUnitState(UNIT_STAT_STUNNED))
            pVictim->SetStandState(UNIT_STAND_STATE_STAND);
    }

    // Blessed Life talent of Paladin
    if( pVictim->GetTypeId() == TYPEID_PLAYER )
    {
        Unit::AuraList const& BlessedLife = pVictim->GetAurasByType(SPELL_AURA_PROC_TRIGGER_SPELL);
        for(Unit::AuraList::const_iterator i = BlessedLife.begin(); i != BlessedLife.end(); ++i)
            if((*i)->GetSpellProto()->SpellFamilyName == SPELLFAMILY_PALADIN && (*i)->GetSpellProto()->SpellIconID == 2137)
                if( urand(0,100) < (*i)->GetSpellProto()->procChance )
                    damage *= 0.5;
    }

    if(!damage)
    {
        if (!cleanDamage)
            return 0;

        if (!cleanDamage->absorb)
        {
            // Rage from physical damage received .
            if(cleanDamage->damage && (damageSchoolMask & SPELL_SCHOOL_MASK_NORMAL) && pVictim->GetTypeId() == TYPEID_PLAYER && (pVictim->getPowerType() == POWER_RAGE))
                ((Player*)pVictim)->RewardRage(cleanDamage->damage, 0, false);

            return 0;
        }
    }

    // no xp,health if type 8 /critters/
    if (pVictim->GetTypeId() == TYPEID_UNIT && pVictim->GetCreatureType() == CREATURE_TYPE_CRITTER)
    {
        // TODO: fix this part
        // Critter may not die of damage taken, instead expect it to run away (no fighting back)
        // If (this) is TYPEID_PLAYER, (this) will enter combat w/victim, but after some time, automatically leave combat.
        // It is unclear how it should work for other cases.

        ((Creature*)pVictim)->SetLootRecipient(this);

        pVictim->SetDeathState(JUST_DIED);
        pVictim->SetHealth(0);

        // allow loot only if has loot_id in creature_template
        ((Creature*)pVictim)->PrepareBodyLootState();
        ((Creature*)pVictim)->AllLootRemovedFromCorpse();

        // some critters required for quests (need normal entry instead possible heroic in any cases)
        if (GetTypeId() == TYPEID_PLAYER)
        {
            if (CreatureInfo const* normalInfo = ObjectMgr::GetCreatureTemplate(pVictim->GetEntry()))
                ((Player*)this)->KilledMonster(normalInfo, pVictim->GetObjectGuid());
        }

        DEBUG_FILTER_LOG(LOG_FILTER_DAMAGE, "DealDamage critter, critter dies");

        return damage;
    }

    DEBUG_FILTER_LOG(LOG_FILTER_DAMAGE,"DealDamageStart");

    // share damage by auras
    AuraList const& vShareDamageAuras = pVictim->GetAurasByType(SPELL_AURA_SHARE_DAMAGE_PCT);
    for (AuraList::const_iterator itr = vShareDamageAuras.begin(); itr != vShareDamageAuras.end(); ++itr)
    {
        if (Unit* shareTarget = (*itr)->GetCaster())
        {
            if (shareTarget != pVictim && ((*itr)->GetMiscValue() & damageSchoolMask))
            {
                SpellEntry const * shareSpell = (*itr)->GetSpellProto();
                uint32 shareDamage = uint32(damage * (*itr)->GetModifier()->m_amount / 100.0f);
                DealDamageMods(shareTarget, shareDamage, NULL);
                DealDamage(shareTarget, shareDamage, 0, damagetype, GetSpellSchoolMask(shareSpell), spellProto, false);
            }
        }
    }

    uint32 health = pVictim->GetHealth();
    DEBUG_FILTER_LOG(LOG_FILTER_DAMAGE,"deal dmg:%d to health:%d ",damage,health);

    // duel ends when player has 1 or less hp
    bool duel_hasEnded = false;
    if(pVictim->GetTypeId() == TYPEID_PLAYER && ((Player*)pVictim)->duel && damage >= (health-1))
    {
        // prevent kill only if killed in duel and killed by opponent or opponent controlled creature
        if(((Player*)pVictim)->duel->opponent==this || ((Player*)pVictim)->duel->opponent->GetObjectGuid() == GetOwnerGuid())
            damage = health-1;

        duel_hasEnded = true;
    }
    //Get in CombatState
    if(pVictim != this && damagetype != DOT)
    {
        SetInCombatWith(pVictim);
        pVictim->SetInCombatWith(this);

        if(Player* attackedPlayer = pVictim->GetCharmerOrOwnerPlayerOrPlayerItself())
            SetContestedPvP(attackedPlayer);
    }

    // Rage from Damage made (only from direct weapon damage)
    if( cleanDamage && damagetype==DIRECT_DAMAGE && this != pVictim && GetTypeId() == TYPEID_PLAYER && (getPowerType() == POWER_RAGE))
    {
        uint32 weaponSpeedHitFactor;

        switch(cleanDamage->attackType)
        {
            case BASE_ATTACK:
            {
                if(cleanDamage->hitOutCome == MELEE_HIT_CRIT)
                    weaponSpeedHitFactor = uint32(GetAttackTime(cleanDamage->attackType)/1000.0f * 7);
                else
                    weaponSpeedHitFactor = uint32(GetAttackTime(cleanDamage->attackType)/1000.0f * 3.5f);

                ((Player*)this)->RewardRage(damage + cleanDamage->absorb, weaponSpeedHitFactor, true);

                break;
            }
            case OFF_ATTACK:
            {
                if(cleanDamage->hitOutCome == MELEE_HIT_CRIT)
                    weaponSpeedHitFactor = uint32(GetAttackTime(cleanDamage->attackType)/1000.0f * 3.5f);
                else
                    weaponSpeedHitFactor = uint32(GetAttackTime(cleanDamage->attackType)/1000.0f * 1.75f);

                ((Player*)this)->RewardRage(damage + cleanDamage->absorb, weaponSpeedHitFactor, true);

                break;
            }
            case RANGED_ATTACK:
                break;
        }
    }

    if (GetTypeId() == TYPEID_PLAYER && this != pVictim)
    {
        Player *killer = ((Player*)this);

        /* process anticheat check */
        killer->GetAntiCheat()->DoAntiCheatCheck(CHECK_DAMAGE, 0, 0, damage);


        // in bg, count dmg if victim is also a player
        if (pVictim->GetTypeId()==TYPEID_PLAYER)
        {
            if (BattleGround *bg = killer->GetBattleGround())
            {
                // FIXME: kept by compatibility. don't know in BG if the restriction apply.
                bg->UpdatePlayerScore(killer, SCORE_DAMAGE_DONE, damage);
                /** World of Warcraft Armory **/
                if (BattleGround *bgV = ((Player*)pVictim)->GetBattleGround())
                    bgV->UpdatePlayerScore(((Player*)pVictim), SCORE_DAMAGE_TAKEN, damage);
                /** World of Warcraft Armory **/
            }
        }

        killer->UpdateAchievementCriteria(ACHIEVEMENT_CRITERIA_TYPE_DAMAGE_DONE, damage, 0, pVictim);
        killer->UpdateAchievementCriteria(ACHIEVEMENT_CRITERIA_TYPE_HIGHEST_HIT_DEALT, damage);
    }

    if (pVictim->GetTypeId() == TYPEID_PLAYER)
        ((Player*)pVictim)->UpdateAchievementCriteria(ACHIEVEMENT_CRITERIA_TYPE_HIGHEST_HIT_RECEIVED, damage);

    if (pVictim->GetTypeId() == TYPEID_UNIT && !((Creature*)pVictim)->IsPet() && !((Creature*)pVictim)->HasLootRecipient())
        ((Creature*)pVictim)->SetLootRecipient(this);

    if (health <= damage)
    {
        DEBUG_FILTER_LOG(LOG_FILTER_DAMAGE,"DealDamage: victim just died");

        // find player: owner of controlled `this` or `this` itself maybe
        // for loot will be sued only if group_tap==NULL
        Player *player_tap = GetCharmerOrOwnerPlayerOrPlayerItself();
        Group *group_tap = NULL;

        // find owner of pVictim, used for creature cases, AI calls
        Unit* pOwner = pVictim->GetCharmerOrOwner();

        // in creature kill case group/player tap stored for creature
        if (pVictim->GetTypeId() == TYPEID_UNIT)
        {
            group_tap = ((Creature*)pVictim)->GetGroupLootRecipient();

            if (Player* recipient = ((Creature*)pVictim)->GetOriginalLootRecipient())
                player_tap = recipient;
        }
        // in player kill case group tap selected by player_tap (killer-player itself, or charmer, or owner, etc)
        else
        {
            if (player_tap)
                group_tap = player_tap->GetGroup();
        }

        if (pVictim->GetTypeId() == TYPEID_PLAYER)
        {
            ((Player*)pVictim)->UpdateAchievementCriteria(ACHIEVEMENT_CRITERIA_TYPE_TOTAL_DAMAGE_RECEIVED, health);
            if (player_tap)
                player_tap->UpdateAchievementCriteria(ACHIEVEMENT_CRITERIA_TYPE_SPECIAL_PVP_KILL,1,0,pVictim);
        }

        // call kill spell proc event (before real die and combat stop to triggering auras removed at death/combat stop)
        if(player_tap && player_tap != pVictim)
        {
            player_tap->ProcDamageAndSpell(pVictim, PROC_FLAG_KILL, PROC_FLAG_KILLED, PROC_EX_NONE, 0);

            WorldPacket data(SMSG_PARTYKILLLOG, (8+8));     //send event PARTY_KILL
            data << player_tap->GetObjectGuid();            //player with killing blow
            data << pVictim->GetObjectGuid();              //victim

            if (group_tap)
                group_tap->BroadcastPacket(&data, false, group_tap->GetMemberGroup(player_tap->GetObjectGuid()),player_tap->GetObjectGuid());

            player_tap->SendDirectMessage(&data);
        }

        // Reward player, his pets, and group/raid members
        if (player_tap != pVictim)
        {
            if (group_tap)
                group_tap->RewardGroupAtKill(pVictim, player_tap);
            else if (player_tap)
                player_tap->RewardSinglePlayerAtKill(pVictim);
        }

        DEBUG_FILTER_LOG(LOG_FILTER_DAMAGE,"DealDamageAttackStop");

        // stop combat
        pVictim->CombatStop();
        pVictim->getHostileRefManager().deleteReferences();

        bool damageFromSpiritOfRedemtionTalent = spellProto && spellProto->Id == 27795;

        // if talent known but not triggered (check priest class for speedup check)
        Aura* spiritOfRedemtionTalentReady = NULL;
        if( !damageFromSpiritOfRedemtionTalent &&           // not called from SPELL_AURA_SPIRIT_OF_REDEMPTION
            pVictim->GetTypeId()==TYPEID_PLAYER && pVictim->getClass()==CLASS_PRIEST )
        {
            AuraList const& vDummyAuras = pVictim->GetAurasByType(SPELL_AURA_DUMMY);
            for(AuraList::const_iterator itr = vDummyAuras.begin(); itr != vDummyAuras.end(); ++itr)
            {
                if((*itr)->GetSpellProto()->SpellIconID==1654)
                {
                    spiritOfRedemtionTalentReady = *itr;
                    break;
                }
            }
        }

        if (!spiritOfRedemtionTalentReady)
        {
            DEBUG_FILTER_LOG(LOG_FILTER_DAMAGE,"SET JUST_DIED");
            pVictim->SetDeathState(JUST_DIED);
        }

        DEBUG_FILTER_LOG(LOG_FILTER_DAMAGE,"DealDamageHealth1");

        if(spiritOfRedemtionTalentReady)
        {
            // save value before aura remove
            uint32 ressSpellId = pVictim->GetUInt32Value(PLAYER_SELF_RES_SPELL);
            if(!ressSpellId)
                ressSpellId = ((Player*)pVictim)->GetResurrectionSpellId();

            //Remove all expected to remove at death auras (most important negative case like DoT or periodic triggers)
            pVictim->RemoveAllAurasOnDeath();

            // restore for use at real death
            pVictim->SetUInt32Value(PLAYER_SELF_RES_SPELL,ressSpellId);

            // FORM_SPIRITOFREDEMPTION and related auras
            pVictim->CastSpell(pVictim,27827,true,NULL,spiritOfRedemtionTalentReady);
        }
        else
            pVictim->SetHealth(0);

        // remember victim PvP death for corpse type and corpse reclaim delay
        // at original death (not at SpiritOfRedemtionTalent timeout)
        if( pVictim->GetTypeId()==TYPEID_PLAYER && !damageFromSpiritOfRedemtionTalent )
            ((Player*)pVictim)->SetPvPDeath(player_tap != NULL);

        // Call KilledUnit for creatures
        if (GetTypeId() == TYPEID_UNIT && ((Creature*)this)->AI())
            ((Creature*)this)->AI()->KilledUnit(pVictim);

        // Call AI OwnerKilledUnit (for any current summoned minipet/guardian/protector)
        PetOwnerKilledUnit(pVictim);

        // achievement stuff
        if (pVictim->GetTypeId() == TYPEID_PLAYER)
        {
            if (GetTypeId() == TYPEID_UNIT)
                ((Player*)pVictim)->GetAchievementMgr().UpdateAchievementCriteria(ACHIEVEMENT_CRITERIA_TYPE_KILLED_BY_CREATURE, GetEntry());
            else if(GetTypeId() == TYPEID_PLAYER && pVictim != this)
                ((Player*)pVictim)->GetAchievementMgr().UpdateAchievementCriteria(ACHIEVEMENT_CRITERIA_TYPE_KILLED_BY_PLAYER, 1, ((Player*)this)->GetTeam());
        }

        // 10% durability loss on death
        // clean InHateListOf
        if (pVictim->GetTypeId() == TYPEID_PLAYER)
        {
            // only if not player and not controlled by player pet. And not at BG
            if (durabilityLoss && !player_tap && !((Player*)pVictim)->InBattleGround())
            {
                DEBUG_LOG("We are dead, loosing 10 percents durability");
                ((Player*)pVictim)->DurabilityLossAll(0.10f,false);
                // durability lost message
                WorldPacket data(SMSG_DURABILITY_DAMAGE_DEATH, 0);
                ((Player*)pVictim)->GetSession()->SendPacket(&data);
            }
        }
        else                                                // creature died
        {
            DEBUG_FILTER_LOG(LOG_FILTER_DAMAGE,"DealDamageNotPlayer");
            Creature *cVictim = (Creature*)pVictim;

            if(!cVictim->IsPet())
            {
                cVictim->DeleteThreatList();
                // only lootable if it has loot or can drop gold
                cVictim->PrepareBodyLootState();
                // may have no loot, so update death timer if allowed
                cVictim->AllLootRemovedFromCorpse();
            }

            // if vehicle and has passengers - remove his
            if (cVictim->GetObjectGuid().IsVehicle())
            {
                if(cVictim->GetVehicleKit())
                    cVictim->GetVehicleKit()->RemoveAllPassengers();
            }

            // Call creature just died function
            if (cVictim->AI())
                cVictim->AI()->JustDied(this);

            if (cVictim->IsTemporarySummon())
            {
                TemporarySummon* pSummon = (TemporarySummon*)cVictim;
                if (pSummon->GetSummonerGuid().IsCreatureOrVehicle())
                    if(Creature* pSummoner = cVictim->GetMap()->GetCreature(pSummon->GetSummonerGuid()))
                        if (pSummoner->AI())
                            pSummoner->AI()->SummonedCreatureJustDied(cVictim);
            }
            else if (pOwner && pOwner->GetTypeId() == TYPEID_UNIT)
            {
                if (((Creature*)pOwner)->AI())
                    ((Creature*)pOwner)->AI()->SummonedCreatureJustDied(cVictim);
            }

            if (InstanceData* mapInstance = cVictim->GetInstanceData())
                mapInstance->OnCreatureDeath(cVictim);

            // Dungeon specific stuff, only applies to players killing creatures
            if(cVictim->GetInstanceId())
            {
                Map *m = cVictim->GetMap();
                Player* creditedPlayer = GetCharmerOrOwnerPlayerOrPlayerItself();
                // TODO: do instance binding anyway if the charmer/owner is offline

                if(m->IsDungeon() && creditedPlayer)
                {
                    if (m->IsRaidOrHeroicDungeon())
                    {
                        if(cVictim->GetCreatureInfo()->flags_extra & CREATURE_FLAG_EXTRA_INSTANCE_BIND)
                        {
                            ((DungeonMap *)m)->PermBindAllPlayers(creditedPlayer);
                            /** World of Warcraft Armory **/
                            if (sWorld.getConfig(CONFIG_BOOL_ARMORY_SUPPORT))
                                creditedPlayer->WriteWowArmoryDatabaseLog(3, cVictim->GetCreatureInfo()->Entry); // Difficulty will be defined in Player::WriteWowArmoryDatabaseLog();
                            /** World of Warcraft Armory **/
                        }
                    }
                    else
                    {
                        DungeonPersistentState* save = ((DungeonMap*)m)->GetPersistanceState();
                        // the reset time is set but not added to the scheduler
                        // until the players leave the instance
                        time_t resettime = cVictim->GetRespawnTimeEx() + 2 * HOUR;
                        if (save->GetResetTime() < resettime)
                            save->SetResetTime(resettime);
                    }

                    if (DungeonPersistentState* state = ((DungeonMap*)m)->GetPersistanceState())
                        state->UpdateEncounterState(ENCOUNTER_CREDIT_KILL_CREATURE, ((Creature*)cVictim)->GetEntry(), creditedPlayer);
                }
            }
        }

        // last damage from non duel opponent or opponent controlled creature
        if(duel_hasEnded)
        {
            MANGOS_ASSERT(pVictim->GetTypeId()==TYPEID_PLAYER);
            Player *he = (Player*)pVictim;

            MANGOS_ASSERT(he->duel);

            he->duel->opponent->CombatStopWithPets(true);
            he->CombatStopWithPets(true);

            he->DuelComplete(DUEL_INTERUPTED);
        }

        // battleground things (do this at the end, so the death state flag will be properly set to handle in the bg->handlekill)
        if(pVictim->GetTypeId() == TYPEID_PLAYER && ((Player*)pVictim)->InBattleGround())
        {
            Player *killed = ((Player*)pVictim);
            if(BattleGround *bg = killed->GetBattleGround())
                if(player_tap)
                    bg->HandleKillPlayer(killed, player_tap);
        }
        else if(pVictim->GetTypeId() == TYPEID_UNIT)
        {
            if (player_tap)
                if (BattleGround *bg = player_tap->GetBattleGround())
                    bg->HandleKillUnit((Creature*)pVictim, player_tap);
        }
    }
    else                                                    // if (health <= damage)
    {
        DEBUG_FILTER_LOG(LOG_FILTER_DAMAGE,"DealDamageAlive");

        if (pVictim->GetTypeId() == TYPEID_PLAYER)
            ((Player*)pVictim)->UpdateAchievementCriteria(ACHIEVEMENT_CRITERIA_TYPE_TOTAL_DAMAGE_RECEIVED, damage);

        pVictim->ModifyHealth(- (int32)damage);

        if(damagetype != DOT)
        {
            if(!getVictim())
            {
                // if not have main target then attack state with target (including AI call)
                //start melee attacks only after melee hit
                Attack(pVictim,(damagetype == DIRECT_DAMAGE));
            }

            // if damage pVictim call AI reaction
            pVictim->AttackedBy(this);
        }

        if(damagetype == DIRECT_DAMAGE || damagetype == SPELL_DIRECT_DAMAGE)
        {
            if (!spellProto || !(spellProto->AuraInterruptFlags&AURA_INTERRUPT_FLAG_DIRECT_DAMAGE))
                pVictim->RemoveAurasWithInterruptFlags(AURA_INTERRUPT_FLAG_DIRECT_DAMAGE);
        }
        if (pVictim->GetTypeId() != TYPEID_PLAYER)
        {
            float threat = damage * sSpellMgr.GetSpellThreatMultiplier(spellProto);
            pVictim->AddThreat(this, threat, (cleanDamage && cleanDamage->hitOutCome == MELEE_HIT_CRIT), damageSchoolMask, spellProto);
        }
        else                                                // victim is a player
        {
            // Rage from damage received
            if(this != pVictim && pVictim->getPowerType() == POWER_RAGE)
            {
                uint32 rage_damage = damage + (cleanDamage ? (cleanDamage->damage + cleanDamage->absorb) : 0);
                ((Player*)pVictim)->RewardRage(rage_damage, 0, false);
            }

            // random durability for items (HIT TAKEN)
            if (roll_chance_f(sWorld.getConfig(CONFIG_FLOAT_RATE_DURABILITY_LOSS_DAMAGE)))
            {
                EquipmentSlots slot = EquipmentSlots(urand(0,EQUIPMENT_SLOT_END-1));
                ((Player*)pVictim)->DurabilityPointLossForEquipSlot(slot);
            }
        }

        if(GetTypeId()==TYPEID_PLAYER)
        {
            // random durability for items (HIT DONE)
            if (roll_chance_f(sWorld.getConfig(CONFIG_FLOAT_RATE_DURABILITY_LOSS_DAMAGE)))
            {
                EquipmentSlots slot = EquipmentSlots(urand(0,EQUIPMENT_SLOT_END-1));
                ((Player*)this)->DurabilityPointLossForEquipSlot(slot);
            }
        }

        // TODO: Store auras by interrupt flag to speed this up.
        SpellAuraHolderMap& vAuras = pVictim->GetSpellAuraHolderMap();
        for (SpellAuraHolderMap::const_iterator i = vAuras.begin(), next; i != vAuras.end(); i = next)
        {
            const SpellEntry *se = i->second->GetSpellProto();
            next = i; ++next;
            if (spellProto && spellProto->Id == se->Id) // Not drop auras added by self
                continue;
            if( se->AuraInterruptFlags & AURA_INTERRUPT_FLAG_DAMAGE )
            {
                bool remove = true;
                if (se->procFlags & (1<<3))
                {
                    if (!roll_chance_i(se->procChance))
                        remove = false;
                }
                if (remove)
                {
                    pVictim->RemoveAurasDueToSpell(i->second->GetId());
                    next = vAuras.begin();
                }
            }
        }

        if (damagetype != NODAMAGE && damage && pVictim->GetTypeId() == TYPEID_PLAYER)
        {
            if( damagetype != DOT )
            {
                for (uint32 i = CURRENT_FIRST_NON_MELEE_SPELL; i < CURRENT_MAX_SPELL; ++i)
                {
                    // skip channeled spell (processed differently below)
                    if (i == CURRENT_CHANNELED_SPELL)
                        continue;

                    if(Spell* spell = pVictim->GetCurrentSpell(CurrentSpellTypes(i)))
                    {
                        if(spell->getState() == SPELL_STATE_PREPARING)
                        {
                            if(spell->m_spellInfo->InterruptFlags & SPELL_INTERRUPT_FLAG_ABORT_ON_DMG)
                                pVictim->InterruptSpell(CurrentSpellTypes(i));
                            else
                                spell->Delayed();
                        }
                    }
                }
            }

            if(Spell* spell = pVictim->m_currentSpells[CURRENT_CHANNELED_SPELL])
            {
                if (spell->getState() == SPELL_STATE_CASTING)
                {
                    uint32 channelInterruptFlags = spell->m_spellInfo->ChannelInterruptFlags;
                    if( channelInterruptFlags & CHANNEL_FLAG_DELAY )
                    {
                        if(pVictim!=this)                   //don't shorten the duration of channeling if you damage yourself
                            spell->DelayedChannel();
                    }
                    else if( (channelInterruptFlags & (CHANNEL_FLAG_DAMAGE | CHANNEL_FLAG_DAMAGE2)) )
                    {
                        DETAIL_LOG("Spell %u canceled at damage!",spell->m_spellInfo->Id);
                        pVictim->InterruptSpell(CURRENT_CHANNELED_SPELL);
                    }
                }
                else if (spell->getState() == SPELL_STATE_DELAYED)
                    // break channeled spell in delayed state on damage
                {
                    DETAIL_LOG("Spell %u canceled at damage!",spell->m_spellInfo->Id);
                    pVictim->InterruptSpell(CURRENT_CHANNELED_SPELL);
                }
            }
        }

        // last damage from duel opponent
        if(duel_hasEnded)
        {
            MANGOS_ASSERT(pVictim->GetTypeId()==TYPEID_PLAYER);
            Player *he = (Player*)pVictim;

            MANGOS_ASSERT(he->duel);

            he->SetHealth(1);

            he->duel->opponent->CombatStopWithPets(true);
            he->CombatStopWithPets(true);

            he->CastSpell(he, 7267, true);                  // beg
            he->DuelComplete(DUEL_WON);
        }
    }

    DEBUG_FILTER_LOG(LOG_FILTER_DAMAGE,"DealDamageEnd returned %d damage", damage);

    return damage;
}

struct PetOwnerKilledUnitHelper
{
    explicit PetOwnerKilledUnitHelper(Unit* pVictim) : m_victim(pVictim) {}
    void operator()(Unit* pTarget) const
    {
        if (pTarget->GetTypeId() == TYPEID_UNIT)
        {
            if (((Creature*)pTarget)->AI())
                ((Creature*)pTarget)->AI()->OwnerKilledUnit(m_victim);
        }
    }

    Unit* m_victim;
};

void Unit::PetOwnerKilledUnit(Unit* pVictim)
{
    // for minipet and guardians (including protector)
    CallForAllControlledUnits(PetOwnerKilledUnitHelper(pVictim), CONTROLLED_MINIPET|CONTROLLED_GUARDIANS);
}

void Unit::CastStop(uint32 except_spellid)
{
    for (uint32 i = CURRENT_FIRST_NON_MELEE_SPELL; i < CURRENT_MAX_SPELL; ++i)
        if (m_currentSpells[i] && m_currentSpells[i]->m_spellInfo->Id!=except_spellid)
            InterruptSpell(CurrentSpellTypes(i),false);
}

void Unit::CastSpell(Unit* Victim, uint32 spellId, bool triggered, Item *castItem, Aura* triggeredByAura, ObjectGuid originalCaster, SpellEntry const* triggeredBy)
{
    SpellEntry const *spellInfo = sSpellStore.LookupEntry(spellId);

    if(!spellInfo)
    {
        if (triggeredByAura)
            sLog.outError("CastSpell: unknown spell id %i by caster: %s triggered by aura %u (eff %u)", spellId, GetGuidStr().c_str(), triggeredByAura->GetId(), triggeredByAura->GetEffIndex());
        else
            sLog.outError("CastSpell: unknown spell id %i by caster: %s", spellId, GetGuidStr().c_str());
        return;
    }

    CastSpell(Victim, spellInfo, triggered, castItem, triggeredByAura, originalCaster, triggeredBy);
}

void Unit::CastSpell(Unit* Victim, SpellEntry const *spellInfo, bool triggered, Item *castItem, Aura* triggeredByAura, ObjectGuid originalCaster, SpellEntry const* triggeredBy)
{
    if(!spellInfo)
    {
        if (triggeredByAura)
            sLog.outError("CastSpell: unknown spell by caster: %s triggered by aura %u (eff %u)", GetGuidStr().c_str(), triggeredByAura->GetId(), triggeredByAura->GetEffIndex());
        else
            sLog.outError("CastSpell: unknown spell by caster: %s", GetGuidStr().c_str());
        return;
    }

    if (castItem)
        DEBUG_FILTER_LOG(LOG_FILTER_SPELL_CAST, "WORLD: cast Item spellId - %i", spellInfo->Id);

    if (triggeredByAura)
    {
        if (!originalCaster)
            originalCaster = triggeredByAura->GetCasterGuid();

        triggeredBy = triggeredByAura->GetSpellProto();
    }

    Spell *spell = new Spell(this, spellInfo, triggered, originalCaster, triggeredBy);

    SpellCastTargets targets;
    targets.setUnitTarget( Victim );
    spell->m_CastItem = castItem;
    spell->prepare(&targets, triggeredByAura);
}

void Unit::CastCustomSpell(Unit* Victim,uint32 spellId, int32 const* bp0, int32 const* bp1, int32 const* bp2, bool triggered, Item *castItem, Aura* triggeredByAura, ObjectGuid originalCaster, SpellEntry const* triggeredBy)
{
    SpellEntry const *spellInfo = sSpellStore.LookupEntry(spellId);

    if(!spellInfo)
    {
        if (triggeredByAura)
            sLog.outError("CastCustomSpell: unknown spell id %i by caster: %s triggered by aura %u (eff %u)", spellId, GetGuidStr().c_str(), triggeredByAura->GetId(), triggeredByAura->GetEffIndex());
        else
            sLog.outError("CastCustomSpell: unknown spell id %i by caster: %s", spellId, GetGuidStr().c_str());
        return;
    }

    CastCustomSpell(Victim, spellInfo, bp0, bp1, bp2, triggered, castItem, triggeredByAura, originalCaster, triggeredBy);
}

void Unit::CastCustomSpell(Unit* Victim, SpellEntry const *spellInfo, int32 const* bp0, int32 const* bp1, int32 const* bp2, bool triggered, Item *castItem, Aura* triggeredByAura, ObjectGuid originalCaster, SpellEntry const* triggeredBy)
{
    if(!spellInfo)
    {
        if (triggeredByAura)
            sLog.outError("CastCustomSpell: unknown spell by caster: %s triggered by aura %u (eff %u)", GetGuidStr().c_str(), triggeredByAura->GetId(), triggeredByAura->GetEffIndex());
        else
            sLog.outError("CastCustomSpell: unknown spell by caster: %s", GetGuidStr().c_str());
        return;
    }

    if(sObjectMgr.IsSpellDisabled(spellInfo->Id))
        return;

    if (castItem)
        DEBUG_FILTER_LOG(LOG_FILTER_SPELL_CAST, "WORLD: cast Item spellId - %i", spellInfo->Id);

    if (triggeredByAura)
    {
        if(originalCaster.IsEmpty())
            if (triggeredByAura->GetHolder())
            {
                originalCaster = triggeredByAura->GetCasterGuid();
                triggeredBy    = triggeredByAura->GetSpellProto();
            }
            else
            {
                sLog.outError("CastCustomSpell: spell %d by caster: %s triggered by aura without original caster and spellholder (CRUSH THERE!)", spellInfo->Id, GetObjectGuid().GetString().c_str());
                return;
            }
    }

    Spell *spell = new Spell(this, spellInfo, triggered, originalCaster, triggeredBy);

    if(bp0)
        spell->m_currentBasePoints[EFFECT_INDEX_0] = *bp0;

    if(bp1)
        spell->m_currentBasePoints[EFFECT_INDEX_1] = *bp1;

    if(bp2)
        spell->m_currentBasePoints[EFFECT_INDEX_2] = *bp2;

    SpellCastTargets targets;
    targets.setUnitTarget( Victim );
    spell->m_CastItem = castItem;
    spell->prepare(&targets, triggeredByAura);
}

// used for scripting
void Unit::CastSpell(float x, float y, float z, uint32 spellId, bool triggered, Item *castItem, Aura* triggeredByAura, ObjectGuid originalCaster, SpellEntry const* triggeredBy)
{
    SpellEntry const *spellInfo = sSpellStore.LookupEntry(spellId);

    if(!spellInfo)
    {
        if (triggeredByAura)
            sLog.outError("CastSpell(x,y,z): unknown spell id %i by caster: %s triggered by aura %u (eff %u)", spellId, GetGuidStr().c_str(), triggeredByAura->GetId(), triggeredByAura->GetEffIndex());
        else
            sLog.outError("CastSpell(x,y,z): unknown spell id %i by caster: %s", spellId, GetGuidStr().c_str());
        return;
    }

    CastSpell(x, y, z, spellInfo, triggered, castItem, triggeredByAura, originalCaster, triggeredBy);
}

// used for scripting
void Unit::CastSpell(float x, float y, float z, SpellEntry const *spellInfo, bool triggered, Item *castItem, Aura* triggeredByAura, ObjectGuid originalCaster, SpellEntry const* triggeredBy)
{
    if(!spellInfo)
    {
        if (triggeredByAura)
            sLog.outError("CastSpell(x,y,z): unknown spell by caster: %s triggered by aura %u (eff %u)", GetGuidStr().c_str(), triggeredByAura->GetId(), triggeredByAura->GetEffIndex());
        else
            sLog.outError("CastSpell(x,y,z): unknown spell by caster: %s", GetGuidStr().c_str());
        return;
    }
	
    if(sObjectMgr.IsSpellDisabled(spellInfo->Id))
        return;

    if (castItem)
        DEBUG_FILTER_LOG(LOG_FILTER_SPELL_CAST, "WORLD: cast Item spellId - %i", spellInfo->Id);

    if (triggeredByAura)
    {
        if (!originalCaster)
            originalCaster = triggeredByAura->GetCasterGuid();

        triggeredBy = triggeredByAura->GetSpellProto();
    }

    Spell *spell = new Spell(this, spellInfo, triggered, originalCaster, triggeredBy);

    SpellCastTargets targets;
    targets.setDestination(x, y, z);
    spell->m_CastItem = castItem;
    spell->prepare(&targets, triggeredByAura);
}

// Obsolete func need remove, here only for comotability vs another patches
uint32 Unit::SpellNonMeleeDamageLog(Unit *pVictim, uint32 spellID, uint32 damage)
{
    SpellEntry const *spellInfo = sSpellStore.LookupEntry(spellID);
    SpellNonMeleeDamage damageInfo(this, pVictim, spellInfo->Id, SpellSchoolMask(spellInfo->SchoolMask));
    CalculateSpellDamage(&damageInfo, damage, spellInfo);
    damageInfo.target->CalculateAbsorbResistBlock(this, &damageInfo, spellInfo);
    DealDamageMods(damageInfo.target,damageInfo.damage,&damageInfo.absorb);
    SendSpellNonMeleeDamageLog(&damageInfo);
    DealSpellDamage(&damageInfo, true);
    return damageInfo.damage;
}

void Unit::CalculateSpellDamage(SpellNonMeleeDamage *damageInfo, int32 damage, SpellEntry const *spellInfo, WeaponAttackType attackType)
{
    SpellSchoolMask damageSchoolMask = damageInfo->schoolMask;
    Unit *pVictim = damageInfo->target;

    if (damage < 0)
        return;

    if(!this || !pVictim)
        return;
    if(!this->isAlive() || !pVictim->isAlive())
        return;

    // Check spell crit chance
    bool crit = IsSpellCrit(pVictim, spellInfo, damageSchoolMask, attackType);

    // damage bonus (per damage class)
    switch (spellInfo->DmgClass)
    {
        // Melee and Ranged Spells
        case SPELL_DAMAGE_CLASS_RANGED:
        case SPELL_DAMAGE_CLASS_MELEE:
        {
            //Calculate damage bonus
            damage = MeleeDamageBonusDone(pVictim, damage, attackType, spellInfo, SPELL_DIRECT_DAMAGE);
            damage = pVictim->MeleeDamageBonusTaken(this, damage, attackType, spellInfo, SPELL_DIRECT_DAMAGE);

            // if crit add critical bonus
            if (crit)
            {
                damageInfo->HitInfo|= SPELL_HIT_TYPE_CRIT;
                damage = SpellCriticalDamageBonus(spellInfo, damage, pVictim);
                // Resilience - reduce crit damage
                uint32 redunction_affected_damage = CalcNotIgnoreDamageRedunction(damage,damageSchoolMask);
                if (attackType != RANGED_ATTACK)
                    damage -= pVictim->GetMeleeCritDamageReduction(redunction_affected_damage);
                else
                    damage -= pVictim->GetRangedCritDamageReduction(redunction_affected_damage);
            }
        }
        break;
        // Magical Attacks
        case SPELL_DAMAGE_CLASS_NONE:
        case SPELL_DAMAGE_CLASS_MAGIC:
        {
            // Calculate damage bonus
            damage = SpellDamageBonusDone(pVictim, spellInfo, damage, SPELL_DIRECT_DAMAGE);
            damage = pVictim->SpellDamageBonusTaken(this, spellInfo, damage, SPELL_DIRECT_DAMAGE);

            // If crit add critical bonus
            if (crit)
            {
                damageInfo->HitInfo|= SPELL_HIT_TYPE_CRIT;
                damage = SpellCriticalDamageBonus(spellInfo, damage, pVictim);
                // Resilience - reduce crit damage
                uint32 redunction_affected_damage = CalcNotIgnoreDamageRedunction(damage,damageSchoolMask);
                damage -= pVictim->GetSpellCritDamageReduction(redunction_affected_damage);
            }
        }
        break;
    }

    // only from players
    if (GetTypeId() == TYPEID_PLAYER)
    {
        uint32 redunction_affected_damage = CalcNotIgnoreDamageRedunction(damage,damageSchoolMask);
        damage -= pVictim->GetSpellDamageReduction(redunction_affected_damage);
    }

    // damage mitigation
    if (damage > 0)
    {
        // physical damage => armor
        if (damageSchoolMask & SPELL_SCHOOL_MASK_NORMAL)
        {
            uint32 armor_affected_damage = CalcNotIgnoreDamageRedunction(damage,damageSchoolMask);
            damage = damage - armor_affected_damage + CalcArmorReducedDamage(pVictim, armor_affected_damage);
        }
    }
    else
        damage = 0;
    damageInfo->damage = damage;
}

void Unit::DealSpellDamage(SpellNonMeleeDamage *damageInfo, bool durabilityLoss)
{
    if (!damageInfo)
        return;

    Unit *pVictim = damageInfo->target;

    if(!this || !pVictim)
        return;

    if (!pVictim->isAlive() || pVictim->IsTaxiFlying() || (pVictim->GetTypeId() == TYPEID_UNIT && ((Creature*)pVictim)->IsInEvadeMode()))
        return;

    SpellEntry const *spellProto = sSpellStore.LookupEntry(damageInfo->SpellID);
    if (spellProto == NULL)
    {
        sLog.outError("Unit::DealSpellDamage have wrong damageInfo->SpellID: %u", damageInfo->SpellID);
        return;
    }

    //You don't lose health from damage taken from another player while in a sanctuary
    //You still see it in the combat log though
    if (!IsAllowedDamageInArea(pVictim))
        return;

    // Call default DealDamage (send critical in hit info for threat calculation)
    CleanDamage cleanDamage(0, damageInfo->absorb, BASE_ATTACK, damageInfo->HitInfo & SPELL_HIT_TYPE_CRIT ? MELEE_HIT_CRIT : MELEE_HIT_NORMAL);
    DealDamage(pVictim, damageInfo->damage, &cleanDamage, SPELL_DIRECT_DAMAGE, damageInfo->schoolMask, spellProto, durabilityLoss);
    // Check if effect can trigger anything actually (is this a right ATTR ?)
    if( spellProto->AttributesEx3 & SPELL_ATTR_EX3_UNK16 )
        return;

    bool hasWeaponDmgEffect = false;

    for (uint32 i = 0; i < 3; ++i)
    {
        if (spellProto->Effect[i] == SPELL_EFFECT_WEAPON_DAMAGE_NOSCHOOL || spellProto->Effect[i] == SPELL_EFFECT_WEAPON_PERCENT_DAMAGE || spellProto->Effect[i] == SPELL_EFFECT_WEAPON_DAMAGE || spellProto->Effect[i] == SPELL_EFFECT_NORMALIZED_WEAPON_DMG)
        {    
            hasWeaponDmgEffect = true;
            break;
        }
    }

    if (!(damageInfo->HitInfo & HITINFO_MISS) && hasWeaponDmgEffect) 
    {
        WeaponAttackType attType = GetWeaponAttackType(spellProto);
        // on weapon hit casts
        if(GetTypeId() == TYPEID_PLAYER && pVictim->isAlive())
            ((Player*)this)->CastItemCombatSpell(pVictim, attType);
    }
}

//TODO for melee need create structure as in
void Unit::CalculateMeleeDamage(Unit *pVictim, uint32 damage, CalcDamageInfo *damageInfo, WeaponAttackType attackType)
{
    damageInfo->attacker         = this;
    damageInfo->target           = pVictim;
    damageInfo->damageSchoolMask = GetMeleeDamageSchoolMask();
    damageInfo->attackType       = attackType;
    damageInfo->damage           = 0;
    damageInfo->cleanDamage      = 0;
    damageInfo->absorb           = 0;
    damageInfo->resist           = 0;
    damageInfo->blocked_amount   = 0;

    damageInfo->TargetState      = 0;
    damageInfo->HitInfo          = 0;
    damageInfo->procAttacker     = PROC_FLAG_NONE;
    damageInfo->procVictim       = PROC_FLAG_NONE;
    damageInfo->procEx           = PROC_EX_NONE;
    damageInfo->hitOutCome       = MELEE_HIT_EVADE;

    if(!this || !pVictim)
        return;
    if(!this->isAlive() || !pVictim->isAlive())
        return;

    // Select HitInfo/procAttacker/procVictim flag based on attack type
    switch (attackType)
    {
        case BASE_ATTACK:
            damageInfo->procAttacker = PROC_FLAG_SUCCESSFUL_MELEE_HIT;
            damageInfo->procVictim   = PROC_FLAG_TAKEN_MELEE_HIT;
            damageInfo->HitInfo      = HITINFO_NORMALSWING2;
            break;
        case OFF_ATTACK:
            damageInfo->procAttacker = PROC_FLAG_SUCCESSFUL_MELEE_HIT | PROC_FLAG_SUCCESSFUL_OFFHAND_HIT;
            damageInfo->procVictim   = PROC_FLAG_TAKEN_MELEE_HIT;//|PROC_FLAG_TAKEN_OFFHAND_HIT // not used
            damageInfo->HitInfo = HITINFO_LEFTSWING;
            break;
        case RANGED_ATTACK:
            damageInfo->procAttacker = PROC_FLAG_SUCCESSFUL_RANGED_HIT;
            damageInfo->procVictim   = PROC_FLAG_TAKEN_RANGED_HIT;
            damageInfo->HitInfo = 0x08;// test
            break;
        default:
            break;
    }

    // Physical Immune check
    if (damageInfo->target->IsImmunedToDamage(damageInfo->damageSchoolMask))
    {
        damageInfo->HitInfo       |= HITINFO_NORMALSWING;
        damageInfo->TargetState    = VICTIMSTATE_IS_IMMUNE;

        damageInfo->procEx |=PROC_EX_IMMUNE;
        damageInfo->damage         = 0;
        damageInfo->cleanDamage    = 0;
        return;
    }
    damage += CalculateDamage (damageInfo->attackType, false);
    // Add melee damage bonus
    damage = MeleeDamageBonusDone(damageInfo->target, damage, damageInfo->attackType);
    damage = damageInfo->target->MeleeDamageBonusTaken(this, damage, damageInfo->attackType);
    // Calculate armor reduction

    uint32 armor_affected_damage = CalcNotIgnoreDamageRedunction(damage,damageInfo->damageSchoolMask);
    damageInfo->damage = damage - armor_affected_damage + CalcArmorReducedDamage(damageInfo->target, armor_affected_damage);
    damageInfo->cleanDamage += damage - damageInfo->damage;

    damageInfo->hitOutCome = RollMeleeOutcomeAgainst(damageInfo->target, damageInfo->attackType);

    // Disable parry or dodge for ranged attack
    if (damageInfo->attackType == RANGED_ATTACK)
    {
        if (damageInfo->hitOutCome == MELEE_HIT_PARRY) damageInfo->hitOutCome = MELEE_HIT_NORMAL;
        if (damageInfo->hitOutCome == MELEE_HIT_DODGE) damageInfo->hitOutCome = MELEE_HIT_MISS;
    }

    switch(damageInfo->hitOutCome)
    {
        case MELEE_HIT_EVADE:
        {
            damageInfo->HitInfo    |= HITINFO_MISS|HITINFO_SWINGNOHITSOUND;
            damageInfo->TargetState = VICTIMSTATE_EVADES;

            damageInfo->procEx|=PROC_EX_EVADE;
            damageInfo->damage = 0;
            damageInfo->cleanDamage = 0;
            return;
        }
        case MELEE_HIT_MISS:
        {
            damageInfo->HitInfo    |= HITINFO_MISS;
            damageInfo->TargetState = VICTIMSTATE_NORMAL;

            damageInfo->procEx|=PROC_EX_MISS;
            damageInfo->damage = 0;
            damageInfo->cleanDamage = 0;
            break;
        }
        case MELEE_HIT_NORMAL:
            damageInfo->TargetState = VICTIMSTATE_NORMAL;
            damageInfo->procEx|=PROC_EX_NORMAL_HIT;
            break;
        case MELEE_HIT_CRIT:
        {
            damageInfo->HitInfo     |= HITINFO_CRITICALHIT;
            damageInfo->TargetState  = VICTIMSTATE_NORMAL;

            damageInfo->procEx|=PROC_EX_CRITICAL_HIT;
            // Crit bonus calc
            damageInfo->damage += damageInfo->damage;
            int32 mod=0;
            // Apply SPELL_AURA_MOD_ATTACKER_RANGED_CRIT_DAMAGE or SPELL_AURA_MOD_ATTACKER_MELEE_CRIT_DAMAGE
            if(damageInfo->attackType == RANGED_ATTACK)
                mod += damageInfo->target->GetTotalAuraModifier(SPELL_AURA_MOD_ATTACKER_RANGED_CRIT_DAMAGE);
            else
                mod += damageInfo->target->GetTotalAuraModifier(SPELL_AURA_MOD_ATTACKER_MELEE_CRIT_DAMAGE);

            mod += GetTotalAuraModifierByMiscMask(SPELL_AURA_MOD_CRIT_DAMAGE_BONUS, SPELL_SCHOOL_MASK_NORMAL);

            uint32 crTypeMask = damageInfo->target->GetCreatureTypeMask();

            // Increase crit damage from SPELL_AURA_MOD_CRIT_PERCENT_VERSUS
            mod += GetTotalAuraModifierByMiscMask(SPELL_AURA_MOD_CRIT_PERCENT_VERSUS, crTypeMask);
            if (mod!=0)
                damageInfo->damage = int32((damageInfo->damage) * float((100.0f + mod)/100.0f));

            // Resilience - reduce crit damage
            uint32 redunction_affected_damage = CalcNotIgnoreDamageRedunction(damageInfo->damage,damageInfo->damageSchoolMask);
            uint32 resilienceReduction;
            if (attackType != RANGED_ATTACK)
                resilienceReduction = pVictim->GetMeleeCritDamageReduction(redunction_affected_damage);
            else
                resilienceReduction = pVictim->GetRangedCritDamageReduction(redunction_affected_damage);

            damageInfo->damage      -= resilienceReduction;
            damageInfo->cleanDamage += resilienceReduction;
            break;
        }
        case MELEE_HIT_PARRY:
            damageInfo->TargetState  = VICTIMSTATE_PARRY;
            damageInfo->procEx |= PROC_EX_PARRY;
            damageInfo->cleanDamage += damageInfo->damage;
            damageInfo->damage = 0;
            break;

        case MELEE_HIT_DODGE:
            damageInfo->TargetState  = VICTIMSTATE_DODGE;
            damageInfo->procEx|=PROC_EX_DODGE;
            damageInfo->cleanDamage += damageInfo->damage;
            damageInfo->damage = 0;
            break;
        case MELEE_HIT_BLOCK:
        {
            damageInfo->TargetState = VICTIMSTATE_NORMAL;
            damageInfo->HitInfo |= HITINFO_BLOCK;
            damageInfo->procEx |= PROC_EX_BLOCK;
            damageInfo->blocked_amount = damageInfo->target->GetShieldBlockValue();

            // Target has a chance to double the blocked amount if it has SPELL_AURA_MOD_BLOCK_CRIT_CHANCE
            if (roll_chance_i(pVictim->GetTotalAuraModifier(SPELL_AURA_MOD_BLOCK_CRIT_CHANCE)))
                damageInfo->blocked_amount *= 2;

            if (damageInfo->blocked_amount >= damageInfo->damage)
            {
                damageInfo->TargetState = VICTIMSTATE_BLOCKS;
                damageInfo->blocked_amount = damageInfo->damage;
                damageInfo->procEx |= PROC_EX_FULL_BLOCK;
            }
            else
                damageInfo->procEx |= PROC_EX_NORMAL_HIT;   // Partial blocks can still cause attacker procs

            damageInfo->damage      -= damageInfo->blocked_amount;
            damageInfo->cleanDamage += damageInfo->blocked_amount;
            break;
        }
        case MELEE_HIT_GLANCING:
        {
            damageInfo->HitInfo |= HITINFO_GLANCING;
            damageInfo->TargetState = VICTIMSTATE_NORMAL;
            damageInfo->procEx |= PROC_EX_NORMAL_HIT;
            float reducePercent = 1.0f;                     //damage factor
            // calculate base values and mods
            float baseLowEnd = 1.3f;
            float baseHighEnd = 1.2f;
            switch(getClass())                              // lowering base values for casters
            {
                case CLASS_SHAMAN:
                case CLASS_PRIEST:
                case CLASS_MAGE:
                case CLASS_WARLOCK:
                case CLASS_DRUID:
                    baseLowEnd  -= 0.7f;
                    baseHighEnd -= 0.3f;
                    break;
            }

            float maxLowEnd = 0.6f;
            switch(getClass())                              // upper for melee classes
            {
                case CLASS_WARRIOR:
                case CLASS_ROGUE:
                    maxLowEnd = 0.91f;                      //If the attacker is a melee class then instead the lower value of 0.91
            }

            // calculate values
            int32 diff = damageInfo->target->GetDefenseSkillValue() - GetWeaponSkillValue(damageInfo->attackType);
            float lowEnd  = baseLowEnd - ( 0.05f * diff );
            float highEnd = baseHighEnd - ( 0.03f * diff );

            // apply max/min bounds
            if ( lowEnd < 0.01f )                           //the low end must not go bellow 0.01f
                lowEnd = 0.01f;
            else if ( lowEnd > maxLowEnd )                  //the smaller value of this and 0.6 is kept as the low end
                lowEnd = maxLowEnd;

            if ( highEnd < 0.2f )                           //high end limits
                highEnd = 0.2f;
            if ( highEnd > 0.99f )
                highEnd = 0.99f;

            if(lowEnd > highEnd)                            // prevent negative range size
                lowEnd = highEnd;

            reducePercent = lowEnd + rand_norm_f() * ( highEnd - lowEnd );

            damageInfo->cleanDamage += damageInfo->damage-uint32(reducePercent *  damageInfo->damage);
            damageInfo->damage   = uint32(reducePercent *  damageInfo->damage);
            break;
        }
        case MELEE_HIT_CRUSHING:
        {
            damageInfo->HitInfo     |= HITINFO_CRUSHING;
            damageInfo->TargetState  = VICTIMSTATE_NORMAL;
            damageInfo->procEx|=PROC_EX_NORMAL_HIT;
            // 150% normal damage
            damageInfo->damage += (damageInfo->damage / 2);
            break;
        }
        default:

            break;
    }

    // only from players and their pets
    if (GetTypeId() == TYPEID_PLAYER || GetObjectGuid().IsPet())
    {
        uint32 redunction_affected_damage = CalcNotIgnoreDamageRedunction(damageInfo->damage,damageInfo->damageSchoolMask);
        uint32 resilienceReduction;
        if (attackType != RANGED_ATTACK)
            resilienceReduction = pVictim->GetMeleeDamageReduction(redunction_affected_damage);
        else
            resilienceReduction = pVictim->GetRangedDamageReduction(redunction_affected_damage);
        damageInfo->damage      -= resilienceReduction;
        damageInfo->cleanDamage += resilienceReduction;
    }

    // Calculate absorb resist
    if(int32(damageInfo->damage) > 0)
    {
        damageInfo->procVictim |= PROC_FLAG_TAKEN_ANY_DAMAGE;

        // Calculate absorb & resists
        uint32 absorb_affected_damage = CalcNotIgnoreAbsorbDamage(damageInfo->damage,damageInfo->damageSchoolMask);
        damageInfo->target->CalculateDamageAbsorbAndResist(this, damageInfo->damageSchoolMask, DIRECT_DAMAGE, absorb_affected_damage, &damageInfo->absorb, &damageInfo->resist, true);
        damageInfo->damage-=damageInfo->absorb + damageInfo->resist;
        if (damageInfo->absorb)
        {
            damageInfo->HitInfo|=HITINFO_ABSORB;
            damageInfo->procEx|=PROC_EX_ABSORB;
        }
        if (damageInfo->resist)
            damageInfo->HitInfo|=HITINFO_RESIST;

    }
    else // Umpossible get negative result but....
        damageInfo->damage = 0;
}

void Unit::DealMeleeDamage(CalcDamageInfo *damageInfo, bool durabilityLoss)
{
    if (damageInfo==0) return;
    Unit *pVictim = damageInfo->target;

    if(!this || !pVictim)
        return;

    if (!pVictim->isAlive() || pVictim->IsTaxiFlying() || (pVictim->GetTypeId() == TYPEID_UNIT && ((Creature*)pVictim)->IsInEvadeMode()))
        return;

    //You don't lose health from damage taken from another player while in a sanctuary
    //You still see it in the combat log though
    if (!IsAllowedDamageInArea(pVictim))
        return;

    // Hmmmm dont like this emotes client must by self do all animations
    if (damageInfo->HitInfo&HITINFO_CRITICALHIT)
        pVictim->HandleEmoteCommand(EMOTE_ONESHOT_WOUNDCRITICAL);
    if (damageInfo->blocked_amount && damageInfo->TargetState!=VICTIMSTATE_BLOCKS)
        pVictim->HandleEmoteCommand(EMOTE_ONESHOT_PARRYSHIELD);

    if(damageInfo->TargetState == VICTIMSTATE_PARRY)
    {
        // Get attack timers
        float offtime  = float(pVictim->getAttackTimer(OFF_ATTACK));
        float basetime = float(pVictim->getAttackTimer(BASE_ATTACK));
        // Reduce attack time
        if (pVictim->haveOffhandWeapon() && offtime < basetime)
        {
            float percent20 = pVictim->GetAttackTime(OFF_ATTACK) * 0.20f;
            float percent60 = 3.0f * percent20;
            if(offtime > percent20 && offtime <= percent60)
            {
                pVictim->setAttackTimer(OFF_ATTACK, uint32(percent20));
            }
            else if(offtime > percent60)
            {
                offtime -= 2.0f * percent20;
                pVictim->setAttackTimer(OFF_ATTACK, uint32(offtime));
            }
        }
        else
        {
            float percent20 = pVictim->GetAttackTime(BASE_ATTACK) * 0.20f;
            float percent60 = 3.0f * percent20;
            if(basetime > percent20 && basetime <= percent60)
            {
                pVictim->setAttackTimer(BASE_ATTACK, uint32(percent20));
            }
            else if(basetime > percent60)
            {
                basetime -= 2.0f * percent20;
                pVictim->setAttackTimer(BASE_ATTACK, uint32(basetime));
            }
        }
    }

    // Call default DealDamage
    CleanDamage cleanDamage(damageInfo->cleanDamage, damageInfo->absorb, damageInfo->attackType, damageInfo->hitOutCome);
    DealDamage(pVictim, damageInfo->damage, &cleanDamage, DIRECT_DAMAGE, damageInfo->damageSchoolMask, NULL, durabilityLoss);

    // If this is a creature and it attacks from behind it has a probability to daze it's victim
    if( (damageInfo->hitOutCome==MELEE_HIT_CRIT || damageInfo->hitOutCome==MELEE_HIT_CRUSHING || damageInfo->hitOutCome==MELEE_HIT_NORMAL || damageInfo->hitOutCome==MELEE_HIT_GLANCING) &&
        GetTypeId() != TYPEID_PLAYER && !((Creature*)this)->GetCharmerOrOwnerGuid() && !pVictim->HasInArc(M_PI_F, this) )
    {
        // -probability is between 0% and 40%
        // 20% base chance
        float Probability = 20.0f;

        //there is a newbie protection, at level 10 just 7% base chance; assuming linear function
        if( pVictim->getLevel() < 30 )
            Probability = 0.65f*pVictim->getLevel()+0.5f;

        uint32 VictimDefense=pVictim->GetDefenseSkillValue();
        uint32 AttackerMeleeSkill=GetUnitMeleeSkill();

        Probability *= AttackerMeleeSkill/(float)VictimDefense;

        if(Probability > 40.0f)
            Probability = 40.0f;

        if(roll_chance_f(Probability))
            CastSpell(pVictim, 1604, true);
    }

    // If not miss
    if (!(damageInfo->HitInfo & HITINFO_MISS))
    {
        // on weapon hit casts
        if(GetTypeId() == TYPEID_PLAYER && pVictim->isAlive())
            ((Player*)this)->CastItemCombatSpell(pVictim, damageInfo->attackType);

        // victim's damage shield
        std::set<Aura*> alreadyDone;
        AuraList const& vDamageShields = pVictim->GetAurasByType(SPELL_AURA_DAMAGE_SHIELD);
        for(AuraList::const_iterator i = vDamageShields.begin(); i != vDamageShields.end();)
        {
            if (alreadyDone.find(*i) == alreadyDone.end())
            {
                alreadyDone.insert(*i);
                uint32 damage=(*i)->GetModifier()->m_amount;
                SpellEntry const *i_spellProto = (*i)->GetSpellProto();

                // Thorns
                if (i_spellProto && i_spellProto->SpellFamilyName == SPELLFAMILY_DRUID && i_spellProto->SpellFamilyFlags & UI64LIT(0x00000100))
                {
                    Unit::AuraList const& dummyList = pVictim->GetAurasByType(SPELL_AURA_DUMMY);
                    for(Unit::AuraList::const_iterator iter = dummyList.begin(); iter != dummyList.end(); ++iter)
                    {
                        // Brambles
                        if((*iter)->GetSpellProto()->SpellFamilyName == SPELLFAMILY_DRUID &&
                            (*iter)->GetSpellProto()->SpellIconID == 53)
                        {
                            damage += uint32(damage * (*iter)->GetModifier()->m_amount / 100);
                            break;
                        }
                    }
                }

                //Calculate absorb resist ??? no data in opcode for this possibly unable to absorb or resist?
                //uint32 absorb;
                //uint32 resist;
                //CalcAbsorbResist(pVictim, SpellSchools(spellProto->School), SPELL_DIRECT_DAMAGE, damage, &absorb, &resist);
                //damage-=absorb + resist;

                pVictim->DealDamageMods(this,damage,NULL);

                uint32 targetHealth = GetHealth();
                uint32 overkill = damage > targetHealth ? damage - targetHealth : 0;

                WorldPacket data(SMSG_SPELLDAMAGESHIELD,(8+8+4+4+4+4));
                data << pVictim->GetObjectGuid();
                data << GetObjectGuid();
                data << uint32(i_spellProto->Id);
                data << uint32(damage);                  // Damage
                data << uint32(overkill);                // Overkill
                data << uint32(i_spellProto->SchoolMask);
                pVictim->SendMessageToSet(&data, true );

                pVictim->DealDamage(this, damage, 0, SPELL_DIRECT_DAMAGE, GetSpellSchoolMask(i_spellProto), i_spellProto, true);

                i = vDamageShields.begin();
            }
            else
                ++i;
        }
    }
}


void Unit::HandleEmoteCommand(uint32 emote_id)
{
    WorldPacket data( SMSG_EMOTE, 4 + 8 );
    data << uint32(emote_id);
    data << GetObjectGuid();
    SendMessageToSet(&data, true);
}

void Unit::HandleEmoteState(uint32 emote_id)
{
    SetUInt32Value(UNIT_NPC_EMOTESTATE, emote_id);
}

void Unit::HandleEmote(uint32 emote_id)
{
    if (!emote_id)
        HandleEmoteState(0);
    else if (EmotesEntry const* emoteEntry = sEmotesStore.LookupEntry(emote_id))
    {
        if (emoteEntry->EmoteType)                          // 1,2 states, 0 command
            HandleEmoteState(emote_id);
        else
            HandleEmoteCommand(emote_id);
    }
}

uint32 Unit::CalcNotIgnoreAbsorbDamage( uint32 damage, SpellSchoolMask damageSchoolMask, SpellEntry const* spellInfo /*= NULL*/)
{
    float absorb_affected_rate = 1.0f;
    Unit::AuraList const& ignoreAbsorbSchool = GetAurasByType(SPELL_AURA_MOD_IGNORE_ABSORB_SCHOOL);
    for(Unit::AuraList::const_iterator i = ignoreAbsorbSchool.begin(); i != ignoreAbsorbSchool.end(); ++i)
        if ((*i)->GetMiscValue() & damageSchoolMask)
            absorb_affected_rate *= (100.0f - (*i)->GetModifier()->m_amount)/100.0f;

    if(spellInfo)
    {
        Unit::AuraList const& ignoreAbsorbForSpell = GetAurasByType(SPELL_AURA_MOD_IGNORE_ABSORB_FOR_SPELL);
        for(Unit::AuraList::const_iterator citr = ignoreAbsorbForSpell.begin(); citr != ignoreAbsorbForSpell.end(); ++citr)
            if ((*citr)->isAffectedOnSpell(spellInfo))
                absorb_affected_rate *= (100.0f - (*citr)->GetModifier()->m_amount)/100.0f;
    }

    return absorb_affected_rate <= 0.0f ? 0 : (absorb_affected_rate < 1.0f  ? uint32(damage * absorb_affected_rate) : damage);
}

uint32 Unit::CalcNotIgnoreDamageRedunction( uint32 damage, SpellSchoolMask damageSchoolMask)
{
    float absorb_affected_rate = 1.0f;
    Unit::AuraList const& ignoreAbsorb = GetAurasByType(SPELL_AURA_MOD_IGNORE_DAMAGE_REDUCTION_SCHOOL);
    for(Unit::AuraList::const_iterator i = ignoreAbsorb.begin(); i != ignoreAbsorb.end(); ++i)
        if ((*i)->GetMiscValue() & damageSchoolMask)
            absorb_affected_rate *= (100.0f - (*i)->GetModifier()->m_amount)/100.0f;

    return absorb_affected_rate <= 0.0f ? 0 : (absorb_affected_rate < 1.0f  ? uint32(damage * absorb_affected_rate) : damage);
}

uint32 Unit::CalcArmorReducedDamage(Unit* pVictim, const uint32 damage)
{
    uint32 newdamage = 0;
    float armor = (float)pVictim->GetArmor();

    // Ignore enemy armor by SPELL_AURA_MOD_TARGET_RESISTANCE aura
    armor += GetTotalAuraModifierByMiscMask(SPELL_AURA_MOD_TARGET_RESISTANCE, SPELL_SCHOOL_MASK_NORMAL);

    // Apply Player CR_ARMOR_PENETRATION rating and percent talents
    if (GetTypeId()==TYPEID_PLAYER)
    {
        float maxArmorPen = 400 + 85 * pVictim->getLevel();
        if (getLevel() > 59)
            maxArmorPen += 4.5f * 85 * (pVictim->getLevel()-59);
        // Cap ignored armor to this value
        maxArmorPen = std::min(((armor+maxArmorPen)/3), armor);
        // Also, armor penetration is limited to 100% since 3.1.2, before greater values did
        // continue to give benefit for targets with more armor than the above cap
        float armorPenPct = std::min(100.f, ((Player*)this)->GetArmorPenetrationPct());
        armor -= maxArmorPen * armorPenPct / 100.0f;
    }

    if (armor < 0.0f)
        armor = 0.0f;

    float levelModifier = (float)getLevel();
    if (levelModifier > 59)
        levelModifier = levelModifier + (4.5f * (levelModifier-59));

    float tmpvalue = 0.1f * armor / (8.5f * levelModifier + 40);
    tmpvalue = tmpvalue/(1.0f + tmpvalue);

    if (tmpvalue < 0.0f)
        tmpvalue = 0.0f;
    if (tmpvalue > 0.75f)
        tmpvalue = 0.75f;

    newdamage = uint32(damage - (damage * tmpvalue));

    return (newdamage > 1) ? newdamage : 1;
}

void Unit::CalculateDamageAbsorbAndResist(Unit *pCaster, SpellSchoolMask schoolMask, DamageEffectType damagetype, const uint32 damage, uint32 *absorb, uint32 *resist, bool canReflect)
{
    if(!pCaster || !isAlive() || !damage)
        return;

    // Magic damage, check for resists
    if ((schoolMask & SPELL_SCHOOL_MASK_NORMAL)==0)
    {
        // Get base victim resistance for school
        float tmpvalue2 = (float)GetResistance(GetFirstSchoolInMask(schoolMask));
        // Ignore resistance by self SPELL_AURA_MOD_TARGET_RESISTANCE aura
        tmpvalue2 += (float)pCaster->GetTotalAuraModifierByMiscMask(SPELL_AURA_MOD_TARGET_RESISTANCE, schoolMask);

        if (pCaster->GetTypeId() == TYPEID_PLAYER)
            tmpvalue2 -= (float)((Player*)pCaster)->GetSpellPenetrationItemMod();

        tmpvalue2 *= (float)(0.15f / getLevel());
        if (tmpvalue2 < 0.0f)
            tmpvalue2 = 0.0f;
        if (tmpvalue2 > 0.75f)
            tmpvalue2 = 0.75f;
        uint32 ran = urand(0, 100);
        float faq[4] = {24.0f,6.0f,4.0f,6.0f};
        uint8 m = 0;
        float Binom = 0.0f;
        for (uint8 i = 0; i < 4; ++i)
        {
            Binom += 2400 *( powf(tmpvalue2, float(i)) * powf( (1-tmpvalue2), float(4-i)))/faq[i];
            if (ran > Binom )
                ++m;
            else
                break;
        }
        if (damagetype == DOT && m == 4)
            *resist += uint32(damage - 1);
        else
            *resist += uint32(damage * m / 4);
        if(*resist > damage)
            *resist = damage;
    }
    else
        *resist = 0;

    int32 RemainingDamage = damage - *resist;

    // Get unit state (need for some absorb check)
    uint32 unitflag = GetUInt32Value(UNIT_FIELD_FLAGS);
    // Reflect damage spells (not cast any damage spell in aura lookup)
    uint32 reflectSpell = 0;
    int32  reflectDamage = 0;
    Aura*  reflectTriggeredBy = NULL;                       // expected as not expired at reflect as in current cases
    // Death Prevention Aura
    SpellEntry const*  preventDeathSpell = NULL;
    int32  preventDeathAmount = 0;

    // full absorb cases (by chance)
    AuraList const& vAbsorb = GetAurasByType(SPELL_AURA_SCHOOL_ABSORB);
    for(AuraList::const_iterator i = vAbsorb.begin(); i != vAbsorb.end() && RemainingDamage > 0; ++i)
    {
        // only work with proper school mask damage
        Modifier* i_mod = (*i)->GetModifier();
        if (!(i_mod->m_miscvalue & schoolMask))
            continue;

        SpellEntry const* i_spellProto = (*i)->GetSpellProto();
        // Fire Ward or Frost Ward
        if(i_spellProto->SpellFamilyName == SPELLFAMILY_MAGE && i_spellProto->SpellFamilyFlags & UI64LIT(0x0000000000000108))
        {
            int chance = 0;
            Unit::AuraList const& auras = GetAurasByType(SPELL_AURA_ADD_PCT_MODIFIER);
            for (Unit::AuraList::const_iterator itr = auras.begin(); itr != auras.end(); ++itr)
            {
                SpellEntry const* itr_spellProto = (*itr)->GetSpellProto();
                // Frost Warding (chance full absorb)
                if (itr_spellProto->SpellFamilyName == SPELLFAMILY_MAGE && itr_spellProto->SpellIconID == 501)
                {
                    // chance stored in next dummy effect
                    chance = itr_spellProto->CalculateSimpleValue(EFFECT_INDEX_1);
                    break;
                }
            }
            if(roll_chance_i(chance))
            {
                int32 amount = RemainingDamage;
                RemainingDamage = 0;

                // Frost Warding (mana regen)
                CastCustomSpell(this, 57776, &amount, NULL, NULL, true, NULL, *i);
                break;
            }
        }
    }

    // Need remove expired auras after
    bool existExpired = false;

    // Incanter's Absorption, for converting to spell power
    int32 incanterAbsorption = 0;

    // absorb without mana cost
    AuraList const& vSchoolAbsorb = GetAurasByType(SPELL_AURA_SCHOOL_ABSORB);
    for(AuraList::const_iterator i = vSchoolAbsorb.begin(); i != vSchoolAbsorb.end() && RemainingDamage > 0; ++i)
    {
        Modifier* mod = (*i)->GetModifier();
        if (!(mod->m_miscvalue & schoolMask))
            continue;

        SpellEntry const* spellProto = (*i)->GetSpellProto();

        // Max Amount can be absorbed by this aura
        int32  currentAbsorb = mod->m_amount;

        // Found empty aura (impossible but..)
        if (currentAbsorb <=0)
        {
            existExpired = true;
            continue;
        }

        // Handle custom absorb auras
        // TODO: try find better way

        switch(spellProto->SpellFamilyName)
        {
            case SPELLFAMILY_GENERIC:
            {
                // Astral Shift
                if (spellProto->SpellIconID == 3066)
                {
                    //reduces all damage taken while stun, fear or silence
                    if (unitflag & (UNIT_FLAG_STUNNED|UNIT_FLAG_FLEEING|UNIT_FLAG_SILENCED))
                        RemainingDamage -= RemainingDamage * currentAbsorb / 100;
                    continue;
                }
                // Nerves of Steel
                if (spellProto->SpellIconID == 2115)
                {
                    // while affected by Stun and Fear
                    if (unitflag&(UNIT_FLAG_STUNNED|UNIT_FLAG_FLEEING))
                        RemainingDamage -= RemainingDamage * currentAbsorb / 100;
                    continue;
                }
                // Spell Deflection
                if (spellProto->SpellIconID == 3006)
                {
                    // You have a chance equal to your Parry chance
                    if (damagetype == SPELL_DIRECT_DAMAGE &&             // Only for direct spell damage
                        roll_chance_f(GetUnitParryChance()))             // Roll chance
                        RemainingDamage -= RemainingDamage * currentAbsorb / 100;
                    continue;
                }
                // Reflective Shield (Lady Malande boss)
                if (spellProto->Id == 41475 && canReflect)
                {
                    if(RemainingDamage < currentAbsorb)
                        reflectDamage = RemainingDamage / 2;
                    else
                        reflectDamage = currentAbsorb / 2;
                    reflectSpell = 33619;
                    reflectTriggeredBy = *i;
                    reflectTriggeredBy->SetInUse(true);     // lock aura from final deletion until processing
                    break;
                }
                if (spellProto->Id == 39228 || // Argussian Compass
                    spellProto->Id == 60218)   // Essence of Gossamer
                {
                    // Max absorb stored in 1 dummy effect
                    int32 max_absorb = spellProto->CalculateSimpleValue(EFFECT_INDEX_1);
                    if (max_absorb < currentAbsorb)
                        currentAbsorb = max_absorb;
                    break;
                }
                break;
            }
            case SPELLFAMILY_DRUID:
            {
                // Primal Tenacity
                if (spellProto->SpellIconID == 2253)
                {
                    //reduces all damage taken while Stunned and in Cat Form
                    if (GetShapeshiftForm() == FORM_CAT && (unitflag & UNIT_FLAG_STUNNED))
                        RemainingDamage -= RemainingDamage * currentAbsorb / 100;
                    continue;
                }
                // Moonkin Form passive
                if (spellProto->Id == 69366)
                {
                    //reduces all damage taken while Stunned
                    if (unitflag & UNIT_FLAG_STUNNED)
                        RemainingDamage -= RemainingDamage * currentAbsorb / 100;
                    continue;
                }
                break;
            }
            case SPELLFAMILY_ROGUE:
            {
                // Cheat Death (make less prio with Guardian Spirit case)
                if (spellProto->SpellIconID == 2109)
                {
                    if (!preventDeathSpell &&
                        GetTypeId()==TYPEID_PLAYER &&           // Only players
                        !((Player*)this)->HasSpellCooldown(31231) &&
                                                                // Only if no cooldown
                        roll_chance_i((*i)->GetModifier()->m_amount))
                                                                // Only if roll
                    {
                        preventDeathSpell = (*i)->GetSpellProto();
                    }
                    // always skip this spell in charge dropping, absorb amount calculation since it has chance as m_amount and doesn't need to absorb any damage
                    continue;
                }
                break;
            }
            case SPELLFAMILY_PALADIN:
            {
                // Ardent Defender
                if (spellProto->SpellIconID == 2135 && GetTypeId() == TYPEID_PLAYER)
                {
                    int32 remainingHealth = GetHealth() - RemainingDamage;
                    uint32 allowedHealth = GetMaxHealth() * 0.35f;
                    // If damage kills us
                    if (remainingHealth <= 0 && !HasAura(66233))
                    {
                        // Cast healing spell, completely avoid damage
                        RemainingDamage = 0;

                        uint32 defenseSkillValue = GetDefenseSkillValue();
                        // Max heal when defense skill denies critical hits from raid bosses
                        // Formula: max defense at level + 140 (raiting from gear)
                        uint32 reqDefForMaxHeal  = getLevel() * 5 + 140;
                        float pctFromDefense = (defenseSkillValue >= reqDefForMaxHeal)
                            ? 1.0f
                            : float(defenseSkillValue) / float(reqDefForMaxHeal);

                        int32 healAmount = GetMaxHealth() * ((*i)->GetSpellProto()->EffectBasePoints[1] + 1) / 100.0f * pctFromDefense;
                        CastSpell(this, 66233, true);
                        CastCustomSpell(this, 66235, &healAmount, NULL, NULL, true);
                    }
                    else if (remainingHealth < int32(allowedHealth))
                    {
                        // Reduce damage that brings us under 35% (or full damage if we are already under 35%) by x%
                        uint32 damageToReduce = (GetHealth() < allowedHealth)
                            ? RemainingDamage
                            : allowedHealth - remainingHealth;
                        RemainingDamage -= damageToReduce * currentAbsorb / 100;
                    }
                    continue;
                }
                break;
            }
            case SPELLFAMILY_PRIEST:
            {
                // Guardian Spirit
                if (spellProto->SpellIconID == 2873)
                {
                    preventDeathSpell = (*i)->GetSpellProto();
                    preventDeathAmount = (*i)->GetModifier()->m_amount;
                    continue;
                }
                // Reflective Shield
                if (spellProto->SpellFamilyFlags == 0x1 && canReflect)
                {
                    if (pCaster == this)
                        break;
                    Unit* caster = (*i)->GetCaster();
                    if (!caster)
                        break;
                    AuraList const& vOverRideCS = caster->GetAurasByType(SPELL_AURA_DUMMY);
                    for(AuraList::const_iterator k = vOverRideCS.begin(); k != vOverRideCS.end(); ++k)
                    {
                        switch((*k)->GetModifier()->m_miscvalue)
                        {
                            case 5065:                      // Rank 1
                            case 5064:                      // Rank 2
                            {
                                if(RemainingDamage >= currentAbsorb)
                                    reflectDamage = (*k)->GetModifier()->m_amount * currentAbsorb/100;
                                else
                                    reflectDamage = (*k)->GetModifier()->m_amount * RemainingDamage/100;
                                reflectSpell = 33619;
                                reflectTriggeredBy = *i;
                                reflectTriggeredBy->SetInUse(true);// lock aura from final deletion until processing
                            } break;
                            default: break;
                        }
                    }
                    break;
                }
                break;
            }
            case SPELLFAMILY_SHAMAN:
            {
                // Astral Shift
                if (spellProto->SpellIconID == 3066)
                {
                    //reduces all damage taken while stun, fear or silence
                    if (unitflag & (UNIT_FLAG_STUNNED|UNIT_FLAG_FLEEING|UNIT_FLAG_SILENCED))
                        RemainingDamage -= RemainingDamage * currentAbsorb / 100;
                    continue;
                }
                break;
            }
            case SPELLFAMILY_DEATHKNIGHT:
            {
                // Shadow of Death
                if (spellProto->SpellIconID == 1958)
                {
                    // TODO: absorb only while transform
                    continue;
                }
                // Anti-Magic Shell (on self)
                if (spellProto->Id == 48707)
                {
                    // damage absorbed by Anti-Magic Shell energizes the DK with additional runic power.
                    // This, if I'm not mistaken, shows that we get back ~2% of the absorbed damage as runic power.
                    int32 absorbed = RemainingDamage * currentAbsorb / 100;
                    int32 regen = absorbed * 2 / 10;
                    CastCustomSpell(this, 49088, &regen, NULL, NULL, true, NULL, *i);
                    RemainingDamage -= absorbed;
                    continue;
                }
                // Anti-Magic Shell (on single party/raid member)
                if (spellProto->Id == 50462)
                {
                    RemainingDamage -= RemainingDamage * currentAbsorb / 100;
                    continue;
                }
                // Unbreakable armor
                if (spellProto->Id == 51271)
                {
                    int32 absorbed = GetArmor() * currentAbsorb / 100;
                    // If we have a glyph
                    if (Aura* aur = GetDummyAura(58635))
                        absorbed += absorbed * aur->GetModifier()->m_amount / 100;
                    RemainingDamage = (RemainingDamage < absorbed) ? 0 : RemainingDamage - absorbed;
                    continue;
                }
                // Anti-Magic Zone
                if (spellProto->Id == 50461)
                {
                    Unit* caster = (*i)->GetCaster();
                    if (!caster)
                        continue;
                    int32 absorbed = RemainingDamage * currentAbsorb / 100;
                    int32 canabsorb = caster->GetHealth();
                    if (canabsorb < absorbed)
                        absorbed = canabsorb;

                    RemainingDamage -= absorbed;

                    uint32 ab_damage = absorbed;
                    pCaster->DealDamageMods(caster,ab_damage,NULL);
                    pCaster->DealDamage(caster, ab_damage, NULL, damagetype, schoolMask, 0, false);
                    continue;
                }
                // Will of Necropolis
                if (spellProto->SpellIconID == 857)
                {
                    // Apply absorb only on damage below 35% hp
                    int32 absorbableDamage = RemainingDamage + 0.35f * GetMaxHealth() - GetHealth();
                    if (absorbableDamage > RemainingDamage)
                        absorbableDamage = RemainingDamage;
                    if (absorbableDamage > 0)
                        RemainingDamage -= absorbableDamage * currentAbsorb / 100;
                    continue;
                }      
                break;
            }
            default:
                break;
        }

        // currentAbsorb - damage can be absorbed by shield
        // If need absorb less damage
        if (RemainingDamage < currentAbsorb)
            currentAbsorb = RemainingDamage;

        RemainingDamage -= currentAbsorb;

        // Fire Ward or Frost Ward or Ice Barrier (or Mana Shield)
        // for Incanter's Absorption converting to spell power
        if (spellProto->SpellFamilyName == SPELLFAMILY_MAGE && spellProto->SpellFamilyFlags2 & 0x000008)
            incanterAbsorption += currentAbsorb;

        // Reduce shield amount
        mod->m_amount-=currentAbsorb;
        if((*i)->GetHolder()->DropAuraCharge())
            mod->m_amount = 0;
        // Need remove it later
        if (mod->m_amount<=0)
            existExpired = true;
    }

    // Remove all expired absorb auras
    if (existExpired)
    {
        for(AuraList::const_iterator i = vSchoolAbsorb.begin(); i != vSchoolAbsorb.end();)
        {
            if ((*i)->GetModifier()->m_amount<=0)
            {
                RemoveAurasDueToSpell((*i)->GetId(), NULL, AURA_REMOVE_BY_SHIELD_BREAK);
                i = vSchoolAbsorb.begin();
            }
            else
                ++i;
        }
    }

    // Cast back reflect damage spell
    if (canReflect && reflectSpell)
    {
        CastCustomSpell(pCaster,  reflectSpell, &reflectDamage, NULL, NULL, true, NULL, reflectTriggeredBy);
        reflectTriggeredBy->SetInUse(false);                // free lock from deletion
    }


    // absorb by mana cost
    AuraList const& vManaShield = GetAurasByType(SPELL_AURA_MANA_SHIELD);
    for(AuraList::const_iterator i = vManaShield.begin(), next; i != vManaShield.end() && RemainingDamage > 0; i = next)
    {
        next = i; ++next;

        // check damage school mask
        if(((*i)->GetModifier()->m_miscvalue & schoolMask)==0)
            continue;

        int32 currentAbsorb;
        if (RemainingDamage >= (*i)->GetModifier()->m_amount)
            currentAbsorb = (*i)->GetModifier()->m_amount;
        else
            currentAbsorb = RemainingDamage;

        if (float manaMultiplier = (*i)->GetSpellProto()->EffectMultipleValue[(*i)->GetEffIndex()])
        {
            if(Player *modOwner = GetSpellModOwner())
                modOwner->ApplySpellMod((*i)->GetId(), SPELLMOD_MULTIPLE_VALUE, manaMultiplier);

            int32 maxAbsorb = int32(GetPower(POWER_MANA) / manaMultiplier);
            if (currentAbsorb > maxAbsorb)
                currentAbsorb = maxAbsorb;

            int32 manaReduction = int32(currentAbsorb * manaMultiplier);
            ApplyPowerMod(POWER_MANA, manaReduction, false);
        }

        // Mana Shield (or Fire Ward or Frost Ward or Ice Barrier)
        // for Incanter's Absorption converting to spell power
        if ((*i)->GetSpellProto()->SpellFamilyName == SPELLFAMILY_MAGE && (*i)->GetSpellProto()->SpellFamilyFlags2 & 0x000008)
            incanterAbsorption += currentAbsorb;

        (*i)->GetModifier()->m_amount -= currentAbsorb;
        if((*i)->GetModifier()->m_amount <= 0)
        {
            RemoveAurasDueToSpell((*i)->GetId());
            next = vManaShield.begin();
        }

        RemainingDamage -= currentAbsorb;
    }

    // effects dependent from full absorb amount
    // Incanter's Absorption, if have affective absorbing
    if (incanterAbsorption)
    {
        Unit::AuraList const& auras = GetAurasByType(SPELL_AURA_DUMMY);
        for (Unit::AuraList::const_iterator itr = auras.begin(); itr != auras.end(); ++itr)
        {
            SpellEntry const* itr_spellProto = (*itr)->GetSpellProto();

            // Incanter's Absorption
            if (itr_spellProto->SpellFamilyName == SPELLFAMILY_GENERIC &&
                itr_spellProto->SpellIconID == 2941)
            {
                int32 amount = int32(incanterAbsorption * (*itr)->GetModifier()->m_amount / 100);

                // apply normalized part of already accumulated amount in aura
                if (Aura* spdAura = GetAura(44413, EFFECT_INDEX_0))
                    amount += spdAura->GetModifier()->m_amount * spdAura->GetAuraDuration() / spdAura->GetAuraMaxDuration();

                // Incanter's Absorption (triggered absorb based spell power, will replace existing if any)
                CastCustomSpell(this, 44413, &amount, NULL, NULL, true);
                break;
            }
        }
    }

    // only split damage if not damaging yourself
    if(pCaster != this)
    {
        AuraList const& vSplitDamageFlat = GetAurasByType(SPELL_AURA_SPLIT_DAMAGE_FLAT);
        for(AuraList::const_iterator i = vSplitDamageFlat.begin(), next; i != vSplitDamageFlat.end() && RemainingDamage >= 0; i = next)
        {
            next = i; ++next;

            // check damage school mask
            if(((*i)->GetModifier()->m_miscvalue & schoolMask)==0)
                continue;

            // Damage can be splitted only if aura has an alive caster
            Unit *caster = (*i)->GetCaster();
            if(!caster || caster == this || !caster->IsInWorld() || !caster->isAlive())
                continue;

            int32 currentAbsorb;
            if (RemainingDamage >= (*i)->GetModifier()->m_amount)
                currentAbsorb = (*i)->GetModifier()->m_amount;
            else
                currentAbsorb = RemainingDamage;

            RemainingDamage -= currentAbsorb;


            uint32 splitted = currentAbsorb;
            uint32 splitted_absorb = 0;
            pCaster->DealDamageMods(caster,splitted,&splitted_absorb);

            pCaster->SendSpellNonMeleeDamageLog(caster, (*i)->GetSpellProto()->Id, splitted, schoolMask, splitted_absorb, 0, false, 0, false);

            CleanDamage cleanDamage = CleanDamage(splitted, 0, BASE_ATTACK, MELEE_HIT_NORMAL);
            pCaster->DealDamage(caster, splitted, &cleanDamage, DIRECT_DAMAGE, schoolMask, (*i)->GetSpellProto(), false);
        }

        AuraList const& vSplitDamagePct = GetAurasByType(SPELL_AURA_SPLIT_DAMAGE_PCT);
        for(AuraList::const_iterator i = vSplitDamagePct.begin(), next; i != vSplitDamagePct.end() && RemainingDamage >= 0; i = next)
        {
            next = i; ++next;

            // check damage school mask
            if(((*i)->GetModifier()->m_miscvalue & schoolMask)==0)
                continue;

            // Damage can be splitted only if aura has an alive caster
            Unit *caster = (*i)->GetCaster();
            if(!caster || caster == this || !caster->IsInWorld() || !caster->isAlive())
                continue;

            uint32 splitted = uint32(RemainingDamage * (*i)->GetModifier()->m_amount / 100.0f);

            RemainingDamage -=  int32(splitted);

            uint32 split_absorb = 0;
            pCaster->DealDamageMods(caster,splitted,&split_absorb);

            pCaster->SendSpellNonMeleeDamageLog(caster, (*i)->GetSpellProto()->Id, splitted, schoolMask, split_absorb, 0, false, 0, false);

            CleanDamage cleanDamage = CleanDamage(splitted, 0, BASE_ATTACK, MELEE_HIT_NORMAL);
            pCaster->DealDamage(caster, splitted, &cleanDamage, DIRECT_DAMAGE, schoolMask, (*i)->GetSpellProto(), false);
        }
    }

    // Apply death prevention spells effects
    if (preventDeathSpell && RemainingDamage >= (int32)GetHealth())
    {
        switch(preventDeathSpell->SpellFamilyName)
        {
            // Cheat Death
            case SPELLFAMILY_ROGUE:
            {
                // Cheat Death
                if (preventDeathSpell->SpellIconID == 2109)
                {
                    CastSpell(this,31231,true);
                    ((Player*)this)->AddSpellCooldown(31231,0,time(NULL)+60);
                    // with health > 10% lost health until health==10%, in other case no losses
                    uint32 health10 = GetMaxHealth()/10;
                    RemainingDamage = GetHealth() > health10 ? GetHealth() - health10 : 0;
                }
                break;
            }
            // Guardian Spirit
            case SPELLFAMILY_PRIEST:
            {
                // Guardian Spirit
                if (preventDeathSpell->SpellIconID == 2873)
                {
                    int32 healAmount = GetMaxHealth() * preventDeathAmount / 100;
                    CastCustomSpell(this, 48153, &healAmount, NULL, NULL, true);
                    RemoveAurasDueToSpell(preventDeathSpell->Id);
                    RemainingDamage = 0;
                }
                break;
            }
        }
    }

    *absorb = damage - RemainingDamage - *resist;
}

void Unit::CalculateAbsorbResistBlock(Unit *pCaster, SpellNonMeleeDamage *damageInfo, SpellEntry const* spellProto, WeaponAttackType attType)
{
    bool blocked = false;
    // Get blocked status
    switch (spellProto->DmgClass)
    {
        // Melee and Ranged Spells
        case SPELL_DAMAGE_CLASS_RANGED:
        case SPELL_DAMAGE_CLASS_MELEE:
            blocked = IsSpellBlocked(pCaster, spellProto, attType);
            break;
        default:
            break;
    }

    if (blocked)
    {
        damageInfo->blocked = GetShieldBlockValue();
        if (damageInfo->damage < damageInfo->blocked)
            damageInfo->blocked = damageInfo->damage;
        damageInfo->damage-=damageInfo->blocked;
    }

    uint32 absorb_affected_damage = pCaster->CalcNotIgnoreAbsorbDamage(damageInfo->damage,GetSpellSchoolMask(spellProto),spellProto);
    CalculateDamageAbsorbAndResist(pCaster, GetSpellSchoolMask(spellProto), SPELL_DIRECT_DAMAGE, absorb_affected_damage, &damageInfo->absorb, &damageInfo->resist, !(spellProto->AttributesEx & SPELL_ATTR_EX_CANT_REFLECTED));
    damageInfo->damage-= damageInfo->absorb + damageInfo->resist;
}

void Unit::CalculateHealAbsorb(const uint32 heal, uint32 *absorb)
{
    if (!isAlive() || !heal)
        return;

    int32 RemainingHeal = heal;

    // Need remove expired auras after
    bool existExpired = false;

    // absorb
    AuraList const& vHealAbsorb = GetAurasByType(SPELL_AURA_HEAL_ABSORB);
    for(AuraList::const_iterator i = vHealAbsorb.begin(); i != vHealAbsorb.end() && RemainingHeal > 0; ++i)
    {
        Modifier* mod = (*i)->GetModifier();

        // Max Amount can be absorbed by this aura
        int32  currentAbsorb = mod->m_amount;

        // Found empty aura (impossible but..)
        if (currentAbsorb <=0)
        {
            existExpired = true;
            continue;
        }

        // currentAbsorb - heal can be absorbed
        // If need absorb less heal
        if (RemainingHeal < currentAbsorb)
            currentAbsorb = RemainingHeal;

        RemainingHeal -= currentAbsorb;

        // Reduce aura amount
        mod->m_amount -= currentAbsorb;
        if ((*i)->GetHolder()->DropAuraCharge())
            mod->m_amount = 0;
        // Need remove it later
        if (mod->m_amount<=0)
            existExpired = true;
    }

    // Remove all expired absorb auras
    if (existExpired)
    {
        for(AuraList::const_iterator i = vHealAbsorb.begin(); i != vHealAbsorb.end();)
        {
            if ((*i)->GetModifier()->m_amount<=0)
            {
                RemoveAurasDueToSpell((*i)->GetId(), NULL, AURA_REMOVE_BY_SHIELD_BREAK);
                i = vHealAbsorb.begin();
            }
            else
                ++i;
        }
    }

    *absorb = heal - RemainingHeal;
}

void Unit::AttackerStateUpdate (Unit *pVictim, WeaponAttackType attType, bool extra )
{
    if(hasUnitState(UNIT_STAT_CAN_NOT_REACT) || HasFlag(UNIT_FIELD_FLAGS, UNIT_FLAG_PACIFIED) )
        return;

    if (!pVictim->isAlive())
        return;

    if(IsNonMeleeSpellCasted(false))
        return;

    uint32 hitInfo;
    if (attType == BASE_ATTACK)
        hitInfo = HITINFO_NORMALSWING2;
    else if (attType == OFF_ATTACK)
        hitInfo = HITINFO_LEFTSWING;
    else
        return;                                             // ignore ranged case

    uint32 extraAttacks = m_extraAttacks;

    // melee attack spell casted at main hand attack only
    if (attType == BASE_ATTACK && m_currentSpells[CURRENT_MELEE_SPELL])
    {
        m_currentSpells[CURRENT_MELEE_SPELL]->cast();

        // not recent extra attack only at any non extra attack (melee spell case)
        if(!extra && extraAttacks)
        {
            while(m_extraAttacks)
            {
                AttackerStateUpdate(pVictim, BASE_ATTACK, true);
                if(m_extraAttacks > 0)
                    --m_extraAttacks;
            }
        }
        return;
    }

    // attack can be redirected to another target
    pVictim = SelectMagnetTarget(pVictim);

    CalcDamageInfo damageInfo;
    CalculateMeleeDamage(pVictim, 0, &damageInfo, attType);
    // Send log damage message to client
    DealDamageMods(pVictim,damageInfo.damage,&damageInfo.absorb);
    SendAttackStateUpdate(&damageInfo);
    ProcDamageAndSpell(damageInfo.target, damageInfo.procAttacker, damageInfo.procVictim, damageInfo.procEx, damageInfo.damage, damageInfo.attackType);
    DealMeleeDamage(&damageInfo,true);

    if (GetTypeId() == TYPEID_PLAYER)
        DEBUG_FILTER_LOG(LOG_FILTER_COMBAT,"AttackerStateUpdate: (Player) %u attacked %u (TypeId: %u) for %u dmg, absorbed %u, blocked %u, resisted %u.",
            GetGUIDLow(), pVictim->GetGUIDLow(), pVictim->GetTypeId(), damageInfo.damage, damageInfo.absorb, damageInfo.blocked_amount, damageInfo.resist);
    else
        DEBUG_FILTER_LOG(LOG_FILTER_COMBAT,"AttackerStateUpdate: (NPC)    %u attacked %u (TypeId: %u) for %u dmg, absorbed %u, blocked %u, resisted %u.",
            GetGUIDLow(), pVictim->GetGUIDLow(), pVictim->GetTypeId(), damageInfo.damage, damageInfo.absorb, damageInfo.blocked_amount, damageInfo.resist);

    // if damage pVictim call AI reaction
    pVictim->AttackedBy(this);

    // extra attack only at any non extra attack (normal case)
    if(!extra && extraAttacks)
    {
        while(m_extraAttacks)
        {
            AttackerStateUpdate(pVictim, BASE_ATTACK, true);
            if(m_extraAttacks > 0)
                --m_extraAttacks;
        }
    }
}

MeleeHitOutcome Unit::RollMeleeOutcomeAgainst(const Unit *pVictim, WeaponAttackType attType) const
{
    // This is only wrapper

    // Miss chance based on melee
    float miss_chance = MeleeMissChanceCalc(pVictim, attType);

    // Critical hit chance
    float crit_chance = GetUnitCriticalChance(attType, pVictim);

    // stunned target cannot dodge and this is check in GetUnitDodgeChance() (returned 0 in this case)
    float dodge_chance = pVictim->GetUnitDodgeChance();
    float block_chance = pVictim->GetUnitBlockChance();
    float parry_chance = pVictim->GetUnitParryChance();

    // Useful if want to specify crit & miss chances for melee, else it could be removed
    DEBUG_FILTER_LOG(LOG_FILTER_COMBAT,"MELEE OUTCOME: miss %f crit %f dodge %f parry %f block %f", miss_chance,crit_chance,dodge_chance,parry_chance,block_chance);

    return RollMeleeOutcomeAgainst(pVictim, attType, int32(crit_chance*100), int32(miss_chance*100), int32(dodge_chance*100),int32(parry_chance*100),int32(block_chance*100));
}

MeleeHitOutcome Unit::RollMeleeOutcomeAgainst (const Unit *pVictim, WeaponAttackType attType, int32 crit_chance, int32 miss_chance, int32 dodge_chance, int32 parry_chance, int32 block_chance) const
{
    if(pVictim->GetTypeId()==TYPEID_UNIT && ((Creature*)pVictim)->IsInEvadeMode())
        return MELEE_HIT_EVADE;

    int32 attackerMaxSkillValueForLevel = GetMaxSkillValueForLevel(pVictim);
    int32 victimMaxSkillValueForLevel = pVictim->GetMaxSkillValueForLevel(this);

    int32 attackerWeaponSkill = GetWeaponSkillValue(attType,pVictim);
    int32 victimDefenseSkill = pVictim->GetDefenseSkillValue(this);

    // bonus from skills is 0.04%
    int32    skillBonus  = 4 * ( attackerWeaponSkill - victimMaxSkillValueForLevel );
    int32    sum = 0, tmp = 0;
    int32    roll = urand (0, 10000);

    DEBUG_FILTER_LOG(LOG_FILTER_COMBAT, "RollMeleeOutcomeAgainst: skill bonus of %d for attacker", skillBonus);
    DEBUG_FILTER_LOG(LOG_FILTER_COMBAT, "RollMeleeOutcomeAgainst: rolled %d, miss %d, dodge %d, parry %d, block %d, crit %d",
        roll, miss_chance, dodge_chance, parry_chance, block_chance, crit_chance);

    tmp = miss_chance;

    if (tmp > 0 && roll < (sum += tmp ))
    {
        DEBUG_FILTER_LOG(LOG_FILTER_COMBAT, "RollMeleeOutcomeAgainst: MISS");
        return MELEE_HIT_MISS;
    }

    // always crit against a sitting target (except 0 crit chance)
    if( pVictim->GetTypeId() == TYPEID_PLAYER && crit_chance > 0 && !pVictim->IsStandState() )
    {
        DEBUG_FILTER_LOG(LOG_FILTER_COMBAT, "RollMeleeOutcomeAgainst: CRIT (sitting victim)");
        return MELEE_HIT_CRIT;
    }

    bool from_behind = !pVictim->HasInArc(M_PI_F,this);

    if (from_behind)
        DEBUG_FILTER_LOG(LOG_FILTER_COMBAT, "RollMeleeOutcomeAgainst: attack came from behind.");

    // Dodge chance

    // only players can't dodge if attacker is behind
    if (pVictim->GetTypeId() != TYPEID_PLAYER || !from_behind)
    {
        // Reduce dodge chance by attacker expertise rating
        if (GetTypeId() == TYPEID_PLAYER)
            dodge_chance -= int32(((Player*)this)->GetExpertiseDodgeOrParryReduction(attType)*100);
        else
            dodge_chance -= GetTotalAuraModifier(SPELL_AURA_MOD_EXPERTISE)*25;

        // Modify dodge chance by attacker SPELL_AURA_MOD_COMBAT_RESULT_CHANCE
        dodge_chance+= GetTotalAuraModifierByMiscValue(SPELL_AURA_MOD_COMBAT_RESULT_CHANCE, VICTIMSTATE_DODGE)*100;

        tmp = dodge_chance;
        if (   (tmp > 0)                                        // check if unit _can_ dodge
            && ((tmp -= skillBonus) > 0)
            && roll < (sum += tmp))
        {
            DEBUG_FILTER_LOG(LOG_FILTER_COMBAT, "RollMeleeOutcomeAgainst: DODGE <%d, %d)", sum-tmp, sum);
            return MELEE_HIT_DODGE;
        }
    }

    // parry chances
    // check if attack comes from behind, nobody can parry or block if attacker is behind
    if (!from_behind || pVictim->HasAura(19263))
    {
        // Reduce parry chance by attacker expertise rating
        if (GetTypeId() == TYPEID_PLAYER)
            parry_chance-= int32(((Player*)this)->GetExpertiseDodgeOrParryReduction(attType)*100);
        else
            parry_chance -= GetTotalAuraModifier(SPELL_AURA_MOD_EXPERTISE)*25;

        if(pVictim->GetTypeId()==TYPEID_PLAYER || !(((Creature*)pVictim)->GetCreatureInfo()->flags_extra & CREATURE_FLAG_EXTRA_NO_PARRY) )
        {
            int32 tmp2 = int32(parry_chance);
            if (   (tmp2 > 0)                                   // check if unit _can_ parry
                && ((tmp2 -= skillBonus) > 0)
                && (roll < (sum += tmp2)))
            {
                DEBUG_FILTER_LOG(LOG_FILTER_COMBAT, "RollMeleeOutcomeAgainst: PARRY <%d, %d)", sum-tmp2, sum);
                return MELEE_HIT_PARRY;
            }
        }
    }

    // Max 40% chance to score a glancing blow against mobs that are higher level (can do only players and pets and not with ranged weapon)
    if( attType != RANGED_ATTACK &&
        (GetTypeId() == TYPEID_PLAYER || ((Creature*)this)->IsPet()) &&
        pVictim->GetTypeId() != TYPEID_PLAYER && !((Creature*)pVictim)->IsPet() &&
        getLevel() < pVictim->GetLevelForTarget(this) )
    {
        // cap possible value (with bonuses > max skill)
        int32 skill = attackerWeaponSkill;
        int32 maxskill = attackerMaxSkillValueForLevel;
        skill = (skill > maxskill) ? maxskill : skill;

        tmp = (10 + (victimDefenseSkill - skill)) * 100;
        tmp = tmp > 4000 ? 4000 : tmp;
        if (roll < (sum += tmp))
        {
            DEBUG_FILTER_LOG(LOG_FILTER_COMBAT, "RollMeleeOutcomeAgainst: GLANCING <%d, %d)", sum-4000, sum);
            return MELEE_HIT_GLANCING;
        }
    }

    // block chances
    // check if attack comes from behind, nobody can parry or block if attacker is behind
    if (!from_behind)
    {
        if(pVictim->GetTypeId()==TYPEID_PLAYER || !(((Creature*)pVictim)->GetCreatureInfo()->flags_extra & CREATURE_FLAG_EXTRA_NO_BLOCK) )
        {
            tmp = block_chance;
            if (   (tmp > 0)                                    // check if unit _can_ block
                && ((tmp -= skillBonus) > 0)
                && (roll < (sum += tmp)))
            {
                DEBUG_FILTER_LOG(LOG_FILTER_COMBAT, "RollMeleeOutcomeAgainst: BLOCK <%d, %d)", sum-tmp, sum);
                return MELEE_HIT_BLOCK;
            }
        }
    }

    // Critical chance
    tmp = crit_chance;

    if (tmp > 0 && roll < (sum += tmp))
    {
        DEBUG_FILTER_LOG(LOG_FILTER_COMBAT, "RollMeleeOutcomeAgainst: CRIT <%d, %d)", sum-tmp, sum);
        return MELEE_HIT_CRIT;
    }

    // mobs can score crushing blows if they're 4 or more levels above victim
    if (GetLevelForTarget(pVictim) >= pVictim->GetLevelForTarget(this) + 4 &&
        // can be from by creature (if can) or from controlled player that considered as creature
        ((GetTypeId()!=TYPEID_PLAYER && !((Creature*)this)->IsPet() &&
        !(((Creature*)this)->GetCreatureInfo()->flags_extra & CREATURE_FLAG_EXTRA_NO_CRUSH)) ||
        GetTypeId()==TYPEID_PLAYER && GetCharmerOrOwnerGuid()))
    {
        // when their weapon skill is 15 or more above victim's defense skill
        tmp = victimDefenseSkill;
        int32 tmpmax = victimMaxSkillValueForLevel;
        // having defense above your maximum (from items, talents etc.) has no effect
        tmp = tmp > tmpmax ? tmpmax : tmp;
        // tmp = mob's level * 5 - player's current defense skill
        tmp = attackerMaxSkillValueForLevel - tmp;
        if(tmp >= 15)
        {
            // add 2% chance per lacking skill point, min. is 15%
            tmp = tmp * 200 - 1500;
            if (roll < (sum += tmp))
            {
                DEBUG_FILTER_LOG(LOG_FILTER_COMBAT, "RollMeleeOutcomeAgainst: CRUSHING <%d, %d)", sum-tmp, sum);
                return MELEE_HIT_CRUSHING;
            }
        }
    }

    DEBUG_FILTER_LOG(LOG_FILTER_COMBAT, "RollMeleeOutcomeAgainst: NORMAL");
    return MELEE_HIT_NORMAL;
}

uint32 Unit::CalculateDamage (WeaponAttackType attType, bool normalized)
{
    float min_damage, max_damage;

    if (normalized && GetTypeId()==TYPEID_PLAYER)
        ((Player*)this)->CalculateMinMaxDamage(attType,normalized,min_damage, max_damage);
    else
    {
        switch (attType)
        {
            case RANGED_ATTACK:
                min_damage = GetFloatValue(UNIT_FIELD_MINRANGEDDAMAGE);
                max_damage = GetFloatValue(UNIT_FIELD_MAXRANGEDDAMAGE);
                break;
            case BASE_ATTACK:
                min_damage = GetFloatValue(UNIT_FIELD_MINDAMAGE);
                max_damage = GetFloatValue(UNIT_FIELD_MAXDAMAGE);
                break;
            case OFF_ATTACK:
                min_damage = GetFloatValue(UNIT_FIELD_MINOFFHANDDAMAGE);
                max_damage = GetFloatValue(UNIT_FIELD_MAXOFFHANDDAMAGE);
                break;
                // Just for good manner
            default:
                min_damage = 0.0f;
                max_damage = 0.0f;
                break;
        }
    }

    if (min_damage > max_damage)
    {
        std::swap(min_damage,max_damage);
    }

    if(max_damage == 0.0f)
        max_damage = 5.0f;

    return urand((uint32)min_damage, (uint32)max_damage);
}

float Unit::CalculateLevelPenalty(SpellEntry const* spellProto) const
{
    if(!spellProto->spellLevel || !spellProto->maxLevel)
        return 1.0f;

    if(spellProto->maxLevel <= 0)
        return 1.0f;
    //if caster level is lower that max caster level
    if(getLevel() < spellProto->maxLevel)
        return 1.0f;

    float LvlPenalty = 0.0f;

    LvlPenalty = (22.0f + float (spellProto->maxLevel) - float (getLevel())) / 20.0f;
    //to prevent positive effect
    if(LvlPenalty > 1.0f)
        return 1.0f;
    //level penalty is capped at 0
    if(LvlPenalty < 0.0f)
        return 0.0f;

    return LvlPenalty;
}

void Unit::SendMeleeAttackStart(Unit* pVictim)
{
    WorldPacket data( SMSG_ATTACKSTART, 8 + 8 );
    data << GetObjectGuid();
    data << pVictim->GetObjectGuid();

    SendMessageToSet(&data, true);
    DEBUG_LOG( "WORLD: Sent SMSG_ATTACKSTART" );
}

void Unit::SendMeleeAttackStop(Unit* victim)
{
    if(!victim)
        return;

    WorldPacket data( SMSG_ATTACKSTOP, (4+16) );            // we guess size
    data << GetPackGUID();
    data << victim->GetPackGUID();                          // can be 0x00...
    data << uint32(0);                                      // can be 0x1
    SendMessageToSet(&data, true);
    DETAIL_FILTER_LOG(LOG_FILTER_COMBAT, "%s %u stopped attacking %s %u", (GetTypeId()==TYPEID_PLAYER ? "player" : "creature"), GetGUIDLow(), (victim->GetTypeId()==TYPEID_PLAYER ? "player" : "creature"),victim->GetGUIDLow());

    /*if(victim->GetTypeId() == TYPEID_UNIT)
    ((Creature*)victim)->AI().EnterEvadeMode(this);*/
}

bool Unit::IsSpellBlocked(Unit *pCaster, SpellEntry const *spellEntry, WeaponAttackType attackType)
{
    if (!HasInArc(M_PI_F, pCaster))
        return false;

    if (spellEntry)
    {
        // Some spells cannot be blocked
        if (spellEntry->Attributes & SPELL_ATTR_IMPOSSIBLE_DODGE_PARRY_BLOCK)
            return false;
    }

    /*
    // Ignore combat result aura (parry/dodge check on prepare)
    AuraList const& ignore = GetAurasByType(SPELL_AURA_IGNORE_COMBAT_RESULT);
    for(AuraList::const_iterator i = ignore.begin(); i != ignore.end(); ++i)
    {
        if (!(*i)->isAffectedOnSpell(spellProto))
            continue;
        if ((*i)->GetModifier()->m_miscvalue == ???)
            return false;
    }
    */

    // Check creatures flags_extra for disable block
    if (GetTypeId() == TYPEID_UNIT)
    {
        if (((Creature*)this)->GetCreatureInfo()->flags_extra & CREATURE_FLAG_EXTRA_NO_BLOCK)
            return false;
    }

    float blockChance = GetUnitBlockChance();
    blockChance += (int32(pCaster->GetWeaponSkillValue(attackType)) - int32(GetMaxSkillValueForLevel()))*0.04f;

    return roll_chance_f(blockChance);
}

// Melee based spells can be miss, parry or dodge on this step
// Crit or block - determined on damage calculation phase! (and can be both in some time)
float Unit::MeleeSpellMissChance(Unit *pVictim, WeaponAttackType attType, int32 skillDiff, SpellEntry const *spell)
{
    // Calculate hit chance (more correct for chance mod)
    float hitChance = 0.0f;

    // PvP - PvE melee chances
    // TODO: implement diminishing returns for defense from player's defense rating
    // pure skill diff is not sufficient since 3.x anymore, but exact formulas hard to research
    if (pVictim->GetTypeId() == TYPEID_PLAYER)
        hitChance = 95.0f + skillDiff * 0.04f;
    else if (skillDiff < -10)
        hitChance = 94.0f + (skillDiff + 10) * 0.4f;
    else
        hitChance = 95.0f + skillDiff * 0.1f;

    // Hit chance depends from victim auras
    if (attType == RANGED_ATTACK)
        hitChance += pVictim->GetTotalAuraModifier(SPELL_AURA_MOD_ATTACKER_RANGED_HIT_CHANCE);
    else
        hitChance += pVictim->GetTotalAuraModifier(SPELL_AURA_MOD_ATTACKER_MELEE_HIT_CHANCE);

    // Spellmod from SPELLMOD_RESIST_MISS_CHANCE
    if (Player *modOwner = GetSpellModOwner())
        modOwner->ApplySpellMod(spell->Id, SPELLMOD_RESIST_MISS_CHANCE, hitChance);

    // Miss = 100 - hit
    float missChance = 100.0f - hitChance;

    // Bonuses from attacker aura and ratings
    if (attType == RANGED_ATTACK)
        missChance -= m_modRangedHitChance;
    else
        missChance -= m_modMeleeHitChance;

    // Limit miss chance from 0 to 60%
    if (missChance < 0.0f)
        return 0.0f;
    if (missChance > 60.0f)
        return 60.0f;
    return missChance;
}

// Melee based spells hit result calculations
SpellMissInfo Unit::MeleeSpellHitResult(Unit *pVictim, SpellEntry const *spell)
{
    WeaponAttackType attType = BASE_ATTACK;

    if (spell->DmgClass == SPELL_DAMAGE_CLASS_RANGED)
        attType = RANGED_ATTACK;

    // bonus from skills is 0.04% per skill Diff
    int32 attackerWeaponSkill = (spell->EquippedItemClass == ITEM_CLASS_WEAPON) ? int32(GetWeaponSkillValue(attType,pVictim)) : GetMaxSkillValueForLevel();
    int32 skillDiff = attackerWeaponSkill - int32(pVictim->GetMaxSkillValueForLevel(this));
    int32 fullSkillDiff = attackerWeaponSkill - int32(pVictim->GetDefenseSkillValue(this));

    uint32 roll = urand (0, 10000);

    uint32 missChance = uint32(MeleeSpellMissChance(pVictim, attType, fullSkillDiff, spell)*100.0f);
    // Roll miss
    uint32 tmp = spell->AttributesEx3 & SPELL_ATTR_EX3_CANT_MISS ? 0 : missChance;
    if (roll < tmp)
        return SPELL_MISS_MISS;

    // Chance resist mechanic (select max value from every mechanic spell effect)
    int32 resist_mech = 0;
    // Get effects mechanic and chance
    for(int eff = 0; eff < MAX_EFFECT_INDEX; ++eff)
    {
        int32 effect_mech = GetEffectMechanic(spell, SpellEffectIndex(eff));
        if (effect_mech)
        {
            int32 temp = pVictim->GetTotalAuraModifierByMiscValue(SPELL_AURA_MOD_MECHANIC_RESISTANCE, effect_mech);
            if (resist_mech < temp*100)
                resist_mech = temp*100;
        }
    }
    // Roll chance
    tmp += resist_mech;
    if (roll < tmp)
        return SPELL_MISS_RESIST;

    bool canDodge = true;
    bool canParry = true;

    // Same spells cannot be parry/dodge
    if (spell->Attributes & SPELL_ATTR_IMPOSSIBLE_DODGE_PARRY_BLOCK)
        return SPELL_MISS_NONE;

    // Ranged attack cannot be parry/dodge only deflect
    if (attType == RANGED_ATTACK)
    {
        // only if in front
        if (pVictim->HasInArc(M_PI_F,this))
        {
            int32 deflect_chance = pVictim->GetTotalAuraModifier(SPELL_AURA_DEFLECT_SPELLS)*100;
            tmp+=deflect_chance;
            if (roll < tmp)
                return SPELL_MISS_DEFLECT;
        }
        return SPELL_MISS_NONE;
    }

    // Check for attack from behind
    if (!pVictim->HasInArc(M_PI_F,this))
    {
        // Can`t dodge from behind in PvP (but its possible in PvE)
        if (GetTypeId() == TYPEID_PLAYER && pVictim->GetTypeId() == TYPEID_PLAYER)
            canDodge = false;
        // Can`t parry
        canParry = false;
    }
    // Check creatures flags_extra for disable parry
    if(pVictim->GetTypeId()==TYPEID_UNIT)
    {
        uint32 flagEx = ((Creature*)pVictim)->GetCreatureInfo()->flags_extra;
        if( flagEx & CREATURE_FLAG_EXTRA_NO_PARRY )
            canParry = false;
    }
    // Ignore combat result aura
    AuraList const& ignore = GetAurasByType(SPELL_AURA_IGNORE_COMBAT_RESULT);
    for(AuraList::const_iterator i = ignore.begin(); i != ignore.end(); ++i)
    {
        if (!(*i)->isAffectedOnSpell(spell))
            continue;
        switch((*i)->GetModifier()->m_miscvalue)
        {
            case MELEE_HIT_DODGE: canDodge = false; break;
            case MELEE_HIT_BLOCK: break; // Block check in hit step
            case MELEE_HIT_PARRY: canParry = false; break;
            default:
                DEBUG_LOG("Spell %u SPELL_AURA_IGNORE_COMBAT_RESULT have unhandled state %d", (*i)->GetId(), (*i)->GetModifier()->m_miscvalue);
                break;
        }
    }

    if (canDodge)
    {
        // Roll dodge
        int32 dodgeChance = int32(pVictim->GetUnitDodgeChance()*100.0f) - skillDiff * 4;
        // Reduce enemy dodge chance by SPELL_AURA_MOD_COMBAT_RESULT_CHANCE
        dodgeChance+= GetTotalAuraModifierByMiscValue(SPELL_AURA_MOD_COMBAT_RESULT_CHANCE, VICTIMSTATE_DODGE)*100;
        // Reduce dodge chance by attacker expertise rating
        if (GetTypeId() == TYPEID_PLAYER)
            dodgeChance-=int32(((Player*)this)->GetExpertiseDodgeOrParryReduction(attType) * 100.0f);
        else
            dodgeChance -= GetTotalAuraModifier(SPELL_AURA_MOD_EXPERTISE)*25;
        if (dodgeChance < 0)
            dodgeChance = 0;

        tmp += dodgeChance;
        if (roll < tmp)
            return SPELL_MISS_DODGE;
    }

    if (canParry)
    {
        // Roll parry
        int32 parryChance = int32(pVictim->GetUnitParryChance()*100.0f)  - skillDiff * 4;
        // Reduce parry chance by attacker expertise rating
        if (GetTypeId() == TYPEID_PLAYER)
            parryChance-=int32(((Player*)this)->GetExpertiseDodgeOrParryReduction(attType) * 100.0f);
        else
            parryChance -= GetTotalAuraModifier(SPELL_AURA_MOD_EXPERTISE)*25;
        if (parryChance < 0)
            parryChance = 0;

        tmp += parryChance;
        if (roll < tmp)
            return SPELL_MISS_PARRY;
    }

    return SPELL_MISS_NONE;
}

// TODO need use unit spell resistances in calculations
SpellMissInfo Unit::MagicSpellHitResult(Unit *pVictim, SpellEntry const *spell)
{
    // Can`t miss on dead target (on skinning for example)
    if (!pVictim->isAlive())
        return SPELL_MISS_NONE;

    SpellSchoolMask schoolMask = GetSpellSchoolMask(spell);
    // PvP - PvE spell misschances per leveldif > 2
    int32 lchance = pVictim->GetTypeId() == TYPEID_PLAYER ? 7 : 11;
    int32 leveldif = int32(pVictim->GetLevelForTarget(this)) - int32(GetLevelForTarget(pVictim));

    // Base hit chance from attacker and victim levels
    int32 modHitChance;
    if(leveldif < 3)
        modHitChance = 96 - leveldif;
    else
        modHitChance = 94 - (leveldif - 2) * lchance;

    // Spellmod from SPELLMOD_RESIST_MISS_CHANCE
    if(Player *modOwner = GetSpellModOwner())
        modOwner->ApplySpellMod(spell->Id, SPELLMOD_RESIST_MISS_CHANCE, modHitChance);
    // Increase from attacker SPELL_AURA_MOD_INCREASES_SPELL_PCT_TO_HIT auras
    modHitChance+=GetTotalAuraModifierByMiscMask(SPELL_AURA_MOD_INCREASES_SPELL_PCT_TO_HIT, schoolMask);
    // Chance hit from victim SPELL_AURA_MOD_ATTACKER_SPELL_HIT_CHANCE auras
    modHitChance+= pVictim->GetTotalAuraModifierByMiscMask(SPELL_AURA_MOD_ATTACKER_SPELL_HIT_CHANCE, schoolMask);
    
    // Cloak of Shadows - should be ignored by Chaos Bolt
    // handling of CoS aura is wrong? should be resist, not miss
    if (spell->SpellFamilyName == SPELLFAMILY_WARLOCK && spell->SpellIconID == 3178)
        if (Aura *aura = pVictim->GetAura(31224, EFFECT_INDEX_0))
            modHitChance -= aura->GetModifier()->m_amount;

    // Reduce spell hit chance for Area of effect spells from victim SPELL_AURA_MOD_AOE_AVOIDANCE aura
    if (IsAreaOfEffectSpell(spell))
        modHitChance-=pVictim->GetTotalAuraModifier(SPELL_AURA_MOD_AOE_AVOIDANCE);
    // Reduce spell hit chance for dispel mechanic spells from victim SPELL_AURA_MOD_DISPEL_RESIST
    if (IsDispelSpell(spell))
        modHitChance-=pVictim->GetTotalAuraModifier(SPELL_AURA_MOD_DISPEL_RESIST);
    // Chance resist mechanic (select max value from every mechanic spell effect)
    int32 resist_mech = 0;
    // Get effects mechanic and chance
    for(int eff = 0; eff < MAX_EFFECT_INDEX; ++eff)
    {
        int32 effect_mech = GetEffectMechanic(spell, SpellEffectIndex(eff));
        if (effect_mech)
        {
            int32 temp = pVictim->GetTotalAuraModifierByMiscValue(SPELL_AURA_MOD_MECHANIC_RESISTANCE, effect_mech);
            if (resist_mech < temp)
                resist_mech = temp;
        }
    }
    // Apply mod
    modHitChance-=resist_mech;

    // Chance resist debuff
    modHitChance-=pVictim->GetTotalAuraModifierByMiscValue(SPELL_AURA_MOD_DEBUFF_RESISTANCE, int32(spell->Dispel));

    int32 HitChance = modHitChance * 100;
    // Increase hit chance from attacker SPELL_AURA_MOD_SPELL_HIT_CHANCE and attacker ratings
    HitChance += int32(m_modSpellHitChance*100.0f);

    // Decrease hit chance from victim rating bonus
    if (pVictim->GetTypeId()==TYPEID_PLAYER)
        HitChance -= int32(((Player*)pVictim)->GetRatingBonusValue(CR_HIT_TAKEN_SPELL)*100.0f);

    if (HitChance <  100) HitChance =  100;
    if (HitChance > 10000) HitChance = 10000;

    int32 tmp = spell->AttributesEx3 & SPELL_ATTR_EX3_CANT_MISS ? 0 : (10000 - HitChance);

    int32 rand = irand(0,10000);

    // Chaos Bolt cannot be deflected
    if (spell->SpellFamilyName == SPELLFAMILY_WARLOCK && spell->SpellIconID == 3178)
        return SPELL_MISS_NONE;

    if (rand < tmp)
        return SPELL_MISS_MISS;

    // cast by caster in front of victim
    if (pVictim->HasInArc(M_PI_F,this))
    {
        int32 deflect_chance = pVictim->GetTotalAuraModifier(SPELL_AURA_DEFLECT_SPELLS)*100;
        tmp+=deflect_chance;
        if (rand < tmp)
            return SPELL_MISS_DEFLECT;
    }

    return SPELL_MISS_NONE;
}

// Calculate spell hit result can be:
// Every spell can: Evade/Immune/Reflect/Sucesful hit
// For melee based spells:
//   Miss
//   Dodge
//   Parry
// For spells
//   Resist
SpellMissInfo Unit::SpellHitResult(Unit *pVictim, SpellEntry const *spell, bool CanReflect)
{
    // Return evade for units in evade mode
    if (pVictim->GetTypeId()==TYPEID_UNIT && ((Creature*)pVictim)->IsInEvadeMode())
        return SPELL_MISS_EVADE;

    if (!(spell->Attributes & SPELL_ATTR_UNAFFECTED_BY_INVULNERABILITY))
    {
        // Check for immune
        if (pVictim->IsImmuneToSpell(spell))
            return SPELL_MISS_IMMUNE;

        // All positive spells can`t miss
        // TODO: client not show miss log for this spells - so need find info for this in dbc and use it!
        if (IsPositiveSpell(spell->Id) && IsFriendlyTo(pVictim))
            return SPELL_MISS_NONE;

        // Check for immune
        if (pVictim->IsImmunedToDamage(GetSpellSchoolMask(spell)))
            return SPELL_MISS_IMMUNE;
    }
    else if (IsPositiveSpell(spell->Id) && IsFriendlyTo(pVictim))
        return SPELL_MISS_NONE;

    // Try victim reflect spell
    if (CanReflect)
    {
        int32 reflectchance = pVictim->GetTotalAuraModifier(SPELL_AURA_REFLECT_SPELLS);
        Unit::AuraList const& mReflectSpellsSchool = pVictim->GetAurasByType(SPELL_AURA_REFLECT_SPELLS_SCHOOL);
        for(Unit::AuraList::const_iterator i = mReflectSpellsSchool.begin(); i != mReflectSpellsSchool.end(); ++i)
            if((*i)->GetModifier()->m_miscvalue & GetSpellSchoolMask(spell))
                reflectchance += (*i)->GetModifier()->m_amount;
        if (reflectchance > 0 && roll_chance_i(reflectchance))
        {
            // Start triggers for remove charges if need (trigger only for victim, and mark as active spell)
            ProcDamageAndSpell(pVictim, PROC_FLAG_NONE, PROC_FLAG_TAKEN_NEGATIVE_SPELL_HIT, PROC_EX_REFLECT, 1, BASE_ATTACK, spell);
            return SPELL_MISS_REFLECT;
        }
    }

    switch (spell->DmgClass)
    {
        case SPELL_DAMAGE_CLASS_NONE:
            return SPELL_MISS_NONE;
        case SPELL_DAMAGE_CLASS_MAGIC:
            return MagicSpellHitResult(pVictim, spell);
        case SPELL_DAMAGE_CLASS_MELEE:
        case SPELL_DAMAGE_CLASS_RANGED:
            return MeleeSpellHitResult(pVictim, spell);
    }
    return SPELL_MISS_NONE;
}

float Unit::MeleeMissChanceCalc(const Unit *pVictim, WeaponAttackType attType) const
{
    if(!pVictim)
        return 0.0f;

    // Base misschance 5%
    float missChance = 5.0f;

    // DualWield - white damage has additional 19% miss penalty
    if (haveOffhandWeapon() && attType != RANGED_ATTACK)
    {
        bool isNormal = false;
        for (uint32 i = CURRENT_FIRST_NON_MELEE_SPELL; i < CURRENT_MAX_SPELL; ++i)
        {
            if (m_currentSpells[i] && (GetSpellSchoolMask(m_currentSpells[i]->m_spellInfo) & SPELL_SCHOOL_MASK_NORMAL))
            {
                isNormal = true;
                break;
            }
        }
        if (!isNormal && !m_currentSpells[CURRENT_MELEE_SPELL])
            missChance += 19.0f;
    }

    int32 skillDiff = int32(GetWeaponSkillValue(attType, pVictim)) - int32(pVictim->GetDefenseSkillValue(this));

    // PvP - PvE melee chances
    // TODO: implement diminishing returns for defense from player's defense rating
    // pure skill diff is not sufficient since 3.x anymore, but exact formulas hard to research
    if ( pVictim->GetTypeId() == TYPEID_PLAYER )
        missChance -= skillDiff * 0.04f;
    else if ( skillDiff < -10 )
        missChance -= (skillDiff + 10) * 0.4f - 1.0f;
    else
        missChance -=  skillDiff * 0.1f;

    // Hit chance bonus from attacker based on ratings and auras
    if (attType == RANGED_ATTACK)
        missChance -= m_modRangedHitChance;
    else
        missChance -= m_modMeleeHitChance;

    // Hit chance for victim based on ratings
    if (pVictim->GetTypeId()==TYPEID_PLAYER)
    {
        if (attType == RANGED_ATTACK)
            missChance += ((Player*)pVictim)->GetRatingBonusValue(CR_HIT_TAKEN_RANGED);
        else
            missChance += ((Player*)pVictim)->GetRatingBonusValue(CR_HIT_TAKEN_MELEE);
    }

    // Modify miss chance by victim auras
    if(attType == RANGED_ATTACK)
        missChance -= pVictim->GetTotalAuraModifier(SPELL_AURA_MOD_ATTACKER_RANGED_HIT_CHANCE);
    else
        missChance -= pVictim->GetTotalAuraModifier(SPELL_AURA_MOD_ATTACKER_MELEE_HIT_CHANCE);

    // Limit miss chance from 0 to 60%
    if (missChance < 0.0f)
        return 0.0f;
    if (missChance > 60.0f)
        return 60.0f;

    return missChance;
}

uint32 Unit::GetDefenseSkillValue(Unit const* target) const
{
    if(GetTypeId() == TYPEID_PLAYER)
    {
        // in PvP use full skill instead current skill value
        uint32 value = (target && target->GetTypeId() == TYPEID_PLAYER)
            ? ((Player*)this)->GetMaxSkillValue(SKILL_DEFENSE)
            : ((Player*)this)->GetSkillValue(SKILL_DEFENSE);
        value += uint32(((Player*)this)->GetRatingBonusValue(CR_DEFENSE_SKILL));
        return value;
    }
    else
        return GetUnitMeleeSkill(target);
}

float Unit::GetUnitDodgeChance() const
{
    if(hasUnitState(UNIT_STAT_STUNNED))
        return 0.0f;
    if( GetTypeId() == TYPEID_PLAYER )
        return GetFloatValue(PLAYER_DODGE_PERCENTAGE);
    else
    {
        if(((Creature const*)this)->IsTotem())
            return 0.0f;
        else
        {
            float dodge = 5.0f;
            dodge += GetTotalAuraModifier(SPELL_AURA_MOD_DODGE_PERCENT);
            return dodge > 0.0f ? dodge : 0.0f;
        }
    }
}

float Unit::GetUnitParryChance() const
{
    if ( IsNonMeleeSpellCasted(false) || hasUnitState(UNIT_STAT_STUNNED))
        return 0.0f;

    float chance = 0.0f;

    if(GetTypeId() == TYPEID_PLAYER)
    {
        Player const* player = (Player const*)this;
        if(player->CanParry() )
        {
            Item *tmpitem = player->GetWeaponForAttack(BASE_ATTACK,true,true);
            if(!tmpitem)
                tmpitem = player->GetWeaponForAttack(OFF_ATTACK,true,true);

            if(tmpitem)
                chance = GetFloatValue(PLAYER_PARRY_PERCENTAGE);
        }
    }
    else if(GetTypeId() == TYPEID_UNIT)
    {
        if(GetCreatureType() == CREATURE_TYPE_HUMANOID)
        {
            chance = 5.0f;
            chance += GetTotalAuraModifier(SPELL_AURA_MOD_PARRY_PERCENT);
        }
    }

    return chance > 0.0f ? chance : 0.0f;
}

float Unit::GetUnitBlockChance() const
{
    if ( IsNonMeleeSpellCasted(false) || hasUnitState(UNIT_STAT_STUNNED))
        return 0.0f;

    if(GetTypeId() == TYPEID_PLAYER)
    {
        Player const* player = (Player const*)this;
        if(player->CanBlock() && player->CanUseEquippedWeapon(OFF_ATTACK))
        {
            Item *tmpitem = player->GetItemByPos(INVENTORY_SLOT_BAG_0, EQUIPMENT_SLOT_OFFHAND);
            if(tmpitem && !tmpitem->IsBroken() && tmpitem->GetProto()->Block)
                return GetFloatValue(PLAYER_BLOCK_PERCENTAGE);
        }
        // is player but has no block ability or no not broken shield equipped
        return 0.0f;
    }
    else
    {
        if(((Creature const*)this)->IsTotem())
            return 0.0f;
        else
        {
            float block = 5.0f;
            block += GetTotalAuraModifier(SPELL_AURA_MOD_BLOCK_PERCENT);
            return block > 0.0f ? block : 0.0f;
        }
    }
}

float Unit::GetUnitCriticalChance(WeaponAttackType attackType, const Unit *pVictim) const
{
    float crit;

    if(GetTypeId() == TYPEID_PLAYER)
    {
        switch(attackType)
        {
            case BASE_ATTACK:
                crit = GetFloatValue( PLAYER_CRIT_PERCENTAGE );
                break;
            case OFF_ATTACK:
                crit = GetFloatValue( PLAYER_OFFHAND_CRIT_PERCENTAGE );
                break;
            case RANGED_ATTACK:
                crit = GetFloatValue( PLAYER_RANGED_CRIT_PERCENTAGE );
                break;
                // Just for good manner
            default:
                crit = 0.0f;
                break;
        }
    }
    else
    {
        crit = 5.0f;
        crit += GetTotalAuraModifier(SPELL_AURA_MOD_CRIT_PERCENT);
    }

    // flat aura mods
    if(attackType == RANGED_ATTACK)
        crit += pVictim->GetTotalAuraModifier(SPELL_AURA_MOD_ATTACKER_RANGED_CRIT_CHANCE);
    else
        crit += pVictim->GetTotalAuraModifier(SPELL_AURA_MOD_ATTACKER_MELEE_CRIT_CHANCE);

    crit += pVictim->GetTotalAuraModifier(SPELL_AURA_MOD_ATTACKER_SPELL_AND_WEAPON_CRIT_CHANCE);

    // reduce crit chance from Rating for players
    if (attackType != RANGED_ATTACK)
        crit -= pVictim->GetMeleeCritChanceReduction();
    else
        crit -= pVictim->GetRangedCritChanceReduction();

    // Apply crit chance from defence skill
    crit += (int32(GetMaxSkillValueForLevel(pVictim)) - int32(pVictim->GetDefenseSkillValue(this))) * 0.04f;

    if (crit < 0.0f)
        crit = 0.0f;
    return crit;
}

uint32 Unit::GetWeaponSkillValue (WeaponAttackType attType, Unit const* target) const
{
    uint32 value = 0;
    if(GetTypeId() == TYPEID_PLAYER)
    {
        Item* item = ((Player*)this)->GetWeaponForAttack(attType,true,true);

        // feral or unarmed skill only for base attack
        if(attType != BASE_ATTACK && !item )
            return 0;

        if(IsInFeralForm())
            return GetMaxSkillValueForLevel();              // always maximized SKILL_FERAL_COMBAT in fact

        // weapon skill or (unarmed for base attack)
        uint32  skill = item ? item->GetSkill() : SKILL_UNARMED;

        // in PvP use full skill instead current skill value
        value = (target && target->GetTypeId() == TYPEID_PLAYER)
            ? ((Player*)this)->GetMaxSkillValue(skill)
            : ((Player*)this)->GetSkillValue(skill);
        // Modify value from ratings
        value += uint32(((Player*)this)->GetRatingBonusValue(CR_WEAPON_SKILL));
        switch (attType)
        {
            case BASE_ATTACK:   value+=uint32(((Player*)this)->GetRatingBonusValue(CR_WEAPON_SKILL_MAINHAND));break;
            case OFF_ATTACK:    value+=uint32(((Player*)this)->GetRatingBonusValue(CR_WEAPON_SKILL_OFFHAND));break;
            case RANGED_ATTACK: value+=uint32(((Player*)this)->GetRatingBonusValue(CR_WEAPON_SKILL_RANGED));break;
        }
    }
    else
        value = GetUnitMeleeSkill(target);
   return value;
}

void Unit::_UpdateSpells( uint32 time )
{
    if(m_currentSpells[CURRENT_AUTOREPEAT_SPELL])
        _UpdateAutoRepeatSpell();

    // remove finished spells from current pointers
    for (uint32 i = 0; i < CURRENT_MAX_SPELL; ++i)
    {
        if (m_currentSpells[i] && m_currentSpells[i]->getState() == SPELL_STATE_FINISHED)
        {
            m_currentSpells[i]->SetReferencedFromCurrent(false);
            m_currentSpells[i] = NULL;                      // remove pointer
        }
    }

    // update auras
    // m_AurasUpdateIterator can be updated in inderect called code at aura remove to skip next planned to update but removed auras
    for (m_spellAuraHoldersUpdateIterator = m_spellAuraHolders.begin(); m_spellAuraHoldersUpdateIterator != m_spellAuraHolders.end();)
    {
        SpellAuraHolder* i_holder = m_spellAuraHoldersUpdateIterator->second;
        ++m_spellAuraHoldersUpdateIterator;                            // need shift to next for allow update if need into aura update
        if (i_holder && !i_holder->IsDeleted() && !i_holder->IsEmptyHolder() && !i_holder->IsInUse())
            i_holder->UpdateHolder(time);
    }

    // remove expired auras
    for (SpellAuraHolderMap::iterator iter = m_spellAuraHolders.begin(); iter != m_spellAuraHolders.end();)
    {
        SpellAuraHolder *holder = iter->second;

        if (!(holder->IsPermanent() || holder->IsPassive()) && holder->GetAuraDuration() == 0)
        {
            RemoveSpellAuraHolder(holder, AURA_REMOVE_BY_EXPIRE);
            iter = m_spellAuraHolders.begin();
        }
        else
            ++iter;
    }

    if(!m_gameObj.empty())
    {
        GameObjectList::iterator ite1, dnext1;
        for (ite1 = m_gameObj.begin(); ite1 != m_gameObj.end(); ite1 = dnext1)
        {
            dnext1 = ite1;
            //(*i)->Update( difftime );
            if( !(*ite1)->isSpawned() )
            {
                (*ite1)->SetOwnerGuid(ObjectGuid());
                (*ite1)->SetRespawnTime(0);
                (*ite1)->Delete();
                dnext1 = m_gameObj.erase(ite1);
            }
            else
                ++dnext1;
        }
    }
}

void Unit::_UpdateAutoRepeatSpell()
{
    bool isAutoShot = m_currentSpells[CURRENT_AUTOREPEAT_SPELL]->m_spellInfo->Id == SPELL_ID_AUTOSHOT;

    //check movement
    if (GetTypeId() == TYPEID_PLAYER && ((Player*)this)->isMoving())
    {
        // cancel wand shoot
        if(!isAutoShot)
            InterruptSpell(CURRENT_AUTOREPEAT_SPELL);
        // auto shot just waits
        return;
    }

    // check spell casts
    if (IsNonMeleeSpellCasted(false, false, true))
    {
        // cancel wand shoot
        if(!isAutoShot)
        {
            InterruptSpell(CURRENT_AUTOREPEAT_SPELL);
            return;
        }
        // auto shot is delayed by everythihng, except ranged(!) CURRENT_GENERIC_SPELL's -> recheck that
        else if (!(m_currentSpells[CURRENT_GENERIC_SPELL] && m_currentSpells[CURRENT_GENERIC_SPELL]->IsRangedSpell()))
            return;
    }

    //castroutine
    if (isAttackReady(RANGED_ATTACK))
    {
        // Check if able to cast
        if(m_currentSpells[CURRENT_AUTOREPEAT_SPELL]->CheckCast(true) != SPELL_CAST_OK)
        {
            InterruptSpell(CURRENT_AUTOREPEAT_SPELL);
            return;
        }

        // we want to shoot
        Spell* spell = new Spell(this, m_currentSpells[CURRENT_AUTOREPEAT_SPELL]->m_spellInfo, true);
        spell->prepare(&(m_currentSpells[CURRENT_AUTOREPEAT_SPELL]->m_targets));

        // all went good, reset attack
        resetAttackTimer(RANGED_ATTACK);
    }
}

void Unit::SetCurrentCastedSpell( Spell * pSpell )
{
    MANGOS_ASSERT(pSpell);                                  // NULL may be never passed here, use InterruptSpell or InterruptNonMeleeSpells

    CurrentSpellTypes CSpellType = pSpell->GetCurrentContainer();

    if (pSpell == m_currentSpells[CSpellType]) return;      // avoid breaking self

    // break same type spell if it is not delayed
    InterruptSpell(CSpellType,false);

    // special breakage effects:
    switch (CSpellType)
    {
        case CURRENT_GENERIC_SPELL:
        {
            // generic spells always break channeled not delayed spells
            InterruptSpell(CURRENT_CHANNELED_SPELL,false);

            // autorepeat breaking
            if ( m_currentSpells[CURRENT_AUTOREPEAT_SPELL] )
            {
                // break autorepeat if not Auto Shot
                if (m_currentSpells[CURRENT_AUTOREPEAT_SPELL]->m_spellInfo->Id != SPELL_ID_AUTOSHOT)
                    InterruptSpell(CURRENT_AUTOREPEAT_SPELL);
            }
        } break;

        case CURRENT_CHANNELED_SPELL:
        {
            // channel spells always break generic non-delayed and any channeled spells
            InterruptSpell(CURRENT_GENERIC_SPELL,false);
            InterruptSpell(CURRENT_CHANNELED_SPELL);

            // it also does break autorepeat if not Auto Shot
            if ( m_currentSpells[CURRENT_AUTOREPEAT_SPELL] &&
                m_currentSpells[CURRENT_AUTOREPEAT_SPELL]->m_spellInfo->Id != SPELL_ID_AUTOSHOT )
                InterruptSpell(CURRENT_AUTOREPEAT_SPELL);
        } break;

        case CURRENT_AUTOREPEAT_SPELL:
        {
            // only Auto Shoot does not break anything
            if (pSpell->m_spellInfo->Id != SPELL_ID_AUTOSHOT)
            {
                // generic autorepeats break generic non-delayed and channeled non-delayed spells
                InterruptSpell(CURRENT_GENERIC_SPELL,false);
                InterruptSpell(CURRENT_CHANNELED_SPELL,false);
                // special action: first cast delay
                if ( getAttackTimer(RANGED_ATTACK) < 500 )
                    setAttackTimer(RANGED_ATTACK,500);
            }
        } break;

        default:
        {
            // other spell types don't break anything now
        } break;
    }

    // current spell (if it is still here) may be safely deleted now
    if (m_currentSpells[CSpellType])
        m_currentSpells[CSpellType]->SetReferencedFromCurrent(false);

    // set new current spell
    m_currentSpells[CSpellType] = pSpell;
    pSpell->SetReferencedFromCurrent(true);

    pSpell->m_selfContainer = &(m_currentSpells[pSpell->GetCurrentContainer()]);
}

void Unit::InterruptSpell(CurrentSpellTypes spellType, bool withDelayed, bool sendAutoRepeatCancelToClient)
{
    MANGOS_ASSERT(spellType < CURRENT_MAX_SPELL);

    if (m_currentSpells[spellType] && (withDelayed || m_currentSpells[spellType]->getState() != SPELL_STATE_DELAYED) )
    {
        // send autorepeat cancel message for autorepeat spells
        if (spellType == CURRENT_AUTOREPEAT_SPELL && sendAutoRepeatCancelToClient)
        {
            if(GetTypeId() == TYPEID_PLAYER)
                ((Player*)this)->SendAutoRepeatCancel(this);
        }

        if (m_currentSpells[spellType]->getState() != SPELL_STATE_FINISHED)
            m_currentSpells[spellType]->cancel();

        // cancel can interrupt spell already (caster cancel ->target aura remove -> caster iterrupt)
        if (m_currentSpells[spellType])
        {
            m_currentSpells[spellType]->SetReferencedFromCurrent(false);
            m_currentSpells[spellType] = NULL;
        }
    }
}

void Unit::FinishSpell(CurrentSpellTypes spellType, bool ok /*= true*/)
{
    Spell* spell = m_currentSpells[spellType];
    if (!spell)
        return;

    if (spellType == CURRENT_CHANNELED_SPELL)
        spell->SendChannelUpdate(0);

    spell->finish(ok);
}


bool Unit::IsNonMeleeSpellCasted(bool withDelayed, bool skipChanneled, bool skipAutorepeat) const
{
    // We don't do loop here to explicitly show that melee spell is excluded.
    // Maybe later some special spells will be excluded too.

    // generic spells are casted when they are not finished and not delayed
    if ( m_currentSpells[CURRENT_GENERIC_SPELL] &&
        (m_currentSpells[CURRENT_GENERIC_SPELL]->getState() != SPELL_STATE_FINISHED) &&
        (withDelayed || m_currentSpells[CURRENT_GENERIC_SPELL]->getState() != SPELL_STATE_DELAYED) )
        {
            if (!(m_currentSpells[CURRENT_GENERIC_SPELL]->m_spellInfo->AttributesEx2 & SPELL_ATTR_EX2_NOT_RESET_AUTOSHOT))
                return(true);
        }

    // channeled spells may be delayed, but they are still considered casted
    else if ( !skipChanneled && m_currentSpells[CURRENT_CHANNELED_SPELL] &&
        (m_currentSpells[CURRENT_CHANNELED_SPELL]->getState() != SPELL_STATE_FINISHED) )
        return(true);

    // autorepeat spells may be finished or delayed, but they are still considered casted
    else if ( !skipAutorepeat && m_currentSpells[CURRENT_AUTOREPEAT_SPELL] )
        return(true);

    return(false);
}

void Unit::InterruptNonMeleeSpells(bool withDelayed, uint32 spell_id)
{
    // generic spells are interrupted if they are not finished or delayed
    if (m_currentSpells[CURRENT_GENERIC_SPELL] && (!spell_id || m_currentSpells[CURRENT_GENERIC_SPELL]->m_spellInfo->Id==spell_id))
        InterruptSpell(CURRENT_GENERIC_SPELL,withDelayed);

    // autorepeat spells are interrupted if they are not finished or delayed
    if (m_currentSpells[CURRENT_AUTOREPEAT_SPELL] && (!spell_id || m_currentSpells[CURRENT_AUTOREPEAT_SPELL]->m_spellInfo->Id==spell_id))
        InterruptSpell(CURRENT_AUTOREPEAT_SPELL,withDelayed);

    // channeled spells are interrupted if they are not finished, even if they are delayed
    if (m_currentSpells[CURRENT_CHANNELED_SPELL] && (!spell_id || m_currentSpells[CURRENT_CHANNELED_SPELL]->m_spellInfo->Id==spell_id))
        InterruptSpell(CURRENT_CHANNELED_SPELL,true);
}

Spell* Unit::FindCurrentSpellBySpellId(uint32 spell_id) const
{
    for (uint32 i = 0; i < CURRENT_MAX_SPELL; ++i)
        if(m_currentSpells[i] && m_currentSpells[i]->m_spellInfo->Id==spell_id)
            return m_currentSpells[i];
    return NULL;
}

void Unit::SetInFront(Unit const* target)
{
    SetOrientation(GetAngle(target));
}

void Unit::SetFacingTo(float ori, bool bToSelf /*= false*/)
{
    // update orientation at server
    SetOrientation(ori);

    // and client
    SendHeartBeat(bToSelf);
}

// Consider move this to Creature:: since only creature appear to be able to use this
void Unit::SetFacingToObject(WorldObject* pObject)
{
    if (GetTypeId() != TYPEID_UNIT)
        return;

    // never face when already moving
    if (!IsStopped())
        return;

    // TODO: figure out under what conditions creature will move towards object instead of facing it where it currently is.

    SetOrientation(GetAngle(pObject));
    SendMonsterMove(GetPositionX(), GetPositionY(), GetPositionZ(), SPLINETYPE_FACINGTARGET, ((Creature*)this)->GetSplineFlags(), 0, NULL, pObject->GetObjectGuid().GetRawValue());
}

bool Unit::isInAccessablePlaceFor(Creature const* c) const
{
    if(IsInWater())
        return c->CanSwim();
    else
        return c->CanWalk() || c->CanFly();
}

bool Unit::IsInWater() const
{
    return GetTerrain()->IsInWater(GetPositionX(),GetPositionY(), GetPositionZ());
}

bool Unit::IsUnderWater() const
{
    return GetTerrain()->IsUnderWater(GetPositionX(),GetPositionY(),GetPositionZ());
}

void Unit::DeMorph()
{
    SetDisplayId(GetNativeDisplayId());
}

int32 Unit::GetTotalAuraModifier(AuraType auratype) const
{
    int32 modifier = 0;

    AuraList const& mTotalAuraList = GetAurasByType(auratype);
    for(AuraList::const_iterator i = mTotalAuraList.begin();i != mTotalAuraList.end(); ++i)
        modifier += (*i)->GetModifier()->m_amount;

    return modifier;
}

float Unit::GetTotalAuraMultiplier(AuraType auratype) const
{
    float multiplier = 1.0f;

    AuraList const& mTotalAuraList = GetAurasByType(auratype);
    for(AuraList::const_iterator i = mTotalAuraList.begin();i != mTotalAuraList.end(); ++i)
        multiplier *= (100.0f + (*i)->GetModifier()->m_amount)/100.0f;

    return multiplier;
}

int32 Unit::GetMaxPositiveAuraModifier(AuraType auratype) const
{
    int32 modifier = 0;

    AuraList const& mTotalAuraList = GetAurasByType(auratype);
    for(AuraList::const_iterator i = mTotalAuraList.begin();i != mTotalAuraList.end(); ++i)
        if ((*i)->GetModifier()->m_amount > modifier)
            modifier = (*i)->GetModifier()->m_amount;

    return modifier;
}

int32 Unit::GetMaxNegativeAuraModifier(AuraType auratype) const
{
    int32 modifier = 0;

    AuraList const& mTotalAuraList = GetAurasByType(auratype);
    for(AuraList::const_iterator i = mTotalAuraList.begin();i != mTotalAuraList.end(); ++i)
        if ((*i)->GetModifier()->m_amount < modifier)
            modifier = (*i)->GetModifier()->m_amount;

    return modifier;
}

int32 Unit::GetTotalAuraModifierByMiscMask(AuraType auratype, uint32 misc_mask) const
{
    if(!misc_mask)
        return 0;

    int32 modifier = 0;

    AuraList const& mTotalAuraList = GetAurasByType(auratype);
    for(AuraList::const_iterator i = mTotalAuraList.begin();i != mTotalAuraList.end(); ++i)
    {
        Modifier* mod = (*i)->GetModifier();
        if (mod->m_miscvalue & misc_mask)
            modifier += mod->m_amount;
    }
    return modifier;
}

float Unit::GetTotalAuraMultiplierByMiscMask(AuraType auratype, uint32 misc_mask) const
{
    if(!misc_mask)
        return 1.0f;

    float multiplier = 1.0f;

    AuraList const& mTotalAuraList = GetAurasByType(auratype);
    for(AuraList::const_iterator i = mTotalAuraList.begin();i != mTotalAuraList.end(); ++i)
    {
        Modifier* mod = (*i)->GetModifier();
        if (mod->m_miscvalue & misc_mask)
            multiplier *= (100.0f + mod->m_amount)/100.0f;
    }
    return multiplier;
}

int32 Unit::GetMaxPositiveAuraModifierByMiscMask(AuraType auratype, uint32 misc_mask) const
{
    if(!misc_mask)
        return 0;

    int32 modifier = 0;

    AuraList const& mTotalAuraList = GetAurasByType(auratype);
    for(AuraList::const_iterator i = mTotalAuraList.begin();i != mTotalAuraList.end(); ++i)
    {
        Modifier* mod = (*i)->GetModifier();
        if (mod->m_miscvalue & misc_mask && mod->m_amount > modifier)
            modifier = mod->m_amount;
    }

    return modifier;
}

int32 Unit::GetMaxNegativeAuraModifierByMiscMask(AuraType auratype, uint32 misc_mask) const
{
    if(!misc_mask)
        return 0;

    int32 modifier = 0;

    AuraList const& mTotalAuraList = GetAurasByType(auratype);
    for(AuraList::const_iterator i = mTotalAuraList.begin();i != mTotalAuraList.end(); ++i)
    {
        Modifier* mod = (*i)->GetModifier();
        if (mod->m_miscvalue & misc_mask && mod->m_amount < modifier)
            modifier = mod->m_amount;
    }

    return modifier;
}

int32 Unit::GetTotalAuraModifierByMiscValue(AuraType auratype, int32 misc_value) const
{
    int32 modifier = 0;

    AuraList const& mTotalAuraList = GetAurasByType(auratype);
    for(AuraList::const_iterator i = mTotalAuraList.begin();i != mTotalAuraList.end(); ++i)
    {
        Modifier* mod = (*i)->GetModifier();
        if (mod->m_miscvalue == misc_value)
            modifier += mod->m_amount;
    }
    return modifier;
}

float Unit::GetTotalAuraMultiplierByMiscValue(AuraType auratype, int32 misc_value) const
{
    float multiplier = 1.0f;

    AuraList const& mTotalAuraList = GetAurasByType(auratype);
    for(AuraList::const_iterator i = mTotalAuraList.begin();i != mTotalAuraList.end(); ++i)
    {
        Modifier* mod = (*i)->GetModifier();
        if (mod->m_miscvalue == misc_value)
            multiplier *= (100.0f + mod->m_amount)/100.0f;
    }
    return multiplier;
}

int32 Unit::GetMaxPositiveAuraModifierByMiscValue(AuraType auratype, int32 misc_value) const
{
    int32 modifier = 0;

    AuraList const& mTotalAuraList = GetAurasByType(auratype);
    for(AuraList::const_iterator i = mTotalAuraList.begin();i != mTotalAuraList.end(); ++i)
    {
        Modifier* mod = (*i)->GetModifier();
        if (mod->m_miscvalue == misc_value && mod->m_amount > modifier)
            modifier = mod->m_amount;
    }

    return modifier;
}

int32 Unit::GetMaxNegativeAuraModifierByMiscValue(AuraType auratype, int32 misc_value) const
{
    int32 modifier = 0;

    AuraList const& mTotalAuraList = GetAurasByType(auratype);
    for(AuraList::const_iterator i = mTotalAuraList.begin();i != mTotalAuraList.end(); ++i)
    {
        Modifier* mod = (*i)->GetModifier();
        if (mod->m_miscvalue == misc_value && mod->m_amount < modifier)
            modifier = mod->m_amount;
    }

    return modifier;
}

float Unit::GetTotalAuraMultiplierByMiscValueForMask(AuraType auratype, uint32 mask) const
{
    if(!mask)
        return 1.0f;

    float multiplier = 1.0f;

    AuraList const& mTotalAuraList = GetAurasByType(auratype);
    for(AuraList::const_iterator i = mTotalAuraList.begin();i != mTotalAuraList.end(); ++i)
    {
        Modifier* mod = (*i)->GetModifier();
        if (mask & (1 << (mod->m_miscvalue -1)))
            multiplier *= (100.0f + mod->m_amount)/100.0f;
    }
    return multiplier;
}

bool Unit::AddSpellAuraHolder(SpellAuraHolder *holder)
{
    SpellEntry const* aurSpellInfo = holder->GetSpellProto();

    // ghost spell check, allow apply any auras at player loading in ghost mode (will be cleanup after load)
    if( !isAlive() && !IsDeathPersistentSpell(aurSpellInfo) &&
        !IsDeathOnlySpell(aurSpellInfo) &&
        (GetTypeId()!=TYPEID_PLAYER || !((Player*)this)->GetSession()->PlayerLoading()) )
    {
        delete holder;
        return false;
    }

    if(holder->GetTarget() != this)
    {
        sLog.outError("Holder (spell %u) add to spell aura holder list of %s (lowguid: %u) but spell aura holder target is %s (lowguid: %u)",
            holder->GetId(),(GetTypeId()==TYPEID_PLAYER?"player":"creature"),GetGUIDLow(),
            (holder->GetTarget()->GetTypeId()==TYPEID_PLAYER?"player":"creature"),holder->GetTarget()->GetGUIDLow());
        delete holder;
        return false;
    }

    // passive and persistent auras can stack with themselves any number of times
    if ((!holder->IsPassive() && !holder->IsPersistent()) || holder->IsAreaAura())
    {
        SpellAuraHolderBounds spair = GetSpellAuraHolderBounds(aurSpellInfo->Id);

        // take out same spell
        for (SpellAuraHolderMap::iterator iter = spair.first; iter != spair.second; ++iter)
        {
            SpellAuraHolder *foundHolder = iter->second;
            if (foundHolder->GetCasterGuid() == holder->GetCasterGuid())
            {
                // Aura can stack on self -> Stack it;
                if (aurSpellInfo->StackAmount)
                {
                    // can be created with >1 stack by some spell mods
                    foundHolder->ModStackAmount(holder->GetStackAmount());
                    delete holder;
                    return false;
                }

                // Check for coexisting Weapon-proced Auras
                if (holder->IsWeaponBuffCoexistableWith(foundHolder))
                    continue;

                // Carry over removed Aura's remaining damage if Aura still has ticks remaining
                if (foundHolder->GetSpellProto()->AttributesEx4 & SPELL_ATTR_EX4_STACK_DOT_MODIFIER)
                {
                    for (int32 i = 0; i < MAX_EFFECT_INDEX; ++i)
                    {
                        if (Aura *aur = holder->GetAuraByEffectIndex(SpellEffectIndex(i)))
                        {
                            // m_auraname can be modified to SPELL_AURA_NONE for area auras, use original
                            AuraType aurNameReal = AuraType(aurSpellInfo->EffectApplyAuraName[i]);

                            if (aurNameReal == SPELL_AURA_PERIODIC_DAMAGE && aur->GetAuraDuration() > 0)
                            {
                                if (Aura *existing = foundHolder->GetAuraByEffectIndex(SpellEffectIndex(i)))
                                {
                                    int32 remainingTicks = existing->GetAuraMaxTicks() - existing->GetAuraTicks();
                                    int32 remainingDamage = existing->GetModifier()->m_amount * remainingTicks;

                                    aur->GetModifier()->m_amount += int32(remainingDamage / aur->GetAuraMaxTicks());
                                }
                                else
                                    DEBUG_LOG("Holder (spell %u) on target (lowguid: %u) doesn't have aura on effect index %u. skipping.", aurSpellInfo->Id, holder->GetTarget()->GetGUIDLow(), i);
                            }
                        }
                    }
                }

                // can be only single
                RemoveSpellAuraHolder(foundHolder, AURA_REMOVE_BY_STACK);
                break;
            }

            bool stop = false;

            for (int32 i = 0; i < MAX_EFFECT_INDEX && !stop; ++i)
            {
                // no need to check non stacking auras that weren't/won't be applied on this target
                if (!foundHolder->m_auras[i] || !holder->m_auras[i])
                    continue;

                // m_auraname can be modified to SPELL_AURA_NONE for area auras, use original
                AuraType aurNameReal = AuraType(aurSpellInfo->EffectApplyAuraName[i]);

                // Priest's Mind Flay must stack from different casters
                if (const SpellEntry* sp = foundHolder->GetSpellProto())
                {
                    if (sp && sp->SpellFamilyName == SPELLFAMILY_PRIEST && sp->SpellIconID == 548 && (sp->SpellFamilyFlags2 & UI64LIT(0x00000040)))
                        break;
                }

                switch(aurNameReal)
                {
                    // DoT/HoT/etc
                    case SPELL_AURA_DUMMY:                  // allow stack
                    case SPELL_AURA_PERIODIC_DAMAGE:
                    case SPELL_AURA_PERIODIC_DAMAGE_PERCENT:
                    case SPELL_AURA_PERIODIC_LEECH:
                    case SPELL_AURA_PERIODIC_HEAL:
                    case SPELL_AURA_OBS_MOD_HEALTH:
                    case SPELL_AURA_PERIODIC_MANA_LEECH:
                    case SPELL_AURA_OBS_MOD_MANA:
                    case SPELL_AURA_POWER_BURN_MANA:
                    case SPELL_AURA_MOD_DAMAGE_FROM_CASTER: // required for Serpent Sting (blizz hackfix?)
                    case SPELL_AURA_MOD_MELEE_HASTE:  // for Icy Touch
                    case SPELL_AURA_MOD_RANGED_HASTE: // for Icy Touch
                    case SPELL_AURA_MOD_DAMAGE_TAKEN: // for Hemorrhage
                        break; 
                    case SPELL_AURA_MOD_ATTACKER_SPELL_AND_WEAPON_CRIT_CHANCE: // Deadly Poison exception
                        if (aurSpellInfo->Dispel != DISPEL_POISON)             // TODO: stacking rules for all poisons
                        {
                            RemoveSpellAuraHolder(foundHolder,AURA_REMOVE_BY_STACK);
                            stop = true;
                        }
                        break;
                    case SPELL_AURA_PERIODIC_ENERGIZE:      // all or self or clear non-stackable
                    default:                                // not allow
                        // can be only single (this check done at _each_ aura add
                        RemoveSpellAuraHolder(foundHolder,AURA_REMOVE_BY_STACK);
                        stop = true;
                        break;
                }
            }

            if(stop)
                break;

        }
    }

    // passive auras not stackable with other ranks
    if (!IsPassiveSpellStackableWithRanks(aurSpellInfo))
    {
        if (!RemoveNoStackAurasDueToAuraHolder(holder))
        {
            delete holder;
            return false;                                   // couldn't remove conflicting aura with higher rank
        }
    }

    // update single target auras list (before aura add to aura list, to prevent unexpected remove recently added aura)
    if (holder->IsSingleTarget())
    {
        if (Unit* caster = holder->GetCaster())             // caster not in world
        {
            SingleCastSpellTargetMap& scTargets = caster->GetSingleCastSpellTargets();
            for(SingleCastSpellTargetMap::iterator itr = scTargets.begin(); itr != scTargets.end();)
            {
                SpellEntry const* itr_spellEntry = itr->first;
                ObjectGuid itr_targetGuid = itr->second;

                if (itr_targetGuid != GetObjectGuid() &&
                    IsSingleTargetSpells(itr_spellEntry, aurSpellInfo))
                {
                    scTargets.erase(itr);                   // remove for caster in any case

                    // remove from target if target found
                    if (Unit* itr_target = GetMap()->GetUnit(itr_targetGuid))
                        itr_target->RemoveAurasDueToSpell(itr_spellEntry->Id);

                    itr = scTargets.begin();                // list can be chnaged at remove aura
                    continue;
                }

                ++itr;
            }

            // register spell holder single target
            scTargets[aurSpellInfo] = GetObjectGuid();
        }
    }

    // add aura, register in lists and arrays
    holder->_AddSpellAuraHolder();
    m_spellAuraHolders.insert(SpellAuraHolderMap::value_type(holder->GetId(), holder));

    for (int32 i = 0; i < MAX_EFFECT_INDEX; ++i)
        if (Aura *aur = holder->GetAuraByEffectIndex(SpellEffectIndex(i)))
            AddAuraToModList(aur);

    holder->ApplyAuraModifiers(true, true);
    DEBUG_LOG("Holder of spell %u now is in use", holder->GetId());

    // if aura deleted before boosts apply ignore
    // this can be possible it it removed indirectly by triggered spell effect at ApplyModifier
    if (holder->IsDeleted())
        return false;

    holder->HandleSpellSpecificBoosts(true);

    return true;
}

void Unit::AddAuraToModList(Aura *aura)
{
    if (aura->GetModifier()->m_auraname < TOTAL_AURAS)
        m_modAuras[aura->GetModifier()->m_auraname].push_back(aura);
}

void Unit::RemoveRankAurasDueToSpell(uint32 spellId)
{
    SpellEntry const *spellInfo = sSpellStore.LookupEntry(spellId);
    if(!spellInfo)
        return;
    SpellAuraHolderMap::const_iterator i,next;
    for (i = m_spellAuraHolders.begin(); i != m_spellAuraHolders.end(); i = next)
    {
        next = i;
        ++next;
        uint32 i_spellId = (*i).second->GetId();
        if((*i).second && i_spellId && i_spellId != spellId)
        {
            if(sSpellMgr.IsRankSpellDueToSpell(spellInfo,i_spellId))
            {
                RemoveAurasDueToSpell(i_spellId);

                if( m_spellAuraHolders.empty() )
                    break;
                else
                    next =  m_spellAuraHolders.begin();
            }
        }
    }
}

bool Unit::RemoveNoStackAurasDueToAuraHolder(SpellAuraHolder *holder)
{
    if (!holder)
        return false;

    SpellEntry const* spellProto = holder->GetSpellProto();
    if (!spellProto)
        return false;

    uint32 spellId = holder->GetId();

    // passive spell special case (only non stackable with ranks)
    if(IsPassiveSpell(spellProto))
    {
        if(IsPassiveSpellStackableWithRanks(spellProto))
            return true;
    }

    SpellSpecific spellId_spec = GetSpellSpecific(spellId);

    SpellAuraHolderMap::iterator i,next;
    for (i = m_spellAuraHolders.begin(); i != m_spellAuraHolders.end(); i = next)
    {
        next = i;
        ++next;
        if (!(*i).second) continue;

        SpellEntry const* i_spellProto = (*i).second->GetSpellProto();

        if (!i_spellProto)
            continue;

        uint32 i_spellId = i_spellProto->Id;

        // early checks that spellId is passive non stackable spell
        if (IsPassiveSpell(i_spellProto))
        {
            // passive non-stackable spells not stackable only for same caster
            if (holder->GetCasterGuid() != i->second->GetCasterGuid())
                continue;

            // passive non-stackable spells not stackable only with another rank of same spell
            if (!sSpellMgr.IsRankSpellDueToSpell(spellProto, i_spellId))
                continue;
        }

        if(i_spellId == spellId) continue;

        bool is_triggered_by_spell = false;
        // prevent triggering aura of removing aura that triggered it
        for(int j = 0; j < MAX_EFFECT_INDEX; ++j)
            if (i_spellProto->EffectTriggerSpell[j] == spellId)
                is_triggered_by_spell = true;

        // prevent triggered aura of removing aura that triggering it (triggered effect early some aura of parent spell
        for(int j = 0; j < MAX_EFFECT_INDEX; ++j)
            if (spellProto->EffectTriggerSpell[j] == i_spellId)
                is_triggered_by_spell = true;

        if (is_triggered_by_spell)
            continue;

        SpellSpecific i_spellId_spec = GetSpellSpecific(i_spellId);

        // single allowed spell specific from same caster or from any caster at target
        bool is_spellSpecPerTargetPerCaster = IsSingleFromSpellSpecificPerTargetPerCaster(spellId_spec,i_spellId_spec);
        bool is_spellSpecPerTarget = IsSingleFromSpellSpecificPerTarget(spellId_spec,i_spellId_spec);
        if (is_spellSpecPerTarget || (is_spellSpecPerTargetPerCaster && holder->GetCasterGuid() == (*i).second->GetCasterGuid()))
        {
            // cannot remove higher rank
            if (sSpellMgr.IsRankSpellDueToSpell(spellProto, i_spellId))
                if(CompareAuraRanks(spellId, i_spellId) < 0)
                    return false;

            // Its a parent aura (create this aura in ApplyModifier)
            if ((*i).second->IsInUse())
            {
                sLog.outError("SpellAuraHolder (Spell %u) is in process but attempt removed at SpellAuraHolder (Spell %u) adding, need add stack rule for Unit::RemoveNoStackAurasDueToAuraHolder", i->second->GetId(), holder->GetId());
                continue;
            }
            RemoveAurasDueToSpell(i_spellId);

            if( m_spellAuraHolders.empty() )
                break;
            else
                next =  m_spellAuraHolders.begin();

            continue;
        }

        // spell with spell specific that allow single ranks for spell from diff caster
        // same caster case processed or early or later
        bool is_spellPerTarget = IsSingleFromSpellSpecificSpellRanksPerTarget(spellId_spec,i_spellId_spec);
        if ( is_spellPerTarget && holder->GetCasterGuid() != (*i).second->GetCasterGuid() && sSpellMgr.IsRankSpellDueToSpell(spellProto, i_spellId))
        {
            // cannot remove higher rank
            if(CompareAuraRanks(spellId, i_spellId) < 0)
                return false;

            // Its a parent aura (create this aura in ApplyModifier)
            if ((*i).second->IsInUse())
            {
                sLog.outError("SpellAuraHolder (Spell %u) is in process but attempt removed at SpellAuraHolder (Spell %u) adding, need add stack rule for Unit::RemoveNoStackAurasDueToAuraHolder", i->second->GetId(), holder->GetId());
                continue;
            }
            RemoveAurasDueToSpell(i_spellId);

            if( m_spellAuraHolders.empty() )
                break;
            else
                next =  m_spellAuraHolders.begin();

            continue;
        }

        // non single (per caster) per target spell specific (possible single spell per target at caster)
        if( !is_spellSpecPerTargetPerCaster && !is_spellSpecPerTarget && sSpellMgr.IsNoStackSpellDueToSpell(spellId, i_spellId) )
        {
            // Its a parent aura (create this aura in ApplyModifier)
            if ((*i).second->IsInUse())
            {
                sLog.outError("SpellAuraHolder (Spell %u) is in process but attempt removed at SpellAuraHolder (Spell %u) adding, need add stack rule for Unit::RemoveNoStackAurasDueToAuraHolder", i->second->GetId(), holder->GetId());
                continue;
            }
            RemoveAurasDueToSpell(i_spellId);

            if( m_spellAuraHolders.empty() )
                break;
            else
                next =  m_spellAuraHolders.begin();

            continue;
        }

        // Potions stack aura by aura (elixirs/flask already checked)
        if( spellProto->SpellFamilyName == SPELLFAMILY_POTION && i_spellProto->SpellFamilyName == SPELLFAMILY_POTION )
        {
            if (IsNoStackAuraDueToAura(spellId, i_spellId))
            {
                if(CompareAuraRanks(spellId, i_spellId) < 0)
                    return false;                       // cannot remove higher rank

                // Its a parent aura (create this aura in ApplyModifier)
                if ((*i).second->IsInUse())
                {
                    sLog.outError("SpellAuraHolder (Spell %u) is in process but attempt removed at SpellAuraHolder (Spell %u) adding, need add stack rule for Unit::RemoveNoStackAurasDueToAuraHolder", i->second->GetId(), holder->GetId());
                    continue;
                }
                RemoveAurasDueToSpell(i_spellId);

                if( m_spellAuraHolders.empty() )
                    break;
                else
                    next =  m_spellAuraHolders.begin();
            }
        }
    }
    return true;
}

void Unit::RemoveAura(uint32 spellId, SpellEffectIndex effindex, Aura* except)
{
    SpellAuraHolderBounds spair = GetSpellAuraHolderBounds(spellId);
    for(SpellAuraHolderMap::iterator iter = spair.first; iter != spair.second; )
    {
        Aura *aur = iter->second->m_auras[effindex];
        if (aur && aur != except)
        {
            RemoveSingleAuraFromSpellAuraHolder(iter->second, effindex);
            // may remove holder
            spair = GetSpellAuraHolderBounds(spellId);
            iter = spair.first;
        }
        else
            ++iter;
    }
}
void Unit::RemoveAurasByCasterSpell(uint32 spellId, ObjectGuid casterGuid)
{
    SpellAuraHolderBounds spair = GetSpellAuraHolderBounds(spellId);
    for(SpellAuraHolderMap::iterator iter = spair.first; iter != spair.second; )
    {
        if (iter->second->GetCasterGuid() == casterGuid)
        {
            RemoveSpellAuraHolder(iter->second);
            spair = GetSpellAuraHolderBounds(spellId);
            iter = spair.first;
        }
        else
            ++iter;
    }
}

void Unit::RemoveSingleAuraFromSpellAuraHolder(uint32 spellId, SpellEffectIndex effindex, ObjectGuid casterGuid, AuraRemoveMode mode)
{
    SpellAuraHolderBounds spair = GetSpellAuraHolderBounds(spellId);
    for(SpellAuraHolderMap::iterator iter = spair.first; iter != spair.second; )
    {
        Aura *aur = iter->second->m_auras[effindex];
        if (aur && aur->GetCasterGuid() == casterGuid)
        {
            RemoveSingleAuraFromSpellAuraHolder(iter->second, effindex, mode);
            spair = GetSpellAuraHolderBounds(spellId);
            iter = spair.first;
        }
        else
            ++iter;
    }
}

void Unit::RemoveAuraHolderDueToSpellByDispel(uint32 spellId, uint32 stackAmount, ObjectGuid casterGuid, Unit *dispeller)
{
    SpellEntry const* spellEntry = sSpellStore.LookupEntry(spellId);

    // Custom dispel cases
    // Unstable Affliction
    if(spellEntry->SpellFamilyName == SPELLFAMILY_WARLOCK && (spellEntry->SpellFamilyFlags & UI64LIT(0x010000000000)))
    {
        if (Aura* dotAura = GetAura(SPELL_AURA_PERIODIC_DAMAGE,SPELLFAMILY_WARLOCK,UI64LIT(0x010000000000), 0x00000000, casterGuid))
        {
            // use spellpower-modified value for initial damage
            int damage = dotAura->GetModifier()->m_amount;
            damage *= 9;

            // Remove spell auras from stack
            RemoveAuraHolderFromStack(spellId, stackAmount, casterGuid, AURA_REMOVE_BY_DISPEL);

            // backfire damage and silence
            dispeller->CastCustomSpell(dispeller, 31117, &damage, NULL, NULL, true, NULL, NULL, casterGuid);
            return;
        }
    }
    // Lifebloom
    else if (spellEntry->SpellFamilyName == SPELLFAMILY_DRUID && (spellEntry->SpellFamilyFlags & UI64LIT(0x0000001000000000)))
    {
        if (Aura* dotAura = GetAura(SPELL_AURA_DUMMY, SPELLFAMILY_DRUID, UI64LIT(0x0000001000000000), 0x00000000, casterGuid))
        {
            int32 amount = ( dotAura->GetModifier()->m_amount / dotAura->GetStackAmount() ) * stackAmount;
            CastCustomSpell(this, 33778, &amount, NULL, NULL, true, NULL, dotAura, casterGuid);

            if (Unit* caster = dotAura->GetCaster())
            {
                int32 returnmana = (spellEntry->ManaCostPercentage * caster->GetCreateMana() / 100) * stackAmount / 2;
                caster->CastCustomSpell(caster, 64372, &returnmana, NULL, NULL, true, NULL, dotAura, casterGuid);
            }
        }
    }
    // Flame Shock
    else if (spellEntry->SpellFamilyName == SPELLFAMILY_SHAMAN && (spellEntry->SpellFamilyFlags & UI64LIT(0x10000000)))
    {
        Unit* caster = NULL;
        uint32 triggeredSpell = 0;

        if (Aura* dotAura = GetAura(SPELL_AURA_PERIODIC_DAMAGE, SPELLFAMILY_SHAMAN, UI64LIT(0x10000000), 0x00000000, casterGuid))
            caster = dotAura->GetCaster();

        if (caster && !caster->isDead())
        {
            Unit::AuraList const& auras = caster->GetAurasByType(SPELL_AURA_DUMMY);
            for (Unit::AuraList::const_iterator i = auras.begin(); i != auras.end(); ++i)
            {
                switch((*i)->GetId())
                {
                    case 51480: triggeredSpell=64694; break;// Lava Flows, Rank 1
                    case 51481: triggeredSpell=65263; break;// Lava Flows, Rank 2
                    case 51482: triggeredSpell=65264; break;// Lava Flows, Rank 3
                    default: continue;
                }
                break;
            }
        }

        // Remove spell auras from stack
        RemoveAuraHolderFromStack(spellId, stackAmount, casterGuid, AURA_REMOVE_BY_DISPEL);

        // Haste
        if (triggeredSpell)
            caster->CastSpell(caster, triggeredSpell, true);
        return;
    }
    // Vampiric touch (first dummy aura)
    else if (spellEntry->SpellFamilyName == SPELLFAMILY_PRIEST && spellEntry->SpellFamilyFlags & UI64LIT(0x0000040000000000))
    {
        if (Aura *dot = GetAura(SPELL_AURA_PERIODIC_DAMAGE, SPELLFAMILY_PRIEST, UI64LIT(0x0000040000000000), 0x00000000, casterGuid))
        {
            if (dot->GetCaster())
            {
                // use clean value for initial damage
                int32 bp0 = dot->GetSpellProto()->CalculateSimpleValue(EFFECT_INDEX_1);
                bp0 *= 8;

                // Remove spell auras from stack
                RemoveAuraHolderFromStack(spellId, stackAmount, casterGuid, AURA_REMOVE_BY_DISPEL);

                CastCustomSpell(this, 64085, &bp0, NULL, NULL, true, NULL, NULL, casterGuid);
                return;
            }
        }
    }

    RemoveAuraHolderFromStack(spellId, stackAmount, casterGuid, AURA_REMOVE_BY_DISPEL);
}

void Unit::RemoveAurasDueToSpellBySteal(uint32 spellId, ObjectGuid casterGuid, Unit *stealer)
{
    SpellAuraHolder *holder = GetSpellAuraHolder(spellId, casterGuid);
    SpellEntry const* spellProto = sSpellStore.LookupEntry(spellId);
    SpellAuraHolder *new_holder = CreateSpellAuraHolder(spellProto, stealer, this);

    // set its duration and maximum duration
    // max duration 2 minutes (in msecs)
    int32 dur = holder->GetAuraDuration();
    int32 max_dur = 2*MINUTE*IN_MILLISECONDS;
    int32 new_max_dur = max_dur > dur ? dur : max_dur;
    new_holder->SetAuraMaxDuration(new_max_dur);
    new_holder->SetAuraDuration(new_max_dur);

    for (int32 i = 0; i < MAX_EFFECT_INDEX; ++i)
    {
        Aura *aur = holder->GetAuraByEffectIndex(SpellEffectIndex(i));

        if (!aur)
            continue;

        int32 basePoints = aur->GetBasePoints();
        // construct the new aura for the attacker - will never return NULL, it's just a wrapper for
        // some different constructors
        Aura * new_aur = CreateAura(aur->GetSpellProto(), aur->GetEffIndex(), &basePoints, new_holder, stealer, this);

        // set periodic to do at least one tick (for case when original aura has been at last tick preparing)
        int32 periodic = aur->GetModifier()->periodictime;
        new_aur->GetModifier()->periodictime = periodic < new_max_dur ? periodic : new_max_dur;

        // add the new aura to stealer
        new_holder->AddAura(new_aur, new_aur->GetEffIndex());
    }

    if (holder->ModStackAmount(-1))
        // Remove aura as dispel
        RemoveSpellAuraHolder(holder, AURA_REMOVE_BY_DISPEL);

    // strange but intended behaviour: Stolen single target auras won't be treated as single targeted
    new_holder->SetIsSingleTarget(false);

    stealer->AddSpellAuraHolder(new_holder);
}

void Unit::RemoveAurasDueToSpellByCancel(uint32 spellId)
{
    SpellAuraHolderBounds spair = GetSpellAuraHolderBounds(spellId);
    for(SpellAuraHolderMap::iterator iter = spair.first; iter != spair.second;)
    {
        RemoveSpellAuraHolder(iter->second, AURA_REMOVE_BY_CANCEL);
        spair = GetSpellAuraHolderBounds(spellId);
        iter = spair.first;
    }
}

void Unit::RemoveAurasWithDispelType(DispelType type, ObjectGuid casterGuid)
{
    // Create dispel mask by dispel type
    uint32 dispelMask = GetDispellMask(type);
    // Dispel all existing auras vs current dispel type
    SpellAuraHolderMap& auras = GetSpellAuraHolderMap();
    for (SpellAuraHolderMap::iterator itr = auras.begin(); itr != auras.end(); )
    {
        SpellEntry const* spell = itr->second->GetSpellProto();
        if (((1<<spell->Dispel) & dispelMask) && (!casterGuid || casterGuid == itr->second->GetCasterGuid()))
        {
            // Dispel aura
            RemoveAurasDueToSpell(spell->Id);
            itr = auras.begin();
        }
        else
            ++itr;
    }
}

void Unit::RemoveAuraHolderFromStack(uint32 spellId, uint32 stackAmount, ObjectGuid casterGuid, AuraRemoveMode mode)
{
    SpellAuraHolderBounds spair = GetSpellAuraHolderBounds(spellId);
    for (SpellAuraHolderMap::iterator iter = spair.first; iter != spair.second; ++iter)
    {
        if (!casterGuid || iter->second->GetCasterGuid() == casterGuid)
        {
            if (iter->second->ModStackAmount(-int32(stackAmount)))
            {
                RemoveSpellAuraHolder(iter->second, mode);
                break;
            }
        }
    }
}

void Unit::RemoveAurasDueToSpell(uint32 spellId, SpellAuraHolder* except, AuraRemoveMode mode)
{
    SpellAuraHolderBounds bounds = GetSpellAuraHolderBounds(spellId);
    for (SpellAuraHolderMap::iterator iter = bounds.first; iter != bounds.second; )
    {
        if (iter->second != except)
        {
            RemoveSpellAuraHolder(iter->second, mode);
            bounds = GetSpellAuraHolderBounds(spellId);
            iter = bounds.first;
        }
        else
            ++iter;
    }
}

void Unit::RemoveAurasDueToItemSpell(Item* castItem,uint32 spellId)
{
    SpellAuraHolderBounds bounds = GetSpellAuraHolderBounds(spellId);
    for (SpellAuraHolderMap::iterator iter = bounds.first; iter != bounds.second; )
    {
        if (iter->second->GetCastItemGuid() == castItem->GetObjectGuid())
        {
            RemoveSpellAuraHolder(iter->second);
            bounds = GetSpellAuraHolderBounds(spellId);
            iter = bounds.first;
        }
        else
            ++iter;
    }
}

void Unit::RemoveAurasWithInterruptFlags(uint32 flags)
{
    for (SpellAuraHolderMap::iterator iter = m_spellAuraHolders.begin(); iter != m_spellAuraHolders.end(); )
    {
        if (iter->second->GetSpellProto()->AuraInterruptFlags & flags)
        {
            RemoveSpellAuraHolder(iter->second);
            iter = m_spellAuraHolders.begin();
        }
        else
            ++iter;
    }
}

void Unit::RemoveAurasWithAttribute(uint32 flags)
{
    for (SpellAuraHolderMap::iterator iter = m_spellAuraHolders.begin(); iter != m_spellAuraHolders.end(); )
    {
        if (iter->second->GetSpellProto()->Attributes & flags)
        {
            RemoveSpellAuraHolder(iter->second);
            iter = m_spellAuraHolders.begin();
        }
        else
            ++iter;
    }
}

void Unit::RemoveNotOwnSingleTargetAuras(uint32 newPhase)
{
    // single target auras from other casters
    for (SpellAuraHolderMap::iterator iter = m_spellAuraHolders.begin(); iter != m_spellAuraHolders.end(); )
    {
        if (iter->second->GetCasterGuid() != GetObjectGuid() && iter->second->IsSingleTarget())
        {
            if (!newPhase)
            {
                RemoveSpellAuraHolder(iter->second);
                iter = m_spellAuraHolders.begin();
                continue;
            }
            else
            {
                Unit* caster = iter->second->GetCaster();
                if (!caster || !caster->InSamePhase(newPhase))
                {
                    RemoveSpellAuraHolder(iter->second);
                    iter = m_spellAuraHolders.begin();
                    continue;
                }
            }
        }

        ++iter;
    }

    // single target auras at other targets
    SingleCastSpellTargetMap& scTargets = GetSingleCastSpellTargets();
    for (SingleCastSpellTargetMap::iterator itr = scTargets.begin(); itr != scTargets.end(); )
    {
        SpellEntry const* itr_spellEntry = itr->first;
        ObjectGuid itr_targetGuid = itr->second;

        if (itr_targetGuid != GetObjectGuid())
        {
            if(!newPhase)
            {
                scTargets.erase(itr);                       // remove for caster in any case

                // remove from target if target found
                if (Unit* itr_target = GetMap()->GetUnit(itr_targetGuid))
                    itr_target->RemoveAurasByCasterSpell(itr_spellEntry->Id, GetObjectGuid());

                itr = scTargets.begin();                    // list can be changed at remove aura
                continue;
            }
            else
            {
                Unit* itr_target = GetMap()->GetUnit(itr_targetGuid);
                if(!itr_target || !itr_target->InSamePhase(newPhase))
                {
                    scTargets.erase(itr);                   // remove for caster in any case

                    // remove from target if target found
                    if (itr_target)
                        itr_target->RemoveAurasByCasterSpell(itr_spellEntry->Id, GetObjectGuid());

                    itr = scTargets.begin();                // list can be changed at remove aura
                    continue;
                }
            }
        }

        ++itr;
    }

}

void Unit::RemoveSpellAuraHolder(SpellAuraHolder *holder, AuraRemoveMode mode)
{
    // Statue unsummoned at holder remove
    SpellEntry const* AurSpellInfo = holder->GetSpellProto();
    Totem* statue = NULL;
    Unit* caster = holder->GetCaster();
    if(IsChanneledSpell(AurSpellInfo) && caster)
        if(caster->GetTypeId()==TYPEID_UNIT && ((Creature*)caster)->IsTotem() && ((Totem*)caster)->GetTotemType()==TOTEM_STATUE)
            statue = ((Totem*)caster);

    if (m_spellAuraHoldersUpdateIterator != m_spellAuraHolders.end() && m_spellAuraHoldersUpdateIterator->second == holder)
        ++m_spellAuraHoldersUpdateIterator;

    SpellAuraHolderBounds bounds = GetSpellAuraHolderBounds(holder->GetId());
    for (SpellAuraHolderMap::iterator itr = bounds.first; itr != bounds.second; ++itr)
    {
        if (itr->second == holder)
        {
            m_spellAuraHolders.erase(itr);
            break;
        }
    }

    holder->SetRemoveMode(mode);
    holder->UnregisterSingleCastHolder();

    for (int32 i = 0; i < MAX_EFFECT_INDEX; ++i)
    {
        if (Aura *aura = holder->m_auras[i])
            RemoveAura(aura, mode);
    }

    holder->_RemoveSpellAuraHolder();

    if (mode != AURA_REMOVE_BY_DELETE)
        holder->HandleSpellSpecificBoosts(false);

    if(statue)
        statue->UnSummon();

    // If holder in use (removed from code that plan access to it data after return)
    // store it in holder list with delayed deletion
    if (holder->IsInUse())
    {
        holder->SetDeleted();
        m_deletedHolders.push_back(holder);
    }
    else
        delete holder;

    if (mode != AURA_REMOVE_BY_EXPIRE && IsChanneledSpell(AurSpellInfo) && !IsAreaOfEffectSpell(AurSpellInfo) &&
        caster && caster->GetObjectGuid() != GetObjectGuid())
    {
        caster->InterruptSpell(CURRENT_CHANNELED_SPELL);
    }
}

void Unit::RemoveSingleAuraFromSpellAuraHolder(SpellAuraHolder *holder, SpellEffectIndex index, AuraRemoveMode mode)
{
    Aura *aura = holder->GetAuraByEffectIndex(index);
    if (!aura)
        return;

    if (aura->IsLastAuraOnHolder())
        RemoveSpellAuraHolder(holder, mode);
    else
        RemoveAura(aura, mode);
}

void Unit::RemoveAura(Aura *Aur, AuraRemoveMode mode)
{
    // remove from list before mods removing (prevent cyclic calls, mods added before including to aura list - use reverse order)
    if (Aur->GetModifier()->m_auraname < TOTAL_AURAS)
    {
        m_modAuras[Aur->GetModifier()->m_auraname].remove(Aur);
    }

    // Set remove mode
    Aur->SetRemoveMode(mode);

    // some ShapeshiftBoosts at remove trigger removing other auras including parent Shapeshift aura
    // remove aura from list before to prevent deleting it before
    ///m_Auras.erase(i);

    DEBUG_FILTER_LOG(LOG_FILTER_SPELL_CAST, "Aura %u now is remove mode %d",Aur->GetModifier()->m_auraname, mode);

    // aura _MUST_ be remove from holder before unapply.
    // un-apply code expected that aura not find by diff searches
    // in another case it can be double removed for example, if target die/etc in un-apply process.
    Aur->GetHolder()->RemoveAura(Aur->GetEffIndex());

    // some auras also need to apply modifier (on caster) on remove
    if (mode == AURA_REMOVE_BY_DELETE)
    {
        switch (Aur->GetModifier()->m_auraname)
        {
            // need properly undo any auras with player-caster mover set (or will crash at next caster move packet)
            case SPELL_AURA_MOD_POSSESS:
            case SPELL_AURA_MOD_POSSESS_PET:
            case SPELL_AURA_CONTROL_VEHICLE:
                Aur->ApplyModifier(false,true);
                break;
            default: break;
        }
    }
    else
        Aur->ApplyModifier(false,true);

    // If aura in use (removed from code that plan access to it data after return)
    // store it in aura list with delayed deletion
    if (Aur->IsInUse())
        m_deletedAuras.push_back(Aur);
    else
        delete Aur;
}

void Unit::RemoveAllAuras(AuraRemoveMode mode /*= AURA_REMOVE_BY_DEFAULT*/)
{
    while (!m_spellAuraHolders.empty())
    {
        SpellAuraHolderMap::iterator iter = m_spellAuraHolders.begin();
        RemoveSpellAuraHolder(iter->second,mode);
    }
}

void Unit::RemoveArenaAuras(bool onleave)
{
    // in join, remove positive buffs, on end, remove negative
    // used to remove positive visible auras in arenas
    for(SpellAuraHolderMap::iterator iter = m_spellAuraHolders.begin(); iter != m_spellAuraHolders.end();)
    {
        if (!(iter->second->GetSpellProto()->AttributesEx4 & SPELL_ATTR_EX4_UNK21) &&
                                                            // don't remove stances, shadowform, pally/hunter auras
            !iter->second->IsPassive() &&                   // don't remove passive auras
            (!(iter->second->GetSpellProto()->Attributes & SPELL_ATTR_UNAFFECTED_BY_INVULNERABILITY) ||
            !(iter->second->GetSpellProto()->Attributes & SPELL_ATTR_UNK8)) &&
                                                            // not unaffected by invulnerability auras or not having that unknown flag (that seemed the most probable)
            (iter->second->IsPositive() != onleave))        // remove positive buffs on enter, negative buffs on leave
        {
            RemoveSpellAuraHolder(iter->second);
            iter = m_spellAuraHolders.begin();
        }
        else
            ++iter;
    }
}

void Unit::RemoveAllAurasOnDeath()
{
    // used just after dieing to remove all visible auras
    // and disable the mods for the passive ones
    for(SpellAuraHolderMap::iterator iter = m_spellAuraHolders.begin(); iter != m_spellAuraHolders.end();)
    {
        if (!iter->second->IsPassive() && !iter->second->IsDeathPersistent())
        {
            RemoveSpellAuraHolder(iter->second, AURA_REMOVE_BY_DEATH);
            iter = m_spellAuraHolders.begin();
        }
        else
            ++iter;
    }
}

void Unit::DelaySpellAuraHolder(uint32 spellId, int32 delaytime, ObjectGuid casterGuid)
{
    SpellAuraHolderBounds bounds = GetSpellAuraHolderBounds(spellId);
    for (SpellAuraHolderMap::iterator iter = bounds.first; iter != bounds.second; ++iter)
    {
        SpellAuraHolder* holder = iter->second;

        if (casterGuid != holder->GetCasterGuid())
            continue;

        if (holder->GetAuraDuration() < delaytime)
            holder->SetAuraDuration(0);
        else
            holder->SetAuraDuration(holder->GetAuraDuration() - delaytime);

        holder->SendAuraUpdate(false);

        DEBUG_FILTER_LOG(LOG_FILTER_SPELL_CAST, "Spell %u partially interrupted on %s, new duration: %u ms", spellId, GetObjectGuid().GetString().c_str(), holder->GetAuraDuration());
    }
}

void Unit::_RemoveAllAuraMods()
{
    for (SpellAuraHolderMap::const_iterator i = m_spellAuraHolders.begin(); i != m_spellAuraHolders.end(); ++i)
    {
        (*i).second->ApplyAuraModifiers(false);
    }
}

void Unit::_ApplyAllAuraMods()
{
    for (SpellAuraHolderMap::const_iterator i = m_spellAuraHolders.begin(); i != m_spellAuraHolders.end(); ++i)
    {
        (*i).second->ApplyAuraModifiers(true);
    }
}

Aura* Unit::GetAura(uint32 spellId, SpellEffectIndex effindex)
{
    SpellAuraHolderBounds bounds = GetSpellAuraHolderBounds(spellId);
    if (bounds.first != bounds.second)
        return bounds.first->second->GetAuraByEffectIndex(effindex);
    return NULL;
}

Aura* Unit::GetAura(AuraType type, SpellFamily family, uint64 familyFlag, uint32 familyFlag2, ObjectGuid casterGuid)
{
    AuraList const& auras = GetAurasByType(type);
    for(AuraList::const_iterator i = auras.begin();i != auras.end(); ++i)
        if ((*i)->GetSpellProto()->IsFitToFamily(family, familyFlag, familyFlag2) &&
            (!casterGuid || (*i)->GetCasterGuid() == casterGuid))
            return *i;

    return NULL;
}

bool Unit::HasAura(uint32 spellId, SpellEffectIndex effIndex) const
{
    SpellAuraHolderConstBounds spair = GetSpellAuraHolderBounds(spellId);
    for(SpellAuraHolderMap::const_iterator i_holder = spair.first; i_holder != spair.second; ++i_holder)
        if (i_holder->second->GetAuraByEffectIndex(effIndex))
            return true;

    return false;
}

void Unit::AddDynObject(DynamicObject* dynObj)
{
    m_dynObjGUIDs.push_back(dynObj->GetObjectGuid());
}

void Unit::RemoveDynObject(uint32 spellid)
{
    if(m_dynObjGUIDs.empty())
        return;
    for (DynObjectGUIDs::iterator i = m_dynObjGUIDs.begin(); i != m_dynObjGUIDs.end();)
    {
        DynamicObject* dynObj = GetMap()->GetDynamicObject(*i);
        if(!dynObj)
        {
            i = m_dynObjGUIDs.erase(i);
        }
        else if(spellid == 0 || dynObj->GetSpellId() == spellid)
        {
            dynObj->Delete();
            i = m_dynObjGUIDs.erase(i);
        }
        else
            ++i;
    }
}

void Unit::RemoveAllDynObjects()
{
    while(!m_dynObjGUIDs.empty())
    {
        if (DynamicObject* dynObj = GetMap()->GetDynamicObject(*m_dynObjGUIDs.begin()))
            dynObj->Delete();
        m_dynObjGUIDs.erase(m_dynObjGUIDs.begin());
    }
}

DynamicObject * Unit::GetDynObject(uint32 spellId, SpellEffectIndex effIndex)
{
    for (DynObjectGUIDs::iterator i = m_dynObjGUIDs.begin(); i != m_dynObjGUIDs.end();)
    {
        DynamicObject* dynObj = GetMap()->GetDynamicObject(*i);
        if(!dynObj)
        {
            i = m_dynObjGUIDs.erase(i);
            continue;
        }

        if (dynObj->GetSpellId() == spellId && dynObj->GetEffIndex() == effIndex)
            return dynObj;
        ++i;
    }
    return NULL;
}

DynamicObject * Unit::GetDynObject(uint32 spellId)
{
    for (DynObjectGUIDs::iterator i = m_dynObjGUIDs.begin(); i != m_dynObjGUIDs.end();)
    {
        DynamicObject* dynObj = GetMap()->GetDynamicObject(*i);
        if(!dynObj)
        {
            i = m_dynObjGUIDs.erase(i);
            continue;
        }

        if (dynObj->GetSpellId() == spellId)
            return dynObj;
        ++i;
    }
    return NULL;
}

GameObject* Unit::GetGameObject(uint32 spellId) const
{
    for (GameObjectList::const_iterator i = m_gameObj.begin(); i != m_gameObj.end(); ++i)
        if ((*i)->GetSpellId() == spellId)
            return *i;

    WildGameObjectMap::const_iterator find = m_wildGameObjs.find(spellId);
    if (find != m_wildGameObjs.end())
        return GetMap()->GetGameObject(find->second);       // Can be NULL

    return NULL;
}

void Unit::AddGameObject(GameObject* gameObj)
{
    MANGOS_ASSERT(gameObj && !gameObj->GetOwnerGuid());
    m_gameObj.push_back(gameObj);
    gameObj->SetOwnerGuid(GetObjectGuid());

    if (GetTypeId() == TYPEID_PLAYER && gameObj->GetSpellId())
    {
        SpellEntry const* createBySpell = sSpellStore.LookupEntry(gameObj->GetSpellId());
        // Need disable spell use for owner
        if (createBySpell && createBySpell->Attributes & SPELL_ATTR_DISABLED_WHILE_ACTIVE)
            // note: item based cooldowns and cooldown spell mods with charges ignored (unknown existing cases)
            ((Player*)this)->AddSpellAndCategoryCooldowns(createBySpell, 0, NULL, true);
    }
}

void Unit::AddWildGameObject(GameObject* gameObj)
{
    MANGOS_ASSERT(gameObj && gameObj->GetOwnerGuid().IsEmpty());
    m_wildGameObjs[gameObj->GetSpellId()] = gameObj->GetObjectGuid();

    // As of 335 there are no wild-summon spells with SPELL_ATTR_DISABLED_WHILE_ACTIVE

    // Remove outdated wild summoned GOs
    for (WildGameObjectMap::iterator itr = m_wildGameObjs.begin(); itr != m_wildGameObjs.end();)
    {
        GameObject* pGo = GetMap()->GetGameObject(itr->second);
        if (pGo)
            ++itr;
        else
            m_wildGameObjs.erase(itr++);
    }
}

void Unit::RemoveGameObject(GameObject* gameObj, bool del)
{
    MANGOS_ASSERT(gameObj && gameObj->GetOwnerGuid() == GetObjectGuid());

    gameObj->SetOwnerGuid(ObjectGuid());

    // GO created by some spell
    if (uint32 spellid = gameObj->GetSpellId())
    {
        RemoveAurasDueToSpell(spellid);

        if (GetTypeId()==TYPEID_PLAYER)
        {
            SpellEntry const* createBySpell = sSpellStore.LookupEntry(spellid );
            // Need activate spell use for owner
            if (createBySpell && createBySpell->Attributes & SPELL_ATTR_DISABLED_WHILE_ACTIVE)
                // note: item based cooldowns and cooldown spell mods with charges ignored (unknown existing cases)
                ((Player*)this)->SendCooldownEvent(createBySpell);
        }
    }

    m_gameObj.remove(gameObj);

    if (del)
    {
        gameObj->SetRespawnTime(0);
        gameObj->Delete();
    }
}

void Unit::RemoveGameObject(uint32 spellid, bool del)
{
    if (m_gameObj.empty())
        return;

    GameObjectList::iterator i, next;
    for (i = m_gameObj.begin(); i != m_gameObj.end(); i = next)
    {
        next = i;
        if (spellid == 0 || (*i)->GetSpellId() == spellid)
        {
            (*i)->SetOwnerGuid(ObjectGuid());
            if (del)
            {
                (*i)->SetRespawnTime(0);
                (*i)->Delete();
            }

            next = m_gameObj.erase(i);
        }
        else
            ++next;
    }
}

void Unit::RemoveAllGameObjects()
{
    // remove references to unit
    for (GameObjectList::iterator i = m_gameObj.begin(); i != m_gameObj.end();)
    {
        (*i)->SetOwnerGuid(ObjectGuid());
        (*i)->SetRespawnTime(0);
        (*i)->Delete();
        i = m_gameObj.erase(i);
    }

    // wild summoned GOs - only remove references, do not remove GOs
    m_wildGameObjs.clear();
}

void Unit::SendSpellNonMeleeDamageLog(SpellNonMeleeDamage *log)
{
    uint32 targetHealth = log->target->GetHealth();
    uint32 overkill = log->damage > targetHealth ? log->damage - targetHealth : 0;

    WorldPacket data(SMSG_SPELLNONMELEEDAMAGELOG, (16+4+4+4+1+4+4+1+1+4+4+1)); // we guess size
    data << log->target->GetPackGUID();
    data << log->attacker->GetPackGUID();
    data << uint32(log->SpellID);
    data << uint32(log->damage);                            // damage amount
    data << uint32(overkill);                               // overkill
    data << uint8 (log->schoolMask);                        // damage school
    data << uint32(log->absorb);                            // AbsorbedDamage
    data << uint32(log->resist);                            // resist
    data << uint8 (log->physicalLog);                       // if 1, then client show spell name (example: %s's ranged shot hit %s for %u school or %s suffers %u school damage from %s's spell_name
    data << uint8 (log->unused);                            // unused
    data << uint32(log->blocked);                           // blocked
    data << uint32(log->HitInfo);
    data << uint8 (0);                                      // flag to use extend data
    SendMessageToSet( &data, true );
}

void Unit::SendSpellNonMeleeDamageLog(Unit *target, uint32 SpellID, uint32 Damage, SpellSchoolMask damageSchoolMask, uint32 AbsorbedDamage, uint32 Resist, bool PhysicalDamage, uint32 Blocked, bool CriticalHit)
{
    SpellNonMeleeDamage log(this, target, SpellID, damageSchoolMask);
    log.damage = Damage - AbsorbedDamage - Resist - Blocked;
    log.absorb = AbsorbedDamage;
    log.resist = Resist;
    log.physicalLog = PhysicalDamage;
    log.blocked = Blocked;
    log.HitInfo = SPELL_HIT_TYPE_UNK1 | SPELL_HIT_TYPE_UNK3 | SPELL_HIT_TYPE_UNK6;
    if(CriticalHit)
        log.HitInfo |= SPELL_HIT_TYPE_CRIT;
    SendSpellNonMeleeDamageLog(&log);
}

void Unit::SendPeriodicAuraLog(SpellPeriodicAuraLogInfo *pInfo)
{
    Aura *aura = pInfo->aura;
    Modifier *mod = aura->GetModifier();

    WorldPacket data(SMSG_PERIODICAURALOG, 30);
    data << aura->GetTarget()->GetPackGUID();
    data << aura->GetCasterGuid().WriteAsPacked();
    data << uint32(aura->GetId());                          // spellId
    data << uint32(1);                                      // count
    data << uint32(mod->m_auraname);                        // auraId
    switch(mod->m_auraname)
    {
        case SPELL_AURA_PERIODIC_DAMAGE:
        case SPELL_AURA_PERIODIC_DAMAGE_PERCENT:
            data << uint32(pInfo->damage);                  // damage
            data << uint32(pInfo->overDamage);              // overkill?
            data << uint32(GetSpellSchoolMask(aura->GetSpellProto()));
            data << uint32(pInfo->absorb);                  // absorb
            data << uint32(pInfo->resist);                  // resist
            data << uint8(pInfo->critical ? 1 : 0);         // new 3.1.2 critical flag
            break;
        case SPELL_AURA_PERIODIC_HEAL:
        case SPELL_AURA_OBS_MOD_HEALTH:
            data << uint32(pInfo->damage);                  // damage
            data << uint32(pInfo->overDamage);              // overheal?
            data << uint32(pInfo->absorb);                  // absorb
            data << uint8(pInfo->critical ? 1 : 0);         // new 3.1.2 critical flag
            break;
        case SPELL_AURA_OBS_MOD_MANA:
        case SPELL_AURA_PERIODIC_ENERGIZE:
            data << uint32(mod->m_miscvalue);               // power type
            data << uint32(pInfo->damage);                  // damage
            break;
        case SPELL_AURA_PERIODIC_MANA_LEECH:
            data << uint32(mod->m_miscvalue);               // power type
            data << uint32(pInfo->damage);                  // amount
            data << float(pInfo->multiplier);               // gain multiplier
            break;
        default:
            sLog.outError("Unit::SendPeriodicAuraLog: unknown aura %u", uint32(mod->m_auraname));
            return;
    }

    aura->GetTarget()->SendMessageToSet(&data, true);
}

void Unit::ProcDamageAndSpell(Unit *pVictim, uint32 procAttacker, uint32 procVictim, uint32 procExtra, uint32 amount, WeaponAttackType attType, SpellEntry const *procSpell)
{
     // Not much to do if no flags are set.
    if (procAttacker)
        ProcDamageAndSpellFor(false,pVictim,procAttacker, procExtra,attType, procSpell, amount);
    // Now go on with a victim's events'n'auras
    // Not much to do if no flags are set or there is no victim
    if(pVictim && pVictim->isAlive() && procVictim)
        pVictim->ProcDamageAndSpellFor(true,this,procVictim, procExtra, attType, procSpell, amount);
}

void Unit::SendSpellMiss(Unit *target, uint32 spellID, SpellMissInfo missInfo)
{
    WorldPacket data(SMSG_SPELLLOGMISS, (4+8+1+4+8+1));
    data << uint32(spellID);
    data << GetObjectGuid();
    data << uint8(0);                                       // can be 0 or 1
    data << uint32(1);                                      // target count
    // for(i = 0; i < target count; ++i)
    data << target->GetObjectGuid();                        // target GUID
    data << uint8(missInfo);
    // end loop
    SendMessageToSet(&data, true);
}

void Unit::SendAttackStateUpdate(CalcDamageInfo *damageInfo)
{
    DEBUG_FILTER_LOG(LOG_FILTER_COMBAT, "WORLD: Sending SMSG_ATTACKERSTATEUPDATE");

    uint32 targetHealth = damageInfo->target->GetHealth();
    uint32 overkill = damageInfo->damage > targetHealth ? damageInfo->damage - targetHealth : 0;

    uint32 count = 1;
    WorldPacket data(SMSG_ATTACKERSTATEUPDATE, 16 + 45);    // we guess size
    data << uint32(damageInfo->HitInfo);
    data << damageInfo->attacker->GetPackGUID();
    data << damageInfo->target->GetPackGUID();
    data << uint32(damageInfo->damage);                     // Full damage
    data << uint32(overkill);                               // overkill value
    data << uint8(count);                                   // Sub damage count

    for(uint32 i = 0; i < count; ++i)
    {
        data << uint32(damageInfo->damageSchoolMask);       // School of sub damage
        data << float(damageInfo->damage);                  // sub damage
        data << uint32(damageInfo->damage);                 // Sub Damage
    }

    if(damageInfo->HitInfo & (HITINFO_ABSORB | HITINFO_ABSORB2))
    {
        for(uint32 i = 0; i < count; ++i)
            data << uint32(damageInfo->absorb);             // Absorb
    }

    if(damageInfo->HitInfo & (HITINFO_RESIST | HITINFO_RESIST2))
    {
        for(uint32 i = 0; i < count; ++i)
            data << uint32(damageInfo->resist);             // Resist
    }

    data << uint8(damageInfo->TargetState);
    data << uint32(0);
    data << uint32(0);

    if(damageInfo->HitInfo & HITINFO_BLOCK)
        data << uint32(damageInfo->blocked_amount);

    if(damageInfo->HitInfo & HITINFO_UNK3)
        data << uint32(0);

    if(damageInfo->HitInfo & HITINFO_UNK1)
    {
        data << uint32(0);
        data << float(0);
        data << float(0);
        data << float(0);
        data << float(0);
        data << float(0);
        data << float(0);
        data << float(0);
        data << float(0);
        for(uint8 i = 0; i < 5; ++i)
        {
            data << float(0);
            data << float(0);
        }
        data << uint32(0);
    }

    SendMessageToSet( &data, true );
}

void Unit::SendAttackStateUpdate(uint32 HitInfo, Unit *target, uint8 /*SwingType*/, SpellSchoolMask damageSchoolMask, uint32 Damage, uint32 AbsorbDamage, uint32 Resist, VictimState TargetState, uint32 BlockedAmount)
{
    CalcDamageInfo dmgInfo;
    dmgInfo.HitInfo = HitInfo;
    dmgInfo.attacker = this;
    dmgInfo.target = target;
    dmgInfo.damage = Damage - AbsorbDamage - Resist - BlockedAmount;
    dmgInfo.damageSchoolMask = damageSchoolMask;
    dmgInfo.absorb = AbsorbDamage;
    dmgInfo.resist = Resist;
    dmgInfo.TargetState = TargetState;
    dmgInfo.blocked_amount = BlockedAmount;
    SendAttackStateUpdate(&dmgInfo);
}

void Unit::setPowerType(Powers new_powertype)
{
    SetByteValue(UNIT_FIELD_BYTES_0, 3, new_powertype);

    if(GetTypeId() == TYPEID_PLAYER)
    {
        if(((Player*)this)->GetGroup())
            ((Player*)this)->SetGroupUpdateFlag(GROUP_UPDATE_FLAG_POWER_TYPE);
    }
    else if(((Creature*)this)->IsPet())
    {
        Pet *pet = ((Pet*)this);
        if(pet->isControlled())
        {
            Unit *owner = GetOwner();
            if(owner && (owner->GetTypeId() == TYPEID_PLAYER) && ((Player*)owner)->GetGroup())
                ((Player*)owner)->SetGroupUpdateFlag(GROUP_UPDATE_FLAG_PET_POWER_TYPE);
        }
    }

    switch(new_powertype)
    {
        default:
        case POWER_MANA:
            break;
        case POWER_RAGE:
            SetMaxPower(POWER_RAGE,GetCreatePowers(POWER_RAGE));
            SetPower(   POWER_RAGE,0);
            break;
        case POWER_FOCUS:
            SetMaxPower(POWER_FOCUS,GetCreatePowers(POWER_FOCUS));
            SetPower(   POWER_FOCUS,GetCreatePowers(POWER_FOCUS));
            break;
        case POWER_ENERGY:
            SetMaxPower(POWER_ENERGY,GetCreatePowers(POWER_ENERGY));
            break;
        case POWER_HAPPINESS:
            SetMaxPower(POWER_HAPPINESS,GetCreatePowers(POWER_HAPPINESS));
            SetPower(POWER_HAPPINESS,GetCreatePowers(POWER_HAPPINESS));
            break;
    }
}

FactionTemplateEntry const* Unit::getFactionTemplateEntry() const
{
    FactionTemplateEntry const* entry = sFactionTemplateStore.LookupEntry(getFaction());
    if(!entry)
    {
        static ObjectGuid guid;                             // prevent repeating spam same faction problem

        if (GetObjectGuid() != guid)
        {
            sLog.outError("%s have invalid faction (faction template id) #%u", GetGuidStr().c_str(), getFaction());
            guid = GetObjectGuid();
        }
    }
    return entry;
}

bool Unit::IsHostileTo(Unit const* unit) const
{
    // always non-hostile to self
    if(unit==this)
        return false;

    // always non-hostile to GM in GM mode
    if(unit->GetTypeId()==TYPEID_PLAYER && ((Player const*)unit)->isGameMaster())
        return false;

    // always hostile to enemy
    if(getVictim()==unit || unit->getVictim()==this)
        return true;

    // test pet/charm masters instead pers/charmeds
    Unit const* testerOwner = GetCharmerOrOwner();
    Unit const* targetOwner = unit->GetCharmerOrOwner();

    // always hostile to owner's enemy
    if(testerOwner && (testerOwner->getVictim()==unit || unit->getVictim()==testerOwner))
        return true;

    // always hostile to enemy owner
    if(targetOwner && (getVictim()==targetOwner || targetOwner->getVictim()==this))
        return true;

    // always hostile to owner of owner's enemy
    if(testerOwner && targetOwner && (testerOwner->getVictim()==targetOwner || targetOwner->getVictim()==testerOwner))
        return true;

    Unit const* tester = testerOwner ? testerOwner : this;
    Unit const* target = targetOwner ? targetOwner : unit;

    // always non-hostile to target with common owner, or to owner/pet
    if(tester==target)
        return false;

    // special cases (Duel, etc)
    if(tester->GetTypeId()==TYPEID_PLAYER && target->GetTypeId()==TYPEID_PLAYER)
    {
        Player const* pTester = (Player const*)tester;
        Player const* pTarget = (Player const*)target;

        // Duel
        if(pTester->duel && pTester->duel->opponent == pTarget && pTester->duel->startTime != 0)
            return true;

        // Group
        if(pTester->GetGroup() && pTester->GetGroup()==pTarget->GetGroup())
            return false;

        // Sanctuary
        if(pTarget->HasByteFlag(UNIT_FIELD_BYTES_2, 1, UNIT_BYTE2_FLAG_SANCTUARY) && pTester->HasByteFlag(UNIT_FIELD_BYTES_2, 1, UNIT_BYTE2_FLAG_SANCTUARY))
            return false;

        // PvP FFA state
        if(pTester->IsFFAPvP() && pTarget->IsFFAPvP())
            return true;

        //= PvP states
        // Green/Blue (can't attack)
        if(pTester->GetTeam()==pTarget->GetTeam())
            return false;

        // Red (can attack) if true, Blue/Yellow (can't attack) in another case
        return pTester->IsPvP() && pTarget->IsPvP();
    }

    // faction base cases
    FactionTemplateEntry const*tester_faction = tester->getFactionTemplateEntry();
    FactionTemplateEntry const*target_faction = target->getFactionTemplateEntry();
    if(!tester_faction || !target_faction)
        return false;

    if(target->isAttackingPlayer() && tester->IsContestedGuard())
        return true;

    // PvC forced reaction and reputation case
    if(tester->GetTypeId()==TYPEID_PLAYER)
    {
        // forced reaction
        if(target_faction->faction)
        {
            if(ReputationRank const* force =((Player*)tester)->GetReputationMgr().GetForcedRankIfAny(target_faction))
                return *force <= REP_HOSTILE;

            // if faction have reputation then hostile state for tester at 100% dependent from at_war state
            if(FactionEntry const* raw_target_faction = sFactionStore.LookupEntry(target_faction->faction))
                if(FactionState const* factionState = ((Player*)tester)->GetReputationMgr().GetState(raw_target_faction))
                    return (factionState->Flags & FACTION_FLAG_AT_WAR);
        }
    }
    // CvP forced reaction and reputation case
    else if(target->GetTypeId()==TYPEID_PLAYER)
    {
        // forced reaction
        if(tester_faction->faction)
        {
            if(ReputationRank const* force = ((Player*)target)->GetReputationMgr().GetForcedRankIfAny(tester_faction))
                return *force <= REP_HOSTILE;

            // apply reputation state
            FactionEntry const* raw_tester_faction = sFactionStore.LookupEntry(tester_faction->faction);
            if(raw_tester_faction && raw_tester_faction->reputationListID >=0 )
                return ((Player const*)target)->GetReputationMgr().GetRank(raw_tester_faction) <= REP_HOSTILE;
        }
    }

    // common faction based case (CvC,PvC,CvP)
    return tester_faction->IsHostileTo(*target_faction);
}

bool Unit::IsFriendlyTo(Unit const* unit) const
{
    if (!unit)
        return true;

    // always friendly to self
    if(unit==this)
        return true;

    // always friendly to GM in GM mode
    if(unit->GetTypeId()==TYPEID_PLAYER && ((Player const*)unit)->isGameMaster())
        return true;

    // always non-friendly to enemy
    if(getVictim()==unit || unit->getVictim()==this)
        return false;

    // test pet/charm masters instead pers/charmeds
    Unit const* testerOwner = GetCharmerOrOwner();
    Unit const* targetOwner = unit->GetCharmerOrOwner();

    // always non-friendly to owner's enemy
    if(testerOwner && (testerOwner->getVictim()==unit || unit->getVictim()==testerOwner))
        return false;

    // always non-friendly to enemy owner
    if(targetOwner && (getVictim()==targetOwner || targetOwner->getVictim()==this))
        return false;

    // always non-friendly to owner of owner's enemy
    if(testerOwner && targetOwner && (testerOwner->getVictim()==targetOwner || targetOwner->getVictim()==testerOwner))
        return false;

    Unit const* tester = testerOwner ? testerOwner : this;
    Unit const* target = targetOwner ? targetOwner : unit;

    // always friendly to target with common owner, or to owner/pet
    if(tester==target)
        return true;

    // special cases (Duel)
    if(tester->GetTypeId()==TYPEID_PLAYER && target->GetTypeId()==TYPEID_PLAYER)
    {
        Player const* pTester = (Player const*)tester;
        Player const* pTarget = (Player const*)target;

        // Duel
        if(pTester->duel && pTester->duel->opponent == target && pTester->duel->startTime != 0)
            return false;

        // Group
        if(pTester->GetGroup() && pTester->GetGroup()==pTarget->GetGroup())
            return true;

        // Sanctuary
        if(pTarget->HasByteFlag(UNIT_FIELD_BYTES_2, 1, UNIT_BYTE2_FLAG_SANCTUARY) && pTester->HasByteFlag(UNIT_FIELD_BYTES_2, 1, UNIT_BYTE2_FLAG_SANCTUARY))
            return true;

        // PvP FFA state
        if(pTester->IsFFAPvP() && pTarget->IsFFAPvP())
            return false;

        //= PvP states
        // Green/Blue (non-attackable)
        if(pTester->GetTeam()==pTarget->GetTeam())
            return true;

        // Blue (friendly/non-attackable) if not PVP, or Yellow/Red in another case (attackable)
        return !pTarget->IsPvP();
    }

    // faction base cases
    FactionTemplateEntry const*tester_faction = tester->getFactionTemplateEntry();
    FactionTemplateEntry const*target_faction = target->getFactionTemplateEntry();
    if(!tester_faction || !target_faction)
        return false;

    if(target->isAttackingPlayer() && tester->IsContestedGuard())
        return false;

    // PvC forced reaction and reputation case
    if(tester->GetTypeId()==TYPEID_PLAYER)
    {
        // forced reaction
        if(target_faction->faction)
        {
            if(ReputationRank const* force =((Player*)tester)->GetReputationMgr().GetForcedRankIfAny(target_faction))
                return *force >= REP_FRIENDLY;

            // if faction have reputation then friendly state for tester at 100% dependent from at_war state
            if(FactionEntry const* raw_target_faction = sFactionStore.LookupEntry(target_faction->faction))
                if(FactionState const* factionState = ((Player*)tester)->GetReputationMgr().GetState(raw_target_faction))
                    return !(factionState->Flags & FACTION_FLAG_AT_WAR);
        }
    }
    // CvP forced reaction and reputation case
    else if(target->GetTypeId()==TYPEID_PLAYER)
    {
        // forced reaction
        if(tester_faction->faction)
        {
            if(ReputationRank const* force =((Player*)target)->GetReputationMgr().GetForcedRankIfAny(tester_faction))
                return *force >= REP_FRIENDLY;

            // apply reputation state
            if(FactionEntry const* raw_tester_faction = sFactionStore.LookupEntry(tester_faction->faction))
                if(raw_tester_faction->reputationListID >=0 )
                    return ((Player const*)target)->GetReputationMgr().GetRank(raw_tester_faction) >= REP_FRIENDLY;
        }
    }

    // common faction based case (CvC,PvC,CvP)
    return tester_faction->IsFriendlyTo(*target_faction);
}

bool Unit::IsHostileToPlayers() const
{
    FactionTemplateEntry const* my_faction = getFactionTemplateEntry();
    if(!my_faction || !my_faction->faction)
        return false;

    FactionEntry const* raw_faction = sFactionStore.LookupEntry(my_faction->faction);
    if(raw_faction && raw_faction->reputationListID >=0 )
        return false;

    return my_faction->IsHostileToPlayers();
}

bool Unit::IsNeutralToAll() const
{
    FactionTemplateEntry const* my_faction = getFactionTemplateEntry();
    if(!my_faction || !my_faction->faction)
        return true;

    FactionEntry const* raw_faction = sFactionStore.LookupEntry(my_faction->faction);
    if(raw_faction && raw_faction->reputationListID >=0 )
        return false;

    return my_faction->IsNeutralToAll();
}

bool Unit::Attack(Unit *victim, bool meleeAttack)
{
    if(!victim || victim == this)
        return false;

    // dead units can neither attack nor be attacked
    if(!isAlive() || !victim->IsInWorld() || !victim->isAlive())
        return false;

    // player cannot attack while mounted or in vehicle
    if(GetTypeId()==TYPEID_PLAYER && (IsMounted() || GetVehicle()))
        return false;

    // nobody can attack GM in GM-mode
    if(victim->GetTypeId()==TYPEID_PLAYER)
    {
        if(((Player*)victim)->isGameMaster())
            return false;
    }
    else
    {
        if(((Creature*)victim)->IsInEvadeMode())
            return false;
    }

    // remove SPELL_AURA_MOD_UNATTACKABLE at attack (in case non-interruptible spells stun aura applied also that not let attack)
    if(HasAuraType(SPELL_AURA_MOD_UNATTACKABLE))
        RemoveSpellsCausingAura(SPELL_AURA_MOD_UNATTACKABLE);

    // in fighting already
    if (m_attacking)
    {
        if (m_attacking == victim)
        {
            // switch to melee attack from ranged/magic
            if( meleeAttack && !hasUnitState(UNIT_STAT_MELEE_ATTACKING) )
            {
                addUnitState(UNIT_STAT_MELEE_ATTACKING);
                SendMeleeAttackStart(victim);
                return true;
            }
            return false;
        }

        // remove old target data
        AttackStop(true);
    }
    // new battle
    else
    {
        // set position before any AI calls/assistance
        if(GetTypeId()==TYPEID_UNIT)
            ((Creature*)this)->SetCombatStartPosition(GetPositionX(), GetPositionY(), GetPositionZ());
    }

    // Set our target
    SetTargetGuid(victim->GetObjectGuid());

    if(meleeAttack)
        addUnitState(UNIT_STAT_MELEE_ATTACKING);

    m_attacking = victim;
    m_attacking->_addAttacker(this);

    if (GetTypeId() == TYPEID_UNIT)
    {
        ((Creature*)this)->SendAIReaction(AI_REACTION_HOSTILE);
        ((Creature*)this)->CallAssistance();
    }

    // delay offhand weapon attack to next attack time
    if(haveOffhandWeapon())
        resetAttackTimer(OFF_ATTACK);

    if(meleeAttack)
        SendMeleeAttackStart(victim);

    return true;
}

void Unit::AttackedBy(Unit *attacker)
{
    // trigger AI reaction
    if (GetTypeId() == TYPEID_UNIT && ((Creature*)this)->AI())
        ((Creature*)this)->AI()->AttackedBy(attacker);

    // trigger pet AI reaction
    if (attacker->IsHostileTo(this))
    {
        GroupPetList m_groupPets = GetPets();
        if (!m_groupPets.empty())
        {
            for (GroupPetList::const_iterator itr = m_groupPets.begin(); itr != m_groupPets.end(); ++itr)
                if (Pet* _pet = GetMap()->GetPet(*itr))
                    _pet->AttackedBy(attacker);
        }
    }
}

bool Unit::AttackStop(bool targetSwitch /*=false*/)
{
    if (!m_attacking)
        return false;

    Unit* victim = m_attacking;

    m_attacking->_removeAttacker(this);
    m_attacking = NULL;

    // Clear our target
    SetTargetGuid(ObjectGuid());

    clearUnitState(UNIT_STAT_MELEE_ATTACKING);

    InterruptSpell(CURRENT_MELEE_SPELL);

    // reset only at real combat stop
    if(!targetSwitch && GetTypeId()==TYPEID_UNIT )
    {
        ((Creature*)this)->SetNoCallAssistance(false);

        if (((Creature*)this)->HasSearchedAssistance())
        {
            ((Creature*)this)->SetNoSearchAssistance(false);
            UpdateSpeed(MOVE_RUN, false);
        }
    }

    SendMeleeAttackStop(victim);

    return true;
}

void Unit::CombatStop(bool includingCast)
{
    if (includingCast && IsNonMeleeSpellCasted(false))
        InterruptNonMeleeSpells(false);

    AttackStop();
    RemoveAllAttackers();

    if( GetTypeId()==TYPEID_PLAYER )
        ((Player*)this)->SendAttackSwingCancelAttack();     // melee and ranged forced attack cancel
    else if (GetTypeId() == TYPEID_UNIT)
    {
        if (((Creature*)this)->GetTemporaryFactionFlags() & TEMPFACTION_RESTORE_COMBAT_STOP)
            ((Creature*)this)->ClearTemporaryFaction();
    }

    ClearInCombat();
}

struct CombatStopWithPetsHelper
{
    explicit CombatStopWithPetsHelper(bool _includingCast) : includingCast(_includingCast) {}
    void operator()(Unit* unit) const { unit->CombatStop(includingCast); }
    bool includingCast;
};

void Unit::CombatStopWithPets(bool includingCast)
{
    CombatStop(includingCast);
    CallForAllControlledUnits(CombatStopWithPetsHelper(includingCast), CONTROLLED_PET|CONTROLLED_GUARDIANS|CONTROLLED_CHARM);
}

struct IsAttackingPlayerHelper
{
    explicit IsAttackingPlayerHelper() {}
    bool operator()(Unit const* unit) const { return unit->isAttackingPlayer(); }
};

bool Unit::isAttackingPlayer() const
{
    if(hasUnitState(UNIT_STAT_ATTACK_PLAYER))
        return true;

    return CheckAllControlledUnits(IsAttackingPlayerHelper(), CONTROLLED_PET|CONTROLLED_TOTEMS|CONTROLLED_GUARDIANS|CONTROLLED_CHARM);
}

void Unit::RemoveAllAttackers()
{
    while (!m_attackers.empty())
    {
        AttackerSet::iterator iter = m_attackers.begin();
        if(!(*iter)->AttackStop())
        {
            sLog.outError("WORLD: Unit has an attacker that isn't attacking it!");
            m_attackers.erase(iter);
        }
    }
}

bool Unit::HasAuraStateForCaster(AuraState flag, ObjectGuid casterGuid) const
{
    if (!HasAuraState(flag))
        return false;

    // single per-caster aura state
    if (flag == AURA_STATE_CONFLAGRATE)
    {
        Unit::AuraList const& dotList = GetAurasByType(SPELL_AURA_PERIODIC_DAMAGE);
        for (Unit::AuraList::const_iterator i = dotList.begin(); i != dotList.end(); ++i)
        {
            if ((*i)->GetSpellProto()->SpellFamilyName == SPELLFAMILY_WARLOCK &&
                (*i)->GetCasterGuid() == casterGuid &&
                //  Immolate
                (((*i)->GetSpellProto()->SpellFamilyFlags & UI64LIT(0x0000000000000004)) ||
                // Shadowflame
                ((*i)->GetSpellProto()->SpellFamilyFlags2 & 0x00000002)))
            {
                return true;
            }
        }

        return false;
    }

    return true;
}

void Unit::ModifyAuraState(AuraState flag, bool apply)
{
    if (apply)
    {
        if (!HasFlag(UNIT_FIELD_AURASTATE, 1<<(flag-1)))
        {
            SetFlag(UNIT_FIELD_AURASTATE, 1<<(flag-1));
            if(GetTypeId() == TYPEID_PLAYER)
            {
                const PlayerSpellMap& sp_list = ((Player*)this)->GetSpellMap();
                for (PlayerSpellMap::const_iterator itr = sp_list.begin(); itr != sp_list.end(); ++itr)
                {
                    if(itr->second.state == PLAYERSPELL_REMOVED) continue;
                    SpellEntry const *spellInfo = sSpellStore.LookupEntry(itr->first);
                    if (!spellInfo || !IsPassiveSpell(spellInfo)) continue;
                    if (AuraState(spellInfo->CasterAuraState) == flag)
                        CastSpell(this, itr->first, true, NULL);
                }
            }
        }
    }
    else
    {
        if (HasFlag(UNIT_FIELD_AURASTATE,1<<(flag-1)))
        {
            RemoveFlag(UNIT_FIELD_AURASTATE, 1<<(flag-1));

            if (flag != AURA_STATE_ENRAGE)                  // enrage aura state triggering continues auras
            {
                Unit::SpellAuraHolderMap& tAuras = GetSpellAuraHolderMap();
                for (Unit::SpellAuraHolderMap::iterator itr = tAuras.begin(); itr != tAuras.end();)
                {
                    SpellEntry const* spellProto = (*itr).second->GetSpellProto();
                    if (AuraState(spellProto->CasterAuraState) == flag)
                    {
                        RemoveSpellAuraHolder(itr->second);
                        itr = tAuras.begin();
                    }
                    else
                        ++itr;
                }
            }
        }
    }
}

Unit *Unit::GetOwner() const
{
    if (ObjectGuid ownerid = GetOwnerGuid())
        return ObjectAccessor::GetUnit(*this, ownerid);
    return NULL;
}

Unit *Unit::GetCharmer() const
{
    if (ObjectGuid charmerid = GetCharmerGuid())
        return ObjectAccessor::GetUnit(*this, charmerid);
    return NULL;
}

Unit *Unit::GetCreator() const
{
    ObjectGuid creatorid = GetCreatorGuid();
    if(!creatorid.IsEmpty())
        return ObjectAccessor::GetUnit(*this, creatorid);
    return NULL;
}

bool Unit::IsCharmerOrOwnerPlayerOrPlayerItself() const
{
    if (GetTypeId()==TYPEID_PLAYER)
        return true;

    return GetCharmerOrOwnerGuid().IsPlayer();
}

Player* Unit::GetCharmerOrOwnerPlayerOrPlayerItself()
{
    ObjectGuid guid = GetCharmerOrOwnerGuid();
    if (guid.IsPlayer())
        return ObjectAccessor::FindPlayer(guid);

    return GetTypeId()==TYPEID_PLAYER ? (Player*)this : NULL;
}

Pet* Unit::GetPet() const
{
    if (ObjectGuid pet_guid = GetPetGuid())
    {
        if (IsInWorld())
        {
            if (Pet* pet = GetMap()->GetPet(pet_guid))
                return pet;
        }

        sLog.outError("Unit::GetPet: %s not exist.", pet_guid.GetString().c_str());
        const_cast<Unit*>(this)->SetPet(0);
    }

    return NULL;
}

Pet* Unit::_GetPet(ObjectGuid guid) const
{
    return ObjectAccessor::FindPet(guid);
}

void Unit::RemoveMiniPet()
{
    if (Pet* pet = GetMiniPet())
        pet->Unsummon(PET_SAVE_AS_DELETED,this);
    else
        SetCritterGuid(ObjectGuid());
}

Pet* Unit::GetMiniPet() const
{
    if (!GetCritterGuid())
        return NULL;

    return GetMap()->GetPet(GetCritterGuid());
}

Unit* Unit::GetCharm() const
{
    if (ObjectGuid charm_guid = GetCharmGuid())
    {
        if (Unit* pet = ObjectAccessor::GetUnit(*this, charm_guid))
            return pet;

        sLog.outError("Unit::GetCharm: Charmed %s not exist.", charm_guid.GetString().c_str());
        const_cast<Unit*>(this)->SetCharm(NULL);
    }

    return NULL;
}

void Unit::Uncharm()
{
    if (Unit* charm = GetCharm())
    {
        charm->RemoveSpellsCausingAura(SPELL_AURA_MOD_CHARM);
        charm->RemoveSpellsCausingAura(SPELL_AURA_MOD_POSSESS);
        charm->RemoveSpellsCausingAura(SPELL_AURA_MOD_POSSESS_PET);
        charm->SetCharmerGuid(ObjectGuid());
    }
}

float Unit::GetCombatDistance( const Unit* target ) const
{
    if (!target)
        return 0.0f;

    float radius = target->GetFloatValue(UNIT_FIELD_COMBATREACH) + GetFloatValue(UNIT_FIELD_COMBATREACH);
    float dx = GetPositionX() - target->GetPositionX();
    float dy = GetPositionY() - target->GetPositionY();
    float dz = GetPositionZ() - target->GetPositionZ();
    float dist = sqrt((dx*dx) + (dy*dy) + (dz*dz)) - radius;
    return ( dist > 0 ? dist : 0);
}

void Unit::SetPet(Pet* pet)
{
    if (pet)
    {
        SetPetGuid(pet->GetObjectGuid()) ;  //Using last pet guid for player

        AddPetToList(pet);

        if(GetTypeId() == TYPEID_PLAYER)
            ((Player*)this)->SendPetGUIDs();
    }
    else
        SetPetGuid(ObjectGuid());
}

void Unit::SetCharm(Unit* pet)
{
    SetCharmGuid(pet ? pet->GetObjectGuid() : ObjectGuid());
}

void Unit::AddPetToList(Pet* pet)
{
    if (pet)
        m_groupPets.insert(pet->GetObjectGuid());
}

void Unit::RemovePetFromList(Pet* pet)
{
    m_groupPets.erase(pet->GetObjectGuid());

    GroupPetList m_groupPetsTmp = GetPets();
    for(GroupPetList::const_iterator itr = m_groupPetsTmp.begin(); itr != m_groupPetsTmp.end(); ++itr)
    {
        Pet* _pet = GetMap()->GetPet(*itr);
        if (!_pet)
            m_groupPets.erase(*itr);
    }
}

void Unit::AddGuardian( Pet* pet )
{
    m_guardianPets.insert(pet->GetObjectGuid());
}

void Unit::RemoveGuardian( Pet* pet )
{
    if(GetTypeId() == TYPEID_PLAYER && ((Player*)this)->GetTemporaryUnsummonedPetNumber() != pet->GetCharmInfo()->GetPetNumber())
    {
        uint32 SpellID = pet->GetCreateSpellID();
        SpellEntry const *spellInfo = sSpellStore.LookupEntry(SpellID);
        if (spellInfo && spellInfo->Attributes & SPELL_ATTR_DISABLED_WHILE_ACTIVE)
        {
            ((Player*)this)->SendCooldownEvent(spellInfo);
        }
    }
    m_guardianPets.erase(pet->GetObjectGuid());
}

void Unit::RemoveGuardians()
{
    if (m_guardianPets.empty())
        return;

    while (!m_guardianPets.empty())
    {
        ObjectGuid guid = *m_guardianPets.begin();

        if (Pet* pet = _GetPet(guid))
            pet->Unsummon(PET_SAVE_AS_DELETED, this);
        else
            m_guardianPets.erase(guid);
    }
    m_guardianPets.clear();
}

Pet* Unit::FindGuardianWithEntry(uint32 entry)
{
    for (GuardianPetList::const_iterator itr = m_guardianPets.begin(); itr != m_guardianPets.end(); ++itr)
        if (Pet* pet = GetMap()->GetPet(*itr))
            if (pet->GetEntry() == entry)
                return pet;

    return NULL;
}

Pet* Unit::GetProtectorPet()
{
    for (GuardianPetList::const_iterator itr = m_guardianPets.begin(); itr != m_guardianPets.end(); ++itr)
        if (Pet* pet = GetMap()->GetPet(*itr))
            if (pet->getPetType() == PROTECTOR_PET)
                return pet;

    return NULL;
}

Unit* Unit::_GetTotem(TotemSlot slot) const
{
    return GetTotem(slot);
}

Totem* Unit::GetTotem(TotemSlot slot ) const
{
    if (slot >= MAX_TOTEM_SLOT || !IsInWorld() || !m_TotemSlot[slot])
        return NULL;

    Creature *totem = GetMap()->GetCreature(m_TotemSlot[slot]);
    return totem && totem->IsTotem() ? (Totem*)totem : NULL;
}

bool Unit::IsAllTotemSlotsUsed() const
{
    for (int i = 0; i < MAX_TOTEM_SLOT; ++i)
        if (!m_TotemSlot[i])
            return false;
    return true;
}

void Unit::_AddTotem(TotemSlot slot, Totem* totem)
{
    m_TotemSlot[slot] = totem->GetObjectGuid();
}

void Unit::_RemoveTotem(Totem* totem)
{
    for(int i = 0; i < MAX_TOTEM_SLOT; ++i)
    {
        if (m_TotemSlot[i] == totem->GetObjectGuid())
        {
            m_TotemSlot[i].Clear();
            break;
        }
    }
}

void Unit::UnsummonAllTotems()
{
    for (int i = 0; i < MAX_TOTEM_SLOT; ++i)
        if (Totem* totem = GetTotem(TotemSlot(i)))
            totem->UnSummon();
}

int32 Unit::DealHeal(Unit *pVictim, uint32 addhealth, SpellEntry const *spellProto, bool critical, uint32 absorb)
{
    int32 gain = pVictim->ModifyHealth(int32(addhealth));

    Unit* unit = this;

    if( GetTypeId()==TYPEID_UNIT && ((Creature*)this)->IsTotem() && ((Totem*)this)->GetTotemType()!=TOTEM_STATUE)
        unit = GetOwner();

    if (unit->GetTypeId()==TYPEID_PLAYER)
    {
        // overheal = addhealth - gain
        unit->SendHealSpellLog(pVictim, spellProto->Id, addhealth, addhealth - gain, critical, absorb);

        if (BattleGround *bg = ((Player*)unit)->GetBattleGround())
            bg->UpdatePlayerScore((Player*)unit, SCORE_HEALING_DONE, gain);

        // use the actual gain, as the overheal shall not be counted, skip gain 0 (it ignored anyway in to criteria)
        if (gain)
            ((Player*)unit)->GetAchievementMgr().UpdateAchievementCriteria(ACHIEVEMENT_CRITERIA_TYPE_HEALING_DONE, gain, 0, pVictim);

        ((Player*)unit)->GetAchievementMgr().UpdateAchievementCriteria(ACHIEVEMENT_CRITERIA_TYPE_HIGHEST_HEAL_CASTED, addhealth);
    }

    if (pVictim->GetTypeId()==TYPEID_PLAYER)
    {
        ((Player*)pVictim)->GetAchievementMgr().UpdateAchievementCriteria(ACHIEVEMENT_CRITERIA_TYPE_TOTAL_HEALING_RECEIVED, gain);
        ((Player*)pVictim)->GetAchievementMgr().UpdateAchievementCriteria(ACHIEVEMENT_CRITERIA_TYPE_HIGHEST_HEALING_RECEIVED, addhealth);
        /** World of Warcraft Armory **/
        if (BattleGround *bgV = ((Player*)pVictim)->GetBattleGround())
            bgV->UpdatePlayerScore(((Player*)pVictim), SCORE_HEALING_TAKEN, gain);
        /** World of Warcraft Armory **/
    }

    return gain;
}

Unit* Unit::SelectMagnetTarget(Unit *victim, Spell* spell, SpellEffectIndex eff)
{
    if(!victim)
        return NULL;

    // Magic case
    if (spell && (spell->m_spellInfo->DmgClass == SPELL_DAMAGE_CLASS_NONE || spell->m_spellInfo->DmgClass == SPELL_DAMAGE_CLASS_MAGIC))
    {
        Unit::AuraList const& magnetAuras = victim->GetAurasByType(SPELL_AURA_SPELL_MAGNET);
        for(Unit::AuraList::const_iterator itr = magnetAuras.begin(); itr != magnetAuras.end(); ++itr)
        {
            if (Unit* magnet = (*itr)->GetCaster())
            {
                if (magnet->isAlive() && magnet->IsWithinLOSInMap(this) && spell->CheckTarget(magnet, eff))
                {
                    if (SpellAuraHolder *holder = (*itr)->GetHolder())
                        if (holder->DropAuraCharge())
                            victim->RemoveSpellAuraHolder(holder);
                    return magnet;
                }
            }
        }
    }
    // Melee && ranged case
    else
    {
        AuraList const& hitTriggerAuras = victim->GetAurasByType(SPELL_AURA_ADD_CASTER_HIT_TRIGGER);
        for(AuraList::const_iterator i = hitTriggerAuras.begin(); i != hitTriggerAuras.end(); ++i)
        {
            if (Unit* magnet = (*i)->GetCaster())
            {
                if (magnet->isAlive() && magnet->IsWithinLOSInMap(this) && (!spell || spell->CheckTarget(magnet, eff)))
                {
                    if (roll_chance_i((*i)->GetModifier()->m_amount))
                    {
                        if (SpellAuraHolder *holder = (*i)->GetHolder())
                            if (holder->DropAuraCharge())
                                victim->RemoveSpellAuraHolder(holder);
                        return magnet;
                    }
                }
            }
        }
    }

    return victim;
}

void Unit::SendHealSpellLog(Unit *pVictim, uint32 SpellID, uint32 Damage, uint32 OverHeal, bool critical, uint32 absorb)
{
    // we guess size
    WorldPacket data(SMSG_SPELLHEALLOG, (8+8+4+4+1));
    data << pVictim->GetPackGUID();
    data << GetPackGUID();
    data << uint32(SpellID);
    data << uint32(Damage);
    data << uint32(OverHeal);
    data << uint32(absorb);
    data << uint8(critical ? 1 : 0);
    data << uint8(0);                                       // unused in client?
    SendMessageToSet(&data, true);
}

void Unit::SendEnergizeSpellLog(Unit *pVictim, uint32 SpellID, uint32 Damage, Powers powertype)
{
    WorldPacket data(SMSG_SPELLENERGIZELOG, (8+8+4+4+4+1));
    data << pVictim->GetPackGUID();
    data << GetPackGUID();
    data << uint32(SpellID);
    data << uint32(powertype);
    data << uint32(Damage);
    SendMessageToSet(&data, true);
}

void Unit::EnergizeBySpell(Unit *pVictim, uint32 SpellID, uint32 Damage, Powers powertype)
{
    SendEnergizeSpellLog(pVictim, SpellID, Damage, powertype);
    // needs to be called after sending spell log
    pVictim->ModifyPower(powertype, Damage);
}

int32 Unit::SpellBonusWithCoeffs(SpellEntry const *spellProto, int32 total, int32 benefit, int32 ap_benefit,  DamageEffectType damagetype, bool donePart, float defCoeffMod)
{
    // Distribute Damage over multiple effects, reduce by AoE
    float coeff;

    // Not apply this to creature casted spells
    if (GetTypeId()==TYPEID_UNIT && !((Creature*)this)->IsPet())
        coeff = 1.0f;
    // Check for table values
    else if (SpellBonusEntry const* bonus = sSpellMgr.GetSpellBonusData(spellProto->Id))
    {
        coeff = damagetype == DOT ? bonus->dot_damage : bonus->direct_damage;

        // apply ap bonus at done part calculation only (it flat total mod so common with taken)
        if (donePart && (bonus->ap_bonus || bonus->ap_dot_bonus))
        {
            float ap_bonus = damagetype == DOT ? bonus->ap_dot_bonus : bonus->ap_bonus;

            // Impurity
            if (GetTypeId() == TYPEID_PLAYER && spellProto->SpellFamilyName == SPELLFAMILY_DEATHKNIGHT)
            {
                if (SpellEntry const* spell = ((Player*)this)->GetKnownTalentRankById(2005))
                    ap_bonus += ((spell->CalculateSimpleValue(EFFECT_INDEX_0) * ap_bonus) / 100.0f);
            }

            total += int32(ap_bonus * (GetTotalAttackPowerValue(IsSpellRequiresRangedAP(spellProto) ? RANGED_ATTACK : BASE_ATTACK) + ap_benefit));
        }
    }
    // Default calculation
    else if (benefit)
        coeff = CalculateDefaultCoefficient(spellProto, damagetype) * defCoeffMod;

    if (benefit)
    {
        float LvlPenalty = CalculateLevelPenalty(spellProto);

        // Spellmod SpellDamage
        if(Player* modOwner = GetSpellModOwner())
        {
            coeff *= 100.0f;
            modOwner->ApplySpellMod(spellProto->Id,SPELLMOD_SPELL_BONUS_DAMAGE, coeff);
            coeff /= 100.0f;
        }

        total += int32(benefit * coeff * LvlPenalty);
    }

    return total;
};

/**
 * Calculates caster part of spell damage bonuses,
 * also includes different bonuses dependent from target auras
 */
uint32 Unit::SpellDamageBonusDone(Unit *pVictim, SpellEntry const *spellProto, uint32 pdamage, DamageEffectType damagetype, uint32 stack)
{
    if(!spellProto || !pVictim || damagetype==DIRECT_DAMAGE || spellProto->AttributesEx6 & SPELL_ATTR_EX6_NO_DMG_MODS)
        return pdamage;

    // For totems get damage bonus from owner (statue isn't totem in fact)
    if( GetTypeId()==TYPEID_UNIT && ((Creature*)this)->IsTotem() && ((Totem*)this)->GetTotemType()!=TOTEM_STATUE)
    {
        if(Unit* owner = GetOwner())
            return owner->SpellDamageBonusDone(pVictim, spellProto, pdamage, damagetype);
    }

    float DoneTotalMod = 1.0f;
    int32 DoneTotal = 0;

    // Creature damage
    if( GetTypeId() == TYPEID_UNIT && !((Creature*)this)->IsPet() )
        DoneTotalMod *= ((Creature*)this)->GetSpellDamageMod(((Creature*)this)->GetCreatureInfo()->rank);

    AuraList const& mModDamagePercentDone = GetAurasByType(SPELL_AURA_MOD_DAMAGE_PERCENT_DONE);
    for(AuraList::const_iterator i = mModDamagePercentDone.begin(); i != mModDamagePercentDone.end(); ++i)
    {
        if( ((*i)->GetModifier()->m_miscvalue & GetSpellSchoolMask(spellProto)) &&
            (*i)->GetSpellProto()->EquippedItemClass == -1 &&
                                                            // -1 == any item class (not wand then)
            (*i)->GetSpellProto()->EquippedItemInventoryTypeMask == 0 )
                                                            // 0 == any inventory type (not wand then)
        {
            // bonus stored in another auras basepoints
            if ((*i)->GetModifier()->m_amount == 0)
            {
                // Clearcasting - bonus from Elemental Oath
                if ((*i)->GetSpellProto()->Id == 16246)
                {
                    AuraList const& aurasCrit = GetAurasByType(SPELL_AURA_MOD_SPELL_CRIT_CHANCE);
                    for (AuraList::const_iterator itr = aurasCrit.begin(); itr != aurasCrit.end(); itr++)
                    {
                        if ((*itr)->GetSpellProto()->SpellIconID == 3053)
                        {
                            DoneTotalMod *= ((*itr)->GetSpellProto()->CalculateSimpleValue(EFFECT_INDEX_1) + 100.0f) / 100.0f;
                            break;
                        }
                    }
                }
            }
            else
                DoneTotalMod *= ((*i)->GetModifier()->m_amount+100.0f)/100.0f;
        }
    }

    uint32 creatureTypeMask = pVictim->GetCreatureTypeMask();
    // Add flat bonus from spell damage versus
    DoneTotal += GetTotalAuraModifierByMiscMask(SPELL_AURA_MOD_FLAT_SPELL_DAMAGE_VERSUS, creatureTypeMask);
    AuraList const& mDamageDoneVersus = GetAurasByType(SPELL_AURA_MOD_DAMAGE_DONE_VERSUS);
    for(AuraList::const_iterator i = mDamageDoneVersus.begin();i != mDamageDoneVersus.end(); ++i)
        if(creatureTypeMask & uint32((*i)->GetModifier()->m_miscvalue))
            DoneTotalMod *= ((*i)->GetModifier()->m_amount+100.0f)/100.0f;

    AuraList const& mDamageDoneCreature = GetAurasByType(SPELL_AURA_MOD_DAMAGE_DONE_CREATURE);
    for(AuraList::const_iterator i = mDamageDoneCreature.begin();i != mDamageDoneCreature.end(); ++i)
    {
        if(creatureTypeMask & uint32((*i)->GetModifier()->m_miscvalue))
            DoneTotalMod += ((*i)->GetModifier()->m_amount+100.0f)/100.0f;
    }

    // done scripted mod (take it from owner)
    Unit *owner = GetOwner();
    if (!owner) owner = this;
    AuraList const& mOverrideClassScript= owner->GetAurasByType(SPELL_AURA_OVERRIDE_CLASS_SCRIPTS);
    for(AuraList::const_iterator i = mOverrideClassScript.begin(); i != mOverrideClassScript.end(); ++i)
    {
        if (!(*i)->isAffectedOnSpell(spellProto))
            continue;
        switch((*i)->GetModifier()->m_miscvalue)
        {
            case 4920: // Molten Fury
            case 4919:
            case 6917: // Death's Embrace
            case 6926:
            case 6928:
            {
                if(pVictim->HasAuraState(AURA_STATE_HEALTHLESS_35_PERCENT))
                    DoneTotalMod *= (100.0f+(*i)->GetModifier()->m_amount)/100.0f;
                break;
            }
            // Soul Siphon
            case 4992:
            case 4993:
            {
                // effect 1 m_amount
                int32 maxPercent = (*i)->GetModifier()->m_amount;
                // effect 0 m_amount
                int32 stepPercent = CalculateSpellDamage(this, (*i)->GetSpellProto(), EFFECT_INDEX_0);
                // count affliction effects and calc additional damage in percentage
                int32 modPercent = 0;
                SpellAuraHolderMap const& victimAuras = pVictim->GetSpellAuraHolderMap();
                for (SpellAuraHolderMap::const_iterator itr = victimAuras.begin(); itr != victimAuras.end(); ++itr)
                {
                    SpellEntry const* m_spell = itr->second->GetSpellProto();
                    if (m_spell->SpellFamilyName != SPELLFAMILY_WARLOCK || !(m_spell->SpellFamilyFlags & UI64LIT(0x0004071B8044C402)))
                        continue;
                    modPercent += stepPercent * itr->second->GetStackAmount();
                    if (modPercent >= maxPercent)
                    {
                        modPercent = maxPercent;
                        break;
                    }
                }
                DoneTotalMod *= (modPercent+100.0f)/100.0f;
                break;
            }
            case 6916: // Death's Embrace
            case 6925:
            case 6927:
                if (HasAuraState(AURA_STATE_HEALTHLESS_20_PERCENT))
                    DoneTotalMod *= (100.0f+(*i)->GetModifier()->m_amount)/100.0f;
                break;
            case 5481: // Starfire Bonus
            {
                if (pVictim->GetAura(SPELL_AURA_PERIODIC_DAMAGE, SPELLFAMILY_DRUID, UI64LIT(0x0000000000200002)))
                    DoneTotalMod *= ((*i)->GetModifier()->m_amount+100.0f)/100.0f;
                break;
            }
            case 4418: // Increased Shock Damage
            case 4554: // Increased Lightning Damage
            case 4555: // Improved Moonfire
            case 5142: // Increased Lightning Damage
            case 5147: // Improved Consecration / Libram of Resurgence
            case 5148: // Idol of the Shooting Star
            case 6008: // Increased Lightning Damage
            case 8627: // Totem of Hex
            {
                DoneTotal+=(*i)->GetModifier()->m_amount;
                break;
            }
            // Tundra Stalker
            // Merciless Combat
            case 7277:
            {
                // Merciless Combat
                if ((*i)->GetSpellProto()->SpellIconID == 2656)
                {
                    if(pVictim->HasAuraState(AURA_STATE_HEALTHLESS_35_PERCENT))
                        DoneTotalMod *= (100.0f+(*i)->GetModifier()->m_amount)/100.0f;
                }
                else // Tundra Stalker
                {
                    // Frost Fever (target debuff)
                    if (pVictim->GetAura(SPELL_AURA_MOD_MELEE_HASTE, SPELLFAMILY_DEATHKNIGHT, UI64LIT(0x0000000000000000), 0x00000002))
                        DoneTotalMod *= ((*i)->GetModifier()->m_amount+100.0f)/100.0f;
                    break;
                }
                break;
            }
            case 7293: // Rage of Rivendare
            {
                if (pVictim->GetAura(SPELL_AURA_PERIODIC_DAMAGE, SPELLFAMILY_DEATHKNIGHT, UI64LIT(0x0200000000000000)))
                    DoneTotalMod *= ((*i)->GetSpellProto()->CalculateSimpleValue(EFFECT_INDEX_1)*2+100.0f)/100.0f;
                break;
            }
            // Twisted Faith
            case 7377:
            {
                if (pVictim->GetAura(SPELL_AURA_PERIODIC_DAMAGE, SPELLFAMILY_PRIEST, UI64LIT(0x0000000000008000), 0, GetObjectGuid()))
                    DoneTotalMod *= ((*i)->GetModifier()->m_amount+100.0f)/100.0f;
                break;
            }
            // Marked for Death
            case 7598:
            case 7599:
            case 7600:
            case 7601:
            case 7602:
            {
                if (pVictim->GetAura(SPELL_AURA_MOD_STALKED, SPELLFAMILY_HUNTER, UI64LIT(0x0000000000000400)))
                    DoneTotalMod *= ((*i)->GetModifier()->m_amount+100.0f)/100.0f;
                break;
            }
        }
    }

    // custom scripted mod from dummy
    AuraList const& mDummy = owner->GetAurasByType(SPELL_AURA_DUMMY);
    for(AuraList::const_iterator i = mDummy.begin(); i != mDummy.end(); ++i)
    {
        SpellEntry const *spell = (*i)->GetSpellProto();
        //Fire and Brimstone
        if (spell->SpellFamilyName == SPELLFAMILY_WARLOCK && spell->SpellIconID == 3173)
        {
            if (pVictim->HasAuraState(AURA_STATE_CONFLAGRATE) && (spellProto->SpellFamilyName == SPELLFAMILY_WARLOCK && spellProto->SpellFamilyFlags & UI64LIT(0x0002004000000000)))
            {
                DoneTotalMod *= ((*i)->GetModifier()->m_amount+100.0f) / 100.0f;
                break;
            }
        }
    }

     // Custom scripted damage
    switch(spellProto->SpellFamilyName)
    {
        case SPELLFAMILY_MAGE:
        {
            // Ice Lance
            if (spellProto->SpellIconID == 186)
            {
                if (pVictim->isFrozen() || IsIgnoreUnitState(spellProto, IGNORE_UNIT_TARGET_NON_FROZEN))
                {
                    float multiplier = 3.0f;

                    // if target have higher level
                    if (pVictim->getLevel() > getLevel())
                        // Glyph of Ice Lance
                        if (Aura* glyph = GetDummyAura(56377))
                            multiplier = glyph->GetModifier()->m_amount;

                    DoneTotalMod *= multiplier;
                }
            }
            // Torment the weak affected (Arcane Barrage, Arcane Blast, Frostfire Bolt, Arcane Missiles, Fireball, Pyroblast)
            if ((spellProto->SpellFamilyFlags & UI64LIT(0x0000900020600021)) &&
                (pVictim->HasAuraType(SPELL_AURA_MOD_DECREASE_SPEED) || pVictim->HasAuraType(SPELL_AURA_HASTE_ALL)))
            {
                //Search for Torment the weak dummy aura
                Unit::AuraList const& ttw = GetAurasByType(SPELL_AURA_DUMMY);
                for(Unit::AuraList::const_iterator i = ttw.begin(); i != ttw.end(); ++i)
                {
                    if ((*i)->GetSpellProto()->SpellIconID == 3263)
                    {
                        DoneTotalMod *= ((*i)->GetModifier()->m_amount+100.0f) / 100.0f;
                        break;
                    }
                }
            }
            break;
        }
        case SPELLFAMILY_WARLOCK:
        {
            // Drain Soul
            if (spellProto->SpellFamilyFlags & UI64LIT(0x0000000000004000))
            {
                if (pVictim->GetHealth() * 100 / pVictim->GetMaxHealth() <= 25)
                    DoneTotalMod *= 4;
            }
            break;
        }
        case SPELLFAMILY_PRIEST:
        {
            // Glyph of Smite
            if (spellProto->SpellFamilyFlags & UI64LIT(0x00000080))
            {
                // Holy Fire
                if (pVictim->GetAura(SPELL_AURA_PERIODIC_DAMAGE, SPELLFAMILY_PRIEST, UI64LIT(0x00100000)))
                    if (Aura *aur = GetAura(55692, EFFECT_INDEX_0))
                        DoneTotalMod *= (aur->GetModifier()->m_amount+100.0f) / 100.0f;
            }
            // Mind Flay
            else if (spellProto->SpellFamilyFlags & UI64LIT(0x00800000))
            {
                // Shadow Word: Pain
                if (pVictim->GetAura(SPELL_AURA_PERIODIC_DAMAGE, SPELLFAMILY_PRIEST, UI64LIT(0x00008000)))
                {
                    // Glyph of Mind Flay
                    if (Aura *aur = GetAura(55687, EFFECT_INDEX_0))
                        DoneTotalMod *= (aur->GetModifier()->m_amount+100.0f) / 100.0f;
                    // Twisted Faith
                    Unit::AuraList const& tf = GetAurasByType(SPELL_AURA_OVERRIDE_CLASS_SCRIPTS);
                    for(Unit::AuraList::const_iterator i = tf.begin(); i != tf.end(); ++i)
                    {
                        if ((*i)->GetSpellProto()->SpellIconID == 2848 && (*i)->GetEffIndex() == 1)
                        {
                            DoneTotalMod *= ((*i)->GetModifier()->m_amount+100.0f) / 100.0f;
                            break;
                        }
                    }
                }
            }
            break;
        }
        case SPELLFAMILY_DRUID:
        {
            // Improved Insect Swarm (Wrath part)
            if (spellProto->SpellFamilyFlags & UI64LIT(0x0000000000000001))
            {
                // if Insect Swarm on target
                if (pVictim->GetAura(SPELL_AURA_PERIODIC_DAMAGE, SPELLFAMILY_DRUID, UI64LIT(0x000000000200000), 0, GetObjectGuid()))
                {
                    Unit::AuraList const& improvedSwarm = GetAurasByType(SPELL_AURA_DUMMY);
                    for(Unit::AuraList::const_iterator iter = improvedSwarm.begin(); iter != improvedSwarm.end(); ++iter)
                    {
                        if ((*iter)->GetSpellProto()->SpellIconID == 1771)
                        {
                            DoneTotalMod *= ((*iter)->GetModifier()->m_amount+100.0f) / 100.0f;
                            break;
                        }
                    }
                }
            }
            break;
        }
        case SPELLFAMILY_DEATHKNIGHT:
        {
            // Icy Touch and Howling Blast
            if (spellProto->SpellFamilyFlags & UI64LIT(0x0000000200000002))
            {
                // search disease
                bool found = false;
                Unit::SpellAuraHolderMap const& auras = pVictim->GetSpellAuraHolderMap();
                for(Unit::SpellAuraHolderMap::const_iterator itr = auras.begin(); itr!=auras.end(); ++itr)
                {
                    if(itr->second->GetSpellProto()->Dispel == DISPEL_DISEASE)
                    {
                        found = true;
                        break;
                    }
                }

                // search for Glacier Rot and  Improved Icy Touch dummy aura
                bool isIcyTouch=(spellProto->SpellFamilyFlags & UI64LIT(0x0000000000000002));
                Unit::AuraList const& dummyAuras = GetAurasByType(SPELL_AURA_DUMMY);
                for(Unit::AuraList::const_iterator i = dummyAuras.begin(); i != dummyAuras.end(); ++i)
                {
                    if ((found && (*i)->GetSpellProto()->EffectMiscValue[(*i)->GetEffIndex()] == 7244) || //Glacier Rot
                        (isIcyTouch && (*i)->GetSpellProto()->SpellIconID == 2721))                       //Improved Icy Touch 
                    {
                        DoneTotalMod *= ((*i)->GetModifier()->m_amount+100.0f) / 100.0f;
                    }
                }

                // Icy Touch
                if (spellProto->SpellFamilyFlags & UI64LIT(0x0000000000000002))
                {
                    // Improved Icy Touch
                    Unit::AuraList const& dummyAuras = GetAurasByType(SPELL_AURA_DUMMY);
                    for(Unit::AuraList::const_iterator i = dummyAuras.begin(); i != dummyAuras.end(); ++i)
                    {
                        if ((*i)->GetSpellProto()->SpellIconID == 2721)
                        {
                            DoneTotalMod *= ((*i)->GetModifier()->m_amount+100.0f) / 100.0f;
                            break;
                        }
                    }
                }
            }
            // Death Coil (bonus from Item - Death Knight T8 DPS Relic)
            else if (spellProto->SpellFamilyFlags & UI64LIT(0x00002000))
            {
                 if (Aura* sigil = GetDummyAura(64962))
                    DoneTotal += sigil->GetModifier()->m_amount;
            }
            break;
        }
        default:
            break;
    }

    // Done fixed damage bonus auras
    int32 DoneAdvertisedBenefit = SpellBaseDamageBonusDone(GetSpellSchoolMask(spellProto));

    // apply ap bonus and benefit affected by spell power implicit coeffs and spell level penalties
    DoneTotal = SpellBonusWithCoeffs(spellProto, DoneTotal, DoneAdvertisedBenefit, 0, damagetype, true);

    float tmpDamage = (int32(pdamage) + DoneTotal * int32(stack)) * DoneTotalMod;
    // apply spellmod to Done damage (flat and pct)
    if(Player* modOwner = GetSpellModOwner())
        modOwner->ApplySpellMod(spellProto->Id, damagetype == DOT ? SPELLMOD_DOT : SPELLMOD_DAMAGE, tmpDamage);

    return tmpDamage > 0 ? uint32(tmpDamage) : 0;
}

/**
 * Calculates target part of spell damage bonuses,
 * will be called on each tick for periodic damage over time auras
 */
uint32 Unit::SpellDamageBonusTaken(Unit *pCaster, SpellEntry const *spellProto, uint32 pdamage, DamageEffectType damagetype, uint32 stack)
{
    if(!spellProto || !pCaster || damagetype==DIRECT_DAMAGE )
        return pdamage;

    uint32 schoolMask = spellProto->SchoolMask;

    // Taken total percent damage auras
    float TakenTotalMod = 1.0f;
    int32 TakenTotal = 0;

    // ..taken
    TakenTotalMod *= GetTotalAuraMultiplierByMiscMask(SPELL_AURA_MOD_DAMAGE_PERCENT_TAKEN, schoolMask);

    // .. taken pct: dummy auras
<<<<<<< HEAD
    // .. taken (dummy auras)
    AuraList const& m_dummyAuras = GetAurasByType(SPELL_AURA_DUMMY);
    for(AuraList::const_iterator itr = m_dummyAuras.begin(); itr != m_dummyAuras.end(); ++itr)
    {
        switch((*itr)->GetSpellProto()->SpellIconID)
        {
            // Cheat Death
            case 2109:
            {
                if(GetTypeId() != TYPEID_PLAYER)
                    continue;

                float mod = -((Player*)this)->GetRatingBonusValue(CR_CRIT_TAKEN_SPELL)*2*4;
                if (mod < float((*itr)->GetModifier()->m_amount))
                    mod = float((*itr)->GetModifier()->m_amount);
                TakenTotalMod *= (mod+100.0f)/100.0f;
                break;
            }
            // Ebon Plague
            case 1933:
            {
                if ((*itr)->GetMiscValue() & (spellProto ? GetSpellSchoolMask(spellProto) : 0))
                {
                    if (spellProto && spellProto->Dispel == DISPEL_DISEASE)
                        TakenTotalMod *= ((*itr)->GetSpellProto()->CalculateSimpleValue(EFFECT_INDEX_0) + 100.0f) / 100.0f;
                    else
                        TakenTotalMod *= ((*itr)->GetModifier()->m_amount + 100.0f) / 100.0f;
                }
                break;
            }
            default:
=======
    AuraList const& mDummyAuras = GetAurasByType(SPELL_AURA_DUMMY);
    for(AuraList::const_iterator i = mDummyAuras.begin(); i != mDummyAuras.end(); ++i)
    {
        switch((*i)->GetId())
        {
            case 45182:                                     // Cheating Death
                if((*i)->GetModifier()->m_miscvalue & SPELL_SCHOOL_MASK_NORMAL)
                {
                    if(GetTypeId() != TYPEID_PLAYER)
                        continue;

                    float mod = ((Player*)this)->GetRatingBonusValue(CR_CRIT_TAKEN_MELEE)*(-8.0f);
                    if (mod < float((*i)->GetModifier()->m_amount))
                        mod = float((*i)->GetModifier()->m_amount);

                    TakenTotalMod *= (mod + 100.0f) / 100.0f;
                }
                break;
            case 20911:                                     // Blessing of Sanctuary
            case 25899:                                     // Greater Blessing of Sanctuary
                TakenTotalMod *= ((*i)->GetModifier()->m_amount + 100.0f) / 100.0f;
>>>>>>> e501263c
                break;
        }
    }

    // From caster spells
    AuraList const& mOwnerTaken = GetAurasByType(SPELL_AURA_MOD_DAMAGE_FROM_CASTER);
    for(AuraList::const_iterator i = mOwnerTaken.begin(); i != mOwnerTaken.end(); ++i)
    {
        if ((*i)->GetCasterGuid() == pCaster->GetObjectGuid() && (*i)->isAffectedOnSpell(spellProto))
            TakenTotalMod *= ((*i)->GetModifier()->m_amount + 100.0f) / 100.0f;
    }

    // Mod damage from spell mechanic
    TakenTotalMod *= GetTotalAuraMultiplierByMiscValueForMask(SPELL_AURA_MOD_MECHANIC_DAMAGE_TAKEN_PERCENT,GetAllSpellMechanicMask(spellProto));

    // Mod damage taken from AoE spells
    if(IsAreaOfEffectSpell(spellProto))
    {
        TakenTotalMod *= GetTotalAuraMultiplierByMiscMask(SPELL_AURA_MOD_AOE_DAMAGE_AVOIDANCE, schoolMask);
        if (GetTypeId() == TYPEID_UNIT && ((Creature*)this)->IsPet())
            TakenTotalMod *= GetTotalAuraMultiplierByMiscMask(SPELL_AURA_MOD_PET_AOE_DAMAGE_AVOIDANCE, schoolMask);
    }

    // Taken fixed damage bonus auras
    int32 TakenAdvertisedBenefit = SpellBaseDamageBonusTaken(GetSpellSchoolMask(spellProto));

    // apply benefit affected by spell power implicit coeffs and spell level penalties
    TakenTotal = SpellBonusWithCoeffs(spellProto, TakenTotal, TakenAdvertisedBenefit, 0, damagetype, false);

    float tmpDamage = (int32(pdamage) + TakenTotal * int32(stack)) * TakenTotalMod;

    return tmpDamage > 0 ? uint32(tmpDamage) : 0;
}

int32 Unit::SpellBaseDamageBonusDone(SpellSchoolMask schoolMask)
{
    int32 DoneAdvertisedBenefit = 0;

    // ..done
    AuraList const& mDamageDone = GetAurasByType(SPELL_AURA_MOD_DAMAGE_DONE);
    for(AuraList::const_iterator i = mDamageDone.begin();i != mDamageDone.end(); ++i)
    {
        if (!(*i)->GetHolder() || (*i)->GetHolder()->IsDeleted())
            continue;

        if (((*i)->GetModifier()->m_miscvalue & schoolMask) != 0 &&
            (*i)->GetSpellProto()->EquippedItemClass == -1 &&                   // -1 == any item class (not wand then)
            (*i)->GetSpellProto()->EquippedItemInventoryTypeMask == 0)          //  0 == any inventory type (not wand then)
                DoneAdvertisedBenefit += (*i)->GetModifier()->m_amount;
    }

    if (GetTypeId() == TYPEID_PLAYER)
    {
        // Base value
        DoneAdvertisedBenefit +=((Player*)this)->GetBaseSpellPowerBonus();

        // Damage bonus from stats
        AuraList const& mDamageDoneOfStatPercent = GetAurasByType(SPELL_AURA_MOD_SPELL_DAMAGE_OF_STAT_PERCENT);
        for(AuraList::const_iterator i = mDamageDoneOfStatPercent.begin();i != mDamageDoneOfStatPercent.end(); ++i)
        {
            if((*i)->GetModifier()->m_miscvalue & schoolMask)
            {
                // stat used stored in miscValueB for this aura
                Stats usedStat = Stats((*i)->GetMiscBValue());
                DoneAdvertisedBenefit += int32(GetStat(usedStat) * (*i)->GetModifier()->m_amount / 100.0f);
            }
        }
        // ... and attack power
        AuraList const& mDamageDonebyAP = GetAurasByType(SPELL_AURA_MOD_SPELL_DAMAGE_OF_ATTACK_POWER);
        for(AuraList::const_iterator i =mDamageDonebyAP.begin();i != mDamageDonebyAP.end(); ++i)
        {
            if ((*i)->GetModifier()->m_miscvalue & schoolMask)
                DoneAdvertisedBenefit += int32(GetTotalAttackPowerValue(BASE_ATTACK) * (*i)->GetModifier()->m_amount / 100.0f);
        }

    }
    return DoneAdvertisedBenefit;
}

int32 Unit::SpellBaseDamageBonusTaken(SpellSchoolMask schoolMask)
{
    int32 TakenAdvertisedBenefit = 0;

    // ..taken
    AuraList const& mDamageTaken = GetAurasByType(SPELL_AURA_MOD_DAMAGE_TAKEN);
    for(AuraList::const_iterator i = mDamageTaken.begin();i != mDamageTaken.end(); ++i)
    {
        if(((*i)->GetModifier()->m_miscvalue & schoolMask) != 0)
            TakenAdvertisedBenefit += (*i)->GetModifier()->m_amount;
    }

    return TakenAdvertisedBenefit;
}

bool Unit::IsSpellCrit(Unit *pVictim, SpellEntry const *spellProto, SpellSchoolMask schoolMask, WeaponAttackType attackType)
{
    // mobs can't crit with spells at all
    if (GetObjectGuid().IsCreature())
        return false;

    // not critting spell
    if((spellProto->AttributesEx2 & SPELL_ATTR_EX2_CANT_CRIT))
        return false;

    float crit_chance = 0.0f;
    switch(spellProto->DmgClass)
    {
        case SPELL_DAMAGE_CLASS_NONE:
            if (spellProto->Id != 379 && spellProto->Id != 33778) // Earth Shield and Lifebloom heal should be able to crit
                return false;
        case SPELL_DAMAGE_CLASS_MAGIC:
        {
            if (schoolMask & SPELL_SCHOOL_MASK_NORMAL)
                crit_chance = 0.0f;
            // For other schools
            else if (GetTypeId() == TYPEID_PLAYER)
                crit_chance = GetFloatValue( PLAYER_SPELL_CRIT_PERCENTAGE1 + GetFirstSchoolInMask(schoolMask));
            else
            {
                crit_chance = float(m_baseSpellCritChance);
                crit_chance += GetTotalAuraModifierByMiscMask(SPELL_AURA_MOD_SPELL_CRIT_CHANCE_SCHOOL, schoolMask);
            }
            // taken
            if (pVictim)
            {
                if (!IsPositiveSpell(spellProto->Id))
                {
                    // Modify critical chance by victim SPELL_AURA_MOD_ATTACKER_SPELL_CRIT_CHANCE
                    crit_chance += pVictim->GetTotalAuraModifierByMiscMask(SPELL_AURA_MOD_ATTACKER_SPELL_CRIT_CHANCE, schoolMask);
                    // Modify critical chance by victim SPELL_AURA_MOD_ATTACKER_SPELL_AND_WEAPON_CRIT_CHANCE
                    crit_chance += pVictim->GetTotalAuraModifier(SPELL_AURA_MOD_ATTACKER_SPELL_AND_WEAPON_CRIT_CHANCE);
                    // Modify by player victim resilience
                    crit_chance -= pVictim->GetSpellCritChanceReduction();
                }

                // scripted (increase crit chance ... against ... target by x%)
                // scripted (Increases the critical effect chance of your .... by x% on targets ...)
                AuraList const& mOverrideClassScript = GetAurasByType(SPELL_AURA_OVERRIDE_CLASS_SCRIPTS);
                for(AuraList::const_iterator i = mOverrideClassScript.begin(); i != mOverrideClassScript.end(); ++i)
                {
                    if (!((*i)->isAffectedOnSpell(spellProto)))
                        continue;
                    switch((*i)->GetModifier()->m_miscvalue)
                    {
                        case  849:                          //Shatter Rank 1
                            if (pVictim->isFrozen() || IsIgnoreUnitState(spellProto, IGNORE_UNIT_TARGET_NON_FROZEN))
                                crit_chance+= 17.0f;
                            break;
                        case  910:                          //Shatter Rank 2
                            if (pVictim->isFrozen() || IsIgnoreUnitState(spellProto, IGNORE_UNIT_TARGET_NON_FROZEN))
                                crit_chance+= 34.0f;
                            break;
                        case  911:                          //Shatter Rank 3
                            if (pVictim->isFrozen() || IsIgnoreUnitState(spellProto, IGNORE_UNIT_TARGET_NON_FROZEN))
                                crit_chance+= 50.0f;
                            break;
                        case 7917:                          // Glyph of Shadowburn
                            if (pVictim->HasAuraState(AURA_STATE_HEALTHLESS_35_PERCENT))
                                crit_chance+=(*i)->GetModifier()->m_amount;
                            break;
                        case 7997:                          // Renewed Hope
                        case 7998:
                            if (pVictim->HasAura(6788))
                                crit_chance+=(*i)->GetModifier()->m_amount;
                            break;
                        default:
                            break;
                    }
                }

                // Custom crit by class
                switch(spellProto->SpellFamilyName)
                {
                    case SPELLFAMILY_PRIEST:
                        // Flash Heal
                        if (spellProto->SpellFamilyFlags & UI64LIT(0x0000000000000800))
                        {
                            if (pVictim->GetHealth() > pVictim->GetMaxHealth()/2)
                                break;
                            AuraList const& mDummyAuras = GetAurasByType(SPELL_AURA_DUMMY);
                            for(AuraList::const_iterator i = mDummyAuras.begin(); i!= mDummyAuras.end(); ++i)
                            {
                                // Improved Flash Heal
                                if ((*i)->GetSpellProto()->SpellFamilyName == SPELLFAMILY_PRIEST &&
                                    (*i)->GetSpellProto()->SpellIconID == 2542)
                                {
                                    crit_chance+=(*i)->GetModifier()->m_amount;
                                    break;
                                }
                            }
                        }
                        break;
                    case SPELLFAMILY_DRUID:
                        // Improved Insect Swarm (Starfire part)
                        if (spellProto->SpellFamilyFlags & UI64LIT(0x0000000000000004))
                        {
                            // search for Moonfire on target
                            if (pVictim->GetAura(SPELL_AURA_PERIODIC_DAMAGE, SPELLFAMILY_DRUID, UI64LIT(0x000000000000002), 0, GetObjectGuid()))
                            {
                                Unit::AuraList const& improvedSwarm = GetAurasByType(SPELL_AURA_DUMMY);
                                for(Unit::AuraList::const_iterator iter = improvedSwarm.begin(); iter != improvedSwarm.end(); ++iter)
                                {
                                    if ((*iter)->GetSpellProto()->SpellIconID == 1771)
                                    {
                                        crit_chance += (*iter)->GetModifier()->m_amount;
                                        break;
                                    }
                                }
                            }
                        }
                        break;
                    case SPELLFAMILY_PALADIN:
                        // Sacred Shield
                        if (spellProto->SpellFamilyFlags & UI64LIT(0x0000000040000000))
                        {
                            Aura *aura = pVictim->GetDummyAura(58597);
                            if (aura && aura->GetCasterGuid() == GetObjectGuid())
                                crit_chance+=aura->GetModifier()->m_amount;
                        }
                        // Exorcism
                        else if (spellProto->Category == 19)
                        {
                            if (pVictim->GetCreatureTypeMask() & CREATURE_TYPEMASK_DEMON_OR_UNDEAD)
                                return true;
                        }
                        break;
                    case SPELLFAMILY_SHAMAN:
                        // Lava Burst
                        if (spellProto->SpellFamilyFlags & UI64LIT(0x0000100000000000))
                        {
                            // Flame Shock
                            if (pVictim->GetAura(SPELL_AURA_PERIODIC_DAMAGE, SPELLFAMILY_SHAMAN, UI64LIT(0x0000000010000000), 0, GetObjectGuid()))
                                return true;
                        }
                        break;
                }
            }
            break;
        }
        case SPELL_DAMAGE_CLASS_MELEE:
            // Rend and Tear crit chance with Ferocious Bite on bleeding target
            if (spellProto->SpellFamilyName == SPELLFAMILY_DRUID)
            {
                if(spellProto->SpellFamilyFlags & UI64LIT(0x0000000000800000))
                {
                    if(pVictim->HasAuraState(AURA_STATE_BLEEDING))
                    {
                        Unit::AuraList const& aura = GetAurasByType(SPELL_AURA_DUMMY);
                        for(Unit::AuraList::const_iterator itr = aura.begin(); itr != aura.end(); ++itr)
                        {
                            if ((*itr)->GetSpellProto()->SpellIconID == 2859 && (*itr)->GetEffIndex() == 1)
                            {
                                crit_chance += (*itr)->GetModifier()->m_amount;
                                break;
                            }
                        }
                    }
                }
            }
            // do not use break here
        case SPELL_DAMAGE_CLASS_RANGED:
        {
            if (pVictim)
                crit_chance += GetUnitCriticalChance(attackType, pVictim);

            crit_chance+= GetTotalAuraModifierByMiscMask(SPELL_AURA_MOD_SPELL_CRIT_CHANCE_SCHOOL, schoolMask);
            break;
        }
        default:
            return false;
    }
    // percent done
    // only players use intelligence for critical chance computations
    if(Player* modOwner = GetSpellModOwner())
        modOwner->ApplySpellMod(spellProto->Id, SPELLMOD_CRITICAL_CHANCE, crit_chance);

    crit_chance = crit_chance > 0.0f ? crit_chance : 0.0f;
    if (roll_chance_f(crit_chance))
        return true;
    return false;
}

uint32 Unit::SpellCriticalDamageBonus(SpellEntry const *spellProto, uint32 damage, Unit *pVictim)
{
    // Calculate critical bonus
    int32 crit_bonus;
    switch(spellProto->DmgClass)
    {
        case SPELL_DAMAGE_CLASS_MELEE:                      // for melee based spells is 100%
        case SPELL_DAMAGE_CLASS_RANGED:
            crit_bonus = damage;
            break;
        default:
            crit_bonus = damage / 2;                        // for spells is 50%
            break;
    }

    // adds additional damage to crit_bonus (from talents)
    if(Player* modOwner = GetSpellModOwner())
        modOwner->ApplySpellMod(spellProto->Id, SPELLMOD_CRIT_DAMAGE_BONUS, crit_bonus);

    if(!pVictim)
        return damage += crit_bonus;

    int32 critPctDamageMod = 0;
    if(spellProto->DmgClass >= SPELL_DAMAGE_CLASS_MELEE)
    {
        if(GetWeaponAttackType(spellProto) == RANGED_ATTACK)
            critPctDamageMod += pVictim->GetTotalAuraModifier(SPELL_AURA_MOD_ATTACKER_RANGED_CRIT_DAMAGE);
        else
            critPctDamageMod += pVictim->GetTotalAuraModifier(SPELL_AURA_MOD_ATTACKER_MELEE_CRIT_DAMAGE);
    }
    else
        critPctDamageMod += pVictim->GetTotalAuraModifierByMiscMask(SPELL_AURA_MOD_ATTACKER_SPELL_CRIT_DAMAGE,GetSpellSchoolMask(spellProto));

    critPctDamageMod += GetTotalAuraModifierByMiscMask(SPELL_AURA_MOD_CRIT_DAMAGE_BONUS, GetSpellSchoolMask(spellProto));

    uint32 creatureTypeMask = pVictim->GetCreatureTypeMask();
    critPctDamageMod += GetTotalAuraMultiplierByMiscMask(SPELL_AURA_MOD_CRIT_PERCENT_VERSUS, creatureTypeMask);

    if(critPctDamageMod!=0)
        crit_bonus = int32(crit_bonus * float((100.0f + critPctDamageMod)/100.0f));

    if(crit_bonus > 0)
        damage += crit_bonus;

    return damage;
}

uint32 Unit::SpellCriticalHealingBonus(SpellEntry const *spellProto, uint32 damage, Unit *pVictim)
{
    // Calculate critical bonus
    int32 crit_bonus;
    switch(spellProto->DmgClass)
    {
        case SPELL_DAMAGE_CLASS_MELEE:                      // for melee based spells is 100%
        case SPELL_DAMAGE_CLASS_RANGED:
            // TODO: write here full calculation for melee/ranged spells
            crit_bonus = damage;
            break;
        default:
            crit_bonus = damage / 2;                        // for spells is 50%
            break;
    }

    if(pVictim)
    {
        uint32 creatureTypeMask = pVictim->GetCreatureTypeMask();
        crit_bonus = int32(crit_bonus * GetTotalAuraMultiplierByMiscMask(SPELL_AURA_MOD_CRIT_PERCENT_VERSUS, creatureTypeMask));
    }

    if(crit_bonus > 0)
        damage += crit_bonus;

    damage = int32(damage * GetTotalAuraMultiplier(SPELL_AURA_MOD_CRITICAL_HEALING_AMOUNT));

    return damage;
}

/**
 * Calculates caster part of healing spell bonuses,
 * also includes different bonuses dependent from target auras
 */
uint32 Unit::SpellHealingBonusDone(Unit *pVictim, SpellEntry const *spellProto, int32 healamount, DamageEffectType damagetype, uint32 stack)
{
     // For totems get healing bonus from owner (statue isn't totem in fact)
    if( GetTypeId()==TYPEID_UNIT && ((Creature*)this)->IsTotem() && ((Totem*)this)->GetTotemType()!=TOTEM_STATUE)
        if(Unit* owner = GetOwner())
            return owner->SpellHealingBonusDone(pVictim, spellProto, healamount, damagetype, stack);

    // No heal amount for this class spells
    if (spellProto->DmgClass == SPELL_DAMAGE_CLASS_NONE)
        return healamount < 0 ? 0 : healamount;

    // Healing Done
    // Done total percent damage auras
    float  DoneTotalMod = 1.0f;
    int32  DoneTotal = 0;

    // Healing done percent
    AuraList const& mHealingDonePct = GetAurasByType(SPELL_AURA_MOD_HEALING_DONE_PERCENT);
    for(AuraList::const_iterator i = mHealingDonePct.begin();i != mHealingDonePct.end(); ++i)
        DoneTotalMod *= (100.0f + (*i)->GetModifier()->m_amount) / 100.0f;

    // done scripted mod (take it from owner)
    Unit *owner = GetOwner();
    if (!owner) owner = this;
    AuraList const& mOverrideClassScript= owner->GetAurasByType(SPELL_AURA_OVERRIDE_CLASS_SCRIPTS);
    for(AuraList::const_iterator i = mOverrideClassScript.begin(); i != mOverrideClassScript.end(); ++i)
    {
        if (!(*i)->isAffectedOnSpell(spellProto))
            continue;
        switch((*i)->GetModifier()->m_miscvalue)
        {
            case 4415: // Increased Rejuvenation Healing
            case 4953:
            case 3736: // Hateful Totem of the Third Wind / Increased Lesser Healing Wave / LK Arena (4/5/6) Totem of the Third Wind / Savage Totem of the Third Wind
                DoneTotal+=(*i)->GetModifier()->m_amount;
                break;
            case 7997: // Renewed Hope
            case 7998:
                if (pVictim->HasAura(6788))
                    DoneTotalMod *=((*i)->GetModifier()->m_amount + 100.0f)/100.0f;
                break;
            case   21: // Test of Faith
            case 6935:
            case 6918:
                if (pVictim->GetHealth() < pVictim->GetMaxHealth()/2)
                    DoneTotalMod *=((*i)->GetModifier()->m_amount + 100.0f)/100.0f;
                break;
            case 7798: // Glyph of Regrowth
            {
                if (pVictim->GetAura(SPELL_AURA_PERIODIC_HEAL, SPELLFAMILY_DRUID, UI64LIT(0x0000000000000040)))
                    DoneTotalMod *= ((*i)->GetModifier()->m_amount+100.0f)/100.0f;
                break;
            }
            case 8477: // Nourish Heal Boost
            {
                int32 stepPercent = (*i)->GetModifier()->m_amount;

                int ownHotCount = 0;                        // counted HoT types amount, not stacks

                Unit::AuraList const& RejorRegr = pVictim->GetAurasByType(SPELL_AURA_PERIODIC_HEAL);
                for(Unit::AuraList::const_iterator i = RejorRegr.begin(); i != RejorRegr.end(); ++i)
                    if ((*i)->GetSpellProto()->SpellFamilyName == SPELLFAMILY_DRUID &&
                        (*i)->GetCasterGuid() == GetObjectGuid())
                        ++ownHotCount;

                if (ownHotCount)
                    DoneTotalMod *= (stepPercent * ownHotCount + 100.0f) / 100.0f;
                break;
            }
            case 7871: // Glyph of Lesser Healing Wave
            {
                if (pVictim->GetAura(SPELL_AURA_DUMMY, SPELLFAMILY_SHAMAN, UI64LIT(0x0000040000000000), 0, GetObjectGuid()))
                    DoneTotalMod *= ((*i)->GetModifier()->m_amount+100.0f)/100.0f;
                break;
            }
            default:
                break;
        }
    }

    // Nourish 20% of heal increase if target is affected by Druids HOTs
    if (spellProto->SpellFamilyName == SPELLFAMILY_DRUID && (spellProto->SpellFamilyFlags & UI64LIT(0x0200000000000000)))
    {
        int ownHotCount = 0;                        // counted HoT types amount, not stacks
        Unit::AuraList const& RejorRegr = pVictim->GetAurasByType(SPELL_AURA_PERIODIC_HEAL);
        for(Unit::AuraList::const_iterator i = RejorRegr.begin(); i != RejorRegr.end(); ++i)
            if ((*i)->GetSpellProto()->SpellFamilyName == SPELLFAMILY_DRUID &&
                (*i)->GetCasterGuid() == GetObjectGuid())
                ++ownHotCount;

        if (ownHotCount)
        {
            DoneTotalMod *= 1.2f;                          // base bonus at HoTs

            if (Aura* glyph = GetAura(62971, EFFECT_INDEX_0))// Glyph of Nourish
                DoneTotalMod *= (glyph->GetModifier()->m_amount * ownHotCount + 100.0f) / 100.0f;
        }
    }

    // Done fixed damage bonus auras
    int32 DoneAdvertisedBenefit  = SpellBaseHealingBonusDone(GetSpellSchoolMask(spellProto));

    // apply ap bonus and benefit affected by spell power implicit coeffs and spell level penalties
    DoneTotal = SpellBonusWithCoeffs(spellProto, DoneTotal, DoneAdvertisedBenefit, 0, damagetype, true, 1.88f);

    // use float as more appropriate for negative values and percent applying
    float heal = (healamount + DoneTotal * int32(stack))*DoneTotalMod;
    // apply spellmod to Done amount
    if(Player* modOwner = GetSpellModOwner())
        modOwner->ApplySpellMod(spellProto->Id, damagetype == DOT ? SPELLMOD_DOT : SPELLMOD_DAMAGE, heal);

    return heal < 0 ? 0 : uint32(heal);
}

/**
 * Calculates target part of healing spell bonuses,
 * will be called on each tick for periodic damage over time auras
 */
uint32 Unit::SpellHealingBonusTaken(Unit *pCaster, SpellEntry const *spellProto, int32 healamount, DamageEffectType damagetype, uint32 stack)
{
    float  TakenTotalMod = 1.0f;

    // Healing taken percent
    float minval = float(GetMaxNegativeAuraModifier(SPELL_AURA_MOD_HEALING_PCT));
    if (damagetype == DOT)
    {
        // overwrite max SPELL_AURA_MOD_HEALING_PCT if greater negative effect
        float minDotVal = float(GetMaxNegativeAuraModifier(SPELL_AURA_MOD_PERIODIC_HEAL));
        minval = (minDotVal < minval) ? minDotVal : minval;
    }
    if (minval)
        TakenTotalMod *= (100.0f + minval) / 100.0f;

    float maxval = float(GetMaxPositiveAuraModifier(SPELL_AURA_MOD_HEALING_PCT));
    // no SPELL_AURA_MOD_PERIODIC_HEAL positive cases
    if (maxval)
        TakenTotalMod *= (100.0f + maxval) / 100.0f;

    // No heal amount for this class spells
    if (spellProto->DmgClass == SPELL_DAMAGE_CLASS_NONE)
    {
        healamount = int32(healamount * TakenTotalMod);
        return healamount < 0 ? 0 : healamount;
    }

    // Healing Done
    // Done total percent damage auras
    int32  TakenTotal = 0;

    // Taken fixed damage bonus auras
    int32 TakenAdvertisedBenefit = SpellBaseHealingBonusTaken(GetSpellSchoolMask(spellProto));

    // apply benefit affected by spell power implicit coeffs and spell level penalties
    TakenTotal = SpellBonusWithCoeffs(spellProto, TakenTotal, TakenAdvertisedBenefit, 0, damagetype, false, 1.88f);

    AuraList const& mHealingGet= GetAurasByType(SPELL_AURA_MOD_HEALING_RECEIVED);
    for(AuraList::const_iterator i = mHealingGet.begin(); i != mHealingGet.end(); ++i)
        if ((*i)->isAffectedOnSpell(spellProto))
            TakenTotalMod *= ((*i)->GetModifier()->m_amount + 100.0f) / 100.0f;

    // use float as more appropriate for negative values and percent applying
    float heal = (healamount + TakenTotal * int32(stack)) * TakenTotalMod;

    return heal < 0 ? 0 : uint32(heal);
}

int32 Unit::SpellBaseHealingBonusDone(SpellSchoolMask schoolMask)
{
    int32 AdvertisedBenefit = 0;

    AuraList const& mHealingDone = GetAurasByType(SPELL_AURA_MOD_HEALING_DONE);
    for(AuraList::const_iterator i = mHealingDone.begin();i != mHealingDone.end(); ++i)
        if(!(*i)->GetModifier()->m_miscvalue || ((*i)->GetModifier()->m_miscvalue & schoolMask) != 0)
            AdvertisedBenefit += (*i)->GetModifier()->m_amount;

    // Healing bonus of spirit, intellect and strength
    if (GetTypeId() == TYPEID_PLAYER)
    {
        // Base value
        AdvertisedBenefit +=((Player*)this)->GetBaseSpellPowerBonus();

        // Healing bonus from stats
        AuraList const& mHealingDoneOfStatPercent = GetAurasByType(SPELL_AURA_MOD_SPELL_HEALING_OF_STAT_PERCENT);
        for(AuraList::const_iterator i = mHealingDoneOfStatPercent.begin();i != mHealingDoneOfStatPercent.end(); ++i)
        {
            // stat used dependent from misc value (stat index)
            Stats usedStat = Stats((*i)->GetSpellProto()->EffectMiscValue[(*i)->GetEffIndex()]);
            AdvertisedBenefit += int32(GetStat(usedStat) * (*i)->GetModifier()->m_amount / 100.0f);
        }

        // ... and attack power
        AuraList const& mHealingDonebyAP = GetAurasByType(SPELL_AURA_MOD_SPELL_HEALING_OF_ATTACK_POWER);
        for(AuraList::const_iterator i = mHealingDonebyAP.begin();i != mHealingDonebyAP.end(); ++i)
            if ((*i)->GetModifier()->m_miscvalue & schoolMask)
                AdvertisedBenefit += int32(GetTotalAttackPowerValue(BASE_ATTACK) * (*i)->GetModifier()->m_amount / 100.0f);
    }
    return AdvertisedBenefit;
}

int32 Unit::SpellBaseHealingBonusTaken(SpellSchoolMask schoolMask)
{
    int32 AdvertisedBenefit = 0;
    AuraList const& mDamageTaken = GetAurasByType(SPELL_AURA_MOD_HEALING);
    for(AuraList::const_iterator i = mDamageTaken.begin();i != mDamageTaken.end(); ++i)
        if ((*i)->GetModifier()->m_miscvalue & schoolMask)
            AdvertisedBenefit += (*i)->GetModifier()->m_amount;

    return AdvertisedBenefit;
}

bool Unit::IsImmunedToDamage(SpellSchoolMask shoolMask)
{
    //If m_immuneToSchool type contain this school type, IMMUNE damage.
    SpellImmuneList const& schoolList = m_spellImmune[IMMUNITY_SCHOOL];
    for (SpellImmuneList::const_iterator itr = schoolList.begin(); itr != schoolList.end(); ++itr)
        if (itr->type & shoolMask)
            return true;

    //If m_immuneToDamage type contain magic, IMMUNE damage.
    SpellImmuneList const& damageList = m_spellImmune[IMMUNITY_DAMAGE];
    for (SpellImmuneList::const_iterator itr = damageList.begin(); itr != damageList.end(); ++itr)
        if (itr->type & shoolMask)
            return true;

    return false;
}

bool Unit::IsImmuneToSpell(SpellEntry const* spellInfo)
{
    if (!spellInfo)
        return false;

    //TODO add spellEffect immunity checks!, player with flag in bg is immune to immunity buffs from other friendly players!
    //SpellImmuneList const& dispelList = m_spellImmune[IMMUNITY_EFFECT];

    SpellImmuneList const& dispelList = m_spellImmune[IMMUNITY_DISPEL];
    for(SpellImmuneList::const_iterator itr = dispelList.begin(); itr != dispelList.end(); ++itr)
        if (itr->type == spellInfo->Dispel)
            return true;

    if (!(spellInfo->AttributesEx & SPELL_ATTR_EX_UNAFFECTED_BY_SCHOOL_IMMUNE) &&         // unaffected by school immunity
        !(spellInfo->AttributesEx & SPELL_ATTR_EX_DISPEL_AURAS_ON_IMMUNITY))              // can remove immune (by dispell or immune it)
    {
        SpellImmuneList const& schoolList = m_spellImmune[IMMUNITY_SCHOOL];
        for(SpellImmuneList::const_iterator itr = schoolList.begin(); itr != schoolList.end(); ++itr)
            if (!(IsPositiveSpell(itr->spellId) && IsPositiveSpell(spellInfo->Id)) &&
                (itr->type & GetSpellSchoolMask(spellInfo)))
                return true;
    }

    if(uint32 mechanic = spellInfo->Mechanic)
    {
        SpellImmuneList const& mechanicList = m_spellImmune[IMMUNITY_MECHANIC];
        for(SpellImmuneList::const_iterator itr = mechanicList.begin(); itr != mechanicList.end(); ++itr)
            if (itr->type == mechanic)
                return true;

        AuraList const& immuneAuraApply = GetAurasByType(SPELL_AURA_MECHANIC_IMMUNITY_MASK);
        for(AuraList::const_iterator iter = immuneAuraApply.begin(); iter != immuneAuraApply.end(); ++iter)
            if ((*iter)->GetModifier()->m_miscvalue & (1 << (mechanic-1)))
                return true;
    }

    return false;
}

bool Unit::IsImmuneToSpellEffect(SpellEntry const* spellInfo, SpellEffectIndex index) const
{
    //If m_immuneToEffect type contain this effect type, IMMUNE effect.
    uint32 effect = spellInfo->Effect[index];
    SpellImmuneList const& effectList = m_spellImmune[IMMUNITY_EFFECT];
    for (SpellImmuneList::const_iterator itr = effectList.begin(); itr != effectList.end(); ++itr)
        if (itr->type == effect)
            return true;

    if(uint32 mechanic = spellInfo->EffectMechanic[index])
    {
        SpellImmuneList const& mechanicList = m_spellImmune[IMMUNITY_MECHANIC];
        for (SpellImmuneList::const_iterator itr = mechanicList.begin(); itr != mechanicList.end(); ++itr)
            if (itr->type == mechanic)
                return true;

        AuraList const& immuneAuraApply = GetAurasByType(SPELL_AURA_MECHANIC_IMMUNITY_MASK);
        for(AuraList::const_iterator iter = immuneAuraApply.begin(); iter != immuneAuraApply.end(); ++iter)
            if ((*iter)->GetModifier()->m_miscvalue & (1 << (mechanic-1)))
                return true;
    }

    if(uint32 aura = spellInfo->EffectApplyAuraName[index])
    {
        SpellImmuneList const& list = m_spellImmune[IMMUNITY_STATE];
        for(SpellImmuneList::const_iterator itr = list.begin(); itr != list.end(); ++itr)
            if (itr->type == aura)
                return true;

        // Check for immune to application of harmful magical effects
        AuraList const& immuneAuraApply = GetAurasByType(SPELL_AURA_MOD_IMMUNE_AURA_APPLY_SCHOOL);

        if (!immuneAuraApply.empty() &&
            spellInfo->Dispel == DISPEL_MAGIC &&            // Magic debuff)
            !IsPositiveEffect(spellInfo, index))            // Harmful
        {
            // Check school
            SpellSchoolMask schoolMask = GetSpellSchoolMask(spellInfo);
            for(AuraList::const_iterator iter = immuneAuraApply.begin(); iter != immuneAuraApply.end(); ++iter)
                if ((*iter)->GetModifier()->m_miscvalue & schoolMask)
                    return true;
        }

        AuraList const& immuneMechanicAuraApply = GetAurasByType(SPELL_AURA_MECHANIC_IMMUNITY_MASK);
        // need more checks like ^ there
        if (!immuneMechanicAuraApply.empty())
        {
            for(AuraList::const_iterator i = immuneMechanicAuraApply.begin(); i != immuneMechanicAuraApply.end(); ++i)
            {
                if ((spellInfo->EffectMechanic[index] & (*i)->GetMiscValue() ||
                    spellInfo->Mechanic & (*i)->GetMiscValue()) ||
                    ((*i)->GetId() == 46924 &&                                                // Bladestorm Immunity
                    spellInfo->EffectMechanic[index] & IMMUNE_TO_MOVEMENT_IMPAIRMENT_AND_LOSS_CONTROL_MASK ||
                    spellInfo->Mechanic & IMMUNE_TO_MOVEMENT_IMPAIRMENT_AND_LOSS_CONTROL_MASK))
                    return true;
            }
        }
    }

    return false;
}

/**
 * Calculates caster part of melee damage bonuses,
 * also includes different bonuses dependent from target auras
 */
uint32 Unit::MeleeDamageBonusDone(Unit *pVictim, uint32 pdamage,WeaponAttackType attType, SpellEntry const *spellProto, DamageEffectType damagetype, uint32 stack)
{
    if (!pVictim || pdamage == 0 || (spellProto && spellProto->AttributesEx6 & SPELL_ATTR_EX6_NO_DMG_MODS))
        return pdamage;

    // differentiate for weapon damage based spells
    bool isWeaponDamageBasedSpell = !(spellProto && (damagetype == DOT || IsSpellHaveEffect(spellProto, SPELL_EFFECT_SCHOOL_DAMAGE)));
    Item*  pWeapon          = GetTypeId() == TYPEID_PLAYER ? ((Player*)this)->GetWeaponForAttack(attType,true,false) : NULL;
    uint32 creatureTypeMask = pVictim->GetCreatureTypeMask();
    uint32 schoolMask       = spellProto ? spellProto->SchoolMask : GetMeleeDamageSchoolMask();

    // FLAT damage bonus auras
    // =======================
    int32 DoneFlat  = 0;
    int32 APbonus   = 0;

    // ..done flat, already included in weapon damage based spells
    if (!isWeaponDamageBasedSpell)
    {
        AuraList const& mModDamageDone = GetAurasByType(SPELL_AURA_MOD_DAMAGE_DONE);
        for(AuraList::const_iterator i = mModDamageDone.begin(); i != mModDamageDone.end(); ++i)
        {
            if (((*i)->GetModifier()->m_miscvalue & schoolMask ||                        // schoolmask has to fit with the intrinsic spell school
                (*i)->GetSpellProto()->AttributesEx4 & SPELL_ATTR_EX4_PET_SCALING_AURA) &&  // completely schoolmask-independend: pet scaling auras
                                                                                            // Those auras have SPELL_SCHOOL_MASK_MAGIC, but anyway should also affect
                                                                                            // physical damage from non-weapon-damage-based spells (claw, swipe etc.)
                (*i)->GetModifier()->m_miscvalue & GetMeleeDamageSchoolMask() &&         // AND schoolmask has to fit with weapon damage school (essential for non-physical spells)
                (((*i)->GetSpellProto()->EquippedItemClass == -1) ||                     // general, weapon independent
                (pWeapon && pWeapon->IsFitToSpellRequirements((*i)->GetSpellProto()))))  // OR used weapon fits aura requirements
            {
                DoneFlat += (*i)->GetModifier()->m_amount;
            }
        }
    }

    // ..done flat (by creature type mask)
    DoneFlat += GetTotalAuraModifierByMiscMask(SPELL_AURA_MOD_DAMAGE_DONE_CREATURE, creatureTypeMask);

    // ..done flat (base at attack power for marked target and base at attack power for creature type)
    if (attType == RANGED_ATTACK)
    {
        APbonus += pVictim->GetTotalAuraModifier(SPELL_AURA_RANGED_ATTACK_POWER_ATTACKER_BONUS);
        APbonus += GetTotalAuraModifierByMiscMask(SPELL_AURA_MOD_RANGED_ATTACK_POWER_VERSUS, creatureTypeMask);
    }
    else
    {
        APbonus += pVictim->GetTotalAuraModifier(SPELL_AURA_MELEE_ATTACK_POWER_ATTACKER_BONUS);
        APbonus += GetTotalAuraModifierByMiscMask(SPELL_AURA_MOD_MELEE_ATTACK_POWER_VERSUS, creatureTypeMask);
    }

    // PERCENT damage auras
    // ====================
    float DonePercent   = 1.0f;

    // ..done pct, already included in weapon damage based spells
    if(!isWeaponDamageBasedSpell)
    {
        AuraList const& mModDamagePercentDone = GetAurasByType(SPELL_AURA_MOD_DAMAGE_PERCENT_DONE);
        for(AuraList::const_iterator i = mModDamagePercentDone.begin(); i != mModDamagePercentDone.end(); ++i)
        {
            if ((*i)->GetModifier()->m_miscvalue & schoolMask &&                         // schoolmask has to fit with the intrinsic spell school
                (*i)->GetModifier()->m_miscvalue & GetMeleeDamageSchoolMask() &&         // AND schoolmask has to fit with weapon damage school (essential for non-physical spells)
                (((*i)->GetSpellProto()->EquippedItemClass == -1) ||                     // general, weapon independent
                (pWeapon && pWeapon->IsFitToSpellRequirements((*i)->GetSpellProto()))))  // OR used weapon fits aura requirements
            {
                DonePercent *= ((*i)->GetModifier()->m_amount+100.0f) / 100.0f;
            }
        }

        if (attType == OFF_ATTACK)
            DonePercent *= GetModifierValue(UNIT_MOD_DAMAGE_OFFHAND, TOTAL_PCT);                    // no school check required
    }

    // ..done pct (by creature type mask)
    DonePercent *= GetTotalAuraMultiplierByMiscMask(SPELL_AURA_MOD_DAMAGE_DONE_VERSUS, creatureTypeMask);

    // special dummys/class scripts and other effects
    // =============================================
    Unit *owner = GetOwner();
    if (!owner)
        owner = this;

    // ..done (class scripts)
    if(spellProto)
    {
        AuraList const& mOverrideClassScript= owner->GetAurasByType(SPELL_AURA_OVERRIDE_CLASS_SCRIPTS);
        for(AuraList::const_iterator i = mOverrideClassScript.begin(); i != mOverrideClassScript.end(); ++i)
        {
            if (!(*i)->isAffectedOnSpell(spellProto))
                continue;

            switch((*i)->GetModifier()->m_miscvalue)
            {
                // Tundra Stalker
                // Merciless Combat
                case 7277:
                {
                    // Merciless Combat
                    if ((*i)->GetSpellProto()->SpellIconID == 2656)
                    {
                        if(pVictim->HasAuraState(AURA_STATE_HEALTHLESS_35_PERCENT))
                            DonePercent *= (100.0f+(*i)->GetModifier()->m_amount)/100.0f;
                    }
                    else // Tundra Stalker
                    {
                        // Frost Fever (target debuff)
                        if (pVictim->GetAura(SPELL_AURA_MOD_MELEE_HASTE, SPELLFAMILY_DEATHKNIGHT, UI64LIT(0x0000000000000000), 0x00000002))
                            DonePercent *= ((*i)->GetModifier()->m_amount+100.0f)/100.0f;
                        break;
                    }
                    break;
                }
                case 7293: // Rage of Rivendare
                {
                    if (pVictim->GetAura(SPELL_AURA_PERIODIC_DAMAGE, SPELLFAMILY_DEATHKNIGHT, UI64LIT(0x0200000000000000)))
                        DonePercent *= ((*i)->GetSpellProto()->CalculateSimpleValue(EFFECT_INDEX_1)*2+100.0f)/100.0f;
                    break;
                }
                // Marked for Death
                case 7598:
                case 7599:
                case 7600:
                case 7601:
                case 7602:
                {
                    if (pVictim->GetAura(SPELL_AURA_MOD_STALKED, SPELLFAMILY_HUNTER, UI64LIT(0x0000000000000400)))
                        DonePercent *= ((*i)->GetModifier()->m_amount+100.0f)/100.0f;
                    break;
                }
            }
        }
    }

    // .. done (class scripts)
    AuraList const& mclassScritAuras = GetAurasByType(SPELL_AURA_OVERRIDE_CLASS_SCRIPTS);
    for(AuraList::const_iterator i = mclassScritAuras.begin(); i != mclassScritAuras.end(); ++i)
    {
        switch((*i)->GetMiscValue())
        {
            // Dirty Deeds
            case 6427:
            case 6428:
                if(pVictim->HasAuraState(AURA_STATE_HEALTHLESS_35_PERCENT))
                {
                    Aura* eff0 = GetAura((*i)->GetId(), EFFECT_INDEX_0);
                    if (!eff0 || (*i)->GetEffIndex() != EFFECT_INDEX_1)
                    {
                        sLog.outError("Spell structure of DD (%u) changed.",(*i)->GetId());
                        continue;
                    }

                    // effect 0 have expected value but in negative state
                    DonePercent *= (-eff0->GetModifier()->m_amount + 100.0f) / 100.0f;
                }
                break;
        }
    }

    if (spellProto)
    {
        // Frost Strike
        if (spellProto->SpellFamilyName == SPELLFAMILY_DEATHKNIGHT && spellProto->SpellFamilyFlags & UI64LIT(0x0000000400000000))
        {
            // search disease
            bool found = false;
            Unit::SpellAuraHolderMap const& auras = pVictim->GetSpellAuraHolderMap();
            for(Unit::SpellAuraHolderMap::const_iterator itr = auras.begin(); itr!=auras.end(); ++itr)
            {
                if(itr->second->GetSpellProto()->Dispel == DISPEL_DISEASE)
                {
                    found = true;
                    break;
                }
            }

            if(found)
            {
                // search for Glacier Rot dummy aura
                Unit::AuraList const& dummyAuras = GetAurasByType(SPELL_AURA_DUMMY);
                for(Unit::AuraList::const_iterator i = dummyAuras.begin(); i != dummyAuras.end(); ++i)
                {
                    if ((*i)->GetSpellProto()->EffectMiscValue[(*i)->GetEffIndex()] == 7244)
                    {
                        DonePercent *= ((*i)->GetModifier()->m_amount+100.0f) / 100.0f;
                        break;
                    }
                }
            }
        }
        // Glyph of Steady Shot (Steady Shot check)
        else if (spellProto->SpellFamilyName == SPELLFAMILY_HUNTER && spellProto->SpellFamilyFlags & UI64LIT(0x0000000100000000))
        {
            // search for glyph dummy aura
            if (Aura *aur = GetDummyAura(56826))
                // check for Serpent Sting at target
                if (pVictim->GetAura(SPELL_AURA_PERIODIC_DAMAGE, SPELLFAMILY_HUNTER, UI64LIT(0x0000000000004000)))
                    DonePercent *= (aur->GetModifier()->m_amount+100.0f) / 100.0f;
        }
     }

    // final calculation
    // =================

    float DoneTotal = 0.0f;

    // scaling of non weapon based spells
    if (!isWeaponDamageBasedSpell)
    {
        // apply ap bonus and benefit affected by spell power implicit coeffs and spell level penalties
        DoneTotal = SpellBonusWithCoeffs(spellProto, DoneTotal, DoneFlat, APbonus, damagetype, true);
    }
    // weapon damage based spells
    else if( APbonus || DoneFlat )
    {
        bool normalized = spellProto ? IsSpellHaveEffect(spellProto, SPELL_EFFECT_NORMALIZED_WEAPON_DMG) : false;
        DoneTotal += int32(APbonus / 14.0f * GetAPMultiplier(attType,normalized));

        // for weapon damage based spells we still have to apply damage done percent mods
        // (that are already included into pdamage) to not-yet included DoneFlat
        // e.g. from doneVersusCreature, apBonusVs...
        UnitMods unitMod;
        switch(attType)
        {
            default:
            case BASE_ATTACK:   unitMod = UNIT_MOD_DAMAGE_MAINHAND; break;
            case OFF_ATTACK:    unitMod = UNIT_MOD_DAMAGE_OFFHAND;  break;
            case RANGED_ATTACK: unitMod = UNIT_MOD_DAMAGE_RANGED;   break;
        }

        DoneTotal += DoneFlat;

        DoneTotal *= GetModifierValue(unitMod, TOTAL_PCT);
    }

    float tmpDamage = float(int32(pdamage) + DoneTotal * int32(stack)) * DonePercent;

    // apply spellmod to Done damage
    if(spellProto)
    {
        if(Player* modOwner = GetSpellModOwner())
            modOwner->ApplySpellMod(spellProto->Id, damagetype == DOT ? SPELLMOD_DOT : SPELLMOD_DAMAGE, tmpDamage);
    }

    // bonus result can be negative
    return tmpDamage > 0 ? uint32(tmpDamage) : 0;
}

/**
 * Calculates target part of melee damage bonuses,
 * will be called on each tick for periodic damage over time auras
 */
uint32 Unit::MeleeDamageBonusTaken(Unit *pCaster, uint32 pdamage,WeaponAttackType attType, SpellEntry const *spellProto, DamageEffectType damagetype, uint32 stack)
{
    if (!pCaster)
        return pdamage;

    if (pdamage == 0)
        return pdamage;

    // differentiate for weapon damage based spells
    bool isWeaponDamageBasedSpell = !(spellProto && (damagetype == DOT || IsSpellHaveEffect(spellProto, SPELL_EFFECT_SCHOOL_DAMAGE)));
    uint32 schoolMask       = spellProto ? spellProto->SchoolMask : GetMeleeDamageSchoolMask();
    uint32 mechanicMask     = spellProto ? GetAllSpellMechanicMask(spellProto) : 0;

    // Shred and Maul also have bonus as MECHANIC_BLEED damages
    if (spellProto && spellProto->SpellFamilyName==SPELLFAMILY_DRUID && spellProto->SpellFamilyFlags & UI64LIT(0x00008800))
        mechanicMask |= (1 << (MECHANIC_BLEED-1));

    // FLAT damage bonus auras
    // =======================
    int32 TakenFlat = 0;

    // ..taken flat (base at attack power for marked target and base at attack power for creature type)
    if (attType == RANGED_ATTACK)
        TakenFlat += GetTotalAuraModifier(SPELL_AURA_MOD_RANGED_DAMAGE_TAKEN);
    else
        TakenFlat += GetTotalAuraModifier(SPELL_AURA_MOD_MELEE_DAMAGE_TAKEN);

    // ..taken flat (by school mask)
    TakenFlat += GetTotalAuraModifierByMiscMask(SPELL_AURA_MOD_DAMAGE_TAKEN, schoolMask);

    // PERCENT damage auras
    // ====================
    float TakenPercent  = 1.0f;

    // ..taken pct (by school mask)
    TakenPercent *= GetTotalAuraMultiplierByMiscMask(SPELL_AURA_MOD_DAMAGE_PERCENT_TAKEN, schoolMask);

    // ..taken pct (by mechanic mask)
    TakenPercent *= GetTotalAuraMultiplierByMiscValueForMask(SPELL_AURA_MOD_MECHANIC_DAMAGE_TAKEN_PERCENT,mechanicMask);

    // ..taken pct (melee/ranged)
    if(attType == RANGED_ATTACK)
        TakenPercent *= GetTotalAuraMultiplier(SPELL_AURA_MOD_RANGED_DAMAGE_TAKEN_PCT);
    else
        TakenPercent *= GetTotalAuraMultiplier(SPELL_AURA_MOD_MELEE_DAMAGE_TAKEN_PCT);

    if (spellProto)
    {
        // ..taken pct (from caster spells)
        AuraList const& mOwnerTaken = GetAurasByType(SPELL_AURA_MOD_DAMAGE_FROM_CASTER);
        for(AuraList::const_iterator i = mOwnerTaken.begin(); i != mOwnerTaken.end(); ++i)
        {
            if ((*i)->GetCasterGuid() == pCaster->GetObjectGuid() && (*i)->isAffectedOnSpell(spellProto))
                TakenPercent *= ((*i)->GetModifier()->m_amount + 100.0f) / 100.0f;
        }
    }

    // ..taken pct (aoe avoidance)
    if(spellProto && IsAreaOfEffectSpell(spellProto))
    {
        TakenPercent *= GetTotalAuraMultiplierByMiscMask(SPELL_AURA_MOD_AOE_DAMAGE_AVOIDANCE, schoolMask);
        if (GetTypeId() == TYPEID_UNIT && ((Creature*)this)->IsPet())
            TakenPercent *= GetTotalAuraMultiplierByMiscMask(SPELL_AURA_MOD_PET_AOE_DAMAGE_AVOIDANCE, schoolMask);
    }

    // special dummys/class scripts and other effects
    // =============================================

    // .. taken (dummy auras)
    AuraList const& mDummyAuras = GetAurasByType(SPELL_AURA_DUMMY);
    if (!mDummyAuras.empty())
    for(AuraList::const_iterator i = mDummyAuras.begin(); i != mDummyAuras.end(); ++i)
    {
<<<<<<< HEAD
      if ((*i)->GetId())
        switch((*i)->GetSpellProto()->SpellIconID)
=======
        switch((*i)->GetId())
>>>>>>> e501263c
        {
            case 45182:                                     // Cheating Death
                if((*i)->GetModifier()->m_miscvalue & SPELL_SCHOOL_MASK_NORMAL)
                {
                    if(GetTypeId() != TYPEID_PLAYER)
                        continue;

                    float mod = ((Player*)this)->GetRatingBonusValue(CR_CRIT_TAKEN_MELEE)*(-8.0f);
                    if (mod < float((*i)->GetModifier()->m_amount))
                        mod = float((*i)->GetModifier()->m_amount);

                    TakenPercent *= (mod + 100.0f) / 100.0f;
                }
                break;
            case 20911:                                     // Blessing of Sanctuary
            case 25899:                                     // Greater Blessing of Sanctuary
                TakenPercent *= ((*i)->GetModifier()->m_amount + 100.0f) / 100.0f;
                break;
        }
    }

    // final calculation
    // =================

    // scaling of non weapon based spells
    if (!isWeaponDamageBasedSpell)
    {
        // apply benefit affected by spell power implicit coeffs and spell level penalties
        TakenFlat = SpellBonusWithCoeffs(spellProto, 0, TakenFlat, 0, damagetype, false);
    }

    float tmpDamage = float(int32(pdamage) + TakenFlat * int32(stack)) * TakenPercent;

    // bonus result can be negative
    return tmpDamage > 0 ? uint32(tmpDamage) : 0;
}

void Unit::ApplySpellImmune(uint32 spellId, uint32 op, uint32 type, bool apply)
{
    if (apply)
    {
        for (SpellImmuneList::iterator itr = m_spellImmune[op].begin(), next; itr != m_spellImmune[op].end(); itr = next)
        {
            next = itr; ++next;
            if(itr->type == type)
            {
                m_spellImmune[op].erase(itr);
                next = m_spellImmune[op].begin();
            }
        }
        SpellImmune Immune;
        Immune.spellId = spellId;
        Immune.type = type;
        m_spellImmune[op].push_back(Immune);
    }
    else
    {
        for (SpellImmuneList::iterator itr = m_spellImmune[op].begin(); itr != m_spellImmune[op].end(); ++itr)
        {
            if(itr->spellId == spellId)
            {
                m_spellImmune[op].erase(itr);
                break;
            }
        }
    }
}

void Unit::ApplySpellDispelImmunity(const SpellEntry * spellProto, DispelType type, bool apply)
{
    ApplySpellImmune(spellProto->Id,IMMUNITY_DISPEL, type, apply);

    // such dispell type should not remove auras but only return visibility
    if(type == DISPEL_STEALTH || type == DISPEL_INVISIBILITY)
        return;

    if (apply && spellProto->AttributesEx & SPELL_ATTR_EX_DISPEL_AURAS_ON_IMMUNITY)
        RemoveAurasWithDispelType(type);
}

float Unit::GetWeaponProcChance() const
{
    // normalized proc chance for weapon attack speed
    // (odd formula...)
    if (isAttackReady(BASE_ATTACK))
        return (GetAttackTime(BASE_ATTACK) * 1.8f / 1000.0f);
    else if (haveOffhandWeapon() && isAttackReady(OFF_ATTACK))
        return (GetAttackTime(OFF_ATTACK) * 1.6f / 1000.0f);

    return 0.0f;
}

float Unit::GetPPMProcChance(uint32 WeaponSpeed, float PPM) const
{
    // proc per minute chance calculation
    if (PPM <= 0.0f)
        return 0.0f;
    return WeaponSpeed * PPM / 600.0f;                      // result is chance in percents (probability = Speed_in_sec * (PPM / 60))
}

void Unit::Mount(uint32 mount, uint32 spellId, uint32 vehicleId, uint32 creatureEntry)
{
    if (!mount)
        return;

    RemoveAurasWithInterruptFlags(AURA_INTERRUPT_FLAG_MOUNTING);

    SetUInt32Value(UNIT_FIELD_MOUNTDISPLAYID, mount);

    SetFlag( UNIT_FIELD_FLAGS, UNIT_FLAG_MOUNT );

    if (GetTypeId() == TYPEID_PLAYER)
    {
        // Called by Taxi system / GM command
        if (!spellId)
            ((Player*)this)->UnsummonPetTemporaryIfAny();
        // Called by mount aura
        else if (SpellEntry const* spellInfo = sSpellStore.LookupEntry(spellId))
        {
            // Flying case (Unsummon any pet)
            if (IsSpellHaveAura(spellInfo, SPELL_AURA_MOD_FLIGHT_SPEED_MOUNTED))
                ((Player*)this)->UnsummonPetTemporaryIfAny();
            // Normal case (Unsummon only permanent pet)
            else if (Pet* pet = GetPet())
            {
                if (pet->IsPermanentPetFor((Player*)this) && !((Player*)this)->InArena() &&
                    sWorld.getConfig(CONFIG_BOOL_PET_UNSUMMON_AT_MOUNT))
                {
                    ((Player*)this)->UnsummonPetTemporaryIfAny();
                }
                else
                    pet->ApplyModeFlags(PET_MODE_DISABLE_ACTIONS,true);
            }
            else if (Pet* minipet = GetMiniPet())
            {
                if (sWorld.getConfig(CONFIG_BOOL_PET_UNSUMMON_AT_MOUNT))
                    minipet->Unsummon(PET_SAVE_AS_DELETED, this);
            }
        }

        if (vehicleId)
        {
            SetVehicleId(vehicleId);
            GetVehicleKit()->Reset();

            // mounts can also have accessories
            GetVehicleKit()->InstallAllAccessories(creatureEntry);
        }
    }
}

void Unit::Unmount(bool from_aura)
{
    if (!IsMounted())
        return;

    RemoveAurasWithInterruptFlags(AURA_INTERRUPT_FLAG_NOT_MOUNTED);

    SetUInt32Value(UNIT_FIELD_MOUNTDISPLAYID, 0);
    RemoveFlag(UNIT_FIELD_FLAGS, UNIT_FLAG_MOUNT);

    // Called NOT by Taxi system / GM command
    if (from_aura)
    {
        WorldPacket data(SMSG_DISMOUNT, 8);
        data << GetPackGUID();
        SendMessageToSet(&data, true);
    }

    // only resummon old pet if the player is already added to a map
    // this prevents adding a pet to a not created map which would otherwise cause a crash
    // (it could probably happen when logging in after a previous crash)
    if(GetTypeId() == TYPEID_PLAYER)
    {
        if(Pet* pet = GetPet())
            pet->ApplyModeFlags(PET_MODE_DISABLE_ACTIONS,false);
        else
            ((Player*)this)->ResummonPetTemporaryUnSummonedIfAny();
    }

    if (GetTypeId() == TYPEID_PLAYER && GetVehicleKit())
    {
        // Send other players that we are no longer a vehicle
        WorldPacket data(SMSG_SET_VEHICLE_REC_ID, 8+4);
        data << GetPackGUID();
        data << uint32(0);
        ((Player*)this)->SendMessageToSet(&data, true);

        RemoveVehicleKit();
    }
}

void Unit::SetInCombatWith(Unit* enemy)
{
    Unit* eOwner = enemy->GetCharmerOrOwnerOrSelf();
    if (eOwner->IsPvP())
    {
        SetInCombatState(true,enemy);
        return;
    }

    //check for duel
    if (eOwner->GetTypeId() == TYPEID_PLAYER && ((Player*)eOwner)->duel)
    {
        Unit const* myOwner = GetCharmerOrOwnerOrSelf();
        if(((Player const*)eOwner)->duel->opponent == myOwner)
        {
            SetInCombatState(true,enemy);
            return;
        }
    }

    SetInCombatState(false,enemy);
}

void Unit::SetInCombatState(bool PvP, Unit* enemy)
{
    // only alive units can be in combat
    if (!isAlive())
        return;

    if (PvP)
        m_CombatTimer = 5000;

    bool creatureNotInCombat = GetTypeId()==TYPEID_UNIT && !HasFlag(UNIT_FIELD_FLAGS, UNIT_FLAG_IN_COMBAT);

    SetFlag(UNIT_FIELD_FLAGS, UNIT_FLAG_IN_COMBAT);

    if (isCharmed() || (GetTypeId()!=TYPEID_PLAYER && ((Creature*)this)->IsPet()))
        SetFlag(UNIT_FIELD_FLAGS, UNIT_FLAG_PET_IN_COMBAT);

    // interrupt all delayed non-combat casts
    for (uint32 i = CURRENT_FIRST_NON_MELEE_SPELL; i < CURRENT_MAX_SPELL; ++i)
        if (Spell* spell = GetCurrentSpell(CurrentSpellTypes(i)))
            if (IsNonCombatSpell(spell->m_spellInfo))
                InterruptSpell(CurrentSpellTypes(i),false);

    if (creatureNotInCombat)
    {
        // should probably be removed for the attacked (+ it's party/group) only, not global
        RemoveFlag(UNIT_FIELD_FLAGS, UNIT_FLAG_OOC_NOT_ATTACKABLE);

        // client does not handle this state on it's own (reset to default at LoadCreatureAddon)
        if (getStandState() == UNIT_STAND_STATE_CUSTOM)
            SetStandState(UNIT_STAND_STATE_STAND);

        Creature* pCreature = (Creature*)this;

        if (pCreature->AI())
            pCreature->AI()->EnterCombat(enemy);

        // Some bosses are set into combat with zone
        if (GetMap()->IsDungeon() && (pCreature->GetCreatureInfo()->flags_extra & CREATURE_FLAG_EXTRA_AGGRO_ZONE) && enemy && enemy->IsControlledByPlayer())
            pCreature->SetInCombatWithZone();

        if (InstanceData* mapInstance = GetInstanceData())
            mapInstance->OnCreatureEnterCombat(pCreature);
    }
}

void Unit::ClearInCombat()
{
    m_CombatTimer = 0;
    RemoveFlag(UNIT_FIELD_FLAGS, UNIT_FLAG_IN_COMBAT);

    if(isCharmed() || (GetTypeId()!=TYPEID_PLAYER && ((Creature*)this)->IsPet()))
        RemoveFlag(UNIT_FIELD_FLAGS, UNIT_FLAG_PET_IN_COMBAT);

    // Player's state will be cleared in Player::UpdateContestedPvP
    if (GetTypeId() != TYPEID_PLAYER)
    {
        if (((Creature*)this)->GetCreatureInfo()->unit_flags & UNIT_FLAG_OOC_NOT_ATTACKABLE)
            SetFlag(UNIT_FIELD_FLAGS, UNIT_FLAG_OOC_NOT_ATTACKABLE);

        clearUnitState(UNIT_STAT_ATTACK_PLAYER);
    }
    else
        ((Player*)this)->UpdatePotionCooldown();
}

bool Unit::isTargetableForAttack(bool inverseAlive /*=false*/) const
{
    if (GetTypeId()==TYPEID_PLAYER && ((Player *)this)->isGameMaster())
        return false;

    if (HasFlag(UNIT_FIELD_FLAGS, UNIT_FLAG_NON_ATTACKABLE | UNIT_FLAG_NOT_SELECTABLE))
        return false;

    // to be removed if unit by any reason enter combat
    if (HasFlag(UNIT_FIELD_FLAGS, UNIT_FLAG_OOC_NOT_ATTACKABLE))
        return false;

    // inversealive is needed for some spells which need to be casted at dead targets (aoe)
    if (isAlive() == inverseAlive)
        return false;

    return IsInWorld() && !hasUnitState(UNIT_STAT_DIED) && !IsTaxiFlying();
}

int32 Unit::ModifyHealth(int32 dVal)
{
    int32 gain = 0;

    if(dVal==0)
        return 0;

    int32 curHealth = (int32)GetHealth();

    int32 val = dVal + curHealth;
    if(val <= 0)
    {
        SetHealth(0);
        return -curHealth;
    }

    int32 maxHealth = (int32)GetMaxHealth();

    if(val < maxHealth)
    {
        SetHealth(val);
        gain = val - curHealth;
    }
    else if(curHealth != maxHealth)
    {
        SetHealth(maxHealth);
        gain = maxHealth - curHealth;
    }

    return gain;
}

int32 Unit::ModifyPower(Powers power, int32 dVal)
{
    int32 gain = 0;

    if(dVal==0)
        return 0;

    int32 curPower = (int32)GetPower(power);

    int32 val = dVal + curPower;
    if(val <= 0)
    {
        SetPower(power,0);
        return -curPower;
    }

    int32 maxPower = (int32)GetMaxPower(power);

    if(val < maxPower)
    {
        SetPower(power,val);
        gain = val - curPower;
    }
    else if(curPower != maxPower)
    {
        SetPower(power,maxPower);
        gain = maxPower - curPower;
    }

    return gain;
}

bool Unit::isVisibleForOrDetect(Unit const* u, WorldObject const* viewPoint, bool detect, bool inVisibleList, bool is3dDistance) const
{
    if(!u || !IsInMap(u))
        return false;

    // Always can see self
    if (u==this)
        return true;

    // player visible for other player if not logout and at same transport
    // including case when player is out of world
    bool at_same_transport =
        GetTypeId() == TYPEID_PLAYER &&  u->GetTypeId()==TYPEID_PLAYER &&
        !((Player*)this)->GetSession()->PlayerLogout() && !((Player*)u)->GetSession()->PlayerLogout() &&
        !((Player*)this)->GetSession()->PlayerLoading() && !((Player*)u)->GetSession()->PlayerLoading() &&
        ((Player*)this)->GetTransport() && ((Player*)this)->GetTransport() == ((Player*)u)->GetTransport();

    // not in world
    if(!at_same_transport && (!IsInWorld() || !u->IsInWorld()))
        return false;

    // forbidden to seen (at GM respawn command)
    if(m_Visibility==VISIBILITY_RESPAWN)
        return false;

    Map& _map = *u->GetMap();
    // Grid dead/alive checks
    if (u->GetTypeId()==TYPEID_PLAYER)
    {
        // non visible at grid for any stealth state
        if(!IsVisibleInGridForPlayer((Player *)u))
            return false;

        // if player is dead then he can't detect anyone in any cases
        if(!u->isAlive())
            detect = false;
    }
    else
    {
        // all dead creatures/players not visible for any creatures
        if(!u->isAlive() || !isAlive())
            return false;
    }

    // different visible distance checks
    if (u->IsTaxiFlying())                                  // what see player in flight
    {
        // use object grey distance for all (only see objects any way)
        if (!IsWithinDistInMap(viewPoint,World::GetMaxVisibleDistanceInFlight()+(inVisibleList ? World::GetVisibleObjectGreyDistance() : 0.0f), is3dDistance))
            return false;
    }
    else if(!at_same_transport)                             // distance for show player/pet/creature (no transport case)
    {
        // Any units far than max visible distance for viewer or not in our map are not visible too
        if (!IsWithinDistInMap(viewPoint, _map.GetVisibilityDistance() + (inVisibleList ? World::GetVisibleUnitGreyDistance() : 0.0f), is3dDistance))
            return false;
    }

    // always seen by owner
    if (GetCharmerOrOwnerGuid() == u->GetObjectGuid())
        return true;

    // isInvisibleForAlive() those units can only be seen by dead or if other
    // unit is also invisible for alive.. if an isinvisibleforalive unit dies we
    // should be able to see it too
    if (u->isAlive() && isAlive() && isInvisibleForAlive() != u->isInvisibleForAlive())
        if (u->GetTypeId() != TYPEID_PLAYER || !((Player *)u)->isGameMaster())
            return false;

    // Visible units, always are visible for all units, except for units under invisibility and phases
    if (m_Visibility == VISIBILITY_ON && u->m_invisibilityMask==0)
        return true;

    // GMs see any players, not higher GMs and all units in any phase
    if (u->GetTypeId() == TYPEID_PLAYER && ((Player *)u)->isGameMaster())
    {
        if(GetTypeId() == TYPEID_PLAYER)
            return ((Player *)this)->GetSession()->GetSecurity() <= ((Player *)u)->GetSession()->GetSecurity();
        else
            return true;
    }

    // non faction visibility non-breakable for non-GMs
    if (m_Visibility == VISIBILITY_OFF)
        return false;

    // Arena visibility before arena start
    if (GetTypeId() == TYPEID_PLAYER && HasAura(32727)) // Arena Preparation
        if (Player * p_target = ((Unit*)u)->GetCharmerOrOwnerPlayerOrPlayerItself())
            return ((Player*)this)->GetBGTeam() == p_target->GetBGTeam();

    // raw invisibility
    bool invisible = (m_invisibilityMask != 0 || u->m_invisibilityMask !=0);

    // detectable invisibility case
    if( invisible && (
        // Invisible units, always are visible for units under same invisibility type
        (m_invisibilityMask & u->m_invisibilityMask)!=0 ||
        // Invisible units, always are visible for unit that can detect this invisibility (have appropriate level for detect)
        u->canDetectInvisibilityOf(this) ||
        // Units that can detect invisibility always are visible for units that can be detected
        canDetectInvisibilityOf(u) ))
    {
        invisible = false;
    }

    // special cases for always overwrite invisibility/stealth
    if(invisible || m_Visibility == VISIBILITY_GROUP_STEALTH)
    {
        // non-hostile case
        if (!u->IsHostileTo(this))
        {
            // player see other player with stealth/invisibility only if he in same group or raid or same team (raid/team case dependent from conf setting)
            if(GetTypeId()==TYPEID_PLAYER && u->GetTypeId()==TYPEID_PLAYER)
            {
                if(((Player*)this)->IsGroupVisibleFor(((Player*)u)))
                    return true;

                // else apply same rules as for hostile case (detecting check for stealth)
            }
        }
        // hostile case
        else
        {
            // Hunter mark functionality
            AuraList const& aurasstalked = GetAurasByType(SPELL_AURA_MOD_STALKED);
            for(AuraList::const_iterator iter = aurasstalked.begin(); iter != aurasstalked.end(); ++iter)
                if ((*iter)->GetCasterGuid() == u->GetObjectGuid())
                    return true;

            // Flare functionality
            AuraList const& aurasimunity = GetAurasByType(SPELL_AURA_DISPEL_IMMUNITY);
            for(AuraList::const_iterator iter = aurasimunity.begin(); iter != aurasimunity.end(); ++iter)
                if((*iter)->GetMiscValue() == uint8(invisible ? DISPEL_INVISIBILITY : DISPEL_STEALTH))
                    return true;

            // else apply detecting check for stealth
        }

        // none other cases for detect invisibility, so invisible
        if(invisible)
            return false;

        // else apply stealth detecting check
    }

    // unit got in stealth in this moment and must ignore old detected state
    if (m_Visibility == VISIBILITY_GROUP_NO_DETECT)
        return false;

    // GM invisibility checks early, invisibility if any detectable, so if not stealth then visible
    if (m_Visibility != VISIBILITY_GROUP_STEALTH)
        return true;

    // NOW ONLY STEALTH CASE

    //if in non-detect mode then invisible for unit
    //mobs always detect players (detect == true)... return 'false' for those mobs which have (detect == false)
    //players detect players only in Player::HandleStealthedUnitsDetection()
    if (!detect)
        return (u->GetTypeId() == TYPEID_PLAYER) ? ((Player*)u)->HaveAtClient(this) : false;

    // Special cases

    // If is attacked then stealth is lost, some creature can use stealth too
    if( !getAttackers().empty() )
        return true;

    // If there is collision rogue is seen regardless of level difference
    if (IsWithinDist(u,0.24f))
        return true;

    //If a mob or player is stunned he will not be able to detect stealth
    if (u->hasUnitState(UNIT_STAT_STUNNED) && (u != this))
        return false;

    // set max ditance
    float visibleDistance = (u->GetTypeId() == TYPEID_PLAYER) ? MAX_PLAYER_STEALTH_DETECT_RANGE : ((Creature const*)u)->GetAttackDistance(this);

    //Always invisible from back (when stealth detection is on), also filter max distance cases
    bool isInFront = viewPoint->isInFrontInMap(this, visibleDistance);
    if(!isInFront)
        return false;

    // if doesn't have stealth detection (Shadow Sight), then check how stealthy the unit is, otherwise just check los
    if(!u->HasAuraType(SPELL_AURA_DETECT_STEALTH))
    {
        //Calculation if target is in front

        //Visible distance based on stealth value (stealth rank 4 300MOD, 10.5 - 3 = 7.5)
        visibleDistance = 10.5f - (GetTotalAuraModifier(SPELL_AURA_MOD_STEALTH)/100.0f);

        //Visible distance is modified by
        //-Level Diff (every level diff = 1.0f in visible distance)
        visibleDistance += int32(u->GetLevelForTarget(this)) - int32(GetLevelForTarget(u));

        //This allows to check talent tree and will add addition stealth dependent on used points)
        int32 stealthMod = GetTotalAuraModifier(SPELL_AURA_MOD_STEALTH_LEVEL);
        if(stealthMod < 0)
            stealthMod = 0;

        //-Stealth Mod(positive like Master of Deception) and Stealth Detection(negative like paranoia)
        //based on wowwiki every 5 mod we have 1 more level diff in calculation
        visibleDistance += (int32(u->GetTotalAuraModifier(SPELL_AURA_MOD_STEALTH_DETECT)) - stealthMod)/5.0f;
        visibleDistance = visibleDistance > MAX_PLAYER_STEALTH_DETECT_RANGE ? MAX_PLAYER_STEALTH_DETECT_RANGE : visibleDistance;

        // recheck new distance
        if(visibleDistance <= 0 || !IsWithinDist(viewPoint,visibleDistance))
            return false;
    }

    // Now check is target visible with LoS
    float ox,oy,oz;
    viewPoint->GetPosition(ox,oy,oz);
    return IsWithinLOS(ox,oy,oz);
}

void Unit::UpdateVisibilityAndView()
{

    static const AuraType auratypes[] = {SPELL_AURA_BIND_SIGHT, SPELL_AURA_FAR_SIGHT, SPELL_AURA_NONE};
    for (AuraType const* type = &auratypes[0]; *type != SPELL_AURA_NONE; ++type)
    {
        AuraList& alist = m_modAuras[*type];
        if(alist.empty())
            continue;

        for (AuraList::iterator it = alist.begin(); it != alist.end();)
        {
            Aura* aura = (*it);
            Unit* owner = aura->GetCaster();

            if (!owner || !isVisibleForOrDetect(owner,this,false))
            {
                alist.erase(it);
                RemoveAura(aura);
                it = alist.begin();
            }
            else
                ++it;
        }
    }

    GetViewPoint().Call_UpdateVisibilityForOwner();
    UpdateObjectVisibility();
    ScheduleAINotify(0);
    GetViewPoint().Event_ViewPointVisibilityChanged();
}

void Unit::SetVisibility(UnitVisibility x)
{
    m_Visibility = x;

    if(IsInWorld())
        UpdateVisibilityAndView();
}

bool Unit::canDetectInvisibilityOf(Unit const* u) const
{
    if (uint32 mask = (m_detectInvisibilityMask & u->m_invisibilityMask))
    {
        for(int32 i = 0; i < 32; ++i)
        {
            if (((1 << i) & mask)==0)
                continue;

            // find invisibility level
            int32 invLevel = 0;
            Unit::AuraList const& iAuras = u->GetAurasByType(SPELL_AURA_MOD_INVISIBILITY);
            for(Unit::AuraList::const_iterator itr = iAuras.begin(); itr != iAuras.end(); ++itr)
                if ((*itr)->GetModifier()->m_miscvalue==i && invLevel < (*itr)->GetModifier()->m_amount)
                    invLevel = (*itr)->GetModifier()->m_amount;

            // find invisibility detect level
            int32 detectLevel = 0;
            Unit::AuraList const& dAuras = GetAurasByType(SPELL_AURA_MOD_INVISIBILITY_DETECTION);
            for(Unit::AuraList::const_iterator itr = dAuras.begin(); itr != dAuras.end(); ++itr)
                if ((*itr)->GetModifier()->m_miscvalue==i && detectLevel < (*itr)->GetModifier()->m_amount)
                    detectLevel = (*itr)->GetModifier()->m_amount;

            if (i==6 && GetTypeId()==TYPEID_PLAYER)         // special drunk detection case
                detectLevel = ((Player*)this)->GetDrunkValue();

            if (invLevel <= detectLevel)
                return true;
        }
    }

    return false;
}

struct UpdateWalkModeHelper
{
    explicit UpdateWalkModeHelper(Unit* _source) : source(_source) {}
    void operator()(Unit* unit) const { unit->UpdateWalkMode(source, true); }
    Unit* source;
};

void Unit::UpdateWalkMode(Unit* source, bool self)
{
    if (GetTypeId() == TYPEID_PLAYER)
        CallForAllControlledUnits(UpdateWalkModeHelper(source), CONTROLLED_PET|CONTROLLED_GUARDIANS|CONTROLLED_CHARM|CONTROLLED_MINIPET);
    else if (self)
    {
        bool on = source->GetTypeId() == TYPEID_PLAYER
            ? ((Player*)source)->HasMovementFlag(MOVEFLAG_WALK_MODE)
            : ((Creature*)source)->HasSplineFlag(SPLINEFLAG_WALKMODE);

        if (on)
        {
            if (((Creature*)this)->IsPet() && hasUnitState(UNIT_STAT_FOLLOW))
                ((Creature*)this)->AddSplineFlag(SPLINEFLAG_WALKMODE);
        }
        else
        {
            if (((Creature*)this)->IsPet())
                ((Creature*)this)->RemoveSplineFlag(SPLINEFLAG_WALKMODE);
        }
    }
    else
        CallForAllControlledUnits(UpdateWalkModeHelper(source), CONTROLLED_PET|CONTROLLED_GUARDIANS|CONTROLLED_CHARM|CONTROLLED_MINIPET);
}

void Unit::UpdateSpeed(UnitMoveType mtype, bool forced, float ratio)
{
    // not in combat pet have same speed as owner
    switch(mtype)
    {
        case MOVE_RUN:
        case MOVE_WALK:
        case MOVE_SWIM:
            if (GetTypeId() == TYPEID_UNIT && ((Creature*)this)->IsPet() && hasUnitState(UNIT_STAT_FOLLOW))
            {
                if(Unit* owner = GetOwner())
                {
                    SetSpeedRate(mtype, owner->GetSpeedRate(mtype), forced);
                    return;
                }
            }
            break;
        default:
            break;
    }

    int32 main_speed_mod  = 0;
    float stack_bonus     = 1.0f;
    float non_stack_bonus = 1.0f;

    switch(mtype)
    {
        case MOVE_WALK:
            if (GetTypeId() == TYPEID_UNIT)
            {
                ratio *= ((Creature*)this)->GetCreatureInfo()->speed_walk;
                SetSpeedRate(mtype, ratio, forced);
            }
            return;
        case MOVE_RUN:
        {
            if (GetTypeId() == TYPEID_UNIT)
                ratio *= ((Creature*)this)->GetCreatureInfo()->speed_run;

            if (IsMounted()) // Use on mount auras
            {
                main_speed_mod  = GetMaxPositiveAuraModifier(SPELL_AURA_MOD_INCREASE_MOUNTED_SPEED);
                stack_bonus     = GetTotalAuraMultiplier(SPELL_AURA_MOD_MOUNTED_SPEED_ALWAYS);
                non_stack_bonus = (100.0f + GetMaxPositiveAuraModifier(SPELL_AURA_MOD_MOUNTED_SPEED_NOT_STACK))/100.0f;
            }
            else
            {
                main_speed_mod  = GetMaxPositiveAuraModifier(SPELL_AURA_MOD_INCREASE_SPEED);
                stack_bonus     = GetTotalAuraMultiplier(SPELL_AURA_MOD_SPEED_ALWAYS);
                non_stack_bonus = (100.0f + GetMaxPositiveAuraModifier(SPELL_AURA_MOD_SPEED_NOT_STACK))/100.0f;
            }
            break;
        }
        case MOVE_RUN_BACK:
            return;
        case MOVE_SWIM:
        {
            main_speed_mod  = GetMaxPositiveAuraModifier(SPELL_AURA_MOD_INCREASE_SWIM_SPEED);
            break;
        }
        case MOVE_SWIM_BACK:
            return;
        case MOVE_FLIGHT:
        {
            if (IsMounted()) // Use on mount auras
            {
                main_speed_mod  = GetMaxPositiveAuraModifier(SPELL_AURA_MOD_FLIGHT_SPEED_MOUNTED);
                stack_bonus     = GetTotalAuraMultiplier(SPELL_AURA_MOD_FLIGHT_SPEED_MOUNTED_STACKING);
                non_stack_bonus = (100.0f + GetMaxPositiveAuraModifier(SPELL_AURA_MOD_FLIGHT_SPEED_MOUNTED_NOT_STACKING))/100.0f;
            }
            else             // Use not mount (shapeshift for example) auras (should stack)
            {
                main_speed_mod  = GetTotalAuraModifier(SPELL_AURA_MOD_FLIGHT_SPEED);
                stack_bonus     = GetTotalAuraMultiplier(SPELL_AURA_MOD_FLIGHT_SPEED_STACKING);
                non_stack_bonus = (100.0f + GetMaxPositiveAuraModifier(SPELL_AURA_MOD_FLIGHT_SPEED_NOT_STACKING))/100.0f;
            }
            break;
        }
        case MOVE_FLIGHT_BACK:
            return;
        default:
            sLog.outError("Unit::UpdateSpeed: Unsupported move type (%d)", mtype);
            return;
    }

    // Remove Druid Dash bonus if not in Cat Form
    if (GetShapeshiftForm() != FORM_CAT)
    {
        AuraList const& speed_increase_auras = GetAurasByType(SPELL_AURA_MOD_INCREASE_SPEED);
        for(AuraList::const_iterator itr = speed_increase_auras.begin(); itr != speed_increase_auras.end(); ++itr)
        {
            const SpellEntry* aura_proto = (*itr)->GetSpellProto();
            if (aura_proto->SpellFamilyName == SPELLFAMILY_DRUID && aura_proto->SpellIconID == 959)
            {
                main_speed_mod -= (*itr)->GetModifier()->m_amount;
                break;
            }
        }
    }

    float bonus = non_stack_bonus > stack_bonus ? non_stack_bonus : stack_bonus;
    // now we ready for speed calculation
    float speed  = main_speed_mod ? bonus*(100.0f + main_speed_mod)/100.0f : bonus;

    switch(mtype)
    {
        case MOVE_RUN:
        case MOVE_SWIM:
        case MOVE_FLIGHT:
        {
            // Normalize speed by 191 aura SPELL_AURA_USE_NORMAL_MOVEMENT_SPEED if need
            // TODO: possible affect only on MOVE_RUN
            if(int32 normalization = GetMaxPositiveAuraModifier(SPELL_AURA_USE_NORMAL_MOVEMENT_SPEED))
            {
                // Use speed from aura
                float max_speed = normalization / baseMoveSpeed[mtype];
                if (speed > max_speed)
                    speed = max_speed;
            }
            break;
        }
        default:
            break;
    }

    // for creature case, we check explicit if mob searched for assistance
    if (GetTypeId() == TYPEID_UNIT)
    {
        if (((Creature*)this)->HasSearchedAssistance())
            speed *= 0.66f;                                 // best guessed value, so this will be 33% reduction. Based off initial speed, mob can then "run", "walk fast" or "walk".
    }
    // for player case, we look for some custom rates
    else
    {
        if (getDeathState() == CORPSE)
            speed *= sWorld.getConfig(((Player*)this)->InBattleGround() ? CONFIG_FLOAT_GHOST_RUN_SPEED_BG : CONFIG_FLOAT_GHOST_RUN_SPEED_WORLD);
    }

    // Apply strongest slow aura mod to speed
    int32 slow = GetMaxNegativeAuraModifier(SPELL_AURA_MOD_DECREASE_SPEED);
    if (slow)
    {
        speed *=(100.0f + slow)/100.0f;
        float min_speed = (float)GetMaxPositiveAuraModifier(SPELL_AURA_MOD_MINIMUM_SPEED) / 100.0f;
        if (speed < min_speed)
            speed = min_speed;
    }

    if (GetTypeId() == TYPEID_UNIT)
    {
        switch(mtype)
        {
            case MOVE_RUN:
                speed *= ((Creature*)this)->GetCreatureInfo()->speed_run;
                break;
            case MOVE_WALK:
                speed *= ((Creature*)this)->GetCreatureInfo()->speed_walk;
                break;
            default:
                break;
        }
    }

    SetSpeedRate(mtype, speed * ratio, forced);
}

float Unit::GetSpeed( UnitMoveType mtype ) const
{
    return m_speed_rate[mtype]*baseMoveSpeed[mtype];
}

struct SetSpeedRateHelper
{
    explicit SetSpeedRateHelper(UnitMoveType _mtype, bool _forced) : mtype(_mtype), forced(_forced) {}
    void operator()(Unit* unit) const { unit->UpdateSpeed(mtype,forced); }
    UnitMoveType mtype;
    bool forced;
};

void Unit::SetSpeedRate(UnitMoveType mtype, float rate, bool forced)
{
    if (rate < 0)
        rate = 0.0f;

    // Update speed only on change
    if (m_speed_rate[mtype] != rate)
    {
        m_speed_rate[mtype] = rate;
        propagateSpeedChange();

        const uint16 SetSpeed2Opc_table[MAX_MOVE_TYPE][2]=
        {
            {MSG_MOVE_SET_WALK_SPEED,       SMSG_FORCE_WALK_SPEED_CHANGE},
            {MSG_MOVE_SET_RUN_SPEED,        SMSG_FORCE_RUN_SPEED_CHANGE},
            {MSG_MOVE_SET_RUN_BACK_SPEED,   SMSG_FORCE_RUN_BACK_SPEED_CHANGE},
            {MSG_MOVE_SET_SWIM_SPEED,       SMSG_FORCE_SWIM_SPEED_CHANGE},
            {MSG_MOVE_SET_SWIM_BACK_SPEED,  SMSG_FORCE_SWIM_BACK_SPEED_CHANGE},
            {MSG_MOVE_SET_TURN_RATE,        SMSG_FORCE_TURN_RATE_CHANGE},
            {MSG_MOVE_SET_FLIGHT_SPEED,     SMSG_FORCE_FLIGHT_SPEED_CHANGE},
            {MSG_MOVE_SET_FLIGHT_BACK_SPEED,SMSG_FORCE_FLIGHT_BACK_SPEED_CHANGE},
            {MSG_MOVE_SET_PITCH_RATE,       SMSG_FORCE_PITCH_RATE_CHANGE},
        };

        if (forced)
        {
            if (GetTypeId() == TYPEID_PLAYER)
            {
                // register forced speed changes for WorldSession::HandleForceSpeedChangeAck
                // and do it only for real sent packets and use run for run/mounted as client expected
                ++((Player*)this)->m_forced_speed_changes[mtype];
            }

            WorldPacket data(SetSpeed2Opc_table[mtype][1], 18);
            data << GetPackGUID();
            data << (uint32)0;                                  // moveEvent, NUM_PMOVE_EVTS = 0x39
            if (mtype == MOVE_RUN)
                data << uint8(0);                               // new 2.1.0
            data << float(GetSpeed(mtype));
            SendMessageToSet(&data, true);
        }
        else
        {
            m_movementInfo.UpdateTime(WorldTimer::getMSTime());

            WorldPacket data(SetSpeed2Opc_table[mtype][0], 64);
            data << GetPackGUID();
            data << m_movementInfo;
            data << float(GetSpeed(mtype));
            SendMessageToSet(&data, true);
        }
    }

    CallForAllControlledUnits(SetSpeedRateHelper(mtype,forced), CONTROLLED_PET|CONTROLLED_GUARDIANS|CONTROLLED_CHARM|CONTROLLED_MINIPET);
}

void Unit::SetHover(bool on)
{
    if(on)
        CastSpell(this, 11010, true);
    else
        RemoveAurasDueToSpell(11010);
}

void Unit::SetDeathState(DeathState s)
{
    if (s != ALIVE && s!= JUST_ALIVED)
    {
        ExitVehicle();
        CombatStop();
        DeleteThreatList();
        ClearComboPointHolders();                           // any combo points pointed to unit lost at it death

        if(IsNonMeleeSpellCasted(false))
            InterruptNonMeleeSpells(false);
    }

    if (s == JUST_DIED)
    {
        RemoveAllAurasOnDeath();
        RemoveGuardians();
        RemoveMiniPet();
        UnsummonAllTotems();

        // after removing a Fearaura (in RemoveAllAurasOnDeath)
        // Unit::SetFeared is called and makes that creatures attack player again
        if (GetTypeId() == TYPEID_UNIT)
        {
            clearUnitState(UNIT_STAT_MOVING);

            GetMap()->CreatureRelocation((Creature*)this, GetPositionX(), GetPositionY(), GetPositionZ(), GetOrientation());
            SendMonsterMove(GetPositionX(), GetPositionY(), GetPositionZ(), SPLINETYPE_NORMAL, SPLINEFLAG_WALKMODE, 0);
        }
        else
        {
            if (!IsStopped())
                StopMoving();
        }

        ModifyAuraState(AURA_STATE_HEALTHLESS_20_PERCENT, false);
        ModifyAuraState(AURA_STATE_HEALTHLESS_35_PERCENT, false);
        // remove aurastates allowing special moves
        ClearAllReactives();
        ClearDiminishings();
        ProcDamageAndSpell(this, PROC_FLAG_NONE, PROC_FLAG_ON_DEATH, PROC_EX_NONE, 0);

        if (GetVehicleKit())
            GetVehicleKit()->RemoveAllPassengers();
    }
    else if(s == JUST_ALIVED)
    {
        RemoveFlag (UNIT_FIELD_FLAGS, UNIT_FLAG_SKINNABLE); // clear skinnable for creature and player (at battleground)
    }

    if (m_deathState != ALIVE && s == ALIVE)
    {
        //_ApplyAllAuraMods();
    }
    m_deathState = s;
}

/*########################################
########                          ########
########       AGGRO SYSTEM       ########
########                          ########
########################################*/

bool Unit::CanHaveThreatList() const
{
    // only creatures can have threat list
    if (GetTypeId() != TYPEID_UNIT)
        return false;

    // only alive units can have threat list
    if (!isAlive())
        return false;

    Creature const* creature = ((Creature const*)this);

    // totems can not have threat list
    if (creature->IsTotem())
        return false;

    // pets can not have a threat list, unless they are controlled by a creature
    if (creature->IsPet() && creature->GetOwnerGuid().IsPlayer())
        return false;

    // charmed units can not have a threat list if charmed by player
    if (creature->GetCharmerGuid().IsPlayer())
        return false;

    // Is it correct?
    if (isCharmed())
        return false;

    return true;
}

//======================================================================

float Unit::ApplyTotalThreatModifier(float threat, SpellSchoolMask schoolMask)
{
    if (!HasAuraType(SPELL_AURA_MOD_THREAT))
        return threat;

    if (schoolMask == SPELL_SCHOOL_MASK_NONE)
        return threat;

    SpellSchools school = GetFirstSchoolInMask(schoolMask);

    return threat * m_threatModifier[school];
}

//======================================================================

void Unit::AddThreat(Unit* pVictim, float threat /*= 0.0f*/, bool crit /*= false*/, SpellSchoolMask schoolMask /*= SPELL_SCHOOL_MASK_NONE*/, SpellEntry const *threatSpell /*= NULL*/)
{
    // Only mobs can manage threat lists
    if (CanHaveThreatList())
        m_ThreatManager.addThreat(pVictim, threat, crit, schoolMask, threatSpell);
}

//======================================================================

void Unit::DeleteThreatList()
{
    if (CanHaveThreatList() && !m_ThreatManager.isThreatListEmpty())
        SendThreatClear();

    m_ThreatManager.clearReferences();
}

//======================================================================

void Unit::TauntApply(Unit* taunter)
{
    MANGOS_ASSERT(GetTypeId() == TYPEID_UNIT);

    if (!taunter || (taunter->GetTypeId() == TYPEID_PLAYER && ((Player*)taunter)->isGameMaster()))
        return;

    if (!CanHaveThreatList())
        return;

    Unit *target = getVictim();

    if (target && target == taunter)
        return;

    SetInFront(taunter);

    if (((Creature*)this)->AI())
        ((Creature*)this)->AI()->AttackStart(taunter);

    m_ThreatManager.tauntApply(taunter);
}

//======================================================================

void Unit::TauntFadeOut(Unit *taunter)
{
    MANGOS_ASSERT(GetTypeId() == TYPEID_UNIT);

    if (!taunter || (taunter->GetTypeId() == TYPEID_PLAYER && ((Player*)taunter)->isGameMaster()))
        return;

    if (!CanHaveThreatList())
        return;

    Unit *target = getVictim();

    if (!target || target != taunter)
        return;

    if (m_ThreatManager.isThreatListEmpty())
    {
        if (((Creature*)this)->AI())
            ((Creature*)this)->AI()->EnterEvadeMode();

        if (InstanceData* mapInstance = GetInstanceData())
            mapInstance->OnCreatureEvade((Creature*)this);

        return;
    }

    m_ThreatManager.tauntFadeOut(taunter);
    target = m_ThreatManager.getHostileTarget();

    if (target && target != taunter)
    {
        SetInFront(target);

        if (((Creature*)this)->AI())
            ((Creature*)this)->AI()->AttackStart(target);
    }
}

//======================================================================

bool Unit::SelectHostileTarget()
{
    //function provides main threat functionality
    //next-victim-selection algorithm and evade mode are called
    //threat list sorting etc.

    MANGOS_ASSERT(GetTypeId() == TYPEID_UNIT);

    if (!this->isAlive())
        return false;

    //This function only useful once AI has been initialized
    if (!((Creature*)this)->AI())
        return false;

    Unit* target = NULL;

    // First checking if we have some taunt on us
    const AuraList& tauntAuras = GetAurasByType(SPELL_AURA_MOD_TAUNT);
    if (!tauntAuras.empty())
    {
        Unit* caster;

        // The last taunt aura caster is alive an we are happy to attack him
        if ((caster = tauntAuras.back()->GetCaster()) && caster->isAlive())
            return true;
        else if (tauntAuras.size() > 1)
        {
            // We do not have last taunt aura caster but we have more taunt auras,
            // so find first available target

            // Auras are pushed_back, last caster will be on the end
            AuraList::const_iterator aura = --tauntAuras.end();
            do
            {
                --aura;
                if ((caster = (*aura)->GetCaster()) && caster->IsInMap(this) &&
                    caster->isTargetableForAttack() && caster->isInAccessablePlaceFor((Creature*)this))
                {
                    target = caster;
                    break;
                }
            }while (aura != tauntAuras.begin());
        }
    }

    // No taunt aura or taunt aura caster is dead, standard target selection
    if (!target && !m_ThreatManager.isThreatListEmpty())
        target = m_ThreatManager.getHostileTarget();

    if (target)
    {
        if (!hasUnitState(UNIT_STAT_STUNNED | UNIT_STAT_DIED))
        {
            SetInFront(target);
            ((Creature*)this)->AI()->AttackStart(target);
        }
        return true;
    }

    // no target but something prevent go to evade mode
    if (!isInCombat() || HasAuraType(SPELL_AURA_MOD_TAUNT))
        return false;

    // last case when creature don't must go to evade mode:
    // it in combat but attacker not make any damage and not enter to aggro radius to have record in threat list
    // for example at owner command to pet attack some far away creature
    // Note: creature not have targeted movement generator but have attacker in this case
    if (GetMotionMaster()->GetCurrentMovementGeneratorType() != CHASE_MOTION_TYPE)
    {
        for(AttackerSet::const_iterator itr = m_attackers.begin(); itr != m_attackers.end(); ++itr)
        {
            if ((*itr)->IsInMap(this) && (*itr)->isTargetableForAttack() && (*itr)->isInAccessablePlaceFor((Creature*)this))
                return false;
        }
    }

    // enter in evade mode in other case
    ((Creature*)this)->AI()->EnterEvadeMode();

    if (InstanceData* mapInstance = GetInstanceData())
        mapInstance->OnCreatureEvade((Creature*)this);

    return false;
}

//======================================================================
//======================================================================
//======================================================================

int32 Unit::CalculateSpellDamage(Unit const* target, SpellEntry const* spellProto, SpellEffectIndex effect_index, int32 const* effBasePoints)
{
    Player* unitPlayer = (GetTypeId() == TYPEID_PLAYER) ? (Player*)this : NULL;

    uint8 comboPoints = GetComboPoints();

    int32 level = int32(getLevel());
    if (level > (int32)spellProto->maxLevel && spellProto->maxLevel > 0)
        level = (int32)spellProto->maxLevel;
    else if (level < (int32)spellProto->baseLevel)
        level = (int32)spellProto->baseLevel;
    level-= (int32)spellProto->spellLevel;

    float basePointsPerLevel = spellProto->EffectRealPointsPerLevel[effect_index];
    int32 basePoints = effBasePoints ? *effBasePoints - 1 : spellProto->EffectBasePoints[effect_index];
    basePoints += int32(level * basePointsPerLevel);
    int32 randomPoints = int32(spellProto->EffectDieSides[effect_index]);
    float comboDamage = spellProto->EffectPointsPerComboPoint[effect_index];

    switch(randomPoints)
    {
        case 0:                                             // not used
        case 1: basePoints += 1; break;                     // range 1..1
        default:
            // range can have positive (1..rand) and negative (rand..1) values, so order its for irand
            int32 randvalue = (randomPoints >= 1)
                ? irand(1, randomPoints)
                : irand(randomPoints, 1);

            basePoints += randvalue;
            break;
    }

    int32 value = basePoints;

    // random damage
    if (comboDamage != 0 && unitPlayer && target && (target->GetObjectGuid() == unitPlayer->GetComboTargetGuid() || IsAreaOfEffectSpell(spellProto)))
        value += (int32)(comboDamage * comboPoints);

    if (Player* modOwner = GetSpellModOwner())
    {
        modOwner->ApplySpellMod(spellProto->Id, SPELLMOD_ALL_EFFECTS, value);

        switch(effect_index)
        {
            case EFFECT_INDEX_0:
                modOwner->ApplySpellMod(spellProto->Id, SPELLMOD_EFFECT1, value);
                break;
            case EFFECT_INDEX_1:
                modOwner->ApplySpellMod(spellProto->Id, SPELLMOD_EFFECT2, value);
                break;
            case EFFECT_INDEX_2:
                modOwner->ApplySpellMod(spellProto->Id, SPELLMOD_EFFECT3, value);
                break;
        }
    }

    if(spellProto->Attributes & SPELL_ATTR_LEVEL_DAMAGE_CALCULATION && spellProto->spellLevel &&
            spellProto->Effect[effect_index] != SPELL_EFFECT_WEAPON_PERCENT_DAMAGE &&
            spellProto->Effect[effect_index] != SPELL_EFFECT_KNOCK_BACK &&
            (spellProto->Effect[effect_index] != SPELL_EFFECT_APPLY_AURA || spellProto->EffectApplyAuraName[effect_index] != SPELL_AURA_MOD_DECREASE_SPEED))
        value = int32(value*0.25f*exp(getLevel()*(70-spellProto->spellLevel)/1000.0f));

    return value;
}

int32 Unit::CalculateAuraDuration(SpellEntry const* spellProto, uint32 effectMask, int32 duration, Unit const* caster)
{
    if (duration <= 0)
        return duration;

    int32 mechanicMod = 0;
    uint32 mechanicMask = GetSpellMechanicMask(spellProto, effectMask);

    for(int32 mechanic = FIRST_MECHANIC; mechanic < MAX_MECHANIC; ++mechanic)
    {
        if (!(mechanicMask & (1 << (mechanic-1))))
            continue;

        int32 stackingMod = GetTotalAuraModifierByMiscValue(SPELL_AURA_MECHANIC_DURATION_MOD, mechanic);
        int32 nonStackingMod = GetMaxNegativeAuraModifierByMiscValue(SPELL_AURA_MECHANIC_DURATION_MOD_NOT_STACK, mechanic);

        mechanicMod = std::min(mechanicMod, std::min(stackingMod, nonStackingMod));
    }

    int32 dispelMod = 0;
    int32 dmgClassMod = 0;

    if (!IsPositiveSpell(spellProto))
    {
        dispelMod   = GetTotalAuraModifierByMiscValue(SPELL_AURA_MOD_DURATION_OF_EFFECTS_BY_DISPEL, spellProto->Dispel);
        dmgClassMod = GetTotalAuraModifierByMiscValue(SPELL_AURA_MOD_DURATION_OF_MAGIC_EFFECTS, spellProto->DmgClass);
    }

    int32 durationMod = std::min(mechanicMod, std::min(dispelMod, dmgClassMod));

    if (durationMod != 0)
    {
        duration = int32(int64(duration) * (100+durationMod) / 100);

        if (duration < 0)
            duration = 0;
    }

    if (caster == this)
    {
        switch(spellProto->SpellFamilyName)
        {
            case SPELLFAMILY_DRUID:
                // Thorns
                if (spellProto->SpellIconID == 53 && (spellProto->SpellFamilyFlags & UI64LIT(0x0000000000000100)))
                {
                    // Glyph of Thorns
                    if (Aura *aur = GetAura(57862, EFFECT_INDEX_0))
                        duration += aur->GetModifier()->m_amount * MINUTE * IN_MILLISECONDS;
                }
                break;
            case SPELLFAMILY_PALADIN:
                // Blessing of Might
                if (spellProto->SpellIconID == 298 && spellProto->SpellFamilyFlags & UI64LIT(0x0000000000000002))
                {
                    // Glyph of Blessing of Might
                    if (Aura *aur = GetAura(57958, EFFECT_INDEX_0))
                        duration += aur->GetModifier()->m_amount * MINUTE * IN_MILLISECONDS;
                }
                // Blessing of Wisdom
                else if (spellProto->SpellIconID == 306 && spellProto->SpellFamilyFlags & UI64LIT(0x0000000000010000))
                {
                    // Glyph of Blessing of Wisdom
                    if (Aura *aur = GetAura(57979, EFFECT_INDEX_0))
                        duration += aur->GetModifier()->m_amount * MINUTE * IN_MILLISECONDS;
                }
                break;
            default:
                break;
        }
    }

    return duration;
}

DiminishingLevels Unit::GetDiminishing(DiminishingGroup group)
{
    for(Diminishing::iterator i = m_Diminishing.begin(); i != m_Diminishing.end(); ++i)
    {
        if(i->DRGroup != group)
            continue;

        if(!i->hitCount)
            return DIMINISHING_LEVEL_1;

        if (!i->hitTime)
            return DIMINISHING_LEVEL_1;

        // If last spell was casted more than 15 seconds ago - reset the count.
        if (i->stack==0 && WorldTimer::getMSTimeDiff(i->hitTime,WorldTimer::getMSTime()) > 15*IN_MILLISECONDS)
        {
            i->hitCount = DIMINISHING_LEVEL_1;
            return DIMINISHING_LEVEL_1;
        }
        // or else increase the count.
        else
        {
            return DiminishingLevels(i->hitCount);
        }
    }
    return DIMINISHING_LEVEL_1;
}

void Unit::IncrDiminishing(DiminishingGroup group)
{
    // Checking for existing in the table
    for(Diminishing::iterator i = m_Diminishing.begin(); i != m_Diminishing.end(); ++i)
    {
        if(i->DRGroup != group)
            continue;
        if(i->hitCount < DIMINISHING_LEVEL_IMMUNE)
            i->hitCount += 1;
        return;
    }
    m_Diminishing.push_back(DiminishingReturn(group,WorldTimer::getMSTime(),DIMINISHING_LEVEL_2));
}

void Unit::ApplyDiminishingToDuration(DiminishingGroup group, int32 &duration,Unit* caster,DiminishingLevels Level, int32 limitduration)
{
    if(duration == -1 || group == DIMINISHING_NONE)
        return;

    // Duration of crowd control abilities on pvp target is limited by 10 sec. (2.2.0)
    if(limitduration > 0 && duration > limitduration)
    {
        // test pet/charm masters instead pets/charmeds
        Unit const* targetOwner = GetCharmerOrOwner();
        Unit const* casterOwner = caster->GetCharmerOrOwner();

        Unit const* target = targetOwner ? targetOwner : this;
        Unit const* source = casterOwner ? casterOwner : caster;

        if(target->GetTypeId() == TYPEID_PLAYER && source->GetTypeId() == TYPEID_PLAYER)
            duration = limitduration;
    }

    float mod = 1.0f;

    // Some diminishings applies to mobs too (for example, Stun)
    if((GetDiminishingReturnsGroupType(group) == DRTYPE_PLAYER && GetTypeId() == TYPEID_PLAYER) || GetDiminishingReturnsGroupType(group) == DRTYPE_ALL)
    {
        DiminishingLevels diminish = Level;
        switch(diminish)
        {
            case DIMINISHING_LEVEL_1: break;
            case DIMINISHING_LEVEL_2: mod = 0.5f; break;
            case DIMINISHING_LEVEL_3: mod = 0.25f; break;
            case DIMINISHING_LEVEL_IMMUNE: mod = 0.0f;break;
            default: break;
        }
    }

    duration = int32(duration * mod);
}

void Unit::ApplyDiminishingAura( DiminishingGroup group, bool apply )
{
    // Checking for existing in the table
    for(Diminishing::iterator i = m_Diminishing.begin(); i != m_Diminishing.end(); ++i)
    {
        if(i->DRGroup != group)
            continue;

        if(apply)
            i->stack += 1;
        else if(i->stack)
        {
            i->stack -= 1;
            // Remember time after last aura from group removed
            if (i->stack == 0)
                i->hitTime = WorldTimer::getMSTime();
        }
        break;
    }
}

bool Unit::isVisibleForInState( Player const* u, WorldObject const* viewPoint, bool inVisibleList ) const
{
    return isVisibleForOrDetect(u, viewPoint, false, inVisibleList, false);
}

/// returns true if creature can't be seen by alive units
bool Unit::isInvisibleForAlive() const
{
    if (m_AuraFlags & UNIT_AURAFLAG_ALIVE_INVISIBLE)
        return true;
    // TODO: maybe spiritservices also have just an aura
    return isSpiritService();
}

uint32 Unit::GetCreatureType() const
{
    if(GetTypeId() == TYPEID_PLAYER)
    {
        SpellShapeshiftFormEntry const* ssEntry = sSpellShapeshiftFormStore.LookupEntry(GetShapeshiftForm());
        if(ssEntry && ssEntry->creatureType > 0)
            return ssEntry->creatureType;
        else
            return CREATURE_TYPE_HUMANOID;
    }
    else
        return ((Creature*)this)->GetCreatureInfo()->type;
}

/*#######################################
########                         ########
########       STAT SYSTEM       ########
########                         ########
#######################################*/

bool Unit::HandleStatModifier(UnitMods unitMod, UnitModifierType modifierType, float amount, bool apply)
{
    if(unitMod >= UNIT_MOD_END || modifierType >= MODIFIER_TYPE_END)
    {
        sLog.outError("ERROR in HandleStatModifier(): nonexistent UnitMods or wrong UnitModifierType!");
        return false;
    }

    float val = 1.0f;

    switch(modifierType)
    {
        case BASE_VALUE:
        case TOTAL_VALUE:
            m_auraModifiersGroup[unitMod][modifierType] += apply ? amount : -amount;
            break;
        case BASE_PCT:
        case TOTAL_PCT:
            if(amount <= -100.0f)                           //small hack-fix for -100% modifiers
                amount = -200.0f;

            val = (100.0f + amount) / 100.0f;
            m_auraModifiersGroup[unitMod][modifierType] *= apply ? val : (1.0f/val);
            break;

        default:
            break;
    }

    if(!CanModifyStats())
        return false;

    switch(unitMod)
    {
        case UNIT_MOD_STAT_STRENGTH:
        case UNIT_MOD_STAT_AGILITY:
        case UNIT_MOD_STAT_STAMINA:
        case UNIT_MOD_STAT_INTELLECT:
        case UNIT_MOD_STAT_SPIRIT:         UpdateStats(GetStatByAuraGroup(unitMod));  break;

        case UNIT_MOD_ARMOR:               UpdateArmor();           break;
        case UNIT_MOD_HEALTH:              UpdateMaxHealth();       break;

        case UNIT_MOD_MANA:
        case UNIT_MOD_RAGE:
        case UNIT_MOD_FOCUS:
        case UNIT_MOD_ENERGY:
        case UNIT_MOD_HAPPINESS:
        case UNIT_MOD_RUNE:
        case UNIT_MOD_RUNIC_POWER:          UpdateMaxPower(GetPowerTypeByAuraGroup(unitMod));          break;

        case UNIT_MOD_RESISTANCE_HOLY:
        case UNIT_MOD_RESISTANCE_FIRE:
        case UNIT_MOD_RESISTANCE_NATURE:
        case UNIT_MOD_RESISTANCE_FROST:
        case UNIT_MOD_RESISTANCE_SHADOW:
        case UNIT_MOD_RESISTANCE_ARCANE:   UpdateResistances(GetSpellSchoolByAuraGroup(unitMod));      break;

        case UNIT_MOD_ATTACK_POWER:        UpdateAttackPowerAndDamage();         break;
        case UNIT_MOD_ATTACK_POWER_RANGED: UpdateAttackPowerAndDamage(true);     break;

        case UNIT_MOD_DAMAGE_MAINHAND:     UpdateDamagePhysical(BASE_ATTACK);    break;
        case UNIT_MOD_DAMAGE_OFFHAND:      UpdateDamagePhysical(OFF_ATTACK);     break;
        case UNIT_MOD_DAMAGE_RANGED:       UpdateDamagePhysical(RANGED_ATTACK);  break;

        default:
            break;
    }

    return true;
}

float Unit::GetModifierValue(UnitMods unitMod, UnitModifierType modifierType) const
{
    if( unitMod >= UNIT_MOD_END || modifierType >= MODIFIER_TYPE_END)
    {
        sLog.outError("attempt to access nonexistent modifier value from UnitMods!");
        return 0.0f;
    }

    if(modifierType == TOTAL_PCT && m_auraModifiersGroup[unitMod][modifierType] <= 0.0f)
        return 0.0f;

    return m_auraModifiersGroup[unitMod][modifierType];
}

float Unit::GetTotalStatValue(Stats stat) const
{
    UnitMods unitMod = UnitMods(UNIT_MOD_STAT_START + stat);

    if(m_auraModifiersGroup[unitMod][TOTAL_PCT] <= 0.0f)
        return 0.0f;

    // value = ((base_value * base_pct) + total_value) * total_pct
    float value  = m_auraModifiersGroup[unitMod][BASE_VALUE] + GetCreateStat(stat);
    value *= m_auraModifiersGroup[unitMod][BASE_PCT];
    value += m_auraModifiersGroup[unitMod][TOTAL_VALUE];
    value *= m_auraModifiersGroup[unitMod][TOTAL_PCT];

    return value;
}

float Unit::GetTotalAuraModValue(UnitMods unitMod) const
{
    if(unitMod >= UNIT_MOD_END)
    {
        sLog.outError("attempt to access nonexistent UnitMods in GetTotalAuraModValue()!");
        return 0.0f;
    }

    if(m_auraModifiersGroup[unitMod][TOTAL_PCT] <= 0.0f)
        return 0.0f;

    float value  = m_auraModifiersGroup[unitMod][BASE_VALUE];
    value *= m_auraModifiersGroup[unitMod][BASE_PCT];
    value += m_auraModifiersGroup[unitMod][TOTAL_VALUE];
    value *= m_auraModifiersGroup[unitMod][TOTAL_PCT];

    return value;
}

SpellSchools Unit::GetSpellSchoolByAuraGroup(UnitMods unitMod) const
{
    SpellSchools school = SPELL_SCHOOL_NORMAL;

    switch(unitMod)
    {
        case UNIT_MOD_RESISTANCE_HOLY:     school = SPELL_SCHOOL_HOLY;          break;
        case UNIT_MOD_RESISTANCE_FIRE:     school = SPELL_SCHOOL_FIRE;          break;
        case UNIT_MOD_RESISTANCE_NATURE:   school = SPELL_SCHOOL_NATURE;        break;
        case UNIT_MOD_RESISTANCE_FROST:    school = SPELL_SCHOOL_FROST;         break;
        case UNIT_MOD_RESISTANCE_SHADOW:   school = SPELL_SCHOOL_SHADOW;        break;
        case UNIT_MOD_RESISTANCE_ARCANE:   school = SPELL_SCHOOL_ARCANE;        break;

        default:
            break;
    }

    return school;
}

Stats Unit::GetStatByAuraGroup(UnitMods unitMod) const
{
    Stats stat = STAT_STRENGTH;

    switch(unitMod)
    {
        case UNIT_MOD_STAT_STRENGTH:    stat = STAT_STRENGTH;      break;
        case UNIT_MOD_STAT_AGILITY:     stat = STAT_AGILITY;       break;
        case UNIT_MOD_STAT_STAMINA:     stat = STAT_STAMINA;       break;
        case UNIT_MOD_STAT_INTELLECT:   stat = STAT_INTELLECT;     break;
        case UNIT_MOD_STAT_SPIRIT:      stat = STAT_SPIRIT;        break;

        default:
            break;
    }

    return stat;
}

Powers Unit::GetPowerTypeByAuraGroup(UnitMods unitMod) const
{
    switch(unitMod)
    {
        case UNIT_MOD_MANA:       return POWER_MANA;
        case UNIT_MOD_RAGE:       return POWER_RAGE;
        case UNIT_MOD_FOCUS:      return POWER_FOCUS;
        case UNIT_MOD_ENERGY:     return POWER_ENERGY;
        case UNIT_MOD_HAPPINESS:  return POWER_HAPPINESS;
        case UNIT_MOD_RUNE:       return POWER_RUNE;
        case UNIT_MOD_RUNIC_POWER:return POWER_RUNIC_POWER;
        default:                  return POWER_MANA;
    }

    return POWER_MANA;
}

float Unit::GetTotalAttackPowerValue(WeaponAttackType attType) const
{
    if (attType == RANGED_ATTACK)
    {
        int32 ap = GetInt32Value(UNIT_FIELD_RANGED_ATTACK_POWER) + GetInt32Value(UNIT_FIELD_RANGED_ATTACK_POWER_MODS);
        if (ap < 0)
            return 0.0f;
        return ap * (1.0f + GetFloatValue(UNIT_FIELD_RANGED_ATTACK_POWER_MULTIPLIER));
    }
    else
    {
        int32 ap = GetInt32Value(UNIT_FIELD_ATTACK_POWER) + GetInt32Value(UNIT_FIELD_ATTACK_POWER_MODS);
        if (ap < 0)
            return 0.0f;
        return ap * (1.0f + GetFloatValue(UNIT_FIELD_ATTACK_POWER_MULTIPLIER));
    }
}

float Unit::GetWeaponDamageRange(WeaponAttackType attType ,WeaponDamageRange type) const
{
    if (attType == OFF_ATTACK && !haveOffhandWeapon())
        return 0.0f;

    return m_weaponDamage[attType][type];
}

void Unit::SetLevel(uint32 lvl)
{
    SetUInt32Value(UNIT_FIELD_LEVEL, lvl);

    // group update
    if ((GetTypeId() == TYPEID_PLAYER) && ((Player*)this)->GetGroup())
        ((Player*)this)->SetGroupUpdateFlag(GROUP_UPDATE_FLAG_LEVEL);
}

void Unit::SetHealth(uint32 val)
{
    uint32 maxHealth = GetMaxHealth();
    if(maxHealth < val)
        val = maxHealth;

    SetUInt32Value(UNIT_FIELD_HEALTH, val);

    // group update
    if(GetTypeId() == TYPEID_PLAYER)
    {
        if(((Player*)this)->GetGroup())
            ((Player*)this)->SetGroupUpdateFlag(GROUP_UPDATE_FLAG_CUR_HP);
    }
    else if(((Creature*)this)->IsPet())
    {
        Pet *pet = ((Pet*)this);
        if(pet->isControlled())
        {
            Unit *owner = GetOwner();
            if(owner && (owner->GetTypeId() == TYPEID_PLAYER) && ((Player*)owner)->GetGroup())
                ((Player*)owner)->SetGroupUpdateFlag(GROUP_UPDATE_FLAG_PET_CUR_HP);
        }
    }
}

void Unit::SetMaxHealth(uint32 val)
{
    uint32 health = GetHealth();
    SetUInt32Value(UNIT_FIELD_MAXHEALTH, val);

    // group update
    if(GetTypeId() == TYPEID_PLAYER)
    {
        if(((Player*)this)->GetGroup())
            ((Player*)this)->SetGroupUpdateFlag(GROUP_UPDATE_FLAG_MAX_HP);
    }
    else if(((Creature*)this)->IsPet())
    {
        Pet *pet = ((Pet*)this);
        if(pet->isControlled())
        {
            Unit *owner = GetOwner();
            if(owner && (owner->GetTypeId() == TYPEID_PLAYER) && ((Player*)owner)->GetGroup())
                ((Player*)owner)->SetGroupUpdateFlag(GROUP_UPDATE_FLAG_PET_MAX_HP);
        }
    }

    if(val < health)
        SetHealth(val);
}

void Unit::SetHealthPercent(float percent)
{
    uint32 newHealth = GetMaxHealth() * percent/100.0f;
    SetHealth(newHealth);
}

void Unit::SetPower(Powers power, uint32 val)
{
    if(GetPower(power) == val)
        return;

    uint32 maxPower = GetMaxPower(power);
    if(maxPower < val)
        val = maxPower;

    SetStatInt32Value(UNIT_FIELD_POWER1 + power, val);

    WorldPacket data(SMSG_POWER_UPDATE);
    data << GetPackGUID();
    data << uint8(power);
    data << uint32(val);
    SendMessageToSet(&data, true);

    // group update
    if(GetTypeId() == TYPEID_PLAYER)
    {
        if(((Player*)this)->GetGroup())
            ((Player*)this)->SetGroupUpdateFlag(GROUP_UPDATE_FLAG_CUR_POWER);
    }
    else if(((Creature*)this)->IsPet())
    {
        Pet *pet = ((Pet*)this);
        if(pet->isControlled())
        {
            Unit *owner = GetOwner();
            if(owner && (owner->GetTypeId() == TYPEID_PLAYER) && ((Player*)owner)->GetGroup())
                ((Player*)owner)->SetGroupUpdateFlag(GROUP_UPDATE_FLAG_PET_CUR_POWER);
        }

        // Update the pet's character sheet with happiness damage bonus
        if(pet->getPetType() == HUNTER_PET && power == POWER_HAPPINESS)
        {
            pet->UpdateDamagePhysical(BASE_ATTACK);
        }
    }
}

void Unit::SetMaxPower(Powers power, uint32 val)
{
    uint32 cur_power = GetPower(power);
    SetStatInt32Value(UNIT_FIELD_MAXPOWER1 + power, val);

    // group update
    if(GetTypeId() == TYPEID_PLAYER)
    {
        if(((Player*)this)->GetGroup())
            ((Player*)this)->SetGroupUpdateFlag(GROUP_UPDATE_FLAG_MAX_POWER);
    }
    else if(((Creature*)this)->IsPet())
    {
        Pet *pet = ((Pet*)this);
        if(pet->isControlled())
        {
            Unit *owner = GetOwner();
            if(owner && (owner->GetTypeId() == TYPEID_PLAYER) && ((Player*)owner)->GetGroup())
                ((Player*)owner)->SetGroupUpdateFlag(GROUP_UPDATE_FLAG_PET_MAX_POWER);
        }
    }

    if(val < cur_power)
        SetPower(power, val);
}

void Unit::ApplyPowerMod(Powers power, uint32 val, bool apply)
{
    ApplyModUInt32Value(UNIT_FIELD_POWER1+power, val, apply);

    // group update
    if(GetTypeId() == TYPEID_PLAYER)
    {
        if(((Player*)this)->GetGroup())
            ((Player*)this)->SetGroupUpdateFlag(GROUP_UPDATE_FLAG_CUR_POWER);
    }
    else if(((Creature*)this)->IsPet())
    {
        Pet *pet = ((Pet*)this);
        if(pet->isControlled())
        {
            Unit *owner = GetOwner();
            if(owner && (owner->GetTypeId() == TYPEID_PLAYER) && ((Player*)owner)->GetGroup())
                ((Player*)owner)->SetGroupUpdateFlag(GROUP_UPDATE_FLAG_PET_CUR_POWER);
        }
    }
}

void Unit::ApplyMaxPowerMod(Powers power, uint32 val, bool apply)
{
    ApplyModUInt32Value(UNIT_FIELD_MAXPOWER1+power, val, apply);

    // group update
    if(GetTypeId() == TYPEID_PLAYER)
    {
        if(((Player*)this)->GetGroup())
            ((Player*)this)->SetGroupUpdateFlag(GROUP_UPDATE_FLAG_MAX_POWER);
    }
    else if(((Creature*)this)->IsPet())
    {
        Pet *pet = ((Pet*)this);
        if(pet->isControlled())
        {
            Unit *owner = GetOwner();
            if(owner && (owner->GetTypeId() == TYPEID_PLAYER) && ((Player*)owner)->GetGroup())
                ((Player*)owner)->SetGroupUpdateFlag(GROUP_UPDATE_FLAG_PET_MAX_POWER);
        }
    }
}

void Unit::ApplyAuraProcTriggerDamage( Aura* aura, bool apply )
{
    AuraList& tAuraProcTriggerDamage = m_modAuras[SPELL_AURA_PROC_TRIGGER_DAMAGE];
    if(apply)
        tAuraProcTriggerDamage.push_back(aura);
    else
        tAuraProcTriggerDamage.remove(aura);
}

uint32 Unit::GetCreatePowers( Powers power ) const
{
    switch(power)
    {
        case POWER_HEALTH:      return 0;                   // is it really should be here?
        case POWER_MANA:        return GetCreateMana();
        case POWER_RAGE:        return 1000;
        case POWER_FOCUS:       return (GetTypeId() == TYPEID_PLAYER || !((Creature const*)this)->IsPet() || ((Pet const*)this)->getPetType() != HUNTER_PET ? 0 : 100);
        case POWER_ENERGY:      return 100;
        case POWER_HAPPINESS:   return (GetTypeId() == TYPEID_PLAYER || !((Creature const*)this)->IsPet() || ((Pet const*)this)->getPetType() != HUNTER_PET ? 0 : 1050000);
        case POWER_RUNE:        return (GetTypeId() == TYPEID_PLAYER && ((Player const*)this)->getClass() == CLASS_DEATH_KNIGHT ? 8 : 0);
        case POWER_RUNIC_POWER: return (GetTypeId() == TYPEID_PLAYER && ((Player const*)this)->getClass() == CLASS_DEATH_KNIGHT ? 1000 : 0);
    }

    return 0;
}

void Unit::AddToWorld()
{
    Object::AddToWorld();
    ScheduleAINotify(0);
}

void Unit::RemoveFromWorld()
{
    // cleanup
    if (IsInWorld())
    {
        Uncharm();
        RemoveNotOwnSingleTargetAuras();
        RemoveGuardians();
        RemoveMiniPet();
        UnsummonAllTotems();
        RemoveAllGameObjects();
        RemoveAllDynObjects();
        CleanupDeletedAuras();
        GetViewPoint().Event_RemovedFromWorld();
    }

    Object::RemoveFromWorld();
}

void Unit::CleanupsBeforeDelete()
{
    if(m_uint32Values)                                      // only for fully created object
    {
        if (GetVehicle())
            ExitVehicle();
        if (GetVehicleKit())
            RemoveVehicleKit();
        InterruptNonMeleeSpells(true);
        m_Events.KillAllEvents(false);                      // non-delatable (currently casted spells) will not deleted now but it will deleted at call in Map::RemoveAllObjectsInRemoveList
        CombatStop();
        ClearComboPointHolders();
        DeleteThreatList();
        if (GetTypeId()==TYPEID_PLAYER)
            getHostileRefManager().setOnlineOfflineState(false);
        else
            getHostileRefManager().deleteReferences();
        RemoveAllAuras(AURA_REMOVE_BY_DELETE);
        GetMotionMaster()->Clear(false);                    // remove different non-standard movement generators.
    }
    WorldObject::CleanupsBeforeDelete();
}

CharmInfo* Unit::InitCharmInfo(Unit *charm)
{
    if(!m_charmInfo)
        m_charmInfo = new CharmInfo(charm);
    return m_charmInfo;
}

CharmInfo::CharmInfo(Unit* unit)
: m_unit(unit), m_CommandState(COMMAND_FOLLOW), m_reactState(REACT_PASSIVE), m_petnumber(0)
{
    for(int i = 0; i < CREATURE_MAX_SPELLS; ++i)
        m_charmspells[i].SetActionAndType(0,ACT_DISABLED);
    m_petnumber = 0;
}

void CharmInfo::InitPetActionBar()
{
    // the first 3 SpellOrActions are attack, follow and stay
    for(uint32 i = 0; i < ACTION_BAR_INDEX_PET_SPELL_START - ACTION_BAR_INDEX_START; ++i)
        SetActionBar(ACTION_BAR_INDEX_START + i,COMMAND_ATTACK - i,ACT_COMMAND);

    // middle 4 SpellOrActions are spells/special attacks/abilities
    for(uint32 i = 0; i < ACTION_BAR_INDEX_PET_SPELL_END-ACTION_BAR_INDEX_PET_SPELL_START; ++i)
        SetActionBar(ACTION_BAR_INDEX_PET_SPELL_START + i,0,ACT_DISABLED);

    // last 3 SpellOrActions are reactions
    for(uint32 i = 0; i < ACTION_BAR_INDEX_END - ACTION_BAR_INDEX_PET_SPELL_END; ++i)
        SetActionBar(ACTION_BAR_INDEX_PET_SPELL_END + i,COMMAND_ATTACK - i,ACT_REACTION);
}

void CharmInfo::InitEmptyActionBar()
{
    SetActionBar(ACTION_BAR_INDEX_START,COMMAND_ATTACK,ACT_COMMAND);
    for(uint32 x = ACTION_BAR_INDEX_START+1; x < ACTION_BAR_INDEX_END; ++x)
        SetActionBar(x,0,ACT_PASSIVE);
}

void CharmInfo::InitPossessCreateSpells()
{
    InitEmptyActionBar();                                   //charm action bar

    if(m_unit->GetTypeId() == TYPEID_PLAYER)                //possessed players don't have spells, keep the action bar empty
        return;

    for(uint32 x = 0; x < CREATURE_MAX_SPELLS; ++x)
    {
        if (IsPassiveSpell(((Creature*)m_unit)->m_spells[x]))
            m_unit->CastSpell(m_unit, ((Creature*)m_unit)->m_spells[x], true);
        else
            AddSpellToActionBar(((Creature*)m_unit)->m_spells[x], ACT_PASSIVE);
    }
}

void CharmInfo::InitVehicleCreateSpells()
{
    for (uint32 x = ACTION_BAR_INDEX_START; x < ACTION_BAR_INDEX_END; ++x)
        SetActionBar(x, 0, ActiveStates(0x8 + x));

    for (uint32 x = 0; x < CREATURE_MAX_SPELLS; ++x)
    {
        uint32 spellId = ((Creature*)m_unit)->m_spells[x];

        if (!spellId)
            continue;

        if (IsPassiveSpell(spellId))
            m_unit->CastSpell(m_unit, spellId, true);
        else
            PetActionBar[x].SetAction(spellId);
    }
}

void CharmInfo::InitCharmCreateSpells()
{
    if(m_unit->GetTypeId() == TYPEID_PLAYER)                //charmed players don't have spells
    {
        InitEmptyActionBar();
        return;
    }

    InitPetActionBar();

    for(uint32 x = 0; x < CREATURE_MAX_SPELLS; ++x)
    {
        uint32 spellId = ((Creature*)m_unit)->m_spells[x];

        if(!spellId)
        {
            m_charmspells[x].SetActionAndType(spellId,ACT_DISABLED);
            continue;
        }

        if (IsPassiveSpell(spellId))
        {
            m_unit->CastSpell(m_unit, spellId, true);
            m_charmspells[x].SetActionAndType(spellId,ACT_PASSIVE);
        }
        else
        {
            m_charmspells[x].SetActionAndType(spellId,ACT_DISABLED);

            ActiveStates newstate;
            bool onlyselfcast = true;
            SpellEntry const *spellInfo = sSpellStore.LookupEntry(spellId);

            if(!spellInfo) onlyselfcast = false;
            for(uint32 i = 0; i < 3 && onlyselfcast; ++i)   //nonexistent spell will not make any problems as onlyselfcast would be false -> break right away
            {
                if(spellInfo->EffectImplicitTargetA[i] != TARGET_SELF && spellInfo->EffectImplicitTargetA[i] != 0)
                    onlyselfcast = false;
            }

            if(onlyselfcast || !IsPositiveSpell(spellId))   // only self cast and spells versus enemies are autocastable
                newstate = ACT_DISABLED;
            else
                newstate = ACT_PASSIVE;

            AddSpellToActionBar(spellId, newstate);
        }
    }
}

bool CharmInfo::AddSpellToActionBar(uint32 spell_id, ActiveStates newstate)
{
    uint32 first_id = sSpellMgr.GetFirstSpellInChain(spell_id);

    // new spell rank can be already listed
    for(uint8 i = 0; i < MAX_UNIT_ACTION_BAR_INDEX; ++i)
    {
        if (uint32 action = PetActionBar[i].GetAction())
        {
            if (PetActionBar[i].IsActionBarForSpell() && sSpellMgr.GetFirstSpellInChain(action) == first_id)
            {
                PetActionBar[i].SetAction(spell_id);
                return true;
            }
        }
    }

    // or use empty slot in other case
    for(uint8 i = 0; i < MAX_UNIT_ACTION_BAR_INDEX; ++i)
    {
        if (!PetActionBar[i].GetAction() && PetActionBar[i].IsActionBarForSpell())
        {
            SetActionBar(i,spell_id,newstate == ACT_DECIDE ? ACT_DISABLED : newstate);
            return true;
        }
    }
    return false;
}

bool CharmInfo::RemoveSpellFromActionBar(uint32 spell_id)
{
    uint32 first_id = sSpellMgr.GetFirstSpellInChain(spell_id);

    for(uint8 i = 0; i < MAX_UNIT_ACTION_BAR_INDEX; ++i)
    {
        if (uint32 action = PetActionBar[i].GetAction())
        {
            if (PetActionBar[i].IsActionBarForSpell() && sSpellMgr.GetFirstSpellInChain(action) == first_id)
            {
                SetActionBar(i,0,ACT_DISABLED);
                return true;
            }
        }
    }

    return false;
}

void CharmInfo::ToggleCreatureAutocast(uint32 spellid, bool apply)
{
    if(IsPassiveSpell(spellid))
        return;

    for(uint32 x = 0; x < CREATURE_MAX_SPELLS; ++x)
        if(spellid == m_charmspells[x].GetAction())
            m_charmspells[x].SetType(apply ? ACT_ENABLED : ACT_DISABLED);
}

void CharmInfo::SetPetNumber(uint32 petnumber, bool statwindow)
{
    m_petnumber = petnumber;
    if(statwindow)
        m_unit->SetUInt32Value(UNIT_FIELD_PETNUMBER, m_petnumber);
    else
        m_unit->SetUInt32Value(UNIT_FIELD_PETNUMBER, 0);
}

void CharmInfo::LoadPetActionBar(const std::string& data )
{
    InitPetActionBar();

    Tokens tokens = StrSplit(data, " ");

    if (tokens.size() != (ACTION_BAR_INDEX_END-ACTION_BAR_INDEX_START)*2)
        return;                                             // non critical, will reset to default

    int index;
    Tokens::iterator iter;
    for(iter = tokens.begin(), index = ACTION_BAR_INDEX_START; index < ACTION_BAR_INDEX_END; ++iter, ++index )
    {
        // use unsigned cast to avoid sign negative format use at long-> ActiveStates (int) conversion
        uint8 type  = (uint8)atol((*iter).c_str());
        ++iter;
        uint32 action = atol((*iter).c_str());

        PetActionBar[index].SetActionAndType(action,ActiveStates(type));

        // check correctness
        if(PetActionBar[index].IsActionBarForSpell() && !sSpellStore.LookupEntry(PetActionBar[index].GetAction()))
            SetActionBar(index,0,ACT_DISABLED);
    }
}

void CharmInfo::BuildActionBar( WorldPacket* data )
{
    for(uint32 i = 0; i < MAX_UNIT_ACTION_BAR_INDEX; ++i)
        *data << uint32(PetActionBar[i].packedData);
}

void CharmInfo::SetSpellAutocast( uint32 spell_id, bool state )
{

    for(int i = 0; i < MAX_UNIT_ACTION_BAR_INDEX; ++i)
    {
        if(spell_id == PetActionBar[i].GetAction() && PetActionBar[i].IsActionBarForSpell())
        {
            PetActionBar[i].SetType(state ? ACT_ENABLED : ACT_DISABLED);
            break;
        }
    }
}

void Unit::DoPetAction( Player* owner, uint8 flag, uint32 spellid, ObjectGuid petGuid, ObjectGuid targetGuid)
{
    if ((((Creature*)this)->IsPet() && !((Pet*)this)->IsInWorld()) || !GetCharmInfo())
        return;

    switch(flag)
    {
        case ACT_COMMAND:                                   //0x07
       // Maybe exists some flag that disable it at client side
            if (petGuid.IsVehicle())
                return;

            switch(spellid)
            {
                case COMMAND_STAY:                          //flat=1792  //STAY
                    StopMoving();
                    GetMotionMaster()->Clear(false);
                    GetMotionMaster()->MoveIdle();
                    GetCharmInfo()->SetCommandState( COMMAND_STAY );
                    break;
                case COMMAND_FOLLOW:                        //spellid=1792  //FOLLOW
                    AttackStop();
                    GetMotionMaster()->MoveFollow(owner,PET_FOLLOW_DIST,((Pet*)this)->GetPetFollowAngle());
                    GetCharmInfo()->SetCommandState( COMMAND_FOLLOW );
                    break;
                case COMMAND_ATTACK:                        //spellid=1792  //ATTACK
                {
                    Unit *TargetUnit = owner->GetMap()->GetUnit(targetGuid);
                    if(!TargetUnit)
                        return;

                    // not let attack friendly units.
                    if(owner->IsFriendlyTo(TargetUnit))
                        return;
                    // Not let attack through obstructions
                    if(!IsWithinLOSInMap(TargetUnit))
                        return;

                    // This is true if pet has no target or has target but targets differs.
                    if(getVictim() != TargetUnit)
                    {
                        if (getVictim())
                            AttackStop();

                        if (hasUnitState(UNIT_STAT_CONTROLLED))
                        {
                            Attack(TargetUnit, true);
                            SendPetAIReaction();
                        }
                        else
                        {
                            GetMotionMaster()->Clear();

                            if (((Creature*)this)->AI())
                                ((Creature*)this)->AI()->AttackStart(TargetUnit);

                            // 10% chance to play special pet attack talk, else growl
                            if(((Creature*)this)->IsPet() && ((Pet*)this)->getPetType() == SUMMON_PET && this != TargetUnit && roll_chance_i(10))
                                SendPetTalk((uint32)PET_TALK_ATTACK);
                            else
                            {
                                // 90% chance for pet and 100% chance for charmed creature
                                SendPetAIReaction();
                            }
                        }

                    }
                    break;
                }
                case COMMAND_ABANDON:                       // abandon (hunter pet) or dismiss (summoned pet)
                    if(((Creature*)this)->IsPet())
                    {
                        Pet* p = (Pet*)this;
                        if(p->getPetType() == HUNTER_PET)
                            p->Unsummon(PET_SAVE_AS_DELETED, owner);
                        else
                            //dismissing a summoned pet is like killing them (this prevents returning a soulshard...)
                            p->SetDeathState(CORPSE);
                    }
                    else                                    // charmed
                        owner->Uncharm();
                    break;
                default:
                    sLog.outError("WORLD: unknown PET flag Action %i and spellid %i.", uint32(flag), spellid);
            }
            break;
        case ACT_REACTION:                                  // 0x6
            switch(spellid)
            {
                case REACT_PASSIVE:                         //passive
                case REACT_DEFENSIVE:                       //recovery
                case REACT_AGGRESSIVE:                      //activete
                    GetCharmInfo()->SetReactState( ReactStates(spellid) );
                    break;
            }
            break;
        case ACT_DISABLED:                                  // 0x81    spell (disabled), ignore
        case ACT_PASSIVE:                                   // 0x01
        case ACT_ENABLED:                                   // 0xC1    spell
        {
            Unit* unit_target = NULL;

            if (!targetGuid.IsEmpty())
                unit_target = owner->GetMap()->GetUnit(targetGuid);

            // do not cast unknown spells
            SpellEntry const *spellInfo = sSpellStore.LookupEntry(spellid );
            if(!spellInfo)
            {
                sLog.outError("WORLD: unknown PET spell id %i", spellid);
                return;
            }

            if (GetCharmInfo() && GetCharmInfo()->GetGlobalCooldownMgr().HasGlobalCooldown(spellInfo))
                return;

            for(int i = 0; i < MAX_EFFECT_INDEX;++i)
            {
                if(spellInfo->EffectImplicitTargetA[i] == TARGET_ALL_ENEMY_IN_AREA || spellInfo->EffectImplicitTargetA[i] == TARGET_ALL_ENEMY_IN_AREA_INSTANT || spellInfo->EffectImplicitTargetA[i] == TARGET_ALL_ENEMY_IN_AREA_CHANNELED)
                    return;
            }

            // do not cast not learned spells
            if(!HasSpell(spellid) || IsPassiveSpell(spellid))
                return;

            clearUnitState(UNIT_STAT_MOVING);

            Spell *spell = new Spell(this, spellInfo, false);

            SpellCastResult result = spell->CheckPetCast(unit_target);

            //auto turn to target unless possessed
            if(result == SPELL_FAILED_UNIT_NOT_INFRONT && !HasAuraType(SPELL_AURA_MOD_POSSESS))
            {
                if(unit_target)
                {
                    SetInFront(unit_target);
                    if (unit_target->GetTypeId() == TYPEID_PLAYER)
                        SendCreateUpdateToPlayer( (Player*)unit_target );
                }
                else if(Unit *unit_target2 = spell->m_targets.getUnitTarget())
                {
                    SetInFront(unit_target2);
                    if (unit_target2->GetTypeId() == TYPEID_PLAYER)
                        SendCreateUpdateToPlayer( (Player*)unit_target2 );
                }
                if (Unit* powner = GetCharmerOrOwner())
                    if(powner->GetTypeId() == TYPEID_PLAYER)
                        SendCreateUpdateToPlayer((Player*)powner);
                result = SPELL_CAST_OK;
            }

            if(result == SPELL_CAST_OK)
            {
                ((Creature*)this)->AddCreatureSpellCooldown(spellid);

                unit_target = spell->m_targets.getUnitTarget();

                //10% chance to play special pet attack talk, else growl
                //actually this only seems to happen on special spells, fire shield for imp, torment for voidwalker, but it's stupid to check every spell
                if(((Creature*)this)->IsPet() && (((Pet*)this)->getPetType() == SUMMON_PET) && (this != unit_target) && (urand(0, 100) < 10))
                    SendPetTalk((uint32)PET_TALK_SPECIAL_SPELL);
                else
                    SendPetAIReaction();

                if( unit_target && !owner->IsFriendlyTo(unit_target) && !HasAuraType(SPELL_AURA_MOD_POSSESS))
                {
                    // This is true if pet has no target or has target but targets differs.
                    if (getVictim() != unit_target)
                    {
                        if (getVictim())
                            AttackStop();
                        GetMotionMaster()->Clear();
                        if (((Creature*)this)->AI())
                            ((Creature*)this)->AI()->AttackStart(unit_target);
                    }
                }

                spell->prepare(&(spell->m_targets));
            }
            else
            {
                if(HasAuraType(SPELL_AURA_MOD_POSSESS))
                    Spell::SendCastResult(owner,spellInfo,0,result);
                else
                    SendPetCastFail(spellid, result);

                if (!((Creature*)this)->HasSpellCooldown(spellid))
                    owner->SendClearCooldown(spellid, this);

                spell->finish(false);
                delete spell;
            }
            break;
        }
        default:
            sLog.outError("WORLD: unknown PET flag Action %i and spellid %i.", uint32(flag), spellid);
    }

}

void Unit::DoPetCastSpell( Player *owner, uint8 cast_count, SpellCastTargets* targets, SpellEntry const* spellInfo )
{
    Creature* pet = dynamic_cast<Creature*>(this);

    clearUnitState(UNIT_STAT_MOVING);

    Spell *spell = new Spell(pet, spellInfo, false);
    spell->m_cast_count = cast_count;                       // probably pending spell cast
    spell->m_targets = *targets;

    SpellCastResult result = spell->CheckPetCast(NULL);
    if (result == SPELL_CAST_OK)
    {
        pet->AddCreatureSpellCooldown(spellInfo->Id);
        if (pet->IsPet())
        {
            //10% chance to play special pet attack talk, else growl
            //actually this only seems to happen on special spells, fire shield for imp, torment for voidwalker, but it's stupid to check every spell
            if(((Pet*)pet)->getPetType() == SUMMON_PET && (urand(0, 100) < 10))
                pet->SendPetTalk((uint32)PET_TALK_SPECIAL_SPELL);
            else
                pet->SendPetAIReaction();
        }

        spell->prepare(&(spell->m_targets));
    }
    else
    {
        pet->SendPetCastFail(spellInfo->Id, result);
        if (!pet->HasSpellCooldown(spellInfo->Id))
            owner->SendClearCooldown(spellInfo->Id, pet);

        spell->finish(false);
        delete spell;
    }
}

bool Unit::isFrozen() const
{
    return HasAuraState(AURA_STATE_FROZEN);
}

struct ProcTriggeredData
{
    ProcTriggeredData(SpellProcEventEntry const * _spellProcEvent, SpellAuraHolder* _triggeredByHolder)
        : spellProcEvent(_spellProcEvent), triggeredByHolder(_triggeredByHolder)
        {}
    SpellProcEventEntry const *spellProcEvent;
    SpellAuraHolder* triggeredByHolder;
};

typedef std::list< ProcTriggeredData > ProcTriggeredList;
typedef std::list< uint32> RemoveSpellList;

uint32 createProcExtendMask(SpellNonMeleeDamage *damageInfo, SpellMissInfo missCondition)
{
    uint32 procEx = PROC_EX_NONE;
    // Check victim state
    if (missCondition!=SPELL_MISS_NONE)
    switch (missCondition)
    {
        case SPELL_MISS_MISS:    procEx|=PROC_EX_MISS;   break;
        case SPELL_MISS_RESIST:  procEx|=PROC_EX_RESIST; break;
        case SPELL_MISS_DODGE:   procEx|=PROC_EX_DODGE;  break;
        case SPELL_MISS_PARRY:   procEx|=PROC_EX_PARRY;  break;
        case SPELL_MISS_BLOCK:   procEx|=PROC_EX_BLOCK;  break;
        case SPELL_MISS_EVADE:   procEx|=PROC_EX_EVADE;  break;
        case SPELL_MISS_IMMUNE:  procEx|=PROC_EX_IMMUNE; break;
        case SPELL_MISS_IMMUNE2: procEx|=PROC_EX_IMMUNE; break;
        case SPELL_MISS_DEFLECT: procEx|=PROC_EX_DEFLECT;break;
        case SPELL_MISS_ABSORB:  procEx|=PROC_EX_ABSORB; break;
        case SPELL_MISS_REFLECT: procEx|=PROC_EX_REFLECT;break;
        default:
            break;
    }
    else
    {
        // On block
        if (damageInfo->blocked)
            procEx|=PROC_EX_BLOCK;
        // On absorb
        if (damageInfo->absorb)
            procEx|=PROC_EX_ABSORB;
        // On crit
        if (damageInfo->HitInfo & SPELL_HIT_TYPE_CRIT)
            procEx|=PROC_EX_CRITICAL_HIT;
        else
            procEx|=PROC_EX_NORMAL_HIT;
    }
    return procEx;
}

void Unit::ProcDamageAndSpellFor( bool isVictim, Unit * pTarget, uint32 procFlag, uint32 procExtra, WeaponAttackType attType, SpellEntry const * procSpell, uint32 damage )
{
    // For melee/ranged based attack need update skills and set some Aura states
    if (procFlag & MELEE_BASED_TRIGGER_MASK)
    {
        // Update skills here for players
        if (GetTypeId() == TYPEID_PLAYER)
        {
            // On melee based hit/miss/resist need update skill (for victim and attacker)
            if (procExtra&(PROC_EX_NORMAL_HIT|PROC_EX_MISS|PROC_EX_RESIST))
            {
                if (pTarget->GetTypeId() != TYPEID_PLAYER && pTarget->GetCreatureType() != CREATURE_TYPE_CRITTER)
                    ((Player*)this)->UpdateCombatSkills(pTarget, attType, isVictim);
            }
            // Update defence if player is victim and parry/dodge/block
            if (isVictim && procExtra&(PROC_EX_DODGE|PROC_EX_PARRY|PROC_EX_BLOCK))
                ((Player*)this)->UpdateDefense();
        }
        // If exist crit/parry/dodge/block need update aura state (for victim and attacker)
        if (procExtra & (PROC_EX_CRITICAL_HIT|PROC_EX_PARRY|PROC_EX_DODGE|PROC_EX_BLOCK))
        {
            // for victim
            if (isVictim)
            {
                // if victim and dodge attack
                if (procExtra&PROC_EX_DODGE)
                {
                    //Update AURA_STATE on dodge
                    if (getClass() != CLASS_ROGUE) // skip Rogue Riposte
                    {
                        ModifyAuraState(AURA_STATE_DEFENSE, true);
                        StartReactiveTimer( REACTIVE_DEFENSE );
                    }
                }
                // if victim and parry attack
                if (procExtra & PROC_EX_PARRY)
                {
                    // For Hunters only Counterattack (skip Mongoose bite)
                    if (getClass() == CLASS_HUNTER)
                    {
                        ModifyAuraState(AURA_STATE_HUNTER_PARRY, true);
                        StartReactiveTimer( REACTIVE_HUNTER_PARRY );
                    }
                    else
                    {
                        ModifyAuraState(AURA_STATE_DEFENSE, true);
                        StartReactiveTimer( REACTIVE_DEFENSE );
                    }
                }
                // if and victim block attack
                if (procExtra & PROC_EX_BLOCK)
                {
                    ModifyAuraState(AURA_STATE_DEFENSE,true);
                    StartReactiveTimer( REACTIVE_DEFENSE );
                }
            }
            else //For attacker
            {
                // Overpower on victim dodge
                if (procExtra&PROC_EX_DODGE && GetTypeId() == TYPEID_PLAYER && getClass() == CLASS_WARRIOR)
                {
                    AddComboPoints(pTarget, 1);
                    StartReactiveTimer( REACTIVE_OVERPOWER );
                }
            }
        }
    }

    RemoveSpellList removedSpells;
    ProcTriggeredList procTriggered;
    // Fill procTriggered list
    for(SpellAuraHolderMap::const_iterator itr = GetSpellAuraHolderMap().begin(); itr!= GetSpellAuraHolderMap().end(); ++itr)
    {
        // skip deleted auras (possible at recursive triggered call
        if(itr->second->IsDeleted())
            continue;

        SpellProcEventEntry const* spellProcEvent = NULL;
        if(!IsTriggeredAtSpellProcEvent(pTarget, itr->second, procSpell, procFlag, procExtra, attType, isVictim, spellProcEvent))
           continue;

        // Frost Nova: prevent to remove root effect on self damage
        if (itr->second->GetCaster() == pTarget)
           if (SpellEntry const* spellInfo = itr->second->GetSpellProto())
              if (procSpell && spellInfo->SpellFamilyName == SPELLFAMILY_MAGE && spellInfo->SpellFamilyFlags & UI64LIT(0x000000000000000000000040)
                 && procSpell->SpellFamilyName == SPELLFAMILY_MAGE && procSpell->SpellFamilyFlags & UI64LIT(0x000000000000000000000040))
                    continue;

        itr->second->SetInUse(true);                        // prevent holder deletion
        procTriggered.push_back( ProcTriggeredData(spellProcEvent, itr->second) );
    }

    // Nothing found
    if (procTriggered.empty())
        return;

    // Handle effects proceed this time
    for(ProcTriggeredList::const_iterator itr = procTriggered.begin(); itr != procTriggered.end(); ++itr)
    {
        // Some auras can be deleted in function called in this loop (except first, ofc)
        SpellAuraHolder *triggeredByHolder = itr->triggeredByHolder;
        if(triggeredByHolder->IsDeleted())
            continue;

        SpellProcEventEntry const *spellProcEvent = itr->spellProcEvent;
        bool useCharges = triggeredByHolder->GetAuraCharges() > 0;
        bool procSuccess = true;
        bool anyAuraProc = false;

        // For players set spell cooldown if need
        uint32 cooldown = 0;
        if (GetTypeId() == TYPEID_PLAYER && spellProcEvent && spellProcEvent->cooldown)
            cooldown = spellProcEvent->cooldown;

        for (int32 i = 0; i < MAX_EFFECT_INDEX; ++i)
        {
            Aura *triggeredByAura = triggeredByHolder->GetAuraByEffectIndex(SpellEffectIndex(i));
            if (!triggeredByAura)
                continue;

            Modifier *auraModifier = triggeredByAura->GetModifier();

            if (procSpell)
            {
                if (spellProcEvent)
                {
                    if (spellProcEvent->spellFamilyMask[i] || spellProcEvent->spellFamilyMask2[i])
                    {
                        if ((spellProcEvent->spellFamilyMask[i]  & procSpell->SpellFamilyFlags ) == 0 &&
                            (spellProcEvent->spellFamilyMask2[i] & procSpell->SpellFamilyFlags2) == 0)
                            continue;
                    }
                    // don't check dbc FamilyFlags if schoolMask exists
                    else if (!triggeredByAura->CanProcFrom(procSpell, spellProcEvent->procEx, procExtra, damage != 0, !spellProcEvent->schoolMask))
                        continue;
                }
                else if (!triggeredByAura->CanProcFrom(procSpell, PROC_EX_NONE, procExtra, damage != 0, true))
                    continue;
            }

            SpellAuraProcResult procResult = (*this.*AuraProcHandler[auraModifier->m_auraname])(pTarget, damage, triggeredByAura, procSpell, procFlag, procExtra, cooldown);
            switch (procResult)
            {
                case SPELL_AURA_PROC_CANT_TRIGGER:
                    continue;
                case SPELL_AURA_PROC_FAILED:
                    procSuccess = false;
                    break;
                case SPELL_AURA_PROC_OK:
                    break;
            }

            anyAuraProc = true;
        }

        // Remove charge (aura can be removed by triggers)
        if(useCharges && procSuccess && anyAuraProc && !triggeredByHolder->IsDeleted())
        {
            // If last charge dropped add spell to remove list
            if(triggeredByHolder->DropAuraCharge())
                removedSpells.push_back(triggeredByHolder->GetId());
        }
        // If reflecting with Imp. Spell Reflection - we must also remove auras from the remaining aura's targets
        if (triggeredByHolder->GetId() == 59725)
            if (Unit* pImpSRCaster = triggeredByHolder->GetCaster() )
                if (Group* group = ((Player*)pImpSRCaster)->GetGroup())
                    for(GroupReference *itr = group->GetFirstMember(); itr != NULL; itr = itr->next())
                        if (Player* member = itr->getSource())
                            if (Aura* pAura = member->GetAura(59725, EFFECT_INDEX_0) )
                                if (pAura->GetCaster() == pImpSRCaster)
                                    member->RemoveAura(pAura);

        triggeredByHolder->SetInUse(false);
    }

    if (!removedSpells.empty())
    {
        // Sort spells and remove duplicates
        removedSpells.sort();
        removedSpells.unique();
        // Remove auras from removedAuras
        for(RemoveSpellList::const_iterator i = removedSpells.begin(); i != removedSpells.end();++i)
            RemoveAurasDueToSpell(*i);
    }
}

SpellSchoolMask Unit::GetMeleeDamageSchoolMask() const
{
    return SPELL_SCHOOL_MASK_NORMAL;
}

Player* Unit::GetSpellModOwner() const
{
    if(GetTypeId()==TYPEID_PLAYER)
        return (Player*)this;
    if(((Creature*)this)->IsPet() || ((Creature*)this)->IsTotem())
    {
        Unit* owner = GetOwner();
        if(owner && owner->GetTypeId()==TYPEID_PLAYER)
            return (Player*)owner;
    }
    return NULL;
}

///----------Pet responses methods-----------------
void Unit::SendPetCastFail(uint32 spellid, SpellCastResult msg)
{
    if(msg == SPELL_CAST_OK)
        return;

    Unit *owner = GetCharmerOrOwner();
    if(!owner || owner->GetTypeId() != TYPEID_PLAYER)
        return;

    WorldPacket data(SMSG_PET_CAST_FAILED, 1 + 4 + 1);
    data << uint8(0);                                       // cast count?
    data << uint32(spellid);
    data << uint8(msg);
    // uint32 for some reason
    // uint32 for some reason
    ((Player*)owner)->GetSession()->SendPacket(&data);
}

void Unit::SendPetActionFeedback (uint8 msg)
{
    Unit* owner = GetOwner();
    if(!owner || owner->GetTypeId() != TYPEID_PLAYER)
        return;

    WorldPacket data(SMSG_PET_ACTION_FEEDBACK, 1);
    data << uint8(msg);
    ((Player*)owner)->GetSession()->SendPacket(&data);
}

void Unit::SendPetTalk (uint32 pettalk)
{
    Unit* owner = GetOwner();
    if(!owner || owner->GetTypeId() != TYPEID_PLAYER)
        return;

    WorldPacket data(SMSG_PET_ACTION_SOUND, 8 + 4);
    data << GetObjectGuid();
    data << uint32(pettalk);
    ((Player*)owner)->GetSession()->SendPacket(&data);
}

void Unit::SendPetAIReaction()
{
    Unit* owner = GetOwner();
    if(!owner || owner->GetTypeId() != TYPEID_PLAYER)
        return;

    WorldPacket data(SMSG_AI_REACTION, 8 + 4);
    data << GetObjectGuid();
    data << uint32(AI_REACTION_HOSTILE);
    ((Player*)owner)->GetSession()->SendPacket(&data);
}

///----------End of Pet responses methods----------

void Unit::StopMoving()
{
    clearUnitState(UNIT_STAT_MOVING);

    // not need send any packets if not in world
    if (!IsInWorld())
        return;

    // send explicit stop packet
    // player expected for correct work SPLINEFLAG_WALKMODE
    SendMonsterMove(GetPositionX(), GetPositionY(), GetPositionZ(), SPLINETYPE_STOP, GetTypeId() == TYPEID_PLAYER ? SPLINEFLAG_WALKMODE : SPLINEFLAG_NONE, 0);

    // update position and orientation for near players
    SendHeartBeat(false);
}

void Unit::SetFeared(bool apply, ObjectGuid casterGuid, uint32 spellID, uint32 time)
{
    if (apply)
    {
        if (HasAuraType(SPELL_AURA_PREVENTS_FLEEING))
            return;

        SetFlag(UNIT_FIELD_FLAGS, UNIT_FLAG_FLEEING);

        GetMotionMaster()->MovementExpired(false);
        CastStop(GetObjectGuid() == casterGuid ? spellID : 0);

        Unit* caster = IsInWorld() ?  GetMap()->GetUnit(casterGuid) : NULL;

        GetMotionMaster()->MoveFleeing(caster, time);       // caster==NULL processed in MoveFleeing
    }
    else
    {
        RemoveFlag(UNIT_FIELD_FLAGS, UNIT_FLAG_FLEEING);

        GetMotionMaster()->MovementExpired(false);

        if (GetTypeId() != TYPEID_PLAYER && isAlive())
        {
            Creature* c = ((Creature*)this);
            // restore appropriate movement generator
            if (getVictim())
                GetMotionMaster()->MoveChase(getVictim());
            else
                GetMotionMaster()->Initialize();

            // attack caster if can
            if (Unit* caster = IsInWorld() ? GetMap()->GetUnit(casterGuid) : NULL)
                c->AttackedBy(caster);
        }
    }

    if (GetTypeId() == TYPEID_PLAYER && !GetVehicle())
        ((Player*)this)->SetClientControl(this, !apply);
}

void Unit::SetConfused(bool apply, ObjectGuid casterGuid, uint32 spellID)
{
    if (apply)
    {
        SetFlag(UNIT_FIELD_FLAGS, UNIT_FLAG_CONFUSED);

        CastStop(GetObjectGuid() == casterGuid ? spellID : 0);

        GetMotionMaster()->MoveConfused();
    }
    else
    {
        RemoveFlag(UNIT_FIELD_FLAGS, UNIT_FLAG_CONFUSED);

        GetMotionMaster()->MovementExpired(false);

        if (GetTypeId() != TYPEID_PLAYER && isAlive())
        {
            // restore appropriate movement generator
            if(getVictim())
                GetMotionMaster()->MoveChase(getVictim());
            else
                GetMotionMaster()->Initialize();
        }
    }

    if(GetTypeId() == TYPEID_PLAYER && !GetVehicle())
        ((Player*)this)->SetClientControl(this, !apply);
}

void Unit::SetFeignDeath(bool apply, ObjectGuid casterGuid, uint32 /*spellID*/)
{
    if (apply)
    {
        /*
        WorldPacket data(SMSG_FEIGN_DEATH_RESISTED, 9);
        data<<GetGUID();
        data<<uint8(0);
        SendMessageToSet(&data,true);
        */

        if (GetTypeId() != TYPEID_PLAYER)
            StopMoving();
        else
            ((Player*)this)->m_movementInfo.SetMovementFlags(MOVEFLAG_NONE);

                                                            // blizz like 2.0.x
        SetFlag(UNIT_FIELD_FLAGS, UNIT_FLAG_UNK_29);
                                                            // blizz like 2.0.x
        SetFlag(UNIT_FIELD_FLAGS_2, UNIT_FLAG2_FEIGN_DEATH);
                                                            // blizz like 2.0.x
        SetFlag(UNIT_DYNAMIC_FLAGS, UNIT_DYNFLAG_DEAD);

        addUnitState(UNIT_STAT_DIED);
        CombatStop();
        RemoveAurasWithInterruptFlags(AURA_INTERRUPT_FLAG_IMMUNE_OR_LOST_SELECTION);

        // prevent interrupt message
        if (casterGuid == GetObjectGuid())
            FinishSpell(CURRENT_GENERIC_SPELL,false);
        InterruptNonMeleeSpells(true);
        getHostileRefManager().deleteReferences();
    }
    else
    {
        /*
        WorldPacket data(SMSG_FEIGN_DEATH_RESISTED, 9);
        data<<GetGUID();
        data<<uint8(1);
        SendMessageToSet(&data,true);
        */
                                                            // blizz like 2.0.x
        RemoveFlag(UNIT_FIELD_FLAGS, UNIT_FLAG_UNK_29);
                                                            // blizz like 2.0.x
        RemoveFlag(UNIT_FIELD_FLAGS_2, UNIT_FLAG2_FEIGN_DEATH);
                                                            // blizz like 2.0.x
        RemoveFlag(UNIT_DYNAMIC_FLAGS, UNIT_DYNFLAG_DEAD);

        clearUnitState(UNIT_STAT_DIED);

        if (GetTypeId() != TYPEID_PLAYER && isAlive())
        {
            // restore appropriate movement generator
            if(getVictim())
                GetMotionMaster()->MoveChase(getVictim());
            else
                GetMotionMaster()->Initialize();
        }

    }
}

bool Unit::IsSitState() const
{
    uint8 s = getStandState();
    return
        s == UNIT_STAND_STATE_SIT_CHAIR        || s == UNIT_STAND_STATE_SIT_LOW_CHAIR  ||
        s == UNIT_STAND_STATE_SIT_MEDIUM_CHAIR || s == UNIT_STAND_STATE_SIT_HIGH_CHAIR ||
        s == UNIT_STAND_STATE_SIT;
}

bool Unit::IsStandState() const
{
    uint8 s = getStandState();
    return !IsSitState() && s != UNIT_STAND_STATE_SLEEP && s != UNIT_STAND_STATE_KNEEL;
}

void Unit::SetStandState(uint8 state)
{
    SetByteValue(UNIT_FIELD_BYTES_1, 0, state);

    if (IsStandState())
        RemoveAurasWithInterruptFlags(AURA_INTERRUPT_FLAG_NOT_SEATED);

    if(GetTypeId()==TYPEID_PLAYER)
    {
        WorldPacket data(SMSG_STANDSTATE_UPDATE, 1);
        data << (uint8)state;
        ((Player*)this)->GetSession()->SendPacket(&data);
    }
}

bool Unit::IsPolymorphed() const
{
    return GetSpellSpecific(getTransForm())==SPELL_MAGE_POLYMORPH;
}

void Unit::SetDisplayId(uint32 modelId)
{
    SetUInt32Value(UNIT_FIELD_DISPLAYID, modelId);

    UpdateModelData();

    if(GetTypeId() == TYPEID_UNIT && ((Creature*)this)->IsPet())
    {
        Pet *pet = ((Pet*)this);
        if(!pet->isControlled())
            return;
        Unit *owner = GetOwner();
        if(owner && (owner->GetTypeId() == TYPEID_PLAYER) && ((Player*)owner)->GetGroup())
            ((Player*)owner)->SetGroupUpdateFlag(GROUP_UPDATE_FLAG_PET_MODEL_ID);
    }
}

void Unit::UpdateModelData()
{
    if (CreatureModelInfo const* modelInfo = sObjectMgr.GetCreatureModelInfo(GetDisplayId()))
    {
        // we expect values in database to be relative to scale = 1.0
        SetFloatValue(UNIT_FIELD_BOUNDINGRADIUS, GetObjectScale() * modelInfo->bounding_radius);

        // never actually update combat_reach for player, it's always the same. Below player case is for initialization
        if (GetTypeId() == TYPEID_PLAYER)
            SetFloatValue(UNIT_FIELD_COMBATREACH, 1.5f);
        else
            SetFloatValue(UNIT_FIELD_COMBATREACH, GetObjectScale() * modelInfo->combat_reach);
    }
}

void Unit::ClearComboPointHolders()
{
    while(!m_ComboPointHolders.empty())
    {
        ObjectGuid guid = *m_ComboPointHolders.begin();

        Unit* owner = ObjectAccessor::GetUnit(*this, guid);
        if (owner && owner->GetComboTargetGuid() == GetObjectGuid())// recheck for safe
            owner->ClearComboPoints();                        // remove also guid from m_ComboPointHolders;
        else
            m_ComboPointHolders.erase(guid);             // or remove manually
    }
}

void Unit::AddComboPoints(Unit* target, int8 count)
{
    if (!count)
        return;

    // without combo points lost (duration checked in aura)
    RemoveSpellsCausingAura(SPELL_AURA_RETAIN_COMBO_POINTS);

    if(target->GetObjectGuid() == m_comboTargetGuid)
    {
        m_comboPoints += count;
    }
    else
    {
        if (!m_comboTargetGuid.IsEmpty())
            if(Unit* target2 = ObjectAccessor::GetUnit(*this, m_comboTargetGuid))
                target2->RemoveComboPointHolder(GetObjectGuid());

        m_comboTargetGuid = target->GetObjectGuid();
        m_comboPoints = count;

        target->AddComboPointHolder(GetObjectGuid());
    }

    if (m_comboPoints > 5) m_comboPoints = 5;
    if (m_comboPoints < 0) m_comboPoints = 0;

    if (GetObjectGuid().IsPlayer())
        ((Player*)this)->SendComboPoints(m_comboTargetGuid, m_comboPoints);
    else if ((GetObjectGuid().IsPet() || GetObjectGuid().IsVehicle()) && GetCharmerOrOwner() && GetCharmerOrOwner()->GetObjectGuid().IsPlayer())
        ((Player*)GetCharmerOrOwner())->SendPetComboPoints(this,m_comboTargetGuid, m_comboPoints);
}

void Unit::ClearComboPoints()
{
    if (m_comboTargetGuid.IsEmpty())
        return;

    // without combopoints lost (duration checked in aura)
    RemoveSpellsCausingAura(SPELL_AURA_RETAIN_COMBO_POINTS);

    m_comboPoints = 0;

    if (GetObjectGuid().IsPlayer())
        ((Player*)this)->SendComboPoints(m_comboTargetGuid, m_comboPoints);
    else if ((GetObjectGuid().IsPet() || GetObjectGuid().IsVehicle()) && GetCharmerOrOwner() && GetCharmerOrOwner()->GetObjectGuid().IsPlayer())
        ((Player*)GetCharmerOrOwner())->SendPetComboPoints(this,m_comboTargetGuid, m_comboPoints);

    if(Unit* target = ObjectAccessor::GetUnit(*this,m_comboTargetGuid))
        target->RemoveComboPointHolder(GetObjectGuid());

    m_comboTargetGuid.Clear();
}

void Unit::ClearAllReactives()
{
    for(int i=0; i < MAX_REACTIVE; ++i)
        m_reactiveTimer[i] = 0;

    if (HasAuraState( AURA_STATE_DEFENSE))
        ModifyAuraState(AURA_STATE_DEFENSE, false);
    if (getClass() == CLASS_HUNTER && HasAuraState( AURA_STATE_HUNTER_PARRY))
        ModifyAuraState(AURA_STATE_HUNTER_PARRY, false);
    if(getClass() == CLASS_WARRIOR && GetTypeId() == TYPEID_PLAYER)
        ClearComboPoints();
}

void Unit::UpdateReactives( uint32 p_time )
{
    for(int i = 0; i < MAX_REACTIVE; ++i)
    {
        ReactiveType reactive = ReactiveType(i);

        if(!m_reactiveTimer[reactive])
            continue;

        if ( m_reactiveTimer[reactive] <= p_time)
        {
            m_reactiveTimer[reactive] = 0;

            switch ( reactive )
            {
                case REACTIVE_DEFENSE:
                    if (HasAuraState(AURA_STATE_DEFENSE))
                        ModifyAuraState(AURA_STATE_DEFENSE, false);
                    break;
                case REACTIVE_HUNTER_PARRY:
                    if ( getClass() == CLASS_HUNTER && HasAuraState(AURA_STATE_HUNTER_PARRY))
                        ModifyAuraState(AURA_STATE_HUNTER_PARRY, false);
                    break;
                case REACTIVE_OVERPOWER:
                    if(getClass() == CLASS_WARRIOR && GetTypeId() == TYPEID_PLAYER)
                        ClearComboPoints();
                    break;
                default:
                    break;
            }
        }
        else
        {
            m_reactiveTimer[reactive] -= p_time;
        }
    }
}

Unit* Unit::SelectRandomUnfriendlyTarget(Unit* except /*= NULL*/, float radius /*= ATTACK_DISTANCE*/) const
{
    std::list<Unit *> targets;

    MaNGOS::AnyUnfriendlyUnitInObjectRangeCheck u_check(this, this, radius);
    MaNGOS::UnitListSearcher<MaNGOS::AnyUnfriendlyUnitInObjectRangeCheck> searcher(targets, u_check);
    Cell::VisitAllObjects(this, searcher, radius);

    // remove current target
    if(except)
        targets.remove(except);

    // remove not LoS targets
    for(std::list<Unit *>::iterator tIter = targets.begin(); tIter != targets.end();)
    {
        if(!IsWithinLOSInMap(*tIter))
        {
            std::list<Unit *>::iterator tIter2 = tIter;
            ++tIter;
            targets.erase(tIter2);
        }
        else
            ++tIter;
    }

    // no appropriate targets
    if(targets.empty())
        return NULL;

    // select random
    uint32 rIdx = urand(0,targets.size()-1);
    std::list<Unit *>::const_iterator tcIter = targets.begin();
    for(uint32 i = 0; i < rIdx; ++i)
        ++tcIter;

    return *tcIter;
}

Unit* Unit::SelectRandomFriendlyTarget(Unit* except /*= NULL*/, float radius /*= ATTACK_DISTANCE*/) const
{
    std::list<Unit *> targets;

    MaNGOS::AnyFriendlyUnitInObjectRangeCheck u_check(this, radius);
    MaNGOS::UnitListSearcher<MaNGOS::AnyFriendlyUnitInObjectRangeCheck> searcher(targets, u_check);

    Cell::VisitAllObjects(this, searcher, radius);
    // remove current target
    if(except)
        targets.remove(except);

    // remove not LoS targets
    for(std::list<Unit *>::iterator tIter = targets.begin(); tIter != targets.end();)
    {
        if(!IsWithinLOSInMap(*tIter))
        {
            std::list<Unit *>::iterator tIter2 = tIter;
            ++tIter;
            targets.erase(tIter2);
        }
        else
            ++tIter;
    }

    // no appropriate targets
    if(targets.empty())
        return NULL;

    // select random
    uint32 rIdx = urand(0,targets.size()-1);
    std::list<Unit *>::const_iterator tcIter = targets.begin();
    for(uint32 i = 0; i < rIdx; ++i)
        ++tcIter;

    return *tcIter;
}

bool Unit::hasNegativeAuraWithInterruptFlag(uint32 flag)
{
    for (SpellAuraHolderMap::const_iterator iter = m_spellAuraHolders.begin(); iter != m_spellAuraHolders.end(); ++iter)
    {
        if (!iter->second->IsPositive() && iter->second->GetSpellProto()->AuraInterruptFlags & flag)
            return true;
    }
    return false;
}

void Unit::ApplyAttackTimePercentMod( WeaponAttackType att,float val, bool apply )
{
    if(val > 0)
    {
        ApplyPercentModFloatVar(m_modAttackSpeedPct[att], val, !apply);
        ApplyPercentModFloatValue(UNIT_FIELD_BASEATTACKTIME+att,val,!apply);
    }
    else
    {
        ApplyPercentModFloatVar(m_modAttackSpeedPct[att], -val, apply);
        ApplyPercentModFloatValue(UNIT_FIELD_BASEATTACKTIME+att,-val,apply);
    }
}

void Unit::ApplyCastTimePercentMod(float val, bool apply )
{
    if(val > 0)
        ApplyPercentModFloatValue(UNIT_MOD_CAST_SPEED,val,!apply);
    else
        ApplyPercentModFloatValue(UNIT_MOD_CAST_SPEED,-val,apply);
}

void Unit::UpdateAuraForGroup(uint8 slot)
{
    if(GetTypeId() == TYPEID_PLAYER)
    {
        Player* player = (Player*)this;
        if(player->GetGroup())
        {
            player->SetGroupUpdateFlag(GROUP_UPDATE_FLAG_AURAS);
            player->SetAuraUpdateMask(slot);
        }
    }
    else if(GetTypeId() == TYPEID_UNIT && ((Creature*)this)->IsPet())
    {
        Pet *pet = ((Pet*)this);
        if(pet->isControlled())
        {
            Unit *owner = GetOwner();
            if(owner && (owner->GetTypeId() == TYPEID_PLAYER) && ((Player*)owner)->GetGroup())
            {
                ((Player*)owner)->SetGroupUpdateFlag(GROUP_UPDATE_FLAG_PET_AURAS);
                pet->SetAuraUpdateMask(slot);
            }
        }
    }
}

float Unit::GetAPMultiplier(WeaponAttackType attType, bool normalized)
{
    if (!normalized || GetTypeId() != TYPEID_PLAYER)
        return float(GetAttackTime(attType))/1000.0f;

    Item *Weapon = ((Player*)this)->GetWeaponForAttack(attType, true, false);
    if (!Weapon)
        return 2.4f;                                         // fist attack

    switch (Weapon->GetProto()->InventoryType)
    {
        case INVTYPE_2HWEAPON:
            return 3.3f;
        case INVTYPE_RANGED:
        case INVTYPE_RANGEDRIGHT:
        case INVTYPE_THROWN:
            return 2.8f;
        case INVTYPE_WEAPON:
        case INVTYPE_WEAPONMAINHAND:
        case INVTYPE_WEAPONOFFHAND:
        default:
            return Weapon->GetProto()->SubClass==ITEM_SUBCLASS_WEAPON_DAGGER ? 1.7f : 2.4f;
    }
}

Aura* Unit::GetDummyAura( uint32 spell_id ) const
{
    Unit::AuraList const& mDummy = GetAurasByType(SPELL_AURA_DUMMY);
    for(Unit::AuraList::const_iterator itr = mDummy.begin(); itr != mDummy.end(); ++itr)
        if ((*itr)->GetId() == spell_id)
            return *itr;

    return NULL;
}

void Unit::SetContestedPvP(Player *attackedPlayer)
{
    Player* player = GetCharmerOrOwnerPlayerOrPlayerItself();

    if (!player || (attackedPlayer && (attackedPlayer == player || (player->duel && player->duel->opponent == attackedPlayer))))
        return;

    player->SetContestedPvPTimer(30000);

    if (!player->hasUnitState(UNIT_STAT_ATTACK_PLAYER))
    {
        player->addUnitState(UNIT_STAT_ATTACK_PLAYER);
        player->SetFlag(PLAYER_FLAGS, PLAYER_FLAGS_CONTESTED_PVP);
        // call MoveInLineOfSight for nearby contested guards
        UpdateVisibilityAndView();
    }

    if (!hasUnitState(UNIT_STAT_ATTACK_PLAYER))
    {
        addUnitState(UNIT_STAT_ATTACK_PLAYER);
        // call MoveInLineOfSight for nearby contested guards
        UpdateVisibilityAndView();
    }
}

void Unit::AddPetAura(PetAura const* petSpell)
{
    m_petAuras.insert(petSpell);
    if(Pet* pet = GetPet())
    {
        GroupPetList m_groupPets = GetPets();
        if (!m_groupPets.empty())
        {
            for (GroupPetList::const_iterator itr = m_groupPets.begin(); itr != m_groupPets.end(); ++itr)
                if (Pet* _pet = GetMap()->GetPet(*itr))
                    _pet->CastPetAura(petSpell);
        }
    }

}

void Unit::RemovePetAura(PetAura const* petSpell)
{
    m_petAuras.erase(petSpell);
    if(Pet* pet = GetPet())
    {
        GroupPetList m_groupPets = GetPets();
        if (!m_groupPets.empty())
        {
            for (GroupPetList::const_iterator itr = m_groupPets.begin(); itr != m_groupPets.end(); ++itr)
                if (Pet* _pet = GetMap()->GetPet(*itr))
                    _pet->RemoveAurasDueToSpell(petSpell->GetAura(_pet->GetEntry()));
        }
    }
}

void Unit::RemoveAurasAtMechanicImmunity(uint32 mechMask, uint32 exceptSpellId, bool non_positive /*= false*/)
{
    Unit::SpellAuraHolderMap& auras = GetSpellAuraHolderMap();
    for(Unit::SpellAuraHolderMap::iterator iter = auras.begin(); iter != auras.end();)
    {
        SpellEntry const *spell = iter->second->GetSpellProto();
        if (spell->Id == exceptSpellId)
            ++iter;
        else if (non_positive && iter->second->IsPositive())
            ++iter;
        else if (spell->Attributes & SPELL_ATTR_UNAFFECTED_BY_INVULNERABILITY)
            ++iter;
        else if (iter->second->HasMechanicMask(mechMask))
        {
            RemoveAurasDueToSpell(spell->Id);

            if(auras.empty())
                break;
            else
                iter = auras.begin();
         }
        else
            ++iter;
    }
}

void Unit::RemoveAurasBySpellMechanic(uint32 mechMask)
{
    Unit::SpellAuraHolderMap& auras = GetSpellAuraHolderMap();
    for(Unit::SpellAuraHolderMap::iterator iter = auras.begin(); iter != auras.end();)
    {
        SpellEntry const *spell = iter->second->GetSpellProto();

        if (!iter->second->IsPositive())
            ++iter;

        else if (spell->Mechanic & mechMask)
        {
            RemoveAurasDueToSpell(spell->Id);
            if(auras.empty())
                break;
            else
                iter = auras.begin();
        }
        else
            ++iter;
    }
}

struct SetPhaseMaskHelper
{
    explicit SetPhaseMaskHelper(uint32 _phaseMask) : phaseMask(_phaseMask) {}
    void operator()(Unit* unit) const { unit->SetPhaseMask(phaseMask, true); }
    uint32 phaseMask;
};

void Unit::SetPhaseMask(uint32 newPhaseMask, bool update)
{
    if (newPhaseMask==GetPhaseMask())
        return;

    // first move to both phase for proper update controlled units
    WorldObject::SetPhaseMask(GetPhaseMask() | newPhaseMask, false);

    if (IsInWorld())
    {
        RemoveNotOwnSingleTargetAuras(newPhaseMask);        // we can lost access to caster or target

        // all controlled except not owned charmed units
        CallForAllControlledUnits(SetPhaseMaskHelper(newPhaseMask), CONTROLLED_PET|CONTROLLED_GUARDIANS|CONTROLLED_MINIPET|CONTROLLED_TOTEMS|CONTROLLED_CHARM);
    }

    WorldObject::SetPhaseMask(newPhaseMask, update);
}

void Unit::NearTeleportTo( float x, float y, float z, float orientation, bool casting /*= false*/ )
{
    if(GetTypeId() == TYPEID_PLAYER)
        ((Player*)this)->TeleportTo(GetMapId(), x, y, z, orientation, TELE_TO_NOT_LEAVE_TRANSPORT | TELE_TO_NOT_LEAVE_COMBAT | TELE_TO_NOT_UNSUMMON_PET | (casting ? TELE_TO_SPELL : 0));
    else
    {
        ExitVehicle();
        Creature* c = (Creature*)this;
        // Creature relocation acts like instant movement generator, so current generator expects interrupt/reset calls to react properly
        if (!c->GetMotionMaster()->empty())
            if (MovementGenerator *movgen = c->GetMotionMaster()->top())
                movgen->Interrupt(*c);

        SetPosition(x, y, z, orientation, true);

        SendHeartBeat(false);

        // finished relocation, movegen can different from top before creature relocation,
        // but apply Reset expected to be safe in any case
        if (!c->GetMotionMaster()->empty())
            if (MovementGenerator *movgen = c->GetMotionMaster()->top())
                movgen->Reset(*c);
    }
}

void Unit::MonsterMove(float x, float y, float z, uint32 transitTime)
{
    SplineFlags flags = GetTypeId() == TYPEID_PLAYER ? SPLINEFLAG_WALKMODE : ((Creature*)this)->GetSplineFlags();
    SendMonsterMove(x, y, z, SPLINETYPE_NORMAL, flags, transitTime);

    if (GetTypeId() != TYPEID_PLAYER)
    {
        Creature* c = (Creature*)this;
        // Creature relocation acts like instant movement generator, so current generator expects interrupt/reset calls to react properly
        if (!c->GetMotionMaster()->empty())
            if (MovementGenerator *movgen = c->GetMotionMaster()->top())
                movgen->Interrupt(*c);

        GetMap()->CreatureRelocation((Creature*)this, x, y, z, 0.0f);

        // finished relocation, movegen can different from top before creature relocation,
        // but apply Reset expected to be safe in any case
        if (!c->GetMotionMaster()->empty())
            if (MovementGenerator *movgen = c->GetMotionMaster()->top())
                movgen->Reset(*c);
    }
}

void Unit::MonsterMoveWithSpeed(float x, float y, float z, uint32 transitTime)
{
    SendMonsterMoveWithSpeed(x, y, z, transitTime );

    if (GetTypeId() != TYPEID_PLAYER)
    {
        Creature* c = (Creature*)this;
        // Creature relocation acts like instant movement generator, so current generator expects interrupt/reset calls to react properly
        if (!c->GetMotionMaster()->empty())
            if (MovementGenerator *movgen = c->GetMotionMaster()->top())
                movgen->Interrupt(*c);

        GetMap()->CreatureRelocation((Creature*)this, x, y, z, 0.0f);

        // finished relocation, movegen can different from top before creature relocation,
        // but apply Reset expected to be safe in any case
        if (!c->GetMotionMaster()->empty())
            if (MovementGenerator *movgen = c->GetMotionMaster()->top())
                movgen->Reset(*c);
    }
}

void Unit::MonsterJump(float x, float y, float z, float o, uint32 transitTime, uint32 verticalSpeed)
{
    SendMonsterMove(x, y, z, SPLINETYPE_NORMAL, SplineFlags(SPLINEFLAG_TRAJECTORY | SPLINEFLAG_WALKMODE), transitTime, NULL, double(verticalSpeed));

    if (GetTypeId() != TYPEID_PLAYER)
    {
        Creature* c = (Creature*)this;
        // Creature relocation acts like instant movement generator, so current generator expects interrupt/reset calls to react properly
        if (!c->GetMotionMaster()->empty())
            if (MovementGenerator *movgen = c->GetMotionMaster()->top())
                movgen->Interrupt(*c);

        GetMap()->CreatureRelocation((Creature*)this, x, y, z, o);

        // finished relocation, movegen can different from top before creature relocation,
        // but apply Reset expected to be safe in any case
        if (!c->GetMotionMaster()->empty())
            if (MovementGenerator *movgen = c->GetMotionMaster()->top())
                movgen->Reset(*c);
    }
}

struct SetPvPHelper
{
    explicit SetPvPHelper(bool _state) : state(_state) {}
    void operator()(Unit* unit) const { unit->SetPvP(state); }
    bool state;
};

void Unit::RemoveVehicleKit()
{
    if (!m_pVehicleKit)
        return;

    m_pVehicleKit->RemoveAllPassengers();

//    delete m_pVehicleKit;
//    m_pVehicleKit = NULL;

    m_updateFlag &= ~UPDATEFLAG_VEHICLE;
    RemoveFlag(UNIT_NPC_FLAGS, UNIT_NPC_FLAG_SPELLCLICK);
    RemoveFlag(UNIT_NPC_FLAGS, UNIT_NPC_FLAG_PLAYER_VEHICLE);
}

void Unit::ChangeSeat(int8 seatId, bool next)
{
    if (!m_pVehicle)
        return;

    if (seatId < 0)
    {
        seatId = m_pVehicle->GetNextEmptySeat(m_movementInfo.GetTransportSeat(), next);
        if (seatId < 0)
            return;
    }
    else if (seatId == m_movementInfo.GetTransportSeat() || !m_pVehicle->HasEmptySeat(seatId))
        return;

    if (m_pVehicle->GetPassenger(seatId) &&
       (!m_pVehicle->GetPassenger(seatId)->GetObjectGuid().IsVehicle() || !m_pVehicle->GetSeatInfo(m_pVehicle->GetPassenger(seatId))))
        return;

    m_pVehicle->RemovePassenger(this);
    m_pVehicle->AddPassenger(this, seatId);
}

void Unit::EnterVehicle(VehicleKit *vehicle, int8 seatId)
{
    if (!isAlive() || GetVehicleKit() == vehicle)
        return;

    if (m_pVehicle)
    {
        if (m_pVehicle == vehicle)
        {
            if (seatId >= 0)
                ChangeSeat(seatId);

            return;
        }
        else
            ExitVehicle();
    }

    InterruptNonMeleeSpells(false);
    RemoveSpellsCausingAura(SPELL_AURA_MOUNTED);

    if (!vehicle->AddPassenger(this, seatId))
        return;

    m_pVehicle = vehicle;

    if (Pet *pet = GetPet())
        pet->Unsummon(PET_SAVE_AS_CURRENT,this);

    if (GetTypeId() == TYPEID_PLAYER)
    {
        Player* player = (Player*)this;

        if (BattleGround *bg = player->GetBattleGround())
            bg->EventPlayerDroppedFlag(player);

        WorldPacket data(SMSG_ON_CANCEL_EXPECTED_RIDE_VEHICLE_AURA);
        player->GetSession()->SendPacket(&data);

        data.Initialize(SMSG_BREAK_TARGET, 8);
        data << vehicle->GetBase()->GetPackGUID();
        player->GetSession()->SendPacket(&data);
    }

    if (Transport* pTransport = GetTransport())
    {
        if (GetTypeId() == TYPEID_PLAYER)
            pTransport->RemovePassenger((Player*)this);

        SetTransport(NULL);
    }
}

void Unit::ExitVehicle()
{
    if(!m_pVehicle)
        return;

    m_pVehicle->RemovePassenger(this);
    m_pVehicle = NULL;

    if (GetTypeId() == TYPEID_PLAYER)
        ((Player*)this)->ResummonPetTemporaryUnSummonedIfAny();

    float x = GetPositionX();
    float y = GetPositionY();
    float z = GetPositionZ() + 2.0f;
    GetClosePoint(x, y, z, 2.0f);
    UpdateAllowedPositionZ(x, y, z);
    SendMonsterMove(x, y, z + 0.5f, SPLINETYPE_NORMAL, SPLINEFLAG_WALKMODE, 0);
}

void Unit::SetPvP( bool state )
{
    if(state)
        SetByteFlag(UNIT_FIELD_BYTES_2, 1, UNIT_BYTE2_FLAG_PVP);
    else
        RemoveByteFlag(UNIT_FIELD_BYTES_2, 1, UNIT_BYTE2_FLAG_PVP);

    CallForAllControlledUnits(SetPvPHelper(state), CONTROLLED_PET|CONTROLLED_TOTEMS|CONTROLLED_GUARDIANS|CONTROLLED_CHARM);
}

struct SetFFAPvPHelper
{
    explicit SetFFAPvPHelper(bool _state) : state(_state) {}
    void operator()(Unit* unit) const { unit->SetFFAPvP(state); }
    bool state;
};

void Unit::SetFFAPvP( bool state )
{
    if(state)
        SetByteFlag(UNIT_FIELD_BYTES_2, 1, UNIT_BYTE2_FLAG_FFA_PVP);
    else
        RemoveByteFlag(UNIT_FIELD_BYTES_2, 1, UNIT_BYTE2_FLAG_FFA_PVP);

    CallForAllControlledUnits(SetFFAPvPHelper(state), CONTROLLED_PET|CONTROLLED_TOTEMS|CONTROLLED_GUARDIANS|CONTROLLED_CHARM);
}

void Unit::KnockBackFrom(Unit* target, float horizontalSpeed, float verticalSpeed)
{
    float angle = this == target ? GetOrientation() + M_PI_F : target->GetAngle(this);
    float vsin = sin(angle);
    float vcos = cos(angle);

    // Effect properly implemented only for players
    if(GetTypeId()==TYPEID_PLAYER)
    {
        WorldPacket data(SMSG_MOVE_KNOCK_BACK, 8+4+4+4+4+4);
        data << GetPackGUID();
        data << uint32(0);                                  // Sequence
        data << float(vcos);                                // x direction
        data << float(vsin);                                // y direction
        data << float(horizontalSpeed);                     // Horizontal speed
        data << float(-verticalSpeed);                      // Z Movement speed (vertical)
        ((Player*)this)->GetSession()->SendPacket(&data);
    }
    else
    {
        float dh = verticalSpeed*verticalSpeed / (2*19.23f); // maximum parabola height
        float time = (verticalSpeed) ? sqrtf(dh/(0.124976 * verticalSpeed)) : 0.0f;  //full move time in seconds
 
        float dis = time * horizontalSpeed;

        float ox, oy, oz;
        GetPosition(ox, oy, oz);

        float fx = ox + dis * vcos;
        float fy = oy + dis * vsin;
        float fz = oz;

        float fx2, fy2, fz2;                                // getObjectHitPos overwrite last args in any result case
        if(VMAP::VMapFactory::createOrGetVMapManager()->getObjectHitPos(GetMapId(), ox,oy,oz+0.5f, fx,fy,oz+0.5f,fx2,fy2,fz2, -0.5f))
        {
            fx = fx2;
            fy = fy2;
            fz = fz2;
        }

        UpdateAllowedPositionZ(fx, fy, fz);

        GetMap()->CreatureRelocation((Creature*)this, fx, fy, fz, GetOrientation());//it's a hack, need motion master support
        SendMonsterMoveJump(fx, fy, fz, verticalSpeed, SPLINEFLAG_WALKMODE, uint32(time * 1000.0f));
    }
}

void Unit::KnockBackPlayerWithAngle(float angle, float horizontalSpeed, float verticalSpeed)
{
    float vsin = sin(angle);
    float vcos = cos(angle);

    // Effect propertly implemented only for players
    if(GetTypeId()==TYPEID_PLAYER)
    {
        WorldPacket data(SMSG_MOVE_KNOCK_BACK, 8+4+4+4+4+4);
        data << GetPackGUID();
        data << uint32(0);                                  // Sequence
        data << float(vcos);                                // x direction
        data << float(vsin);                                // y direction
        data << float(horizontalSpeed);                     // Horizontal speed
        data << float(-verticalSpeed);                      // Z Movement speed (vertical)
        ((Player*)this)->GetSession()->SendPacket(&data);
    }
    else
        sLog.outError("KnockBackPlayer: Target of KnockBackPlayer must be player!");
}

float Unit::GetCombatRatingReduction(CombatRating cr) const
{
    if (GetTypeId() == TYPEID_PLAYER)
        return ((Player const*)this)->GetRatingBonusValue(cr);
    else if (((Creature const*)this)->IsPet())
    {
        // Player's pet get 100% resilience from owner
        if (Unit* owner = GetOwner())
            if(owner->GetTypeId() == TYPEID_PLAYER)
                return ((Player*)owner)->GetRatingBonusValue(cr);
    }

    return 0.0f;
}

uint32 Unit::GetCombatRatingDamageReduction(CombatRating cr, float rate, float cap, uint32 damage) const
{
    float percent = GetCombatRatingReduction(cr) * rate;
    if (percent > cap)
        percent = cap;
    return uint32 (percent * damage / 100.0f);
}

void Unit::SendThreatUpdate()
{
    ThreatList const& tlist = getThreatManager().getThreatList();
    if (uint32 count = tlist.size())
    {
        DEBUG_FILTER_LOG(LOG_FILTER_COMBAT, "WORLD: Send SMSG_THREAT_UPDATE Message");
        WorldPacket data(SMSG_THREAT_UPDATE, 8 + count * 8);
        data << GetPackGUID();
        data << uint32(count);
        for (ThreatList::const_iterator itr = tlist.begin(); itr != tlist.end(); ++itr)
        {
            data << (*itr)->getUnitGuid().WriteAsPacked();
            data << uint32((*itr)->getThreat());
        }
        SendMessageToSet(&data, false);
    }
}

void Unit::SendHighestThreatUpdate(HostileReference* pHostilReference)
{
    ThreatList const& tlist = getThreatManager().getThreatList();
    if (uint32 count = tlist.size())
    {
        DEBUG_FILTER_LOG(LOG_FILTER_COMBAT, "WORLD: Send SMSG_HIGHEST_THREAT_UPDATE Message");
        WorldPacket data(SMSG_HIGHEST_THREAT_UPDATE, 8 + 8 + count * 8);
        data << GetPackGUID();
        data << pHostilReference->getUnitGuid().WriteAsPacked();
        data << uint32(count);
        for (ThreatList::const_iterator itr = tlist.begin(); itr != tlist.end(); ++itr)
        {
            data << (*itr)->getUnitGuid().WriteAsPacked();
            data << uint32((*itr)->getThreat());
        }
        SendMessageToSet(&data, false);
    }
}

void Unit::SendThreatClear()
{
    DEBUG_FILTER_LOG(LOG_FILTER_COMBAT, "WORLD: Send SMSG_THREAT_CLEAR Message");
    WorldPacket data(SMSG_THREAT_CLEAR, 8);
    data << GetPackGUID();
    SendMessageToSet(&data, false);
}

void Unit::SendThreatRemove(HostileReference* pHostileReference)
{
    DEBUG_FILTER_LOG(LOG_FILTER_COMBAT, "WORLD: Send SMSG_THREAT_REMOVE Message");
    WorldPacket data(SMSG_THREAT_REMOVE, 8 + 8);
    data << GetPackGUID();
    data << pHostileReference->getUnitGuid().WriteAsPacked();
    SendMessageToSet(&data, false);
}

struct StopAttackFactionHelper
{
    explicit StopAttackFactionHelper(uint32 _faction_id) : faction_id(_faction_id) {}
    void operator()(Unit* unit) const { unit->StopAttackFaction(faction_id); }
    uint32 faction_id;
};

void Unit::StopAttackFaction(uint32 faction_id)
{
    if (Unit* victim = getVictim())
    {
        if (victim->getFactionTemplateEntry()->faction==faction_id)
        {
            AttackStop();
            if (IsNonMeleeSpellCasted(false))
                InterruptNonMeleeSpells(false);

            // melee and ranged forced attack cancel
            if (GetTypeId() == TYPEID_PLAYER)
                ((Player*)this)->SendAttackSwingCancelAttack();
        }
    }

    AttackerSet const& attackers = getAttackers();
    for(AttackerSet::const_iterator itr = attackers.begin(); itr != attackers.end();)
    {
        if ((*itr)->getFactionTemplateEntry()->faction==faction_id)
        {
            (*itr)->AttackStop();
            itr = attackers.begin();
        }
        else
            ++itr;
    }

    getHostileRefManager().deleteReferencesForFaction(faction_id);

    CallForAllControlledUnits(StopAttackFactionHelper(faction_id), CONTROLLED_PET|CONTROLLED_GUARDIANS|CONTROLLED_CHARM);
}

bool Unit::IsIgnoreUnitState(SpellEntry const *spell, IgnoreUnitState ignoreState)
{
    Unit::AuraList const& stateAuras = GetAurasByType(SPELL_AURA_IGNORE_UNIT_STATE);
    for(Unit::AuraList::const_iterator itr = stateAuras.begin(); itr != stateAuras.end(); ++itr)
    {
        if ((*itr)->GetModifier()->m_miscvalue == ignoreState)
        {
            // frozen state absent ignored for all spells
            if (ignoreState == IGNORE_UNIT_TARGET_NON_FROZEN)
                return true;

            if ((*itr)->isAffectedOnSpell(spell))
                return true;
        }
    }

    return false;
}

void Unit::CleanupDeletedAuras()
{
    for (SpellAuraHolderList::const_iterator iter = m_deletedHolders.begin(); iter != m_deletedHolders.end(); ++iter)
        delete *iter;
    m_deletedHolders.clear();

    // really delete auras "deleted" while processing its ApplyModify code
    for(AuraList::const_iterator itr = m_deletedAuras.begin(); itr != m_deletedAuras.end(); ++itr)
        delete *itr;
    m_deletedAuras.clear();
}

bool Unit::CheckAndIncreaseCastCounter()
{
    uint32 maxCasts = sWorld.getConfig(CONFIG_UINT32_MAX_SPELL_CASTS_IN_CHAIN);

    if (maxCasts && m_castCounter >= maxCasts)
        return false;

    ++m_castCounter;
    return true;
}

SpellAuraHolder* Unit::GetSpellAuraHolder (uint32 spellid) const
{
    SpellAuraHolderMap::const_iterator itr = m_spellAuraHolders.find(spellid);
    return itr != m_spellAuraHolders.end() ? itr->second : NULL;
}

SpellAuraHolder* Unit::GetSpellAuraHolder (uint32 spellid, ObjectGuid casterGuid) const
{
    SpellAuraHolderConstBounds bounds = GetSpellAuraHolderBounds(spellid);
    for (SpellAuraHolderMap::const_iterator iter = bounds.first; iter != bounds.second; ++iter)
        if (iter->second->GetCasterGuid() == casterGuid)
            return iter->second;

    return NULL;
}

void Unit::_AddAura(uint32 spellID, uint32 duration)
{
    SpellEntry const *spellInfo = sSpellStore.LookupEntry( spellID );

    if(spellInfo)
    {
        if (IsSpellAppliesAura(spellInfo, (1 << EFFECT_INDEX_0) | (1 << EFFECT_INDEX_1) | (1 << EFFECT_INDEX_2)) || IsSpellHaveEffect(spellInfo, SPELL_EFFECT_PERSISTENT_AREA_AURA))
        {
            SpellAuraHolder* holder = CreateSpellAuraHolder(spellInfo, this, this);

            for(uint8 i = 0; i < MAX_EFFECT_INDEX; ++i)
            {
                if (spellInfo->Effect[i] >= TOTAL_SPELL_EFFECTS)
                    continue;
                if( IsAreaAuraEffect(spellInfo->Effect[i])           ||
                    spellInfo->Effect[i] == SPELL_EFFECT_APPLY_AURA  ||
                    spellInfo->Effect[i] == SPELL_EFFECT_PERSISTENT_AREA_AURA )
                {
                    Aura *aura = CreateAura(spellInfo, SpellEffectIndex(i), NULL, holder, this);
                    holder->AddAura(aura, SpellEffectIndex(i));
                    holder->SetAuraDuration(duration);
                    DEBUG_FILTER_LOG(LOG_FILTER_SPELL_CAST, "Manually adding aura of spell %u, index %u, duration %u ms", spellID, i, duration);
                }
            }
            AddSpellAuraHolder(holder);
        }
    }
}

bool Unit::IsAllowedDamageInArea(Unit* pVictim) const
{
    // can damage self anywhere
    if (pVictim == this)
        return true;

    // non player controlled unit can damage anywhere
    if (!IsCharmerOrOwnerPlayerOrPlayerItself())
        return true;

    // can damage own pet anywhere
    if (pVictim->GetOwnerGuid() == GetObjectGuid())
        return true;

    // can damage non player controlled victim anywhere
    if (!pVictim->IsCharmerOrOwnerPlayerOrPlayerItself())
        return true;

    // can't damage player controlled unit by player controlled unit in sanctuary
    AreaTableEntry const* area = GetAreaEntryByAreaID(pVictim->GetAreaId());
    if (area && area->flags & AREA_FLAG_SANCTUARY)
        return false;

    return true;
}

class RelocationNotifyEvent : public BasicEvent
{
public:
    RelocationNotifyEvent(Unit& owner) : BasicEvent(), m_owner(owner)
    {
        m_owner._SetAINotifyScheduled(true);
    }

    bool Execute(uint64 /*e_time*/, uint32 /*p_time*/)
    {
        float radius = MAX_CREATURE_ATTACK_RADIUS * sWorld.getConfig(CONFIG_FLOAT_RATE_CREATURE_AGGRO);
        if (m_owner.GetTypeId() == TYPEID_PLAYER)
        {
            MaNGOS::PlayerRelocationNotifier notify((Player&)m_owner);
            Cell::VisitAllObjects(&m_owner,notify,radius);
        } 
        else //if(m_owner.GetTypeId() == TYPEID_UNIT)
        {
            MaNGOS::CreatureRelocationNotifier notify((Creature&)m_owner);
            Cell::VisitAllObjects(&m_owner,notify,radius);
        }
        m_owner._SetAINotifyScheduled(false);
        return true;
    }

    void Abort(uint64)
    {
        m_owner._SetAINotifyScheduled(false);
    }

private:
    Unit& m_owner;
};

void Unit::ScheduleAINotify(uint32 delay)
{
    if (!IsAINotifyScheduled())
        m_Events.AddEvent(new RelocationNotifyEvent(*this), m_Events.CalculateTime(delay));
}

void Unit::OnRelocated()
{
    // switch to use G3D::Vector3 is good idea, maybe
    float dx = m_last_notified_position.x - GetPositionX();
    float dy = m_last_notified_position.y - GetPositionY();
    float dz = m_last_notified_position.z - GetPositionZ();
    float distsq = dx*dx+dy*dy+dz*dz;
    if (distsq > World::GetRelocationLowerLimitSq())
    {
        m_last_notified_position.x = GetPositionX();
        m_last_notified_position.y = GetPositionY();
        m_last_notified_position.z = GetPositionZ();

        GetViewPoint().Call_UpdateVisibilityForOwner();
        UpdateObjectVisibility();
    }
    ScheduleAINotify(World::GetRelocationAINotifyDelay());
}

ObjectGuid const& Unit::GetCreatorGuid() const
{
    switch(GetObjectGuid().GetHigh())
    {
        case HIGHGUID_UNIT:
        case HIGHGUID_VEHICLE:
            if (((Creature*)this)->IsTemporarySummon())
            {
                return ((TemporarySummon*)this)->GetSummonerGuid();
            }
            else
                return ObjectGuid();

        case HIGHGUID_PET:
            return GetGuidValue(UNIT_FIELD_CREATEDBY);

        case HIGHGUID_PLAYER:
            return ObjectGuid();

        default:
            return ObjectGuid();
    }
}

void Unit::SetVehicleId(uint32 entry)
{
    delete m_vehicleInfo;

    if (entry)
    {
        VehicleEntry const* ventry = sVehicleStore.LookupEntry(entry);
        MANGOS_ASSERT(ventry != NULL);

        m_vehicleInfo = new VehicleInfo(ventry);
        m_updateFlag |= UPDATEFLAG_VEHICLE;

        if (!m_pVehicleKit)
            m_pVehicleKit = new VehicleKit(this);
    }
    else
    {
        m_vehicleInfo = NULL;
        m_updateFlag &= ~UPDATEFLAG_VEHICLE;
    }

    if (GetTypeId() == TYPEID_PLAYER)
    {
        WorldPacket data(SMSG_SET_VEHICLE_REC_ID, 16);
        data << GetPackGUID();
        data << uint32(entry);
        SendMessageToSet(&data, true);
    }
}<|MERGE_RESOLUTION|>--- conflicted
+++ resolved
@@ -7028,8 +7028,6 @@
     TakenTotalMod *= GetTotalAuraMultiplierByMiscMask(SPELL_AURA_MOD_DAMAGE_PERCENT_TAKEN, schoolMask);
 
     // .. taken pct: dummy auras
-<<<<<<< HEAD
-    // .. taken (dummy auras)
     AuraList const& m_dummyAuras = GetAurasByType(SPELL_AURA_DUMMY);
     for(AuraList::const_iterator itr = m_dummyAuras.begin(); itr != m_dummyAuras.end(); ++itr)
     {
@@ -7060,29 +7058,16 @@
                 break;
             }
             default:
-=======
-    AuraList const& mDummyAuras = GetAurasByType(SPELL_AURA_DUMMY);
-    for(AuraList::const_iterator i = mDummyAuras.begin(); i != mDummyAuras.end(); ++i)
-    {
-        switch((*i)->GetId())
-        {
-            case 45182:                                     // Cheating Death
-                if((*i)->GetModifier()->m_miscvalue & SPELL_SCHOOL_MASK_NORMAL)
-                {
-                    if(GetTypeId() != TYPEID_PLAYER)
-                        continue;
-
-                    float mod = ((Player*)this)->GetRatingBonusValue(CR_CRIT_TAKEN_MELEE)*(-8.0f);
-                    if (mod < float((*i)->GetModifier()->m_amount))
-                        mod = float((*i)->GetModifier()->m_amount);
-
-                    TakenTotalMod *= (mod + 100.0f) / 100.0f;
-                }
                 break;
+        }
+
+        switch((*itr)->GetId())
+        {
             case 20911:                                     // Blessing of Sanctuary
             case 25899:                                     // Greater Blessing of Sanctuary
-                TakenTotalMod *= ((*i)->GetModifier()->m_amount + 100.0f) / 100.0f;
->>>>>>> e501263c
+                TakenTotalMod *= ((*itr)->GetModifier()->m_amount + 100.0f) / 100.0f;
+                break;
+            default:
                 break;
         }
     }
@@ -8102,12 +8087,7 @@
     if (!mDummyAuras.empty())
     for(AuraList::const_iterator i = mDummyAuras.begin(); i != mDummyAuras.end(); ++i)
     {
-<<<<<<< HEAD
-      if ((*i)->GetId())
-        switch((*i)->GetSpellProto()->SpellIconID)
-=======
         switch((*i)->GetId())
->>>>>>> e501263c
         {
             case 45182:                                     // Cheating Death
                 if((*i)->GetModifier()->m_miscvalue & SPELL_SCHOOL_MASK_NORMAL)
