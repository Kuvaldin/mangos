--- conflicted
+++ resolved
@@ -6475,13 +6475,9 @@
         return NULL;
 
     // Magic case
-<<<<<<< HEAD
     if (spell && (spell->m_spellInfo->PreventionType == SPELL_PREVENTION_TYPE_SILENCE ||
                   spell->m_spellInfo->DmgClass == SPELL_DAMAGE_CLASS_MAGIC ||
                   spell->m_spellInfo->DmgClass == SPELL_DAMAGE_CLASS_NONE ))
-=======
-    if (spell && spell->m_spellInfo->DmgClass == SPELL_DAMAGE_CLASS_MAGIC)
->>>>>>> e84d599d
     {
         Unit::AuraList const& magnetAuras = victim->GetAurasByType(SPELL_AURA_SPELL_MAGNET);
         for(Unit::AuraList::const_iterator itr = magnetAuras.begin(); itr != magnetAuras.end(); ++itr)
@@ -10705,14 +10701,7 @@
                     continue;
             }
 
-<<<<<<< HEAD
-            triggeredByAura->SetInUse(true);
-            SpellAuraProcResult procResult = (*this.*AuraProcHandler[auraModifier->m_auraname])(pTarget, damage, triggeredByAura, procSpell, procFlag, procExtra, cooldown);
-            triggeredByAura->SetInUse(false);
-
-=======
             SpellAuraProcResult procResult = (*this.*AuraProcHandler[triggeredByHolder->GetSpellProto()->EffectApplyAuraName[i]])(pTarget, damage, triggeredByAura, procSpell, procFlag, procExtra, cooldown);
->>>>>>> e84d599d
             switch (procResult)
             {
                 case SPELL_AURA_PROC_CANT_TRIGGER:
