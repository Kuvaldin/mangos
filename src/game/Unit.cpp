--- conflicted
+++ resolved
@@ -8285,15 +8285,9 @@
         else
         {
             // Hunter mark functionality
-<<<<<<< HEAD
-            AuraList const& aurasstalked = GetAurasByType(SPELL_AURA_MOD_STALKED);
-            for(AuraList::const_iterator iter = aurasstalked.begin(); iter != aurasstalked.end(); ++iter)
-                if((*iter)->GetCasterGUID()==u->GetGUID())
-=======
             AuraList const& auras = GetAurasByType(SPELL_AURA_MOD_STALKED);
             for(AuraList::const_iterator iter = auras.begin(); iter != auras.end(); ++iter)
                 if ((*iter)->GetCasterGuid() == u->GetObjectGuid())
->>>>>>> 1268d90c
                     return true;
 
             // Flare functionality
