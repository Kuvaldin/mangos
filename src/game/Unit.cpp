--- conflicted
+++ resolved
@@ -4374,11 +4374,7 @@
 float Unit::CheckAuraStackingAndApply(Aura* aura, UnitMods unitMod, UnitModifierType modifierType, float amount, bool apply, int32 miscMask, int32 miscValue)
 {
     // not apply values below 1% (rounding errors?)
-<<<<<<< HEAD
-    if (!aura || fabs(amount) <= 0.01f)
-=======
     if (!aura || fabs(amount) < 0.009f)
->>>>>>> adfc06ab
         return 0.0f;
 
     SpellEntry const *spellProto = aura->GetSpellProto();
@@ -4437,11 +4433,7 @@
             }
         }
         // not apply values below 1% (rounding errors?)
-<<<<<<< HEAD
-        if (fabs(amount) < 0.01f)
-=======
         if (fabs(amount) < 0.009f)
->>>>>>> adfc06ab
             amount = 0.0f;
 
         HandleStatModifier(unitMod, modifierType, amount, apply);
