/*
 * Copyright (C) 2005-2011 MaNGOS <http://getmangos.com/>
 *
 * This program is free software; you can redistribute it and/or modify
 * it under the terms of the GNU General Public License as published by
 * the Free Software Foundation; either version 2 of the License, or
 * (at your option) any later version.
 *
 * This program is distributed in the hope that it will be useful,
 * but WITHOUT ANY WARRANTY; without even the implied warranty of
 * MERCHANTABILITY or FITNESS FOR A PARTICULAR PURPOSE.  See the
 * GNU General Public License for more details.
 *
 * You should have received a copy of the GNU General Public License
 * along with this program; if not, write to the Free Software
 * Foundation, Inc., 59 Temple Place, Suite 330, Boston, MA  02111-1307  USA
 */

#include "Unit.h"
#include "Log.h"
#include "Opcodes.h"
#include "WorldPacket.h"
#include "WorldSession.h"
#include "World.h"
#include "ObjectMgr.h"
#include "ObjectGuid.h"
#include "SpellMgr.h"
#include "QuestDef.h"
#include "Player.h"
#include "Creature.h"
#include "Spell.h"
#include "Group.h"
#include "SpellAuras.h"
#include "MapManager.h"
#include "ObjectAccessor.h"
#include "CreatureAI.h"
#include "TemporarySummon.h"
#include "Formulas.h"
#include "Pet.h"
#include "Util.h"
#include "Totem.h"
#include "BattleGround.h"
#include "InstanceData.h"
#include "MapPersistentStateMgr.h"
#include "GridNotifiersImpl.h"
#include "CellImpl.h"
#include "Path.h"
#include "Traveller.h"
#include "Vehicle.h"
#include "VMapFactory.h"
#include "MovementGenerator.h"
#include "Transports.h"

#include <math.h>
#include <stdarg.h>

float baseMoveSpeed[MAX_MOVE_TYPE] =
{
    2.5f,                                                   // MOVE_WALK
    7.0f,                                                   // MOVE_RUN
    2.5f,                                                   // MOVE_RUN_BACK
    4.722222f,                                              // MOVE_SWIM
    4.5f,                                                   // MOVE_SWIM_BACK
    3.141594f,                                              // MOVE_TURN_RATE
    7.0f,                                                   // MOVE_FLIGHT
    4.5f,                                                   // MOVE_FLIGHT_BACK
    3.14f                                                   // MOVE_PITCH_RATE
};

////////////////////////////////////////////////////////////
// Methods of class MovementInfo

void MovementInfo::Read(ByteBuffer &data)
{
    data >> moveFlags;
    data >> moveFlags2;
    data >> time;
    data >> pos.x;
    data >> pos.y;
    data >> pos.z;
    data >> pos.o;

    if(HasMovementFlag(MOVEFLAG_ONTRANSPORT))
    {
        data >> t_guid.ReadAsPacked();
        data >> t_pos.x;
        data >> t_pos.y;
        data >> t_pos.z;
        data >> t_pos.o;
        data >> t_time;
        data >> t_seat;

        if(moveFlags2 & MOVEFLAG2_INTERP_MOVEMENT)
            data >> t_time2;
    }

    if((HasMovementFlag(MovementFlags(MOVEFLAG_SWIMMING | MOVEFLAG_FLYING))) || (moveFlags2 & MOVEFLAG2_ALLOW_PITCHING))
    {
        data >> s_pitch;
    }

    data >> fallTime;

    if(HasMovementFlag(MOVEFLAG_FALLING))
    {
        data >> jump.velocity;
        data >> jump.sinAngle;
        data >> jump.cosAngle;
        data >> jump.xyspeed;
    }

    if(HasMovementFlag(MOVEFLAG_SPLINE_ELEVATION))
    {
        data >> u_unk1;
    }
}

void MovementInfo::Write(ByteBuffer &data) const
{
    data << moveFlags;
    data << moveFlags2;
    data << time;
    data << pos.x;
    data << pos.y;
    data << pos.z;
    data << pos.o;

    if(HasMovementFlag(MOVEFLAG_ONTRANSPORT))
    {
        data << t_guid.WriteAsPacked();
        data << t_pos.x;
        data << t_pos.y;
        data << t_pos.z;
        data << t_pos.o;
        data << t_time;
        data << t_seat;

        if(moveFlags2 & MOVEFLAG2_INTERP_MOVEMENT)
            data << t_time2;
    }

    if((HasMovementFlag(MovementFlags(MOVEFLAG_SWIMMING | MOVEFLAG_FLYING))) || (moveFlags2 & MOVEFLAG2_ALLOW_PITCHING))
    {
        data << s_pitch;
    }

    data << fallTime;

    if(HasMovementFlag(MOVEFLAG_FALLING))
    {
        data << jump.velocity;
        data << jump.sinAngle;
        data << jump.cosAngle;
        data << jump.xyspeed;
    }

    if(HasMovementFlag(MOVEFLAG_SPLINE_ELEVATION))
    {
        data << u_unk1;
    }
}

////////////////////////////////////////////////////////////
// Methods of class GlobalCooldownMgr

bool GlobalCooldownMgr::HasGlobalCooldown(SpellEntry const* spellInfo) const
{
    GlobalCooldownList::const_iterator itr = m_GlobalCooldowns.find(spellInfo->StartRecoveryCategory);
    return itr != m_GlobalCooldowns.end() && itr->second.duration && WorldTimer::getMSTimeDiff(itr->second.cast_time, WorldTimer::getMSTime()) < itr->second.duration;
}

void GlobalCooldownMgr::AddGlobalCooldown(SpellEntry const* spellInfo, uint32 gcd)
{
    m_GlobalCooldowns[spellInfo->StartRecoveryCategory] = GlobalCooldown(gcd, WorldTimer::getMSTime());
}

void GlobalCooldownMgr::CancelGlobalCooldown(SpellEntry const* spellInfo)
{
    m_GlobalCooldowns[spellInfo->StartRecoveryCategory].duration = 0;
}

////////////////////////////////////////////////////////////
// Methods of class Unit

Unit::Unit()
: WorldObject(), i_motionMaster(this), m_ThreatManager(this), m_HostileRefManager(this)
{
    m_objectType |= TYPEMASK_UNIT;
    m_objectTypeId = TYPEID_UNIT;

    m_updateFlag = (UPDATEFLAG_HIGHGUID | UPDATEFLAG_LIVING | UPDATEFLAG_HAS_POSITION);

    m_attackTimer[BASE_ATTACK]   = 0;
    m_attackTimer[OFF_ATTACK]    = 0;
    m_attackTimer[RANGED_ATTACK] = 0;
    m_modAttackSpeedPct[BASE_ATTACK] = 1.0f;
    m_modAttackSpeedPct[OFF_ATTACK] = 1.0f;
    m_modAttackSpeedPct[RANGED_ATTACK] = 1.0f;

    m_extraAttacks = 0;

    m_state = 0;
    m_deathState = ALIVE;

    for (uint32 i = 0; i < CURRENT_MAX_SPELL; ++i)
        m_currentSpells[i] = NULL;

    m_castCounter = 0;

    m_addDmgOnce = 0;

    for(int i = 0; i < MAX_TOTEM_SLOT; ++i)
        m_TotemSlot[i] = 0;

    m_ObjectSlot[0] = m_ObjectSlot[1] = m_ObjectSlot[2] = m_ObjectSlot[3] = 0;
    //m_Aura = NULL;
    //m_AurasCheck = 2000;
    //m_removeAuraTimer = 4;
    m_spellAuraHoldersUpdateIterator = m_spellAuraHolders.end();
    m_AuraFlags = 0;

    m_Visibility = VISIBILITY_ON;
    m_AINotifyScheduled = false;

    m_detectInvisibilityMask = 0;
    m_invisibilityMask = 0;
    m_transform = 0;
    m_canModifyStats = false;

    for (int i = 0; i < MAX_SPELL_IMMUNITY; ++i)
        m_spellImmune[i].clear();
    for (int i = 0; i < UNIT_MOD_END; ++i)
    {
        m_auraModifiersGroup[i][BASE_VALUE] = 0.0f;
        m_auraModifiersGroup[i][BASE_PCT] = 1.0f;
        m_auraModifiersGroup[i][TOTAL_VALUE] = 0.0f;
        m_auraModifiersGroup[i][TOTAL_PCT] = 1.0f;
    }
                                                            // implement 50% base damage from offhand
    m_auraModifiersGroup[UNIT_MOD_DAMAGE_OFFHAND][TOTAL_PCT] = 0.5f;

    for (int i = 0; i < MAX_ATTACK; ++i)
    {
        m_weaponDamage[i][MINDAMAGE] = BASE_MINDAMAGE;
        m_weaponDamage[i][MAXDAMAGE] = BASE_MAXDAMAGE;
    }
    for (int i = 0; i < MAX_STATS; ++i)
        m_createStats[i] = 0.0f;

    m_attacking = NULL;
    m_modMeleeHitChance = 0.0f;
    m_modRangedHitChance = 0.0f;
    m_modSpellHitChance = 0.0f;
    m_baseSpellCritChance = 5;

    m_CombatTimer = 0;
    m_lastManaUseTimer = 0;

    //m_victimThreat = 0.0f;
    for (int i = 0; i < MAX_SPELL_SCHOOL; ++i)
        m_threatModifier[i] = 1.0f;
    m_isSorted = true;
    for (int i = 0; i < MAX_MOVE_TYPE; ++i)
        m_speed_rate[i] = 1.0f;

    m_charmInfo = NULL;

    m_ThreatRedirectionPercent = 0;
    m_misdirectionTargetGUID = 0;

    // remove aurastates allowing special moves
    for(int i=0; i < MAX_REACTIVE; ++i)
        m_reactiveTimer[i] = 0;

    m_transport = NULL;

    m_pVehicle = NULL;
    m_pVehicleKit = NULL;

    m_comboPoints = 0;

    m_originalFaction = 0;

    // Frozen Mod
    m_spoofSamePlayerFaction = false;
    // Frozen Mod

}

Unit::~Unit()
{
    // set current spells as deletable
    for (uint32 i = 0; i < CURRENT_MAX_SPELL; ++i)
    {
        if (m_currentSpells[i])
        {
            m_currentSpells[i]->SetReferencedFromCurrent(false);
            m_currentSpells[i] = NULL;
        }
    }

    if (m_charmInfo)
        delete m_charmInfo;

    // those should be already removed at "RemoveFromWorld()" call
    MANGOS_ASSERT(m_gameObj.size() == 0);
    MANGOS_ASSERT(m_dynObjGUIDs.size() == 0);
    MANGOS_ASSERT(m_deletedAuras.size() == 0);
    MANGOS_ASSERT(m_deletedHolders.size() == 0);
}

void Unit::Update( uint32 update_diff, uint32 p_time )
{
    if(!IsInWorld())
        return;

    /*if(p_time > m_AurasCheck)
    {
    m_AurasCheck = 2000;
    _UpdateAura();
    }else
    m_AurasCheck -= p_time;*/

    // WARNING! Order of execution here is important, do not change.
    // Spells must be processed with event system BEFORE they go to _UpdateSpells.
    // Or else we may have some SPELL_STATE_FINISHED spells stalled in pointers, that is bad.
    m_Events.Update( update_diff );
    _UpdateSpells( update_diff );

    CleanupDeletedAuras();

    if (m_lastManaUseTimer)
    {
        if (update_diff >= m_lastManaUseTimer)
            m_lastManaUseTimer = 0;
        else
            m_lastManaUseTimer -= update_diff;
    }

    if (CanHaveThreatList())
        getThreatManager().UpdateForClient(update_diff);

    // update combat timer only for players and pets
    if (isInCombat() && GetCharmerOrOwnerPlayerOrPlayerItself())
    {
        // Check UNIT_STAT_MELEE_ATTACKING or UNIT_STAT_CHASE (without UNIT_STAT_FOLLOW in this case) so pets can reach far away
        // targets without stopping half way there and running off.
        // These flags are reset after target dies or another command is given.
        if (m_HostileRefManager.isEmpty())
        {
            // m_CombatTimer set at aura start and it will be freeze until aura removing
            if (m_CombatTimer <= update_diff)
                CombatStop();
            else
                m_CombatTimer -= update_diff;
        }
    }

    if (uint32 base_att = getAttackTimer(BASE_ATTACK))
    {
        setAttackTimer(BASE_ATTACK, (update_diff >= base_att ? 0 : base_att - update_diff) );
    }

    // update abilities available only for fraction of time
    UpdateReactives( update_diff );

    ModifyAuraState(AURA_STATE_HEALTHLESS_20_PERCENT, GetHealth() < GetMaxHealth()*0.20f);
    ModifyAuraState(AURA_STATE_HEALTHLESS_35_PERCENT, GetHealth() < GetMaxHealth()*0.35f);
    ModifyAuraState(AURA_STATE_HEALTH_ABOVE_75_PERCENT, GetHealth() > GetMaxHealth()*0.75f);

    i_motionMaster.UpdateMotion(p_time);
}

bool Unit::haveOffhandWeapon() const
{
    if (!CanUseEquippedWeapon(OFF_ATTACK))
        return false;

    if(GetTypeId() == TYPEID_PLAYER)
        return ((Player*)this)->GetWeaponForAttack(OFF_ATTACK,true,true);
    else
        return false;
}

void Unit::SendMonsterMove(float NewPosX, float NewPosY, float NewPosZ, SplineType type, SplineFlags flags, uint32 Time, Player* player, ...)
{
    va_list vargs;
    va_start(vargs,player);

    float moveTime = (float)Time;

    WorldPacket data( SMSG_MONSTER_MOVE, (41 + GetPackGUID().size()) );
    data << GetPackGUID();
    data << uint8(0);                                       // new in 3.1 bool, used to toggle MOVEFLAG2_UNK4 = 0x0040 on client side
    data << GetPositionX() << GetPositionY() << GetPositionZ();
    data << uint32(WorldTimer::getMSTime());

    data << uint8(type);                                    // unknown
    switch(type)
    {
        case SPLINETYPE_NORMAL:                             // normal packet
            break;
        case SPLINETYPE_STOP:                               // stop packet (raw pos?)
            va_end(vargs);
            SendMessageToSet( &data, true );
            return;
        case SPLINETYPE_FACINGSPOT:                         // facing spot, not used currently
        {
            data << float(va_arg(vargs,double));
            data << float(va_arg(vargs,double));
            data << float(va_arg(vargs,double));
            break;
        }
        case SPLINETYPE_FACINGTARGET:
            data << uint64(va_arg(vargs,uint64));
            break;
        case SPLINETYPE_FACINGANGLE:
            data << float(va_arg(vargs,double));            // facing angle
            break;
    }

    data << uint32(flags);                                  // splineflags
    data << uint32(moveTime);                               // Time in between points
    if (flags & SPLINEFLAG_TRAJECTORY)
    {
        data << float(va_arg(vargs, double));               // Z jump speed
        data << uint32(0);                                  // walk time after jump
    }
    data << uint32(1);                                      // 1 single waypoint
    data << NewPosX << NewPosY << NewPosZ;                  // the single waypoint Point B

    va_end(vargs);

    if(player)
        player->GetSession()->SendPacket(&data);
    else
        SendMessageToSet( &data, true );
}

void Unit::SendMonsterMoveJump(float NewPosX, float NewPosY, float NewPosZ, float vert_speed, uint32 flags, uint32 Time, Player* player)
{
    float moveTime = Time;
    flags |= SPLINEFLAG_TRAJECTORY;

    WorldPacket data( SMSG_MONSTER_MOVE, (49 + GetPackGUID().size()) );
    data << GetPackGUID();
    data << uint8(0);                                       // new in 3.1
    data << GetPositionX() << GetPositionY() << GetPositionZ();
    data << uint32(WorldTimer::getMSTime());

    data << uint8(0);                                    // unknown

    data << uint32(flags);

    if(flags & SPLINEFLAG_WALKMODE)
        moveTime *= 1.05f;

    data << uint32(moveTime);                               // Time in between points

    if(flags & SPLINEFLAG_TRAJECTORY)
    {
        data << float(vert_speed);
        data << uint32(0);
    }

    data << uint32(1);                                      // 1 single waypoint
    data << NewPosX << NewPosY << NewPosZ;                  // the single waypoint Point B

    if(player)
        player->GetSession()->SendPacket(&data);
    else
        SendMessageToSet( &data, true );
}

void Unit::SendMonsterMoveWithSpeed(float x, float y, float z, uint32 transitTime, Player* player)
{
    if (!transitTime)
    {
        if(GetTypeId()==TYPEID_PLAYER)
        {
            Traveller<Player> traveller(*(Player*)this);
            transitTime = traveller.GetTotalTravelTimeTo(x, y, z);
        }
        else
        {
            Traveller<Creature> traveller(*(Creature*)this);
            transitTime = traveller.GetTotalTravelTimeTo(x, y, z);
        }
    }
    //float orientation = (float)atan2((double)dy, (double)dx);
    SplineFlags flags = GetTypeId() == TYPEID_PLAYER ? SPLINEFLAG_WALKMODE : ((Creature*)this)->GetSplineFlags();
    SendMonsterMove(x, y, z, SPLINETYPE_NORMAL, flags, transitTime, player);
}

bool Unit::SetPosition(float x, float y, float z, float orientation, bool teleport)
{
    // prevent crash when a bad coord is sent by the client
    if (!MaNGOS::IsValidMapCoord(x, y, z, orientation))
    {
        DEBUG_LOG("Unit::SetPosition(%f, %f, %f, %f, %d) .. bad coordinates for unit %d!", x, y, z, orientation, teleport, GetGUIDLow());
        return false;
    }

    bool turn = GetOrientation() != orientation;
    bool relocate = (teleport || GetPositionX() != x || GetPositionY() != y || GetPositionZ() != z);

    if (turn)
        RemoveAurasWithInterruptFlags(AURA_INTERRUPT_FLAG_TURNING);

    if (relocate)
    {
        RemoveAurasWithInterruptFlags(AURA_INTERRUPT_FLAG_MOVE);

        if (GetTypeId() == TYPEID_PLAYER)
            GetMap()->PlayerRelocation((Player*)this, x, y, z, orientation);
        else
            GetMap()->CreatureRelocation((Creature*)this, x, y, z, orientation);
    }
    else if (turn)
        SetOrientation(orientation);

    if ((relocate || turn) && GetVehicleKit())
        GetVehicleKit()->RelocatePassengers(x, y, z, orientation);

    return relocate || turn;
}

void Unit::SendMonsterMoveTransport(WorldObject *transport, SplineType type, SplineFlags flags, uint32 moveTime, ...)
{
    va_list vargs;
    va_start(vargs, moveTime);

    WorldPacket data(SMSG_MONSTER_MOVE_TRANSPORT, 60);
    data << GetPackGUID();
    data << transport->GetPackGUID();
    data << uint8(m_movementInfo.GetTransportSeat());
    data << uint8(0);                                       // new in 3.1
    data << float(transport->GetPositionX());
    data << float(transport->GetPositionY());
    data << float(transport->GetPositionZ());
    data << uint32(WorldTimer::getMSTime());

    data << uint8(type);                                    // spline type

    switch(type)
    {
        case SPLINETYPE_NORMAL:                             // normal packet
            break;
        case SPLINETYPE_STOP:                               // stop packet (raw pos?)
            va_end(vargs);
            SendMessageToSet(&data, true);
            return;
        case SPLINETYPE_FACINGSPOT:                         // facing spot
            data << float(va_arg(vargs,double));
            data << float(va_arg(vargs,double));
            data << float(va_arg(vargs,double));
            break;
        case SPLINETYPE_FACINGTARGET:
            data << uint64(va_arg(vargs,uint64));
            break;
        case SPLINETYPE_FACINGANGLE:
            data << float(va_arg(vargs,double));            // facing angle
            break;
    }

    va_end(vargs);

    data << uint32(flags);

    data << uint32(moveTime);                               // Time in between points
    data << uint32(1);                                      // 1 single waypoint

    data << float(m_movementInfo.GetTransportPos()->x);
    data << float(m_movementInfo.GetTransportPos()->y);
    data << float(m_movementInfo.GetTransportPos()->z);

    SendMessageToSet(&data, true);
}

void Unit::SendHeartBeat(bool toSelf)
{
    m_movementInfo.UpdateTime(WorldTimer::getMSTime());
    WorldPacket data(MSG_MOVE_HEARTBEAT, 64);
    data << GetPackGUID();
    data << m_movementInfo;
    SendMessageToSet(&data, toSelf);
}

void Unit::resetAttackTimer(WeaponAttackType type)
{
    m_attackTimer[type] = uint32(GetAttackTime(type) * m_modAttackSpeedPct[type]);
}

bool Unit::CanReachWithMeleeAttack(Unit* pVictim, float flat_mod /*= 0.0f*/) const
{
    if (!pVictim)
        return false;

    // The measured values show BASE_MELEE_OFFSET in (1.3224, 1.342)
    float reach = GetFloatValue(UNIT_FIELD_COMBATREACH) + pVictim->GetFloatValue(UNIT_FIELD_COMBATREACH) +
        BASE_MELEERANGE_OFFSET + flat_mod;

    if (reach < ATTACK_DISTANCE)
        reach = ATTACK_DISTANCE;

    // This check is not related to bounding radius
    float dx = GetPositionX() - pVictim->GetPositionX();
    float dy = GetPositionY() - pVictim->GetPositionY();
    float dz = GetPositionZ() - pVictim->GetPositionZ();

    return dx*dx + dy*dy + dz*dz < reach*reach;
}

void Unit::RemoveSpellsCausingAura(AuraType auraType)
{
    for (AuraList::const_iterator iter = m_modAuras[auraType].begin(); iter != m_modAuras[auraType].end();)
    {
        RemoveAurasDueToSpell((*iter)->GetId());
        iter = m_modAuras[auraType].begin();
    }
}

void Unit::RemoveSpellsCausingAura(AuraType auraType, SpellAuraHolder* except)
{
    for (AuraList::const_iterator iter = m_modAuras[auraType].begin(); iter != m_modAuras[auraType].end();)
    {
        // skip `except` aura
        if ((*iter)->GetHolder() == except)
        {
            ++iter;
            continue;
        }

        RemoveAurasDueToSpell((*iter)->GetId(), except);
        iter = m_modAuras[auraType].begin();
    }
}

bool Unit::HasAuraType(AuraType auraType) const
{
    return (!m_modAuras[auraType].empty());
}

void Unit::DealDamageMods(Unit *pVictim, uint32 &damage, uint32* absorb)
{
    if (!pVictim->isAlive() || pVictim->IsTaxiFlying() || (pVictim->GetTypeId() == TYPEID_UNIT && ((Creature*)pVictim)->IsInEvadeMode()))
    {
        if (absorb)
            *absorb += damage;
        damage = 0;
        return;
    }

    //You don't lose health from damage taken from another player while in a sanctuary
    //You still see it in the combat log though
    if (!IsAllowedDamageInArea(pVictim))
    {
        if(absorb)
            *absorb += damage;
        damage = 0;
    }

    uint32 originalDamage = damage;

    //Script Event damage Deal
    if( GetTypeId()== TYPEID_UNIT && ((Creature *)this)->AI())
        ((Creature *)this)->AI()->DamageDeal(pVictim, damage);
    //Script Event damage taken
    if( pVictim->GetTypeId()== TYPEID_UNIT && ((Creature *)pVictim)->AI() )
        ((Creature *)pVictim)->AI()->DamageTaken(this, damage);

    if(absorb && originalDamage > damage)
        *absorb += (originalDamage - damage);
}

uint32 Unit::DealDamage(Unit *pVictim, uint32 damage, CleanDamage const* cleanDamage, DamageEffectType damagetype, SpellSchoolMask damageSchoolMask, SpellEntry const *spellProto, bool durabilityLoss)
{

    // Divine Storm heal hack
    if ( spellProto && spellProto->Id == 53385 )
    {
        int32 divineDmg = damage * (25 + (HasAura(63220) ? 15 : 0)) / 100; //25%, if has Glyph of Divine Storm -> 40%
        CastCustomSpell(this, 54171, &divineDmg, NULL, NULL, true);
    }

    // remove affects from attacker at any non-DoT damage (including 0 damage)
    if( damagetype != DOT)
    {
        RemoveSpellsCausingAura(SPELL_AURA_MOD_STEALTH);
        RemoveSpellsCausingAura(SPELL_AURA_FEIGN_DEATH);

        if(pVictim != this)
            RemoveSpellsCausingAura(SPELL_AURA_MOD_INVISIBILITY);

        if(pVictim->GetTypeId() == TYPEID_PLAYER && !pVictim->IsStandState() && !pVictim->hasUnitState(UNIT_STAT_STUNNED))
            pVictim->SetStandState(UNIT_STAND_STATE_STAND);
    }

    // Blessed Life talent of Paladin
    if( pVictim->GetTypeId() == TYPEID_PLAYER )
    {
        Unit::AuraList const& BlessedLife = pVictim->GetAurasByType(SPELL_AURA_PROC_TRIGGER_SPELL);
        for(Unit::AuraList::const_iterator i = BlessedLife.begin(); i != BlessedLife.end(); ++i)
            if((*i)->GetSpellProto()->SpellFamilyName == SPELLFAMILY_PALADIN && (*i)->GetSpellProto()->SpellIconID == 2137)
                if( urand(0,100) < (*i)->GetSpellProto()->procChance )
                    damage *= 0.5;
    }

    if(!damage)
    {
        if (!cleanDamage)
            return 0;

        if (!cleanDamage->absorb)
        {
            // Rage from physical damage received .
            if(cleanDamage->damage && (damageSchoolMask & SPELL_SCHOOL_MASK_NORMAL) && pVictim->GetTypeId() == TYPEID_PLAYER && (pVictim->getPowerType() == POWER_RAGE))
                ((Player*)pVictim)->RewardRage(cleanDamage->damage, 0, false);

            return 0;
        }
    }

    // no xp,health if type 8 /critters/
    if (pVictim->GetTypeId() == TYPEID_UNIT && pVictim->GetCreatureType() == CREATURE_TYPE_CRITTER)
    {
        // TODO: fix this part
        // Critter may not die of damage taken, instead expect it to run away (no fighting back)
        // If (this) is TYPEID_PLAYER, (this) will enter combat w/victim, but after some time, automatically leave combat.
        // It is unclear how it should work for other cases.

        ((Creature*)pVictim)->SetLootRecipient(this);

        pVictim->SetDeathState(JUST_DIED);
        pVictim->SetHealth(0);

        // allow loot only if has loot_id in creature_template
        ((Creature*)pVictim)->PrepareBodyLootState();
        ((Creature*)pVictim)->AllLootRemovedFromCorpse();

        // some critters required for quests (need normal entry instead possible heroic in any cases)
        if (GetTypeId() == TYPEID_PLAYER)
        {
            if (CreatureInfo const* normalInfo = ObjectMgr::GetCreatureTemplate(pVictim->GetEntry()))
                ((Player*)this)->KilledMonster(normalInfo, pVictim->GetObjectGuid());
        }

        DEBUG_FILTER_LOG(LOG_FILTER_DAMAGE, "DealDamage critter, critter dies");

        return damage;
    }

    DEBUG_FILTER_LOG(LOG_FILTER_DAMAGE,"DealDamageStart");

    // share damage by auras
    AuraList const& vShareDamageAuras = pVictim->GetAurasByType(SPELL_AURA_SHARE_DAMAGE_PCT);
    for (AuraList::const_iterator itr = vShareDamageAuras.begin(); itr != vShareDamageAuras.end(); ++itr)
    {
        if (Unit* shareTarget = (*itr)->GetCaster())
        {
            if (shareTarget != pVictim && ((*itr)->GetMiscValue() & damageSchoolMask))
            {
                SpellEntry const * shareSpell = (*itr)->GetSpellProto();
                uint32 shareDamage = uint32(damage * (*itr)->GetModifier()->m_amount / 100.0f);
                DealDamageMods(shareTarget, shareDamage, NULL);
                DealDamage(shareTarget, shareDamage, 0, damagetype, GetSpellSchoolMask(shareSpell), spellProto, false);
            }
        }
    }

    uint32 health = pVictim->GetHealth();
    DEBUG_FILTER_LOG(LOG_FILTER_DAMAGE,"deal dmg:%d to health:%d ",damage,health);

    // duel ends when player has 1 or less hp
    bool duel_hasEnded = false;
    if(pVictim->GetTypeId() == TYPEID_PLAYER && ((Player*)pVictim)->duel && damage >= (health-1))
    {
        // prevent kill only if killed in duel and killed by opponent or opponent controlled creature
        if(((Player*)pVictim)->duel->opponent==this || ((Player*)pVictim)->duel->opponent->GetObjectGuid() == GetOwnerGuid())
            damage = health-1;

        duel_hasEnded = true;
    }
    //Get in CombatState
    if(pVictim != this && damagetype != DOT)
    {
        SetInCombatWith(pVictim);
        pVictim->SetInCombatWith(this);

        if(Player* attackedPlayer = pVictim->GetCharmerOrOwnerPlayerOrPlayerItself())
            SetContestedPvP(attackedPlayer);
    }

    // Rage from Damage made (only from direct weapon damage)
    if( cleanDamage && damagetype==DIRECT_DAMAGE && this != pVictim && GetTypeId() == TYPEID_PLAYER && (getPowerType() == POWER_RAGE))
    {
        uint32 weaponSpeedHitFactor;

        switch(cleanDamage->attackType)
        {
            case BASE_ATTACK:
            {
                if(cleanDamage->hitOutCome == MELEE_HIT_CRIT)
                    weaponSpeedHitFactor = uint32(GetAttackTime(cleanDamage->attackType)/1000.0f * 7);
                else
                    weaponSpeedHitFactor = uint32(GetAttackTime(cleanDamage->attackType)/1000.0f * 3.5f);

                ((Player*)this)->RewardRage(damage + cleanDamage->absorb, weaponSpeedHitFactor, true);

                break;
            }
            case OFF_ATTACK:
            {
                if(cleanDamage->hitOutCome == MELEE_HIT_CRIT)
                    weaponSpeedHitFactor = uint32(GetAttackTime(cleanDamage->attackType)/1000.0f * 3.5f);
                else
                    weaponSpeedHitFactor = uint32(GetAttackTime(cleanDamage->attackType)/1000.0f * 1.75f);

                ((Player*)this)->RewardRage(damage + cleanDamage->absorb, weaponSpeedHitFactor, true);

                break;
            }
            case RANGED_ATTACK:
                break;
        }
    }

    if (GetTypeId() == TYPEID_PLAYER && this != pVictim)
    {
        Player *killer = ((Player*)this);

        /* process anticheat check */
        killer->GetAntiCheat()->DoAntiCheatCheck(CHECK_DAMAGE, 0, 0, damage);


        // in bg, count dmg if victim is also a player
        if (pVictim->GetTypeId()==TYPEID_PLAYER)
        {
            if (BattleGround *bg = killer->GetBattleGround())
            {
                // FIXME: kept by compatibility. don't know in BG if the restriction apply.
                bg->UpdatePlayerScore(killer, SCORE_DAMAGE_DONE, damage);
                /** World of Warcraft Armory **/
                if (BattleGround *bgV = ((Player*)pVictim)->GetBattleGround())
                    bgV->UpdatePlayerScore(((Player*)pVictim), SCORE_DAMAGE_TAKEN, damage);
                /** World of Warcraft Armory **/
            }
        }

        killer->UpdateAchievementCriteria(ACHIEVEMENT_CRITERIA_TYPE_DAMAGE_DONE, damage, 0, pVictim);
        killer->UpdateAchievementCriteria(ACHIEVEMENT_CRITERIA_TYPE_HIGHEST_HIT_DEALT, damage);
    }

    if (pVictim->GetTypeId() == TYPEID_PLAYER)
        ((Player*)pVictim)->UpdateAchievementCriteria(ACHIEVEMENT_CRITERIA_TYPE_HIGHEST_HIT_RECEIVED, damage);

    if (pVictim->GetTypeId() == TYPEID_UNIT && !((Creature*)pVictim)->IsPet() && !((Creature*)pVictim)->HasLootRecipient())
        ((Creature*)pVictim)->SetLootRecipient(this);

    if (health <= damage)
    {
        DEBUG_FILTER_LOG(LOG_FILTER_DAMAGE,"DealDamage: victim just died");

        // find player: owner of controlled `this` or `this` itself maybe
        // for loot will be sued only if group_tap==NULL
        Player *player_tap = GetCharmerOrOwnerPlayerOrPlayerItself();
        Group *group_tap = NULL;

        // find owner of pVictim, used for creature cases, AI calls
        Unit* pOwner = pVictim->GetCharmerOrOwner();

        // in creature kill case group/player tap stored for creature
        if (pVictim->GetTypeId() == TYPEID_UNIT)
        {
            group_tap = ((Creature*)pVictim)->GetGroupLootRecipient();

            if (Player* recipient = ((Creature*)pVictim)->GetOriginalLootRecipient())
                player_tap = recipient;
        }
        // in player kill case group tap selected by player_tap (killer-player itself, or charmer, or owner, etc)
        else
        {
            if (player_tap)
                group_tap = player_tap->GetGroup();
        }

        if (pVictim->GetTypeId() == TYPEID_PLAYER)
        {
            ((Player*)pVictim)->UpdateAchievementCriteria(ACHIEVEMENT_CRITERIA_TYPE_TOTAL_DAMAGE_RECEIVED, health);
            if (player_tap)
                player_tap->UpdateAchievementCriteria(ACHIEVEMENT_CRITERIA_TYPE_SPECIAL_PVP_KILL,1,0,pVictim);
        }

        // call kill spell proc event (before real die and combat stop to triggering auras removed at death/combat stop)
        if(player_tap && player_tap != pVictim)
        {
            player_tap->ProcDamageAndSpell(pVictim, PROC_FLAG_KILL, PROC_FLAG_KILLED, PROC_EX_NONE, 0);

            WorldPacket data(SMSG_PARTYKILLLOG, (8+8));     //send event PARTY_KILL
            data << player_tap->GetObjectGuid();            //player with killing blow
            data << pVictim->GetObjectGuid();              //victim

            if (group_tap)
                group_tap->BroadcastPacket(&data, false, group_tap->GetMemberGroup(player_tap->GetObjectGuid()),player_tap->GetObjectGuid());

            player_tap->SendDirectMessage(&data);
        }

        // Reward player, his pets, and group/raid members
        if (player_tap != pVictim)
        {
            if (group_tap)
                group_tap->RewardGroupAtKill(pVictim, player_tap);
            else if (player_tap)
                player_tap->RewardSinglePlayerAtKill(pVictim);
        }

        DEBUG_FILTER_LOG(LOG_FILTER_DAMAGE,"DealDamageAttackStop");

        // stop combat
        pVictim->CombatStop();
        pVictim->getHostileRefManager().deleteReferences();

        bool damageFromSpiritOfRedemtionTalent = spellProto && spellProto->Id == 27795;

        // if talent known but not triggered (check priest class for speedup check)
        Aura* spiritOfRedemtionTalentReady = NULL;
        if( !damageFromSpiritOfRedemtionTalent &&           // not called from SPELL_AURA_SPIRIT_OF_REDEMPTION
            pVictim->GetTypeId()==TYPEID_PLAYER && pVictim->getClass()==CLASS_PRIEST )
        {
            AuraList const& vDummyAuras = pVictim->GetAurasByType(SPELL_AURA_DUMMY);
            for(AuraList::const_iterator itr = vDummyAuras.begin(); itr != vDummyAuras.end(); ++itr)
            {
                if((*itr)->GetSpellProto()->SpellIconID==1654)
                {
                    spiritOfRedemtionTalentReady = *itr;
                    break;
                }
            }
        }

        if (!spiritOfRedemtionTalentReady)
        {
            DEBUG_FILTER_LOG(LOG_FILTER_DAMAGE,"SET JUST_DIED");
            pVictim->SetDeathState(JUST_DIED);
        }

        DEBUG_FILTER_LOG(LOG_FILTER_DAMAGE,"DealDamageHealth1");

        if(spiritOfRedemtionTalentReady)
        {
            // save value before aura remove
            uint32 ressSpellId = pVictim->GetUInt32Value(PLAYER_SELF_RES_SPELL);
            if(!ressSpellId)
                ressSpellId = ((Player*)pVictim)->GetResurrectionSpellId();

            //Remove all expected to remove at death auras (most important negative case like DoT or periodic triggers)
            pVictim->RemoveAllAurasOnDeath();

            // restore for use at real death
            pVictim->SetUInt32Value(PLAYER_SELF_RES_SPELL,ressSpellId);

            // FORM_SPIRITOFREDEMPTION and related auras
            pVictim->CastSpell(pVictim,27827,true,NULL,spiritOfRedemtionTalentReady);
        }
        else
            pVictim->SetHealth(0);

        // remember victim PvP death for corpse type and corpse reclaim delay
        // at original death (not at SpiritOfRedemtionTalent timeout)
        if( pVictim->GetTypeId()==TYPEID_PLAYER && !damageFromSpiritOfRedemtionTalent )
            ((Player*)pVictim)->SetPvPDeath(player_tap != NULL);

        // Call KilledUnit for creatures
        if (GetTypeId() == TYPEID_UNIT && ((Creature*)this)->AI())
            ((Creature*)this)->AI()->KilledUnit(pVictim);

        // Call AI OwnerKilledUnit (for any current summoned minipet/guardian/protector)
        PetOwnerKilledUnit(pVictim);

        // achievement stuff
        if (pVictim->GetTypeId() == TYPEID_PLAYER)
        {
            if (GetTypeId() == TYPEID_UNIT)
                ((Player*)pVictim)->GetAchievementMgr().UpdateAchievementCriteria(ACHIEVEMENT_CRITERIA_TYPE_KILLED_BY_CREATURE, GetEntry());
            else if(GetTypeId() == TYPEID_PLAYER && pVictim != this)
                ((Player*)pVictim)->GetAchievementMgr().UpdateAchievementCriteria(ACHIEVEMENT_CRITERIA_TYPE_KILLED_BY_PLAYER, 1, ((Player*)this)->GetTeam());
        }

        // 10% durability loss on death
        // clean InHateListOf
        if (pVictim->GetTypeId() == TYPEID_PLAYER)
        {
            // only if not player and not controlled by player pet. And not at BG
            if (durabilityLoss && !player_tap && !((Player*)pVictim)->InBattleGround())
            {
                DEBUG_LOG("We are dead, loosing 10 percents durability");
                ((Player*)pVictim)->DurabilityLossAll(0.10f,false);
                // durability lost message
                WorldPacket data(SMSG_DURABILITY_DAMAGE_DEATH, 0);
                ((Player*)pVictim)->GetSession()->SendPacket(&data);
            }
        }
        else                                                // creature died
        {
            DEBUG_FILTER_LOG(LOG_FILTER_DAMAGE,"DealDamageNotPlayer");
            Creature *cVictim = (Creature*)pVictim;

            if(!cVictim->IsPet())
            {
                cVictim->DeleteThreatList();
                // only lootable if it has loot or can drop gold
                cVictim->PrepareBodyLootState();
                // may have no loot, so update death timer if allowed
                cVictim->AllLootRemovedFromCorpse();
            }

            // if vehicle and has passengers - remove his
            if (cVictim->GetObjectGuid().IsVehicle())
            {
                if(cVictim->GetVehicleKit())
                    cVictim->GetVehicleKit()->RemoveAllPassengers();
            }

            // Call creature just died function
            if (cVictim->AI())
                cVictim->AI()->JustDied(this);

            if (cVictim->IsTemporarySummon())
            {
                TemporarySummon* pSummon = (TemporarySummon*)cVictim;
                if (pSummon->GetSummonerGuid().IsCreatureOrVehicle())
                    if(Creature* pSummoner = cVictim->GetMap()->GetCreature(pSummon->GetSummonerGuid()))
                        if (pSummoner->AI())
                            pSummoner->AI()->SummonedCreatureJustDied(cVictim);
            }
            else if (pOwner && pOwner->GetTypeId() == TYPEID_UNIT)
            {
                if (((Creature*)pOwner)->AI())
                    ((Creature*)pOwner)->AI()->SummonedCreatureJustDied(cVictim);
            }

            if (InstanceData* mapInstance = cVictim->GetInstanceData())
                mapInstance->OnCreatureDeath(cVictim);

            // Dungeon specific stuff, only applies to players killing creatures
            if(cVictim->GetInstanceId())
            {
                Map *m = cVictim->GetMap();
                Player* creditedPlayer = GetCharmerOrOwnerPlayerOrPlayerItself();
                // TODO: do instance binding anyway if the charmer/owner is offline

                if(m->IsDungeon() && creditedPlayer)
                {
                    if (m->IsRaidOrHeroicDungeon())
                    {
                        if(cVictim->GetCreatureInfo()->flags_extra & CREATURE_FLAG_EXTRA_INSTANCE_BIND)
                        {
                            ((DungeonMap *)m)->PermBindAllPlayers(creditedPlayer);
                            /** World of Warcraft Armory **/
                            if (sWorld.getConfig(CONFIG_BOOL_ARMORY_SUPPORT))
                                creditedPlayer->WriteWowArmoryDatabaseLog(3, cVictim->GetCreatureInfo()->Entry); // Difficulty will be defined in Player::WriteWowArmoryDatabaseLog();
                            /** World of Warcraft Armory **/
                        }
                    }
                    else
                    {
                        DungeonPersistentState* save = ((DungeonMap*)m)->GetPersistanceState();
                        // the reset time is set but not added to the scheduler
                        // until the players leave the instance
                        time_t resettime = cVictim->GetRespawnTimeEx() + 2 * HOUR;
                        if (save->GetResetTime() < resettime)
                            save->SetResetTime(resettime);
                    }

                    if (DungeonPersistentState* state = ((DungeonMap*)m)->GetPersistanceState())
                        state->UpdateEncounterState(ENCOUNTER_CREDIT_KILL_CREATURE, ((Creature*)cVictim)->GetEntry(), creditedPlayer);
                }
            }
        }

        // last damage from non duel opponent or opponent controlled creature
        if(duel_hasEnded)
        {
            MANGOS_ASSERT(pVictim->GetTypeId()==TYPEID_PLAYER);
            Player *he = (Player*)pVictim;

            MANGOS_ASSERT(he->duel);

            he->duel->opponent->CombatStopWithPets(true);
            he->CombatStopWithPets(true);

            he->DuelComplete(DUEL_INTERUPTED);
        }

        // battleground things (do this at the end, so the death state flag will be properly set to handle in the bg->handlekill)
        if(pVictim->GetTypeId() == TYPEID_PLAYER && ((Player*)pVictim)->InBattleGround())
        {
            Player *killed = ((Player*)pVictim);
            if(BattleGround *bg = killed->GetBattleGround())
                if(player_tap)
                    bg->HandleKillPlayer(killed, player_tap);
        }
        else if(pVictim->GetTypeId() == TYPEID_UNIT)
        {
            if (player_tap)
                if (BattleGround *bg = player_tap->GetBattleGround())
                    bg->HandleKillUnit((Creature*)pVictim, player_tap);
        }
    }
    else                                                    // if (health <= damage)
    {
        DEBUG_FILTER_LOG(LOG_FILTER_DAMAGE,"DealDamageAlive");

        if (pVictim->GetTypeId() == TYPEID_PLAYER)
            ((Player*)pVictim)->UpdateAchievementCriteria(ACHIEVEMENT_CRITERIA_TYPE_TOTAL_DAMAGE_RECEIVED, damage);

        pVictim->ModifyHealth(- (int32)damage);

        if(damagetype != DOT)
        {
            if(!getVictim())
            {
                // if not have main target then attack state with target (including AI call)
                //start melee attacks only after melee hit
                Attack(pVictim,(damagetype == DIRECT_DAMAGE));
            }

            // if damage pVictim call AI reaction
            pVictim->AttackedBy(this);
        }

        if(damagetype == DIRECT_DAMAGE || damagetype == SPELL_DIRECT_DAMAGE)
        {
            if (!spellProto || !(spellProto->AuraInterruptFlags&AURA_INTERRUPT_FLAG_DIRECT_DAMAGE))
                pVictim->RemoveAurasWithInterruptFlags(AURA_INTERRUPT_FLAG_DIRECT_DAMAGE);
        }
        if (pVictim->GetTypeId() != TYPEID_PLAYER)
        {
            float threat = damage * sSpellMgr.GetSpellThreatMultiplier(spellProto);
            pVictim->AddThreat(this, threat, (cleanDamage && cleanDamage->hitOutCome == MELEE_HIT_CRIT), damageSchoolMask, spellProto);
        }
        else                                                // victim is a player
        {
            // Rage from damage received
            if(this != pVictim && pVictim->getPowerType() == POWER_RAGE)
            {
                uint32 rage_damage = damage + (cleanDamage ? (cleanDamage->damage + cleanDamage->absorb) : 0);
                ((Player*)pVictim)->RewardRage(rage_damage, 0, false);
            }

            // random durability for items (HIT TAKEN)
            if (roll_chance_f(sWorld.getConfig(CONFIG_FLOAT_RATE_DURABILITY_LOSS_DAMAGE)))
            {
                EquipmentSlots slot = EquipmentSlots(urand(0,EQUIPMENT_SLOT_END-1));
                ((Player*)pVictim)->DurabilityPointLossForEquipSlot(slot);
            }
        }

        if(GetTypeId()==TYPEID_PLAYER)
        {
            // random durability for items (HIT DONE)
            if (roll_chance_f(sWorld.getConfig(CONFIG_FLOAT_RATE_DURABILITY_LOSS_DAMAGE)))
            {
                EquipmentSlots slot = EquipmentSlots(urand(0,EQUIPMENT_SLOT_END-1));
                ((Player*)this)->DurabilityPointLossForEquipSlot(slot);
            }
        }

        // TODO: Store auras by interrupt flag to speed this up.
        SpellAuraHolderMap& vAuras = pVictim->GetSpellAuraHolderMap();
        for (SpellAuraHolderMap::const_iterator i = vAuras.begin(), next; i != vAuras.end(); i = next)
        {
            const SpellEntry *se = i->second->GetSpellProto();
            next = i; ++next;
            if (spellProto && spellProto->Id == se->Id) // Not drop auras added by self
                continue;
            if( se->AuraInterruptFlags & AURA_INTERRUPT_FLAG_DAMAGE )
            {
                bool remove = true;
                if (se->procFlags & (1<<3))
                {
                    if (!roll_chance_i(se->procChance))
                        remove = false;
                }
                if (remove)
                {
                    pVictim->RemoveAurasDueToSpell(i->second->GetId());
                    next = vAuras.begin();
                }
            }
        }

        if (damagetype != NODAMAGE && damage && pVictim->GetTypeId() == TYPEID_PLAYER)
        {
            if( damagetype != DOT )
            {
                for (uint32 i = CURRENT_FIRST_NON_MELEE_SPELL; i < CURRENT_MAX_SPELL; ++i)
                {
                    // skip channeled spell (processed differently below)
                    if (i == CURRENT_CHANNELED_SPELL)
                        continue;

                    if(Spell* spell = pVictim->GetCurrentSpell(CurrentSpellTypes(i)))
                    {
                        if(spell->getState() == SPELL_STATE_PREPARING)
                        {
                            if(spell->m_spellInfo->InterruptFlags & SPELL_INTERRUPT_FLAG_ABORT_ON_DMG)
                                pVictim->InterruptSpell(CurrentSpellTypes(i));
                            else
                                spell->Delayed();
                        }
                    }
                }
            }

            if(Spell* spell = pVictim->m_currentSpells[CURRENT_CHANNELED_SPELL])
            {
                if (spell->getState() == SPELL_STATE_CASTING)
                {
                    uint32 channelInterruptFlags = spell->m_spellInfo->ChannelInterruptFlags;
                    if( channelInterruptFlags & CHANNEL_FLAG_DELAY )
                    {
                        if(pVictim!=this)                   //don't shorten the duration of channeling if you damage yourself
                            spell->DelayedChannel();
                    }
                    else if( (channelInterruptFlags & (CHANNEL_FLAG_DAMAGE | CHANNEL_FLAG_DAMAGE2)) )
                    {
                        DETAIL_LOG("Spell %u canceled at damage!",spell->m_spellInfo->Id);
                        pVictim->InterruptSpell(CURRENT_CHANNELED_SPELL);
                    }
                }
                else if (spell->getState() == SPELL_STATE_DELAYED)
                    // break channeled spell in delayed state on damage
                {
                    DETAIL_LOG("Spell %u canceled at damage!",spell->m_spellInfo->Id);
                    pVictim->InterruptSpell(CURRENT_CHANNELED_SPELL);
                }
            }
        }

        // last damage from duel opponent
        if(duel_hasEnded)
        {
            MANGOS_ASSERT(pVictim->GetTypeId()==TYPEID_PLAYER);
            Player *he = (Player*)pVictim;

            MANGOS_ASSERT(he->duel);

            he->SetHealth(1);

            he->duel->opponent->CombatStopWithPets(true);
            he->CombatStopWithPets(true);

            he->CastSpell(he, 7267, true);                  // beg
            he->DuelComplete(DUEL_WON);
        }
    }

    DEBUG_FILTER_LOG(LOG_FILTER_DAMAGE,"DealDamageEnd returned %d damage", damage);

    return damage;
}

struct PetOwnerKilledUnitHelper
{
    explicit PetOwnerKilledUnitHelper(Unit* pVictim) : m_victim(pVictim) {}
    void operator()(Unit* pTarget) const
    {
        if (pTarget->GetTypeId() == TYPEID_UNIT)
        {
            if (((Creature*)pTarget)->AI())
                ((Creature*)pTarget)->AI()->OwnerKilledUnit(m_victim);
        }
    }

    Unit* m_victim;
};

void Unit::PetOwnerKilledUnit(Unit* pVictim)
{
    // for minipet and guardians (including protector)
    CallForAllControlledUnits(PetOwnerKilledUnitHelper(pVictim), CONTROLLED_MINIPET|CONTROLLED_GUARDIANS);
}

void Unit::CastStop(uint32 except_spellid)
{
    for (uint32 i = CURRENT_FIRST_NON_MELEE_SPELL; i < CURRENT_MAX_SPELL; ++i)
        if (m_currentSpells[i] && m_currentSpells[i]->m_spellInfo->Id!=except_spellid)
            InterruptSpell(CurrentSpellTypes(i),false);
}

void Unit::CastSpell(Unit* Victim, uint32 spellId, bool triggered, Item *castItem, Aura* triggeredByAura, ObjectGuid originalCaster, SpellEntry const* triggeredBy)
{
    SpellEntry const *spellInfo = sSpellStore.LookupEntry(spellId);

    if(!spellInfo)
    {
        if (triggeredByAura)
            sLog.outError("CastSpell: unknown spell id %i by caster: %s triggered by aura %u (eff %u)", spellId, GetGuidStr().c_str(), triggeredByAura->GetId(), triggeredByAura->GetEffIndex());
        else
            sLog.outError("CastSpell: unknown spell id %i by caster: %s", spellId, GetGuidStr().c_str());
        return;
    }

    CastSpell(Victim, spellInfo, triggered, castItem, triggeredByAura, originalCaster, triggeredBy);
}

void Unit::CastSpell(Unit* Victim, SpellEntry const *spellInfo, bool triggered, Item *castItem, Aura* triggeredByAura, ObjectGuid originalCaster, SpellEntry const* triggeredBy)
{
    if(!spellInfo)
    {
        if (triggeredByAura)
            sLog.outError("CastSpell: unknown spell by caster: %s triggered by aura %u (eff %u)", GetGuidStr().c_str(), triggeredByAura->GetId(), triggeredByAura->GetEffIndex());
        else
            sLog.outError("CastSpell: unknown spell by caster: %s", GetGuidStr().c_str());
        return;
    }

    if (castItem)
        DEBUG_FILTER_LOG(LOG_FILTER_SPELL_CAST, "WORLD: cast Item spellId - %i", spellInfo->Id);

    if (triggeredByAura)
    {
        if(originalCaster.IsEmpty())
            originalCaster = triggeredByAura->GetCasterGuid();

        triggeredBy = triggeredByAura->GetSpellProto();
    }

    Spell *spell = new Spell(this, spellInfo, triggered, originalCaster, triggeredBy);

    SpellCastTargets targets;
    targets.setUnitTarget( Victim );
    spell->m_CastItem = castItem;
    spell->prepare(&targets, triggeredByAura);
}

void Unit::CastCustomSpell(Unit* Victim,uint32 spellId, int32 const* bp0, int32 const* bp1, int32 const* bp2, bool triggered, Item *castItem, Aura* triggeredByAura, ObjectGuid originalCaster, SpellEntry const* triggeredBy)
{
    SpellEntry const *spellInfo = sSpellStore.LookupEntry(spellId);

    if(!spellInfo)
    {
        if (triggeredByAura)
            sLog.outError("CastCustomSpell: unknown spell id %i by caster: %s triggered by aura %u (eff %u)", spellId, GetGuidStr().c_str(), triggeredByAura->GetId(), triggeredByAura->GetEffIndex());
        else
            sLog.outError("CastCustomSpell: unknown spell id %i by caster: %s", spellId, GetGuidStr().c_str());
        return;
    }

    CastCustomSpell(Victim, spellInfo, bp0, bp1, bp2, triggered, castItem, triggeredByAura, originalCaster, triggeredBy);
}

void Unit::CastCustomSpell(Unit* Victim, SpellEntry const *spellInfo, int32 const* bp0, int32 const* bp1, int32 const* bp2, bool triggered, Item *castItem, Aura* triggeredByAura, ObjectGuid originalCaster, SpellEntry const* triggeredBy)
{
    if(!spellInfo)
    {
        if (triggeredByAura)
            sLog.outError("CastCustomSpell: unknown spell by caster: %s triggered by aura %u (eff %u)", GetGuidStr().c_str(), triggeredByAura->GetId(), triggeredByAura->GetEffIndex());
        else
            sLog.outError("CastCustomSpell: unknown spell by caster: %s", GetGuidStr().c_str());
        return;
    }

    if(sObjectMgr.IsSpellDisabled(spellInfo->Id))
        return;

    if (castItem)
        DEBUG_FILTER_LOG(LOG_FILTER_SPELL_CAST, "WORLD: cast Item spellId - %i", spellInfo->Id);

    if (triggeredByAura)
    {
        if(originalCaster.IsEmpty())
            if (triggeredByAura->GetHolder())
            {
                originalCaster = triggeredByAura->GetCasterGuid();
                triggeredBy    = triggeredByAura->GetSpellProto();
            }
            else
            {
                sLog.outError("CastCustomSpell: spell %d by caster: %s triggered by aura without original caster and spellholder (CRUSH THERE!)", spellInfo->Id, GetObjectGuid().GetString().c_str());
                return;
            }
    }

    Spell *spell = new Spell(this, spellInfo, triggered, originalCaster, triggeredBy);

    if(bp0)
        spell->m_currentBasePoints[EFFECT_INDEX_0] = *bp0;

    if(bp1)
        spell->m_currentBasePoints[EFFECT_INDEX_1] = *bp1;

    if(bp2)
        spell->m_currentBasePoints[EFFECT_INDEX_2] = *bp2;

    SpellCastTargets targets;
    targets.setUnitTarget( Victim );
    spell->m_CastItem = castItem;
    spell->prepare(&targets, triggeredByAura);
}

// used for scripting
void Unit::CastSpell(float x, float y, float z, uint32 spellId, bool triggered, Item *castItem, Aura* triggeredByAura, ObjectGuid originalCaster, SpellEntry const* triggeredBy)
{
    SpellEntry const *spellInfo = sSpellStore.LookupEntry(spellId);

    if(!spellInfo)
    {
        if (triggeredByAura)
            sLog.outError("CastSpell(x,y,z): unknown spell id %i by caster: %s triggered by aura %u (eff %u)", spellId, GetGuidStr().c_str(), triggeredByAura->GetId(), triggeredByAura->GetEffIndex());
        else
            sLog.outError("CastSpell(x,y,z): unknown spell id %i by caster: %s", spellId, GetGuidStr().c_str());
        return;
    }

    CastSpell(x, y, z, spellInfo, triggered, castItem, triggeredByAura, originalCaster, triggeredBy);
}

// used for scripting
void Unit::CastSpell(float x, float y, float z, SpellEntry const *spellInfo, bool triggered, Item *castItem, Aura* triggeredByAura, ObjectGuid originalCaster, SpellEntry const* triggeredBy)
{
    if(!spellInfo)
    {
        if (triggeredByAura)
            sLog.outError("CastSpell(x,y,z): unknown spell by caster: %s triggered by aura %u (eff %u)", GetGuidStr().c_str(), triggeredByAura->GetId(), triggeredByAura->GetEffIndex());
        else
            sLog.outError("CastSpell(x,y,z): unknown spell by caster: %s", GetGuidStr().c_str());
        return;
    }
	
    if(sObjectMgr.IsSpellDisabled(spellInfo->Id))
        return;

    if (castItem)
        DEBUG_FILTER_LOG(LOG_FILTER_SPELL_CAST, "WORLD: cast Item spellId - %i", spellInfo->Id);

    if (triggeredByAura)
    {
        if(originalCaster.IsEmpty())
            originalCaster = triggeredByAura->GetCasterGuid();

        triggeredBy = triggeredByAura->GetSpellProto();
    }

    Spell *spell = new Spell(this, spellInfo, triggered, originalCaster, triggeredBy);

    SpellCastTargets targets;
    targets.setDestination(x, y, z);
    spell->m_CastItem = castItem;
    spell->prepare(&targets, triggeredByAura);
}

// Obsolete func need remove, here only for comotability vs another patches
uint32 Unit::SpellNonMeleeDamageLog(Unit *pVictim, uint32 spellID, uint32 damage)
{
    SpellEntry const *spellInfo = sSpellStore.LookupEntry(spellID);
    SpellNonMeleeDamage damageInfo(this, pVictim, spellInfo->Id, SpellSchoolMask(spellInfo->SchoolMask));
    CalculateSpellDamage(&damageInfo, damage, spellInfo);
    damageInfo.target->CalculateAbsorbResistBlock(this, &damageInfo, spellInfo);
    DealDamageMods(damageInfo.target,damageInfo.damage,&damageInfo.absorb);
    SendSpellNonMeleeDamageLog(&damageInfo);
    DealSpellDamage(&damageInfo, true);
    return damageInfo.damage;
}

void Unit::CalculateSpellDamage(SpellNonMeleeDamage *damageInfo, int32 damage, SpellEntry const *spellInfo, WeaponAttackType attackType)
{
    SpellSchoolMask damageSchoolMask = damageInfo->schoolMask;
    Unit *pVictim = damageInfo->target;

    if (damage < 0)
        return;

    if(!this || !pVictim)
        return;
    if(!this->isAlive() || !pVictim->isAlive())
        return;

    // Check spell crit chance
    bool crit = IsSpellCrit(pVictim, spellInfo, damageSchoolMask, attackType);

    // damage bonus (per damage class)
    switch (spellInfo->DmgClass)
    {
        // Melee and Ranged Spells
        case SPELL_DAMAGE_CLASS_RANGED:
        case SPELL_DAMAGE_CLASS_MELEE:
        {
            //Calculate damage bonus
            damage = MeleeDamageBonusDone(pVictim, damage, attackType, spellInfo, SPELL_DIRECT_DAMAGE);
            damage = pVictim->MeleeDamageBonusTaken(this, damage, attackType, spellInfo, SPELL_DIRECT_DAMAGE);

            // if crit add critical bonus
            if (crit)
            {
                damageInfo->HitInfo|= SPELL_HIT_TYPE_CRIT;
                damage = SpellCriticalDamageBonus(spellInfo, damage, pVictim);
                // Resilience - reduce crit damage
                uint32 redunction_affected_damage = CalcNotIgnoreDamageRedunction(damage,damageSchoolMask);
                if (attackType != RANGED_ATTACK)
                    damage -= pVictim->GetMeleeCritDamageReduction(redunction_affected_damage);
                else
                    damage -= pVictim->GetRangedCritDamageReduction(redunction_affected_damage);
            }
        }
        break;
        // Magical Attacks
        case SPELL_DAMAGE_CLASS_NONE:
        case SPELL_DAMAGE_CLASS_MAGIC:
        {
            // Calculate damage bonus
            damage = SpellDamageBonusDone(pVictim, spellInfo, damage, SPELL_DIRECT_DAMAGE);
            damage = pVictim->SpellDamageBonusTaken(this, spellInfo, damage, SPELL_DIRECT_DAMAGE);

            // If crit add critical bonus
            if (crit)
            {
                damageInfo->HitInfo|= SPELL_HIT_TYPE_CRIT;
                damage = SpellCriticalDamageBonus(spellInfo, damage, pVictim);
                // Resilience - reduce crit damage
                uint32 redunction_affected_damage = CalcNotIgnoreDamageRedunction(damage,damageSchoolMask);
                damage -= pVictim->GetSpellCritDamageReduction(redunction_affected_damage);
            }
        }
        break;
    }

    // only from players
    if (GetTypeId() == TYPEID_PLAYER)
    {
        uint32 redunction_affected_damage = CalcNotIgnoreDamageRedunction(damage,damageSchoolMask);
        damage -= pVictim->GetSpellDamageReduction(redunction_affected_damage);
    }

    // damage mitigation
    if (damage > 0)
    {
        // physical damage => armor
        if (damageSchoolMask & SPELL_SCHOOL_MASK_NORMAL)
        {
            uint32 armor_affected_damage = CalcNotIgnoreDamageRedunction(damage,damageSchoolMask);
            damage = damage - armor_affected_damage + CalcArmorReducedDamage(pVictim, armor_affected_damage);
        }
    }
    else
        damage = 0;
    damageInfo->damage = damage;
}

void Unit::DealSpellDamage(SpellNonMeleeDamage *damageInfo, bool durabilityLoss)
{
    if (!damageInfo)
        return;

    Unit *pVictim = damageInfo->target;

    if(!this || !pVictim)
        return;

    if (!pVictim->isAlive() || pVictim->IsTaxiFlying() || (pVictim->GetTypeId() == TYPEID_UNIT && ((Creature*)pVictim)->IsInEvadeMode()))
        return;

    SpellEntry const *spellProto = sSpellStore.LookupEntry(damageInfo->SpellID);
    if (spellProto == NULL)
    {
        sLog.outError("Unit::DealSpellDamage have wrong damageInfo->SpellID: %u", damageInfo->SpellID);
        return;
    }

    //You don't lose health from damage taken from another player while in a sanctuary
    //You still see it in the combat log though
    if (!IsAllowedDamageInArea(pVictim))
        return;

    // Call default DealDamage (send critical in hit info for threat calculation)
    CleanDamage cleanDamage(0, damageInfo->absorb, BASE_ATTACK, damageInfo->HitInfo & SPELL_HIT_TYPE_CRIT ? MELEE_HIT_CRIT : MELEE_HIT_NORMAL);
    DealDamage(pVictim, damageInfo->damage, &cleanDamage, SPELL_DIRECT_DAMAGE, damageInfo->schoolMask, spellProto, durabilityLoss);
    // Check if effect can trigger anything actually (is this a right ATTR ?)
    if( spellProto->AttributesEx3 & SPELL_ATTR_EX3_UNK16 )
        return;

    bool hasWeaponDmgEffect = false;

    for (uint32 i = 0; i < 3; ++i)
    {
        if (spellProto->Effect[i] == SPELL_EFFECT_WEAPON_DAMAGE_NOSCHOOL || spellProto->Effect[i] == SPELL_EFFECT_WEAPON_PERCENT_DAMAGE || spellProto->Effect[i] == SPELL_EFFECT_WEAPON_DAMAGE || spellProto->Effect[i] == SPELL_EFFECT_NORMALIZED_WEAPON_DMG)
        {    
            hasWeaponDmgEffect = true;
            break;
        }
    }

    if (!(damageInfo->HitInfo & HITINFO_MISS) && hasWeaponDmgEffect) 
    {
        WeaponAttackType attType = GetWeaponAttackType(spellProto);
        // on weapon hit casts
        if(GetTypeId() == TYPEID_PLAYER && pVictim->isAlive())
            ((Player*)this)->CastItemCombatSpell(pVictim, attType);
    }
}

//TODO for melee need create structure as in
void Unit::CalculateMeleeDamage(Unit *pVictim, uint32 damage, CalcDamageInfo *damageInfo, WeaponAttackType attackType)
{
    damageInfo->attacker         = this;
    damageInfo->target           = pVictim;
    damageInfo->damageSchoolMask = GetMeleeDamageSchoolMask();
    damageInfo->attackType       = attackType;
    damageInfo->damage           = 0;
    damageInfo->cleanDamage      = 0;
    damageInfo->absorb           = 0;
    damageInfo->resist           = 0;
    damageInfo->blocked_amount   = 0;

    damageInfo->TargetState      = 0;
    damageInfo->HitInfo          = 0;
    damageInfo->procAttacker     = PROC_FLAG_NONE;
    damageInfo->procVictim       = PROC_FLAG_NONE;
    damageInfo->procEx           = PROC_EX_NONE;
    damageInfo->hitOutCome       = MELEE_HIT_EVADE;

    if(!this || !pVictim)
        return;
    if(!this->isAlive() || !pVictim->isAlive())
        return;

    // Select HitInfo/procAttacker/procVictim flag based on attack type
    switch (attackType)
    {
        case BASE_ATTACK:
            damageInfo->procAttacker = PROC_FLAG_SUCCESSFUL_MELEE_HIT;
            damageInfo->procVictim   = PROC_FLAG_TAKEN_MELEE_HIT;
            damageInfo->HitInfo      = HITINFO_NORMALSWING2;
            break;
        case OFF_ATTACK:
            damageInfo->procAttacker = PROC_FLAG_SUCCESSFUL_MELEE_HIT | PROC_FLAG_SUCCESSFUL_OFFHAND_HIT;
            damageInfo->procVictim   = PROC_FLAG_TAKEN_MELEE_HIT;//|PROC_FLAG_TAKEN_OFFHAND_HIT // not used
            damageInfo->HitInfo = HITINFO_LEFTSWING;
            break;
        case RANGED_ATTACK:
            damageInfo->procAttacker = PROC_FLAG_SUCCESSFUL_RANGED_HIT;
            damageInfo->procVictim   = PROC_FLAG_TAKEN_RANGED_HIT;
            damageInfo->HitInfo = 0x08;// test
            break;
        default:
            break;
    }

    // Physical Immune check
    if (damageInfo->target->IsImmunedToDamage(damageInfo->damageSchoolMask))
    {
        damageInfo->HitInfo       |= HITINFO_NORMALSWING;
        damageInfo->TargetState    = VICTIMSTATE_IS_IMMUNE;

        damageInfo->procEx |=PROC_EX_IMMUNE;
        damageInfo->damage         = 0;
        damageInfo->cleanDamage    = 0;
        return;
    }
    damage += CalculateDamage (damageInfo->attackType, false);
    // Add melee damage bonus
    damage = MeleeDamageBonusDone(damageInfo->target, damage, damageInfo->attackType);
    damage = damageInfo->target->MeleeDamageBonusTaken(this, damage, damageInfo->attackType);
    // Calculate armor reduction

    uint32 armor_affected_damage = CalcNotIgnoreDamageRedunction(damage,damageInfo->damageSchoolMask);
    damageInfo->damage = damage - armor_affected_damage + CalcArmorReducedDamage(damageInfo->target, armor_affected_damage);
    damageInfo->cleanDamage += damage - damageInfo->damage;

    damageInfo->hitOutCome = RollMeleeOutcomeAgainst(damageInfo->target, damageInfo->attackType);

    // Disable parry or dodge for ranged attack
    if (damageInfo->attackType == RANGED_ATTACK)
    {
        if (damageInfo->hitOutCome == MELEE_HIT_PARRY) damageInfo->hitOutCome = MELEE_HIT_NORMAL;
        if (damageInfo->hitOutCome == MELEE_HIT_DODGE) damageInfo->hitOutCome = MELEE_HIT_MISS;
    }

    switch(damageInfo->hitOutCome)
    {
        case MELEE_HIT_EVADE:
        {
            damageInfo->HitInfo    |= HITINFO_MISS|HITINFO_SWINGNOHITSOUND;
            damageInfo->TargetState = VICTIMSTATE_EVADES;

            damageInfo->procEx|=PROC_EX_EVADE;
            damageInfo->damage = 0;
            damageInfo->cleanDamage = 0;
            return;
        }
        case MELEE_HIT_MISS:
        {
            damageInfo->HitInfo    |= HITINFO_MISS;
            damageInfo->TargetState = VICTIMSTATE_NORMAL;

            damageInfo->procEx|=PROC_EX_MISS;
            damageInfo->damage = 0;
            damageInfo->cleanDamage = 0;
            break;
        }
        case MELEE_HIT_NORMAL:
            damageInfo->TargetState = VICTIMSTATE_NORMAL;
            damageInfo->procEx|=PROC_EX_NORMAL_HIT;
            break;
        case MELEE_HIT_CRIT:
        {
            damageInfo->HitInfo     |= HITINFO_CRITICALHIT;
            damageInfo->TargetState  = VICTIMSTATE_NORMAL;

            damageInfo->procEx|=PROC_EX_CRITICAL_HIT;
            // Crit bonus calc
            damageInfo->damage += damageInfo->damage;
            int32 mod=0;
            // Apply SPELL_AURA_MOD_ATTACKER_RANGED_CRIT_DAMAGE or SPELL_AURA_MOD_ATTACKER_MELEE_CRIT_DAMAGE
            if(damageInfo->attackType == RANGED_ATTACK)
                mod += damageInfo->target->GetTotalAuraModifier(SPELL_AURA_MOD_ATTACKER_RANGED_CRIT_DAMAGE);
            else
                mod += damageInfo->target->GetTotalAuraModifier(SPELL_AURA_MOD_ATTACKER_MELEE_CRIT_DAMAGE);

            mod += GetTotalAuraModifierByMiscMask(SPELL_AURA_MOD_CRIT_DAMAGE_BONUS, SPELL_SCHOOL_MASK_NORMAL);

            uint32 crTypeMask = damageInfo->target->GetCreatureTypeMask();

            // Increase crit damage from SPELL_AURA_MOD_CRIT_PERCENT_VERSUS
            mod += GetTotalAuraModifierByMiscMask(SPELL_AURA_MOD_CRIT_PERCENT_VERSUS, crTypeMask);
            if (mod!=0)
                damageInfo->damage = int32((damageInfo->damage) * float((100.0f + mod)/100.0f));

            // Resilience - reduce crit damage
            uint32 redunction_affected_damage = CalcNotIgnoreDamageRedunction(damageInfo->damage,damageInfo->damageSchoolMask);
            uint32 resilienceReduction;
            if (attackType != RANGED_ATTACK)
                resilienceReduction = pVictim->GetMeleeCritDamageReduction(redunction_affected_damage);
            else
                resilienceReduction = pVictim->GetRangedCritDamageReduction(redunction_affected_damage);

            damageInfo->damage      -= resilienceReduction;
            damageInfo->cleanDamage += resilienceReduction;
            break;
        }
        case MELEE_HIT_PARRY:
            damageInfo->TargetState  = VICTIMSTATE_PARRY;
            damageInfo->procEx |= PROC_EX_PARRY;
            damageInfo->cleanDamage += damageInfo->damage;
            damageInfo->damage = 0;
            break;

        case MELEE_HIT_DODGE:
            damageInfo->TargetState  = VICTIMSTATE_DODGE;
            damageInfo->procEx|=PROC_EX_DODGE;
            damageInfo->cleanDamage += damageInfo->damage;
            damageInfo->damage = 0;
            break;
        case MELEE_HIT_BLOCK:
        {
            damageInfo->TargetState = VICTIMSTATE_NORMAL;
            damageInfo->HitInfo |= HITINFO_BLOCK;
            damageInfo->procEx |= PROC_EX_BLOCK;
            damageInfo->blocked_amount = damageInfo->target->GetShieldBlockValue();

            // Target has a chance to double the blocked amount if it has SPELL_AURA_MOD_BLOCK_CRIT_CHANCE
            if (roll_chance_i(pVictim->GetTotalAuraModifier(SPELL_AURA_MOD_BLOCK_CRIT_CHANCE)))
                damageInfo->blocked_amount *= 2;

            if (damageInfo->blocked_amount >= damageInfo->damage)
            {
                damageInfo->TargetState = VICTIMSTATE_BLOCKS;
                damageInfo->blocked_amount = damageInfo->damage;
                damageInfo->procEx |= PROC_EX_FULL_BLOCK;
            }
            else
                damageInfo->procEx |= PROC_EX_NORMAL_HIT;   // Partial blocks can still cause attacker procs

            damageInfo->damage      -= damageInfo->blocked_amount;
            damageInfo->cleanDamage += damageInfo->blocked_amount;
            break;
        }
        case MELEE_HIT_GLANCING:
        {
            damageInfo->HitInfo |= HITINFO_GLANCING;
            damageInfo->TargetState = VICTIMSTATE_NORMAL;
            damageInfo->procEx |= PROC_EX_NORMAL_HIT;
            float reducePercent = 1.0f;                     //damage factor
            // calculate base values and mods
            float baseLowEnd = 1.3f;
            float baseHighEnd = 1.2f;
            switch(getClass())                              // lowering base values for casters
            {
                case CLASS_SHAMAN:
                case CLASS_PRIEST:
                case CLASS_MAGE:
                case CLASS_WARLOCK:
                case CLASS_DRUID:
                    baseLowEnd  -= 0.7f;
                    baseHighEnd -= 0.3f;
                    break;
            }

            float maxLowEnd = 0.6f;
            switch(getClass())                              // upper for melee classes
            {
                case CLASS_WARRIOR:
                case CLASS_ROGUE:
                    maxLowEnd = 0.91f;                      //If the attacker is a melee class then instead the lower value of 0.91
            }

            // calculate values
            int32 diff = damageInfo->target->GetDefenseSkillValue() - GetWeaponSkillValue(damageInfo->attackType);
            float lowEnd  = baseLowEnd - ( 0.05f * diff );
            float highEnd = baseHighEnd - ( 0.03f * diff );

            // apply max/min bounds
            if ( lowEnd < 0.01f )                           //the low end must not go bellow 0.01f
                lowEnd = 0.01f;
            else if ( lowEnd > maxLowEnd )                  //the smaller value of this and 0.6 is kept as the low end
                lowEnd = maxLowEnd;

            if ( highEnd < 0.2f )                           //high end limits
                highEnd = 0.2f;
            if ( highEnd > 0.99f )
                highEnd = 0.99f;

            if(lowEnd > highEnd)                            // prevent negative range size
                lowEnd = highEnd;

            reducePercent = lowEnd + rand_norm_f() * ( highEnd - lowEnd );

            damageInfo->cleanDamage += damageInfo->damage-uint32(reducePercent *  damageInfo->damage);
            damageInfo->damage   = uint32(reducePercent *  damageInfo->damage);
            break;
        }
        case MELEE_HIT_CRUSHING:
        {
            damageInfo->HitInfo     |= HITINFO_CRUSHING;
            damageInfo->TargetState  = VICTIMSTATE_NORMAL;
            damageInfo->procEx|=PROC_EX_NORMAL_HIT;
            // 150% normal damage
            damageInfo->damage += (damageInfo->damage / 2);
            break;
        }
        default:

            break;
    }

    // only from players and their pets
    if (GetTypeId() == TYPEID_PLAYER || GetObjectGuid().IsPet())
    {
        uint32 redunction_affected_damage = CalcNotIgnoreDamageRedunction(damageInfo->damage,damageInfo->damageSchoolMask);
        uint32 resilienceReduction;
        if (attackType != RANGED_ATTACK)
            resilienceReduction = pVictim->GetMeleeDamageReduction(redunction_affected_damage);
        else
            resilienceReduction = pVictim->GetRangedDamageReduction(redunction_affected_damage);
        damageInfo->damage      -= resilienceReduction;
        damageInfo->cleanDamage += resilienceReduction;
    }

    // Calculate absorb resist
    if(int32(damageInfo->damage) > 0)
    {
        damageInfo->procVictim |= PROC_FLAG_TAKEN_ANY_DAMAGE;

        // Calculate absorb & resists
        uint32 absorb_affected_damage = CalcNotIgnoreAbsorbDamage(damageInfo->damage,damageInfo->damageSchoolMask);
        damageInfo->target->CalculateDamageAbsorbAndResist(this, damageInfo->damageSchoolMask, DIRECT_DAMAGE, absorb_affected_damage, &damageInfo->absorb, &damageInfo->resist, true);
        damageInfo->damage-=damageInfo->absorb + damageInfo->resist;
        if (damageInfo->absorb)
        {
            damageInfo->HitInfo|=HITINFO_ABSORB;
            damageInfo->procEx|=PROC_EX_ABSORB;
        }
        if (damageInfo->resist)
            damageInfo->HitInfo|=HITINFO_RESIST;

    }
    else // Umpossible get negative result but....
        damageInfo->damage = 0;
}

void Unit::DealMeleeDamage(CalcDamageInfo *damageInfo, bool durabilityLoss)
{
    if (damageInfo==0) return;
    Unit *pVictim = damageInfo->target;

    if(!this || !pVictim)
        return;

    if (!pVictim->isAlive() || pVictim->IsTaxiFlying() || (pVictim->GetTypeId() == TYPEID_UNIT && ((Creature*)pVictim)->IsInEvadeMode()))
        return;

    //You don't lose health from damage taken from another player while in a sanctuary
    //You still see it in the combat log though
    if (!IsAllowedDamageInArea(pVictim))
        return;

    // Hmmmm dont like this emotes client must by self do all animations
    if (damageInfo->HitInfo&HITINFO_CRITICALHIT)
        pVictim->HandleEmoteCommand(EMOTE_ONESHOT_WOUNDCRITICAL);
    if (damageInfo->blocked_amount && damageInfo->TargetState!=VICTIMSTATE_BLOCKS)
        pVictim->HandleEmoteCommand(EMOTE_ONESHOT_PARRYSHIELD);

    if(damageInfo->TargetState == VICTIMSTATE_PARRY)
    {
        // Get attack timers
        float offtime  = float(pVictim->getAttackTimer(OFF_ATTACK));
        float basetime = float(pVictim->getAttackTimer(BASE_ATTACK));
        // Reduce attack time
        if (pVictim->haveOffhandWeapon() && offtime < basetime)
        {
            float percent20 = pVictim->GetAttackTime(OFF_ATTACK) * 0.20f;
            float percent60 = 3.0f * percent20;
            if(offtime > percent20 && offtime <= percent60)
            {
                pVictim->setAttackTimer(OFF_ATTACK, uint32(percent20));
            }
            else if(offtime > percent60)
            {
                offtime -= 2.0f * percent20;
                pVictim->setAttackTimer(OFF_ATTACK, uint32(offtime));
            }
        }
        else
        {
            float percent20 = pVictim->GetAttackTime(BASE_ATTACK) * 0.20f;
            float percent60 = 3.0f * percent20;
            if(basetime > percent20 && basetime <= percent60)
            {
                pVictim->setAttackTimer(BASE_ATTACK, uint32(percent20));
            }
            else if(basetime > percent60)
            {
                basetime -= 2.0f * percent20;
                pVictim->setAttackTimer(BASE_ATTACK, uint32(basetime));
            }
        }
    }

    // Call default DealDamage
    CleanDamage cleanDamage(damageInfo->cleanDamage, damageInfo->absorb, damageInfo->attackType, damageInfo->hitOutCome);
    DealDamage(pVictim, damageInfo->damage, &cleanDamage, DIRECT_DAMAGE, damageInfo->damageSchoolMask, NULL, durabilityLoss);

    // If this is a creature and it attacks from behind it has a probability to daze it's victim
    if( (damageInfo->hitOutCome==MELEE_HIT_CRIT || damageInfo->hitOutCome==MELEE_HIT_CRUSHING || damageInfo->hitOutCome==MELEE_HIT_NORMAL || damageInfo->hitOutCome==MELEE_HIT_GLANCING) &&
        GetTypeId() != TYPEID_PLAYER && ((Creature*)this)->GetCharmerOrOwnerGuid().IsEmpty() && !pVictim->HasInArc(M_PI_F, this) )
    {
        // -probability is between 0% and 40%
        // 20% base chance
        float Probability = 20.0f;

        //there is a newbie protection, at level 10 just 7% base chance; assuming linear function
        if( pVictim->getLevel() < 30 )
            Probability = 0.65f*pVictim->getLevel()+0.5f;

        uint32 VictimDefense=pVictim->GetDefenseSkillValue();
        uint32 AttackerMeleeSkill=GetUnitMeleeSkill();

        Probability *= AttackerMeleeSkill/(float)VictimDefense;

        if(Probability > 40.0f)
            Probability = 40.0f;

        if(roll_chance_f(Probability))
            CastSpell(pVictim, 1604, true);
    }

    // If not miss
    if (!(damageInfo->HitInfo & HITINFO_MISS))
    {
        // on weapon hit casts
        if(GetTypeId() == TYPEID_PLAYER && pVictim->isAlive())
            ((Player*)this)->CastItemCombatSpell(pVictim, damageInfo->attackType);

        // victim's damage shield
        std::set<Aura*> alreadyDone;
        AuraList const& vDamageShields = pVictim->GetAurasByType(SPELL_AURA_DAMAGE_SHIELD);
        for(AuraList::const_iterator i = vDamageShields.begin(); i != vDamageShields.end();)
        {
            if (alreadyDone.find(*i) == alreadyDone.end())
            {
                alreadyDone.insert(*i);
                uint32 damage=(*i)->GetModifier()->m_amount;
                SpellEntry const *i_spellProto = (*i)->GetSpellProto();

                // Thorns
                if (i_spellProto->SpellFamilyName == SPELLFAMILY_DRUID && i_spellProto->SpellFamilyFlags & UI64LIT(0x00000100))
                {
                    Unit::AuraList const& dummyList = pVictim->GetAurasByType(SPELL_AURA_DUMMY);
                    for(Unit::AuraList::const_iterator iter = dummyList.begin(); iter != dummyList.end(); ++iter)
                    {
                        // Brambles
                        if((*iter)->GetSpellProto()->SpellFamilyName == SPELLFAMILY_DRUID &&
                            (*iter)->GetSpellProto()->SpellIconID == 53)
                        {
                            damage += uint32(damage * (*iter)->GetModifier()->m_amount / 100);
                            break;
                        }
                    }
                }

                //Calculate absorb resist ??? no data in opcode for this possibly unable to absorb or resist?
                //uint32 absorb;
                //uint32 resist;
                //CalcAbsorbResist(pVictim, SpellSchools(spellProto->School), SPELL_DIRECT_DAMAGE, damage, &absorb, &resist);
                //damage-=absorb + resist;

                pVictim->DealDamageMods(this,damage,NULL);

                uint32 targetHealth = GetHealth();
                uint32 overkill = damage > targetHealth ? damage - targetHealth : 0;

                WorldPacket data(SMSG_SPELLDAMAGESHIELD,(8+8+4+4+4+4));
                data << pVictim->GetObjectGuid();
                data << GetObjectGuid();
                data << uint32(i_spellProto->Id);
                data << uint32(damage);                  // Damage
                data << uint32(overkill);                // Overkill
                data << uint32(i_spellProto->SchoolMask);
                pVictim->SendMessageToSet(&data, true );

                pVictim->DealDamage(this, damage, 0, SPELL_DIRECT_DAMAGE, GetSpellSchoolMask(i_spellProto), i_spellProto, true);

                i = vDamageShields.begin();
            }
            else
                ++i;
        }
    }
}


void Unit::HandleEmoteCommand(uint32 emote_id)
{
    WorldPacket data( SMSG_EMOTE, 4 + 8 );
    data << uint32(emote_id);
    data << GetObjectGuid();
    SendMessageToSet(&data, true);
}

void Unit::HandleEmoteState(uint32 emote_id)
{
    SetUInt32Value(UNIT_NPC_EMOTESTATE, emote_id);
}

void Unit::HandleEmote(uint32 emote_id)
{
    if (!emote_id)
        HandleEmoteState(0);
    else if (EmotesEntry const* emoteEntry = sEmotesStore.LookupEntry(emote_id))
    {
        if (emoteEntry->EmoteType)                          // 1,2 states, 0 command
            HandleEmoteState(emote_id);
        else
            HandleEmoteCommand(emote_id);
    }
}

uint32 Unit::CalcNotIgnoreAbsorbDamage( uint32 damage, SpellSchoolMask damageSchoolMask, SpellEntry const* spellInfo /*= NULL*/)
{
    float absorb_affected_rate = 1.0f;
    Unit::AuraList const& ignoreAbsorbSchool = GetAurasByType(SPELL_AURA_MOD_IGNORE_ABSORB_SCHOOL);
    for(Unit::AuraList::const_iterator i = ignoreAbsorbSchool.begin(); i != ignoreAbsorbSchool.end(); ++i)
        if ((*i)->GetMiscValue() & damageSchoolMask)
            absorb_affected_rate *= (100.0f - (*i)->GetModifier()->m_amount)/100.0f;

    if(spellInfo)
    {
        Unit::AuraList const& ignoreAbsorbForSpell = GetAurasByType(SPELL_AURA_MOD_IGNORE_ABSORB_FOR_SPELL);
        for(Unit::AuraList::const_iterator citr = ignoreAbsorbForSpell.begin(); citr != ignoreAbsorbForSpell.end(); ++citr)
            if ((*citr)->isAffectedOnSpell(spellInfo))
                absorb_affected_rate *= (100.0f - (*citr)->GetModifier()->m_amount)/100.0f;
    }

    return absorb_affected_rate <= 0.0f ? 0 : (absorb_affected_rate < 1.0f  ? uint32(damage * absorb_affected_rate) : damage);
}

uint32 Unit::CalcNotIgnoreDamageRedunction( uint32 damage, SpellSchoolMask damageSchoolMask)
{
    float absorb_affected_rate = 1.0f;
    Unit::AuraList const& ignoreAbsorb = GetAurasByType(SPELL_AURA_MOD_IGNORE_DAMAGE_REDUCTION_SCHOOL);
    for(Unit::AuraList::const_iterator i = ignoreAbsorb.begin(); i != ignoreAbsorb.end(); ++i)
        if ((*i)->GetMiscValue() & damageSchoolMask)
            absorb_affected_rate *= (100.0f - (*i)->GetModifier()->m_amount)/100.0f;

    return absorb_affected_rate <= 0.0f ? 0 : (absorb_affected_rate < 1.0f  ? uint32(damage * absorb_affected_rate) : damage);
}

uint32 Unit::CalcArmorReducedDamage(Unit* pVictim, const uint32 damage)
{
    uint32 newdamage = 0;
    float armor = (float)pVictim->GetArmor();

    // Ignore enemy armor by SPELL_AURA_MOD_TARGET_RESISTANCE aura
    armor += GetTotalAuraModifierByMiscMask(SPELL_AURA_MOD_TARGET_RESISTANCE, SPELL_SCHOOL_MASK_NORMAL);

    // Apply Player CR_ARMOR_PENETRATION rating and percent talents
    if (GetTypeId()==TYPEID_PLAYER)
    {
        float maxArmorPen = 400 + 85 * pVictim->getLevel();
        if (getLevel() > 59)
            maxArmorPen += 4.5f * 85 * (pVictim->getLevel()-59);
        // Cap ignored armor to this value
        maxArmorPen = std::min(((armor+maxArmorPen)/3), armor);
        // Also, armor penetration is limited to 100% since 3.1.2, before greater values did
        // continue to give benefit for targets with more armor than the above cap
        float armorPenPct = std::min(100.f, ((Player*)this)->GetArmorPenetrationPct());
        armor -= maxArmorPen * armorPenPct / 100.0f;
    }

    if (armor < 0.0f)
        armor = 0.0f;

    float levelModifier = (float)getLevel();
    if (levelModifier > 59)
        levelModifier = levelModifier + (4.5f * (levelModifier-59));

    float tmpvalue = 0.1f * armor / (8.5f * levelModifier + 40);
    tmpvalue = tmpvalue/(1.0f + tmpvalue);

    if (tmpvalue < 0.0f)
        tmpvalue = 0.0f;
    if (tmpvalue > 0.75f)
        tmpvalue = 0.75f;

    newdamage = uint32(damage - (damage * tmpvalue));

    return (newdamage > 1) ? newdamage : 1;
}

void Unit::CalculateDamageAbsorbAndResist(Unit *pCaster, SpellSchoolMask schoolMask, DamageEffectType damagetype, const uint32 damage, uint32 *absorb, uint32 *resist, bool canReflect)
{
    if(!pCaster || !isAlive() || !damage)
        return;

    // Magic damage, check for resists
    if ((schoolMask & SPELL_SCHOOL_MASK_NORMAL)==0)
    {
        // Get base victim resistance for school
        float tmpvalue2 = (float)GetResistance(GetFirstSchoolInMask(schoolMask));
        // Ignore resistance by self SPELL_AURA_MOD_TARGET_RESISTANCE aura
        tmpvalue2 += (float)pCaster->GetTotalAuraModifierByMiscMask(SPELL_AURA_MOD_TARGET_RESISTANCE, schoolMask);

        if (pCaster->GetTypeId() == TYPEID_PLAYER)
            tmpvalue2 -= (float)((Player*)pCaster)->GetSpellPenetrationItemMod();

        tmpvalue2 *= (float)(0.15f / getLevel());
        if (tmpvalue2 < 0.0f)
            tmpvalue2 = 0.0f;
        if (tmpvalue2 > 0.75f)
            tmpvalue2 = 0.75f;
        uint32 ran = urand(0, 100);
        float faq[4] = {24.0f,6.0f,4.0f,6.0f};
        uint8 m = 0;
        float Binom = 0.0f;
        for (uint8 i = 0; i < 4; ++i)
        {
            Binom += 2400 *( powf(tmpvalue2, float(i)) * powf( (1-tmpvalue2), float(4-i)))/faq[i];
            if (ran > Binom )
                ++m;
            else
                break;
        }
        if (damagetype == DOT && m == 4)
            *resist += uint32(damage - 1);
        else
            *resist += uint32(damage * m / 4);
        if(*resist > damage)
            *resist = damage;
    }
    else
        *resist = 0;

    int32 RemainingDamage = damage - *resist;

    // Get unit state (need for some absorb check)
    uint32 unitflag = GetUInt32Value(UNIT_FIELD_FLAGS);
    // Reflect damage spells (not cast any damage spell in aura lookup)
    uint32 reflectSpell = 0;
    int32  reflectDamage = 0;
    Aura*  reflectTriggeredBy = NULL;                       // expected as not expired at reflect as in current cases
    // Death Prevention Aura
    SpellEntry const*  preventDeathSpell = NULL;
    int32  preventDeathAmount = 0;

    // full absorb cases (by chance)
    AuraList const& vAbsorb = GetAurasByType(SPELL_AURA_SCHOOL_ABSORB);
    for(AuraList::const_iterator i = vAbsorb.begin(); i != vAbsorb.end() && RemainingDamage > 0; ++i)
    {
        // only work with proper school mask damage
        Modifier* i_mod = (*i)->GetModifier();
        if (!(i_mod->m_miscvalue & schoolMask))
            continue;

        SpellEntry const* i_spellProto = (*i)->GetSpellProto();
        // Fire Ward or Frost Ward
        if(i_spellProto->SpellFamilyName == SPELLFAMILY_MAGE && i_spellProto->SpellFamilyFlags & UI64LIT(0x0000000000000108))
        {
            int chance = 0;
            Unit::AuraList const& auras = GetAurasByType(SPELL_AURA_ADD_PCT_MODIFIER);
            for (Unit::AuraList::const_iterator itr = auras.begin(); itr != auras.end(); ++itr)
            {
                SpellEntry const* itr_spellProto = (*itr)->GetSpellProto();
                // Frost Warding (chance full absorb)
                if (itr_spellProto->SpellFamilyName == SPELLFAMILY_MAGE && itr_spellProto->SpellIconID == 501)
                {
                    // chance stored in next dummy effect
                    chance = itr_spellProto->CalculateSimpleValue(EFFECT_INDEX_1);
                    break;
                }
            }
            if(roll_chance_i(chance))
            {
                int32 amount = RemainingDamage;
                RemainingDamage = 0;

                // Frost Warding (mana regen)
                CastCustomSpell(this, 57776, &amount, NULL, NULL, true, NULL, *i);
                break;
            }
        }
    }

    // Need remove expired auras after
    bool existExpired = false;

    // Incanter's Absorption, for converting to spell power
    int32 incanterAbsorption = 0;

    // absorb without mana cost
    AuraList const& vSchoolAbsorb = GetAurasByType(SPELL_AURA_SCHOOL_ABSORB);
    for(AuraList::const_iterator i = vSchoolAbsorb.begin(); i != vSchoolAbsorb.end() && RemainingDamage > 0; ++i)
    {
        Modifier* mod = (*i)->GetModifier();
        if (!(mod->m_miscvalue & schoolMask))
            continue;

        SpellEntry const* spellProto = (*i)->GetSpellProto();

        // Max Amount can be absorbed by this aura
        int32  currentAbsorb = mod->m_amount;

        // Found empty aura (impossible but..)
        if (currentAbsorb <=0)
        {
            existExpired = true;
            continue;
        }

        // Handle custom absorb auras
        // TODO: try find better way

        switch(spellProto->SpellFamilyName)
        {
            case SPELLFAMILY_GENERIC:
            {
                // Astral Shift
                if (spellProto->SpellIconID == 3066)
                {
                    //reduces all damage taken while stun, fear or silence
                    if (unitflag & (UNIT_FLAG_STUNNED|UNIT_FLAG_FLEEING|UNIT_FLAG_SILENCED))
                        RemainingDamage -= RemainingDamage * currentAbsorb / 100;
                    continue;
                }
                // Nerves of Steel
                if (spellProto->SpellIconID == 2115)
                {
                    // while affected by Stun and Fear
                    if (unitflag&(UNIT_FLAG_STUNNED|UNIT_FLAG_FLEEING))
                        RemainingDamage -= RemainingDamage * currentAbsorb / 100;
                    continue;
                }
                // Spell Deflection
                if (spellProto->SpellIconID == 3006)
                {
                    // You have a chance equal to your Parry chance
                    if (damagetype == SPELL_DIRECT_DAMAGE &&             // Only for direct spell damage
                        roll_chance_f(GetUnitParryChance()))             // Roll chance
                        RemainingDamage -= RemainingDamage * currentAbsorb / 100;
                    continue;
                }
                // Reflective Shield (Lady Malande boss)
                if (spellProto->Id == 41475 && canReflect)
                {
                    if(RemainingDamage < currentAbsorb)
                        reflectDamage = RemainingDamage / 2;
                    else
                        reflectDamage = currentAbsorb / 2;
                    reflectSpell = 33619;
                    reflectTriggeredBy = *i;
                    reflectTriggeredBy->SetInUse(true);     // lock aura from final deletion until processing
                    break;
                }
                if (spellProto->Id == 39228 || // Argussian Compass
                    spellProto->Id == 60218)   // Essence of Gossamer
                {
                    // Max absorb stored in 1 dummy effect
                    int32 max_absorb = spellProto->CalculateSimpleValue(EFFECT_INDEX_1);
                    if (max_absorb < currentAbsorb)
                        currentAbsorb = max_absorb;
                    break;
                }
                break;
            }
            case SPELLFAMILY_DRUID:
            {
                // Primal Tenacity
                if (spellProto->SpellIconID == 2253)
                {
                    //reduces all damage taken while Stunned and in Cat Form
                    if (GetShapeshiftForm() == FORM_CAT && (unitflag & UNIT_FLAG_STUNNED))
                        RemainingDamage -= RemainingDamage * currentAbsorb / 100;
                    continue;
                }
                // Moonkin Form passive
                if (spellProto->Id == 69366)
                {
                    //reduces all damage taken while Stunned
                    if (unitflag & UNIT_FLAG_STUNNED)
                        RemainingDamage -= RemainingDamage * currentAbsorb / 100;
                    continue;
                }
                break;
            }
            case SPELLFAMILY_ROGUE:
            {
                // Cheat Death (make less prio with Guardian Spirit case)
                if (spellProto->SpellIconID == 2109)
                {
                    if (!preventDeathSpell &&
                        GetTypeId()==TYPEID_PLAYER &&           // Only players
                        !((Player*)this)->HasSpellCooldown(31231) &&
                                                                // Only if no cooldown
                        roll_chance_i((*i)->GetModifier()->m_amount))
                                                                // Only if roll
                    {
                        preventDeathSpell = (*i)->GetSpellProto();
                    }
                    // always skip this spell in charge dropping, absorb amount calculation since it has chance as m_amount and doesn't need to absorb any damage
                    continue;
                }
                break;
            }
            case SPELLFAMILY_PALADIN:
            {
                // Ardent Defender
                if (spellProto->SpellIconID == 2135 && GetTypeId() == TYPEID_PLAYER)
                {
                    int32 remainingHealth = GetHealth() - RemainingDamage;
                    uint32 allowedHealth = GetMaxHealth() * 0.35f;
                    // If damage kills us
                    if (remainingHealth <= 0 && !HasAura(66233))
                    {
                        // Cast healing spell, completely avoid damage
                        RemainingDamage = 0;

                        uint32 defenseSkillValue = GetDefenseSkillValue();
                        // Max heal when defense skill denies critical hits from raid bosses
                        // Formula: max defense at level + 140 (raiting from gear)
                        uint32 reqDefForMaxHeal  = getLevel() * 5 + 140;
                        float pctFromDefense = (defenseSkillValue >= reqDefForMaxHeal)
                            ? 1.0f
                            : float(defenseSkillValue) / float(reqDefForMaxHeal);

                        int32 healAmount = GetMaxHealth() * ((*i)->GetSpellProto()->EffectBasePoints[1] + 1) / 100.0f * pctFromDefense;
                        CastSpell(this, 66233, true);
                        CastCustomSpell(this, 66235, &healAmount, NULL, NULL, true);
                    }
                    else if (remainingHealth < int32(allowedHealth))
                    {
                        // Reduce damage that brings us under 35% (or full damage if we are already under 35%) by x%
                        uint32 damageToReduce = (GetHealth() < allowedHealth)
                            ? RemainingDamage
                            : allowedHealth - remainingHealth;
                        RemainingDamage -= damageToReduce * currentAbsorb / 100;
                    }
                    continue;
                }
                break;
            }
            case SPELLFAMILY_PRIEST:
            {
                // Guardian Spirit
                if (spellProto->SpellIconID == 2873)
                {
                    preventDeathSpell = (*i)->GetSpellProto();
                    preventDeathAmount = (*i)->GetModifier()->m_amount;
                    continue;
                }
                // Reflective Shield
                if (spellProto->SpellFamilyFlags == 0x1 && canReflect)
                {
                    if (pCaster == this)
                        break;
                    Unit* caster = (*i)->GetCaster();
                    if (!caster)
                        break;
                    AuraList const& vOverRideCS = caster->GetAurasByType(SPELL_AURA_DUMMY);
                    for(AuraList::const_iterator k = vOverRideCS.begin(); k != vOverRideCS.end(); ++k)
                    {
                        switch((*k)->GetModifier()->m_miscvalue)
                        {
                            case 5065:                      // Rank 1
                            case 5064:                      // Rank 2
                            {
                                if(RemainingDamage >= currentAbsorb)
                                    reflectDamage = (*k)->GetModifier()->m_amount * currentAbsorb/100;
                                else
                                    reflectDamage = (*k)->GetModifier()->m_amount * RemainingDamage/100;
                                reflectSpell = 33619;
                                reflectTriggeredBy = *i;
                                reflectTriggeredBy->SetInUse(true);// lock aura from final deletion until processing
                            } break;
                            default: break;
                        }
                    }
                    break;
                }
                break;
            }
            case SPELLFAMILY_SHAMAN:
            {
                // Astral Shift
                if (spellProto->SpellIconID == 3066)
                {
                    //reduces all damage taken while stun, fear or silence
                    if (unitflag & (UNIT_FLAG_STUNNED|UNIT_FLAG_FLEEING|UNIT_FLAG_SILENCED))
                        RemainingDamage -= RemainingDamage * currentAbsorb / 100;
                    continue;
                }
                break;
            }
            case SPELLFAMILY_DEATHKNIGHT:
            {
                // Shadow of Death
                if (spellProto->SpellIconID == 1958)
                {
                    // TODO: absorb only while transform
                    continue;
                }
                // Anti-Magic Shell (on self)
                if (spellProto->Id == 48707)
                {
                    // damage absorbed by Anti-Magic Shell energizes the DK with additional runic power.
                    // This, if I'm not mistaken, shows that we get back ~2% of the absorbed damage as runic power.
                    int32 absorbed = RemainingDamage * currentAbsorb / 100;
                    int32 regen = absorbed * 2 / 10;
                    CastCustomSpell(this, 49088, &regen, NULL, NULL, true, NULL, *i);
                    RemainingDamage -= absorbed;
                    continue;
                }
                // Anti-Magic Shell (on single party/raid member)
                if (spellProto->Id == 50462)
                {
                    RemainingDamage -= RemainingDamage * currentAbsorb / 100;
                    continue;
                }
                // Unbreakable armor
                if (spellProto->Id == 51271)
                {
                    int32 absorbed = GetArmor() * currentAbsorb / 100;
                    // If we have a glyph
                    if (Aura* aur = GetDummyAura(58635))
                        absorbed += absorbed * aur->GetModifier()->m_amount / 100;
                    RemainingDamage = (RemainingDamage < absorbed) ? 0 : RemainingDamage - absorbed;
                    continue;
                }
                // Anti-Magic Zone
                if (spellProto->Id == 50461)
                {
                    Unit* caster = (*i)->GetCaster();
                    if (!caster)
                        continue;
                    int32 absorbed = RemainingDamage * currentAbsorb / 100;
                    int32 canabsorb = caster->GetHealth();
                    if (canabsorb < absorbed)
                        absorbed = canabsorb;

                    RemainingDamage -= absorbed;

                    uint32 ab_damage = absorbed;
                    pCaster->DealDamageMods(caster,ab_damage,NULL);
                    pCaster->DealDamage(caster, ab_damage, NULL, damagetype, schoolMask, 0, false);
                    continue;
                }
                // Will of Necropolis
                if (spellProto->SpellIconID == 857)
                {
                    // Apply absorb only on damage below 35% hp
                    int32 absorbableDamage = RemainingDamage + 0.35f * GetMaxHealth() - GetHealth();
                    if (absorbableDamage > RemainingDamage)
                        absorbableDamage = RemainingDamage;
                    if (absorbableDamage > 0)
                        RemainingDamage -= absorbableDamage * currentAbsorb / 100;
                    continue;
                }      
                break;
            }
            default:
                break;
        }

        // currentAbsorb - damage can be absorbed by shield
        // If need absorb less damage
        if (RemainingDamage < currentAbsorb)
            currentAbsorb = RemainingDamage;

        RemainingDamage -= currentAbsorb;

        // Fire Ward or Frost Ward or Ice Barrier (or Mana Shield)
        // for Incanter's Absorption converting to spell power
        if (spellProto->SpellFamilyName == SPELLFAMILY_MAGE && spellProto->SpellFamilyFlags2 & 0x000008)
            incanterAbsorption += currentAbsorb;

        // Reduce shield amount
        mod->m_amount-=currentAbsorb;
        if((*i)->GetHolder()->DropAuraCharge())
            mod->m_amount = 0;
        // Need remove it later
        if (mod->m_amount<=0)
            existExpired = true;
    }

    // Remove all expired absorb auras
    if (existExpired)
    {
        for(AuraList::const_iterator i = vSchoolAbsorb.begin(); i != vSchoolAbsorb.end();)
        {
            if ((*i)->GetModifier()->m_amount<=0)
            {
                RemoveAurasDueToSpell((*i)->GetId(), NULL, AURA_REMOVE_BY_SHIELD_BREAK);
                i = vSchoolAbsorb.begin();
            }
            else
                ++i;
        }
    }

    // Cast back reflect damage spell
    if (canReflect && reflectSpell)
    {
        CastCustomSpell(pCaster,  reflectSpell, &reflectDamage, NULL, NULL, true, NULL, reflectTriggeredBy);
        reflectTriggeredBy->SetInUse(false);                // free lock from deletion
    }


    // absorb by mana cost
    AuraList const& vManaShield = GetAurasByType(SPELL_AURA_MANA_SHIELD);
    for(AuraList::const_iterator i = vManaShield.begin(), next; i != vManaShield.end() && RemainingDamage > 0; i = next)
    {
        next = i; ++next;

        // check damage school mask
        if(((*i)->GetModifier()->m_miscvalue & schoolMask)==0)
            continue;

        int32 currentAbsorb;
        if (RemainingDamage >= (*i)->GetModifier()->m_amount)
            currentAbsorb = (*i)->GetModifier()->m_amount;
        else
            currentAbsorb = RemainingDamage;

        if (float manaMultiplier = (*i)->GetSpellProto()->EffectMultipleValue[(*i)->GetEffIndex()])
        {
            if(Player *modOwner = GetSpellModOwner())
                modOwner->ApplySpellMod((*i)->GetId(), SPELLMOD_MULTIPLE_VALUE, manaMultiplier);

            int32 maxAbsorb = int32(GetPower(POWER_MANA) / manaMultiplier);
            if (currentAbsorb > maxAbsorb)
                currentAbsorb = maxAbsorb;

            int32 manaReduction = int32(currentAbsorb * manaMultiplier);
            ApplyPowerMod(POWER_MANA, manaReduction, false);
        }

        // Mana Shield (or Fire Ward or Frost Ward or Ice Barrier)
        // for Incanter's Absorption converting to spell power
        if ((*i)->GetSpellProto()->SpellFamilyName == SPELLFAMILY_MAGE && (*i)->GetSpellProto()->SpellFamilyFlags2 & 0x000008)
            incanterAbsorption += currentAbsorb;

        (*i)->GetModifier()->m_amount -= currentAbsorb;
        if((*i)->GetModifier()->m_amount <= 0)
        {
            RemoveAurasDueToSpell((*i)->GetId());
            next = vManaShield.begin();
        }

        RemainingDamage -= currentAbsorb;
    }

    // effects dependent from full absorb amount
    // Incanter's Absorption, if have affective absorbing
    if (incanterAbsorption)
    {
        Unit::AuraList const& auras = GetAurasByType(SPELL_AURA_DUMMY);
        for (Unit::AuraList::const_iterator itr = auras.begin(); itr != auras.end(); ++itr)
        {
            SpellEntry const* itr_spellProto = (*itr)->GetSpellProto();

            // Incanter's Absorption
            if (itr_spellProto->SpellFamilyName == SPELLFAMILY_GENERIC &&
                itr_spellProto->SpellIconID == 2941)
            {
                int32 amount = int32(incanterAbsorption * (*itr)->GetModifier()->m_amount / 100);

                // apply normalized part of already accumulated amount in aura
                if (Aura* spdAura = GetAura(44413, EFFECT_INDEX_0))
                    amount += spdAura->GetModifier()->m_amount * spdAura->GetAuraDuration() / spdAura->GetAuraMaxDuration();

                // Incanter's Absorption (triggered absorb based spell power, will replace existing if any)
                CastCustomSpell(this, 44413, &amount, NULL, NULL, true);
                break;
            }
        }
    }

    // only split damage if not damaging yourself
    if(pCaster != this)
    {
        AuraList const& vSplitDamageFlat = GetAurasByType(SPELL_AURA_SPLIT_DAMAGE_FLAT);
        for(AuraList::const_iterator i = vSplitDamageFlat.begin(), next; i != vSplitDamageFlat.end() && RemainingDamage >= 0; i = next)
        {
            next = i; ++next;

            // check damage school mask
            if(((*i)->GetModifier()->m_miscvalue & schoolMask)==0)
                continue;

            // Damage can be splitted only if aura has an alive caster
            Unit *caster = (*i)->GetCaster();
            if(!caster || caster == this || !caster->IsInWorld() || !caster->isAlive())
                continue;

            int32 currentAbsorb;
            if (RemainingDamage >= (*i)->GetModifier()->m_amount)
                currentAbsorb = (*i)->GetModifier()->m_amount;
            else
                currentAbsorb = RemainingDamage;

            RemainingDamage -= currentAbsorb;


            uint32 splitted = currentAbsorb;
            uint32 splitted_absorb = 0;
            pCaster->DealDamageMods(caster,splitted,&splitted_absorb);

            pCaster->SendSpellNonMeleeDamageLog(caster, (*i)->GetSpellProto()->Id, splitted, schoolMask, splitted_absorb, 0, false, 0, false);

            CleanDamage cleanDamage = CleanDamage(splitted, 0, BASE_ATTACK, MELEE_HIT_NORMAL);
            pCaster->DealDamage(caster, splitted, &cleanDamage, DIRECT_DAMAGE, schoolMask, (*i)->GetSpellProto(), false);
        }

        AuraList const& vSplitDamagePct = GetAurasByType(SPELL_AURA_SPLIT_DAMAGE_PCT);
        for(AuraList::const_iterator i = vSplitDamagePct.begin(), next; i != vSplitDamagePct.end() && RemainingDamage >= 0; i = next)
        {
            next = i; ++next;

            // check damage school mask
            if(((*i)->GetModifier()->m_miscvalue & schoolMask)==0)
                continue;

            // Damage can be splitted only if aura has an alive caster
            Unit *caster = (*i)->GetCaster();
            if(!caster || caster == this || !caster->IsInWorld() || !caster->isAlive())
                continue;

            uint32 splitted = uint32(RemainingDamage * (*i)->GetModifier()->m_amount / 100.0f);

            RemainingDamage -=  int32(splitted);

            uint32 split_absorb = 0;
            pCaster->DealDamageMods(caster,splitted,&split_absorb);

            pCaster->SendSpellNonMeleeDamageLog(caster, (*i)->GetSpellProto()->Id, splitted, schoolMask, split_absorb, 0, false, 0, false);

            CleanDamage cleanDamage = CleanDamage(splitted, 0, BASE_ATTACK, MELEE_HIT_NORMAL);
            pCaster->DealDamage(caster, splitted, &cleanDamage, DIRECT_DAMAGE, schoolMask, (*i)->GetSpellProto(), false);
        }
    }

    // Apply death prevention spells effects
    if (preventDeathSpell && RemainingDamage >= (int32)GetHealth())
    {
        switch(preventDeathSpell->SpellFamilyName)
        {
            // Cheat Death
            case SPELLFAMILY_ROGUE:
            {
                // Cheat Death
                if (preventDeathSpell->SpellIconID == 2109)
                {
                    CastSpell(this,31231,true);
                    ((Player*)this)->AddSpellCooldown(31231,0,time(NULL)+60);
                    // with health > 10% lost health until health==10%, in other case no losses
                    uint32 health10 = GetMaxHealth()/10;
                    RemainingDamage = GetHealth() > health10 ? GetHealth() - health10 : 0;
                }
                break;
            }
            // Guardian Spirit
            case SPELLFAMILY_PRIEST:
            {
                // Guardian Spirit
                if (preventDeathSpell->SpellIconID == 2873)
                {
                    int32 healAmount = GetMaxHealth() * preventDeathAmount / 100;
                    CastCustomSpell(this, 48153, &healAmount, NULL, NULL, true);
                    RemoveAurasDueToSpell(preventDeathSpell->Id);
                    RemainingDamage = 0;
                }
                break;
            }
        }
    }

    *absorb = damage - RemainingDamage - *resist;
}

void Unit::CalculateAbsorbResistBlock(Unit *pCaster, SpellNonMeleeDamage *damageInfo, SpellEntry const* spellProto, WeaponAttackType attType)
{
    bool blocked = false;
    // Get blocked status
    switch (spellProto->DmgClass)
    {
        // Melee and Ranged Spells
        case SPELL_DAMAGE_CLASS_RANGED:
        case SPELL_DAMAGE_CLASS_MELEE:
            blocked = IsSpellBlocked(pCaster, spellProto, attType);
            break;
        default:
            break;
    }

    if (blocked)
    {
        damageInfo->blocked = GetShieldBlockValue();
        if (damageInfo->damage < damageInfo->blocked)
            damageInfo->blocked = damageInfo->damage;
        damageInfo->damage-=damageInfo->blocked;
    }

    uint32 absorb_affected_damage = pCaster->CalcNotIgnoreAbsorbDamage(damageInfo->damage,GetSpellSchoolMask(spellProto),spellProto);
    CalculateDamageAbsorbAndResist(pCaster, GetSpellSchoolMask(spellProto), SPELL_DIRECT_DAMAGE, absorb_affected_damage, &damageInfo->absorb, &damageInfo->resist, !(spellProto->AttributesEx & SPELL_ATTR_EX_CANT_REFLECTED));
    damageInfo->damage-= damageInfo->absorb + damageInfo->resist;
}

void Unit::CalculateHealAbsorb(const uint32 heal, uint32 *absorb)
{
    if (!isAlive() || !heal)
        return;

    int32 RemainingHeal = heal;

    // Need remove expired auras after
    bool existExpired = false;

    // absorb
    AuraList const& vHealAbsorb = GetAurasByType(SPELL_AURA_HEAL_ABSORB);
    for(AuraList::const_iterator i = vHealAbsorb.begin(); i != vHealAbsorb.end() && RemainingHeal > 0; ++i)
    {
        Modifier* mod = (*i)->GetModifier();

        // Max Amount can be absorbed by this aura
        int32  currentAbsorb = mod->m_amount;

        // Found empty aura (impossible but..)
        if (currentAbsorb <=0)
        {
            existExpired = true;
            continue;
        }

        // currentAbsorb - heal can be absorbed
        // If need absorb less heal
        if (RemainingHeal < currentAbsorb)
            currentAbsorb = RemainingHeal;

        RemainingHeal -= currentAbsorb;

        // Reduce aura amount
        mod->m_amount -= currentAbsorb;
        if ((*i)->GetHolder()->DropAuraCharge())
            mod->m_amount = 0;
        // Need remove it later
        if (mod->m_amount<=0)
            existExpired = true;
    }

    // Remove all expired absorb auras
    if (existExpired)
    {
        for(AuraList::const_iterator i = vHealAbsorb.begin(); i != vHealAbsorb.end();)
        {
            if ((*i)->GetModifier()->m_amount<=0)
            {
                RemoveAurasDueToSpell((*i)->GetId(), NULL, AURA_REMOVE_BY_SHIELD_BREAK);
                i = vHealAbsorb.begin();
            }
            else
                ++i;
        }
    }

    *absorb = heal - RemainingHeal;
}

void Unit::AttackerStateUpdate (Unit *pVictim, WeaponAttackType attType, bool extra )
{
    if(hasUnitState(UNIT_STAT_CAN_NOT_REACT) || HasFlag(UNIT_FIELD_FLAGS, UNIT_FLAG_PACIFIED) )
        return;

    if (!pVictim->isAlive())
        return;

    if(IsNonMeleeSpellCasted(false))
        return;

    uint32 hitInfo;
    if (attType == BASE_ATTACK)
        hitInfo = HITINFO_NORMALSWING2;
    else if (attType == OFF_ATTACK)
        hitInfo = HITINFO_LEFTSWING;
    else
        return;                                             // ignore ranged case

    uint32 extraAttacks = m_extraAttacks;

    // melee attack spell casted at main hand attack only
    if (attType == BASE_ATTACK && m_currentSpells[CURRENT_MELEE_SPELL])
    {
        m_currentSpells[CURRENT_MELEE_SPELL]->cast();

        // not recent extra attack only at any non extra attack (melee spell case)
        if(!extra && extraAttacks)
        {
            while(m_extraAttacks)
            {
                AttackerStateUpdate(pVictim, BASE_ATTACK, true);
                if(m_extraAttacks > 0)
                    --m_extraAttacks;
            }
        }
        return;
    }

    // attack can be redirected to another target
    pVictim = SelectMagnetTarget(pVictim);

    CalcDamageInfo damageInfo;
    CalculateMeleeDamage(pVictim, 0, &damageInfo, attType);
    // Send log damage message to client
    DealDamageMods(pVictim,damageInfo.damage,&damageInfo.absorb);
    SendAttackStateUpdate(&damageInfo);
    ProcDamageAndSpell(damageInfo.target, damageInfo.procAttacker, damageInfo.procVictim, damageInfo.procEx, damageInfo.damage, damageInfo.attackType);
    DealMeleeDamage(&damageInfo,true);

    if (GetTypeId() == TYPEID_PLAYER)
        DEBUG_FILTER_LOG(LOG_FILTER_COMBAT,"AttackerStateUpdate: (Player) %u attacked %u (TypeId: %u) for %u dmg, absorbed %u, blocked %u, resisted %u.",
            GetGUIDLow(), pVictim->GetGUIDLow(), pVictim->GetTypeId(), damageInfo.damage, damageInfo.absorb, damageInfo.blocked_amount, damageInfo.resist);
    else
        DEBUG_FILTER_LOG(LOG_FILTER_COMBAT,"AttackerStateUpdate: (NPC)    %u attacked %u (TypeId: %u) for %u dmg, absorbed %u, blocked %u, resisted %u.",
            GetGUIDLow(), pVictim->GetGUIDLow(), pVictim->GetTypeId(), damageInfo.damage, damageInfo.absorb, damageInfo.blocked_amount, damageInfo.resist);

    // if damage pVictim call AI reaction
    pVictim->AttackedBy(this);

    // extra attack only at any non extra attack (normal case)
    if(!extra && extraAttacks)
    {
        while(m_extraAttacks)
        {
            AttackerStateUpdate(pVictim, BASE_ATTACK, true);
            if(m_extraAttacks > 0)
                --m_extraAttacks;
        }
    }
}

MeleeHitOutcome Unit::RollMeleeOutcomeAgainst(const Unit *pVictim, WeaponAttackType attType) const
{
    // This is only wrapper

    // Miss chance based on melee
    float miss_chance = MeleeMissChanceCalc(pVictim, attType);

    // Critical hit chance
    float crit_chance = GetUnitCriticalChance(attType, pVictim);

    // stunned target cannot dodge and this is check in GetUnitDodgeChance() (returned 0 in this case)
    float dodge_chance = pVictim->GetUnitDodgeChance();
    float block_chance = pVictim->GetUnitBlockChance();
    float parry_chance = pVictim->GetUnitParryChance();

    // Useful if want to specify crit & miss chances for melee, else it could be removed
    DEBUG_FILTER_LOG(LOG_FILTER_COMBAT,"MELEE OUTCOME: miss %f crit %f dodge %f parry %f block %f", miss_chance,crit_chance,dodge_chance,parry_chance,block_chance);

    return RollMeleeOutcomeAgainst(pVictim, attType, int32(crit_chance*100), int32(miss_chance*100), int32(dodge_chance*100),int32(parry_chance*100),int32(block_chance*100));
}

MeleeHitOutcome Unit::RollMeleeOutcomeAgainst (const Unit *pVictim, WeaponAttackType attType, int32 crit_chance, int32 miss_chance, int32 dodge_chance, int32 parry_chance, int32 block_chance) const
{
    if(pVictim->GetTypeId()==TYPEID_UNIT && ((Creature*)pVictim)->IsInEvadeMode())
        return MELEE_HIT_EVADE;

    int32 attackerMaxSkillValueForLevel = GetMaxSkillValueForLevel(pVictim);
    int32 victimMaxSkillValueForLevel = pVictim->GetMaxSkillValueForLevel(this);

    int32 attackerWeaponSkill = GetWeaponSkillValue(attType,pVictim);
    int32 victimDefenseSkill = pVictim->GetDefenseSkillValue(this);

    // bonus from skills is 0.04%
    int32    skillBonus  = 4 * ( attackerWeaponSkill - victimMaxSkillValueForLevel );
    int32    sum = 0, tmp = 0;
    int32    roll = urand (0, 10000);

    DEBUG_FILTER_LOG(LOG_FILTER_COMBAT, "RollMeleeOutcomeAgainst: skill bonus of %d for attacker", skillBonus);
    DEBUG_FILTER_LOG(LOG_FILTER_COMBAT, "RollMeleeOutcomeAgainst: rolled %d, miss %d, dodge %d, parry %d, block %d, crit %d",
        roll, miss_chance, dodge_chance, parry_chance, block_chance, crit_chance);

    tmp = miss_chance;

    if (tmp > 0 && roll < (sum += tmp ))
    {
        DEBUG_FILTER_LOG(LOG_FILTER_COMBAT, "RollMeleeOutcomeAgainst: MISS");
        return MELEE_HIT_MISS;
    }

    // always crit against a sitting target (except 0 crit chance)
    if( pVictim->GetTypeId() == TYPEID_PLAYER && crit_chance > 0 && !pVictim->IsStandState() )
    {
        DEBUG_FILTER_LOG(LOG_FILTER_COMBAT, "RollMeleeOutcomeAgainst: CRIT (sitting victim)");
        return MELEE_HIT_CRIT;
    }

    bool from_behind = !pVictim->HasInArc(M_PI_F,this);

    if (from_behind)
        DEBUG_FILTER_LOG(LOG_FILTER_COMBAT, "RollMeleeOutcomeAgainst: attack came from behind.");

    // Dodge chance

    // only players can't dodge if attacker is behind
    if (pVictim->GetTypeId() != TYPEID_PLAYER || !from_behind)
    {
        // Reduce dodge chance by attacker expertise rating
        if (GetTypeId() == TYPEID_PLAYER)
            dodge_chance -= int32(((Player*)this)->GetExpertiseDodgeOrParryReduction(attType)*100);
        else
            dodge_chance -= GetTotalAuraModifier(SPELL_AURA_MOD_EXPERTISE)*25;

        // Modify dodge chance by attacker SPELL_AURA_MOD_COMBAT_RESULT_CHANCE
        dodge_chance+= GetTotalAuraModifierByMiscValue(SPELL_AURA_MOD_COMBAT_RESULT_CHANCE, VICTIMSTATE_DODGE)*100;

        tmp = dodge_chance;
        if (   (tmp > 0)                                        // check if unit _can_ dodge
            && ((tmp -= skillBonus) > 0)
            && roll < (sum += tmp))
        {
            DEBUG_FILTER_LOG(LOG_FILTER_COMBAT, "RollMeleeOutcomeAgainst: DODGE <%d, %d)", sum-tmp, sum);
            return MELEE_HIT_DODGE;
        }
    }

    // parry chances
    // check if attack comes from behind, nobody can parry or block if attacker is behind
    if (!from_behind || pVictim->HasAura(19263))
    {
        // Reduce parry chance by attacker expertise rating
        if (GetTypeId() == TYPEID_PLAYER)
            parry_chance-= int32(((Player*)this)->GetExpertiseDodgeOrParryReduction(attType)*100);
        else
            parry_chance -= GetTotalAuraModifier(SPELL_AURA_MOD_EXPERTISE)*25;

        if(pVictim->GetTypeId()==TYPEID_PLAYER || !(((Creature*)pVictim)->GetCreatureInfo()->flags_extra & CREATURE_FLAG_EXTRA_NO_PARRY) )
        {
            int32 tmp2 = int32(parry_chance);
            if (   (tmp2 > 0)                                   // check if unit _can_ parry
                && ((tmp2 -= skillBonus) > 0)
                && (roll < (sum += tmp2)))
            {
                DEBUG_FILTER_LOG(LOG_FILTER_COMBAT, "RollMeleeOutcomeAgainst: PARRY <%d, %d)", sum-tmp2, sum);
                return MELEE_HIT_PARRY;
            }
        }
    }

    // Max 40% chance to score a glancing blow against mobs that are higher level (can do only players and pets and not with ranged weapon)
    if( attType != RANGED_ATTACK &&
        (GetTypeId() == TYPEID_PLAYER || ((Creature*)this)->IsPet()) &&
        pVictim->GetTypeId() != TYPEID_PLAYER && !((Creature*)pVictim)->IsPet() &&
        getLevel() < pVictim->GetLevelForTarget(this) )
    {
        // cap possible value (with bonuses > max skill)
        int32 skill = attackerWeaponSkill;
        int32 maxskill = attackerMaxSkillValueForLevel;
        skill = (skill > maxskill) ? maxskill : skill;

        tmp = (10 + (victimDefenseSkill - skill)) * 100;
        tmp = tmp > 4000 ? 4000 : tmp;
        if (roll < (sum += tmp))
        {
            DEBUG_FILTER_LOG(LOG_FILTER_COMBAT, "RollMeleeOutcomeAgainst: GLANCING <%d, %d)", sum-4000, sum);
            return MELEE_HIT_GLANCING;
        }
    }

    // block chances
    // check if attack comes from behind, nobody can parry or block if attacker is behind
    if (!from_behind)
    {
        if(pVictim->GetTypeId()==TYPEID_PLAYER || !(((Creature*)pVictim)->GetCreatureInfo()->flags_extra & CREATURE_FLAG_EXTRA_NO_BLOCK) )
        {
            tmp = block_chance;
            if (   (tmp > 0)                                    // check if unit _can_ block
                && ((tmp -= skillBonus) > 0)
                && (roll < (sum += tmp)))
            {
                DEBUG_FILTER_LOG(LOG_FILTER_COMBAT, "RollMeleeOutcomeAgainst: BLOCK <%d, %d)", sum-tmp, sum);
                return MELEE_HIT_BLOCK;
            }
        }
    }

    // Critical chance
    tmp = crit_chance;

    if (tmp > 0 && roll < (sum += tmp))
    {
        DEBUG_FILTER_LOG(LOG_FILTER_COMBAT, "RollMeleeOutcomeAgainst: CRIT <%d, %d)", sum-tmp, sum);
        return MELEE_HIT_CRIT;
    }

    // mobs can score crushing blows if they're 4 or more levels above victim
    if (GetLevelForTarget(pVictim) >= pVictim->GetLevelForTarget(this) + 4 &&
        // can be from by creature (if can) or from controlled player that considered as creature
        ((GetTypeId()!=TYPEID_PLAYER && !((Creature*)this)->IsPet() &&
        !(((Creature*)this)->GetCreatureInfo()->flags_extra & CREATURE_FLAG_EXTRA_NO_CRUSH)) ||
        GetTypeId()==TYPEID_PLAYER && !GetCharmerOrOwnerGuid().IsEmpty()))
    {
        // when their weapon skill is 15 or more above victim's defense skill
        tmp = victimDefenseSkill;
        int32 tmpmax = victimMaxSkillValueForLevel;
        // having defense above your maximum (from items, talents etc.) has no effect
        tmp = tmp > tmpmax ? tmpmax : tmp;
        // tmp = mob's level * 5 - player's current defense skill
        tmp = attackerMaxSkillValueForLevel - tmp;
        if(tmp >= 15)
        {
            // add 2% chance per lacking skill point, min. is 15%
            tmp = tmp * 200 - 1500;
            if (roll < (sum += tmp))
            {
                DEBUG_FILTER_LOG(LOG_FILTER_COMBAT, "RollMeleeOutcomeAgainst: CRUSHING <%d, %d)", sum-tmp, sum);
                return MELEE_HIT_CRUSHING;
            }
        }
    }

    DEBUG_FILTER_LOG(LOG_FILTER_COMBAT, "RollMeleeOutcomeAgainst: NORMAL");
    return MELEE_HIT_NORMAL;
}

uint32 Unit::CalculateDamage (WeaponAttackType attType, bool normalized)
{
    float min_damage, max_damage;

    if (normalized && GetTypeId()==TYPEID_PLAYER)
        ((Player*)this)->CalculateMinMaxDamage(attType,normalized,min_damage, max_damage);
    else
    {
        switch (attType)
        {
            case RANGED_ATTACK:
                min_damage = GetFloatValue(UNIT_FIELD_MINRANGEDDAMAGE);
                max_damage = GetFloatValue(UNIT_FIELD_MAXRANGEDDAMAGE);
                break;
            case BASE_ATTACK:
                min_damage = GetFloatValue(UNIT_FIELD_MINDAMAGE);
                max_damage = GetFloatValue(UNIT_FIELD_MAXDAMAGE);
                break;
            case OFF_ATTACK:
                min_damage = GetFloatValue(UNIT_FIELD_MINOFFHANDDAMAGE);
                max_damage = GetFloatValue(UNIT_FIELD_MAXOFFHANDDAMAGE);
                break;
                // Just for good manner
            default:
                min_damage = 0.0f;
                max_damage = 0.0f;
                break;
        }
    }

    if (min_damage > max_damage)
    {
        std::swap(min_damage,max_damage);
    }

    if(max_damage == 0.0f)
        max_damage = 5.0f;

    return urand((uint32)min_damage, (uint32)max_damage);
}

float Unit::CalculateLevelPenalty(SpellEntry const* spellProto) const
{
    if(!spellProto->spellLevel || !spellProto->maxLevel)
        return 1.0f;

    if(spellProto->maxLevel <= 0)
        return 1.0f;
    //if caster level is lower that max caster level
    if(getLevel() < spellProto->maxLevel)
        return 1.0f;

    float LvlPenalty = 0.0f;

    LvlPenalty = (22.0f + float (spellProto->maxLevel) - float (getLevel())) / 20.0f;
    //to prevent positive effect
    if(LvlPenalty > 1.0f)
        return 1.0f;
    //level penalty is capped at 0
    if(LvlPenalty < 0.0f)
        return 0.0f;

    return LvlPenalty;
}

void Unit::SendMeleeAttackStart(Unit* pVictim)
{
    WorldPacket data( SMSG_ATTACKSTART, 8 + 8 );
    data << GetObjectGuid();
    data << pVictim->GetObjectGuid();

    SendMessageToSet(&data, true);
    DEBUG_LOG( "WORLD: Sent SMSG_ATTACKSTART" );
}

void Unit::SendMeleeAttackStop(Unit* victim)
{
    if(!victim)
        return;

    WorldPacket data( SMSG_ATTACKSTOP, (4+16) );            // we guess size
    data << GetPackGUID();
    data << victim->GetPackGUID();                          // can be 0x00...
    data << uint32(0);                                      // can be 0x1
    SendMessageToSet(&data, true);
    DETAIL_FILTER_LOG(LOG_FILTER_COMBAT, "%s %u stopped attacking %s %u", (GetTypeId()==TYPEID_PLAYER ? "player" : "creature"), GetGUIDLow(), (victim->GetTypeId()==TYPEID_PLAYER ? "player" : "creature"),victim->GetGUIDLow());

    /*if(victim->GetTypeId() == TYPEID_UNIT)
    ((Creature*)victim)->AI().EnterEvadeMode(this);*/
}

bool Unit::IsSpellBlocked(Unit *pCaster, SpellEntry const *spellEntry, WeaponAttackType attackType)
{
    if (!HasInArc(M_PI_F, pCaster))
        return false;

    if (spellEntry)
    {
        // Some spells cannot be blocked
        if (spellEntry->Attributes & SPELL_ATTR_IMPOSSIBLE_DODGE_PARRY_BLOCK)
            return false;
    }

    /*
    // Ignore combat result aura (parry/dodge check on prepare)
    AuraList const& ignore = GetAurasByType(SPELL_AURA_IGNORE_COMBAT_RESULT);
    for(AuraList::const_iterator i = ignore.begin(); i != ignore.end(); ++i)
    {
        if (!(*i)->isAffectedOnSpell(spellProto))
            continue;
        if ((*i)->GetModifier()->m_miscvalue == ???)
            return false;
    }
    */

    // Check creatures flags_extra for disable block
    if (GetTypeId() == TYPEID_UNIT)
    {
        if (((Creature*)this)->GetCreatureInfo()->flags_extra & CREATURE_FLAG_EXTRA_NO_BLOCK)
            return false;
    }

    float blockChance = GetUnitBlockChance();
    blockChance += (int32(pCaster->GetWeaponSkillValue(attackType)) - int32(GetMaxSkillValueForLevel()))*0.04f;

    return roll_chance_f(blockChance);
}

// Melee based spells can be miss, parry or dodge on this step
// Crit or block - determined on damage calculation phase! (and can be both in some time)
float Unit::MeleeSpellMissChance(Unit *pVictim, WeaponAttackType attType, int32 skillDiff, SpellEntry const *spell)
{
    // Calculate hit chance (more correct for chance mod)
    float hitChance = 0.0f;

    // PvP - PvE melee chances
    // TODO: implement diminishing returns for defense from player's defense rating
    // pure skill diff is not sufficient since 3.x anymore, but exact formulas hard to research
    if (pVictim->GetTypeId() == TYPEID_PLAYER)
        hitChance = 95.0f + skillDiff * 0.04f;
    else if (skillDiff < -10)
        hitChance = 94.0f + (skillDiff + 10) * 0.4f;
    else
        hitChance = 95.0f + skillDiff * 0.1f;

    // Hit chance depends from victim auras
    if (attType == RANGED_ATTACK)
        hitChance += pVictim->GetTotalAuraModifier(SPELL_AURA_MOD_ATTACKER_RANGED_HIT_CHANCE);
    else
        hitChance += pVictim->GetTotalAuraModifier(SPELL_AURA_MOD_ATTACKER_MELEE_HIT_CHANCE);

    // Spellmod from SPELLMOD_RESIST_MISS_CHANCE
    if (Player *modOwner = GetSpellModOwner())
        modOwner->ApplySpellMod(spell->Id, SPELLMOD_RESIST_MISS_CHANCE, hitChance);

    // Miss = 100 - hit
    float missChance = 100.0f - hitChance;

    // Bonuses from attacker aura and ratings
    if (attType == RANGED_ATTACK)
        missChance -= m_modRangedHitChance;
    else
        missChance -= m_modMeleeHitChance;

    // Limit miss chance from 0 to 60%
    if (missChance < 0.0f)
        return 0.0f;
    if (missChance > 60.0f)
        return 60.0f;
    return missChance;
}

// Melee based spells hit result calculations
SpellMissInfo Unit::MeleeSpellHitResult(Unit *pVictim, SpellEntry const *spell)
{
    WeaponAttackType attType = BASE_ATTACK;

    if (spell->DmgClass == SPELL_DAMAGE_CLASS_RANGED)
        attType = RANGED_ATTACK;

    // bonus from skills is 0.04% per skill Diff
    int32 attackerWeaponSkill = (spell->EquippedItemClass == ITEM_CLASS_WEAPON) ? int32(GetWeaponSkillValue(attType,pVictim)) : GetMaxSkillValueForLevel();
    int32 skillDiff = attackerWeaponSkill - int32(pVictim->GetMaxSkillValueForLevel(this));
    int32 fullSkillDiff = attackerWeaponSkill - int32(pVictim->GetDefenseSkillValue(this));

    uint32 roll = urand (0, 10000);

    uint32 missChance = uint32(MeleeSpellMissChance(pVictim, attType, fullSkillDiff, spell)*100.0f);
    // Roll miss
    uint32 tmp = missChance;
    if (roll < tmp)
        return SPELL_MISS_MISS;

    // Chance resist mechanic (select max value from every mechanic spell effect)
    int32 resist_mech = 0;
    // Get effects mechanic and chance
    for(int eff = 0; eff < MAX_EFFECT_INDEX; ++eff)
    {
        int32 effect_mech = GetEffectMechanic(spell, SpellEffectIndex(eff));
        if (effect_mech)
        {
            int32 temp = pVictim->GetTotalAuraModifierByMiscValue(SPELL_AURA_MOD_MECHANIC_RESISTANCE, effect_mech);
            if (resist_mech < temp*100)
                resist_mech = temp*100;
        }
    }
    // Roll chance
    tmp += resist_mech;
    if (roll < tmp)
        return SPELL_MISS_RESIST;

    bool canDodge = true;
    bool canParry = true;

    // Same spells cannot be parry/dodge
    if (spell->Attributes & SPELL_ATTR_IMPOSSIBLE_DODGE_PARRY_BLOCK)
        return SPELL_MISS_NONE;

    // Ranged attack cannot be parry/dodge only deflect
    if (attType == RANGED_ATTACK)
    {
        // only if in front
        if (pVictim->HasInArc(M_PI_F,this))
        {
            int32 deflect_chance = pVictim->GetTotalAuraModifier(SPELL_AURA_DEFLECT_SPELLS)*100;
            tmp+=deflect_chance;
            if (roll < tmp)
                return SPELL_MISS_DEFLECT;
        }
        return SPELL_MISS_NONE;
    }

    // Check for attack from behind
    if (!pVictim->HasInArc(M_PI_F,this))
    {
        // Can`t dodge from behind in PvP (but its possible in PvE)
        if (GetTypeId() == TYPEID_PLAYER && pVictim->GetTypeId() == TYPEID_PLAYER)
            canDodge = false;
        // Can`t parry
        canParry = false;
    }
    // Check creatures flags_extra for disable parry
    if(pVictim->GetTypeId()==TYPEID_UNIT)
    {
        uint32 flagEx = ((Creature*)pVictim)->GetCreatureInfo()->flags_extra;
        if( flagEx & CREATURE_FLAG_EXTRA_NO_PARRY )
            canParry = false;
    }
    // Ignore combat result aura
    AuraList const& ignore = GetAurasByType(SPELL_AURA_IGNORE_COMBAT_RESULT);
    for(AuraList::const_iterator i = ignore.begin(); i != ignore.end(); ++i)
    {
        if (!(*i)->isAffectedOnSpell(spell))
            continue;
        switch((*i)->GetModifier()->m_miscvalue)
        {
            case MELEE_HIT_DODGE: canDodge = false; break;
            case MELEE_HIT_BLOCK: break; // Block check in hit step
            case MELEE_HIT_PARRY: canParry = false; break;
            default:
                DEBUG_LOG("Spell %u SPELL_AURA_IGNORE_COMBAT_RESULT have unhandled state %d", (*i)->GetId(), (*i)->GetModifier()->m_miscvalue);
                break;
        }
    }

    if (canDodge)
    {
        // Roll dodge
        int32 dodgeChance = int32(pVictim->GetUnitDodgeChance()*100.0f) - skillDiff * 4;
        // Reduce enemy dodge chance by SPELL_AURA_MOD_COMBAT_RESULT_CHANCE
        dodgeChance+= GetTotalAuraModifierByMiscValue(SPELL_AURA_MOD_COMBAT_RESULT_CHANCE, VICTIMSTATE_DODGE)*100;
        // Reduce dodge chance by attacker expertise rating
        if (GetTypeId() == TYPEID_PLAYER)
            dodgeChance-=int32(((Player*)this)->GetExpertiseDodgeOrParryReduction(attType) * 100.0f);
        else
            dodgeChance -= GetTotalAuraModifier(SPELL_AURA_MOD_EXPERTISE)*25;
        if (dodgeChance < 0)
            dodgeChance = 0;

        tmp += dodgeChance;
        if (roll < tmp)
            return SPELL_MISS_DODGE;
    }

    if (canParry)
    {
        // Roll parry
        int32 parryChance = int32(pVictim->GetUnitParryChance()*100.0f)  - skillDiff * 4;
        // Reduce parry chance by attacker expertise rating
        if (GetTypeId() == TYPEID_PLAYER)
            parryChance-=int32(((Player*)this)->GetExpertiseDodgeOrParryReduction(attType) * 100.0f);
        else
            parryChance -= GetTotalAuraModifier(SPELL_AURA_MOD_EXPERTISE)*25;
        if (parryChance < 0)
            parryChance = 0;

        tmp += parryChance;
        if (roll < tmp)
            return SPELL_MISS_PARRY;
    }

    return SPELL_MISS_NONE;
}

// TODO need use unit spell resistances in calculations
SpellMissInfo Unit::MagicSpellHitResult(Unit *pVictim, SpellEntry const *spell)
{
    // Can`t miss on dead target (on skinning for example)
    if (!pVictim->isAlive())
        return SPELL_MISS_NONE;

    SpellSchoolMask schoolMask = GetSpellSchoolMask(spell);
    // PvP - PvE spell misschances per leveldif > 2
    int32 lchance = pVictim->GetTypeId() == TYPEID_PLAYER ? 7 : 11;
    int32 leveldif = int32(pVictim->GetLevelForTarget(this)) - int32(GetLevelForTarget(pVictim));

    // Base hit chance from attacker and victim levels
    int32 modHitChance;
    if(leveldif < 3)
        modHitChance = 96 - leveldif;
    else
        modHitChance = 94 - (leveldif - 2) * lchance;

    // Spellmod from SPELLMOD_RESIST_MISS_CHANCE
    if(Player *modOwner = GetSpellModOwner())
        modOwner->ApplySpellMod(spell->Id, SPELLMOD_RESIST_MISS_CHANCE, modHitChance);
    // Increase from attacker SPELL_AURA_MOD_INCREASES_SPELL_PCT_TO_HIT auras
    modHitChance+=GetTotalAuraModifierByMiscMask(SPELL_AURA_MOD_INCREASES_SPELL_PCT_TO_HIT, schoolMask);
    // Chance hit from victim SPELL_AURA_MOD_ATTACKER_SPELL_HIT_CHANCE auras
    modHitChance+= pVictim->GetTotalAuraModifierByMiscMask(SPELL_AURA_MOD_ATTACKER_SPELL_HIT_CHANCE, schoolMask);
    
    // Cloak of Shadows - should be ignored by Chaos Bolt
    // handling of CoS aura is wrong? should be resist, not miss
    if (spell->SpellFamilyName == SPELLFAMILY_WARLOCK && spell->SpellIconID == 3178)
        if (Aura *aura = pVictim->GetAura(31224, EFFECT_INDEX_0))
            modHitChance -= aura->GetModifier()->m_amount;

    // Reduce spell hit chance for Area of effect spells from victim SPELL_AURA_MOD_AOE_AVOIDANCE aura
    if (IsAreaOfEffectSpell(spell))
        modHitChance-=pVictim->GetTotalAuraModifier(SPELL_AURA_MOD_AOE_AVOIDANCE);
    // Reduce spell hit chance for dispel mechanic spells from victim SPELL_AURA_MOD_DISPEL_RESIST
    if (IsDispelSpell(spell))
        modHitChance-=pVictim->GetTotalAuraModifier(SPELL_AURA_MOD_DISPEL_RESIST);
    // Chance resist mechanic (select max value from every mechanic spell effect)
    int32 resist_mech = 0;
    // Get effects mechanic and chance
    for(int eff = 0; eff < MAX_EFFECT_INDEX; ++eff)
    {
        int32 effect_mech = GetEffectMechanic(spell, SpellEffectIndex(eff));
        if (effect_mech)
        {
            int32 temp = pVictim->GetTotalAuraModifierByMiscValue(SPELL_AURA_MOD_MECHANIC_RESISTANCE, effect_mech);
            if (resist_mech < temp)
                resist_mech = temp;
        }
    }
    // Apply mod
    modHitChance-=resist_mech;

    // Chance resist debuff
    modHitChance-=pVictim->GetTotalAuraModifierByMiscValue(SPELL_AURA_MOD_DEBUFF_RESISTANCE, int32(spell->Dispel));

    int32 HitChance = modHitChance * 100;
    // Increase hit chance from attacker SPELL_AURA_MOD_SPELL_HIT_CHANCE and attacker ratings
    HitChance += int32(m_modSpellHitChance*100.0f);

    // Decrease hit chance from victim rating bonus
    if (pVictim->GetTypeId()==TYPEID_PLAYER)
        HitChance -= int32(((Player*)pVictim)->GetRatingBonusValue(CR_HIT_TAKEN_SPELL)*100.0f);

    if (HitChance <  100) HitChance =  100;
    if (HitChance > 10000) HitChance = 10000;

    int32 tmp = 10000 - HitChance;

    int32 rand = irand(0,10000);
    
    // Chaos Bolt cannot be deflected
    if (spell->SpellFamilyName == SPELLFAMILY_WARLOCK && spell->SpellIconID == 3178)
        return SPELL_MISS_NONE;

    if (rand < tmp)
        return SPELL_MISS_MISS;

    // cast by caster in front of victim
    if (pVictim->HasInArc(M_PI_F,this))
    {
        int32 deflect_chance = pVictim->GetTotalAuraModifier(SPELL_AURA_DEFLECT_SPELLS)*100;
        tmp+=deflect_chance;
        if (rand < tmp)
            return SPELL_MISS_DEFLECT;
    }

    return SPELL_MISS_NONE;
}

// Calculate spell hit result can be:
// Every spell can: Evade/Immune/Reflect/Sucesful hit
// For melee based spells:
//   Miss
//   Dodge
//   Parry
// For spells
//   Resist
SpellMissInfo Unit::SpellHitResult(Unit *pVictim, SpellEntry const *spell, bool CanReflect)
{
    // Return evade for units in evade mode
    if (pVictim->GetTypeId()==TYPEID_UNIT && ((Creature*)pVictim)->IsInEvadeMode())
        return SPELL_MISS_EVADE;

    if (!(spell->Attributes & SPELL_ATTR_UNAFFECTED_BY_INVULNERABILITY))
    {
        // Check for immune
        if (pVictim->IsImmuneToSpell(spell))
            return SPELL_MISS_IMMUNE;

        // All positive spells can`t miss
        // TODO: client not show miss log for this spells - so need find info for this in dbc and use it!
        if (IsPositiveSpell(spell->Id) && IsFriendlyTo(pVictim))
            return SPELL_MISS_NONE;

        // Check for immune
        if (pVictim->IsImmunedToDamage(GetSpellSchoolMask(spell)))
            return SPELL_MISS_IMMUNE;
    }
    else if (IsPositiveSpell(spell->Id) && IsFriendlyTo(pVictim))
        return SPELL_MISS_NONE;

    // Try victim reflect spell
    if (CanReflect)
    {
        int32 reflectchance = pVictim->GetTotalAuraModifier(SPELL_AURA_REFLECT_SPELLS);
        Unit::AuraList const& mReflectSpellsSchool = pVictim->GetAurasByType(SPELL_AURA_REFLECT_SPELLS_SCHOOL);
        for(Unit::AuraList::const_iterator i = mReflectSpellsSchool.begin(); i != mReflectSpellsSchool.end(); ++i)
            if((*i)->GetModifier()->m_miscvalue & GetSpellSchoolMask(spell))
                reflectchance += (*i)->GetModifier()->m_amount;
        if (reflectchance > 0 && roll_chance_i(reflectchance))
        {
            // Start triggers for remove charges if need (trigger only for victim, and mark as active spell)
            ProcDamageAndSpell(pVictim, PROC_FLAG_NONE, PROC_FLAG_TAKEN_NEGATIVE_SPELL_HIT, PROC_EX_REFLECT, 1, BASE_ATTACK, spell);
            return SPELL_MISS_REFLECT;
        }
    }

    switch (spell->DmgClass)
    {
        case SPELL_DAMAGE_CLASS_NONE:
            return SPELL_MISS_NONE;
        case SPELL_DAMAGE_CLASS_MAGIC:
            return MagicSpellHitResult(pVictim, spell);
        case SPELL_DAMAGE_CLASS_MELEE:
        case SPELL_DAMAGE_CLASS_RANGED:
            return MeleeSpellHitResult(pVictim, spell);
    }
    return SPELL_MISS_NONE;
}

float Unit::MeleeMissChanceCalc(const Unit *pVictim, WeaponAttackType attType) const
{
    if(!pVictim)
        return 0.0f;

    // Base misschance 5%
    float missChance = 5.0f;

    // DualWield - white damage has additional 19% miss penalty
    if (haveOffhandWeapon() && attType != RANGED_ATTACK)
    {
        bool isNormal = false;
        for (uint32 i = CURRENT_FIRST_NON_MELEE_SPELL; i < CURRENT_MAX_SPELL; ++i)
        {
            if (m_currentSpells[i] && (GetSpellSchoolMask(m_currentSpells[i]->m_spellInfo) & SPELL_SCHOOL_MASK_NORMAL))
            {
                isNormal = true;
                break;
            }
        }
        if (!isNormal && !m_currentSpells[CURRENT_MELEE_SPELL])
            missChance += 19.0f;
    }

    int32 skillDiff = int32(GetWeaponSkillValue(attType, pVictim)) - int32(pVictim->GetDefenseSkillValue(this));

    // PvP - PvE melee chances
    // TODO: implement diminishing returns for defense from player's defense rating
    // pure skill diff is not sufficient since 3.x anymore, but exact formulas hard to research
    if ( pVictim->GetTypeId() == TYPEID_PLAYER )
        missChance -= skillDiff * 0.04f;
    else if ( skillDiff < -10 )
        missChance -= (skillDiff + 10) * 0.4f - 1.0f;
    else
        missChance -=  skillDiff * 0.1f;

    // Hit chance bonus from attacker based on ratings and auras
    if (attType == RANGED_ATTACK)
        missChance -= m_modRangedHitChance;
    else
        missChance -= m_modMeleeHitChance;

    // Hit chance for victim based on ratings
    if (pVictim->GetTypeId()==TYPEID_PLAYER)
    {
        if (attType == RANGED_ATTACK)
            missChance += ((Player*)pVictim)->GetRatingBonusValue(CR_HIT_TAKEN_RANGED);
        else
            missChance += ((Player*)pVictim)->GetRatingBonusValue(CR_HIT_TAKEN_MELEE);
    }

    // Modify miss chance by victim auras
    if(attType == RANGED_ATTACK)
        missChance -= pVictim->GetTotalAuraModifier(SPELL_AURA_MOD_ATTACKER_RANGED_HIT_CHANCE);
    else
        missChance -= pVictim->GetTotalAuraModifier(SPELL_AURA_MOD_ATTACKER_MELEE_HIT_CHANCE);

    // Limit miss chance from 0 to 60%
    if (missChance < 0.0f)
        return 0.0f;
    if (missChance > 60.0f)
        return 60.0f;

    return missChance;
}

uint32 Unit::GetDefenseSkillValue(Unit const* target) const
{
    if(GetTypeId() == TYPEID_PLAYER)
    {
        // in PvP use full skill instead current skill value
        uint32 value = (target && target->GetTypeId() == TYPEID_PLAYER)
            ? ((Player*)this)->GetMaxSkillValue(SKILL_DEFENSE)
            : ((Player*)this)->GetSkillValue(SKILL_DEFENSE);
        value += uint32(((Player*)this)->GetRatingBonusValue(CR_DEFENSE_SKILL));
        return value;
    }
    else
        return GetUnitMeleeSkill(target);
}

float Unit::GetUnitDodgeChance() const
{
    if(hasUnitState(UNIT_STAT_STUNNED))
        return 0.0f;
    if( GetTypeId() == TYPEID_PLAYER )
        return GetFloatValue(PLAYER_DODGE_PERCENTAGE);
    else
    {
        if(((Creature const*)this)->IsTotem())
            return 0.0f;
        else
        {
            float dodge = 5.0f;
            dodge += GetTotalAuraModifier(SPELL_AURA_MOD_DODGE_PERCENT);
            return dodge > 0.0f ? dodge : 0.0f;
        }
    }
}

float Unit::GetUnitParryChance() const
{
    if ( IsNonMeleeSpellCasted(false) || hasUnitState(UNIT_STAT_STUNNED))
        return 0.0f;

    float chance = 0.0f;

    if(GetTypeId() == TYPEID_PLAYER)
    {
        Player const* player = (Player const*)this;
        if(player->CanParry() )
        {
            Item *tmpitem = player->GetWeaponForAttack(BASE_ATTACK,true,true);
            if(!tmpitem)
                tmpitem = player->GetWeaponForAttack(OFF_ATTACK,true,true);

            if(tmpitem)
                chance = GetFloatValue(PLAYER_PARRY_PERCENTAGE);
        }
    }
    else if(GetTypeId() == TYPEID_UNIT)
    {
        if(GetCreatureType() == CREATURE_TYPE_HUMANOID)
        {
            chance = 5.0f;
            chance += GetTotalAuraModifier(SPELL_AURA_MOD_PARRY_PERCENT);
        }
    }

    return chance > 0.0f ? chance : 0.0f;
}

float Unit::GetUnitBlockChance() const
{
    if ( IsNonMeleeSpellCasted(false) || hasUnitState(UNIT_STAT_STUNNED))
        return 0.0f;

    if(GetTypeId() == TYPEID_PLAYER)
    {
        Player const* player = (Player const*)this;
        if(player->CanBlock() && player->CanUseEquippedWeapon(OFF_ATTACK))
        {
            Item *tmpitem = player->GetItemByPos(INVENTORY_SLOT_BAG_0, EQUIPMENT_SLOT_OFFHAND);
            if(tmpitem && !tmpitem->IsBroken() && tmpitem->GetProto()->Block)
                return GetFloatValue(PLAYER_BLOCK_PERCENTAGE);
        }
        // is player but has no block ability or no not broken shield equipped
        return 0.0f;
    }
    else
    {
        if(((Creature const*)this)->IsTotem())
            return 0.0f;
        else
        {
            float block = 5.0f;
            block += GetTotalAuraModifier(SPELL_AURA_MOD_BLOCK_PERCENT);
            return block > 0.0f ? block : 0.0f;
        }
    }
}

float Unit::GetUnitCriticalChance(WeaponAttackType attackType, const Unit *pVictim) const
{
    float crit;

    if(GetTypeId() == TYPEID_PLAYER)
    {
        switch(attackType)
        {
            case BASE_ATTACK:
                crit = GetFloatValue( PLAYER_CRIT_PERCENTAGE );
                break;
            case OFF_ATTACK:
                crit = GetFloatValue( PLAYER_OFFHAND_CRIT_PERCENTAGE );
                break;
            case RANGED_ATTACK:
                crit = GetFloatValue( PLAYER_RANGED_CRIT_PERCENTAGE );
                break;
                // Just for good manner
            default:
                crit = 0.0f;
                break;
        }
    }
    else
    {
        crit = 5.0f;
        crit += GetTotalAuraModifier(SPELL_AURA_MOD_CRIT_PERCENT);
    }

    // flat aura mods
    if(attackType == RANGED_ATTACK)
        crit += pVictim->GetTotalAuraModifier(SPELL_AURA_MOD_ATTACKER_RANGED_CRIT_CHANCE);
    else
        crit += pVictim->GetTotalAuraModifier(SPELL_AURA_MOD_ATTACKER_MELEE_CRIT_CHANCE);

    crit += pVictim->GetTotalAuraModifier(SPELL_AURA_MOD_ATTACKER_SPELL_AND_WEAPON_CRIT_CHANCE);

    // reduce crit chance from Rating for players
    if (attackType != RANGED_ATTACK)
        crit -= pVictim->GetMeleeCritChanceReduction();
    else
        crit -= pVictim->GetRangedCritChanceReduction();

    // Apply crit chance from defence skill
    crit += (int32(GetMaxSkillValueForLevel(pVictim)) - int32(pVictim->GetDefenseSkillValue(this))) * 0.04f;

    if (crit < 0.0f)
        crit = 0.0f;
    return crit;
}

uint32 Unit::GetWeaponSkillValue (WeaponAttackType attType, Unit const* target) const
{
    uint32 value = 0;
    if(GetTypeId() == TYPEID_PLAYER)
    {
        Item* item = ((Player*)this)->GetWeaponForAttack(attType,true,true);

        // feral or unarmed skill only for base attack
        if(attType != BASE_ATTACK && !item )
            return 0;

        if(IsInFeralForm())
            return GetMaxSkillValueForLevel();              // always maximized SKILL_FERAL_COMBAT in fact

        // weapon skill or (unarmed for base attack)
        uint32  skill = item ? item->GetSkill() : SKILL_UNARMED;

        // in PvP use full skill instead current skill value
        value = (target && target->GetTypeId() == TYPEID_PLAYER)
            ? ((Player*)this)->GetMaxSkillValue(skill)
            : ((Player*)this)->GetSkillValue(skill);
        // Modify value from ratings
        value += uint32(((Player*)this)->GetRatingBonusValue(CR_WEAPON_SKILL));
        switch (attType)
        {
            case BASE_ATTACK:   value+=uint32(((Player*)this)->GetRatingBonusValue(CR_WEAPON_SKILL_MAINHAND));break;
            case OFF_ATTACK:    value+=uint32(((Player*)this)->GetRatingBonusValue(CR_WEAPON_SKILL_OFFHAND));break;
            case RANGED_ATTACK: value+=uint32(((Player*)this)->GetRatingBonusValue(CR_WEAPON_SKILL_RANGED));break;
        }
    }
    else
        value = GetUnitMeleeSkill(target);
   return value;
}

void Unit::_UpdateSpells( uint32 time )
{
    if(m_currentSpells[CURRENT_AUTOREPEAT_SPELL])
        _UpdateAutoRepeatSpell();

    // remove finished spells from current pointers
    for (uint32 i = 0; i < CURRENT_MAX_SPELL; ++i)
    {
        if (m_currentSpells[i] && m_currentSpells[i]->getState() == SPELL_STATE_FINISHED)
        {
            m_currentSpells[i]->SetReferencedFromCurrent(false);
            m_currentSpells[i] = NULL;                      // remove pointer
        }
    }

    // update auras
    // m_AurasUpdateIterator can be updated in inderect called code at aura remove to skip next planned to update but removed auras
    for (m_spellAuraHoldersUpdateIterator = m_spellAuraHolders.begin(); m_spellAuraHoldersUpdateIterator != m_spellAuraHolders.end();)
    {
        SpellAuraHolder* i_holder = m_spellAuraHoldersUpdateIterator->second;
        ++m_spellAuraHoldersUpdateIterator;                            // need shift to next for allow update if need into aura update
        if (i_holder && !i_holder->IsDeleted() && !i_holder->IsEmptyHolder() && !i_holder->IsInUse())
            i_holder->UpdateHolder(time);
    }

    // remove expired auras
    for (SpellAuraHolderMap::iterator iter = m_spellAuraHolders.begin(); iter != m_spellAuraHolders.end();)
    {
        SpellAuraHolder *holder = iter->second;
        if (holder)
        {
            if (!(holder->IsPermanent() || holder->IsPassive()) )
            {
                bool removedAura = false;
                for (int32 i = 0; i < MAX_EFFECT_INDEX; ++i)
                {
                    if (Aura *aura = holder->GetAuraByEffectIndex(SpellEffectIndex(i)))
                    {
                        if (!aura->GetAuraDuration())
                        {
                            RemoveSingleAuraFromSpellAuraHolder(holder, aura->GetEffIndex(), AURA_REMOVE_BY_EXPIRE);
                            removedAura = true;
                            break;
                        }
                    }
                }

                if (!removedAura)
                    ++iter;
                else
                    iter = m_spellAuraHolders.begin();
            }
            else
                ++iter;
        }
        else
            ++iter;
    }

    if(!m_gameObj.empty())
    {
        GameObjectList::iterator ite1, dnext1;
        for (ite1 = m_gameObj.begin(); ite1 != m_gameObj.end(); ite1 = dnext1)
        {
            dnext1 = ite1;
            //(*i)->Update( difftime );
            if( !(*ite1)->isSpawned() )
            {
                (*ite1)->SetOwnerGuid(ObjectGuid());
                (*ite1)->SetRespawnTime(0);
                (*ite1)->Delete();
                dnext1 = m_gameObj.erase(ite1);
            }
            else
                ++dnext1;
        }
    }
}

void Unit::_UpdateAutoRepeatSpell()
{
    bool isAutoShot = m_currentSpells[CURRENT_AUTOREPEAT_SPELL]->m_spellInfo->Id == SPELL_ID_AUTOSHOT;

    //check movement
    if (GetTypeId() == TYPEID_PLAYER && ((Player*)this)->isMoving())
    {
        // cancel wand shoot
        if(!isAutoShot)
            InterruptSpell(CURRENT_AUTOREPEAT_SPELL);
        // auto shot just waits
        return;
    }

    // check spell casts
    if (IsNonMeleeSpellCasted(false, false, true))
    {
        // cancel wand shoot
        if(!isAutoShot)
        {
            InterruptSpell(CURRENT_AUTOREPEAT_SPELL);
            return;
        }
        // auto shot is delayed by everythihng, except ranged(!) CURRENT_GENERIC_SPELL's -> recheck that
        else if (!(m_currentSpells[CURRENT_GENERIC_SPELL] && m_currentSpells[CURRENT_GENERIC_SPELL]->IsRangedSpell()))
            return;
    }

    //castroutine
    if (isAttackReady(RANGED_ATTACK))
    {
        // Check if able to cast
        if(m_currentSpells[CURRENT_AUTOREPEAT_SPELL]->CheckCast(true) != SPELL_CAST_OK)
        {
            InterruptSpell(CURRENT_AUTOREPEAT_SPELL);
            return;
        }

        // we want to shoot
        Spell* spell = new Spell(this, m_currentSpells[CURRENT_AUTOREPEAT_SPELL]->m_spellInfo, true);
        spell->prepare(&(m_currentSpells[CURRENT_AUTOREPEAT_SPELL]->m_targets));

        // all went good, reset attack
        resetAttackTimer(RANGED_ATTACK);
    }
}

void Unit::SetCurrentCastedSpell( Spell * pSpell )
{
    MANGOS_ASSERT(pSpell);                                  // NULL may be never passed here, use InterruptSpell or InterruptNonMeleeSpells

    CurrentSpellTypes CSpellType = pSpell->GetCurrentContainer();

    if (pSpell == m_currentSpells[CSpellType]) return;      // avoid breaking self

    // break same type spell if it is not delayed
    InterruptSpell(CSpellType,false);

    // special breakage effects:
    switch (CSpellType)
    {
        case CURRENT_GENERIC_SPELL:
        {
            // generic spells always break channeled not delayed spells
            InterruptSpell(CURRENT_CHANNELED_SPELL,false);

            // autorepeat breaking
            if ( m_currentSpells[CURRENT_AUTOREPEAT_SPELL] )
            {
                // break autorepeat if not Auto Shot
                if (m_currentSpells[CURRENT_AUTOREPEAT_SPELL]->m_spellInfo->Id != SPELL_ID_AUTOSHOT)
                    InterruptSpell(CURRENT_AUTOREPEAT_SPELL);
            }
        } break;

        case CURRENT_CHANNELED_SPELL:
        {
            // channel spells always break generic non-delayed and any channeled spells
            InterruptSpell(CURRENT_GENERIC_SPELL,false);
            InterruptSpell(CURRENT_CHANNELED_SPELL);

            // it also does break autorepeat if not Auto Shot
            if ( m_currentSpells[CURRENT_AUTOREPEAT_SPELL] &&
                m_currentSpells[CURRENT_AUTOREPEAT_SPELL]->m_spellInfo->Id != SPELL_ID_AUTOSHOT )
                InterruptSpell(CURRENT_AUTOREPEAT_SPELL);
        } break;

        case CURRENT_AUTOREPEAT_SPELL:
        {
            // only Auto Shoot does not break anything
            if (pSpell->m_spellInfo->Id != SPELL_ID_AUTOSHOT)
            {
                // generic autorepeats break generic non-delayed and channeled non-delayed spells
                InterruptSpell(CURRENT_GENERIC_SPELL,false);
                InterruptSpell(CURRENT_CHANNELED_SPELL,false);
                // special action: first cast delay
                if ( getAttackTimer(RANGED_ATTACK) < 500 )
                    setAttackTimer(RANGED_ATTACK,500);
            }
        } break;

        default:
        {
            // other spell types don't break anything now
        } break;
    }

    // current spell (if it is still here) may be safely deleted now
    if (m_currentSpells[CSpellType])
        m_currentSpells[CSpellType]->SetReferencedFromCurrent(false);

    // set new current spell
    m_currentSpells[CSpellType] = pSpell;
    pSpell->SetReferencedFromCurrent(true);

    pSpell->m_selfContainer = &(m_currentSpells[pSpell->GetCurrentContainer()]);
}

void Unit::InterruptSpell(CurrentSpellTypes spellType, bool withDelayed, bool sendAutoRepeatCancelToClient)
{
    MANGOS_ASSERT(spellType < CURRENT_MAX_SPELL);

    if (m_currentSpells[spellType] && (withDelayed || m_currentSpells[spellType]->getState() != SPELL_STATE_DELAYED) )
    {
        // send autorepeat cancel message for autorepeat spells
        if (spellType == CURRENT_AUTOREPEAT_SPELL && sendAutoRepeatCancelToClient)
        {
            if(GetTypeId() == TYPEID_PLAYER)
                ((Player*)this)->SendAutoRepeatCancel(this);
        }

        if (m_currentSpells[spellType]->getState() != SPELL_STATE_FINISHED)
            m_currentSpells[spellType]->cancel();

        // cancel can interrupt spell already (caster cancel ->target aura remove -> caster iterrupt)
        if (m_currentSpells[spellType])
        {
            m_currentSpells[spellType]->SetReferencedFromCurrent(false);
            m_currentSpells[spellType] = NULL;
        }
    }
}

void Unit::FinishSpell(CurrentSpellTypes spellType, bool ok /*= true*/)
{
    Spell* spell = m_currentSpells[spellType];
    if (!spell)
        return;

    if (spellType == CURRENT_CHANNELED_SPELL)
        spell->SendChannelUpdate(0);

    spell->finish(ok);
}


bool Unit::IsNonMeleeSpellCasted(bool withDelayed, bool skipChanneled, bool skipAutorepeat) const
{
    // We don't do loop here to explicitly show that melee spell is excluded.
    // Maybe later some special spells will be excluded too.

    // generic spells are casted when they are not finished and not delayed
    if ( m_currentSpells[CURRENT_GENERIC_SPELL] &&
        (m_currentSpells[CURRENT_GENERIC_SPELL]->getState() != SPELL_STATE_FINISHED) &&
        (withDelayed || m_currentSpells[CURRENT_GENERIC_SPELL]->getState() != SPELL_STATE_DELAYED) )
        {
            if (!(m_currentSpells[CURRENT_GENERIC_SPELL]->m_spellInfo->AttributesEx2 & SPELL_ATTR_EX2_NOT_RESET_AUTOSHOT))
                return(true);
        }

    // channeled spells may be delayed, but they are still considered casted
    else if ( !skipChanneled && m_currentSpells[CURRENT_CHANNELED_SPELL] &&
        (m_currentSpells[CURRENT_CHANNELED_SPELL]->getState() != SPELL_STATE_FINISHED) )
        return(true);

    // autorepeat spells may be finished or delayed, but they are still considered casted
    else if ( !skipAutorepeat && m_currentSpells[CURRENT_AUTOREPEAT_SPELL] )
        return(true);

    return(false);
}

void Unit::InterruptNonMeleeSpells(bool withDelayed, uint32 spell_id)
{
    // generic spells are interrupted if they are not finished or delayed
    if (m_currentSpells[CURRENT_GENERIC_SPELL] && (!spell_id || m_currentSpells[CURRENT_GENERIC_SPELL]->m_spellInfo->Id==spell_id))
        InterruptSpell(CURRENT_GENERIC_SPELL,withDelayed);

    // autorepeat spells are interrupted if they are not finished or delayed
    if (m_currentSpells[CURRENT_AUTOREPEAT_SPELL] && (!spell_id || m_currentSpells[CURRENT_AUTOREPEAT_SPELL]->m_spellInfo->Id==spell_id))
        InterruptSpell(CURRENT_AUTOREPEAT_SPELL,withDelayed);

    // channeled spells are interrupted if they are not finished, even if they are delayed
    if (m_currentSpells[CURRENT_CHANNELED_SPELL] && (!spell_id || m_currentSpells[CURRENT_CHANNELED_SPELL]->m_spellInfo->Id==spell_id))
        InterruptSpell(CURRENT_CHANNELED_SPELL,true);
}

Spell* Unit::FindCurrentSpellBySpellId(uint32 spell_id) const
{
    for (uint32 i = 0; i < CURRENT_MAX_SPELL; ++i)
        if(m_currentSpells[i] && m_currentSpells[i]->m_spellInfo->Id==spell_id)
            return m_currentSpells[i];
    return NULL;
}

void Unit::SetInFront(Unit const* target)
{
    SetOrientation(GetAngle(target));
}

void Unit::SetFacingTo(float ori, bool bToSelf /*= false*/)
{
    // update orientation at server
    SetOrientation(ori);

    // and client
    SendHeartBeat(bToSelf);
}

// Consider move this to Creature:: since only creature appear to be able to use this
void Unit::SetFacingToObject(WorldObject* pObject)
{
    if (GetTypeId() != TYPEID_UNIT)
        return;

    // never face when already moving
    if (!IsStopped())
        return;

    // TODO: figure out under what conditions creature will move towards object instead of facing it where it currently is.

    SetOrientation(GetAngle(pObject));
    SendMonsterMove(GetPositionX(), GetPositionY(), GetPositionZ(), SPLINETYPE_FACINGTARGET, ((Creature*)this)->GetSplineFlags(), 0, NULL, pObject->GetGUID());
}

bool Unit::isInAccessablePlaceFor(Creature const* c) const
{
    if(IsInWater())
        return c->CanSwim();
    else
        return c->CanWalk() || c->CanFly();
}

bool Unit::IsInWater() const
{
    return GetTerrain()->IsInWater(GetPositionX(),GetPositionY(), GetPositionZ());
}

bool Unit::IsUnderWater() const
{
    return GetTerrain()->IsUnderWater(GetPositionX(),GetPositionY(),GetPositionZ());
}

void Unit::DeMorph()
{
    SetDisplayId(GetNativeDisplayId());
}

int32 Unit::GetTotalAuraModifier(AuraType auratype) const
{
    int32 modifier = 0;

    AuraList const& mTotalAuraList = GetAurasByType(auratype);
    for(AuraList::const_iterator i = mTotalAuraList.begin();i != mTotalAuraList.end(); ++i)
        modifier += (*i)->GetModifier()->m_amount;

    return modifier;
}

float Unit::GetTotalAuraMultiplier(AuraType auratype) const
{
    float multiplier = 1.0f;

    AuraList const& mTotalAuraList = GetAurasByType(auratype);
    for(AuraList::const_iterator i = mTotalAuraList.begin();i != mTotalAuraList.end(); ++i)
        multiplier *= (100.0f + (*i)->GetModifier()->m_amount)/100.0f;

    return multiplier;
}

int32 Unit::GetMaxPositiveAuraModifier(AuraType auratype) const
{
    int32 modifier = 0;

    AuraList const& mTotalAuraList = GetAurasByType(auratype);
    for(AuraList::const_iterator i = mTotalAuraList.begin();i != mTotalAuraList.end(); ++i)
        if ((*i)->GetModifier()->m_amount > modifier)
            modifier = (*i)->GetModifier()->m_amount;

    return modifier;
}

int32 Unit::GetMaxNegativeAuraModifier(AuraType auratype) const
{
    int32 modifier = 0;

    AuraList const& mTotalAuraList = GetAurasByType(auratype);
    for(AuraList::const_iterator i = mTotalAuraList.begin();i != mTotalAuraList.end(); ++i)
        if ((*i)->GetModifier()->m_amount < modifier)
            modifier = (*i)->GetModifier()->m_amount;

    return modifier;
}

int32 Unit::GetTotalAuraModifierByMiscMask(AuraType auratype, uint32 misc_mask) const
{
    if(!misc_mask)
        return 0;

    int32 modifier = 0;

    AuraList const& mTotalAuraList = GetAurasByType(auratype);
    for(AuraList::const_iterator i = mTotalAuraList.begin();i != mTotalAuraList.end(); ++i)
    {
        Modifier* mod = (*i)->GetModifier();
        if (mod->m_miscvalue & misc_mask)
            modifier += mod->m_amount;
    }
    return modifier;
}

float Unit::GetTotalAuraMultiplierByMiscMask(AuraType auratype, uint32 misc_mask) const
{
    if(!misc_mask)
        return 1.0f;

    float multiplier = 1.0f;

    AuraList const& mTotalAuraList = GetAurasByType(auratype);
    for(AuraList::const_iterator i = mTotalAuraList.begin();i != mTotalAuraList.end(); ++i)
    {
        Modifier* mod = (*i)->GetModifier();
        if (mod->m_miscvalue & misc_mask)
            multiplier *= (100.0f + mod->m_amount)/100.0f;
    }
    return multiplier;
}

int32 Unit::GetMaxPositiveAuraModifierByMiscMask(AuraType auratype, uint32 misc_mask) const
{
    if(!misc_mask)
        return 0;

    int32 modifier = 0;

    AuraList const& mTotalAuraList = GetAurasByType(auratype);
    for(AuraList::const_iterator i = mTotalAuraList.begin();i != mTotalAuraList.end(); ++i)
    {
        Modifier* mod = (*i)->GetModifier();
        if (mod->m_miscvalue & misc_mask && mod->m_amount > modifier)
            modifier = mod->m_amount;
    }

    return modifier;
}

int32 Unit::GetMaxNegativeAuraModifierByMiscMask(AuraType auratype, uint32 misc_mask) const
{
    if(!misc_mask)
        return 0;

    int32 modifier = 0;

    AuraList const& mTotalAuraList = GetAurasByType(auratype);
    for(AuraList::const_iterator i = mTotalAuraList.begin();i != mTotalAuraList.end(); ++i)
    {
        Modifier* mod = (*i)->GetModifier();
        if (mod->m_miscvalue & misc_mask && mod->m_amount < modifier)
            modifier = mod->m_amount;
    }

    return modifier;
}

int32 Unit::GetTotalAuraModifierByMiscValue(AuraType auratype, int32 misc_value) const
{
    int32 modifier = 0;

    AuraList const& mTotalAuraList = GetAurasByType(auratype);
    for(AuraList::const_iterator i = mTotalAuraList.begin();i != mTotalAuraList.end(); ++i)
    {
        Modifier* mod = (*i)->GetModifier();
        if (mod->m_miscvalue == misc_value)
            modifier += mod->m_amount;
    }
    return modifier;
}

float Unit::GetTotalAuraMultiplierByMiscValue(AuraType auratype, int32 misc_value) const
{
    float multiplier = 1.0f;

    AuraList const& mTotalAuraList = GetAurasByType(auratype);
    for(AuraList::const_iterator i = mTotalAuraList.begin();i != mTotalAuraList.end(); ++i)
    {
        Modifier* mod = (*i)->GetModifier();
        if (mod->m_miscvalue == misc_value)
            multiplier *= (100.0f + mod->m_amount)/100.0f;
    }
    return multiplier;
}

int32 Unit::GetMaxPositiveAuraModifierByMiscValue(AuraType auratype, int32 misc_value) const
{
    int32 modifier = 0;

    AuraList const& mTotalAuraList = GetAurasByType(auratype);
    for(AuraList::const_iterator i = mTotalAuraList.begin();i != mTotalAuraList.end(); ++i)
    {
        Modifier* mod = (*i)->GetModifier();
        if (mod->m_miscvalue == misc_value && mod->m_amount > modifier)
            modifier = mod->m_amount;
    }

    return modifier;
}

int32 Unit::GetMaxNegativeAuraModifierByMiscValue(AuraType auratype, int32 misc_value) const
{
    int32 modifier = 0;

    AuraList const& mTotalAuraList = GetAurasByType(auratype);
    for(AuraList::const_iterator i = mTotalAuraList.begin();i != mTotalAuraList.end(); ++i)
    {
        Modifier* mod = (*i)->GetModifier();
        if (mod->m_miscvalue == misc_value && mod->m_amount < modifier)
            modifier = mod->m_amount;
    }

    return modifier;
}

float Unit::GetTotalAuraMultiplierByMiscValueForMask(AuraType auratype, uint32 mask) const
{
    if(!mask)
        return 1.0f;

    float multiplier = 1.0f;

    AuraList const& mTotalAuraList = GetAurasByType(auratype);
    for(AuraList::const_iterator i = mTotalAuraList.begin();i != mTotalAuraList.end(); ++i)
    {
        Modifier* mod = (*i)->GetModifier();
        if (mask & (1 << (mod->m_miscvalue -1)))
            multiplier *= (100.0f + mod->m_amount)/100.0f;
    }
    return multiplier;
}

bool Unit::AddSpellAuraHolder(SpellAuraHolder *holder)
{
    SpellEntry const* aurSpellInfo = holder->GetSpellProto();

    // ghost spell check, allow apply any auras at player loading in ghost mode (will be cleanup after load)
    if( !isAlive() && !IsDeathPersistentSpell(aurSpellInfo) &&
        !IsDeathOnlySpell(aurSpellInfo) &&
        (GetTypeId()!=TYPEID_PLAYER || !((Player*)this)->GetSession()->PlayerLoading()) )
    {
        delete holder;
        return false;
    }

    if(holder->GetTarget() != this)
    {
        sLog.outError("Holder (spell %u) add to spell aura holder list of %s (lowguid: %u) but spell aura holder target is %s (lowguid: %u)",
            holder->GetId(),(GetTypeId()==TYPEID_PLAYER?"player":"creature"),GetGUIDLow(),
            (holder->GetTarget()->GetTypeId()==TYPEID_PLAYER?"player":"creature"),holder->GetTarget()->GetGUIDLow());
        delete holder;
        return false;
    }

    // passive and persistent auras can stack with themselves any number of times
    if ((!holder->IsPassive() && !holder->IsPersistent()) || holder->IsAreaAura())
    {
        SpellAuraHolderBounds spair = GetSpellAuraHolderBounds(aurSpellInfo->Id);

        // take out same spell
        for (SpellAuraHolderMap::iterator iter = spair.first; iter != spair.second; ++iter)
        {
            SpellAuraHolder *foundHolder = iter->second;
            if(foundHolder->GetCasterGUID() == holder->GetCasterGUID())
            {
                // Aura can stack on self -> Stack it;
                if(aurSpellInfo->StackAmount)
                {
                    // can be created with >1 stack by some spell mods
                    foundHolder->ModStackAmount(holder->GetStackAmount());
                    delete holder;
                    return false;
                }

                // Check for coexisting Weapon-proced Auras
                if (holder->IsWeaponBuffCoexistableWith(foundHolder))
                    continue;

                // Carry over removed Aura's remaining damage if Aura still has ticks remaining
                if (foundHolder->GetSpellProto()->AttributesEx4 & SPELL_ATTR_EX4_STACK_DOT_MODIFIER)
                {
                    for (int32 i = 0; i < MAX_EFFECT_INDEX; ++i)
                    {
                        if (Aura *aur = holder->GetAuraByEffectIndex(SpellEffectIndex(i)))
                        {
                            // m_auraname can be modified to SPELL_AURA_NONE for area auras, use original
                            AuraType aurNameReal = AuraType(aurSpellInfo->EffectApplyAuraName[i]);

                            if (aurNameReal == SPELL_AURA_PERIODIC_DAMAGE && aur->GetAuraDuration() > 0)
                            {
                                if (Aura *existing = foundHolder->GetAuraByEffectIndex(SpellEffectIndex(i)))
                                {
                                    int32 remainingTicks = existing->GetAuraMaxTicks() - existing->GetAuraTicks();
                                    int32 remainingDamage = existing->GetModifier()->m_amount * remainingTicks;

                                    aur->GetModifier()->m_amount += int32(remainingDamage / aur->GetAuraMaxTicks());
                                }
                                else
                                    DEBUG_LOG("Holder (spell %u) on target (lowguid: %u) doesn't have aura on effect index %u. skipping.", aurSpellInfo->Id, holder->GetTarget()->GetGUIDLow(), i);
                            }
                        }
                    }
                }

                // can be only single
                RemoveSpellAuraHolder(foundHolder, AURA_REMOVE_BY_STACK);
                break;
            }

            bool stop = false;

            for (int32 i = 0; i < MAX_EFFECT_INDEX && !stop; ++i)
            {
                // no need to check non stacking auras that weren't/won't be applied on this target
                if (!foundHolder->m_auras[i] || !holder->m_auras[i])
                    continue;

                // m_auraname can be modified to SPELL_AURA_NONE for area auras, use original
                AuraType aurNameReal = AuraType(aurSpellInfo->EffectApplyAuraName[i]);

                switch(aurNameReal)
                {
                    // DoT/HoT/etc
                    case SPELL_AURA_DUMMY:                  // allow stack
                    case SPELL_AURA_PERIODIC_DAMAGE:
                    case SPELL_AURA_PERIODIC_DAMAGE_PERCENT:
                    case SPELL_AURA_PERIODIC_LEECH:
                    case SPELL_AURA_PERIODIC_HEAL:
                    case SPELL_AURA_OBS_MOD_HEALTH:
                    case SPELL_AURA_PERIODIC_MANA_LEECH:
                    case SPELL_AURA_OBS_MOD_MANA:
                    case SPELL_AURA_POWER_BURN_MANA:
                    case SPELL_AURA_MOD_DAMAGE_FROM_CASTER: // required for Serpent Sting (blizz hackfix?)
                    case SPELL_AURA_MOD_MELEE_HASTE:  // for Icy Touch
                    case SPELL_AURA_MOD_RANGED_HASTE: // for Icy Touch
                    case SPELL_AURA_MOD_DAMAGE_TAKEN: // for Hemorrhage
                        break; 
                    case SPELL_AURA_MOD_ATTACKER_SPELL_AND_WEAPON_CRIT_CHANCE: // Deadly Poison exception
                        if (aurSpellInfo->Dispel != DISPEL_POISON)             // TODO: stacking rules for all poisons
                        {
                            RemoveSpellAuraHolder(foundHolder,AURA_REMOVE_BY_STACK);
                            stop = true;
                        }
                        break;
                    case SPELL_AURA_PERIODIC_ENERGIZE:      // all or self or clear non-stackable
                    default:                                // not allow
                        // can be only single (this check done at _each_ aura add
                        RemoveSpellAuraHolder(foundHolder,AURA_REMOVE_BY_STACK);
                        stop = true;
                        break;
                }
            }

            if(stop)
                break;

        }
    }

    // passive auras not stackable with other ranks
    if (!IsPassiveSpellStackableWithRanks(aurSpellInfo))
    {
        if (!RemoveNoStackAurasDueToAuraHolder(holder))
        {
            delete holder;
            return false;                                   // couldn't remove conflicting aura with higher rank
        }
    }

    // update single target auras list (before aura add to aura list, to prevent unexpected remove recently added aura)
    if (holder->IsSingleTarget())
    {
        if (Unit* caster = holder->GetCaster())             // caster not in world
        {
            SingleCastSpellTargetMap& scTargets = caster->GetSingleCastSpellTargets();
            for(SingleCastSpellTargetMap::iterator itr = scTargets.begin(); itr != scTargets.end();)
            {
                SpellEntry const* itr_spellEntry = itr->first;
                ObjectGuid itr_targetGuid = itr->second;

                if (itr_targetGuid != GetObjectGuid() &&
                    IsSingleTargetSpells(itr_spellEntry, aurSpellInfo))
                {
                    scTargets.erase(itr);                   // remove for caster in any case

                    // remove from target if target found
                    if (Unit* itr_target = GetMap()->GetUnit(itr_targetGuid))
                        itr_target->RemoveAurasDueToSpell(itr_spellEntry->Id);

                    itr = scTargets.begin();                // list can be chnaged at remove aura
                    continue;
                }

                ++itr;
            }

            // register spell holder single target
            scTargets[aurSpellInfo] = GetObjectGuid();
        }
    }

    // add aura, register in lists and arrays
    holder->_AddSpellAuraHolder();
    m_spellAuraHolders.insert(SpellAuraHolderMap::value_type(holder->GetId(), holder));

    for (int32 i = 0; i < MAX_EFFECT_INDEX; ++i)
        if (Aura *aur = holder->GetAuraByEffectIndex(SpellEffectIndex(i)))
            AddAuraToModList(aur);

    holder->ApplyAuraModifiers(true, true);
    DEBUG_LOG("Holder of spell %u now is in use", holder->GetId());

    // if aura deleted before boosts apply ignore
    // this can be possible it it removed indirectly by triggered spell effect at ApplyModifier
    if (holder->IsDeleted())
        return false;

    holder->HandleSpellSpecificBoosts(true);

    return true;
}

void Unit::AddAuraToModList(Aura *aura)
{
    if (aura->GetModifier()->m_auraname < TOTAL_AURAS)
        m_modAuras[aura->GetModifier()->m_auraname].push_back(aura);
}

void Unit::RemoveRankAurasDueToSpell(uint32 spellId)
{
    SpellEntry const *spellInfo = sSpellStore.LookupEntry(spellId);
    if(!spellInfo)
        return;
    SpellAuraHolderMap::const_iterator i,next;
    for (i = m_spellAuraHolders.begin(); i != m_spellAuraHolders.end(); i = next)
    {
        next = i;
        ++next;
        uint32 i_spellId = (*i).second->GetId();
        if((*i).second && i_spellId && i_spellId != spellId)
        {
            if(sSpellMgr.IsRankSpellDueToSpell(spellInfo,i_spellId))
            {
                RemoveAurasDueToSpell(i_spellId);

                if( m_spellAuraHolders.empty() )
                    break;
                else
                    next =  m_spellAuraHolders.begin();
            }
        }
    }
}

bool Unit::RemoveNoStackAurasDueToAuraHolder(SpellAuraHolder *holder)
{
    if (!holder)
        return false;

    SpellEntry const* spellProto = holder->GetSpellProto();
    if (!spellProto)
        return false;

    uint32 spellId = holder->GetId();

    // passive spell special case (only non stackable with ranks)
    if(IsPassiveSpell(spellProto))
    {
        if(IsPassiveSpellStackableWithRanks(spellProto))
            return true;
    }

    SpellSpecific spellId_spec = GetSpellSpecific(spellId);

    SpellAuraHolderMap::iterator i,next;
    for (i = m_spellAuraHolders.begin(); i != m_spellAuraHolders.end(); i = next)
    {
        next = i;
        ++next;
        if (!(*i).second) continue;

        SpellEntry const* i_spellProto = (*i).second->GetSpellProto();

        if (!i_spellProto)
            continue;

        uint32 i_spellId = i_spellProto->Id;

        // early checks that spellId is passive non stackable spell
        if (IsPassiveSpell(i_spellProto))
        {
            // passive non-stackable spells not stackable only for same caster
            if (holder->GetCasterGuid() != i->second->GetCasterGuid())
                continue;

            // passive non-stackable spells not stackable only with another rank of same spell
            if (!sSpellMgr.IsRankSpellDueToSpell(spellProto, i_spellId))
                continue;
        }

        if(i_spellId == spellId) continue;

        bool is_triggered_by_spell = false;
        // prevent triggering aura of removing aura that triggered it
        for(int j = 0; j < MAX_EFFECT_INDEX; ++j)
            if (i_spellProto->EffectTriggerSpell[j] == spellId)
                is_triggered_by_spell = true;

        // prevent triggered aura of removing aura that triggering it (triggered effect early some aura of parent spell
        for(int j = 0; j < MAX_EFFECT_INDEX; ++j)
            if (spellProto->EffectTriggerSpell[j] == i_spellId)
                is_triggered_by_spell = true;

        if (is_triggered_by_spell)
            continue;

        SpellSpecific i_spellId_spec = GetSpellSpecific(i_spellId);

        // single allowed spell specific from same caster or from any caster at target
        bool is_spellSpecPerTargetPerCaster = IsSingleFromSpellSpecificPerTargetPerCaster(spellId_spec,i_spellId_spec);
        bool is_spellSpecPerTarget = IsSingleFromSpellSpecificPerTarget(spellId_spec,i_spellId_spec);
        if (is_spellSpecPerTarget || (is_spellSpecPerTargetPerCaster && holder->GetCasterGUID() == (*i).second->GetCasterGUID()))
        {
            // cannot remove higher rank
            if (sSpellMgr.IsRankSpellDueToSpell(spellProto, i_spellId))
                if(CompareAuraRanks(spellId, i_spellId) < 0)
                    return false;

            // Its a parent aura (create this aura in ApplyModifier)
            if ((*i).second->IsInUse())
            {
                sLog.outError("SpellAuraHolder (Spell %u) is in process but attempt removed at SpellAuraHolder (Spell %u) adding, need add stack rule for Unit::RemoveNoStackAurasDueToAuraHolder", i->second->GetId(), holder->GetId());
                continue;
            }
            RemoveAurasDueToSpell(i_spellId);

            if( m_spellAuraHolders.empty() )
                break;
            else
                next =  m_spellAuraHolders.begin();

            continue;
        }

        // spell with spell specific that allow single ranks for spell from diff caster
        // same caster case processed or early or later
        bool is_spellPerTarget = IsSingleFromSpellSpecificSpellRanksPerTarget(spellId_spec,i_spellId_spec);
        if ( is_spellPerTarget && holder->GetCasterGUID() != (*i).second->GetCasterGUID() && sSpellMgr.IsRankSpellDueToSpell(spellProto, i_spellId))
        {
            // cannot remove higher rank
            if(CompareAuraRanks(spellId, i_spellId) < 0)
                return false;

            // Its a parent aura (create this aura in ApplyModifier)
            if ((*i).second->IsInUse())
            {
                sLog.outError("SpellAuraHolder (Spell %u) is in process but attempt removed at SpellAuraHolder (Spell %u) adding, need add stack rule for Unit::RemoveNoStackAurasDueToAuraHolder", i->second->GetId(), holder->GetId());
                continue;
            }
            RemoveAurasDueToSpell(i_spellId);

            if( m_spellAuraHolders.empty() )
                break;
            else
                next =  m_spellAuraHolders.begin();

            continue;
        }

        // non single (per caster) per target spell specific (possible single spell per target at caster)
        if( !is_spellSpecPerTargetPerCaster && !is_spellSpecPerTarget && sSpellMgr.IsNoStackSpellDueToSpell(spellId, i_spellId) )
        {
            // Its a parent aura (create this aura in ApplyModifier)
            if ((*i).second->IsInUse())
            {
                sLog.outError("SpellAuraHolder (Spell %u) is in process but attempt removed at SpellAuraHolder (Spell %u) adding, need add stack rule for Unit::RemoveNoStackAurasDueToAuraHolder", i->second->GetId(), holder->GetId());
                continue;
            }
            RemoveAurasDueToSpell(i_spellId);

            if( m_spellAuraHolders.empty() )
                break;
            else
                next =  m_spellAuraHolders.begin();

            continue;
        }

        // Potions stack aura by aura (elixirs/flask already checked)
        if( spellProto->SpellFamilyName == SPELLFAMILY_POTION && i_spellProto->SpellFamilyName == SPELLFAMILY_POTION )
        {
            if (IsNoStackAuraDueToAura(spellId, i_spellId))
            {
                if(CompareAuraRanks(spellId, i_spellId) < 0)
                    return false;                       // cannot remove higher rank

                // Its a parent aura (create this aura in ApplyModifier)
                if ((*i).second->IsInUse())
                {
                    sLog.outError("SpellAuraHolder (Spell %u) is in process but attempt removed at SpellAuraHolder (Spell %u) adding, need add stack rule for Unit::RemoveNoStackAurasDueToAuraHolder", i->second->GetId(), holder->GetId());
                    continue;
                }
                RemoveAurasDueToSpell(i_spellId);

                if( m_spellAuraHolders.empty() )
                    break;
                else
                    next =  m_spellAuraHolders.begin();
            }
        }
    }
    return true;
}

void Unit::RemoveAura(uint32 spellId, SpellEffectIndex effindex, Aura* except)
{
    SpellAuraHolderBounds spair = GetSpellAuraHolderBounds(spellId);
    for(SpellAuraHolderMap::iterator iter = spair.first; iter != spair.second; )
    {
        Aura *aur = iter->second->m_auras[effindex];
        if (aur && aur != except)
        {
            RemoveSingleAuraFromSpellAuraHolder(iter->second, effindex);
            // may remove holder
            spair = GetSpellAuraHolderBounds(spellId);
            iter = spair.first;
        }
        else
            ++iter;
    }
}
void Unit::RemoveAurasByCasterSpell(uint32 spellId, uint64 casterGUID)
{
    SpellAuraHolderBounds spair = GetSpellAuraHolderBounds(spellId);
    for(SpellAuraHolderMap::iterator iter = spair.first; iter != spair.second; )
    {
        if (iter->second->GetCasterGUID() == casterGUID)
        {
            RemoveSpellAuraHolder(iter->second);
            spair = GetSpellAuraHolderBounds(spellId);
            iter = spair.first;
        }
        else
            ++iter;
    }
}

void Unit::RemoveSingleAuraFromSpellAuraHolder(uint32 spellId, SpellEffectIndex effindex, uint64 casterGUID, AuraRemoveMode mode)
{
    SpellAuraHolderBounds spair = GetSpellAuraHolderBounds(spellId);
    for(SpellAuraHolderMap::iterator iter = spair.first; iter != spair.second; )
    {
        Aura *aur = iter->second->m_auras[effindex];
        if (aur && aur->GetCasterGUID() == casterGUID)
        {
            RemoveSingleAuraFromSpellAuraHolder(iter->second, effindex, mode);
            spair = GetSpellAuraHolderBounds(spellId);
            iter = spair.first;
        }
        else
            ++iter;
    }
}

void Unit::RemoveAuraHolderDueToSpellByDispel(uint32 spellId, uint32 stackAmount, uint64 casterGUID, Unit *dispeller)
{
    SpellEntry const* spellEntry = sSpellStore.LookupEntry(spellId);

    // Custom dispel cases
    // Unstable Affliction
    if(spellEntry->SpellFamilyName == SPELLFAMILY_WARLOCK && (spellEntry->SpellFamilyFlags & UI64LIT(0x010000000000)))
    {
        if (Aura* dotAura = GetAura(SPELL_AURA_PERIODIC_DAMAGE,SPELLFAMILY_WARLOCK,UI64LIT(0x010000000000),0x00000000,casterGUID))
        {
            // use spellpower-modified value for initial damage
            int damage = dotAura->GetModifier()->m_amount;
            damage *= 9;

            // Remove spell auras from stack
            RemoveAuraHolderFromStack(spellId, stackAmount, casterGUID, AURA_REMOVE_BY_DISPEL);

            // backfire damage and silence
            dispeller->CastCustomSpell(dispeller, 31117, &damage, NULL, NULL, true, NULL, NULL, casterGUID);
            return;
        }
    }
    // Lifebloom
    else if (spellEntry->SpellFamilyName == SPELLFAMILY_DRUID && (spellEntry->SpellFamilyFlags & UI64LIT(0x0000001000000000)))
    {
        if (Aura* dotAura = GetAura(SPELL_AURA_DUMMY, SPELLFAMILY_DRUID, UI64LIT(0x0000001000000000), 0x00000000, casterGUID))
        {
            int32 amount = ( dotAura->GetModifier()->m_amount / dotAura->GetStackAmount() ) * stackAmount;
            CastCustomSpell(this, 33778, &amount, NULL, NULL, true, NULL, dotAura, casterGUID);

            if (Unit* caster = dotAura->GetCaster())
            {
                int32 returnmana = (spellEntry->ManaCostPercentage * caster->GetCreateMana() / 100) * stackAmount / 2;
                caster->CastCustomSpell(caster, 64372, &returnmana, NULL, NULL, true, NULL, dotAura, casterGUID);
            }
        }
    }
    // Flame Shock
    else if (spellEntry->SpellFamilyName == SPELLFAMILY_SHAMAN && (spellEntry->SpellFamilyFlags & UI64LIT(0x10000000)))
    {
        Unit* caster = NULL;
        uint32 triggeredSpell = 0;

        if (Aura* dotAura = GetAura(SPELL_AURA_PERIODIC_DAMAGE, SPELLFAMILY_SHAMAN, UI64LIT(0x10000000), 0x00000000, casterGUID))
            caster = dotAura->GetCaster();

        if (caster && !caster->isDead())
        {
            Unit::AuraList const& auras = caster->GetAurasByType(SPELL_AURA_DUMMY);
            for (Unit::AuraList::const_iterator i = auras.begin(); i != auras.end(); ++i)
            {
                switch((*i)->GetId())
                {
                    case 51480: triggeredSpell=64694; break;// Lava Flows, Rank 1
                    case 51481: triggeredSpell=65263; break;// Lava Flows, Rank 2
                    case 51482: triggeredSpell=65264; break;// Lava Flows, Rank 3
                    default: continue;
                }
                break;
            }
        }

        // Remove spell auras from stack
        RemoveAuraHolderFromStack(spellId, stackAmount, casterGUID, AURA_REMOVE_BY_DISPEL);

        // Haste
        if (triggeredSpell)
            caster->CastSpell(caster, triggeredSpell, true);
        return;
    }
    // Vampiric touch (first dummy aura)
    else if (spellEntry->SpellFamilyName == SPELLFAMILY_PRIEST && spellEntry->SpellFamilyFlags & UI64LIT(0x0000040000000000))
    {
        if (Aura *dot = GetAura(SPELL_AURA_PERIODIC_DAMAGE, SPELLFAMILY_PRIEST, UI64LIT(0x0000040000000000), 0x00000000, casterGUID))
        {
            if (dot->GetCaster())
            {
                // use clean value for initial damage
                int32 bp0 = dot->GetSpellProto()->CalculateSimpleValue(EFFECT_INDEX_1);
                bp0 *= 8;

                // Remove spell auras from stack
                RemoveAuraHolderFromStack(spellId, stackAmount, casterGUID, AURA_REMOVE_BY_DISPEL);

                CastCustomSpell(this, 64085, &bp0, NULL, NULL, true, NULL, NULL, casterGUID);
                return;
            }
        }
    }

    RemoveAuraHolderFromStack(spellId, stackAmount, casterGUID, AURA_REMOVE_BY_DISPEL);
}

void Unit::RemoveAurasDueToSpellBySteal(uint32 spellId, uint64 casterGUID, Unit *stealer)
{
    SpellAuraHolder *holder = GetSpellAuraHolder(spellId, casterGUID);
    SpellEntry const* spellProto = sSpellStore.LookupEntry(spellId);
    SpellAuraHolder *new_holder = CreateSpellAuraHolder(spellProto, stealer, this);

    for (int32 i = 0; i < MAX_EFFECT_INDEX; ++i)
    {
        Aura *aur = holder->GetAuraByEffectIndex(SpellEffectIndex(i));

        if (!aur)
            continue;

        int32 basePoints = aur->GetBasePoints();
        // construct the new aura for the attacker - will never return NULL, it's just a wrapper for
        // some different constructors
        Aura * new_aur = CreateAura(aur->GetSpellProto(), aur->GetEffIndex(), &basePoints, new_holder, stealer, this);

        // set its duration and maximum duration
        // max duration 2 minutes (in msecs)
        int32 dur = aur->GetAuraDuration();
        int32 max_dur = 2*MINUTE*IN_MILLISECONDS;
        int32 new_max_dur = max_dur > dur ? dur : max_dur;
        new_aur->SetAuraMaxDuration( new_max_dur );
        new_aur->SetAuraDuration( new_max_dur );

        // set periodic to do at least one tick (for case when original aura has been at last tick preparing)
        int32 periodic = aur->GetModifier()->periodictime;
        new_aur->GetModifier()->periodictime = periodic < new_max_dur ? periodic : new_max_dur;

        // add the new aura to stealer
        new_holder->AddAura(new_aur, new_aur->GetEffIndex());
    }

    if (holder->ModStackAmount(-1))
        // Remove aura as dispel
        RemoveSpellAuraHolder(holder, AURA_REMOVE_BY_DISPEL);

    // strange but intended behaviour: Stolen single target auras won't be treated as single targeted
    new_holder->SetIsSingleTarget(false);

    stealer->AddSpellAuraHolder(new_holder);
}

void Unit::RemoveAurasDueToSpellByCancel(uint32 spellId)
{
    SpellAuraHolderBounds spair = GetSpellAuraHolderBounds(spellId);
    for(SpellAuraHolderMap::iterator iter = spair.first; iter != spair.second;)
    {
        RemoveSpellAuraHolder(iter->second, AURA_REMOVE_BY_CANCEL);
        spair = GetSpellAuraHolderBounds(spellId);
        iter = spair.first;
    }
}

void Unit::RemoveAurasWithDispelType( DispelType type, uint64 casterGUID )
{
    // Create dispel mask by dispel type
    uint32 dispelMask = GetDispellMask(type);
    // Dispel all existing auras vs current dispel type
    SpellAuraHolderMap& auras = GetSpellAuraHolderMap();
    for(SpellAuraHolderMap::iterator itr = auras.begin(); itr != auras.end(); )
    {
        SpellEntry const* spell = itr->second->GetSpellProto();
        if( ((1<<spell->Dispel) & dispelMask) && (!casterGUID || casterGUID == itr->second->GetCasterGUID()))
        {
            // Dispel aura
            RemoveAurasDueToSpell(spell->Id);
            itr = auras.begin();
        }
        else
            ++itr;
    }
}

void Unit::RemoveAuraHolderFromStack(uint32 spellId, uint32 stackAmount, uint64 casterGUID, AuraRemoveMode mode)
{
    SpellAuraHolderBounds spair = GetSpellAuraHolderBounds(spellId);
    for(SpellAuraHolderMap::iterator iter = spair.first; iter != spair.second; ++iter)
    {
        if (!casterGUID || iter->second->GetCasterGUID() == casterGUID)
        {
            if (iter->second->ModStackAmount(-int32(stackAmount)))
            {
                RemoveSpellAuraHolder(iter->second, mode);
                break;
            }
        }
    }
}

void Unit::RemoveAurasDueToSpell(uint32 spellId, SpellAuraHolder* except, AuraRemoveMode mode)
{
    SpellAuraHolderBounds bounds = GetSpellAuraHolderBounds(spellId);
    for (SpellAuraHolderMap::iterator iter = bounds.first; iter != bounds.second; )
    {
        if (iter->second != except)
        {
            RemoveSpellAuraHolder(iter->second, mode);
            bounds = GetSpellAuraHolderBounds(spellId);
            iter = bounds.first;
        }
        else
            ++iter;
    }
}

void Unit::RemoveAurasDueToItemSpell(Item* castItem,uint32 spellId)
{
    SpellAuraHolderBounds bounds = GetSpellAuraHolderBounds(spellId);
    for (SpellAuraHolderMap::iterator iter = bounds.first; iter != bounds.second; )
    {
        if (iter->second->GetCastItemGuid() == castItem->GetObjectGuid())
        {
            RemoveSpellAuraHolder(iter->second);
            bounds = GetSpellAuraHolderBounds(spellId);
            iter = bounds.first;
        }
        else
            ++iter;
    }
}

void Unit::RemoveAurasWithInterruptFlags(uint32 flags)
{
    for (SpellAuraHolderMap::iterator iter = m_spellAuraHolders.begin(); iter != m_spellAuraHolders.end(); )
    {
        if (iter->second->GetSpellProto()->AuraInterruptFlags & flags)
        {
            RemoveSpellAuraHolder(iter->second);
            iter = m_spellAuraHolders.begin();
        }
        else
            ++iter;
    }
}

void Unit::RemoveAurasWithAttribute(uint32 flags)
{
    for (SpellAuraHolderMap::iterator iter = m_spellAuraHolders.begin(); iter != m_spellAuraHolders.end(); )
    {
        if (iter->second->GetSpellProto()->Attributes & flags)
        {
            RemoveSpellAuraHolder(iter->second);
            iter = m_spellAuraHolders.begin();
        }
        else
            ++iter;
    }
}

void Unit::RemoveNotOwnSingleTargetAuras(uint32 newPhase)
{
    // single target auras from other casters
    for (SpellAuraHolderMap::iterator iter = m_spellAuraHolders.begin(); iter != m_spellAuraHolders.end(); )
    {
        if (iter->second->GetCasterGuid() != GetObjectGuid() && iter->second->IsSingleTarget())
        {
            if (!newPhase)
            {
                RemoveSpellAuraHolder(iter->second);
                iter = m_spellAuraHolders.begin();
                continue;
            }
            else
            {
                Unit* caster = iter->second->GetCaster();
                if (!caster || !caster->InSamePhase(newPhase))
                {
                    RemoveSpellAuraHolder(iter->second);
                    iter = m_spellAuraHolders.begin();
                    continue;
                }
            }
        }

        ++iter;
    }

    // single target auras at other targets
    SingleCastSpellTargetMap& scTargets = GetSingleCastSpellTargets();
    for (SingleCastSpellTargetMap::iterator itr = scTargets.begin(); itr != scTargets.end(); )
    {
        SpellEntry const* itr_spellEntry = itr->first;
        ObjectGuid itr_targetGuid = itr->second;

        if (itr_targetGuid != GetObjectGuid())
        {
            if(!newPhase)
            {
                scTargets.erase(itr);                       // remove for caster in any case

                // remove from target if target found
                if (Unit* itr_target = GetMap()->GetUnit(itr_targetGuid))
                    itr_target->RemoveAurasByCasterSpell(itr_spellEntry->Id, GetGUID());

                itr = scTargets.begin();                    // list can be changed at remove aura
                continue;
            }
            else
            {
                Unit* itr_target = GetMap()->GetUnit(itr_targetGuid);
                if(!itr_target || !itr_target->InSamePhase(newPhase))
                {
                    scTargets.erase(itr);                   // remove for caster in any case

                    // remove from target if target found
                    if (itr_target)
                        itr_target->RemoveAurasByCasterSpell(itr_spellEntry->Id, GetGUID());

                    itr = scTargets.begin();                // list can be changed at remove aura
                    continue;
                }
            }
        }

        ++itr;
    }

}

void Unit::RemoveSpellAuraHolder(SpellAuraHolder *holder, AuraRemoveMode mode)
{
    // Statue unsummoned at holder remove
    SpellEntry const* AurSpellInfo = holder->GetSpellProto();
    Totem* statue = NULL;
    Unit* caster = holder->GetCaster();
    if(IsChanneledSpell(AurSpellInfo) && caster)
        if(caster->GetTypeId()==TYPEID_UNIT && ((Creature*)caster)->IsTotem() && ((Totem*)caster)->GetTotemType()==TOTEM_STATUE)
            statue = ((Totem*)caster);

    if (m_spellAuraHoldersUpdateIterator != m_spellAuraHolders.end() && m_spellAuraHoldersUpdateIterator->second == holder)
        ++m_spellAuraHoldersUpdateIterator;

    SpellAuraHolderBounds bounds = GetSpellAuraHolderBounds(holder->GetId());
    for (SpellAuraHolderMap::iterator itr = bounds.first; itr != bounds.second; ++itr)
    {
        if (itr->second == holder)
        {
            m_spellAuraHolders.erase(itr);
            break;
        }
    }

    holder->SetRemoveMode(mode);
    holder->UnregisterSingleCastHolder();

    for (int32 i = 0; i < MAX_EFFECT_INDEX; ++i)
    {
        if (Aura *aura = holder->m_auras[i])
            RemoveAura(aura, mode);
    }

    holder->_RemoveSpellAuraHolder();

    if (mode != AURA_REMOVE_BY_DELETE)
        holder->HandleSpellSpecificBoosts(false);

    if(statue)
        statue->UnSummon();

    // If holder in use (removed from code that plan access to it data after return)
    // store it in holder list with delayed deletion
    if (holder->IsInUse())
    {
        holder->SetDeleted();
        m_deletedHolders.push_back(holder);
    }
    else
        delete holder;

    if (mode != AURA_REMOVE_BY_EXPIRE && IsChanneledSpell(AurSpellInfo) && !IsAreaOfEffectSpell(AurSpellInfo) && caster && caster->GetGUID() != GetGUID())
        caster->InterruptSpell(CURRENT_CHANNELED_SPELL);
}

void Unit::RemoveSingleAuraFromSpellAuraHolder(SpellAuraHolder *holder, SpellEffectIndex index, AuraRemoveMode mode)
{
    Aura *aura = holder->GetAuraByEffectIndex(index);
    if (!aura)
        return;

    if (aura->IsLastAuraOnHolder())
        RemoveSpellAuraHolder(holder, mode);
    else
        RemoveAura(aura, mode);
}

void Unit::RemoveAura(Aura *Aur, AuraRemoveMode mode)
{
    // remove from list before mods removing (prevent cyclic calls, mods added before including to aura list - use reverse order)
    if (Aur->GetModifier()->m_auraname < TOTAL_AURAS)
    {
        m_modAuras[Aur->GetModifier()->m_auraname].remove(Aur);
    }

    // Set remove mode
    Aur->SetRemoveMode(mode);

    // some ShapeshiftBoosts at remove trigger removing other auras including parent Shapeshift aura
    // remove aura from list before to prevent deleting it before
    ///m_Auras.erase(i);

    DEBUG_FILTER_LOG(LOG_FILTER_SPELL_CAST, "Aura %u now is remove mode %d",Aur->GetModifier()->m_auraname, mode);

    // aura _MUST_ be remove from holder before unapply.
    // un-apply code expected that aura not find by diff searches
    // in another case it can be double removed for example, if target die/etc in un-apply process.
    Aur->GetHolder()->RemoveAura(Aur->GetEffIndex());

    // some auras also need to apply modifier (on caster) on remove
    if (mode == AURA_REMOVE_BY_DELETE)
    {
        switch (Aur->GetModifier()->m_auraname)
        {
            // need properly undo any auras with player-caster mover set (or will crash at next caster move packet)
            case SPELL_AURA_MOD_POSSESS:
            case SPELL_AURA_MOD_POSSESS_PET:
            case SPELL_AURA_CONTROL_VEHICLE:
                Aur->ApplyModifier(false,true);
                break;
            default: break;
        }
    }
    else
        Aur->ApplyModifier(false,true);

    // If aura in use (removed from code that plan access to it data after return)
    // store it in aura list with delayed deletion
    if (Aur->IsInUse())
        m_deletedAuras.push_back(Aur);
    else
        delete Aur;
}

void Unit::RemoveAllAuras(AuraRemoveMode mode /*= AURA_REMOVE_BY_DEFAULT*/)
{
    while (!m_spellAuraHolders.empty())
    {
        SpellAuraHolderMap::iterator iter = m_spellAuraHolders.begin();
        RemoveSpellAuraHolder(iter->second,mode);
    }
}

void Unit::RemoveArenaAuras(bool onleave)
{
    // in join, remove positive buffs, on end, remove negative
    // used to remove positive visible auras in arenas
    for(SpellAuraHolderMap::iterator iter = m_spellAuraHolders.begin(); iter != m_spellAuraHolders.end();)
    {
        if (!(iter->second->GetSpellProto()->AttributesEx4 & SPELL_ATTR_EX4_UNK21) &&
                                                            // don't remove stances, shadowform, pally/hunter auras
            !iter->second->IsPassive() &&                   // don't remove passive auras
            (!(iter->second->GetSpellProto()->Attributes & SPELL_ATTR_UNAFFECTED_BY_INVULNERABILITY) ||
            !(iter->second->GetSpellProto()->Attributes & SPELL_ATTR_UNK8)) &&
                                                            // not unaffected by invulnerability auras or not having that unknown flag (that seemed the most probable)
            (iter->second->IsPositive() != onleave))        // remove positive buffs on enter, negative buffs on leave
        {
            RemoveSpellAuraHolder(iter->second);
            iter = m_spellAuraHolders.begin();
        }
        else
            ++iter;
    }
}

void Unit::RemoveAllAurasOnDeath()
{
    // used just after dieing to remove all visible auras
    // and disable the mods for the passive ones
    for(SpellAuraHolderMap::iterator iter = m_spellAuraHolders.begin(); iter != m_spellAuraHolders.end();)
    {
        if (!iter->second->IsPassive() && !iter->second->IsDeathPersistent())
        {
            RemoveSpellAuraHolder(iter->second, AURA_REMOVE_BY_DEATH);
            iter = m_spellAuraHolders.begin();
        }
        else
            ++iter;
    }
}

void Unit::DelaySpellAuraHolder(uint32 spellId, int32 delaytime, uint64 casterGUID)
{
    SpellAuraHolderBounds bounds = GetSpellAuraHolderBounds(spellId);
    for (SpellAuraHolderMap::iterator iter = bounds.first; iter != bounds.second; ++iter)
    {
        if (casterGUID != iter->second->GetCasterGUID())
            continue;

        for (int32 i = 0; i < MAX_EFFECT_INDEX; ++i)
        {
            if (Aura *aur = iter->second->GetAuraByEffectIndex(SpellEffectIndex(i)))
            {
                if (aur->GetAuraDuration() < delaytime)
                    aur->SetAuraDuration(0);
                else
                    aur->SetAuraDuration(aur->GetAuraDuration() - delaytime);

                DEBUG_FILTER_LOG(LOG_FILTER_SPELL_CAST, "Spell %u, EffectIndex %u partially interrupted on unit %u, new duration: %u ms",spellId, i, GetGUIDLow(), aur->GetAuraDuration());
            }
        }
        iter->second->SendAuraUpdate(false);
    }
}

void Unit::_RemoveAllAuraMods()
{
    for (SpellAuraHolderMap::const_iterator i = m_spellAuraHolders.begin(); i != m_spellAuraHolders.end(); ++i)
    {
        (*i).second->ApplyAuraModifiers(false);
    }
}

void Unit::_ApplyAllAuraMods()
{
    for (SpellAuraHolderMap::const_iterator i = m_spellAuraHolders.begin(); i != m_spellAuraHolders.end(); ++i)
    {
        (*i).second->ApplyAuraModifiers(true);
    }
}

Aura* Unit::GetAura(uint32 spellId, SpellEffectIndex effindex)
{
    SpellAuraHolderBounds bounds = GetSpellAuraHolderBounds(spellId);
    if (bounds.first != bounds.second)
        return bounds.first->second->GetAuraByEffectIndex(effindex);
    return NULL;
}

Aura* Unit::GetAura(AuraType type, SpellFamily family, uint64 familyFlag, uint32 familyFlag2, ObjectGuid casterGuid)
{
    AuraList const& auras = GetAurasByType(type);
    for(AuraList::const_iterator i = auras.begin();i != auras.end(); ++i)
        if ((*i)->GetSpellProto()->IsFitToFamily(family, familyFlag, familyFlag2) &&
            (casterGuid.IsEmpty() || (*i)->GetCasterGuid() == casterGuid))
            return *i;

    return NULL;
}

bool Unit::HasAura(uint32 spellId, SpellEffectIndex effIndex) const
{
    SpellAuraHolderConstBounds spair = GetSpellAuraHolderBounds(spellId);
    for(SpellAuraHolderMap::const_iterator i_holder = spair.first; i_holder != spair.second; ++i_holder)
        if (i_holder->second->GetAuraByEffectIndex(effIndex))
            return true;

    return false;
}

void Unit::AddDynObject(DynamicObject* dynObj)
{
    m_dynObjGUIDs.push_back(dynObj->GetGUID());
}

void Unit::RemoveDynObject(uint32 spellid)
{
    if(m_dynObjGUIDs.empty())
        return;
    for (DynObjectGUIDs::iterator i = m_dynObjGUIDs.begin(); i != m_dynObjGUIDs.end();)
    {
        DynamicObject* dynObj = GetMap()->GetDynamicObject(*i);
        if(!dynObj)
        {
            i = m_dynObjGUIDs.erase(i);
        }
        else if(spellid == 0 || dynObj->GetSpellId() == spellid)
        {
            dynObj->Delete();
            i = m_dynObjGUIDs.erase(i);
        }
        else
            ++i;
    }
}

void Unit::RemoveAllDynObjects()
{
    while(!m_dynObjGUIDs.empty())
    {
        DynamicObject* dynObj = GetMap()->GetDynamicObject(*m_dynObjGUIDs.begin());
        if(dynObj)
            dynObj->Delete();
        m_dynObjGUIDs.erase(m_dynObjGUIDs.begin());
    }
}

DynamicObject * Unit::GetDynObject(uint32 spellId, SpellEffectIndex effIndex)
{
    for (DynObjectGUIDs::iterator i = m_dynObjGUIDs.begin(); i != m_dynObjGUIDs.end();)
    {
        DynamicObject* dynObj = GetMap()->GetDynamicObject(*i);
        if(!dynObj)
        {
            i = m_dynObjGUIDs.erase(i);
            continue;
        }

        if (dynObj->GetSpellId() == spellId && dynObj->GetEffIndex() == effIndex)
            return dynObj;
        ++i;
    }
    return NULL;
}

DynamicObject * Unit::GetDynObject(uint32 spellId)
{
    for (DynObjectGUIDs::iterator i = m_dynObjGUIDs.begin(); i != m_dynObjGUIDs.end();)
    {
        DynamicObject* dynObj = GetMap()->GetDynamicObject(*i);
        if(!dynObj)
        {
            i = m_dynObjGUIDs.erase(i);
            continue;
        }

        if (dynObj->GetSpellId() == spellId)
            return dynObj;
        ++i;
    }
    return NULL;
}

GameObject* Unit::GetGameObject(uint32 spellId) const
{
    for (GameObjectList::const_iterator i = m_gameObj.begin(); i != m_gameObj.end(); ++i)
        if ((*i)->GetSpellId() == spellId)
            return *i;

    WildGameObjectMap::const_iterator find = m_wildGameObjs.find(spellId);
    if (find != m_wildGameObjs.end())
        return GetMap()->GetGameObject(find->second);       // Can be NULL

    return NULL;
}

void Unit::AddGameObject(GameObject* gameObj)
{
    MANGOS_ASSERT(gameObj && gameObj->GetOwnerGuid().IsEmpty());
    m_gameObj.push_back(gameObj);
    gameObj->SetOwnerGuid(GetObjectGuid());

    if (GetTypeId() == TYPEID_PLAYER && gameObj->GetSpellId())
    {
        SpellEntry const* createBySpell = sSpellStore.LookupEntry(gameObj->GetSpellId());
        // Need disable spell use for owner
        if (createBySpell && createBySpell->Attributes & SPELL_ATTR_DISABLED_WHILE_ACTIVE)
            // note: item based cooldowns and cooldown spell mods with charges ignored (unknown existing cases)
            ((Player*)this)->AddSpellAndCategoryCooldowns(createBySpell, 0, NULL, true);
    }
}

void Unit::AddWildGameObject(GameObject* gameObj)
{
    MANGOS_ASSERT(gameObj && gameObj->GetOwnerGuid().IsEmpty());
    m_wildGameObjs[gameObj->GetSpellId()] = gameObj->GetObjectGuid();

    // As of 335 there are no wild-summon spells with SPELL_ATTR_DISABLED_WHILE_ACTIVE

    // Remove outdated wild summoned GOs
    for (WildGameObjectMap::iterator itr = m_wildGameObjs.begin(); itr != m_wildGameObjs.end();)
    {
        GameObject* pGo = GetMap()->GetGameObject(itr->second);
        if (pGo)
            ++itr;
        else
            m_wildGameObjs.erase(itr++);
    }
}

void Unit::RemoveGameObject(GameObject* gameObj, bool del)
{
    MANGOS_ASSERT(gameObj && gameObj->GetOwnerGuid() == GetObjectGuid());

    gameObj->SetOwnerGuid(ObjectGuid());

    // GO created by some spell
    if (uint32 spellid = gameObj->GetSpellId())
    {
        RemoveAurasDueToSpell(spellid);

        if (GetTypeId()==TYPEID_PLAYER)
        {
            SpellEntry const* createBySpell = sSpellStore.LookupEntry(spellid );
            // Need activate spell use for owner
            if (createBySpell && createBySpell->Attributes & SPELL_ATTR_DISABLED_WHILE_ACTIVE)
                // note: item based cooldowns and cooldown spell mods with charges ignored (unknown existing cases)
                ((Player*)this)->SendCooldownEvent(createBySpell);
        }
    }

    m_gameObj.remove(gameObj);

    if (del)
    {
        gameObj->SetRespawnTime(0);
        gameObj->Delete();
    }
}

void Unit::RemoveGameObject(uint32 spellid, bool del)
{
    if (m_gameObj.empty())
        return;

    GameObjectList::iterator i, next;
    for (i = m_gameObj.begin(); i != m_gameObj.end(); i = next)
    {
        next = i;
        if (spellid == 0 || (*i)->GetSpellId() == spellid)
        {
            (*i)->SetOwnerGuid(ObjectGuid());
            if (del)
            {
                (*i)->SetRespawnTime(0);
                (*i)->Delete();
            }

            next = m_gameObj.erase(i);
        }
        else
            ++next;
    }
}

void Unit::RemoveAllGameObjects()
{
    // remove references to unit
    for (GameObjectList::iterator i = m_gameObj.begin(); i != m_gameObj.end();)
    {
        (*i)->SetOwnerGuid(ObjectGuid());
        (*i)->SetRespawnTime(0);
        (*i)->Delete();
        i = m_gameObj.erase(i);
    }

    // wild summoned GOs - only remove references, do not remove GOs
    m_wildGameObjs.clear();
}

void Unit::SendSpellNonMeleeDamageLog(SpellNonMeleeDamage *log)
{
    uint32 targetHealth = log->target->GetHealth();
    uint32 overkill = log->damage > targetHealth ? log->damage - targetHealth : 0;

    WorldPacket data(SMSG_SPELLNONMELEEDAMAGELOG, (16+4+4+4+1+4+4+1+1+4+4+1)); // we guess size
    data << log->target->GetPackGUID();
    data << log->attacker->GetPackGUID();
    data << uint32(log->SpellID);
    data << uint32(log->damage);                            // damage amount
    data << uint32(overkill);                               // overkill
    data << uint8 (log->schoolMask);                        // damage school
    data << uint32(log->absorb);                            // AbsorbedDamage
    data << uint32(log->resist);                            // resist
    data << uint8 (log->physicalLog);                       // if 1, then client show spell name (example: %s's ranged shot hit %s for %u school or %s suffers %u school damage from %s's spell_name
    data << uint8 (log->unused);                            // unused
    data << uint32(log->blocked);                           // blocked
    data << uint32(log->HitInfo);
    data << uint8 (0);                                      // flag to use extend data
    SendMessageToSet( &data, true );
}

void Unit::SendSpellNonMeleeDamageLog(Unit *target, uint32 SpellID, uint32 Damage, SpellSchoolMask damageSchoolMask, uint32 AbsorbedDamage, uint32 Resist, bool PhysicalDamage, uint32 Blocked, bool CriticalHit)
{
    SpellNonMeleeDamage log(this, target, SpellID, damageSchoolMask);
    log.damage = Damage - AbsorbedDamage - Resist - Blocked;
    log.absorb = AbsorbedDamage;
    log.resist = Resist;
    log.physicalLog = PhysicalDamage;
    log.blocked = Blocked;
    log.HitInfo = SPELL_HIT_TYPE_UNK1 | SPELL_HIT_TYPE_UNK3 | SPELL_HIT_TYPE_UNK6;
    if(CriticalHit)
        log.HitInfo |= SPELL_HIT_TYPE_CRIT;
    SendSpellNonMeleeDamageLog(&log);
}

void Unit::SendPeriodicAuraLog(SpellPeriodicAuraLogInfo *pInfo)
{
    Aura *aura = pInfo->aura;
    Modifier *mod = aura->GetModifier();

    WorldPacket data(SMSG_PERIODICAURALOG, 30);
    data << aura->GetTarget()->GetPackGUID();
    data << aura->GetCasterGuid().WriteAsPacked();
    data << uint32(aura->GetId());                          // spellId
    data << uint32(1);                                      // count
    data << uint32(mod->m_auraname);                        // auraId
    switch(mod->m_auraname)
    {
        case SPELL_AURA_PERIODIC_DAMAGE:
        case SPELL_AURA_PERIODIC_DAMAGE_PERCENT:
            data << uint32(pInfo->damage);                  // damage
            data << uint32(pInfo->overDamage);              // overkill?
            data << uint32(GetSpellSchoolMask(aura->GetSpellProto()));
            data << uint32(pInfo->absorb);                  // absorb
            data << uint32(pInfo->resist);                  // resist
            data << uint8(pInfo->critical ? 1 : 0);         // new 3.1.2 critical flag
            break;
        case SPELL_AURA_PERIODIC_HEAL:
        case SPELL_AURA_OBS_MOD_HEALTH:
            data << uint32(pInfo->damage);                  // damage
            data << uint32(pInfo->overDamage);              // overheal?
            data << uint32(pInfo->absorb);                  // absorb
            data << uint8(pInfo->critical ? 1 : 0);         // new 3.1.2 critical flag
            break;
        case SPELL_AURA_OBS_MOD_MANA:
        case SPELL_AURA_PERIODIC_ENERGIZE:
            data << uint32(mod->m_miscvalue);               // power type
            data << uint32(pInfo->damage);                  // damage
            break;
        case SPELL_AURA_PERIODIC_MANA_LEECH:
            data << uint32(mod->m_miscvalue);               // power type
            data << uint32(pInfo->damage);                  // amount
            data << float(pInfo->multiplier);               // gain multiplier
            break;
        default:
            sLog.outError("Unit::SendPeriodicAuraLog: unknown aura %u", uint32(mod->m_auraname));
            return;
    }

    aura->GetTarget()->SendMessageToSet(&data, true);
}

void Unit::ProcDamageAndSpell(Unit *pVictim, uint32 procAttacker, uint32 procVictim, uint32 procExtra, uint32 amount, WeaponAttackType attType, SpellEntry const *procSpell)
{
     // Not much to do if no flags are set.
    if (procAttacker)
        ProcDamageAndSpellFor(false,pVictim,procAttacker, procExtra,attType, procSpell, amount);
    // Now go on with a victim's events'n'auras
    // Not much to do if no flags are set or there is no victim
    if(pVictim && pVictim->isAlive() && procVictim)
        pVictim->ProcDamageAndSpellFor(true,this,procVictim, procExtra, attType, procSpell, amount);
}

void Unit::SendSpellMiss(Unit *target, uint32 spellID, SpellMissInfo missInfo)
{
    WorldPacket data(SMSG_SPELLLOGMISS, (4+8+1+4+8+1));
    data << uint32(spellID);
    data << GetObjectGuid();
    data << uint8(0);                                       // can be 0 or 1
    data << uint32(1);                                      // target count
    // for(i = 0; i < target count; ++i)
    data << target->GetObjectGuid();                        // target GUID
    data << uint8(missInfo);
    // end loop
    SendMessageToSet(&data, true);
}

void Unit::SendAttackStateUpdate(CalcDamageInfo *damageInfo)
{
    DEBUG_FILTER_LOG(LOG_FILTER_COMBAT, "WORLD: Sending SMSG_ATTACKERSTATEUPDATE");

    uint32 targetHealth = damageInfo->target->GetHealth();
    uint32 overkill = damageInfo->damage > targetHealth ? damageInfo->damage - targetHealth : 0;

    uint32 count = 1;
    WorldPacket data(SMSG_ATTACKERSTATEUPDATE, 16 + 45);    // we guess size
    data << uint32(damageInfo->HitInfo);
    data << damageInfo->attacker->GetPackGUID();
    data << damageInfo->target->GetPackGUID();
    data << uint32(damageInfo->damage);                     // Full damage
    data << uint32(overkill);                               // overkill value
    data << uint8(count);                                   // Sub damage count

    for(uint32 i = 0; i < count; ++i)
    {
        data << uint32(damageInfo->damageSchoolMask);       // School of sub damage
        data << float(damageInfo->damage);                  // sub damage
        data << uint32(damageInfo->damage);                 // Sub Damage
    }

    if(damageInfo->HitInfo & (HITINFO_ABSORB | HITINFO_ABSORB2))
    {
        for(uint32 i = 0; i < count; ++i)
            data << uint32(damageInfo->absorb);             // Absorb
    }

    if(damageInfo->HitInfo & (HITINFO_RESIST | HITINFO_RESIST2))
    {
        for(uint32 i = 0; i < count; ++i)
            data << uint32(damageInfo->resist);             // Resist
    }

    data << uint8(damageInfo->TargetState);
    data << uint32(0);
    data << uint32(0);

    if(damageInfo->HitInfo & HITINFO_BLOCK)
        data << uint32(damageInfo->blocked_amount);

    if(damageInfo->HitInfo & HITINFO_UNK3)
        data << uint32(0);

    if(damageInfo->HitInfo & HITINFO_UNK1)
    {
        data << uint32(0);
        data << float(0);
        data << float(0);
        data << float(0);
        data << float(0);
        data << float(0);
        data << float(0);
        data << float(0);
        data << float(0);
        for(uint8 i = 0; i < 5; ++i)
        {
            data << float(0);
            data << float(0);
        }
        data << uint32(0);
    }

    SendMessageToSet( &data, true );
}

void Unit::SendAttackStateUpdate(uint32 HitInfo, Unit *target, uint8 /*SwingType*/, SpellSchoolMask damageSchoolMask, uint32 Damage, uint32 AbsorbDamage, uint32 Resist, VictimState TargetState, uint32 BlockedAmount)
{
    CalcDamageInfo dmgInfo;
    dmgInfo.HitInfo = HitInfo;
    dmgInfo.attacker = this;
    dmgInfo.target = target;
    dmgInfo.damage = Damage - AbsorbDamage - Resist - BlockedAmount;
    dmgInfo.damageSchoolMask = damageSchoolMask;
    dmgInfo.absorb = AbsorbDamage;
    dmgInfo.resist = Resist;
    dmgInfo.TargetState = TargetState;
    dmgInfo.blocked_amount = BlockedAmount;
    SendAttackStateUpdate(&dmgInfo);
}

void Unit::setPowerType(Powers new_powertype)
{
    SetByteValue(UNIT_FIELD_BYTES_0, 3, new_powertype);

    if(GetTypeId() == TYPEID_PLAYER)
    {
        if(((Player*)this)->GetGroup())
            ((Player*)this)->SetGroupUpdateFlag(GROUP_UPDATE_FLAG_POWER_TYPE);
    }
    else if(((Creature*)this)->IsPet())
    {
        Pet *pet = ((Pet*)this);
        if(pet->isControlled())
        {
            Unit *owner = GetOwner();
            if(owner && (owner->GetTypeId() == TYPEID_PLAYER) && ((Player*)owner)->GetGroup())
                ((Player*)owner)->SetGroupUpdateFlag(GROUP_UPDATE_FLAG_PET_POWER_TYPE);
        }
    }

    switch(new_powertype)
    {
        default:
        case POWER_MANA:
            break;
        case POWER_RAGE:
            SetMaxPower(POWER_RAGE,GetCreatePowers(POWER_RAGE));
            SetPower(   POWER_RAGE,0);
            break;
        case POWER_FOCUS:
            SetMaxPower(POWER_FOCUS,GetCreatePowers(POWER_FOCUS));
            SetPower(   POWER_FOCUS,GetCreatePowers(POWER_FOCUS));
            break;
        case POWER_ENERGY:
            SetMaxPower(POWER_ENERGY,GetCreatePowers(POWER_ENERGY));
            break;
        case POWER_HAPPINESS:
            SetMaxPower(POWER_HAPPINESS,GetCreatePowers(POWER_HAPPINESS));
            SetPower(POWER_HAPPINESS,GetCreatePowers(POWER_HAPPINESS));
            break;
    }
}

FactionTemplateEntry const* Unit::getFactionTemplateEntry() const
{
    FactionTemplateEntry const* entry = sFactionTemplateStore.LookupEntry(getFaction());
    if(!entry)
    {
        static uint64 guid = 0;                             // prevent repeating spam same faction problem

        if(GetGUID() != guid)
        {
            if(GetTypeId() == TYPEID_PLAYER)
                sLog.outError("Player %s have invalid faction (faction template id) #%u", ((Player*)this)->GetName(), getFaction());
            else
                sLog.outError("Creature (template id: %u) have invalid faction (faction template id) #%u", ((Creature*)this)->GetCreatureInfo()->Entry, getFaction());
            guid = GetGUID();
        }
    }
    return entry;
}

bool Unit::IsHostileTo(Unit const* unit) const
{
    // always non-hostile to self
    if(unit==this)
        return false;

    // always non-hostile to GM in GM mode
    if(unit->GetTypeId()==TYPEID_PLAYER && ((Player const*)unit)->isGameMaster())
        return false;

    // always hostile to enemy
    if(getVictim()==unit || unit->getVictim()==this)
        return true;

    // test pet/charm masters instead pers/charmeds
    Unit const* testerOwner = GetCharmerOrOwner();
    Unit const* targetOwner = unit->GetCharmerOrOwner();

    // always hostile to owner's enemy
    if(testerOwner && (testerOwner->getVictim()==unit || unit->getVictim()==testerOwner))
        return true;

    // always hostile to enemy owner
    if(targetOwner && (getVictim()==targetOwner || targetOwner->getVictim()==this))
        return true;

    // always hostile to owner of owner's enemy
    if(testerOwner && targetOwner && (testerOwner->getVictim()==targetOwner || targetOwner->getVictim()==testerOwner))
        return true;

    Unit const* tester = testerOwner ? testerOwner : this;
    Unit const* target = targetOwner ? targetOwner : unit;

    // always non-hostile to target with common owner, or to owner/pet
    if(tester==target)
        return false;

    // special cases (Duel, etc)
    if(tester->GetTypeId()==TYPEID_PLAYER && target->GetTypeId()==TYPEID_PLAYER)
    {
        Player const* pTester = (Player const*)tester;
        Player const* pTarget = (Player const*)target;

        // Duel
        if(pTester->duel && pTester->duel->opponent == pTarget && pTester->duel->startTime != 0)
            return true;

        // Group
        if(pTester->GetGroup() && pTester->GetGroup()==pTarget->GetGroup())
            return false;

        // Sanctuary
        if(pTarget->HasByteFlag(UNIT_FIELD_BYTES_2, 1, UNIT_BYTE2_FLAG_SANCTUARY) && pTester->HasByteFlag(UNIT_FIELD_BYTES_2, 1, UNIT_BYTE2_FLAG_SANCTUARY))
            return false;

        // PvP FFA state
        if(pTester->IsFFAPvP() && pTarget->IsFFAPvP())
            return true;

        //= PvP states
        // Green/Blue (can't attack)
        if(pTester->GetTeam()==pTarget->GetTeam())
            return false;

        // Red (can attack) if true, Blue/Yellow (can't attack) in another case
        return pTester->IsPvP() && pTarget->IsPvP();
    }

    // faction base cases
    FactionTemplateEntry const*tester_faction = tester->getFactionTemplateEntry();
    FactionTemplateEntry const*target_faction = target->getFactionTemplateEntry();
    if(!tester_faction || !target_faction)
        return false;

    if(target->isAttackingPlayer() && tester->IsContestedGuard())
        return true;

    // PvC forced reaction and reputation case
    if(tester->GetTypeId()==TYPEID_PLAYER)
    {
        // forced reaction
        if(target_faction->faction)
        {
            if(ReputationRank const* force =((Player*)tester)->GetReputationMgr().GetForcedRankIfAny(target_faction))
                return *force <= REP_HOSTILE;

            // if faction have reputation then hostile state for tester at 100% dependent from at_war state
            if(FactionEntry const* raw_target_faction = sFactionStore.LookupEntry(target_faction->faction))
                if(FactionState const* factionState = ((Player*)tester)->GetReputationMgr().GetState(raw_target_faction))
                    return (factionState->Flags & FACTION_FLAG_AT_WAR);
        }
    }
    // CvP forced reaction and reputation case
    else if(target->GetTypeId()==TYPEID_PLAYER)
    {
        // forced reaction
        if(tester_faction->faction)
        {
            if(ReputationRank const* force = ((Player*)target)->GetReputationMgr().GetForcedRankIfAny(tester_faction))
                return *force <= REP_HOSTILE;

            // apply reputation state
            FactionEntry const* raw_tester_faction = sFactionStore.LookupEntry(tester_faction->faction);
            if(raw_tester_faction && raw_tester_faction->reputationListID >=0 )
                return ((Player const*)target)->GetReputationMgr().GetRank(raw_tester_faction) <= REP_HOSTILE;
        }
    }

    // common faction based case (CvC,PvC,CvP)
    return tester_faction->IsHostileTo(*target_faction);
}

bool Unit::IsFriendlyTo(Unit const* unit) const
{
    // always friendly to self
    if(unit==this)
        return true;

    // always friendly to GM in GM mode
    if(unit->GetTypeId()==TYPEID_PLAYER && ((Player const*)unit)->isGameMaster())
        return true;

    // always non-friendly to enemy
    if(getVictim()==unit || unit->getVictim()==this)
        return false;

    // test pet/charm masters instead pers/charmeds
    Unit const* testerOwner = GetCharmerOrOwner();
    Unit const* targetOwner = unit->GetCharmerOrOwner();

    // always non-friendly to owner's enemy
    if(testerOwner && (testerOwner->getVictim()==unit || unit->getVictim()==testerOwner))
        return false;

    // always non-friendly to enemy owner
    if(targetOwner && (getVictim()==targetOwner || targetOwner->getVictim()==this))
        return false;

    // always non-friendly to owner of owner's enemy
    if(testerOwner && targetOwner && (testerOwner->getVictim()==targetOwner || targetOwner->getVictim()==testerOwner))
        return false;

    Unit const* tester = testerOwner ? testerOwner : this;
    Unit const* target = targetOwner ? targetOwner : unit;

    // always friendly to target with common owner, or to owner/pet
    if(tester==target)
        return true;

    // special cases (Duel)
    if(tester->GetTypeId()==TYPEID_PLAYER && target->GetTypeId()==TYPEID_PLAYER)
    {
        Player const* pTester = (Player const*)tester;
        Player const* pTarget = (Player const*)target;

        // Duel
        if(pTester->duel && pTester->duel->opponent == target && pTester->duel->startTime != 0)
            return false;

        // Group
        if(pTester->GetGroup() && pTester->GetGroup()==pTarget->GetGroup())
            return true;

        // Sanctuary
        if(pTarget->HasByteFlag(UNIT_FIELD_BYTES_2, 1, UNIT_BYTE2_FLAG_SANCTUARY) && pTester->HasByteFlag(UNIT_FIELD_BYTES_2, 1, UNIT_BYTE2_FLAG_SANCTUARY))
            return true;

        // PvP FFA state
        if(pTester->IsFFAPvP() && pTarget->IsFFAPvP())
            return false;

        //= PvP states
        // Green/Blue (non-attackable)
        if(pTester->GetTeam()==pTarget->GetTeam())
            return true;

        // Blue (friendly/non-attackable) if not PVP, or Yellow/Red in another case (attackable)
        return !pTarget->IsPvP();
    }

    // faction base cases
    FactionTemplateEntry const*tester_faction = tester->getFactionTemplateEntry();
    FactionTemplateEntry const*target_faction = target->getFactionTemplateEntry();
    if(!tester_faction || !target_faction)
        return false;

    if(target->isAttackingPlayer() && tester->IsContestedGuard())
        return false;

    // PvC forced reaction and reputation case
    if(tester->GetTypeId()==TYPEID_PLAYER)
    {
        // forced reaction
        if(target_faction->faction)
        {
            if(ReputationRank const* force =((Player*)tester)->GetReputationMgr().GetForcedRankIfAny(target_faction))
                return *force >= REP_FRIENDLY;

            // if faction have reputation then friendly state for tester at 100% dependent from at_war state
            if(FactionEntry const* raw_target_faction = sFactionStore.LookupEntry(target_faction->faction))
                if(FactionState const* factionState = ((Player*)tester)->GetReputationMgr().GetState(raw_target_faction))
                    return !(factionState->Flags & FACTION_FLAG_AT_WAR);
        }
    }
    // CvP forced reaction and reputation case
    else if(target->GetTypeId()==TYPEID_PLAYER)
    {
        // forced reaction
        if(tester_faction->faction)
        {
            if(ReputationRank const* force =((Player*)target)->GetReputationMgr().GetForcedRankIfAny(tester_faction))
                return *force >= REP_FRIENDLY;

            // apply reputation state
            if(FactionEntry const* raw_tester_faction = sFactionStore.LookupEntry(tester_faction->faction))
                if(raw_tester_faction->reputationListID >=0 )
                    return ((Player const*)target)->GetReputationMgr().GetRank(raw_tester_faction) >= REP_FRIENDLY;
        }
    }

    // common faction based case (CvC,PvC,CvP)
    return tester_faction->IsFriendlyTo(*target_faction);
}

bool Unit::IsHostileToPlayers() const
{
    FactionTemplateEntry const* my_faction = getFactionTemplateEntry();
    if(!my_faction || !my_faction->faction)
        return false;

    FactionEntry const* raw_faction = sFactionStore.LookupEntry(my_faction->faction);
    if(raw_faction && raw_faction->reputationListID >=0 )
        return false;

    return my_faction->IsHostileToPlayers();
}

bool Unit::IsNeutralToAll() const
{
    FactionTemplateEntry const* my_faction = getFactionTemplateEntry();
    if(!my_faction || !my_faction->faction)
        return true;

    FactionEntry const* raw_faction = sFactionStore.LookupEntry(my_faction->faction);
    if(raw_faction && raw_faction->reputationListID >=0 )
        return false;

    return my_faction->IsNeutralToAll();
}

bool Unit::Attack(Unit *victim, bool meleeAttack)
{
    if(!victim || victim == this)
        return false;

    // dead units can neither attack nor be attacked
    if(!isAlive() || !victim->IsInWorld() || !victim->isAlive())
        return false;

    // player cannot attack while mounted or in vehicle
    if(GetTypeId()==TYPEID_PLAYER && (IsMounted() || GetVehicle()))
        return false;

    // nobody can attack GM in GM-mode
    if(victim->GetTypeId()==TYPEID_PLAYER)
    {
        if(((Player*)victim)->isGameMaster())
            return false;
    }
    else
    {
        if(((Creature*)victim)->IsInEvadeMode())
            return false;
    }

    // remove SPELL_AURA_MOD_UNATTACKABLE at attack (in case non-interruptible spells stun aura applied also that not let attack)
    if(HasAuraType(SPELL_AURA_MOD_UNATTACKABLE))
        RemoveSpellsCausingAura(SPELL_AURA_MOD_UNATTACKABLE);

    // in fighting already
    if (m_attacking)
    {
        if (m_attacking == victim)
        {
            // switch to melee attack from ranged/magic
            if( meleeAttack && !hasUnitState(UNIT_STAT_MELEE_ATTACKING) )
            {
                addUnitState(UNIT_STAT_MELEE_ATTACKING);
                SendMeleeAttackStart(victim);
                return true;
            }
            return false;
        }

        // remove old target data
        AttackStop(true);
    }
    // new battle
    else
    {
        // set position before any AI calls/assistance
        if(GetTypeId()==TYPEID_UNIT)
            ((Creature*)this)->SetCombatStartPosition(GetPositionX(), GetPositionY(), GetPositionZ());
    }

    // Set our target
    SetTargetGuid(victim->GetObjectGuid());

    if(meleeAttack)
        addUnitState(UNIT_STAT_MELEE_ATTACKING);

    m_attacking = victim;
    m_attacking->_addAttacker(this);

    if (GetTypeId() == TYPEID_UNIT)
    {
        ((Creature*)this)->SendAIReaction(AI_REACTION_HOSTILE);
        ((Creature*)this)->CallAssistance();
    }

    // delay offhand weapon attack to next attack time
    if(haveOffhandWeapon())
        resetAttackTimer(OFF_ATTACK);

    if(meleeAttack)
        SendMeleeAttackStart(victim);

    return true;
}

void Unit::AttackedBy(Unit *attacker)
{
    // trigger AI reaction
    if (GetTypeId() == TYPEID_UNIT && ((Creature*)this)->AI())
        ((Creature*)this)->AI()->AttackedBy(attacker);

    // trigger pet AI reaction
    if (attacker->IsHostileTo(this))
    {
        GroupPetList m_groupPets = GetPets();
        if (!m_groupPets.empty())
        {
            for (GroupPetList::const_iterator itr = m_groupPets.begin(); itr != m_groupPets.end(); ++itr)
                if (Pet* _pet = GetMap()->GetPet(*itr))
                    _pet->AttackedBy(attacker);
        }
    }
}

bool Unit::AttackStop(bool targetSwitch /*=false*/)
{
    if (!m_attacking)
        return false;

    Unit* victim = m_attacking;

    m_attacking->_removeAttacker(this);
    m_attacking = NULL;

    // Clear our target
    SetTargetGuid(ObjectGuid());

    clearUnitState(UNIT_STAT_MELEE_ATTACKING);

    InterruptSpell(CURRENT_MELEE_SPELL);

    // reset only at real combat stop
    if(!targetSwitch && GetTypeId()==TYPEID_UNIT )
    {
        ((Creature*)this)->SetNoCallAssistance(false);

        if (((Creature*)this)->HasSearchedAssistance())
        {
            ((Creature*)this)->SetNoSearchAssistance(false);
            UpdateSpeed(MOVE_RUN, false);
        }
    }

    SendMeleeAttackStop(victim);

    return true;
}

void Unit::CombatStop(bool includingCast)
{
    if (includingCast && IsNonMeleeSpellCasted(false))
        InterruptNonMeleeSpells(false);

    AttackStop();
    RemoveAllAttackers();
    if( GetTypeId()==TYPEID_PLAYER )
        ((Player*)this)->SendAttackSwingCancelAttack();     // melee and ranged forced attack cancel
    ClearInCombat();
}

struct CombatStopWithPetsHelper
{
    explicit CombatStopWithPetsHelper(bool _includingCast) : includingCast(_includingCast) {}
    void operator()(Unit* unit) const { unit->CombatStop(includingCast); }
    bool includingCast;
};

void Unit::CombatStopWithPets(bool includingCast)
{
    CombatStop(includingCast);
    CallForAllControlledUnits(CombatStopWithPetsHelper(includingCast), CONTROLLED_PET|CONTROLLED_GUARDIANS|CONTROLLED_CHARM);
}

struct IsAttackingPlayerHelper
{
    explicit IsAttackingPlayerHelper() {}
    bool operator()(Unit const* unit) const { return unit->isAttackingPlayer(); }
};

bool Unit::isAttackingPlayer() const
{
    if(hasUnitState(UNIT_STAT_ATTACK_PLAYER))
        return true;

    return CheckAllControlledUnits(IsAttackingPlayerHelper(), CONTROLLED_PET|CONTROLLED_TOTEMS|CONTROLLED_GUARDIANS|CONTROLLED_CHARM);
}

void Unit::RemoveAllAttackers()
{
    while (!m_attackers.empty())
    {
        AttackerSet::iterator iter = m_attackers.begin();
        if(!(*iter)->AttackStop())
        {
            sLog.outError("WORLD: Unit has an attacker that isn't attacking it!");
            m_attackers.erase(iter);
        }
    }
}

bool Unit::HasAuraStateForCaster(AuraState flag, uint64 caster) const
{
    if(!HasAuraState(flag))
        return false;

    // single per-caster aura state
    if(flag == AURA_STATE_CONFLAGRATE)
    {
        Unit::AuraList const& dotList = GetAurasByType(SPELL_AURA_PERIODIC_DAMAGE);
        for(Unit::AuraList::const_iterator i = dotList.begin(); i != dotList.end(); ++i)
        {
            if ((*i)->GetSpellProto()->SpellFamilyName == SPELLFAMILY_WARLOCK &&
                (*i)->GetCasterGUID() == caster &&
                //  Immolate
                (((*i)->GetSpellProto()->SpellFamilyFlags & UI64LIT(0x0000000000000004)) ||
                // Shadowflame
                ((*i)->GetSpellProto()->SpellFamilyFlags2 & 0x00000002)))
            {
                return true;
            }
        }

        return false;
    }

    return true;
}

void Unit::ModifyAuraState(AuraState flag, bool apply)
{
    if (apply)
    {
        if (!HasFlag(UNIT_FIELD_AURASTATE, 1<<(flag-1)))
        {
            SetFlag(UNIT_FIELD_AURASTATE, 1<<(flag-1));
            if(GetTypeId() == TYPEID_PLAYER)
            {
                const PlayerSpellMap& sp_list = ((Player*)this)->GetSpellMap();
                for (PlayerSpellMap::const_iterator itr = sp_list.begin(); itr != sp_list.end(); ++itr)
                {
                    if(itr->second.state == PLAYERSPELL_REMOVED) continue;
                    SpellEntry const *spellInfo = sSpellStore.LookupEntry(itr->first);
                    if (!spellInfo || !IsPassiveSpell(spellInfo)) continue;
                    if (AuraState(spellInfo->CasterAuraState) == flag)
                        CastSpell(this, itr->first, true, NULL);
                }
            }
        }
    }
    else
    {
        if (HasFlag(UNIT_FIELD_AURASTATE,1<<(flag-1)))
        {
            RemoveFlag(UNIT_FIELD_AURASTATE, 1<<(flag-1));

            if (flag != AURA_STATE_ENRAGE)                  // enrage aura state triggering continues auras
            {
                Unit::SpellAuraHolderMap& tAuras = GetSpellAuraHolderMap();
                for (Unit::SpellAuraHolderMap::iterator itr = tAuras.begin(); itr != tAuras.end();)
                {
                    SpellEntry const* spellProto = (*itr).second->GetSpellProto();
                    if (AuraState(spellProto->CasterAuraState) == flag)
                    {
                        RemoveSpellAuraHolder(itr->second);
                        itr = tAuras.begin();
                    }
                    else
                        ++itr;
                }
            }
        }
    }
}

Unit *Unit::GetOwner() const
{
    ObjectGuid ownerid = GetOwnerGuid();
    if (!ownerid.IsEmpty())
        return ObjectAccessor::GetUnit(*this, ownerid);
    return NULL;
}

Unit *Unit::GetCharmer() const
{
    ObjectGuid charmerid = GetCharmerGuid();
    if (!charmerid.IsEmpty())
        return ObjectAccessor::GetUnit(*this, charmerid);
    return NULL;
}

Unit *Unit::GetCreator() const
{
    ObjectGuid creatorid = GetCreatorGuid();
    if(!creatorid.IsEmpty())
        return ObjectAccessor::GetUnit(*this, creatorid);
    return NULL;
}

bool Unit::IsCharmerOrOwnerPlayerOrPlayerItself() const
{
    if (GetTypeId()==TYPEID_PLAYER)
        return true;

    return GetCharmerOrOwnerGuid().IsPlayer();
}

Player* Unit::GetCharmerOrOwnerPlayerOrPlayerItself()
{
    ObjectGuid guid = GetCharmerOrOwnerGuid();
    if (guid.IsPlayer())
        return ObjectAccessor::FindPlayer(guid);

    return GetTypeId()==TYPEID_PLAYER ? (Player*)this : NULL;
}

Pet* Unit::GetPet() const
{
    ObjectGuid pet_guid = GetPetGuid();
    if (!pet_guid.IsEmpty())
    {
        if (IsInWorld())
        {
            if (Pet* pet = GetMap()->GetPet(pet_guid))
                return pet;
        }

        sLog.outError("Unit::GetPet: %s not exist.", pet_guid.GetString().c_str());
        const_cast<Unit*>(this)->SetPet(0);
    }

    return NULL;
}

Pet* Unit::_GetPet(ObjectGuid guid) const
{
    return ObjectAccessor::FindPet(guid);
}

void Unit::RemoveMiniPet()
{
    if (Pet* pet = GetMiniPet())
        pet->Unsummon(PET_SAVE_AS_DELETED,this);
    else
        SetCritterGuid(ObjectGuid());
}

Pet* Unit::GetMiniPet() const
{
    if (GetCritterGuid().IsEmpty())
        return NULL;

    return GetMap()->GetPet(GetCritterGuid());
}

Unit* Unit::GetCharm() const
{
    ObjectGuid charm_guid = GetCharmGuid();
    if (!charm_guid.IsEmpty())
    {
        if (Unit* pet = ObjectAccessor::GetUnit(*this, charm_guid))
            return pet;

        sLog.outError("Unit::GetCharm: Charmed %s not exist.", charm_guid.GetString().c_str());
        const_cast<Unit*>(this)->SetCharm(NULL);
    }

    return NULL;
}

void Unit::Uncharm()
{
    if (Unit* charm = GetCharm())
    {
        charm->RemoveSpellsCausingAura(SPELL_AURA_MOD_CHARM);
        charm->RemoveSpellsCausingAura(SPELL_AURA_MOD_POSSESS);
        charm->RemoveSpellsCausingAura(SPELL_AURA_MOD_POSSESS_PET);
        charm->SetCharmerGuid(ObjectGuid());
    }
}

float Unit::GetCombatDistance( const Unit* target ) const
{
    if (!target)
        return 0.0f;

    float radius = target->GetFloatValue(UNIT_FIELD_COMBATREACH) + GetFloatValue(UNIT_FIELD_COMBATREACH);
    float dx = GetPositionX() - target->GetPositionX();
    float dy = GetPositionY() - target->GetPositionY();
    float dz = GetPositionZ() - target->GetPositionZ();
    float dist = sqrt((dx*dx) + (dy*dy) + (dz*dz)) - radius;
    return ( dist > 0 ? dist : 0);
}

void Unit::SetPet(Pet* pet)
{
    if (pet)
    {
        SetPetGuid(pet->GetObjectGuid()) ;  //Using last pet guid for player

        AddPetToList(pet);

        if(GetTypeId() == TYPEID_PLAYER)
        {
            ((Player*)this)->AddKnownPetName(pet->GetCharmInfo()->GetPetNumber(),pet->GetName());
            ((Player*)this)->SendPetGUIDs();
        }
    }
    else
        SetPetGuid(ObjectGuid());
}

void Unit::SetCharm(Unit* pet)
{
    SetCharmGuid(pet ? pet->GetObjectGuid() : ObjectGuid());
}

void Unit::AddPetToList(Pet* pet)
{
    if (pet)
        m_groupPets.insert(pet->GetObjectGuid());
}

void Unit::RemovePetFromList(Pet* pet)
{
    m_groupPets.erase(pet->GetObjectGuid());

    GroupPetList m_groupPetsTmp = GetPets();
    for(GroupPetList::const_iterator itr = m_groupPetsTmp.begin(); itr != m_groupPetsTmp.end(); ++itr)
    {
        Pet* _pet = GetMap()->GetPet(*itr);
        if (!_pet)
            m_groupPets.erase(*itr);
    }
}

void Unit::AddGuardian( Pet* pet )
{
    m_guardianPets.insert(pet->GetGUID());
}

void Unit::RemoveGuardian( Pet* pet )
{
    if(GetTypeId() == TYPEID_PLAYER && ((Player*)this)->GetTemporaryUnsummonedPetNumber() != pet->GetCharmInfo()->GetPetNumber())
    {
        uint32 SpellID = pet->GetCreateSpellID();
        SpellEntry const *spellInfo = sSpellStore.LookupEntry(SpellID);
        if (spellInfo && spellInfo->Attributes & SPELL_ATTR_DISABLED_WHILE_ACTIVE)
        {
            ((Player*)this)->SendCooldownEvent(spellInfo);
        }
    }
    m_guardianPets.erase(pet->GetGUID());
}

void Unit::RemoveGuardians()
{
    while(!m_guardianPets.empty())
    {
        uint64 guid = *m_guardianPets.begin();
        if(Pet* pet = GetMap()->GetPet(guid))
            pet->Unsummon(PET_SAVE_AS_DELETED, this);

        m_guardianPets.erase(guid);
    }
    m_guardianPets.clear();
}

Pet* Unit::FindGuardianWithEntry(uint32 entry)
{
    for(GuardianPetList::const_iterator itr = m_guardianPets.begin(); itr != m_guardianPets.end(); ++itr)
        if(Pet* pet = GetMap()->GetPet(*itr))
            if (pet->GetEntry() == entry)
                return pet;

    return NULL;
}

Pet* Unit::GetProtectorPet()
{
    for(GuardianPetList::const_iterator itr = m_guardianPets.begin(); itr != m_guardianPets.end(); ++itr)
        if(Pet* pet = GetMap()->GetPet(*itr))
            if (pet->getPetType() == PROTECTOR_PET)
                return pet;

    return NULL;
}

Unit* Unit::_GetTotem(TotemSlot slot) const
{
    return GetTotem(slot);
}

Totem* Unit::GetTotem(TotemSlot slot ) const
{
    if(slot >= MAX_TOTEM_SLOT || !IsInWorld())
        return NULL;

    Creature *totem = GetMap()->GetCreature(m_TotemSlot[slot]);
    return totem && totem->IsTotem() ? (Totem*)totem : NULL;
}

bool Unit::IsAllTotemSlotsUsed() const
{
    for (int i = 0; i < MAX_TOTEM_SLOT; ++i)
        if (!m_TotemSlot[i])
            return false;
    return true;
}

void Unit::_AddTotem(TotemSlot slot, Totem* totem)
{
    m_TotemSlot[slot] = totem->GetGUID();
}

void Unit::_RemoveTotem(Totem* totem)
{
    for(int i = 0; i < MAX_TOTEM_SLOT; ++i)
    {
        if (m_TotemSlot[i] == totem->GetGUID())
        {
            m_TotemSlot[i] = 0;
            break;
        }
    }
}

void Unit::UnsummonAllTotems()
{
    for (int i = 0; i < MAX_TOTEM_SLOT; ++i)
        if (Totem* totem = GetTotem(TotemSlot(i)))
            totem->UnSummon();
}

int32 Unit::DealHeal(Unit *pVictim, uint32 addhealth, SpellEntry const *spellProto, bool critical, uint32 absorb)
{
    int32 gain = pVictim->ModifyHealth(int32(addhealth));

    Unit* unit = this;

    if( GetTypeId()==TYPEID_UNIT && ((Creature*)this)->IsTotem() && ((Totem*)this)->GetTotemType()!=TOTEM_STATUE)
        unit = GetOwner();

    if (unit->GetTypeId()==TYPEID_PLAYER)
    {
        // overheal = addhealth - gain
        unit->SendHealSpellLog(pVictim, spellProto->Id, addhealth, addhealth - gain, critical, absorb);

        if (BattleGround *bg = ((Player*)unit)->GetBattleGround())
            bg->UpdatePlayerScore((Player*)unit, SCORE_HEALING_DONE, gain);

        // use the actual gain, as the overheal shall not be counted, skip gain 0 (it ignored anyway in to criteria)
        if (gain)
            ((Player*)unit)->GetAchievementMgr().UpdateAchievementCriteria(ACHIEVEMENT_CRITERIA_TYPE_HEALING_DONE, gain, 0, pVictim);

        ((Player*)unit)->GetAchievementMgr().UpdateAchievementCriteria(ACHIEVEMENT_CRITERIA_TYPE_HIGHEST_HEAL_CASTED, addhealth);
    }

    if (pVictim->GetTypeId()==TYPEID_PLAYER)
    {
        ((Player*)pVictim)->GetAchievementMgr().UpdateAchievementCriteria(ACHIEVEMENT_CRITERIA_TYPE_TOTAL_HEALING_RECEIVED, gain);
        ((Player*)pVictim)->GetAchievementMgr().UpdateAchievementCriteria(ACHIEVEMENT_CRITERIA_TYPE_HIGHEST_HEALING_RECEIVED, addhealth);
        /** World of Warcraft Armory **/
        if (BattleGround *bgV = ((Player*)pVictim)->GetBattleGround())
            bgV->UpdatePlayerScore(((Player*)pVictim), SCORE_HEALING_TAKEN, gain);
        /** World of Warcraft Armory **/
    }

    return gain;
}

Unit* Unit::SelectMagnetTarget(Unit *victim, Spell* spell, SpellEffectIndex eff)
{
    if(!victim)
        return NULL;

    // Magic case
    if (spell && (spell->m_spellInfo->DmgClass == SPELL_DAMAGE_CLASS_NONE || spell->m_spellInfo->DmgClass == SPELL_DAMAGE_CLASS_MAGIC))
    {
        Unit::AuraList const& magnetAuras = victim->GetAurasByType(SPELL_AURA_SPELL_MAGNET);
        for(Unit::AuraList::const_iterator itr = magnetAuras.begin(); itr != magnetAuras.end(); ++itr)
        {
            if (Unit* magnet = (*itr)->GetCaster())
            {
                if (magnet->isAlive() && magnet->IsWithinLOSInMap(this) && spell->CheckTarget(magnet, eff))
                {
                    if (SpellAuraHolder *holder = (*itr)->GetHolder())
                        if (holder->DropAuraCharge())
                            victim->RemoveSpellAuraHolder(holder);
                    return magnet;
                }
            }
        }
    }
    // Melee && ranged case
    else
    {
        AuraList const& hitTriggerAuras = victim->GetAurasByType(SPELL_AURA_ADD_CASTER_HIT_TRIGGER);
        for(AuraList::const_iterator i = hitTriggerAuras.begin(); i != hitTriggerAuras.end(); ++i)
        {
            if (Unit* magnet = (*i)->GetCaster())
            {
                if (magnet->isAlive() && magnet->IsWithinLOSInMap(this) && (!spell || spell->CheckTarget(magnet, eff)))
                {
                    if (roll_chance_i((*i)->GetModifier()->m_amount))
                    {
                        if (SpellAuraHolder *holder = (*i)->GetHolder())
                            if (holder->DropAuraCharge())
                                victim->RemoveSpellAuraHolder(holder);
                        return magnet;
                    }
                }
            }
        }
    }

    return victim;
}

void Unit::SendHealSpellLog(Unit *pVictim, uint32 SpellID, uint32 Damage, uint32 OverHeal, bool critical, uint32 absorb)
{
    // we guess size
    WorldPacket data(SMSG_SPELLHEALLOG, (8+8+4+4+1));
    data << pVictim->GetPackGUID();
    data << GetPackGUID();
    data << uint32(SpellID);
    data << uint32(Damage);
    data << uint32(OverHeal);
    data << uint32(absorb);
    data << uint8(critical ? 1 : 0);
    data << uint8(0);                                       // unused in client?
    SendMessageToSet(&data, true);
}

void Unit::SendEnergizeSpellLog(Unit *pVictim, uint32 SpellID, uint32 Damage, Powers powertype)
{
    WorldPacket data(SMSG_SPELLENERGIZELOG, (8+8+4+4+4+1));
    data << pVictim->GetPackGUID();
    data << GetPackGUID();
    data << uint32(SpellID);
    data << uint32(powertype);
    data << uint32(Damage);
    SendMessageToSet(&data, true);
}

void Unit::EnergizeBySpell(Unit *pVictim, uint32 SpellID, uint32 Damage, Powers powertype)
{
    SendEnergizeSpellLog(pVictim, SpellID, Damage, powertype);
    // needs to be called after sending spell log
    pVictim->ModifyPower(powertype, Damage);
}

int32 Unit::SpellBonusWithCoeffs(SpellEntry const *spellProto, int32 total, int32 benefit, int32 ap_benefit,  DamageEffectType damagetype, bool donePart, float defCoeffMod)
{
    // Distribute Damage over multiple effects, reduce by AoE
    float coeff;

    // Not apply this to creature casted spells
    if (GetTypeId()==TYPEID_UNIT && !((Creature*)this)->IsPet())
        coeff = 1.0f;
    // Check for table values
    else if (SpellBonusEntry const* bonus = sSpellMgr.GetSpellBonusData(spellProto->Id))
    {
        coeff = damagetype == DOT ? bonus->dot_damage : bonus->direct_damage;

        // apply ap bonus at done part calculation only (it flat total mod so common with taken)
        if (donePart && (bonus->ap_bonus || bonus->ap_dot_bonus))
        {
            float ap_bonus = damagetype == DOT ? bonus->ap_dot_bonus : bonus->ap_bonus;

            // Impurity
            if (GetTypeId() == TYPEID_PLAYER && spellProto->SpellFamilyName == SPELLFAMILY_DEATHKNIGHT)
            {
                if (SpellEntry const* spell = ((Player*)this)->GetKnownTalentRankById(2005))
                    ap_bonus += ((spell->CalculateSimpleValue(EFFECT_INDEX_0) * ap_bonus) / 100.0f);
            }

            total += int32(ap_bonus * (GetTotalAttackPowerValue(IsSpellRequiresRangedAP(spellProto) ? RANGED_ATTACK : BASE_ATTACK) + ap_benefit));
        }
    }
    // Default calculation
    else if (benefit)
        coeff = CalculateDefaultCoefficient(spellProto, damagetype) * defCoeffMod;

    if (benefit)
    {
        float LvlPenalty = CalculateLevelPenalty(spellProto);

        // Spellmod SpellDamage
        if(Player* modOwner = GetSpellModOwner())
        {
            coeff *= 100.0f;
            modOwner->ApplySpellMod(spellProto->Id,SPELLMOD_SPELL_BONUS_DAMAGE, coeff);
            coeff /= 100.0f;
        }

        total += int32(benefit * coeff * LvlPenalty);
    }

    return total;
};

/**
 * Calculates caster part of spell damage bonuses,
 * also includes different bonuses dependent from target auras
 */
uint32 Unit::SpellDamageBonusDone(Unit *pVictim, SpellEntry const *spellProto, uint32 pdamage, DamageEffectType damagetype, uint32 stack)
{
    if(!spellProto || !pVictim || damagetype==DIRECT_DAMAGE || spellProto->AttributesEx6 & SPELL_ATTR_EX6_NO_DMG_MODS)
        return pdamage;

    // For totems get damage bonus from owner (statue isn't totem in fact)
    if( GetTypeId()==TYPEID_UNIT && ((Creature*)this)->IsTotem() && ((Totem*)this)->GetTotemType()!=TOTEM_STATUE)
    {
        if(Unit* owner = GetOwner())
            return owner->SpellDamageBonusDone(pVictim, spellProto, pdamage, damagetype);
    }

    float DoneTotalMod = 1.0f;
    int32 DoneTotal = 0;

    // Creature damage
    if( GetTypeId() == TYPEID_UNIT && !((Creature*)this)->IsPet() )
        DoneTotalMod *= ((Creature*)this)->GetSpellDamageMod(((Creature*)this)->GetCreatureInfo()->rank);

    AuraList const& mModDamagePercentDone = GetAurasByType(SPELL_AURA_MOD_DAMAGE_PERCENT_DONE);
    for(AuraList::const_iterator i = mModDamagePercentDone.begin(); i != mModDamagePercentDone.end(); ++i)
    {
        if( ((*i)->GetModifier()->m_miscvalue & GetSpellSchoolMask(spellProto)) &&
            (*i)->GetSpellProto()->EquippedItemClass == -1 &&
                                                            // -1 == any item class (not wand then)
            (*i)->GetSpellProto()->EquippedItemInventoryTypeMask == 0 )
                                                            // 0 == any inventory type (not wand then)
        {
            // bonus stored in another auras basepoints
            if ((*i)->GetModifier()->m_amount == 0)
            {
                // Clearcasting - bonus from Elemental Oath
                if ((*i)->GetSpellProto()->Id == 16246)
                {
                    AuraList const& aurasCrit = GetAurasByType(SPELL_AURA_MOD_SPELL_CRIT_CHANCE);
                    for (AuraList::const_iterator itr = aurasCrit.begin(); itr != aurasCrit.end(); itr++)
                    {
                        if ((*itr)->GetSpellProto()->SpellIconID == 3053)
                        {
                            DoneTotalMod *= ((*itr)->GetSpellProto()->CalculateSimpleValue(EFFECT_INDEX_1) + 100.0f) / 100.0f;
                            break;
                        }
                    }
                }
            }
            else
                DoneTotalMod *= ((*i)->GetModifier()->m_amount+100.0f)/100.0f;
        }
    }

    uint32 creatureTypeMask = pVictim->GetCreatureTypeMask();
    // Add flat bonus from spell damage versus
    DoneTotal += GetTotalAuraModifierByMiscMask(SPELL_AURA_MOD_FLAT_SPELL_DAMAGE_VERSUS, creatureTypeMask);
    AuraList const& mDamageDoneVersus = GetAurasByType(SPELL_AURA_MOD_DAMAGE_DONE_VERSUS);
    for(AuraList::const_iterator i = mDamageDoneVersus.begin();i != mDamageDoneVersus.end(); ++i)
        if(creatureTypeMask & uint32((*i)->GetModifier()->m_miscvalue))
            DoneTotalMod *= ((*i)->GetModifier()->m_amount+100.0f)/100.0f;

    AuraList const& mDamageDoneCreature = GetAurasByType(SPELL_AURA_MOD_DAMAGE_DONE_CREATURE);
    for(AuraList::const_iterator i = mDamageDoneCreature.begin();i != mDamageDoneCreature.end(); ++i)
    {
        if(creatureTypeMask & uint32((*i)->GetModifier()->m_miscvalue))
            DoneTotalMod += ((*i)->GetModifier()->m_amount+100.0f)/100.0f;
    }

    // done scripted mod (take it from owner)
    Unit *owner = GetOwner();
    if (!owner) owner = this;
    AuraList const& mOverrideClassScript= owner->GetAurasByType(SPELL_AURA_OVERRIDE_CLASS_SCRIPTS);
    for(AuraList::const_iterator i = mOverrideClassScript.begin(); i != mOverrideClassScript.end(); ++i)
    {
        if (!(*i)->isAffectedOnSpell(spellProto))
            continue;
        switch((*i)->GetModifier()->m_miscvalue)
        {
            case 4920: // Molten Fury
            case 4919:
            case 6917: // Death's Embrace
            case 6926:
            case 6928:
            {
                if(pVictim->HasAuraState(AURA_STATE_HEALTHLESS_35_PERCENT))
                    DoneTotalMod *= (100.0f+(*i)->GetModifier()->m_amount)/100.0f;
                break;
            }
            // Soul Siphon
            case 4992:
            case 4993:
            {
                // effect 1 m_amount
                int32 maxPercent = (*i)->GetModifier()->m_amount;
                // effect 0 m_amount
                int32 stepPercent = CalculateSpellDamage(this, (*i)->GetSpellProto(), EFFECT_INDEX_0);
                // count affliction effects and calc additional damage in percentage
                int32 modPercent = 0;
                SpellAuraHolderMap const& victimAuras = pVictim->GetSpellAuraHolderMap();
                for (SpellAuraHolderMap::const_iterator itr = victimAuras.begin(); itr != victimAuras.end(); ++itr)
                {
                    SpellEntry const* m_spell = itr->second->GetSpellProto();
                    if (m_spell->SpellFamilyName != SPELLFAMILY_WARLOCK || !(m_spell->SpellFamilyFlags & UI64LIT(0x0004071B8044C402)))
                        continue;
                    modPercent += stepPercent * itr->second->GetStackAmount();
                    if (modPercent >= maxPercent)
                    {
                        modPercent = maxPercent;
                        break;
                    }
                }
                DoneTotalMod *= (modPercent+100.0f)/100.0f;
                break;
            }
            case 6916: // Death's Embrace
            case 6925:
            case 6927:
                if (HasAuraState(AURA_STATE_HEALTHLESS_20_PERCENT))
                    DoneTotalMod *= (100.0f+(*i)->GetModifier()->m_amount)/100.0f;
                break;
            case 5481: // Starfire Bonus
            {
                if (pVictim->GetAura(SPELL_AURA_PERIODIC_DAMAGE, SPELLFAMILY_DRUID, UI64LIT(0x0000000000200002)))
                    DoneTotalMod *= ((*i)->GetModifier()->m_amount+100.0f)/100.0f;
                break;
            }
            case 4418: // Increased Shock Damage
            case 4554: // Increased Lightning Damage
            case 4555: // Improved Moonfire
            case 5142: // Increased Lightning Damage
            case 5147: // Improved Consecration / Libram of Resurgence
            case 5148: // Idol of the Shooting Star
            case 6008: // Increased Lightning Damage
            case 8627: // Totem of Hex
            {
                DoneTotal+=(*i)->GetModifier()->m_amount;
                break;
            }
            // Tundra Stalker
            // Merciless Combat
            case 7277:
            {
                // Merciless Combat
                if ((*i)->GetSpellProto()->SpellIconID == 2656)
                {
                    if(pVictim->HasAuraState(AURA_STATE_HEALTHLESS_35_PERCENT))
                        DoneTotalMod *= (100.0f+(*i)->GetModifier()->m_amount)/100.0f;
                }
                else // Tundra Stalker
                {
                    // Frost Fever (target debuff)
                    if (pVictim->GetAura(SPELL_AURA_MOD_MELEE_HASTE, SPELLFAMILY_DEATHKNIGHT, UI64LIT(0x0000000000000000), 0x00000002))
                        DoneTotalMod *= ((*i)->GetModifier()->m_amount+100.0f)/100.0f;
                    break;
                }
                break;
            }
            case 7293: // Rage of Rivendare
            {
                if (pVictim->GetAura(SPELL_AURA_PERIODIC_DAMAGE, SPELLFAMILY_DEATHKNIGHT, UI64LIT(0x0200000000000000)))
                    DoneTotalMod *= ((*i)->GetSpellProto()->CalculateSimpleValue(EFFECT_INDEX_1)*2+100.0f)/100.0f;
                break;
            }
            // Twisted Faith
            case 7377:
            {
                if (pVictim->GetAura(SPELL_AURA_PERIODIC_DAMAGE, SPELLFAMILY_PRIEST, UI64LIT(0x0000000000008000), 0, GetGUID()))
                    DoneTotalMod *= ((*i)->GetModifier()->m_amount+100.0f)/100.0f;
                break;
            }
            // Marked for Death
            case 7598:
            case 7599:
            case 7600:
            case 7601:
            case 7602:
            {
                if (pVictim->GetAura(SPELL_AURA_MOD_STALKED, SPELLFAMILY_HUNTER, UI64LIT(0x0000000000000400)))
                    DoneTotalMod *= ((*i)->GetModifier()->m_amount+100.0f)/100.0f;
                break;
            }
        }
    }

    // custom scripted mod from dummy
    AuraList const& mDummy = owner->GetAurasByType(SPELL_AURA_DUMMY);
    for(AuraList::const_iterator i = mDummy.begin(); i != mDummy.end(); ++i)
    {
        SpellEntry const *spell = (*i)->GetSpellProto();
        //Fire and Brimstone
        if (spell->SpellFamilyName == SPELLFAMILY_WARLOCK && spell->SpellIconID == 3173)
        {
            if (pVictim->HasAuraState(AURA_STATE_CONFLAGRATE) && (spellProto->SpellFamilyName == SPELLFAMILY_WARLOCK && spellProto->SpellFamilyFlags & UI64LIT(0x0002004000000000)))
            {
                DoneTotalMod *= ((*i)->GetModifier()->m_amount+100.0f) / 100.0f;
                break;
            }
        }
    }

     // Custom scripted damage
    switch(spellProto->SpellFamilyName)
    {
        case SPELLFAMILY_MAGE:
        {
            // Ice Lance
            if (spellProto->SpellIconID == 186)
            {
                if (pVictim->isFrozen() || IsIgnoreUnitState(spellProto, IGNORE_UNIT_TARGET_NON_FROZEN))
                {
                    float multiplier = 3.0f;

                    // if target have higher level
                    if (pVictim->getLevel() > getLevel())
                        // Glyph of Ice Lance
                        if (Aura* glyph = GetDummyAura(56377))
                            multiplier = glyph->GetModifier()->m_amount;

                    DoneTotalMod *= multiplier;
                }
            }
            // Torment the weak affected (Arcane Barrage, Arcane Blast, Frostfire Bolt, Arcane Missiles, Fireball, Pyroblast)
            if ((spellProto->SpellFamilyFlags & UI64LIT(0x0000900020600021)) &&
                (pVictim->HasAuraType(SPELL_AURA_MOD_DECREASE_SPEED) || pVictim->HasAuraType(SPELL_AURA_HASTE_ALL)))
            {
                //Search for Torment the weak dummy aura
                Unit::AuraList const& ttw = GetAurasByType(SPELL_AURA_DUMMY);
                for(Unit::AuraList::const_iterator i = ttw.begin(); i != ttw.end(); ++i)
                {
                    if ((*i)->GetSpellProto()->SpellIconID == 3263)
                    {
                        DoneTotalMod *= ((*i)->GetModifier()->m_amount+100.0f) / 100.0f;
                        break;
                    }
                }
            }
            break;
        }
        case SPELLFAMILY_WARLOCK:
        {
            // Drain Soul
            if (spellProto->SpellFamilyFlags & UI64LIT(0x0000000000004000))
            {
                if (pVictim->GetHealth() * 100 / pVictim->GetMaxHealth() <= 25)
                    DoneTotalMod *= 4;
            }
            break;
        }
        case SPELLFAMILY_PRIEST:
        {
            // Glyph of Smite
            if (spellProto->SpellFamilyFlags & UI64LIT(0x00000080))
            {
                // Holy Fire
                if (pVictim->GetAura(SPELL_AURA_PERIODIC_DAMAGE, SPELLFAMILY_PRIEST, UI64LIT(0x00100000)))
                    if (Aura *aur = GetAura(55692, EFFECT_INDEX_0))
                        DoneTotalMod *= (aur->GetModifier()->m_amount+100.0f) / 100.0f;
            }
            // Mind Flay
            else if (spellProto->SpellFamilyFlags & UI64LIT(0x00800000))
            {
                // Shadow Word: Pain
                if (pVictim->GetAura(SPELL_AURA_PERIODIC_DAMAGE, SPELLFAMILY_PRIEST, UI64LIT(0x00008000)))
                {
                    // Glyph of Mind Flay
                    if (Aura *aur = GetAura(55687, EFFECT_INDEX_0))
                        DoneTotalMod *= (aur->GetModifier()->m_amount+100.0f) / 100.0f;
                    // Twisted Faith
                    Unit::AuraList const& tf = GetAurasByType(SPELL_AURA_OVERRIDE_CLASS_SCRIPTS);
                    for(Unit::AuraList::const_iterator i = tf.begin(); i != tf.end(); ++i)
                    {
                        if ((*i)->GetSpellProto()->SpellIconID == 2848 && (*i)->GetEffIndex() == 1)
                        {
                            DoneTotalMod *= ((*i)->GetModifier()->m_amount+100.0f) / 100.0f;
                            break;
                        }
                    }
                }
            }
            break;
        }
        case SPELLFAMILY_DRUID:
        {
            // Improved Insect Swarm (Wrath part)
            if (spellProto->SpellFamilyFlags & UI64LIT(0x0000000000000001))
            {
                // if Insect Swarm on target
                if (pVictim->GetAura(SPELL_AURA_PERIODIC_DAMAGE, SPELLFAMILY_DRUID, UI64LIT(0x000000000200000), 0, GetGUID()))
                {
                    Unit::AuraList const& improvedSwarm = GetAurasByType(SPELL_AURA_DUMMY);
                    for(Unit::AuraList::const_iterator iter = improvedSwarm.begin(); iter != improvedSwarm.end(); ++iter)
                    {
                        if ((*iter)->GetSpellProto()->SpellIconID == 1771)
                        {
                            DoneTotalMod *= ((*iter)->GetModifier()->m_amount+100.0f) / 100.0f;
                            break;
                        }
                    }
                }
            }
            break;
        }
        case SPELLFAMILY_DEATHKNIGHT:
        {
            // Icy Touch and Howling Blast
            if (spellProto->SpellFamilyFlags & UI64LIT(0x0000000200000002))
            {
                // search disease
                bool found = false;
                Unit::SpellAuraHolderMap const& auras = pVictim->GetSpellAuraHolderMap();
                for(Unit::SpellAuraHolderMap::const_iterator itr = auras.begin(); itr!=auras.end(); ++itr)
                {
                    if(itr->second->GetSpellProto()->Dispel == DISPEL_DISEASE)
                    {
                        found = true;
                        break;
                    }
                }

                // search for Glacier Rot and  Improved Icy Touch dummy aura
                bool isIcyTouch=(spellProto->SpellFamilyFlags & UI64LIT(0x0000000000000002));
                Unit::AuraList const& dummyAuras = GetAurasByType(SPELL_AURA_DUMMY);
                for(Unit::AuraList::const_iterator i = dummyAuras.begin(); i != dummyAuras.end(); ++i)
                {
                    if ((found && (*i)->GetSpellProto()->EffectMiscValue[(*i)->GetEffIndex()] == 7244) || //Glacier Rot
                        (isIcyTouch && (*i)->GetSpellProto()->SpellIconID == 2721))                       //Improved Icy Touch 
                    {
                        DoneTotalMod *= ((*i)->GetModifier()->m_amount+100.0f) / 100.0f;
                    }
                }

                // Icy Touch
                if (spellProto->SpellFamilyFlags & UI64LIT(0x0000000000000002))
                {
                    // Improved Icy Touch
                    Unit::AuraList const& dummyAuras = GetAurasByType(SPELL_AURA_DUMMY);
                    for(Unit::AuraList::const_iterator i = dummyAuras.begin(); i != dummyAuras.end(); ++i)
                    {
                        if ((*i)->GetSpellProto()->SpellIconID == 2721)
                        {
                            DoneTotalMod *= ((*i)->GetModifier()->m_amount+100.0f) / 100.0f;
                            break;
                        }
                    }
                }
            }
            // Death Coil (bonus from Item - Death Knight T8 DPS Relic)
            else if (spellProto->SpellFamilyFlags & UI64LIT(0x00002000))
            {
                 if (Aura* sigil = GetDummyAura(64962))
                    DoneTotal += sigil->GetModifier()->m_amount;
            }
            break;
        }
        default:
            break;
    }

    // Done fixed damage bonus auras
    int32 DoneAdvertisedBenefit = SpellBaseDamageBonusDone(GetSpellSchoolMask(spellProto));

    // apply ap bonus and benefit affected by spell power implicit coeffs and spell level penalties
    DoneTotal = SpellBonusWithCoeffs(spellProto, DoneTotal, DoneAdvertisedBenefit, 0, damagetype, true);

    float tmpDamage = (int32(pdamage) + DoneTotal * int32(stack)) * DoneTotalMod;
    // apply spellmod to Done damage (flat and pct)
    if(Player* modOwner = GetSpellModOwner())
        modOwner->ApplySpellMod(spellProto->Id, damagetype == DOT ? SPELLMOD_DOT : SPELLMOD_DAMAGE, tmpDamage);

    return tmpDamage > 0 ? uint32(tmpDamage) : 0;
}

/**
 * Calculates target part of spell damage bonuses,
 * will be called on each tick for periodic damage over time auras
 */
uint32 Unit::SpellDamageBonusTaken(Unit *pCaster, SpellEntry const *spellProto, uint32 pdamage, DamageEffectType damagetype, uint32 stack)
{
    if(!spellProto || !pCaster || damagetype==DIRECT_DAMAGE )
        return pdamage;

    uint32 schoolMask = spellProto->SchoolMask;

    // Taken total percent damage auras
    float TakenTotalMod = 1.0f;
    int32 TakenTotal = 0;

    // ..taken
    TakenTotalMod *= GetTotalAuraMultiplierByMiscMask(SPELL_AURA_MOD_DAMAGE_PERCENT_TAKEN, schoolMask);

    // .. taken pct: dummy auras
    // .. taken (dummy auras)
    AuraList const& m_dummyAuras = GetAurasByType(SPELL_AURA_DUMMY);
    for(AuraList::const_iterator itr = m_dummyAuras.begin(); itr != m_dummyAuras.end(); ++itr)
    {
        switch((*itr)->GetSpellProto()->SpellIconID)
        {
            // Cheat Death
            case 2109:
            {
                if(GetTypeId() != TYPEID_PLAYER)
                    continue;

                float mod = -((Player*)this)->GetRatingBonusValue(CR_CRIT_TAKEN_SPELL)*2*4;
                if (mod < float((*itr)->GetModifier()->m_amount))
                    mod = float((*itr)->GetModifier()->m_amount);
                TakenTotalMod *= (mod+100.0f)/100.0f;
                break;
            }
            // Ebon Plague
            case 1933:
            {
                if ((*itr)->GetMiscValue() & (spellProto ? GetSpellSchoolMask(spellProto) : 0))
                {
                    if (spellProto && spellProto->Dispel == DISPEL_DISEASE)
                        TakenTotalMod *= ((*itr)->GetSpellProto()->CalculateSimpleValue(EFFECT_INDEX_0) + 100.0f) / 100.0f;
                    else
                        TakenTotalMod *= ((*itr)->GetModifier()->m_amount + 100.0f) / 100.0f;
                }
                break;
            }
            default:
                break;
        }
    }

    // From caster spells
    AuraList const& mOwnerTaken = GetAurasByType(SPELL_AURA_MOD_DAMAGE_FROM_CASTER);
    for(AuraList::const_iterator i = mOwnerTaken.begin(); i != mOwnerTaken.end(); ++i)
    {
        if ((*i)->GetCasterGuid() == pCaster->GetObjectGuid() && (*i)->isAffectedOnSpell(spellProto))
            TakenTotalMod *= ((*i)->GetModifier()->m_amount + 100.0f) / 100.0f;
    }

    // Mod damage from spell mechanic
    TakenTotalMod *= GetTotalAuraMultiplierByMiscValueForMask(SPELL_AURA_MOD_MECHANIC_DAMAGE_TAKEN_PERCENT,GetAllSpellMechanicMask(spellProto));

    // Mod damage taken from AoE spells
    if(IsAreaOfEffectSpell(spellProto))
    {
        TakenTotalMod *= GetTotalAuraMultiplierByMiscMask(SPELL_AURA_MOD_AOE_DAMAGE_AVOIDANCE, schoolMask);
        if (GetTypeId() == TYPEID_UNIT && ((Creature*)this)->IsPet())
            TakenTotalMod *= GetTotalAuraMultiplierByMiscMask(SPELL_AURA_MOD_PET_AOE_DAMAGE_AVOIDANCE, schoolMask);
    }

    // Taken fixed damage bonus auras
    int32 TakenAdvertisedBenefit = SpellBaseDamageBonusTaken(GetSpellSchoolMask(spellProto));

    // apply benefit affected by spell power implicit coeffs and spell level penalties
    TakenTotal = SpellBonusWithCoeffs(spellProto, TakenTotal, TakenAdvertisedBenefit, 0, damagetype, false);

    float tmpDamage = (int32(pdamage) + TakenTotal * int32(stack)) * TakenTotalMod;

    return tmpDamage > 0 ? uint32(tmpDamage) : 0;
}

int32 Unit::SpellBaseDamageBonusDone(SpellSchoolMask schoolMask)
{
    int32 DoneAdvertisedBenefit = 0;

    // ..done
    AuraList const& mDamageDone = GetAurasByType(SPELL_AURA_MOD_DAMAGE_DONE);
    for(AuraList::const_iterator i = mDamageDone.begin();i != mDamageDone.end(); ++i)
    {
        if (!(*i)->GetHolder() || (*i)->GetHolder()->IsDeleted())
            continue;

        if (((*i)->GetModifier()->m_miscvalue & schoolMask) != 0 &&
            (*i)->GetSpellProto()->EquippedItemClass == -1 &&                   // -1 == any item class (not wand then)
            (*i)->GetSpellProto()->EquippedItemInventoryTypeMask == 0)          //  0 == any inventory type (not wand then)
                DoneAdvertisedBenefit += (*i)->GetModifier()->m_amount;
    }

    if (GetTypeId() == TYPEID_PLAYER)
    {
        // Base value
        DoneAdvertisedBenefit +=((Player*)this)->GetBaseSpellPowerBonus();

        // Damage bonus from stats
        AuraList const& mDamageDoneOfStatPercent = GetAurasByType(SPELL_AURA_MOD_SPELL_DAMAGE_OF_STAT_PERCENT);
        for(AuraList::const_iterator i = mDamageDoneOfStatPercent.begin();i != mDamageDoneOfStatPercent.end(); ++i)
        {
            if((*i)->GetModifier()->m_miscvalue & schoolMask)
            {
                // stat used stored in miscValueB for this aura
                Stats usedStat = Stats((*i)->GetMiscBValue());
                DoneAdvertisedBenefit += int32(GetStat(usedStat) * (*i)->GetModifier()->m_amount / 100.0f);
            }
        }
        // ... and attack power
        AuraList const& mDamageDonebyAP = GetAurasByType(SPELL_AURA_MOD_SPELL_DAMAGE_OF_ATTACK_POWER);
        for(AuraList::const_iterator i =mDamageDonebyAP.begin();i != mDamageDonebyAP.end(); ++i)
        {
            if ((*i)->GetModifier()->m_miscvalue & schoolMask)
                DoneAdvertisedBenefit += int32(GetTotalAttackPowerValue(BASE_ATTACK) * (*i)->GetModifier()->m_amount / 100.0f);
        }

    }
    return DoneAdvertisedBenefit;
}

int32 Unit::SpellBaseDamageBonusTaken(SpellSchoolMask schoolMask)
{
    int32 TakenAdvertisedBenefit = 0;

    // ..taken
    AuraList const& mDamageTaken = GetAurasByType(SPELL_AURA_MOD_DAMAGE_TAKEN);
    for(AuraList::const_iterator i = mDamageTaken.begin();i != mDamageTaken.end(); ++i)
    {
        if(((*i)->GetModifier()->m_miscvalue & schoolMask) != 0)
            TakenAdvertisedBenefit += (*i)->GetModifier()->m_amount;
    }

    return TakenAdvertisedBenefit;
}

bool Unit::IsSpellCrit(Unit *pVictim, SpellEntry const *spellProto, SpellSchoolMask schoolMask, WeaponAttackType attackType)
{
    // mobs can't crit with spells at all
    if (GetObjectGuid().IsCreature())
        return false;

    // not critting spell
    if((spellProto->AttributesEx2 & SPELL_ATTR_EX2_CANT_CRIT))
        return false;

    float crit_chance = 0.0f;
    switch(spellProto->DmgClass)
    {
        case SPELL_DAMAGE_CLASS_NONE:
            if (spellProto->Id != 379 && spellProto->Id != 33778) // Earth Shield and Lifebloom heal should be able to crit
                return false;
        case SPELL_DAMAGE_CLASS_MAGIC:
        {
            if (schoolMask & SPELL_SCHOOL_MASK_NORMAL)
                crit_chance = 0.0f;
            // For other schools
            else if (GetTypeId() == TYPEID_PLAYER)
                crit_chance = GetFloatValue( PLAYER_SPELL_CRIT_PERCENTAGE1 + GetFirstSchoolInMask(schoolMask));
            else
            {
                crit_chance = float(m_baseSpellCritChance);
                crit_chance += GetTotalAuraModifierByMiscMask(SPELL_AURA_MOD_SPELL_CRIT_CHANCE_SCHOOL, schoolMask);
            }
            // taken
            if (pVictim)
            {
                if (!IsPositiveSpell(spellProto->Id))
                {
                    // Modify critical chance by victim SPELL_AURA_MOD_ATTACKER_SPELL_CRIT_CHANCE
                    crit_chance += pVictim->GetTotalAuraModifierByMiscMask(SPELL_AURA_MOD_ATTACKER_SPELL_CRIT_CHANCE, schoolMask);
                    // Modify critical chance by victim SPELL_AURA_MOD_ATTACKER_SPELL_AND_WEAPON_CRIT_CHANCE
                    crit_chance += pVictim->GetTotalAuraModifier(SPELL_AURA_MOD_ATTACKER_SPELL_AND_WEAPON_CRIT_CHANCE);
                    // Modify by player victim resilience
                    crit_chance -= pVictim->GetSpellCritChanceReduction();
                }

                // scripted (increase crit chance ... against ... target by x%)
                // scripted (Increases the critical effect chance of your .... by x% on targets ...)
                AuraList const& mOverrideClassScript = GetAurasByType(SPELL_AURA_OVERRIDE_CLASS_SCRIPTS);
                for(AuraList::const_iterator i = mOverrideClassScript.begin(); i != mOverrideClassScript.end(); ++i)
                {
                    if (!((*i)->isAffectedOnSpell(spellProto)))
                        continue;
                    switch((*i)->GetModifier()->m_miscvalue)
                    {
                        case  849:                          //Shatter Rank 1
                            if (pVictim->isFrozen() || IsIgnoreUnitState(spellProto, IGNORE_UNIT_TARGET_NON_FROZEN))
                                crit_chance+= 17.0f;
                            break;
                        case  910:                          //Shatter Rank 2
                            if (pVictim->isFrozen() || IsIgnoreUnitState(spellProto, IGNORE_UNIT_TARGET_NON_FROZEN))
                                crit_chance+= 34.0f;
                            break;
                        case  911:                          //Shatter Rank 3
                            if (pVictim->isFrozen() || IsIgnoreUnitState(spellProto, IGNORE_UNIT_TARGET_NON_FROZEN))
                                crit_chance+= 50.0f;
                            break;
                        case 7917:                          // Glyph of Shadowburn
                            if (pVictim->HasAuraState(AURA_STATE_HEALTHLESS_35_PERCENT))
                                crit_chance+=(*i)->GetModifier()->m_amount;
                            break;
                        case 7997:                          // Renewed Hope
                        case 7998:
                            if (pVictim->HasAura(6788))
                                crit_chance+=(*i)->GetModifier()->m_amount;
                            break;
                        default:
                            break;
                    }
                }

                // Custom crit by class
                switch(spellProto->SpellFamilyName)
                {
                    case SPELLFAMILY_PRIEST:
                        // Flash Heal
                        if (spellProto->SpellFamilyFlags & UI64LIT(0x0000000000000800))
                        {
                            if (pVictim->GetHealth() > pVictim->GetMaxHealth()/2)
                                break;
                            AuraList const& mDummyAuras = GetAurasByType(SPELL_AURA_DUMMY);
                            for(AuraList::const_iterator i = mDummyAuras.begin(); i!= mDummyAuras.end(); ++i)
                            {
                                // Improved Flash Heal
                                if ((*i)->GetSpellProto()->SpellFamilyName == SPELLFAMILY_PRIEST &&
                                    (*i)->GetSpellProto()->SpellIconID == 2542)
                                {
                                    crit_chance+=(*i)->GetModifier()->m_amount;
                                    break;
                                }
                            }
                        }
                        break;
                    case SPELLFAMILY_DRUID:
                        // Improved Insect Swarm (Starfire part)
                        if (spellProto->SpellFamilyFlags & UI64LIT(0x0000000000000004))
                        {
                            // search for Moonfire on target
                            if (pVictim->GetAura(SPELL_AURA_PERIODIC_DAMAGE, SPELLFAMILY_DRUID, UI64LIT(0x000000000000002), 0, GetGUID()))
                            {
                                Unit::AuraList const& improvedSwarm = GetAurasByType(SPELL_AURA_DUMMY);
                                for(Unit::AuraList::const_iterator iter = improvedSwarm.begin(); iter != improvedSwarm.end(); ++iter)
                                {
                                    if ((*iter)->GetSpellProto()->SpellIconID == 1771)
                                    {
                                        crit_chance += (*iter)->GetModifier()->m_amount;
                                        break;
                                    }
                                }
                            }
                        }
                        break;
                    case SPELLFAMILY_PALADIN:
                        // Sacred Shield
                        if (spellProto->SpellFamilyFlags & UI64LIT(0x0000000040000000))
                        {
                            Aura *aura = pVictim->GetDummyAura(58597);
                            if (aura && aura->GetCasterGuid() == GetObjectGuid())
                                crit_chance+=aura->GetModifier()->m_amount;
                        }
                        // Exorcism
                        else if (spellProto->Category == 19)
                        {
                            if (pVictim->GetCreatureTypeMask() & CREATURE_TYPEMASK_DEMON_OR_UNDEAD)
                                return true;
                        }
                        break;
                    case SPELLFAMILY_SHAMAN:
                        // Lava Burst
                        if (spellProto->SpellFamilyFlags & UI64LIT(0x0000100000000000))
                        {
                            // Flame Shock
                            if (pVictim->GetAura(SPELL_AURA_PERIODIC_DAMAGE, SPELLFAMILY_SHAMAN, UI64LIT(0x0000000010000000), 0, GetGUID()))
                                return true;
                        }
                        break;
                }
            }
            break;
        }
        case SPELL_DAMAGE_CLASS_MELEE:
            // Rend and Tear crit chance with Ferocious Bite on bleeding target
            if (spellProto->SpellFamilyName == SPELLFAMILY_DRUID)
            {
                if(spellProto->SpellFamilyFlags & UI64LIT(0x0000000000800000))
                {
                    if(pVictim->HasAuraState(AURA_STATE_BLEEDING))
                    {
                        Unit::AuraList const& aura = GetAurasByType(SPELL_AURA_DUMMY);
                        for(Unit::AuraList::const_iterator itr = aura.begin(); itr != aura.end(); ++itr)
                        {
                            if ((*itr)->GetSpellProto()->SpellIconID == 2859 && (*itr)->GetEffIndex() == 1)
                            {
                                crit_chance += (*itr)->GetModifier()->m_amount;
                                break;
                            }
                        }
                    }
                }
            }
            // do not use break here
        case SPELL_DAMAGE_CLASS_RANGED:
        {
            if (pVictim)
                crit_chance = GetUnitCriticalChance(attackType, pVictim);

            crit_chance+= GetTotalAuraModifierByMiscMask(SPELL_AURA_MOD_SPELL_CRIT_CHANCE_SCHOOL, schoolMask);
            break;
        }
        default:
            return false;
    }
    // percent done
    // only players use intelligence for critical chance computations
    if(Player* modOwner = GetSpellModOwner())
        modOwner->ApplySpellMod(spellProto->Id, SPELLMOD_CRITICAL_CHANCE, crit_chance);

    crit_chance = crit_chance > 0.0f ? crit_chance : 0.0f;
    if (roll_chance_f(crit_chance))
        return true;
    return false;
}

uint32 Unit::SpellCriticalDamageBonus(SpellEntry const *spellProto, uint32 damage, Unit *pVictim)
{
    // Calculate critical bonus
    int32 crit_bonus;
    switch(spellProto->DmgClass)
    {
        case SPELL_DAMAGE_CLASS_MELEE:                      // for melee based spells is 100%
        case SPELL_DAMAGE_CLASS_RANGED:
            crit_bonus = damage;
            break;
        default:
            crit_bonus = damage / 2;                        // for spells is 50%
            break;
    }

    // adds additional damage to crit_bonus (from talents)
    if(Player* modOwner = GetSpellModOwner())
        modOwner->ApplySpellMod(spellProto->Id, SPELLMOD_CRIT_DAMAGE_BONUS, crit_bonus);

    if(!pVictim)
        return damage += crit_bonus;

    int32 critPctDamageMod = 0;
    if(spellProto->DmgClass >= SPELL_DAMAGE_CLASS_MELEE)
    {
        if(GetWeaponAttackType(spellProto) == RANGED_ATTACK)
            critPctDamageMod += pVictim->GetTotalAuraModifier(SPELL_AURA_MOD_ATTACKER_RANGED_CRIT_DAMAGE);
        else
            critPctDamageMod += pVictim->GetTotalAuraModifier(SPELL_AURA_MOD_ATTACKER_MELEE_CRIT_DAMAGE);
    }
    else
        critPctDamageMod += pVictim->GetTotalAuraModifierByMiscMask(SPELL_AURA_MOD_ATTACKER_SPELL_CRIT_DAMAGE,GetSpellSchoolMask(spellProto));

    critPctDamageMod += GetTotalAuraModifierByMiscMask(SPELL_AURA_MOD_CRIT_DAMAGE_BONUS, GetSpellSchoolMask(spellProto));

    uint32 creatureTypeMask = pVictim->GetCreatureTypeMask();
    critPctDamageMod += GetTotalAuraMultiplierByMiscMask(SPELL_AURA_MOD_CRIT_PERCENT_VERSUS, creatureTypeMask);

    if(critPctDamageMod!=0)
        crit_bonus = int32(crit_bonus * float((100.0f + critPctDamageMod)/100.0f));

    if(crit_bonus > 0)
        damage += crit_bonus;

    return damage;
}

uint32 Unit::SpellCriticalHealingBonus(SpellEntry const *spellProto, uint32 damage, Unit *pVictim)
{
    // Calculate critical bonus
    int32 crit_bonus;
    switch(spellProto->DmgClass)
    {
        case SPELL_DAMAGE_CLASS_MELEE:                      // for melee based spells is 100%
        case SPELL_DAMAGE_CLASS_RANGED:
            // TODO: write here full calculation for melee/ranged spells
            crit_bonus = damage;
            break;
        default:
            crit_bonus = damage / 2;                        // for spells is 50%
            break;
    }

    if(pVictim)
    {
        uint32 creatureTypeMask = pVictim->GetCreatureTypeMask();
        crit_bonus = int32(crit_bonus * GetTotalAuraMultiplierByMiscMask(SPELL_AURA_MOD_CRIT_PERCENT_VERSUS, creatureTypeMask));
    }

    if(crit_bonus > 0)
        damage += crit_bonus;

    damage = int32(damage * GetTotalAuraMultiplier(SPELL_AURA_MOD_CRITICAL_HEALING_AMOUNT));

    return damage;
}

/**
 * Calculates caster part of healing spell bonuses,
 * also includes different bonuses dependent from target auras
 */
uint32 Unit::SpellHealingBonusDone(Unit *pVictim, SpellEntry const *spellProto, int32 healamount, DamageEffectType damagetype, uint32 stack)
{
     // For totems get healing bonus from owner (statue isn't totem in fact)
    if( GetTypeId()==TYPEID_UNIT && ((Creature*)this)->IsTotem() && ((Totem*)this)->GetTotemType()!=TOTEM_STATUE)
        if(Unit* owner = GetOwner())
            return owner->SpellHealingBonusDone(pVictim, spellProto, healamount, damagetype, stack);

    // No heal amount for this class spells
    if (spellProto->DmgClass == SPELL_DAMAGE_CLASS_NONE)
        return healamount < 0 ? 0 : healamount;

    // Healing Done
    // Done total percent damage auras
    float  DoneTotalMod = 1.0f;
    int32  DoneTotal = 0;

    // Healing done percent
    AuraList const& mHealingDonePct = GetAurasByType(SPELL_AURA_MOD_HEALING_DONE_PERCENT);
    for(AuraList::const_iterator i = mHealingDonePct.begin();i != mHealingDonePct.end(); ++i)
        DoneTotalMod *= (100.0f + (*i)->GetModifier()->m_amount) / 100.0f;

    // done scripted mod (take it from owner)
    Unit *owner = GetOwner();
    if (!owner) owner = this;
    AuraList const& mOverrideClassScript= owner->GetAurasByType(SPELL_AURA_OVERRIDE_CLASS_SCRIPTS);
    for(AuraList::const_iterator i = mOverrideClassScript.begin(); i != mOverrideClassScript.end(); ++i)
    {
        if (!(*i)->isAffectedOnSpell(spellProto))
            continue;
        switch((*i)->GetModifier()->m_miscvalue)
        {
            case 4415: // Increased Rejuvenation Healing
            case 4953:
            case 3736: // Hateful Totem of the Third Wind / Increased Lesser Healing Wave / LK Arena (4/5/6) Totem of the Third Wind / Savage Totem of the Third Wind
                DoneTotal+=(*i)->GetModifier()->m_amount;
                break;
            case 7997: // Renewed Hope
            case 7998:
                if (pVictim->HasAura(6788))
                    DoneTotalMod *=((*i)->GetModifier()->m_amount + 100.0f)/100.0f;
                break;
            case   21: // Test of Faith
            case 6935:
            case 6918:
                if (pVictim->GetHealth() < pVictim->GetMaxHealth()/2)
                    DoneTotalMod *=((*i)->GetModifier()->m_amount + 100.0f)/100.0f;
                break;
            case 7798: // Glyph of Regrowth
            {
                if (pVictim->GetAura(SPELL_AURA_PERIODIC_HEAL, SPELLFAMILY_DRUID, UI64LIT(0x0000000000000040)))
                    DoneTotalMod *= ((*i)->GetModifier()->m_amount+100.0f)/100.0f;
                break;
            }
            case 8477: // Nourish Heal Boost
            {
                int32 stepPercent = (*i)->GetModifier()->m_amount;

                int ownHotCount = 0;                        // counted HoT types amount, not stacks

                Unit::AuraList const& RejorRegr = pVictim->GetAurasByType(SPELL_AURA_PERIODIC_HEAL);
                for(Unit::AuraList::const_iterator i = RejorRegr.begin(); i != RejorRegr.end(); ++i)
                    if ((*i)->GetSpellProto()->SpellFamilyName == SPELLFAMILY_DRUID &&
                        (*i)->GetCasterGuid() == GetObjectGuid())
                        ++ownHotCount;

                if (ownHotCount)
                    DoneTotalMod *= (stepPercent * ownHotCount + 100.0f) / 100.0f;
                break;
            }
            case 7871: // Glyph of Lesser Healing Wave
            {
                if (pVictim->GetAura(SPELL_AURA_DUMMY, SPELLFAMILY_SHAMAN, UI64LIT(0x0000040000000000), 0, GetGUID()))
                    DoneTotalMod *= ((*i)->GetModifier()->m_amount+100.0f)/100.0f;
                break;
            }
            default:
                break;
        }
    }

    // Nourish 20% of heal increase if target is affected by Druids HOTs
    if (spellProto->SpellFamilyName == SPELLFAMILY_DRUID && (spellProto->SpellFamilyFlags & UI64LIT(0x0200000000000000)))
    {
        int ownHotCount = 0;                        // counted HoT types amount, not stacks
        Unit::AuraList const& RejorRegr = pVictim->GetAurasByType(SPELL_AURA_PERIODIC_HEAL);
        for(Unit::AuraList::const_iterator i = RejorRegr.begin(); i != RejorRegr.end(); ++i)
            if ((*i)->GetSpellProto()->SpellFamilyName == SPELLFAMILY_DRUID &&
                (*i)->GetCasterGuid() == GetObjectGuid())
                ++ownHotCount;

        if (ownHotCount)
        {
            DoneTotalMod *= 1.2f;                          // base bonus at HoTs

            if (Aura* glyph = GetAura(62971, EFFECT_INDEX_0))// Glyph of Nourish
                DoneTotalMod *= (glyph->GetModifier()->m_amount * ownHotCount + 100.0f) / 100.0f;
        }
    }

    // Done fixed damage bonus auras
    int32 DoneAdvertisedBenefit  = SpellBaseHealingBonusDone(GetSpellSchoolMask(spellProto));

    // apply ap bonus and benefit affected by spell power implicit coeffs and spell level penalties
    DoneTotal = SpellBonusWithCoeffs(spellProto, DoneTotal, DoneAdvertisedBenefit, 0, damagetype, true, 1.88f);

    // use float as more appropriate for negative values and percent applying
    float heal = (healamount + DoneTotal * int32(stack))*DoneTotalMod;
    // apply spellmod to Done amount
    if(Player* modOwner = GetSpellModOwner())
        modOwner->ApplySpellMod(spellProto->Id, damagetype == DOT ? SPELLMOD_DOT : SPELLMOD_DAMAGE, heal);

    return heal < 0 ? 0 : uint32(heal);
}

/**
 * Calculates target part of healing spell bonuses,
 * will be called on each tick for periodic damage over time auras
 */
uint32 Unit::SpellHealingBonusTaken(Unit *pCaster, SpellEntry const *spellProto, int32 healamount, DamageEffectType damagetype, uint32 stack)
{
    float  TakenTotalMod = 1.0f;

    // Healing taken percent
    float minval = float(GetMaxNegativeAuraModifier(SPELL_AURA_MOD_HEALING_PCT));
    if (damagetype == DOT)
    {
        // overwrite max SPELL_AURA_MOD_HEALING_PCT if greater negative effect
        float minDotVal = float(GetMaxNegativeAuraModifier(SPELL_AURA_MOD_PERIODIC_HEAL));
        minval = (minDotVal < minval) ? minDotVal : minval;
    }
    if (minval)
        TakenTotalMod *= (100.0f + minval) / 100.0f;

    float maxval = float(GetMaxPositiveAuraModifier(SPELL_AURA_MOD_HEALING_PCT));
    // no SPELL_AURA_MOD_PERIODIC_HEAL positive cases
    if (maxval)
        TakenTotalMod *= (100.0f + maxval) / 100.0f;

    // No heal amount for this class spells
    if (spellProto->DmgClass == SPELL_DAMAGE_CLASS_NONE)
    {
        healamount = int32(healamount * TakenTotalMod);
        return healamount < 0 ? 0 : healamount;
    }

    // Healing Done
    // Done total percent damage auras
    int32  TakenTotal = 0;

    // Taken fixed damage bonus auras
    int32 TakenAdvertisedBenefit = SpellBaseHealingBonusTaken(GetSpellSchoolMask(spellProto));

    // apply benefit affected by spell power implicit coeffs and spell level penalties
    TakenTotal = SpellBonusWithCoeffs(spellProto, TakenTotal, TakenAdvertisedBenefit, 0, damagetype, false, 1.88f);

    AuraList const& mHealingGet= GetAurasByType(SPELL_AURA_MOD_HEALING_RECEIVED);
    for(AuraList::const_iterator i = mHealingGet.begin(); i != mHealingGet.end(); ++i)
        if ((*i)->isAffectedOnSpell(spellProto))
            TakenTotalMod *= ((*i)->GetModifier()->m_amount + 100.0f) / 100.0f;

    // use float as more appropriate for negative values and percent applying
    float heal = (healamount + TakenTotal * int32(stack)) * TakenTotalMod;

    return heal < 0 ? 0 : uint32(heal);
}

int32 Unit::SpellBaseHealingBonusDone(SpellSchoolMask schoolMask)
{
    int32 AdvertisedBenefit = 0;

    AuraList const& mHealingDone = GetAurasByType(SPELL_AURA_MOD_HEALING_DONE);
    for(AuraList::const_iterator i = mHealingDone.begin();i != mHealingDone.end(); ++i)
        if(!(*i)->GetModifier()->m_miscvalue || ((*i)->GetModifier()->m_miscvalue & schoolMask) != 0)
            AdvertisedBenefit += (*i)->GetModifier()->m_amount;

    // Healing bonus of spirit, intellect and strength
    if (GetTypeId() == TYPEID_PLAYER)
    {
        // Base value
        AdvertisedBenefit +=((Player*)this)->GetBaseSpellPowerBonus();

        // Healing bonus from stats
        AuraList const& mHealingDoneOfStatPercent = GetAurasByType(SPELL_AURA_MOD_SPELL_HEALING_OF_STAT_PERCENT);
        for(AuraList::const_iterator i = mHealingDoneOfStatPercent.begin();i != mHealingDoneOfStatPercent.end(); ++i)
        {
            // stat used dependent from misc value (stat index)
            Stats usedStat = Stats((*i)->GetSpellProto()->EffectMiscValue[(*i)->GetEffIndex()]);
            AdvertisedBenefit += int32(GetStat(usedStat) * (*i)->GetModifier()->m_amount / 100.0f);
        }

        // ... and attack power
        AuraList const& mHealingDonebyAP = GetAurasByType(SPELL_AURA_MOD_SPELL_HEALING_OF_ATTACK_POWER);
        for(AuraList::const_iterator i = mHealingDonebyAP.begin();i != mHealingDonebyAP.end(); ++i)
            if ((*i)->GetModifier()->m_miscvalue & schoolMask)
                AdvertisedBenefit += int32(GetTotalAttackPowerValue(BASE_ATTACK) * (*i)->GetModifier()->m_amount / 100.0f);
    }
    return AdvertisedBenefit;
}

int32 Unit::SpellBaseHealingBonusTaken(SpellSchoolMask schoolMask)
{
    int32 AdvertisedBenefit = 0;
    AuraList const& mDamageTaken = GetAurasByType(SPELL_AURA_MOD_HEALING);
    for(AuraList::const_iterator i = mDamageTaken.begin();i != mDamageTaken.end(); ++i)
        if ((*i)->GetModifier()->m_miscvalue & schoolMask)
            AdvertisedBenefit += (*i)->GetModifier()->m_amount;

    return AdvertisedBenefit;
}

bool Unit::IsImmunedToDamage(SpellSchoolMask shoolMask)
{
    //If m_immuneToSchool type contain this school type, IMMUNE damage.
    SpellImmuneList const& schoolList = m_spellImmune[IMMUNITY_SCHOOL];
    for (SpellImmuneList::const_iterator itr = schoolList.begin(); itr != schoolList.end(); ++itr)
        if (itr->type & shoolMask)
            return true;

    //If m_immuneToDamage type contain magic, IMMUNE damage.
    SpellImmuneList const& damageList = m_spellImmune[IMMUNITY_DAMAGE];
    for (SpellImmuneList::const_iterator itr = damageList.begin(); itr != damageList.end(); ++itr)
        if (itr->type & shoolMask)
            return true;

    return false;
}

bool Unit::IsImmuneToSpell(SpellEntry const* spellInfo)
{
    if (!spellInfo)
        return false;

    //TODO add spellEffect immunity checks!, player with flag in bg is immune to immunity buffs from other friendly players!
    //SpellImmuneList const& dispelList = m_spellImmune[IMMUNITY_EFFECT];

    SpellImmuneList const& dispelList = m_spellImmune[IMMUNITY_DISPEL];
    for(SpellImmuneList::const_iterator itr = dispelList.begin(); itr != dispelList.end(); ++itr)
        if (itr->type == spellInfo->Dispel)
            return true;

    if (!(spellInfo->AttributesEx & SPELL_ATTR_EX_UNAFFECTED_BY_SCHOOL_IMMUNE) &&         // unaffected by school immunity
        !(spellInfo->AttributesEx & SPELL_ATTR_EX_DISPEL_AURAS_ON_IMMUNITY))              // can remove immune (by dispell or immune it)
    {
        SpellImmuneList const& schoolList = m_spellImmune[IMMUNITY_SCHOOL];
        for(SpellImmuneList::const_iterator itr = schoolList.begin(); itr != schoolList.end(); ++itr)
            if (!(IsPositiveSpell(itr->spellId) && IsPositiveSpell(spellInfo->Id)) &&
                (itr->type & GetSpellSchoolMask(spellInfo)))
                return true;
    }

    if(uint32 mechanic = spellInfo->Mechanic)
    {
        SpellImmuneList const& mechanicList = m_spellImmune[IMMUNITY_MECHANIC];
        for(SpellImmuneList::const_iterator itr = mechanicList.begin(); itr != mechanicList.end(); ++itr)
            if (itr->type == mechanic)
                return true;

        AuraList const& immuneAuraApply = GetAurasByType(SPELL_AURA_MECHANIC_IMMUNITY_MASK);
        for(AuraList::const_iterator iter = immuneAuraApply.begin(); iter != immuneAuraApply.end(); ++iter)
            if ((*iter)->GetModifier()->m_miscvalue & (1 << (mechanic-1)))
                return true;
    }

    return false;
}

bool Unit::IsImmuneToSpellEffect(SpellEntry const* spellInfo, SpellEffectIndex index) const
{
    //If m_immuneToEffect type contain this effect type, IMMUNE effect.
    uint32 effect = spellInfo->Effect[index];
    SpellImmuneList const& effectList = m_spellImmune[IMMUNITY_EFFECT];
    for (SpellImmuneList::const_iterator itr = effectList.begin(); itr != effectList.end(); ++itr)
        if (itr->type == effect)
            return true;

    if(uint32 mechanic = spellInfo->EffectMechanic[index])
    {
        SpellImmuneList const& mechanicList = m_spellImmune[IMMUNITY_MECHANIC];
        for (SpellImmuneList::const_iterator itr = mechanicList.begin(); itr != mechanicList.end(); ++itr)
            if (itr->type == mechanic)
                return true;

        AuraList const& immuneAuraApply = GetAurasByType(SPELL_AURA_MECHANIC_IMMUNITY_MASK);
        for(AuraList::const_iterator iter = immuneAuraApply.begin(); iter != immuneAuraApply.end(); ++iter)
            if ((*iter)->GetModifier()->m_miscvalue & (1 << (mechanic-1)))
                return true;
    }

    if(uint32 aura = spellInfo->EffectApplyAuraName[index])
    {
        SpellImmuneList const& list = m_spellImmune[IMMUNITY_STATE];
        for(SpellImmuneList::const_iterator itr = list.begin(); itr != list.end(); ++itr)
            if (itr->type == aura)
                return true;

        // Check for immune to application of harmful magical effects
        AuraList const& immuneAuraApply = GetAurasByType(SPELL_AURA_MOD_IMMUNE_AURA_APPLY_SCHOOL);
        for(AuraList::const_iterator iter = immuneAuraApply.begin(); iter != immuneAuraApply.end(); ++iter)
            if (spellInfo->Dispel == DISPEL_MAGIC &&                                      // Magic debuff
                ((*iter)->GetModifier()->m_miscvalue & GetSpellSchoolMask(spellInfo)) &&  // Check school
                !IsPositiveEffect(spellInfo, index))                                      // Harmful
                return true;

        AuraList const& immuneMechanicAuraApply = GetAurasByType(SPELL_AURA_MECHANIC_IMMUNITY_MASK);
        for(AuraList::const_iterator i = immuneMechanicAuraApply.begin(); i != immuneMechanicAuraApply.end(); ++i)
            if ((spellInfo->EffectMechanic[index] & (*i)->GetMiscValue() ||
                spellInfo->Mechanic & (*i)->GetMiscValue()) ||
                ((*i)->GetId() == 46924 &&                                                // Bladestorm Immunity
                spellInfo->EffectMechanic[index] & IMMUNE_TO_MOVEMENT_IMPAIRMENT_AND_LOSS_CONTROL_MASK ||
                spellInfo->Mechanic & IMMUNE_TO_MOVEMENT_IMPAIRMENT_AND_LOSS_CONTROL_MASK))
                return true;
    }

    return false;
}

/**
 * Calculates caster part of melee damage bonuses,
 * also includes different bonuses dependent from target auras
 */
uint32 Unit::MeleeDamageBonusDone(Unit *pVictim, uint32 pdamage,WeaponAttackType attType, SpellEntry const *spellProto, DamageEffectType damagetype, uint32 stack)
{
    if (!pVictim || pdamage == 0 || (spellProto && spellProto->AttributesEx6 & SPELL_ATTR_EX6_NO_DMG_MODS))
        return pdamage;

    // differentiate for weapon damage based spells
    bool isWeaponDamageBasedSpell = !(spellProto && (damagetype == DOT || IsSpellHaveEffect(spellProto, SPELL_EFFECT_SCHOOL_DAMAGE)));
    Item*  pWeapon          = GetTypeId() == TYPEID_PLAYER ? ((Player*)this)->GetWeaponForAttack(attType,true,false) : NULL;
    uint32 creatureTypeMask = pVictim->GetCreatureTypeMask();
    uint32 schoolMask       = spellProto ? spellProto->SchoolMask : GetMeleeDamageSchoolMask();

    // FLAT damage bonus auras
    // =======================
    int32 DoneFlat  = 0;
    int32 APbonus   = 0;

    // ..done flat, already included in weapon damage based spells
    if (!isWeaponDamageBasedSpell)
    {
        AuraList const& mModDamageDone = GetAurasByType(SPELL_AURA_MOD_DAMAGE_DONE);
        for(AuraList::const_iterator i = mModDamageDone.begin(); i != mModDamageDone.end(); ++i)
        {
            if (((*i)->GetModifier()->m_miscvalue & schoolMask &&                                   // schoolmask has to fit with the intrinsic spell school
                (*i)->GetModifier()->m_miscvalue & GetMeleeDamageSchoolMask() &&                    // AND schoolmask has to fit with weapon damage school (essential for non-physical spells)
                ((*i)->GetSpellProto()->EquippedItemClass == -1) ||                                 // general, weapon independent
                (pWeapon && pWeapon->IsFitToSpellRequirements((*i)->GetSpellProto()))))             // OR used weapon fits aura requirements
            {
                DoneFlat += (*i)->GetModifier()->m_amount;
            }
        }
    }

    // ..done flat (by creature type mask)
    DoneFlat += GetTotalAuraModifierByMiscMask(SPELL_AURA_MOD_DAMAGE_DONE_CREATURE, creatureTypeMask);

    // ..done flat (base at attack power for marked target and base at attack power for creature type)
    if (attType == RANGED_ATTACK)
    {
        APbonus += pVictim->GetTotalAuraModifier(SPELL_AURA_RANGED_ATTACK_POWER_ATTACKER_BONUS);
        APbonus += GetTotalAuraModifierByMiscMask(SPELL_AURA_MOD_RANGED_ATTACK_POWER_VERSUS, creatureTypeMask);
    }
    else
    {
        APbonus += pVictim->GetTotalAuraModifier(SPELL_AURA_MELEE_ATTACK_POWER_ATTACKER_BONUS);
        APbonus += GetTotalAuraModifierByMiscMask(SPELL_AURA_MOD_MELEE_ATTACK_POWER_VERSUS, creatureTypeMask);
    }

    // PERCENT damage auras
    // ====================
    float DonePercent   = 1.0f;

    // ..done pct, already included in weapon damage based spells
    if(!isWeaponDamageBasedSpell)
    {
        AuraList const& mModDamagePercentDone = GetAurasByType(SPELL_AURA_MOD_DAMAGE_PERCENT_DONE);
        for(AuraList::const_iterator i = mModDamagePercentDone.begin(); i != mModDamagePercentDone.end(); ++i)
        {
            if (((*i)->GetModifier()->m_miscvalue & schoolMask &&                                   // schoolmask has to fit with the intrinsic spell school
                (*i)->GetModifier()->m_miscvalue & GetMeleeDamageSchoolMask() &&                    // AND schoolmask has to fit with weapon damage school (essential for non-physical spells)
                ((*i)->GetSpellProto()->EquippedItemClass == -1) ||                                 // general, weapon independent
                (pWeapon && pWeapon->IsFitToSpellRequirements((*i)->GetSpellProto()))))             // OR used weapon fits aura requirements
            {
                DonePercent *= ((*i)->GetModifier()->m_amount+100.0f) / 100.0f;
            }
        }

        if (attType == OFF_ATTACK)
            DonePercent *= GetModifierValue(UNIT_MOD_DAMAGE_OFFHAND, TOTAL_PCT);                    // no school check required
    }

    // ..done pct (by creature type mask)
    DonePercent *= GetTotalAuraMultiplierByMiscMask(SPELL_AURA_MOD_DAMAGE_DONE_VERSUS, creatureTypeMask);

    // special dummys/class scripts and other effects
    // =============================================
    Unit *owner = GetOwner();
    if (!owner)
        owner = this;

    // ..done (class scripts)
    if(spellProto)
    {
        AuraList const& mOverrideClassScript= owner->GetAurasByType(SPELL_AURA_OVERRIDE_CLASS_SCRIPTS);
        for(AuraList::const_iterator i = mOverrideClassScript.begin(); i != mOverrideClassScript.end(); ++i)
        {
            if (!(*i)->isAffectedOnSpell(spellProto))
                continue;

            switch((*i)->GetModifier()->m_miscvalue)
            {
                // Tundra Stalker
                // Merciless Combat
                case 7277:
                {
                    // Merciless Combat
                    if ((*i)->GetSpellProto()->SpellIconID == 2656)
                    {
                        if(pVictim->HasAuraState(AURA_STATE_HEALTHLESS_35_PERCENT))
                            DonePercent *= (100.0f+(*i)->GetModifier()->m_amount)/100.0f;
                    }
                    else // Tundra Stalker
                    {
                        // Frost Fever (target debuff)
                        if (pVictim->GetAura(SPELL_AURA_MOD_MELEE_HASTE, SPELLFAMILY_DEATHKNIGHT, UI64LIT(0x0000000000000000), 0x00000002))
                            DonePercent *= ((*i)->GetModifier()->m_amount+100.0f)/100.0f;
                        break;
                    }
                    break;
                }
                case 7293: // Rage of Rivendare
                {
                    if (pVictim->GetAura(SPELL_AURA_PERIODIC_DAMAGE, SPELLFAMILY_DEATHKNIGHT, UI64LIT(0x0200000000000000)))
                        DonePercent *= ((*i)->GetSpellProto()->CalculateSimpleValue(EFFECT_INDEX_1)*2+100.0f)/100.0f;
                    break;
                }
                // Marked for Death
                case 7598:
                case 7599:
                case 7600:
                case 7601:
                case 7602:
                {
                    if (pVictim->GetAura(SPELL_AURA_MOD_STALKED, SPELLFAMILY_HUNTER, UI64LIT(0x0000000000000400)))
                        DonePercent *= ((*i)->GetModifier()->m_amount+100.0f)/100.0f;
                    break;
                }
            }
        }
    }

    // .. done (class scripts)
    AuraList const& mclassScritAuras = GetAurasByType(SPELL_AURA_OVERRIDE_CLASS_SCRIPTS);
    for(AuraList::const_iterator i = mclassScritAuras.begin(); i != mclassScritAuras.end(); ++i)
    {
        switch((*i)->GetMiscValue())
        {
            // Dirty Deeds
            case 6427:
            case 6428:
                if(pVictim->HasAuraState(AURA_STATE_HEALTHLESS_35_PERCENT))
                {
                    Aura* eff0 = GetAura((*i)->GetId(), EFFECT_INDEX_0);
                    if (!eff0 || (*i)->GetEffIndex() != EFFECT_INDEX_1)
                    {
                        sLog.outError("Spell structure of DD (%u) changed.",(*i)->GetId());
                        continue;
                    }

                    // effect 0 have expected value but in negative state
                    DonePercent *= (-eff0->GetModifier()->m_amount + 100.0f) / 100.0f;
                }
                break;
        }
    }

    if (spellProto)
    {
        // Frost Strike
        if (spellProto->SpellFamilyName == SPELLFAMILY_DEATHKNIGHT && spellProto->SpellFamilyFlags & UI64LIT(0x0000000400000000))
        {
            // search disease
            bool found = false;
            Unit::SpellAuraHolderMap const& auras = pVictim->GetSpellAuraHolderMap();
            for(Unit::SpellAuraHolderMap::const_iterator itr = auras.begin(); itr!=auras.end(); ++itr)
            {
                if(itr->second->GetSpellProto()->Dispel == DISPEL_DISEASE)
                {
                    found = true;
                    break;
                }
            }

            if(found)
            {
                // search for Glacier Rot dummy aura
                Unit::AuraList const& dummyAuras = GetAurasByType(SPELL_AURA_DUMMY);
                for(Unit::AuraList::const_iterator i = dummyAuras.begin(); i != dummyAuras.end(); ++i)
                {
                    if ((*i)->GetSpellProto()->EffectMiscValue[(*i)->GetEffIndex()] == 7244)
                    {
                        DonePercent *= ((*i)->GetModifier()->m_amount+100.0f) / 100.0f;
                        break;
                    }
                }
            }
        }
        // Glyph of Steady Shot (Steady Shot check)
        else if (spellProto->SpellFamilyName == SPELLFAMILY_HUNTER && spellProto->SpellFamilyFlags & UI64LIT(0x0000000100000000))
        {
            // search for glyph dummy aura
            if (Aura *aur = GetDummyAura(56826))
                // check for Serpent Sting at target
                if (pVictim->GetAura(SPELL_AURA_PERIODIC_DAMAGE, SPELLFAMILY_HUNTER, UI64LIT(0x0000000000004000)))
                    DonePercent *= (aur->GetModifier()->m_amount+100.0f) / 100.0f;
        }
     }

    // final calculation
    // =================

    float DoneTotal = 0.0f;

    // scaling of non weapon based spells
    if (!isWeaponDamageBasedSpell)
    {
        // apply ap bonus and benefit affected by spell power implicit coeffs and spell level penalties
        DoneTotal = SpellBonusWithCoeffs(spellProto, DoneTotal, DoneFlat, APbonus, damagetype, true);
    }
    // weapon damage based spells
    else if( APbonus || DoneFlat )
    {
        bool normalized = spellProto ? IsSpellHaveEffect(spellProto, SPELL_EFFECT_NORMALIZED_WEAPON_DMG) : false;
        DoneTotal += int32(APbonus / 14.0f * GetAPMultiplier(attType,normalized));

        // for weapon damage based spells we still have to apply damage done percent mods
        // (that are already included into pdamage) to not-yet included DoneFlat
        // e.g. from doneVersusCreature, apBonusVs...
        UnitMods unitMod;
        switch(attType)
        {
            default:
            case BASE_ATTACK:   unitMod = UNIT_MOD_DAMAGE_MAINHAND; break;
            case OFF_ATTACK:    unitMod = UNIT_MOD_DAMAGE_OFFHAND;  break;
            case RANGED_ATTACK: unitMod = UNIT_MOD_DAMAGE_RANGED;   break;
        }

        DoneTotal += DoneFlat;

        DoneTotal *= GetModifierValue(unitMod, TOTAL_PCT);
    }

    float tmpDamage = float(int32(pdamage) + DoneTotal * int32(stack)) * DonePercent;

    // apply spellmod to Done damage
    if(spellProto)
    {
        if(Player* modOwner = GetSpellModOwner())
            modOwner->ApplySpellMod(spellProto->Id, damagetype == DOT ? SPELLMOD_DOT : SPELLMOD_DAMAGE, tmpDamage);
    }

    // bonus result can be negative
    return tmpDamage > 0 ? uint32(tmpDamage) : 0;
}

/**
 * Calculates target part of melee damage bonuses,
 * will be called on each tick for periodic damage over time auras
 */
uint32 Unit::MeleeDamageBonusTaken(Unit *pCaster, uint32 pdamage,WeaponAttackType attType, SpellEntry const *spellProto, DamageEffectType damagetype, uint32 stack)
{
    if (!pCaster)
        return pdamage;

    if (pdamage == 0)
        return pdamage;

    // differentiate for weapon damage based spells
    bool isWeaponDamageBasedSpell = !(spellProto && (damagetype == DOT || IsSpellHaveEffect(spellProto, SPELL_EFFECT_SCHOOL_DAMAGE)));
    uint32 schoolMask       = spellProto ? spellProto->SchoolMask : GetMeleeDamageSchoolMask();
    uint32 mechanicMask     = spellProto ? GetAllSpellMechanicMask(spellProto) : 0;

    // Shred and Maul also have bonus as MECHANIC_BLEED damages
    if (spellProto && spellProto->SpellFamilyName==SPELLFAMILY_DRUID && spellProto->SpellFamilyFlags & UI64LIT(0x00008800))
        mechanicMask |= (1 << (MECHANIC_BLEED-1));

    // FLAT damage bonus auras
    // =======================
    int32 TakenFlat = 0;

    // ..taken flat (base at attack power for marked target and base at attack power for creature type)
    if (attType == RANGED_ATTACK)
        TakenFlat += GetTotalAuraModifier(SPELL_AURA_MOD_RANGED_DAMAGE_TAKEN);
    else
        TakenFlat += GetTotalAuraModifier(SPELL_AURA_MOD_MELEE_DAMAGE_TAKEN);

    // ..taken flat (by school mask)
    TakenFlat += GetTotalAuraModifierByMiscMask(SPELL_AURA_MOD_DAMAGE_TAKEN, schoolMask);

    // PERCENT damage auras
    // ====================
    float TakenPercent  = 1.0f;

    // ..taken pct (by school mask)
    TakenPercent *= GetTotalAuraMultiplierByMiscMask(SPELL_AURA_MOD_DAMAGE_PERCENT_TAKEN, schoolMask);

    // ..taken pct (by mechanic mask)
    TakenPercent *= GetTotalAuraMultiplierByMiscValueForMask(SPELL_AURA_MOD_MECHANIC_DAMAGE_TAKEN_PERCENT,mechanicMask);

    // ..taken pct (melee/ranged)
    if(attType == RANGED_ATTACK)
        TakenPercent *= GetTotalAuraMultiplier(SPELL_AURA_MOD_RANGED_DAMAGE_TAKEN_PCT);
    else
        TakenPercent *= GetTotalAuraMultiplier(SPELL_AURA_MOD_MELEE_DAMAGE_TAKEN_PCT);

    if (spellProto)
    {
        // ..taken pct (from caster spells)
        AuraList const& mOwnerTaken = GetAurasByType(SPELL_AURA_MOD_DAMAGE_FROM_CASTER);
        for(AuraList::const_iterator i = mOwnerTaken.begin(); i != mOwnerTaken.end(); ++i)
        {
            if ((*i)->GetCasterGUID() == pCaster->GetGUID() && (*i)->isAffectedOnSpell(spellProto))
                TakenPercent *= ((*i)->GetModifier()->m_amount + 100.0f) / 100.0f;
        }
    }

    // ..taken pct (aoe avoidance)
    if(spellProto && IsAreaOfEffectSpell(spellProto))
    {
        TakenPercent *= GetTotalAuraMultiplierByMiscMask(SPELL_AURA_MOD_AOE_DAMAGE_AVOIDANCE, schoolMask);
        if (GetTypeId() == TYPEID_UNIT && ((Creature*)this)->IsPet())
            TakenPercent *= GetTotalAuraMultiplierByMiscMask(SPELL_AURA_MOD_PET_AOE_DAMAGE_AVOIDANCE, schoolMask);
    }

    // special dummys/class scripts and other effects
    // =============================================

    // .. taken (dummy auras)
    AuraList const& mDummyAuras = GetAurasByType(SPELL_AURA_DUMMY);
    if (!mDummyAuras.empty())
    for(AuraList::const_iterator i = mDummyAuras.begin(); i != mDummyAuras.end(); ++i)
    {
      if ((*i)->GetId())
        switch((*i)->GetSpellProto()->SpellIconID)
        {
            //Cheat Death
            case 2109:
                if((*i)->GetModifier()->m_miscvalue & SPELL_SCHOOL_MASK_NORMAL)
                {
                    if(GetTypeId() != TYPEID_PLAYER)
                        continue;

                    float mod = ((Player*)this)->GetRatingBonusValue(CR_CRIT_TAKEN_MELEE)*(-8.0f);
                    if (mod < float((*i)->GetModifier()->m_amount))
                        mod = float((*i)->GetModifier()->m_amount);

                    TakenPercent *= (mod + 100.0f) / 100.0f;
                }
                break;
        }
    }

    // final calculation
    // =================

    // scaling of non weapon based spells
    if (!isWeaponDamageBasedSpell)
    {
        // apply benefit affected by spell power implicit coeffs and spell level penalties
        TakenFlat = SpellBonusWithCoeffs(spellProto, 0, TakenFlat, 0, damagetype, false);
    }

    float tmpDamage = float(int32(pdamage) + TakenFlat * int32(stack)) * TakenPercent;

    // bonus result can be negative
    return tmpDamage > 0 ? uint32(tmpDamage) : 0;
}

void Unit::ApplySpellImmune(uint32 spellId, uint32 op, uint32 type, bool apply)
{
    if (apply)
    {
        for (SpellImmuneList::iterator itr = m_spellImmune[op].begin(), next; itr != m_spellImmune[op].end(); itr = next)
        {
            next = itr; ++next;
            if(itr->type == type)
            {
                m_spellImmune[op].erase(itr);
                next = m_spellImmune[op].begin();
            }
        }
        SpellImmune Immune;
        Immune.spellId = spellId;
        Immune.type = type;
        m_spellImmune[op].push_back(Immune);
    }
    else
    {
        for (SpellImmuneList::iterator itr = m_spellImmune[op].begin(); itr != m_spellImmune[op].end(); ++itr)
        {
            if(itr->spellId == spellId)
            {
                m_spellImmune[op].erase(itr);
                break;
            }
        }
    }
}

void Unit::ApplySpellDispelImmunity(const SpellEntry * spellProto, DispelType type, bool apply)
{
    ApplySpellImmune(spellProto->Id,IMMUNITY_DISPEL, type, apply);

    // such dispell type should not remove auras but only return visibility
    if(type == DISPEL_STEALTH || type == DISPEL_INVISIBILITY)
        return;

    if (apply && spellProto->AttributesEx & SPELL_ATTR_EX_DISPEL_AURAS_ON_IMMUNITY)
        RemoveAurasWithDispelType(type);
}

float Unit::GetWeaponProcChance() const
{
    // normalized proc chance for weapon attack speed
    // (odd formula...)
    if (isAttackReady(BASE_ATTACK))
        return (GetAttackTime(BASE_ATTACK) * 1.8f / 1000.0f);
    else if (haveOffhandWeapon() && isAttackReady(OFF_ATTACK))
        return (GetAttackTime(OFF_ATTACK) * 1.6f / 1000.0f);

    return 0.0f;
}

float Unit::GetPPMProcChance(uint32 WeaponSpeed, float PPM) const
{
    // proc per minute chance calculation
    if (PPM <= 0.0f)
        return 0.0f;
    return WeaponSpeed * PPM / 600.0f;                      // result is chance in percents (probability = Speed_in_sec * (PPM / 60))
}

void Unit::Mount(uint32 mount, uint32 spellId, uint32 vehicleId, uint32 creatureEntry)
{
    if (!mount)
        return;

    RemoveAurasWithInterruptFlags(AURA_INTERRUPT_FLAG_MOUNTING);

    SetUInt32Value(UNIT_FIELD_MOUNTDISPLAYID, mount);

    SetFlag( UNIT_FIELD_FLAGS, UNIT_FLAG_MOUNT );

    if (GetTypeId() == TYPEID_PLAYER)
    {
        // Called by Taxi system / GM command
        if (!spellId)
            ((Player*)this)->UnsummonPetTemporaryIfAny();
        // Called by mount aura
        else if (SpellEntry const* spellInfo = sSpellStore.LookupEntry(spellId))
        {
            // Flying case (Unsummon any pet)
            if (IsSpellHaveAura(spellInfo, SPELL_AURA_MOD_FLIGHT_SPEED_MOUNTED))
                ((Player*)this)->UnsummonPetTemporaryIfAny();
            // Normal case (Unsummon only permanent pet)
            else if (Pet* pet = GetPet())
            {
                if (pet->IsPermanentPetFor((Player*)this) && !((Player*)this)->InArena() &&
                    sWorld.getConfig(CONFIG_BOOL_PET_UNSUMMON_AT_MOUNT))
                {
                    ((Player*)this)->UnsummonPetTemporaryIfAny();
                }
                else
                    pet->ApplyModeFlags(PET_MODE_DISABLE_ACTIONS,true);
            }
            else if (Pet* minipet = GetMiniPet())
            {
                if (sWorld.getConfig(CONFIG_BOOL_PET_UNSUMMON_AT_MOUNT))
                    minipet->Unsummon(PET_SAVE_AS_DELETED, this);
            }
        }

        if (vehicleId)
        {
            if (CreateVehicleKit(vehicleId))
            {
                GetVehicleKit()->Reset();

                // Send others that we now have a vehicle
                WorldPacket data(SMSG_PLAYER_VEHICLE_DATA, 8+4);
                data << GetPackGUID();
                data << uint32(vehicleId);
                SendMessageToSet(&data, true);

                data.Initialize(SMSG_ON_CANCEL_EXPECTED_RIDE_VEHICLE_AURA, 0);
                ((Player*)this)->GetSession()->SendPacket(&data);

                // mounts can also have accessories
                GetVehicleKit()->InstallAllAccessories(creatureEntry);
            }
        }
    }
}

void Unit::Unmount(bool from_aura)
{
    if (!IsMounted())
        return;

    RemoveAurasWithInterruptFlags(AURA_INTERRUPT_FLAG_NOT_MOUNTED);

    SetUInt32Value(UNIT_FIELD_MOUNTDISPLAYID, 0);
    RemoveFlag(UNIT_FIELD_FLAGS, UNIT_FLAG_MOUNT);

    // Called NOT by Taxi system / GM command
    if (from_aura)
    {
        WorldPacket data(SMSG_DISMOUNT, 8);
        data << GetPackGUID();
        SendMessageToSet(&data, true);
    }

    // only resummon old pet if the player is already added to a map
    // this prevents adding a pet to a not created map which would otherwise cause a crash
    // (it could probably happen when logging in after a previous crash)
    if(GetTypeId() == TYPEID_PLAYER)
    {
        if(Pet* pet = GetPet())
            pet->ApplyModeFlags(PET_MODE_DISABLE_ACTIONS,false);
        else
            ((Player*)this)->ResummonPetTemporaryUnSummonedIfAny();
    }

    if (GetTypeId() == TYPEID_PLAYER && GetVehicleKit())
    {
        // Send other players that we are no longer a vehicle
        WorldPacket data(SMSG_PLAYER_VEHICLE_DATA, 8+4);
        data << GetPackGUID();
        data << uint32(0);
        ((Player*)this)->SendMessageToSet(&data, true);

        RemoveVehicleKit();
    }
}

void Unit::SetInCombatWith(Unit* enemy)
{
    Unit* eOwner = enemy->GetCharmerOrOwnerOrSelf();
    if (eOwner->IsPvP())
    {
        SetInCombatState(true,enemy);
        return;
    }

    //check for duel
    if (eOwner->GetTypeId() == TYPEID_PLAYER && ((Player*)eOwner)->duel)
    {
        Unit const* myOwner = GetCharmerOrOwnerOrSelf();
        if(((Player const*)eOwner)->duel->opponent == myOwner)
        {
            SetInCombatState(true,enemy);
            return;
        }
    }

    SetInCombatState(false,enemy);
}

void Unit::SetInCombatState(bool PvP, Unit* enemy)
{
    // only alive units can be in combat
    if (!isAlive())
        return;

    if (PvP)
        m_CombatTimer = 5000;

    bool creatureNotInCombat = GetTypeId()==TYPEID_UNIT && !HasFlag(UNIT_FIELD_FLAGS, UNIT_FLAG_IN_COMBAT);

    SetFlag(UNIT_FIELD_FLAGS, UNIT_FLAG_IN_COMBAT);

    if (isCharmed() || (GetTypeId()!=TYPEID_PLAYER && ((Creature*)this)->IsPet()))
        SetFlag(UNIT_FIELD_FLAGS, UNIT_FLAG_PET_IN_COMBAT);

    // interrupt all delayed non-combat casts
    for (uint32 i = CURRENT_FIRST_NON_MELEE_SPELL; i < CURRENT_MAX_SPELL; ++i)
        if (Spell* spell = GetCurrentSpell(CurrentSpellTypes(i)))
            if (IsNonCombatSpell(spell->m_spellInfo))
                InterruptSpell(CurrentSpellTypes(i),false);

    if (creatureNotInCombat)
    {
        // should probably be removed for the attacked (+ it's party/group) only, not global
        RemoveFlag(UNIT_FIELD_FLAGS, UNIT_FLAG_OOC_NOT_ATTACKABLE);

        // client does not handle this state on it's own (reset to default at LoadCreatureAddon)
        if (getStandState() == UNIT_STAND_STATE_CUSTOM)
            SetStandState(UNIT_STAND_STATE_STAND);

        Creature* pCreature = (Creature*)this;

        if (pCreature->AI())
            pCreature->AI()->EnterCombat(enemy);

        // Some bosses are set into combat with zone
        if (GetMap()->IsDungeon() && (pCreature->GetCreatureInfo()->flags_extra & CREATURE_FLAG_EXTRA_AGGRO_ZONE) && enemy && enemy->IsControlledByPlayer())
            pCreature->SetInCombatWithZone();

        if (InstanceData* mapInstance = GetInstanceData())
            mapInstance->OnCreatureEnterCombat(pCreature);
    }
}

void Unit::ClearInCombat()
{
    m_CombatTimer = 0;
    RemoveFlag(UNIT_FIELD_FLAGS, UNIT_FLAG_IN_COMBAT);

    if(isCharmed() || (GetTypeId()!=TYPEID_PLAYER && ((Creature*)this)->IsPet()))
        RemoveFlag(UNIT_FIELD_FLAGS, UNIT_FLAG_PET_IN_COMBAT);

    // Player's state will be cleared in Player::UpdateContestedPvP
    if (GetTypeId() != TYPEID_PLAYER)
    {
        if (((Creature*)this)->GetCreatureInfo()->unit_flags & UNIT_FLAG_OOC_NOT_ATTACKABLE)
            SetFlag(UNIT_FIELD_FLAGS, UNIT_FLAG_OOC_NOT_ATTACKABLE);

        clearUnitState(UNIT_STAT_ATTACK_PLAYER);
    }
    else
        ((Player*)this)->UpdatePotionCooldown();
}

bool Unit::isTargetableForAttack(bool inverseAlive /*=false*/) const
{
    if (GetTypeId()==TYPEID_PLAYER && ((Player *)this)->isGameMaster())
        return false;

    if (HasFlag(UNIT_FIELD_FLAGS, UNIT_FLAG_NON_ATTACKABLE | UNIT_FLAG_NOT_SELECTABLE))
        return false;

    // to be removed if unit by any reason enter combat
    if (HasFlag(UNIT_FIELD_FLAGS, UNIT_FLAG_OOC_NOT_ATTACKABLE))
        return false;

    // inversealive is needed for some spells which need to be casted at dead targets (aoe)
    if (isAlive() == inverseAlive)
        return false;

    return IsInWorld() && !hasUnitState(UNIT_STAT_DIED) && !IsTaxiFlying();
}

int32 Unit::ModifyHealth(int32 dVal)
{
    int32 gain = 0;

    if(dVal==0)
        return 0;

    int32 curHealth = (int32)GetHealth();

    int32 val = dVal + curHealth;
    if(val <= 0)
    {
        SetHealth(0);
        return -curHealth;
    }

    int32 maxHealth = (int32)GetMaxHealth();

    if(val < maxHealth)
    {
        SetHealth(val);
        gain = val - curHealth;
    }
    else if(curHealth != maxHealth)
    {
        SetHealth(maxHealth);
        gain = maxHealth - curHealth;
    }

    return gain;
}

int32 Unit::ModifyPower(Powers power, int32 dVal)
{
    int32 gain = 0;

    if(dVal==0)
        return 0;

    int32 curPower = (int32)GetPower(power);

    int32 val = dVal + curPower;
    if(val <= 0)
    {
        SetPower(power,0);
        return -curPower;
    }

    int32 maxPower = (int32)GetMaxPower(power);

    if(val < maxPower)
    {
        SetPower(power,val);
        gain = val - curPower;
    }
    else if(curPower != maxPower)
    {
        SetPower(power,maxPower);
        gain = maxPower - curPower;
    }

    return gain;
}

bool Unit::isVisibleForOrDetect(Unit const* u, WorldObject const* viewPoint, bool detect, bool inVisibleList, bool is3dDistance) const
{
    if(!u || !IsInMap(u))
        return false;

    // Always can see self
    if (u==this)
        return true;

    // player visible for other player if not logout and at same transport
    // including case when player is out of world
    bool at_same_transport =
        GetTypeId() == TYPEID_PLAYER &&  u->GetTypeId()==TYPEID_PLAYER &&
        !((Player*)this)->GetSession()->PlayerLogout() && !((Player*)u)->GetSession()->PlayerLogout() &&
        !((Player*)this)->GetSession()->PlayerLoading() && !((Player*)u)->GetSession()->PlayerLoading() &&
        ((Player*)this)->GetTransport() && ((Player*)this)->GetTransport() == ((Player*)u)->GetTransport();

    // not in world
    if(!at_same_transport && (!IsInWorld() || !u->IsInWorld()))
        return false;

    // forbidden to seen (at GM respawn command)
    if(m_Visibility==VISIBILITY_RESPAWN)
        return false;

    Map& _map = *u->GetMap();
    // Grid dead/alive checks
    if (u->GetTypeId()==TYPEID_PLAYER)
    {
        // non visible at grid for any stealth state
        if(!IsVisibleInGridForPlayer((Player *)u))
            return false;

        // if player is dead then he can't detect anyone in any cases
        if(!u->isAlive())
            detect = false;
    }
    else
    {
        // all dead creatures/players not visible for any creatures
        if(!u->isAlive() || !isAlive())
            return false;
    }

    // different visible distance checks
    if (u->IsTaxiFlying())                                  // what see player in flight
    {
        // use object grey distance for all (only see objects any way)
        if (!IsWithinDistInMap(viewPoint,World::GetMaxVisibleDistanceInFlight()+(inVisibleList ? World::GetVisibleObjectGreyDistance() : 0.0f), is3dDistance))
            return false;
    }
    else if(!at_same_transport)                             // distance for show player/pet/creature (no transport case)
    {
        // Any units far than max visible distance for viewer or not in our map are not visible too
        if (!IsWithinDistInMap(viewPoint, _map.GetVisibilityDistance() + (inVisibleList ? World::GetVisibleUnitGreyDistance() : 0.0f), is3dDistance))
            return false;
    }

    // always seen by owner
    if (GetCharmerOrOwnerGuid() == u->GetObjectGuid())
        return true;

    // isInvisibleForAlive() those units can only be seen by dead or if other
    // unit is also invisible for alive.. if an isinvisibleforalive unit dies we
    // should be able to see it too
    if (u->isAlive() && isAlive() && isInvisibleForAlive() != u->isInvisibleForAlive())
        if (u->GetTypeId() != TYPEID_PLAYER || !((Player *)u)->isGameMaster())
            return false;

    // Visible units, always are visible for all units, except for units under invisibility and phases
    if (m_Visibility == VISIBILITY_ON && u->m_invisibilityMask==0)
        return true;

    // GMs see any players, not higher GMs and all units in any phase
    if (u->GetTypeId() == TYPEID_PLAYER && ((Player *)u)->isGameMaster())
    {
        if(GetTypeId() == TYPEID_PLAYER)
            return ((Player *)this)->GetSession()->GetSecurity() <= ((Player *)u)->GetSession()->GetSecurity();
        else
            return true;
    }

    // non faction visibility non-breakable for non-GMs
    if (m_Visibility == VISIBILITY_OFF)
        return false;

    // Arena visibility before arena start
    if (GetTypeId() == TYPEID_PLAYER && HasAura(32727)) // Arena Preparation
        if (Player * p_target = ((Unit*)u)->GetCharmerOrOwnerPlayerOrPlayerItself())
            return ((Player*)this)->GetBGTeam() == p_target->GetBGTeam();

    // raw invisibility
    bool invisible = (m_invisibilityMask != 0 || u->m_invisibilityMask !=0);

    // detectable invisibility case
    if( invisible && (
        // Invisible units, always are visible for units under same invisibility type
        (m_invisibilityMask & u->m_invisibilityMask)!=0 ||
        // Invisible units, always are visible for unit that can detect this invisibility (have appropriate level for detect)
        u->canDetectInvisibilityOf(this) ||
        // Units that can detect invisibility always are visible for units that can be detected
        canDetectInvisibilityOf(u) ))
    {
        invisible = false;
    }

    // special cases for always overwrite invisibility/stealth
    if(invisible || m_Visibility == VISIBILITY_GROUP_STEALTH)
    {
        // non-hostile case
        if (!u->IsHostileTo(this))
        {
            // player see other player with stealth/invisibility only if he in same group or raid or same team (raid/team case dependent from conf setting)
            if(GetTypeId()==TYPEID_PLAYER && u->GetTypeId()==TYPEID_PLAYER)
            {
                if(((Player*)this)->IsGroupVisibleFor(((Player*)u)))
                    return true;

                // else apply same rules as for hostile case (detecting check for stealth)
            }
        }
        // hostile case
        else
        {
            // Hunter mark functionality
            AuraList const& aurasstalked = GetAurasByType(SPELL_AURA_MOD_STALKED);
            for(AuraList::const_iterator iter = aurasstalked.begin(); iter != aurasstalked.end(); ++iter)
                if ((*iter)->GetCasterGuid() == u->GetObjectGuid())
                    return true;

            // Flare functionality
            AuraList const& aurasimunity = GetAurasByType(SPELL_AURA_DISPEL_IMMUNITY);
            for(AuraList::const_iterator iter = aurasimunity.begin(); iter != aurasimunity.end(); ++iter)
                if((*iter)->GetMiscValue() == uint8(invisible ? DISPEL_INVISIBILITY : DISPEL_STEALTH))
                    return true;

            // else apply detecting check for stealth
        }

        // none other cases for detect invisibility, so invisible
        if(invisible)
            return false;

        // else apply stealth detecting check
    }

    // unit got in stealth in this moment and must ignore old detected state
    if (m_Visibility == VISIBILITY_GROUP_NO_DETECT)
        return false;

    // GM invisibility checks early, invisibility if any detectable, so if not stealth then visible
    if (m_Visibility != VISIBILITY_GROUP_STEALTH)
        return true;

    // NOW ONLY STEALTH CASE

    //if in non-detect mode then invisible for unit
    //mobs always detect players (detect == true)... return 'false' for those mobs which have (detect == false)
    //players detect players only in Player::HandleStealthedUnitsDetection()
    if (!detect)
        return (u->GetTypeId() == TYPEID_PLAYER) ? ((Player*)u)->HaveAtClient(this) : false;

    // Special cases

    // If is attacked then stealth is lost, some creature can use stealth too
    if( !getAttackers().empty() )
        return true;

    // If there is collision rogue is seen regardless of level difference
    if (IsWithinDist(u,0.24f))
        return true;

    //If a mob or player is stunned he will not be able to detect stealth
    if (u->hasUnitState(UNIT_STAT_STUNNED) && (u != this))
        return false;

    // set max ditance
    float visibleDistance = (u->GetTypeId() == TYPEID_PLAYER) ? MAX_PLAYER_STEALTH_DETECT_RANGE : ((Creature const*)u)->GetAttackDistance(this);

    //Always invisible from back (when stealth detection is on), also filter max distance cases
    bool isInFront = viewPoint->isInFrontInMap(this, visibleDistance);
    if(!isInFront)
        return false;

    // if doesn't have stealth detection (Shadow Sight), then check how stealthy the unit is, otherwise just check los
    if(!u->HasAuraType(SPELL_AURA_DETECT_STEALTH))
    {
        //Calculation if target is in front

        //Visible distance based on stealth value (stealth rank 4 300MOD, 10.5 - 3 = 7.5)
        visibleDistance = 10.5f - (GetTotalAuraModifier(SPELL_AURA_MOD_STEALTH)/100.0f);

        //Visible distance is modified by
        //-Level Diff (every level diff = 1.0f in visible distance)
        visibleDistance += int32(u->GetLevelForTarget(this)) - int32(GetLevelForTarget(u));

        //This allows to check talent tree and will add addition stealth dependent on used points)
        int32 stealthMod = GetTotalAuraModifier(SPELL_AURA_MOD_STEALTH_LEVEL);
        if(stealthMod < 0)
            stealthMod = 0;

        //-Stealth Mod(positive like Master of Deception) and Stealth Detection(negative like paranoia)
        //based on wowwiki every 5 mod we have 1 more level diff in calculation
        visibleDistance += (int32(u->GetTotalAuraModifier(SPELL_AURA_MOD_STEALTH_DETECT)) - stealthMod)/5.0f;
        visibleDistance = visibleDistance > MAX_PLAYER_STEALTH_DETECT_RANGE ? MAX_PLAYER_STEALTH_DETECT_RANGE : visibleDistance;

        // recheck new distance
        if(visibleDistance <= 0 || !IsWithinDist(viewPoint,visibleDistance))
            return false;
    }

    // Now check is target visible with LoS
    float ox,oy,oz;
    viewPoint->GetPosition(ox,oy,oz);
    return IsWithinLOS(ox,oy,oz);
}

void Unit::UpdateVisibilityAndView()
{

    static const AuraType auratypes[] = {SPELL_AURA_BIND_SIGHT, SPELL_AURA_FAR_SIGHT, SPELL_AURA_NONE};
    for (AuraType const* type = &auratypes[0]; *type != SPELL_AURA_NONE; ++type)
    {
        AuraList& alist = m_modAuras[*type];
        if(alist.empty())
            continue;

        for (AuraList::iterator it = alist.begin(); it != alist.end();)
        {
            Aura* aura = (*it);
            Unit* owner = aura->GetCaster();

            if (!owner || !isVisibleForOrDetect(owner,this,false))
            {
                alist.erase(it);
                RemoveAura(aura);
                it = alist.begin();
            }
            else
                ++it;
        }
    }

    GetViewPoint().Call_UpdateVisibilityForOwner();
    UpdateObjectVisibility();
    ScheduleAINotify(0);
    GetViewPoint().Event_ViewPointVisibilityChanged();
}

void Unit::SetVisibility(UnitVisibility x)
{
    m_Visibility = x;

    if(IsInWorld())
        UpdateVisibilityAndView();
}

bool Unit::canDetectInvisibilityOf(Unit const* u) const
{
    if (uint32 mask = (m_detectInvisibilityMask & u->m_invisibilityMask))
    {
        for(int32 i = 0; i < 32; ++i)
        {
            if (((1 << i) & mask)==0)
                continue;

            // find invisibility level
            int32 invLevel = 0;
            Unit::AuraList const& iAuras = u->GetAurasByType(SPELL_AURA_MOD_INVISIBILITY);
            for(Unit::AuraList::const_iterator itr = iAuras.begin(); itr != iAuras.end(); ++itr)
                if ((*itr)->GetModifier()->m_miscvalue==i && invLevel < (*itr)->GetModifier()->m_amount)
                    invLevel = (*itr)->GetModifier()->m_amount;

            // find invisibility detect level
            int32 detectLevel = 0;
            Unit::AuraList const& dAuras = GetAurasByType(SPELL_AURA_MOD_INVISIBILITY_DETECTION);
            for(Unit::AuraList::const_iterator itr = dAuras.begin(); itr != dAuras.end(); ++itr)
                if ((*itr)->GetModifier()->m_miscvalue==i && detectLevel < (*itr)->GetModifier()->m_amount)
                    detectLevel = (*itr)->GetModifier()->m_amount;

            if (i==6 && GetTypeId()==TYPEID_PLAYER)         // special drunk detection case
                detectLevel = ((Player*)this)->GetDrunkValue();

            if (invLevel <= detectLevel)
                return true;
        }
    }

    return false;
}

struct UpdateWalkModeHelper
{
    explicit UpdateWalkModeHelper(Unit* _source) : source(_source) {}
    void operator()(Unit* unit) const { unit->UpdateWalkMode(source, true); }
    Unit* source;
};

void Unit::UpdateWalkMode(Unit* source, bool self)
{
    if (GetTypeId() == TYPEID_PLAYER)
        CallForAllControlledUnits(UpdateWalkModeHelper(source), CONTROLLED_PET|CONTROLLED_GUARDIANS|CONTROLLED_CHARM|CONTROLLED_MINIPET);
    else if (self)
    {
        bool on = source->GetTypeId() == TYPEID_PLAYER
            ? ((Player*)source)->HasMovementFlag(MOVEFLAG_WALK_MODE)
            : ((Creature*)source)->HasSplineFlag(SPLINEFLAG_WALKMODE);

        if (on)
        {
            if (((Creature*)this)->IsPet() && hasUnitState(UNIT_STAT_FOLLOW))
                ((Creature*)this)->AddSplineFlag(SPLINEFLAG_WALKMODE);
        }
        else
        {
            if (((Creature*)this)->IsPet())
                ((Creature*)this)->RemoveSplineFlag(SPLINEFLAG_WALKMODE);
        }
    }
    else
        CallForAllControlledUnits(UpdateWalkModeHelper(source), CONTROLLED_PET|CONTROLLED_GUARDIANS|CONTROLLED_CHARM|CONTROLLED_MINIPET);
}

void Unit::UpdateSpeed(UnitMoveType mtype, bool forced, float ratio)
{
    // not in combat pet have same speed as owner
    switch(mtype)
    {
        case MOVE_RUN:
        case MOVE_WALK:
        case MOVE_SWIM:
            if (GetTypeId() == TYPEID_UNIT && ((Creature*)this)->IsPet() && hasUnitState(UNIT_STAT_FOLLOW))
            {
                if(Unit* owner = GetOwner())
                {
                    SetSpeedRate(mtype, owner->GetSpeedRate(mtype), forced);
                    return;
                }
            }
            break;
        default:
            break;
    }

    int32 main_speed_mod  = 0;
    float stack_bonus     = 1.0f;
    float non_stack_bonus = 1.0f;

    switch(mtype)
    {
        case MOVE_WALK:
            if (GetTypeId() == TYPEID_UNIT)
            {
                ratio *= ((Creature*)this)->GetCreatureInfo()->speed_walk;
                SetSpeedRate(mtype, ratio, forced);
            }
            return;
        case MOVE_RUN:
        {
            if (GetTypeId() == TYPEID_UNIT)
                ratio *= ((Creature*)this)->GetCreatureInfo()->speed_run;

            if (IsMounted()) // Use on mount auras
            {
                main_speed_mod  = GetMaxPositiveAuraModifier(SPELL_AURA_MOD_INCREASE_MOUNTED_SPEED);
                stack_bonus     = GetTotalAuraMultiplier(SPELL_AURA_MOD_MOUNTED_SPEED_ALWAYS);
                non_stack_bonus = (100.0f + GetMaxPositiveAuraModifier(SPELL_AURA_MOD_MOUNTED_SPEED_NOT_STACK))/100.0f;
            }
            else
            {
                main_speed_mod  = GetMaxPositiveAuraModifier(SPELL_AURA_MOD_INCREASE_SPEED);
                stack_bonus     = GetTotalAuraMultiplier(SPELL_AURA_MOD_SPEED_ALWAYS);
                non_stack_bonus = (100.0f + GetMaxPositiveAuraModifier(SPELL_AURA_MOD_SPEED_NOT_STACK))/100.0f;
            }
            break;
        }
        case MOVE_RUN_BACK:
            return;
        case MOVE_SWIM:
        {
            main_speed_mod  = GetMaxPositiveAuraModifier(SPELL_AURA_MOD_INCREASE_SWIM_SPEED);
            break;
        }
        case MOVE_SWIM_BACK:
            return;
        case MOVE_FLIGHT:
        {
            if (IsMounted()) // Use on mount auras
            {
                main_speed_mod  = GetMaxPositiveAuraModifier(SPELL_AURA_MOD_FLIGHT_SPEED_MOUNTED);
                stack_bonus     = GetTotalAuraMultiplier(SPELL_AURA_MOD_FLIGHT_SPEED_MOUNTED_STACKING);
                non_stack_bonus = (100.0f + GetMaxPositiveAuraModifier(SPELL_AURA_MOD_FLIGHT_SPEED_MOUNTED_NOT_STACKING))/100.0f;
            }
            else             // Use not mount (shapeshift for example) auras (should stack)
            {
                main_speed_mod  = GetTotalAuraModifier(SPELL_AURA_MOD_FLIGHT_SPEED);
                stack_bonus     = GetTotalAuraMultiplier(SPELL_AURA_MOD_FLIGHT_SPEED_STACKING);
                non_stack_bonus = (100.0f + GetMaxPositiveAuraModifier(SPELL_AURA_MOD_FLIGHT_SPEED_NOT_STACKING))/100.0f;
            }
            break;
        }
        case MOVE_FLIGHT_BACK:
            return;
        default:
            sLog.outError("Unit::UpdateSpeed: Unsupported move type (%d)", mtype);
            return;
    }

    // Remove Druid Dash bonus if not in Cat Form
    if (GetShapeshiftForm() != FORM_CAT)
    {
        AuraList const& speed_increase_auras = GetAurasByType(SPELL_AURA_MOD_INCREASE_SPEED);
        for(AuraList::const_iterator itr = speed_increase_auras.begin(); itr != speed_increase_auras.end(); ++itr)
        {
            const SpellEntry* aura_proto = (*itr)->GetSpellProto();
            if (aura_proto->SpellFamilyName == SPELLFAMILY_DRUID && aura_proto->SpellIconID == 959)
            {
                main_speed_mod -= (*itr)->GetModifier()->m_amount;
                break;
            }
        }
    }

    float bonus = non_stack_bonus > stack_bonus ? non_stack_bonus : stack_bonus;
    // now we ready for speed calculation
    float speed  = main_speed_mod ? bonus*(100.0f + main_speed_mod)/100.0f : bonus;

    switch(mtype)
    {
        case MOVE_RUN:
        case MOVE_SWIM:
        case MOVE_FLIGHT:
        {
            // Normalize speed by 191 aura SPELL_AURA_USE_NORMAL_MOVEMENT_SPEED if need
            // TODO: possible affect only on MOVE_RUN
            if(int32 normalization = GetMaxPositiveAuraModifier(SPELL_AURA_USE_NORMAL_MOVEMENT_SPEED))
            {
                // Use speed from aura
                float max_speed = normalization / baseMoveSpeed[mtype];
                if (speed > max_speed)
                    speed = max_speed;
            }
            break;
        }
        default:
            break;
    }

    // for creature case, we check explicit if mob searched for assistance
    if (GetTypeId() == TYPEID_UNIT)
    {
        if (((Creature*)this)->HasSearchedAssistance())
            speed *= 0.66f;                                 // best guessed value, so this will be 33% reduction. Based off initial speed, mob can then "run", "walk fast" or "walk".
    }
    // for player case, we look for some custom rates
    else
    {
        if (getDeathState() == CORPSE)
            speed *= sWorld.getConfig(((Player*)this)->InBattleGround() ? CONFIG_FLOAT_GHOST_RUN_SPEED_BG : CONFIG_FLOAT_GHOST_RUN_SPEED_WORLD);
    }

    // Apply strongest slow aura mod to speed
    int32 slow = GetMaxNegativeAuraModifier(SPELL_AURA_MOD_DECREASE_SPEED);
    if (slow)
    {
        speed *=(100.0f + slow)/100.0f;
        float min_speed = (float)GetMaxPositiveAuraModifier(SPELL_AURA_MOD_MINIMUM_SPEED) / 100.0f;
        if (speed < min_speed)
            speed = min_speed;
    }

    if (GetTypeId() == TYPEID_UNIT)
    {
        switch(mtype)
        {
            case MOVE_RUN:
                speed *= ((Creature*)this)->GetCreatureInfo()->speed_run;
                break;
            case MOVE_WALK:
                speed *= ((Creature*)this)->GetCreatureInfo()->speed_walk;
                break;
            default:
                break;
        }
    }

    SetSpeedRate(mtype, speed * ratio, forced);
}

float Unit::GetSpeed( UnitMoveType mtype ) const
{
    return m_speed_rate[mtype]*baseMoveSpeed[mtype];
}

struct SetSpeedRateHelper
{
    explicit SetSpeedRateHelper(UnitMoveType _mtype, bool _forced) : mtype(_mtype), forced(_forced) {}
    void operator()(Unit* unit) const { unit->UpdateSpeed(mtype,forced); }
    UnitMoveType mtype;
    bool forced;
};

void Unit::SetSpeedRate(UnitMoveType mtype, float rate, bool forced)
{
    if (rate < 0)
        rate = 0.0f;

    // Update speed only on change
    if (m_speed_rate[mtype] != rate)
    {
        m_speed_rate[mtype] = rate;
        propagateSpeedChange();

        const uint16 SetSpeed2Opc_table[MAX_MOVE_TYPE][2]=
        {
            {MSG_MOVE_SET_WALK_SPEED,       SMSG_FORCE_WALK_SPEED_CHANGE},
            {MSG_MOVE_SET_RUN_SPEED,        SMSG_FORCE_RUN_SPEED_CHANGE},
            {MSG_MOVE_SET_RUN_BACK_SPEED,   SMSG_FORCE_RUN_BACK_SPEED_CHANGE},
            {MSG_MOVE_SET_SWIM_SPEED,       SMSG_FORCE_SWIM_SPEED_CHANGE},
            {MSG_MOVE_SET_SWIM_BACK_SPEED,  SMSG_FORCE_SWIM_BACK_SPEED_CHANGE},
            {MSG_MOVE_SET_TURN_RATE,        SMSG_FORCE_TURN_RATE_CHANGE},
            {MSG_MOVE_SET_FLIGHT_SPEED,     SMSG_FORCE_FLIGHT_SPEED_CHANGE},
            {MSG_MOVE_SET_FLIGHT_BACK_SPEED,SMSG_FORCE_FLIGHT_BACK_SPEED_CHANGE},
            {MSG_MOVE_SET_PITCH_RATE,       SMSG_FORCE_PITCH_RATE_CHANGE},
        };

        if (forced)
        {
            if (GetTypeId() == TYPEID_PLAYER)
            {
                // register forced speed changes for WorldSession::HandleForceSpeedChangeAck
                // and do it only for real sent packets and use run for run/mounted as client expected
                ++((Player*)this)->m_forced_speed_changes[mtype];
            }

            WorldPacket data(SetSpeed2Opc_table[mtype][1], 18);
            data << GetPackGUID();
            data << (uint32)0;                                  // moveEvent, NUM_PMOVE_EVTS = 0x39
            if (mtype == MOVE_RUN)
                data << uint8(0);                               // new 2.1.0
            data << float(GetSpeed(mtype));
            SendMessageToSet(&data, true);
        }
        else
        {
            m_movementInfo.UpdateTime(WorldTimer::getMSTime());

            WorldPacket data(SetSpeed2Opc_table[mtype][0], 64);
            data << GetPackGUID();
            data << m_movementInfo;
            data << float(GetSpeed(mtype));
            SendMessageToSet(&data, true);
        }
    }

    CallForAllControlledUnits(SetSpeedRateHelper(mtype,forced), CONTROLLED_PET|CONTROLLED_GUARDIANS|CONTROLLED_CHARM|CONTROLLED_MINIPET);
}

void Unit::SetHover(bool on)
{
    if(on)
        CastSpell(this, 11010, true);
    else
        RemoveAurasDueToSpell(11010);
}

void Unit::SetDeathState(DeathState s)
{
    if (s != ALIVE && s!= JUST_ALIVED)
    {
        ExitVehicle();
        CombatStop();
        DeleteThreatList();
        ClearComboPointHolders();                           // any combo points pointed to unit lost at it death

        if(IsNonMeleeSpellCasted(false))
            InterruptNonMeleeSpells(false);
    }

    if (s == JUST_DIED)
    {
        RemoveAllAurasOnDeath();
        RemoveGuardians();
        RemoveMiniPet();
        UnsummonAllTotems();

        // after removing a Fearaura (in RemoveAllAurasOnDeath)
        // Unit::SetFeared is called and makes that creatures attack player again
        if (GetTypeId() == TYPEID_UNIT)
        {
            clearUnitState(UNIT_STAT_MOVING);

            GetMap()->CreatureRelocation((Creature*)this, GetPositionX(), GetPositionY(), GetPositionZ(), GetOrientation());
            SendMonsterMove(GetPositionX(), GetPositionY(), GetPositionZ(), SPLINETYPE_NORMAL, SPLINEFLAG_WALKMODE, 0);
        }
        else
        {
            if (!IsStopped())
                StopMoving();
        }

        ModifyAuraState(AURA_STATE_HEALTHLESS_20_PERCENT, false);
        ModifyAuraState(AURA_STATE_HEALTHLESS_35_PERCENT, false);
        // remove aurastates allowing special moves
        ClearAllReactives();
        ClearDiminishings();
        ProcDamageAndSpell(this, PROC_FLAG_NONE, PROC_FLAG_ON_DEATH, PROC_EX_NONE, 0);

        if (GetVehicleKit())
            GetVehicleKit()->RemoveAllPassengers();
    }
    else if(s == JUST_ALIVED)
    {
        RemoveFlag (UNIT_FIELD_FLAGS, UNIT_FLAG_SKINNABLE); // clear skinnable for creature and player (at battleground)
    }

    if (m_deathState != ALIVE && s == ALIVE)
    {
        //_ApplyAllAuraMods();
    }
    m_deathState = s;
}

/*########################################
########                          ########
########       AGGRO SYSTEM       ########
########                          ########
########################################*/

bool Unit::CanHaveThreatList() const
{
    // only creatures can have threat list
    if (GetTypeId() != TYPEID_UNIT)
        return false;

    // only alive units can have threat list
    if (!isAlive())
        return false;

    Creature const* creature = ((Creature const*)this);

    // totems can not have threat list
    if (creature->IsTotem())
        return false;

    // pets can not have a threat list, unless they are controlled by a creature
    if (creature->IsPet() && creature->GetOwnerGuid().IsPlayer())
        return false;

    // charmed units can not have a threat list if charmed by player
    if (creature->GetCharmerGuid().IsPlayer())
        return false;

    // Is it correct?
    if (isCharmed())
        return false;

    return true;
}

//======================================================================

float Unit::ApplyTotalThreatModifier(float threat, SpellSchoolMask schoolMask)
{
    if (!HasAuraType(SPELL_AURA_MOD_THREAT))
        return threat;

    if (schoolMask == SPELL_SCHOOL_MASK_NONE)
        return threat;

    SpellSchools school = GetFirstSchoolInMask(schoolMask);

    return threat * m_threatModifier[school];
}

//======================================================================

void Unit::AddThreat(Unit* pVictim, float threat /*= 0.0f*/, bool crit /*= false*/, SpellSchoolMask schoolMask /*= SPELL_SCHOOL_MASK_NONE*/, SpellEntry const *threatSpell /*= NULL*/)
{
    // Only mobs can manage threat lists
    if (CanHaveThreatList())
        m_ThreatManager.addThreat(pVictim, threat, crit, schoolMask, threatSpell);
}

//======================================================================

void Unit::DeleteThreatList()
{
    if (CanHaveThreatList() && !m_ThreatManager.isThreatListEmpty())
        SendThreatClear();

    m_ThreatManager.clearReferences();
}

//======================================================================

void Unit::TauntApply(Unit* taunter)
{
    MANGOS_ASSERT(GetTypeId() == TYPEID_UNIT);

    if (!taunter || (taunter->GetTypeId() == TYPEID_PLAYER && ((Player*)taunter)->isGameMaster()))
        return;

    if (!CanHaveThreatList())
        return;

    Unit *target = getVictim();

    if (target && target == taunter)
        return;

    SetInFront(taunter);

    if (((Creature*)this)->AI())
        ((Creature*)this)->AI()->AttackStart(taunter);

    m_ThreatManager.tauntApply(taunter);
}

//======================================================================

void Unit::TauntFadeOut(Unit *taunter)
{
    MANGOS_ASSERT(GetTypeId() == TYPEID_UNIT);

    if (!taunter || (taunter->GetTypeId() == TYPEID_PLAYER && ((Player*)taunter)->isGameMaster()))
        return;

    if (!CanHaveThreatList())
        return;

    Unit *target = getVictim();

    if (!target || target != taunter)
        return;

    if (m_ThreatManager.isThreatListEmpty())
    {
        if (((Creature*)this)->AI())
            ((Creature*)this)->AI()->EnterEvadeMode();

        if (InstanceData* mapInstance = GetInstanceData())
            mapInstance->OnCreatureEvade((Creature*)this);

        return;
    }

    m_ThreatManager.tauntFadeOut(taunter);
    target = m_ThreatManager.getHostileTarget();

    if (target && target != taunter)
    {
        SetInFront(target);

        if (((Creature*)this)->AI())
            ((Creature*)this)->AI()->AttackStart(target);
    }
}

//======================================================================

bool Unit::SelectHostileTarget()
{
    //function provides main threat functionality
    //next-victim-selection algorithm and evade mode are called
    //threat list sorting etc.

    MANGOS_ASSERT(GetTypeId() == TYPEID_UNIT);

    if (!this->isAlive())
        return false;

    //This function only useful once AI has been initialized
    if (!((Creature*)this)->AI())
        return false;

    Unit* target = NULL;

    // First checking if we have some taunt on us
    const AuraList& tauntAuras = GetAurasByType(SPELL_AURA_MOD_TAUNT);
    if (!tauntAuras.empty())
    {
        Unit* caster;

        // The last taunt aura caster is alive an we are happy to attack him
        if ((caster = tauntAuras.back()->GetCaster()) && caster->isAlive())
            return true;
        else if (tauntAuras.size() > 1)
        {
            // We do not have last taunt aura caster but we have more taunt auras,
            // so find first available target

            // Auras are pushed_back, last caster will be on the end
            AuraList::const_iterator aura = --tauntAuras.end();
            do
            {
                --aura;
                if ((caster = (*aura)->GetCaster()) && caster->IsInMap(this) &&
                    caster->isTargetableForAttack() && caster->isInAccessablePlaceFor((Creature*)this))
                {
                    target = caster;
                    break;
                }
            }while (aura != tauntAuras.begin());
        }
    }

    // No taunt aura or taunt aura caster is dead, standard target selection
    if (!target && !m_ThreatManager.isThreatListEmpty())
        target = m_ThreatManager.getHostileTarget();

    if (target)
    {
        if (!hasUnitState(UNIT_STAT_STUNNED | UNIT_STAT_DIED))
        {
            SetInFront(target);
            ((Creature*)this)->AI()->AttackStart(target);
        }
        return true;
    }

    // no target but something prevent go to evade mode
    if (!isInCombat() || HasAuraType(SPELL_AURA_MOD_TAUNT))
        return false;

    // last case when creature don't must go to evade mode:
    // it in combat but attacker not make any damage and not enter to aggro radius to have record in threat list
    // for example at owner command to pet attack some far away creature
    // Note: creature not have targeted movement generator but have attacker in this case
    if (GetMotionMaster()->GetCurrentMovementGeneratorType() != CHASE_MOTION_TYPE)
    {
        for(AttackerSet::const_iterator itr = m_attackers.begin(); itr != m_attackers.end(); ++itr)
        {
            if ((*itr)->IsInMap(this) && (*itr)->isTargetableForAttack() && (*itr)->isInAccessablePlaceFor((Creature*)this))
                return false;
        }
    }

    // enter in evade mode in other case
    ((Creature*)this)->AI()->EnterEvadeMode();

    if (InstanceData* mapInstance = GetInstanceData())
        mapInstance->OnCreatureEvade((Creature*)this);

    return false;
}

//======================================================================
//======================================================================
//======================================================================

int32 Unit::CalculateSpellDamage(Unit const* target, SpellEntry const* spellProto, SpellEffectIndex effect_index, int32 const* effBasePoints)
{
    Player* unitPlayer = (GetTypeId() == TYPEID_PLAYER) ? (Player*)this : NULL;

    uint8 comboPoints = GetComboPoints();

    int32 level = int32(getLevel());
    if (level > (int32)spellProto->maxLevel && spellProto->maxLevel > 0)
        level = (int32)spellProto->maxLevel;
    else if (level < (int32)spellProto->baseLevel)
        level = (int32)spellProto->baseLevel;
    level-= (int32)spellProto->spellLevel;

    float basePointsPerLevel = spellProto->EffectRealPointsPerLevel[effect_index];
    int32 basePoints = effBasePoints ? *effBasePoints - 1 : spellProto->EffectBasePoints[effect_index];
    basePoints += int32(level * basePointsPerLevel);
    int32 randomPoints = int32(spellProto->EffectDieSides[effect_index]);
    float comboDamage = spellProto->EffectPointsPerComboPoint[effect_index];

    switch(randomPoints)
    {
        case 0:                                             // not used
        case 1: basePoints += 1; break;                     // range 1..1
        default:
            // range can have positive (1..rand) and negative (rand..1) values, so order its for irand
            int32 randvalue = (randomPoints >= 1)
                ? irand(1, randomPoints)
                : irand(randomPoints, 1);

            basePoints += randvalue;
            break;
    }

    int32 value = basePoints;

    // random damage
    if (comboDamage != 0 && unitPlayer && target && (target->GetObjectGuid() == unitPlayer->GetComboTargetGuid() || IsAreaOfEffectSpell(spellProto)))
        value += (int32)(comboDamage * comboPoints);

    if (Player* modOwner = GetSpellModOwner())
    {
        modOwner->ApplySpellMod(spellProto->Id, SPELLMOD_ALL_EFFECTS, value);

        switch(effect_index)
        {
            case EFFECT_INDEX_0:
                modOwner->ApplySpellMod(spellProto->Id, SPELLMOD_EFFECT1, value);
                break;
            case EFFECT_INDEX_1:
                modOwner->ApplySpellMod(spellProto->Id, SPELLMOD_EFFECT2, value);
                break;
            case EFFECT_INDEX_2:
                modOwner->ApplySpellMod(spellProto->Id, SPELLMOD_EFFECT3, value);
                break;
        }
    }

    if(spellProto->Attributes & SPELL_ATTR_LEVEL_DAMAGE_CALCULATION && spellProto->spellLevel &&
            spellProto->Effect[effect_index] != SPELL_EFFECT_WEAPON_PERCENT_DAMAGE &&
            spellProto->Effect[effect_index] != SPELL_EFFECT_KNOCK_BACK &&
            (spellProto->Effect[effect_index] != SPELL_EFFECT_APPLY_AURA || spellProto->EffectApplyAuraName[effect_index] != SPELL_AURA_MOD_DECREASE_SPEED))
        value = int32(value*0.25f*exp(getLevel()*(70-spellProto->spellLevel)/1000.0f));

    return value;
}

int32 Unit::CalculateBaseSpellDuration(SpellEntry const* spellProto, uint32* periodicTime)
{
    int32 duration = GetSpellDuration(spellProto);

    if (duration < 0)
        return duration;

    if (GetTypeId() == TYPEID_PLAYER)
    {
        int32 maxduration = GetSpellMaxDuration(spellProto);

        if (duration != maxduration)
            duration += int32((maxduration - duration) * ((Player*)this)->GetComboPoints() / 5);
    }

<<<<<<< HEAD
    Player* modOwner = GetSpellModOwner();
=======
    if( minduration != -1 && minduration != maxduration )
        duration = minduration + int32((maxduration - minduration) * comboPoints / 5);
    else
        duration = minduration;

    if (duration > 0)
    {
        int32 mechanic = GetEffectMechanic(spellProto, effect_index);
        // Find total mod value (negative bonus)
        int32 durationMod_always = target->GetTotalAuraModifierByMiscValue(SPELL_AURA_MECHANIC_DURATION_MOD, mechanic);
        // Modify from SPELL_AURA_MOD_DURATION_OF_EFFECTS_BY_DISPEL aura for negative effects (stack always ?)
        if (!IsPositiveEffect(spellProto, effect_index))
            durationMod_always+=target->GetTotalAuraModifierByMiscValue(SPELL_AURA_MOD_DURATION_OF_EFFECTS_BY_DISPEL, spellProto->Dispel);
        // Find max mod (negative bonus)
        int32 durationMod_not_stack = target->GetMaxNegativeAuraModifierByMiscValue(SPELL_AURA_MECHANIC_DURATION_MOD_NOT_STACK, mechanic);

        if (!IsPositiveSpell(spellProto->Id))
            durationMod_always += target->GetTotalAuraModifierByMiscValue(SPELL_AURA_MOD_DURATION_OF_MAGIC_EFFECTS, spellProto->DmgClass);

        int32 durationMod = 0;
        // Select strongest negative mod
        if (durationMod_always > durationMod_not_stack)
            durationMod = durationMod_not_stack;
        else
            durationMod = durationMod_always;
>>>>>>> 03afce2e

    if (modOwner)
    {
        modOwner->ApplySpellMod(spellProto->Id, SPELLMOD_DURATION, duration);

        if (duration <= 0)
            return 0;
    }

    bool applyHaste = (spellProto->AttributesEx5 & SPELL_ATTR_EX5_AFFECTED_BY_HASTE) != 0;

    if (!applyHaste)
    {
        Unit::AuraList const& mModByHaste = GetAurasByType(SPELL_AURA_MOD_PERIODIC_HASTE);
        for (Unit::AuraList::const_iterator itr = mModByHaste.begin(); itr != mModByHaste.end(); ++itr)
        {
            if ((*itr)->isAffectedOnSpell(spellProto))
            {
                applyHaste = true;
                break;
            }
        }
    }

    uint32 oldDuration = duration;

    // Apply haste to duration
    if (applyHaste)
        duration = int32(duration * GetFloatValue(UNIT_MOD_CAST_SPEED));

    uint32 _periodicTime = periodicTime ? *periodicTime : 0;

    if (_periodicTime)
    {
        if (modOwner)
            modOwner->ApplySpellMod(spellProto->Id, SPELLMOD_ACTIVATION_TIME, _periodicTime);

        // Calculate new periodic timer
        if (applyHaste)
        {
            int32 ticks = oldDuration / _periodicTime;
            _periodicTime = duration / ticks;
        }

        *periodicTime = _periodicTime;
    }

    return duration;
}

uint32 Unit::CalculateSpellDuration(Unit const* caster, uint32 baseDuration, SpellEntry const* spellProto, SpellEffectIndex effect_index)
{
    int32 mechanic = GetEffectMechanic(spellProto, effect_index);
    // Find total mod value (negative bonus)
    int32 durationMod_always = GetTotalAuraModifierByMiscValue(SPELL_AURA_MECHANIC_DURATION_MOD, mechanic);
    // Modify from SPELL_AURA_MOD_DURATION_OF_EFFECTS_BY_DISPEL aura for negative effects (stack always ?)
    if (!IsPositiveEffect(spellProto->Id, effect_index))
        durationMod_always += GetTotalAuraModifierByMiscValue(SPELL_AURA_MOD_DURATION_OF_EFFECTS_BY_DISPEL, spellProto->Dispel);
    // Find max mod (negative bonus)
    int32 durationMod_not_stack = GetMaxNegativeAuraModifierByMiscValue(SPELL_AURA_MECHANIC_DURATION_MOD_NOT_STACK, mechanic);

    if (!IsPositiveSpell(spellProto->Id))
        durationMod_always += GetTotalAuraModifierByMiscValue(SPELL_AURA_MOD_DURATION_OF_MAGIC_EFFECTS, spellProto->Dispel);

    int32 durationMod = 0;

    // Select strongest negative mod
    if (durationMod_always > durationMod_not_stack)
        durationMod = durationMod_not_stack;
    else
        durationMod = durationMod_always;

    if (baseDuration > 0 && caster == this)
    {
        switch(spellProto->SpellFamilyName)
        {
            case SPELLFAMILY_DRUID:
                if (spellProto->SpellFamilyFlags & UI64LIT(0x100))
                {
                    // Glyph of Thorns
                    if (Aura *aur = GetAura(57862, EFFECT_INDEX_0))
                        baseDuration += aur->GetModifier()->m_amount * MINUTE * IN_MILLISECONDS;
                }
                break;
            case SPELLFAMILY_PALADIN:
                if (spellProto->SpellIconID == 298 && spellProto->SpellFamilyFlags & UI64LIT(0x00000002))
                {
                    // Glyph of Blessing of Might
                    if (Aura *aur = GetAura(57958, EFFECT_INDEX_0))
                        baseDuration += aur->GetModifier()->m_amount * MINUTE * IN_MILLISECONDS;
                }
                else if (spellProto->SpellIconID == 306 && spellProto->SpellFamilyFlags & UI64LIT(0x00010000))
                {
                    // Glyph of Blessing of Wisdom
                    if (Aura *aur = GetAura(57979, EFFECT_INDEX_0))
                        baseDuration += aur->GetModifier()->m_amount * MINUTE * IN_MILLISECONDS;
                }
                break;
            default:
                break;
        }
    }

    if (durationMod != 0)
    {
        int32 duration = int32(int64(baseDuration) * (100+durationMod) / 100);
        return duration < 0 ? 0 : duration;
    }

    return baseDuration;
}

DiminishingLevels Unit::GetDiminishing(DiminishingGroup group)
{
    for(Diminishing::iterator i = m_Diminishing.begin(); i != m_Diminishing.end(); ++i)
    {
        if(i->DRGroup != group)
            continue;

        if(!i->hitCount)
            return DIMINISHING_LEVEL_1;

        if (!i->hitTime)
            return DIMINISHING_LEVEL_1;

        // If last spell was casted more than 15 seconds ago - reset the count.
        if (i->stack==0 && WorldTimer::getMSTimeDiff(i->hitTime,WorldTimer::getMSTime()) > 15*IN_MILLISECONDS)
        {
            i->hitCount = DIMINISHING_LEVEL_1;
            return DIMINISHING_LEVEL_1;
        }
        // or else increase the count.
        else
        {
            return DiminishingLevels(i->hitCount);
        }
    }
    return DIMINISHING_LEVEL_1;
}

void Unit::IncrDiminishing(DiminishingGroup group)
{
    // Checking for existing in the table
    for(Diminishing::iterator i = m_Diminishing.begin(); i != m_Diminishing.end(); ++i)
    {
        if(i->DRGroup != group)
            continue;
        if(i->hitCount < DIMINISHING_LEVEL_IMMUNE)
            i->hitCount += 1;
        return;
    }
    m_Diminishing.push_back(DiminishingReturn(group,WorldTimer::getMSTime(),DIMINISHING_LEVEL_2));
}

void Unit::ApplyDiminishingToDuration(DiminishingGroup group, int32 &duration,Unit* caster,DiminishingLevels Level, int32 limitduration)
{
    if(duration == -1 || group == DIMINISHING_NONE)
        return;

    // Duration of crowd control abilities on pvp target is limited by 10 sec. (2.2.0)
    if(limitduration > 0 && duration > limitduration)
    {
        // test pet/charm masters instead pets/charmeds
        Unit const* targetOwner = GetCharmerOrOwner();
        Unit const* casterOwner = caster->GetCharmerOrOwner();

        Unit const* target = targetOwner ? targetOwner : this;
        Unit const* source = casterOwner ? casterOwner : caster;

        if(target->GetTypeId() == TYPEID_PLAYER && source->GetTypeId() == TYPEID_PLAYER)
            duration = limitduration;
    }

    float mod = 1.0f;

    // Some diminishings applies to mobs too (for example, Stun)
    if((GetDiminishingReturnsGroupType(group) == DRTYPE_PLAYER && GetTypeId() == TYPEID_PLAYER) || GetDiminishingReturnsGroupType(group) == DRTYPE_ALL)
    {
        DiminishingLevels diminish = Level;
        switch(diminish)
        {
            case DIMINISHING_LEVEL_1: break;
            case DIMINISHING_LEVEL_2: mod = 0.5f; break;
            case DIMINISHING_LEVEL_3: mod = 0.25f; break;
            case DIMINISHING_LEVEL_IMMUNE: mod = 0.0f;break;
            default: break;
        }
    }

    duration = int32(duration * mod);
}

void Unit::ApplyDiminishingAura( DiminishingGroup group, bool apply )
{
    // Checking for existing in the table
    for(Diminishing::iterator i = m_Diminishing.begin(); i != m_Diminishing.end(); ++i)
    {
        if(i->DRGroup != group)
            continue;

        if(apply)
            i->stack += 1;
        else if(i->stack)
        {
            i->stack -= 1;
            // Remember time after last aura from group removed
            if (i->stack == 0)
                i->hitTime = WorldTimer::getMSTime();
        }
        break;
    }
}

bool Unit::isVisibleForInState( Player const* u, WorldObject const* viewPoint, bool inVisibleList ) const
{
    return isVisibleForOrDetect(u, viewPoint, false, inVisibleList, false);
}

/// returns true if creature can't be seen by alive units
bool Unit::isInvisibleForAlive() const
{
    if (m_AuraFlags & UNIT_AURAFLAG_ALIVE_INVISIBLE)
        return true;
    // TODO: maybe spiritservices also have just an aura
    return isSpiritService();
}

uint32 Unit::GetCreatureType() const
{
    if(GetTypeId() == TYPEID_PLAYER)
    {
        SpellShapeshiftFormEntry const* ssEntry = sSpellShapeshiftFormStore.LookupEntry(GetShapeshiftForm());
        if(ssEntry && ssEntry->creatureType > 0)
            return ssEntry->creatureType;
        else
            return CREATURE_TYPE_HUMANOID;
    }
    else
        return ((Creature*)this)->GetCreatureInfo()->type;
}

/*#######################################
########                         ########
########       STAT SYSTEM       ########
########                         ########
#######################################*/

bool Unit::HandleStatModifier(UnitMods unitMod, UnitModifierType modifierType, float amount, bool apply)
{
    if(unitMod >= UNIT_MOD_END || modifierType >= MODIFIER_TYPE_END)
    {
        sLog.outError("ERROR in HandleStatModifier(): nonexistent UnitMods or wrong UnitModifierType!");
        return false;
    }

    float val = 1.0f;

    switch(modifierType)
    {
        case BASE_VALUE:
        case TOTAL_VALUE:
            m_auraModifiersGroup[unitMod][modifierType] += apply ? amount : -amount;
            break;
        case BASE_PCT:
        case TOTAL_PCT:
            if(amount <= -100.0f)                           //small hack-fix for -100% modifiers
                amount = -200.0f;

            val = (100.0f + amount) / 100.0f;
            m_auraModifiersGroup[unitMod][modifierType] *= apply ? val : (1.0f/val);
            break;

        default:
            break;
    }

    if(!CanModifyStats())
        return false;

    switch(unitMod)
    {
        case UNIT_MOD_STAT_STRENGTH:
        case UNIT_MOD_STAT_AGILITY:
        case UNIT_MOD_STAT_STAMINA:
        case UNIT_MOD_STAT_INTELLECT:
        case UNIT_MOD_STAT_SPIRIT:         UpdateStats(GetStatByAuraGroup(unitMod));  break;

        case UNIT_MOD_ARMOR:               UpdateArmor();           break;
        case UNIT_MOD_HEALTH:              UpdateMaxHealth();       break;

        case UNIT_MOD_MANA:
        case UNIT_MOD_RAGE:
        case UNIT_MOD_FOCUS:
        case UNIT_MOD_ENERGY:
        case UNIT_MOD_HAPPINESS:
        case UNIT_MOD_RUNE:
        case UNIT_MOD_RUNIC_POWER:          UpdateMaxPower(GetPowerTypeByAuraGroup(unitMod));          break;

        case UNIT_MOD_RESISTANCE_HOLY:
        case UNIT_MOD_RESISTANCE_FIRE:
        case UNIT_MOD_RESISTANCE_NATURE:
        case UNIT_MOD_RESISTANCE_FROST:
        case UNIT_MOD_RESISTANCE_SHADOW:
        case UNIT_MOD_RESISTANCE_ARCANE:   UpdateResistances(GetSpellSchoolByAuraGroup(unitMod));      break;

        case UNIT_MOD_ATTACK_POWER:        UpdateAttackPowerAndDamage();         break;
        case UNIT_MOD_ATTACK_POWER_RANGED: UpdateAttackPowerAndDamage(true);     break;

        case UNIT_MOD_DAMAGE_MAINHAND:     UpdateDamagePhysical(BASE_ATTACK);    break;
        case UNIT_MOD_DAMAGE_OFFHAND:      UpdateDamagePhysical(OFF_ATTACK);     break;
        case UNIT_MOD_DAMAGE_RANGED:       UpdateDamagePhysical(RANGED_ATTACK);  break;

        default:
            break;
    }

    return true;
}

float Unit::GetModifierValue(UnitMods unitMod, UnitModifierType modifierType) const
{
    if( unitMod >= UNIT_MOD_END || modifierType >= MODIFIER_TYPE_END)
    {
        sLog.outError("attempt to access nonexistent modifier value from UnitMods!");
        return 0.0f;
    }

    if(modifierType == TOTAL_PCT && m_auraModifiersGroup[unitMod][modifierType] <= 0.0f)
        return 0.0f;

    return m_auraModifiersGroup[unitMod][modifierType];
}

float Unit::GetTotalStatValue(Stats stat) const
{
    UnitMods unitMod = UnitMods(UNIT_MOD_STAT_START + stat);

    if(m_auraModifiersGroup[unitMod][TOTAL_PCT] <= 0.0f)
        return 0.0f;

    // value = ((base_value * base_pct) + total_value) * total_pct
    float value  = m_auraModifiersGroup[unitMod][BASE_VALUE] + GetCreateStat(stat);
    value *= m_auraModifiersGroup[unitMod][BASE_PCT];
    value += m_auraModifiersGroup[unitMod][TOTAL_VALUE];
    value *= m_auraModifiersGroup[unitMod][TOTAL_PCT];

    return value;
}

float Unit::GetTotalAuraModValue(UnitMods unitMod) const
{
    if(unitMod >= UNIT_MOD_END)
    {
        sLog.outError("attempt to access nonexistent UnitMods in GetTotalAuraModValue()!");
        return 0.0f;
    }

    if(m_auraModifiersGroup[unitMod][TOTAL_PCT] <= 0.0f)
        return 0.0f;

    float value  = m_auraModifiersGroup[unitMod][BASE_VALUE];
    value *= m_auraModifiersGroup[unitMod][BASE_PCT];
    value += m_auraModifiersGroup[unitMod][TOTAL_VALUE];
    value *= m_auraModifiersGroup[unitMod][TOTAL_PCT];

    return value;
}

SpellSchools Unit::GetSpellSchoolByAuraGroup(UnitMods unitMod) const
{
    SpellSchools school = SPELL_SCHOOL_NORMAL;

    switch(unitMod)
    {
        case UNIT_MOD_RESISTANCE_HOLY:     school = SPELL_SCHOOL_HOLY;          break;
        case UNIT_MOD_RESISTANCE_FIRE:     school = SPELL_SCHOOL_FIRE;          break;
        case UNIT_MOD_RESISTANCE_NATURE:   school = SPELL_SCHOOL_NATURE;        break;
        case UNIT_MOD_RESISTANCE_FROST:    school = SPELL_SCHOOL_FROST;         break;
        case UNIT_MOD_RESISTANCE_SHADOW:   school = SPELL_SCHOOL_SHADOW;        break;
        case UNIT_MOD_RESISTANCE_ARCANE:   school = SPELL_SCHOOL_ARCANE;        break;

        default:
            break;
    }

    return school;
}

Stats Unit::GetStatByAuraGroup(UnitMods unitMod) const
{
    Stats stat = STAT_STRENGTH;

    switch(unitMod)
    {
        case UNIT_MOD_STAT_STRENGTH:    stat = STAT_STRENGTH;      break;
        case UNIT_MOD_STAT_AGILITY:     stat = STAT_AGILITY;       break;
        case UNIT_MOD_STAT_STAMINA:     stat = STAT_STAMINA;       break;
        case UNIT_MOD_STAT_INTELLECT:   stat = STAT_INTELLECT;     break;
        case UNIT_MOD_STAT_SPIRIT:      stat = STAT_SPIRIT;        break;

        default:
            break;
    }

    return stat;
}

Powers Unit::GetPowerTypeByAuraGroup(UnitMods unitMod) const
{
    switch(unitMod)
    {
        case UNIT_MOD_MANA:       return POWER_MANA;
        case UNIT_MOD_RAGE:       return POWER_RAGE;
        case UNIT_MOD_FOCUS:      return POWER_FOCUS;
        case UNIT_MOD_ENERGY:     return POWER_ENERGY;
        case UNIT_MOD_HAPPINESS:  return POWER_HAPPINESS;
        case UNIT_MOD_RUNE:       return POWER_RUNE;
        case UNIT_MOD_RUNIC_POWER:return POWER_RUNIC_POWER;
        default:                  return POWER_MANA;
    }

    return POWER_MANA;
}

float Unit::GetTotalAttackPowerValue(WeaponAttackType attType) const
{
    if (attType == RANGED_ATTACK)
    {
        int32 ap = GetInt32Value(UNIT_FIELD_RANGED_ATTACK_POWER) + GetInt32Value(UNIT_FIELD_RANGED_ATTACK_POWER_MODS);
        if (ap < 0)
            return 0.0f;
        return ap * (1.0f + GetFloatValue(UNIT_FIELD_RANGED_ATTACK_POWER_MULTIPLIER));
    }
    else
    {
        int32 ap = GetInt32Value(UNIT_FIELD_ATTACK_POWER) + GetInt32Value(UNIT_FIELD_ATTACK_POWER_MODS);
        if (ap < 0)
            return 0.0f;
        return ap * (1.0f + GetFloatValue(UNIT_FIELD_ATTACK_POWER_MULTIPLIER));
    }
}

float Unit::GetWeaponDamageRange(WeaponAttackType attType ,WeaponDamageRange type) const
{
    if (attType == OFF_ATTACK && !haveOffhandWeapon())
        return 0.0f;

    return m_weaponDamage[attType][type];
}

void Unit::SetLevel(uint32 lvl)
{
    SetUInt32Value(UNIT_FIELD_LEVEL, lvl);

    // group update
    if ((GetTypeId() == TYPEID_PLAYER) && ((Player*)this)->GetGroup())
        ((Player*)this)->SetGroupUpdateFlag(GROUP_UPDATE_FLAG_LEVEL);
}

void Unit::SetHealth(uint32 val)
{
    uint32 maxHealth = GetMaxHealth();
    if(maxHealth < val)
        val = maxHealth;

    SetUInt32Value(UNIT_FIELD_HEALTH, val);

    // group update
    if(GetTypeId() == TYPEID_PLAYER)
    {
        if(((Player*)this)->GetGroup())
            ((Player*)this)->SetGroupUpdateFlag(GROUP_UPDATE_FLAG_CUR_HP);
    }
    else if(((Creature*)this)->IsPet())
    {
        Pet *pet = ((Pet*)this);
        if(pet->isControlled())
        {
            Unit *owner = GetOwner();
            if(owner && (owner->GetTypeId() == TYPEID_PLAYER) && ((Player*)owner)->GetGroup())
                ((Player*)owner)->SetGroupUpdateFlag(GROUP_UPDATE_FLAG_PET_CUR_HP);
        }
    }
}

void Unit::SetMaxHealth(uint32 val)
{
    uint32 health = GetHealth();
    SetUInt32Value(UNIT_FIELD_MAXHEALTH, val);

    // group update
    if(GetTypeId() == TYPEID_PLAYER)
    {
        if(((Player*)this)->GetGroup())
            ((Player*)this)->SetGroupUpdateFlag(GROUP_UPDATE_FLAG_MAX_HP);
    }
    else if(((Creature*)this)->IsPet())
    {
        Pet *pet = ((Pet*)this);
        if(pet->isControlled())
        {
            Unit *owner = GetOwner();
            if(owner && (owner->GetTypeId() == TYPEID_PLAYER) && ((Player*)owner)->GetGroup())
                ((Player*)owner)->SetGroupUpdateFlag(GROUP_UPDATE_FLAG_PET_MAX_HP);
        }
    }

    if(val < health)
        SetHealth(val);
}

void Unit::SetHealthPercent(float percent)
{
    uint32 newHealth = GetMaxHealth() * percent/100.0f;
    SetHealth(newHealth);
}

void Unit::SetPower(Powers power, uint32 val)
{
    if(GetPower(power) == val)
        return;

    uint32 maxPower = GetMaxPower(power);
    if(maxPower < val)
        val = maxPower;

    SetStatInt32Value(UNIT_FIELD_POWER1 + power, val);

    WorldPacket data(SMSG_POWER_UPDATE);
    data << GetPackGUID();
    data << uint8(power);
    data << uint32(val);
    SendMessageToSet(&data, true);

    // group update
    if(GetTypeId() == TYPEID_PLAYER)
    {
        if(((Player*)this)->GetGroup())
            ((Player*)this)->SetGroupUpdateFlag(GROUP_UPDATE_FLAG_CUR_POWER);
    }
    else if(((Creature*)this)->IsPet())
    {
        Pet *pet = ((Pet*)this);
        if(pet->isControlled())
        {
            Unit *owner = GetOwner();
            if(owner && (owner->GetTypeId() == TYPEID_PLAYER) && ((Player*)owner)->GetGroup())
                ((Player*)owner)->SetGroupUpdateFlag(GROUP_UPDATE_FLAG_PET_CUR_POWER);
        }

        // Update the pet's character sheet with happiness damage bonus
        if(pet->getPetType() == HUNTER_PET && power == POWER_HAPPINESS)
        {
            pet->UpdateDamagePhysical(BASE_ATTACK);
        }
    }
}

void Unit::SetMaxPower(Powers power, uint32 val)
{
    uint32 cur_power = GetPower(power);
    SetStatInt32Value(UNIT_FIELD_MAXPOWER1 + power, val);

    // group update
    if(GetTypeId() == TYPEID_PLAYER)
    {
        if(((Player*)this)->GetGroup())
            ((Player*)this)->SetGroupUpdateFlag(GROUP_UPDATE_FLAG_MAX_POWER);
    }
    else if(((Creature*)this)->IsPet())
    {
        Pet *pet = ((Pet*)this);
        if(pet->isControlled())
        {
            Unit *owner = GetOwner();
            if(owner && (owner->GetTypeId() == TYPEID_PLAYER) && ((Player*)owner)->GetGroup())
                ((Player*)owner)->SetGroupUpdateFlag(GROUP_UPDATE_FLAG_PET_MAX_POWER);
        }
    }

    if(val < cur_power)
        SetPower(power, val);
}

void Unit::ApplyPowerMod(Powers power, uint32 val, bool apply)
{
    ApplyModUInt32Value(UNIT_FIELD_POWER1+power, val, apply);

    // group update
    if(GetTypeId() == TYPEID_PLAYER)
    {
        if(((Player*)this)->GetGroup())
            ((Player*)this)->SetGroupUpdateFlag(GROUP_UPDATE_FLAG_CUR_POWER);
    }
    else if(((Creature*)this)->IsPet())
    {
        Pet *pet = ((Pet*)this);
        if(pet->isControlled())
        {
            Unit *owner = GetOwner();
            if(owner && (owner->GetTypeId() == TYPEID_PLAYER) && ((Player*)owner)->GetGroup())
                ((Player*)owner)->SetGroupUpdateFlag(GROUP_UPDATE_FLAG_PET_CUR_POWER);
        }
    }
}

void Unit::ApplyMaxPowerMod(Powers power, uint32 val, bool apply)
{
    ApplyModUInt32Value(UNIT_FIELD_MAXPOWER1+power, val, apply);

    // group update
    if(GetTypeId() == TYPEID_PLAYER)
    {
        if(((Player*)this)->GetGroup())
            ((Player*)this)->SetGroupUpdateFlag(GROUP_UPDATE_FLAG_MAX_POWER);
    }
    else if(((Creature*)this)->IsPet())
    {
        Pet *pet = ((Pet*)this);
        if(pet->isControlled())
        {
            Unit *owner = GetOwner();
            if(owner && (owner->GetTypeId() == TYPEID_PLAYER) && ((Player*)owner)->GetGroup())
                ((Player*)owner)->SetGroupUpdateFlag(GROUP_UPDATE_FLAG_PET_MAX_POWER);
        }
    }
}

void Unit::ApplyAuraProcTriggerDamage( Aura* aura, bool apply )
{
    AuraList& tAuraProcTriggerDamage = m_modAuras[SPELL_AURA_PROC_TRIGGER_DAMAGE];
    if(apply)
        tAuraProcTriggerDamage.push_back(aura);
    else
        tAuraProcTriggerDamage.remove(aura);
}

uint32 Unit::GetCreatePowers( Powers power ) const
{
    switch(power)
    {
        case POWER_HEALTH:      return 0;                   // is it really should be here?
        case POWER_MANA:        return GetCreateMana();
        case POWER_RAGE:        return 1000;
        case POWER_FOCUS:       return (GetTypeId() == TYPEID_PLAYER || !((Creature const*)this)->IsPet() || ((Pet const*)this)->getPetType() != HUNTER_PET ? 0 : 100);
        case POWER_ENERGY:      return 100;
        case POWER_HAPPINESS:   return (GetTypeId() == TYPEID_PLAYER || !((Creature const*)this)->IsPet() || ((Pet const*)this)->getPetType() != HUNTER_PET ? 0 : 1050000);
        case POWER_RUNE:        return (GetTypeId() == TYPEID_PLAYER && ((Player const*)this)->getClass() == CLASS_DEATH_KNIGHT ? 8 : 0);
        case POWER_RUNIC_POWER: return (GetTypeId() == TYPEID_PLAYER && ((Player const*)this)->getClass() == CLASS_DEATH_KNIGHT ? 1000 : 0);
    }

    return 0;
}

void Unit::AddToWorld()
{
    Object::AddToWorld();
    ScheduleAINotify(0);
}

void Unit::RemoveFromWorld()
{
    // cleanup
    if (IsInWorld())
    {
        Uncharm();
        RemoveNotOwnSingleTargetAuras();
        RemoveGuardians();
        RemoveMiniPet();
        UnsummonAllTotems();
        RemoveAllGameObjects();
        RemoveAllDynObjects();
        CleanupDeletedAuras();
        GetViewPoint().Event_RemovedFromWorld();
    }

    Object::RemoveFromWorld();
}

void Unit::CleanupsBeforeDelete()
{
    if(m_uint32Values)                                      // only for fully created object
    {
        RemoveVehicleKit();
        ExitVehicle();

        InterruptNonMeleeSpells(true);
        m_Events.KillAllEvents(false);                      // non-delatable (currently casted spells) will not deleted now but it will deleted at call in Map::RemoveAllObjectsInRemoveList
        CombatStop();
        ClearComboPointHolders();
        DeleteThreatList();
        if (GetTypeId()==TYPEID_PLAYER)
            getHostileRefManager().setOnlineOfflineState(false);
        else
            getHostileRefManager().deleteReferences();
        RemoveAllAuras(AURA_REMOVE_BY_DELETE);
        GetMotionMaster()->Clear(false);                    // remove different non-standard movement generators.
    }
    WorldObject::CleanupsBeforeDelete();
}

CharmInfo* Unit::InitCharmInfo(Unit *charm)
{
    if(!m_charmInfo)
        m_charmInfo = new CharmInfo(charm);
    return m_charmInfo;
}

CharmInfo::CharmInfo(Unit* unit)
: m_unit(unit), m_CommandState(COMMAND_FOLLOW), m_reactState(REACT_PASSIVE), m_petnumber(0)
{
    for(int i = 0; i < CREATURE_MAX_SPELLS; ++i)
        m_charmspells[i].SetActionAndType(0,ACT_DISABLED);
    m_petnumber = 0;
}

void CharmInfo::InitPetActionBar()
{
    // the first 3 SpellOrActions are attack, follow and stay
    for(uint32 i = 0; i < ACTION_BAR_INDEX_PET_SPELL_START - ACTION_BAR_INDEX_START; ++i)
        SetActionBar(ACTION_BAR_INDEX_START + i,COMMAND_ATTACK - i,ACT_COMMAND);

    // middle 4 SpellOrActions are spells/special attacks/abilities
    for(uint32 i = 0; i < ACTION_BAR_INDEX_PET_SPELL_END-ACTION_BAR_INDEX_PET_SPELL_START; ++i)
        SetActionBar(ACTION_BAR_INDEX_PET_SPELL_START + i,0,ACT_DISABLED);

    // last 3 SpellOrActions are reactions
    for(uint32 i = 0; i < ACTION_BAR_INDEX_END - ACTION_BAR_INDEX_PET_SPELL_END; ++i)
        SetActionBar(ACTION_BAR_INDEX_PET_SPELL_END + i,COMMAND_ATTACK - i,ACT_REACTION);
}

void CharmInfo::InitEmptyActionBar()
{
    SetActionBar(ACTION_BAR_INDEX_START,COMMAND_ATTACK,ACT_COMMAND);
    for(uint32 x = ACTION_BAR_INDEX_START+1; x < ACTION_BAR_INDEX_END; ++x)
        SetActionBar(x,0,ACT_PASSIVE);
}

void CharmInfo::InitPossessCreateSpells()
{
    InitEmptyActionBar();                                   //charm action bar

    if(m_unit->GetTypeId() == TYPEID_PLAYER)                //possessed players don't have spells, keep the action bar empty
        return;

    for(uint32 x = 0; x < CREATURE_MAX_SPELLS; ++x)
    {
        if (IsPassiveSpell(((Creature*)m_unit)->m_spells[x]))
            m_unit->CastSpell(m_unit, ((Creature*)m_unit)->m_spells[x], true);
        else
            AddSpellToActionBar(((Creature*)m_unit)->m_spells[x], ACT_PASSIVE);
    }
}

void CharmInfo::InitVehicleCreateSpells()
{
    for (uint32 x = ACTION_BAR_INDEX_START; x < ACTION_BAR_INDEX_END; ++x)
        SetActionBar(x, 0, ActiveStates(0x8 + x));

    for (uint32 x = 0; x < CREATURE_MAX_SPELLS; ++x)
    {
        uint32 spellId = ((Creature*)m_unit)->m_spells[x];

        if (!spellId)
            continue;

        if (IsPassiveSpell(spellId))
            m_unit->CastSpell(m_unit, spellId, true);
        else
            PetActionBar[x].SetAction(spellId);
    }
}

void CharmInfo::InitCharmCreateSpells()
{
    if(m_unit->GetTypeId() == TYPEID_PLAYER)                //charmed players don't have spells
    {
        InitEmptyActionBar();
        return;
    }

    InitPetActionBar();

    for(uint32 x = 0; x < CREATURE_MAX_SPELLS; ++x)
    {
        uint32 spellId = ((Creature*)m_unit)->m_spells[x];

        if(!spellId)
        {
            m_charmspells[x].SetActionAndType(spellId,ACT_DISABLED);
            continue;
        }

        if (IsPassiveSpell(spellId))
        {
            m_unit->CastSpell(m_unit, spellId, true);
            m_charmspells[x].SetActionAndType(spellId,ACT_PASSIVE);
        }
        else
        {
            m_charmspells[x].SetActionAndType(spellId,ACT_DISABLED);

            ActiveStates newstate;
            bool onlyselfcast = true;
            SpellEntry const *spellInfo = sSpellStore.LookupEntry(spellId);

            if(!spellInfo) onlyselfcast = false;
            for(uint32 i = 0; i < 3 && onlyselfcast; ++i)   //nonexistent spell will not make any problems as onlyselfcast would be false -> break right away
            {
                if(spellInfo->EffectImplicitTargetA[i] != TARGET_SELF && spellInfo->EffectImplicitTargetA[i] != 0)
                    onlyselfcast = false;
            }

            if(onlyselfcast || !IsPositiveSpell(spellId))   // only self cast and spells versus enemies are autocastable
                newstate = ACT_DISABLED;
            else
                newstate = ACT_PASSIVE;

            AddSpellToActionBar(spellId, newstate);
        }
    }
}

bool CharmInfo::AddSpellToActionBar(uint32 spell_id, ActiveStates newstate)
{
    uint32 first_id = sSpellMgr.GetFirstSpellInChain(spell_id);

    // new spell rank can be already listed
    for(uint8 i = 0; i < MAX_UNIT_ACTION_BAR_INDEX; ++i)
    {
        if (uint32 action = PetActionBar[i].GetAction())
        {
            if (PetActionBar[i].IsActionBarForSpell() && sSpellMgr.GetFirstSpellInChain(action) == first_id)
            {
                PetActionBar[i].SetAction(spell_id);
                return true;
            }
        }
    }

    // or use empty slot in other case
    for(uint8 i = 0; i < MAX_UNIT_ACTION_BAR_INDEX; ++i)
    {
        if (!PetActionBar[i].GetAction() && PetActionBar[i].IsActionBarForSpell())
        {
            SetActionBar(i,spell_id,newstate == ACT_DECIDE ? ACT_DISABLED : newstate);
            return true;
        }
    }
    return false;
}

bool CharmInfo::RemoveSpellFromActionBar(uint32 spell_id)
{
    uint32 first_id = sSpellMgr.GetFirstSpellInChain(spell_id);

    for(uint8 i = 0; i < MAX_UNIT_ACTION_BAR_INDEX; ++i)
    {
        if (uint32 action = PetActionBar[i].GetAction())
        {
            if (PetActionBar[i].IsActionBarForSpell() && sSpellMgr.GetFirstSpellInChain(action) == first_id)
            {
                SetActionBar(i,0,ACT_DISABLED);
                return true;
            }
        }
    }

    return false;
}

void CharmInfo::ToggleCreatureAutocast(uint32 spellid, bool apply)
{
    if(IsPassiveSpell(spellid))
        return;

    for(uint32 x = 0; x < CREATURE_MAX_SPELLS; ++x)
        if(spellid == m_charmspells[x].GetAction())
            m_charmspells[x].SetType(apply ? ACT_ENABLED : ACT_DISABLED);
}

void CharmInfo::SetPetNumber(uint32 petnumber, bool statwindow)
{
    m_petnumber = petnumber;
    if(statwindow)
        m_unit->SetUInt32Value(UNIT_FIELD_PETNUMBER, m_petnumber);
    else
        m_unit->SetUInt32Value(UNIT_FIELD_PETNUMBER, 0);
}

void CharmInfo::LoadPetActionBar(const std::string& data )
{
    InitPetActionBar();

    Tokens tokens = StrSplit(data, " ");

    if (tokens.size() != (ACTION_BAR_INDEX_END-ACTION_BAR_INDEX_START)*2)
        return;                                             // non critical, will reset to default

    int index;
    Tokens::iterator iter;
    for(iter = tokens.begin(), index = ACTION_BAR_INDEX_START; index < ACTION_BAR_INDEX_END; ++iter, ++index )
    {
        // use unsigned cast to avoid sign negative format use at long-> ActiveStates (int) conversion
        uint8 type  = (uint8)atol((*iter).c_str());
        ++iter;
        uint32 action = atol((*iter).c_str());

        PetActionBar[index].SetActionAndType(action,ActiveStates(type));

        // check correctness
        if(PetActionBar[index].IsActionBarForSpell() && !sSpellStore.LookupEntry(PetActionBar[index].GetAction()))
            SetActionBar(index,0,ACT_DISABLED);
    }
}

void CharmInfo::BuildActionBar( WorldPacket* data )
{
    for(uint32 i = 0; i < MAX_UNIT_ACTION_BAR_INDEX; ++i)
        *data << uint32(PetActionBar[i].packedData);
}

void CharmInfo::SetSpellAutocast( uint32 spell_id, bool state )
{

    for(int i = 0; i < MAX_UNIT_ACTION_BAR_INDEX; ++i)
    {
        if(spell_id == PetActionBar[i].GetAction() && PetActionBar[i].IsActionBarForSpell())
        {
            PetActionBar[i].SetType(state ? ACT_ENABLED : ACT_DISABLED);
            break;
        }
    }
}

void Unit::DoPetAction( Player* owner, uint8 flag, uint32 spellid, ObjectGuid petGuid, ObjectGuid targetGuid)
{
    if ((((Creature*)this)->IsPet() && !((Pet*)this)->IsInWorld()) || !GetCharmInfo())
        return;

    switch(flag)
    {
        case ACT_COMMAND:                                   //0x07
       // Maybe exists some flag that disable it at client side
            if (petGuid.IsVehicle())
                return;

            switch(spellid)
            {
                case COMMAND_STAY:                          //flat=1792  //STAY
                    StopMoving();
                    GetMotionMaster()->Clear(false);
                    GetMotionMaster()->MoveIdle();
                    GetCharmInfo()->SetCommandState( COMMAND_STAY );
                    break;
                case COMMAND_FOLLOW:                        //spellid=1792  //FOLLOW
                    AttackStop();
                    GetMotionMaster()->MoveFollow(owner,PET_FOLLOW_DIST,((Pet*)this)->GetPetFollowAngle());
                    GetCharmInfo()->SetCommandState( COMMAND_FOLLOW );
                    break;
                case COMMAND_ATTACK:                        //spellid=1792  //ATTACK
                {
                    Unit *TargetUnit = owner->GetMap()->GetUnit(targetGuid);
                    if(!TargetUnit)
                        return;

                    // not let attack friendly units.
                    if(owner->IsFriendlyTo(TargetUnit))
                        return;
                    // Not let attack through obstructions
                    if(!IsWithinLOSInMap(TargetUnit))
                        return;

                    // This is true if pet has no target or has target but targets differs.
                    if(getVictim() != TargetUnit)
                    {
                        if (getVictim())
                            AttackStop();

                        if (hasUnitState(UNIT_STAT_CONTROLLED))
                        {
                            Attack(TargetUnit, true);
                            SendPetAIReaction();
                        }
                        else
                        {
                            GetMotionMaster()->Clear();

                            if (((Creature*)this)->AI())
                                ((Creature*)this)->AI()->AttackStart(TargetUnit);

                            // 10% chance to play special pet attack talk, else growl
                            if(((Creature*)this)->IsPet() && ((Pet*)this)->getPetType() == SUMMON_PET && this != TargetUnit && roll_chance_i(10))
                                SendPetTalk((uint32)PET_TALK_ATTACK);
                            else
                            {
                                // 90% chance for pet and 100% chance for charmed creature
                                SendPetAIReaction();
                            }
                        }

                    }
                    break;
                }
                case COMMAND_ABANDON:                       // abandon (hunter pet) or dismiss (summoned pet)
                    if(((Creature*)this)->IsPet())
                    {
                        Pet* p = (Pet*)this;
                        if(p->getPetType() == HUNTER_PET)
                            p->Unsummon(PET_SAVE_AS_DELETED, owner);
                        else
                            //dismissing a summoned pet is like killing them (this prevents returning a soulshard...)
                            p->SetDeathState(CORPSE);
                    }
                    else                                    // charmed
                        owner->Uncharm();
                    break;
                default:
                    sLog.outError("WORLD: unknown PET flag Action %i and spellid %i.", uint32(flag), spellid);
            }
            break;
        case ACT_REACTION:                                  // 0x6
            switch(spellid)
            {
                case REACT_PASSIVE:                         //passive
                case REACT_DEFENSIVE:                       //recovery
                case REACT_AGGRESSIVE:                      //activete
                    GetCharmInfo()->SetReactState( ReactStates(spellid) );
                    break;
            }
            break;
        case ACT_DISABLED:                                  // 0x81    spell (disabled), ignore
        case ACT_PASSIVE:                                   // 0x01
        case ACT_ENABLED:                                   // 0xC1    spell
        {
            Unit* unit_target = NULL;

            if (!targetGuid.IsEmpty())
                unit_target = owner->GetMap()->GetUnit(targetGuid);

            // do not cast unknown spells
            SpellEntry const *spellInfo = sSpellStore.LookupEntry(spellid );
            if(!spellInfo)
            {
                sLog.outError("WORLD: unknown PET spell id %i", spellid);
                return;
            }

            if (GetCharmInfo() && GetCharmInfo()->GetGlobalCooldownMgr().HasGlobalCooldown(spellInfo))
                return;

            for(int i = 0; i < MAX_EFFECT_INDEX;++i)
            {
                if(spellInfo->EffectImplicitTargetA[i] == TARGET_ALL_ENEMY_IN_AREA || spellInfo->EffectImplicitTargetA[i] == TARGET_ALL_ENEMY_IN_AREA_INSTANT || spellInfo->EffectImplicitTargetA[i] == TARGET_ALL_ENEMY_IN_AREA_CHANNELED)
                    return;
            }

            // do not cast not learned spells
            if(!HasSpell(spellid) || IsPassiveSpell(spellid))
                return;

            clearUnitState(UNIT_STAT_MOVING);

            Spell *spell = new Spell(this, spellInfo, false);

            SpellCastResult result = spell->CheckPetCast(unit_target);

            //auto turn to target unless possessed
            if(result == SPELL_FAILED_UNIT_NOT_INFRONT && !HasAuraType(SPELL_AURA_MOD_POSSESS))
            {
                if(unit_target)
                {
                    SetInFront(unit_target);
                    if (unit_target->GetTypeId() == TYPEID_PLAYER)
                        SendCreateUpdateToPlayer( (Player*)unit_target );
                }
                else if(Unit *unit_target2 = spell->m_targets.getUnitTarget())
                {
                    SetInFront(unit_target2);
                    if (unit_target2->GetTypeId() == TYPEID_PLAYER)
                        SendCreateUpdateToPlayer( (Player*)unit_target2 );
                }
                if (Unit* powner = GetCharmerOrOwner())
                    if(powner->GetTypeId() == TYPEID_PLAYER)
                        SendCreateUpdateToPlayer((Player*)powner);
                result = SPELL_CAST_OK;
            }

            if(result == SPELL_CAST_OK)
            {
                ((Creature*)this)->AddCreatureSpellCooldown(spellid);

                unit_target = spell->m_targets.getUnitTarget();

                //10% chance to play special pet attack talk, else growl
                //actually this only seems to happen on special spells, fire shield for imp, torment for voidwalker, but it's stupid to check every spell
                if(((Creature*)this)->IsPet() && (((Pet*)this)->getPetType() == SUMMON_PET) && (this != unit_target) && (urand(0, 100) < 10))
                    SendPetTalk((uint32)PET_TALK_SPECIAL_SPELL);
                else
                    SendPetAIReaction();

                if( unit_target && !owner->IsFriendlyTo(unit_target) && !HasAuraType(SPELL_AURA_MOD_POSSESS))
                {
                    // This is true if pet has no target or has target but targets differs.
                    if (getVictim() != unit_target)
                    {
                        if (getVictim())
                            AttackStop();
                        GetMotionMaster()->Clear();
                        if (((Creature*)this)->AI())
                            ((Creature*)this)->AI()->AttackStart(unit_target);
                    }
                }

                spell->prepare(&(spell->m_targets));
            }
            else
            {
                if(HasAuraType(SPELL_AURA_MOD_POSSESS))
                    Spell::SendCastResult(owner,spellInfo,0,result);
                else
                    SendPetCastFail(spellid, result);

                if (!((Creature*)this)->HasSpellCooldown(spellid))
                    owner->SendClearCooldown(spellid, this);

                spell->finish(false);
                delete spell;
            }
            break;
        }
        default:
            sLog.outError("WORLD: unknown PET flag Action %i and spellid %i.", uint32(flag), spellid);
    }

}

void Unit::DoPetCastSpell( Player *owner, uint8 cast_count, SpellCastTargets* targets, SpellEntry const* spellInfo )
{
    Creature* pet = dynamic_cast<Creature*>(this);

    clearUnitState(UNIT_STAT_MOVING);

    Spell *spell = new Spell(pet, spellInfo, false);
    spell->m_cast_count = cast_count;                       // probably pending spell cast
    spell->m_targets = *targets;

    SpellCastResult result = spell->CheckPetCast(NULL);
    if (result == SPELL_CAST_OK)
    {
        pet->AddCreatureSpellCooldown(spellInfo->Id);
        if (pet->IsPet())
        {
            //10% chance to play special pet attack talk, else growl
            //actually this only seems to happen on special spells, fire shield for imp, torment for voidwalker, but it's stupid to check every spell
            if(((Pet*)pet)->getPetType() == SUMMON_PET && (urand(0, 100) < 10))
                pet->SendPetTalk((uint32)PET_TALK_SPECIAL_SPELL);
            else
                pet->SendPetAIReaction();
        }

        spell->prepare(&(spell->m_targets));
    }
    else
    {
        pet->SendPetCastFail(spellInfo->Id, result);
        if (!pet->HasSpellCooldown(spellInfo->Id))
            owner->SendClearCooldown(spellInfo->Id, pet);

        spell->finish(false);
        delete spell;
    }
}

bool Unit::isFrozen() const
{
    return HasAuraState(AURA_STATE_FROZEN);
}

struct ProcTriggeredData
{
    ProcTriggeredData(SpellProcEventEntry const * _spellProcEvent, SpellAuraHolder* _triggeredByHolder)
        : spellProcEvent(_spellProcEvent), triggeredByHolder(_triggeredByHolder)
        {}
    SpellProcEventEntry const *spellProcEvent;
    SpellAuraHolder* triggeredByHolder;
};

typedef std::list< ProcTriggeredData > ProcTriggeredList;
typedef std::list< uint32> RemoveSpellList;

uint32 createProcExtendMask(SpellNonMeleeDamage *damageInfo, SpellMissInfo missCondition)
{
    uint32 procEx = PROC_EX_NONE;
    // Check victim state
    if (missCondition!=SPELL_MISS_NONE)
    switch (missCondition)
    {
        case SPELL_MISS_MISS:    procEx|=PROC_EX_MISS;   break;
        case SPELL_MISS_RESIST:  procEx|=PROC_EX_RESIST; break;
        case SPELL_MISS_DODGE:   procEx|=PROC_EX_DODGE;  break;
        case SPELL_MISS_PARRY:   procEx|=PROC_EX_PARRY;  break;
        case SPELL_MISS_BLOCK:   procEx|=PROC_EX_BLOCK;  break;
        case SPELL_MISS_EVADE:   procEx|=PROC_EX_EVADE;  break;
        case SPELL_MISS_IMMUNE:  procEx|=PROC_EX_IMMUNE; break;
        case SPELL_MISS_IMMUNE2: procEx|=PROC_EX_IMMUNE; break;
        case SPELL_MISS_DEFLECT: procEx|=PROC_EX_DEFLECT;break;
        case SPELL_MISS_ABSORB:  procEx|=PROC_EX_ABSORB; break;
        case SPELL_MISS_REFLECT: procEx|=PROC_EX_REFLECT;break;
        default:
            break;
    }
    else
    {
        // On block
        if (damageInfo->blocked)
            procEx|=PROC_EX_BLOCK;
        // On absorb
        if (damageInfo->absorb)
            procEx|=PROC_EX_ABSORB;
        // On crit
        if (damageInfo->HitInfo & SPELL_HIT_TYPE_CRIT)
            procEx|=PROC_EX_CRITICAL_HIT;
        else
            procEx|=PROC_EX_NORMAL_HIT;
    }
    return procEx;
}

void Unit::ProcDamageAndSpellFor( bool isVictim, Unit * pTarget, uint32 procFlag, uint32 procExtra, WeaponAttackType attType, SpellEntry const * procSpell, uint32 damage )
{
    // For melee/ranged based attack need update skills and set some Aura states
    if (procFlag & MELEE_BASED_TRIGGER_MASK)
    {
        // Update skills here for players
        if (GetTypeId() == TYPEID_PLAYER)
        {
            // On melee based hit/miss/resist need update skill (for victim and attacker)
            if (procExtra&(PROC_EX_NORMAL_HIT|PROC_EX_MISS|PROC_EX_RESIST))
            {
                if (pTarget->GetTypeId() != TYPEID_PLAYER && pTarget->GetCreatureType() != CREATURE_TYPE_CRITTER)
                    ((Player*)this)->UpdateCombatSkills(pTarget, attType, isVictim);
            }
            // Update defence if player is victim and parry/dodge/block
            if (isVictim && procExtra&(PROC_EX_DODGE|PROC_EX_PARRY|PROC_EX_BLOCK))
                ((Player*)this)->UpdateDefense();
        }
        // If exist crit/parry/dodge/block need update aura state (for victim and attacker)
        if (procExtra & (PROC_EX_CRITICAL_HIT|PROC_EX_PARRY|PROC_EX_DODGE|PROC_EX_BLOCK))
        {
            // for victim
            if (isVictim)
            {
                // if victim and dodge attack
                if (procExtra&PROC_EX_DODGE)
                {
                    //Update AURA_STATE on dodge
                    if (getClass() != CLASS_ROGUE) // skip Rogue Riposte
                    {
                        ModifyAuraState(AURA_STATE_DEFENSE, true);
                        StartReactiveTimer( REACTIVE_DEFENSE );
                    }
                }
                // if victim and parry attack
                if (procExtra & PROC_EX_PARRY)
                {
                    // For Hunters only Counterattack (skip Mongoose bite)
                    if (getClass() == CLASS_HUNTER)
                    {
                        ModifyAuraState(AURA_STATE_HUNTER_PARRY, true);
                        StartReactiveTimer( REACTIVE_HUNTER_PARRY );
                    }
                    else
                    {
                        ModifyAuraState(AURA_STATE_DEFENSE, true);
                        StartReactiveTimer( REACTIVE_DEFENSE );
                    }
                }
                // if and victim block attack
                if (procExtra & PROC_EX_BLOCK)
                {
                    ModifyAuraState(AURA_STATE_DEFENSE,true);
                    StartReactiveTimer( REACTIVE_DEFENSE );
                }
            }
            else //For attacker
            {
                // Overpower on victim dodge
                if (procExtra&PROC_EX_DODGE && GetTypeId() == TYPEID_PLAYER && getClass() == CLASS_WARRIOR)
                {
                    AddComboPoints(pTarget, 1);
                    StartReactiveTimer( REACTIVE_OVERPOWER );
                }
            }
        }
    }

    RemoveSpellList removedSpells;
    ProcTriggeredList procTriggered;
    // Fill procTriggered list
    for(SpellAuraHolderMap::const_iterator itr = GetSpellAuraHolderMap().begin(); itr!= GetSpellAuraHolderMap().end(); ++itr)
    {
        // skip deleted auras (possible at recursive triggered call
        if(itr->second->IsDeleted())
            continue;

        SpellProcEventEntry const* spellProcEvent = NULL;
        if(!IsTriggeredAtSpellProcEvent(pTarget, itr->second, procSpell, procFlag, procExtra, attType, isVictim, spellProcEvent))
           continue;

        itr->second->SetInUse(true);                        // prevent holder deletion
        procTriggered.push_back( ProcTriggeredData(spellProcEvent, itr->second) );
    }

    // Nothing found
    if (procTriggered.empty())
        return;

    // Handle effects proceed this time
    for(ProcTriggeredList::const_iterator itr = procTriggered.begin(); itr != procTriggered.end(); ++itr)
    {
        // Some auras can be deleted in function called in this loop (except first, ofc)
        SpellAuraHolder *triggeredByHolder = itr->triggeredByHolder;
        if(triggeredByHolder->IsDeleted())
            continue;

        SpellProcEventEntry const *spellProcEvent = itr->spellProcEvent;
        bool useCharges = triggeredByHolder->GetAuraCharges() > 0;
        bool procSuccess = true;
        bool anyAuraProc = false;

        // For players set spell cooldown if need
        uint32 cooldown = 0;
        if (GetTypeId() == TYPEID_PLAYER && spellProcEvent && spellProcEvent->cooldown)
            cooldown = spellProcEvent->cooldown;

        for (int32 i = 0; i < MAX_EFFECT_INDEX; ++i)
        {
            Aura *triggeredByAura = triggeredByHolder->GetAuraByEffectIndex(SpellEffectIndex(i));
            if (!triggeredByAura)
                continue;

            Modifier *auraModifier = triggeredByAura->GetModifier();

            if (procSpell)
            {
                if (spellProcEvent)
                {
                    if (spellProcEvent->spellFamilyMask[i] || spellProcEvent->spellFamilyMask2[i])
                    {
                        if ((spellProcEvent->spellFamilyMask[i]  & procSpell->SpellFamilyFlags ) == 0 &&
                            (spellProcEvent->spellFamilyMask2[i] & procSpell->SpellFamilyFlags2) == 0)
                            continue;
                    }
                    // don't check dbc FamilyFlags if schoolMask exists
                    else if (!triggeredByAura->CanProcFrom(procSpell, spellProcEvent->procEx, procExtra, damage != 0, !spellProcEvent->schoolMask))
                        continue;
                }
                else if (!triggeredByAura->CanProcFrom(procSpell, PROC_EX_NONE, procExtra, damage != 0, true))
                    continue;
            }

            SpellAuraProcResult procResult = (*this.*AuraProcHandler[auraModifier->m_auraname])(pTarget, damage, triggeredByAura, procSpell, procFlag, procExtra, cooldown);
            switch (procResult)
            {
                case SPELL_AURA_PROC_CANT_TRIGGER:
                    continue;
                case SPELL_AURA_PROC_FAILED:
                    procSuccess = false;
                    break;
                case SPELL_AURA_PROC_OK:
                    break;
            }

            anyAuraProc = true;
        }

        // Remove charge (aura can be removed by triggers)
        if(useCharges && procSuccess && anyAuraProc && !triggeredByHolder->IsDeleted())
        {
            // If last charge dropped add spell to remove list
            if(triggeredByHolder->DropAuraCharge())
                removedSpells.push_back(triggeredByHolder->GetId());
        }
        // If reflecting with Imp. Spell Reflection - we must also remove auras from the remaining aura's targets
        if (triggeredByHolder->GetId() == 59725)
            if (Unit* pImpSRCaster = triggeredByHolder->GetCaster() )
                if (Group* group = ((Player*)pImpSRCaster)->GetGroup())
                    for(GroupReference *itr = group->GetFirstMember(); itr != NULL; itr = itr->next())
                        if (Player* member = itr->getSource())
                            if (Aura* pAura = member->GetAura(59725, EFFECT_INDEX_0) )
                                if (pAura->GetCaster() == pImpSRCaster)
                                    member->RemoveAura(pAura);

        triggeredByHolder->SetInUse(false);
    }

    if (!removedSpells.empty())
    {
        // Sort spells and remove duplicates
        removedSpells.sort();
        removedSpells.unique();
        // Remove auras from removedAuras
        for(RemoveSpellList::const_iterator i = removedSpells.begin(); i != removedSpells.end();++i)
            RemoveAurasDueToSpell(*i);
    }
}

SpellSchoolMask Unit::GetMeleeDamageSchoolMask() const
{
    return SPELL_SCHOOL_MASK_NORMAL;
}

Player* Unit::GetSpellModOwner()
{
    if(GetTypeId()==TYPEID_PLAYER)
        return (Player*)this;
    if(((Creature*)this)->IsPet() || ((Creature*)this)->IsTotem())
    {
        Unit* owner = GetOwner();
        if(owner && owner->GetTypeId()==TYPEID_PLAYER)
            return (Player*)owner;
    }
    return NULL;
}

///----------Pet responses methods-----------------
void Unit::SendPetCastFail(uint32 spellid, SpellCastResult msg)
{
    if(msg == SPELL_CAST_OK)
        return;

    Unit *owner = GetCharmerOrOwner();
    if(!owner || owner->GetTypeId() != TYPEID_PLAYER)
        return;

    WorldPacket data(SMSG_PET_CAST_FAILED, 1 + 4 + 1);
    data << uint8(0);                                       // cast count?
    data << uint32(spellid);
    data << uint8(msg);
    // uint32 for some reason
    // uint32 for some reason
    ((Player*)owner)->GetSession()->SendPacket(&data);
}

void Unit::SendPetActionFeedback (uint8 msg)
{
    Unit* owner = GetOwner();
    if(!owner || owner->GetTypeId() != TYPEID_PLAYER)
        return;

    WorldPacket data(SMSG_PET_ACTION_FEEDBACK, 1);
    data << uint8(msg);
    ((Player*)owner)->GetSession()->SendPacket(&data);
}

void Unit::SendPetTalk (uint32 pettalk)
{
    Unit* owner = GetOwner();
    if(!owner || owner->GetTypeId() != TYPEID_PLAYER)
        return;

    WorldPacket data(SMSG_PET_ACTION_SOUND, 8 + 4);
    data << GetObjectGuid();
    data << uint32(pettalk);
    ((Player*)owner)->GetSession()->SendPacket(&data);
}

void Unit::SendPetAIReaction()
{
    Unit* owner = GetOwner();
    if(!owner || owner->GetTypeId() != TYPEID_PLAYER)
        return;

    WorldPacket data(SMSG_AI_REACTION, 8 + 4);
    data << GetObjectGuid();
    data << uint32(AI_REACTION_HOSTILE);
    ((Player*)owner)->GetSession()->SendPacket(&data);
}

///----------End of Pet responses methods----------

void Unit::StopMoving()
{
    clearUnitState(UNIT_STAT_MOVING);

    // not need send any packets if not in world
    if (!IsInWorld())
        return;

    // send explicit stop packet
    // player expected for correct work SPLINEFLAG_WALKMODE
    SendMonsterMove(GetPositionX(), GetPositionY(), GetPositionZ(), SPLINETYPE_STOP, GetTypeId() == TYPEID_PLAYER ? SPLINEFLAG_WALKMODE : SPLINEFLAG_NONE, 0);

    // update position and orientation for near players
    SendHeartBeat(false);
}

void Unit::SetFeared(bool apply, ObjectGuid casterGuid, uint32 spellID, uint32 time)
{
    if (apply)
    {
        if (HasAuraType(SPELL_AURA_PREVENTS_FLEEING))
            return;

        SetFlag(UNIT_FIELD_FLAGS, UNIT_FLAG_FLEEING);

        GetMotionMaster()->MovementExpired(false);
        CastStop(GetObjectGuid() == casterGuid ? spellID : 0);

        Unit* caster = IsInWorld() ?  GetMap()->GetUnit(casterGuid) : NULL;

        GetMotionMaster()->MoveFleeing(caster, time);       // caster==NULL processed in MoveFleeing
    }
    else
    {
        RemoveFlag(UNIT_FIELD_FLAGS, UNIT_FLAG_FLEEING);

        GetMotionMaster()->MovementExpired(false);

        if (GetTypeId() != TYPEID_PLAYER && isAlive())
        {
            Creature* c = ((Creature*)this);
            // restore appropriate movement generator
            if (getVictim())
                GetMotionMaster()->MoveChase(getVictim());
            else
                GetMotionMaster()->Initialize();

            // attack caster if can
            if (Unit* caster = IsInWorld() ? GetMap()->GetUnit(casterGuid) : NULL)
                c->AttackedBy(caster);
        }
    }

    if (GetTypeId() == TYPEID_PLAYER && !GetVehicle())
        ((Player*)this)->SetClientControl(this, !apply);
}

void Unit::SetConfused(bool apply, ObjectGuid casterGuid, uint32 spellID)
{
    if (apply)
    {
        SetFlag(UNIT_FIELD_FLAGS, UNIT_FLAG_CONFUSED);

        CastStop(GetObjectGuid() == casterGuid ? spellID : 0);

        GetMotionMaster()->MoveConfused();
    }
    else
    {
        RemoveFlag(UNIT_FIELD_FLAGS, UNIT_FLAG_CONFUSED);

        GetMotionMaster()->MovementExpired(false);

        if (GetTypeId() != TYPEID_PLAYER && isAlive())
        {
            // restore appropriate movement generator
            if(getVictim())
                GetMotionMaster()->MoveChase(getVictim());
            else
                GetMotionMaster()->Initialize();
        }
    }

    if(GetTypeId() == TYPEID_PLAYER && !GetVehicle())
        ((Player*)this)->SetClientControl(this, !apply);
}

void Unit::SetFeignDeath(bool apply, ObjectGuid casterGuid, uint32 /*spellID*/)
{
    if (apply)
    {
        /*
        WorldPacket data(SMSG_FEIGN_DEATH_RESISTED, 9);
        data<<GetGUID();
        data<<uint8(0);
        SendMessageToSet(&data,true);
        */

        if (GetTypeId() != TYPEID_PLAYER)
            StopMoving();
        else
            ((Player*)this)->m_movementInfo.SetMovementFlags(MOVEFLAG_NONE);

                                                            // blizz like 2.0.x
        SetFlag(UNIT_FIELD_FLAGS, UNIT_FLAG_UNK_29);
                                                            // blizz like 2.0.x
        SetFlag(UNIT_FIELD_FLAGS_2, UNIT_FLAG2_FEIGN_DEATH);
                                                            // blizz like 2.0.x
        SetFlag(UNIT_DYNAMIC_FLAGS, UNIT_DYNFLAG_DEAD);

        addUnitState(UNIT_STAT_DIED);
        CombatStop();
        RemoveAurasWithInterruptFlags(AURA_INTERRUPT_FLAG_IMMUNE_OR_LOST_SELECTION);

        // prevent interrupt message
        if (casterGuid == GetObjectGuid())
            FinishSpell(CURRENT_GENERIC_SPELL,false);
        InterruptNonMeleeSpells(true);
        getHostileRefManager().deleteReferences();
    }
    else
    {
        /*
        WorldPacket data(SMSG_FEIGN_DEATH_RESISTED, 9);
        data<<GetGUID();
        data<<uint8(1);
        SendMessageToSet(&data,true);
        */
                                                            // blizz like 2.0.x
        RemoveFlag(UNIT_FIELD_FLAGS, UNIT_FLAG_UNK_29);
                                                            // blizz like 2.0.x
        RemoveFlag(UNIT_FIELD_FLAGS_2, UNIT_FLAG2_FEIGN_DEATH);
                                                            // blizz like 2.0.x
        RemoveFlag(UNIT_DYNAMIC_FLAGS, UNIT_DYNFLAG_DEAD);

        clearUnitState(UNIT_STAT_DIED);

        if (GetTypeId() != TYPEID_PLAYER && isAlive())
        {
            // restore appropriate movement generator
            if(getVictim())
                GetMotionMaster()->MoveChase(getVictim());
            else
                GetMotionMaster()->Initialize();
        }

    }
}

bool Unit::IsSitState() const
{
    uint8 s = getStandState();
    return
        s == UNIT_STAND_STATE_SIT_CHAIR        || s == UNIT_STAND_STATE_SIT_LOW_CHAIR  ||
        s == UNIT_STAND_STATE_SIT_MEDIUM_CHAIR || s == UNIT_STAND_STATE_SIT_HIGH_CHAIR ||
        s == UNIT_STAND_STATE_SIT;
}

bool Unit::IsStandState() const
{
    uint8 s = getStandState();
    return !IsSitState() && s != UNIT_STAND_STATE_SLEEP && s != UNIT_STAND_STATE_KNEEL;
}

void Unit::SetStandState(uint8 state)
{
    SetByteValue(UNIT_FIELD_BYTES_1, 0, state);

    if (IsStandState())
        RemoveAurasWithInterruptFlags(AURA_INTERRUPT_FLAG_NOT_SEATED);

    if(GetTypeId()==TYPEID_PLAYER)
    {
        WorldPacket data(SMSG_STANDSTATE_UPDATE, 1);
        data << (uint8)state;
        ((Player*)this)->GetSession()->SendPacket(&data);
    }
}

bool Unit::IsPolymorphed() const
{
    return GetSpellSpecific(getTransForm())==SPELL_MAGE_POLYMORPH;
}

void Unit::SetDisplayId(uint32 modelId)
{
    SetUInt32Value(UNIT_FIELD_DISPLAYID, modelId);

    UpdateModelData();

    if(GetTypeId() == TYPEID_UNIT && ((Creature*)this)->IsPet())
    {
        Pet *pet = ((Pet*)this);
        if(!pet->isControlled())
            return;
        Unit *owner = GetOwner();
        if(owner && (owner->GetTypeId() == TYPEID_PLAYER) && ((Player*)owner)->GetGroup())
            ((Player*)owner)->SetGroupUpdateFlag(GROUP_UPDATE_FLAG_PET_MODEL_ID);
    }
}

void Unit::UpdateModelData()
{
    if (CreatureModelInfo const* modelInfo = sObjectMgr.GetCreatureModelInfo(GetDisplayId()))
    {
        // we expect values in database to be relative to scale = 1.0
        SetFloatValue(UNIT_FIELD_BOUNDINGRADIUS, GetObjectScale() * modelInfo->bounding_radius);

        // never actually update combat_reach for player, it's always the same. Below player case is for initialization
        if (GetTypeId() == TYPEID_PLAYER)
            SetFloatValue(UNIT_FIELD_COMBATREACH, 1.5f);
        else
            SetFloatValue(UNIT_FIELD_COMBATREACH, GetObjectScale() * modelInfo->combat_reach);
    }
}

void Unit::ClearComboPointHolders()
{
    while(!m_ComboPointHolders.empty())
    {
        ObjectGuid guid = *m_ComboPointHolders.begin();

        Unit* owner = ObjectAccessor::GetUnit(*this, guid);
        if (owner && owner->GetComboTargetGuid() == GetObjectGuid())// recheck for safe
            owner->ClearComboPoints();                        // remove also guid from m_ComboPointHolders;
        else
            m_ComboPointHolders.erase(guid);             // or remove manually
    }
}

void Unit::AddComboPoints(Unit* target, int8 count)
{
    if (!count)
        return;

    // without combo points lost (duration checked in aura)
    RemoveSpellsCausingAura(SPELL_AURA_RETAIN_COMBO_POINTS);

    if(target->GetObjectGuid() == m_comboTargetGuid)
    {
        m_comboPoints += count;
    }
    else
    {
        if (!m_comboTargetGuid.IsEmpty())
            if(Unit* target2 = ObjectAccessor::GetUnit(*this, m_comboTargetGuid))
                target2->RemoveComboPointHolder(GetObjectGuid());

        m_comboTargetGuid = target->GetObjectGuid();
        m_comboPoints = count;

        target->AddComboPointHolder(GetObjectGuid());
    }

    if (m_comboPoints > 5) m_comboPoints = 5;
    if (m_comboPoints < 0) m_comboPoints = 0;

    if (GetObjectGuid().IsPlayer())
        ((Player*)this)->SendComboPoints(m_comboTargetGuid, m_comboPoints);
    else if ((GetObjectGuid().IsPet() || GetObjectGuid().IsVehicle()) && GetCharmerOrOwner() && GetCharmerOrOwner()->GetObjectGuid().IsPlayer())
        ((Player*)GetCharmerOrOwner())->SendPetComboPoints(this,m_comboTargetGuid, m_comboPoints);
}

void Unit::ClearComboPoints()
{
    if (m_comboTargetGuid.IsEmpty())
        return;

    // without combopoints lost (duration checked in aura)
    RemoveSpellsCausingAura(SPELL_AURA_RETAIN_COMBO_POINTS);

    m_comboPoints = 0;

    if (GetObjectGuid().IsPlayer())
        ((Player*)this)->SendComboPoints(m_comboTargetGuid, m_comboPoints);
    else if ((GetObjectGuid().IsPet() || GetObjectGuid().IsVehicle()) && GetCharmerOrOwner() && GetCharmerOrOwner()->GetObjectGuid().IsPlayer())
        ((Player*)GetCharmerOrOwner())->SendPetComboPoints(this,m_comboTargetGuid, m_comboPoints);

    if(Unit* target = ObjectAccessor::GetUnit(*this,m_comboTargetGuid))
        target->RemoveComboPointHolder(GetObjectGuid());

    m_comboTargetGuid.Clear();
}

void Unit::ClearAllReactives()
{
    for(int i=0; i < MAX_REACTIVE; ++i)
        m_reactiveTimer[i] = 0;

    if (HasAuraState( AURA_STATE_DEFENSE))
        ModifyAuraState(AURA_STATE_DEFENSE, false);
    if (getClass() == CLASS_HUNTER && HasAuraState( AURA_STATE_HUNTER_PARRY))
        ModifyAuraState(AURA_STATE_HUNTER_PARRY, false);
    if(getClass() == CLASS_WARRIOR && GetTypeId() == TYPEID_PLAYER)
        ClearComboPoints();
}

void Unit::UpdateReactives( uint32 p_time )
{
    for(int i = 0; i < MAX_REACTIVE; ++i)
    {
        ReactiveType reactive = ReactiveType(i);

        if(!m_reactiveTimer[reactive])
            continue;

        if ( m_reactiveTimer[reactive] <= p_time)
        {
            m_reactiveTimer[reactive] = 0;

            switch ( reactive )
            {
                case REACTIVE_DEFENSE:
                    if (HasAuraState(AURA_STATE_DEFENSE))
                        ModifyAuraState(AURA_STATE_DEFENSE, false);
                    break;
                case REACTIVE_HUNTER_PARRY:
                    if ( getClass() == CLASS_HUNTER && HasAuraState(AURA_STATE_HUNTER_PARRY))
                        ModifyAuraState(AURA_STATE_HUNTER_PARRY, false);
                    break;
                case REACTIVE_OVERPOWER:
                    if(getClass() == CLASS_WARRIOR && GetTypeId() == TYPEID_PLAYER)
                        ClearComboPoints();
                    break;
                default:
                    break;
            }
        }
        else
        {
            m_reactiveTimer[reactive] -= p_time;
        }
    }
}

Unit* Unit::SelectRandomUnfriendlyTarget(Unit* except /*= NULL*/, float radius /*= ATTACK_DISTANCE*/) const
{
    std::list<Unit *> targets;

    MaNGOS::AnyUnfriendlyUnitInObjectRangeCheck u_check(this, this, radius);
    MaNGOS::UnitListSearcher<MaNGOS::AnyUnfriendlyUnitInObjectRangeCheck> searcher(targets, u_check);
    Cell::VisitAllObjects(this, searcher, radius);

    // remove current target
    if(except)
        targets.remove(except);

    // remove not LoS targets
    for(std::list<Unit *>::iterator tIter = targets.begin(); tIter != targets.end();)
    {
        if(!IsWithinLOSInMap(*tIter))
        {
            std::list<Unit *>::iterator tIter2 = tIter;
            ++tIter;
            targets.erase(tIter2);
        }
        else
            ++tIter;
    }

    // no appropriate targets
    if(targets.empty())
        return NULL;

    // select random
    uint32 rIdx = urand(0,targets.size()-1);
    std::list<Unit *>::const_iterator tcIter = targets.begin();
    for(uint32 i = 0; i < rIdx; ++i)
        ++tcIter;

    return *tcIter;
}

Unit* Unit::SelectRandomFriendlyTarget(Unit* except /*= NULL*/, float radius /*= ATTACK_DISTANCE*/) const
{
    std::list<Unit *> targets;

    MaNGOS::AnyFriendlyUnitInObjectRangeCheck u_check(this, radius);
    MaNGOS::UnitListSearcher<MaNGOS::AnyFriendlyUnitInObjectRangeCheck> searcher(targets, u_check);

    Cell::VisitAllObjects(this, searcher, radius);
    // remove current target
    if(except)
        targets.remove(except);

    // remove not LoS targets
    for(std::list<Unit *>::iterator tIter = targets.begin(); tIter != targets.end();)
    {
        if(!IsWithinLOSInMap(*tIter))
        {
            std::list<Unit *>::iterator tIter2 = tIter;
            ++tIter;
            targets.erase(tIter2);
        }
        else
            ++tIter;
    }

    // no appropriate targets
    if(targets.empty())
        return NULL;

    // select random
    uint32 rIdx = urand(0,targets.size()-1);
    std::list<Unit *>::const_iterator tcIter = targets.begin();
    for(uint32 i = 0; i < rIdx; ++i)
        ++tcIter;

    return *tcIter;
}

bool Unit::hasNegativeAuraWithInterruptFlag(uint32 flag)
{
    for (SpellAuraHolderMap::const_iterator iter = m_spellAuraHolders.begin(); iter != m_spellAuraHolders.end(); ++iter)
    {
        if (!iter->second->IsPositive() && iter->second->GetSpellProto()->AuraInterruptFlags & flag)
            return true;
    }
    return false;
}

void Unit::ApplyAttackTimePercentMod( WeaponAttackType att,float val, bool apply )
{
    if(val > 0)
    {
        ApplyPercentModFloatVar(m_modAttackSpeedPct[att], val, !apply);
        ApplyPercentModFloatValue(UNIT_FIELD_BASEATTACKTIME+att,val,!apply);
    }
    else
    {
        ApplyPercentModFloatVar(m_modAttackSpeedPct[att], -val, apply);
        ApplyPercentModFloatValue(UNIT_FIELD_BASEATTACKTIME+att,-val,apply);
    }
}

void Unit::ApplyCastTimePercentMod(float val, bool apply )
{
    if(val > 0)
        ApplyPercentModFloatValue(UNIT_MOD_CAST_SPEED,val,!apply);
    else
        ApplyPercentModFloatValue(UNIT_MOD_CAST_SPEED,-val,apply);
}

void Unit::UpdateAuraForGroup(uint8 slot)
{
    if(GetTypeId() == TYPEID_PLAYER)
    {
        Player* player = (Player*)this;
        if(player->GetGroup())
        {
            player->SetGroupUpdateFlag(GROUP_UPDATE_FLAG_AURAS);
            player->SetAuraUpdateMask(slot);
        }
    }
    else if(GetTypeId() == TYPEID_UNIT && ((Creature*)this)->IsPet())
    {
        Pet *pet = ((Pet*)this);
        if(pet->isControlled())
        {
            Unit *owner = GetOwner();
            if(owner && (owner->GetTypeId() == TYPEID_PLAYER) && ((Player*)owner)->GetGroup())
            {
                ((Player*)owner)->SetGroupUpdateFlag(GROUP_UPDATE_FLAG_PET_AURAS);
                pet->SetAuraUpdateMask(slot);
            }
        }
    }
}

float Unit::GetAPMultiplier(WeaponAttackType attType, bool normalized)
{
    if (!normalized || GetTypeId() != TYPEID_PLAYER)
        return float(GetAttackTime(attType))/1000.0f;

    Item *Weapon = ((Player*)this)->GetWeaponForAttack(attType, true, false);
    if (!Weapon)
        return 2.4f;                                         // fist attack

    switch (Weapon->GetProto()->InventoryType)
    {
        case INVTYPE_2HWEAPON:
            return 3.3f;
        case INVTYPE_RANGED:
        case INVTYPE_RANGEDRIGHT:
        case INVTYPE_THROWN:
            return 2.8f;
        case INVTYPE_WEAPON:
        case INVTYPE_WEAPONMAINHAND:
        case INVTYPE_WEAPONOFFHAND:
        default:
            return Weapon->GetProto()->SubClass==ITEM_SUBCLASS_WEAPON_DAGGER ? 1.7f : 2.4f;
    }
}

Aura* Unit::GetDummyAura( uint32 spell_id ) const
{
    Unit::AuraList const& mDummy = GetAurasByType(SPELL_AURA_DUMMY);
    for(Unit::AuraList::const_iterator itr = mDummy.begin(); itr != mDummy.end(); ++itr)
        if ((*itr)->GetId() == spell_id)
            return *itr;

    return NULL;
}

void Unit::SetContestedPvP(Player *attackedPlayer)
{
    Player* player = GetCharmerOrOwnerPlayerOrPlayerItself();

    if (!player || (attackedPlayer && (attackedPlayer == player || (player->duel && player->duel->opponent == attackedPlayer))))
        return;

    player->SetContestedPvPTimer(30000);

    if (!player->hasUnitState(UNIT_STAT_ATTACK_PLAYER))
    {
        player->addUnitState(UNIT_STAT_ATTACK_PLAYER);
        player->SetFlag(PLAYER_FLAGS, PLAYER_FLAGS_CONTESTED_PVP);
        // call MoveInLineOfSight for nearby contested guards
        UpdateVisibilityAndView();
    }

    if (!hasUnitState(UNIT_STAT_ATTACK_PLAYER))
    {
        addUnitState(UNIT_STAT_ATTACK_PLAYER);
        // call MoveInLineOfSight for nearby contested guards
        UpdateVisibilityAndView();
    }
}

void Unit::AddPetAura(PetAura const* petSpell)
{
    m_petAuras.insert(petSpell);
    if(Pet* pet = GetPet())
    {
        GroupPetList m_groupPets = GetPets();
        if (!m_groupPets.empty())
        {
            for (GroupPetList::const_iterator itr = m_groupPets.begin(); itr != m_groupPets.end(); ++itr)
                if (Pet* _pet = GetMap()->GetPet(*itr))
                    _pet->CastPetAura(petSpell);
        }
    }

}

void Unit::RemovePetAura(PetAura const* petSpell)
{
    m_petAuras.erase(petSpell);
    if(Pet* pet = GetPet())
    {
        GroupPetList m_groupPets = GetPets();
        if (!m_groupPets.empty())
        {
            for (GroupPetList::const_iterator itr = m_groupPets.begin(); itr != m_groupPets.end(); ++itr)
                if (Pet* _pet = GetMap()->GetPet(*itr))
                    _pet->RemoveAurasDueToSpell(petSpell->GetAura(_pet->GetEntry()));
        }
    }
}

void Unit::RemoveAurasAtMechanicImmunity(uint32 mechMask, uint32 exceptSpellId, bool non_positive /*= false*/)
{
    Unit::SpellAuraHolderMap& auras = GetSpellAuraHolderMap();
    for(Unit::SpellAuraHolderMap::iterator iter = auras.begin(); iter != auras.end();)
    {
        SpellEntry const *spell = iter->second->GetSpellProto();
        if (spell->Id == exceptSpellId)
            ++iter;
        else if (non_positive && iter->second->IsPositive())
            ++iter;
        else if (spell->Attributes & SPELL_ATTR_UNAFFECTED_BY_INVULNERABILITY)
            ++iter;
        else if (iter->second->HasMechanicMask(mechMask))
        {
            RemoveAurasDueToSpell(spell->Id);

            if(auras.empty())
                break;
            else
                iter = auras.begin();
         }
        else
            ++iter;
    }
}

void Unit::RemoveAurasBySpellMechanic(uint32 mechMask)
{
    Unit::SpellAuraHolderMap& auras = GetSpellAuraHolderMap();
    for(Unit::SpellAuraHolderMap::iterator iter = auras.begin(); iter != auras.end();)
    {
        SpellEntry const *spell = iter->second->GetSpellProto();

        if (!iter->second->IsPositive())
            ++iter;

        else if (spell->Mechanic & mechMask)
        {
            RemoveAurasDueToSpell(spell->Id);
            if(auras.empty())
                break;
            else
                iter = auras.begin();
        }
        else
            ++iter;
    }
}

struct SetPhaseMaskHelper
{
    explicit SetPhaseMaskHelper(uint32 _phaseMask) : phaseMask(_phaseMask) {}
    void operator()(Unit* unit) const { unit->SetPhaseMask(phaseMask, true); }
    uint32 phaseMask;
};

void Unit::SetPhaseMask(uint32 newPhaseMask, bool update)
{
    if (newPhaseMask==GetPhaseMask())
        return;

    // first move to both phase for proper update controlled units
    WorldObject::SetPhaseMask(GetPhaseMask() | newPhaseMask, false);

    if (IsInWorld())
    {
        RemoveNotOwnSingleTargetAuras(newPhaseMask);        // we can lost access to caster or target

        // all controlled except not owned charmed units
        CallForAllControlledUnits(SetPhaseMaskHelper(newPhaseMask), CONTROLLED_PET|CONTROLLED_GUARDIANS|CONTROLLED_MINIPET|CONTROLLED_TOTEMS|CONTROLLED_CHARM);
    }

    WorldObject::SetPhaseMask(newPhaseMask, update);
}

void Unit::NearTeleportTo( float x, float y, float z, float orientation, bool casting /*= false*/ )
{
    if(GetTypeId() == TYPEID_PLAYER)
        ((Player*)this)->TeleportTo(GetMapId(), x, y, z, orientation, TELE_TO_NOT_LEAVE_TRANSPORT | TELE_TO_NOT_LEAVE_COMBAT | TELE_TO_NOT_UNSUMMON_PET | (casting ? TELE_TO_SPELL : 0));
    else
    {
        ExitVehicle();
        Creature* c = (Creature*)this;
        // Creature relocation acts like instant movement generator, so current generator expects interrupt/reset calls to react properly
        if (!c->GetMotionMaster()->empty())
            if (MovementGenerator *movgen = c->GetMotionMaster()->top())
                movgen->Interrupt(*c);

        SetPosition(x, y, z, orientation, true);

        SendHeartBeat(false);

        // finished relocation, movegen can different from top before creature relocation,
        // but apply Reset expected to be safe in any case
        if (!c->GetMotionMaster()->empty())
            if (MovementGenerator *movgen = c->GetMotionMaster()->top())
                movgen->Reset(*c);
    }
}

void Unit::MonsterMove(float x, float y, float z, uint32 transitTime)
{
    SplineFlags flags = GetTypeId() == TYPEID_PLAYER ? SPLINEFLAG_WALKMODE : ((Creature*)this)->GetSplineFlags();
    SendMonsterMove(x, y, z, SPLINETYPE_NORMAL, flags, transitTime);

    if (GetTypeId() != TYPEID_PLAYER)
    {
        Creature* c = (Creature*)this;
        // Creature relocation acts like instant movement generator, so current generator expects interrupt/reset calls to react properly
        if (!c->GetMotionMaster()->empty())
            if (MovementGenerator *movgen = c->GetMotionMaster()->top())
                movgen->Interrupt(*c);

        GetMap()->CreatureRelocation((Creature*)this, x, y, z, 0.0f);

        // finished relocation, movegen can different from top before creature relocation,
        // but apply Reset expected to be safe in any case
        if (!c->GetMotionMaster()->empty())
            if (MovementGenerator *movgen = c->GetMotionMaster()->top())
                movgen->Reset(*c);
    }
}

void Unit::MonsterMoveWithSpeed(float x, float y, float z, uint32 transitTime)
{
    SendMonsterMoveWithSpeed(x, y, z, transitTime );

    if (GetTypeId() != TYPEID_PLAYER)
    {
        Creature* c = (Creature*)this;
        // Creature relocation acts like instant movement generator, so current generator expects interrupt/reset calls to react properly
        if (!c->GetMotionMaster()->empty())
            if (MovementGenerator *movgen = c->GetMotionMaster()->top())
                movgen->Interrupt(*c);

        GetMap()->CreatureRelocation((Creature*)this, x, y, z, 0.0f);

        // finished relocation, movegen can different from top before creature relocation,
        // but apply Reset expected to be safe in any case
        if (!c->GetMotionMaster()->empty())
            if (MovementGenerator *movgen = c->GetMotionMaster()->top())
                movgen->Reset(*c);
    }
}

void Unit::MonsterJump(float x, float y, float z, float o, uint32 transitTime, uint32 verticalSpeed)
{
    SendMonsterMove(x, y, z, SPLINETYPE_NORMAL, SplineFlags(SPLINEFLAG_TRAJECTORY | SPLINEFLAG_WALKMODE), transitTime, NULL, double(verticalSpeed));

    if (GetTypeId() != TYPEID_PLAYER)
    {
        Creature* c = (Creature*)this;
        // Creature relocation acts like instant movement generator, so current generator expects interrupt/reset calls to react properly
        if (!c->GetMotionMaster()->empty())
            if (MovementGenerator *movgen = c->GetMotionMaster()->top())
                movgen->Interrupt(*c);

        GetMap()->CreatureRelocation((Creature*)this, x, y, z, o);

        // finished relocation, movegen can different from top before creature relocation,
        // but apply Reset expected to be safe in any case
        if (!c->GetMotionMaster()->empty())
            if (MovementGenerator *movgen = c->GetMotionMaster()->top())
                movgen->Reset(*c);
    }
}

struct SetPvPHelper
{
    explicit SetPvPHelper(bool _state) : state(_state) {}
    void operator()(Unit* unit) const { unit->SetPvP(state); }
    bool state;
};

bool Unit::CreateVehicleKit(uint32 vehicleId)
{
    VehicleEntry const *vehicleInfo = sVehicleStore.LookupEntry(vehicleId);

    if (!vehicleInfo)
        return false;

    m_pVehicleKit = new VehicleKit(this, vehicleInfo);
    m_updateFlag |= UPDATEFLAG_VEHICLE;
    return true;
}

void Unit::RemoveVehicleKit()
{
    if (!m_pVehicleKit)
        return;

    m_pVehicleKit->RemoveAllPassengers();

    delete m_pVehicleKit;
    m_pVehicleKit = NULL;

    m_updateFlag &= ~UPDATEFLAG_VEHICLE;
    RemoveFlag(UNIT_NPC_FLAGS, UNIT_NPC_FLAG_SPELLCLICK);
    RemoveFlag(UNIT_NPC_FLAGS, UNIT_NPC_FLAG_PLAYER_VEHICLE);
}

void Unit::ChangeSeat(int8 seatId, bool next)
{
    if (!m_pVehicle)
        return;

    if (seatId < 0)
    {
        seatId = m_pVehicle->GetNextEmptySeat(m_movementInfo.GetTransportSeat(), next);
        if (seatId < 0)
            return;
    }
    else if (seatId == m_movementInfo.GetTransportSeat() || !m_pVehicle->HasEmptySeat(seatId))
        return;

    if (m_pVehicle->GetPassenger(seatId) &&
       (!m_pVehicle->GetPassenger(seatId)->GetObjectGuid().IsVehicle() || !m_pVehicle->GetSeatInfo(m_pVehicle->GetPassenger(seatId))))
        return;

    m_pVehicle->RemovePassenger(this);
    m_pVehicle->AddPassenger(this, seatId);
}

void Unit::EnterVehicle(VehicleKit *vehicle, int8 seatId)
{
    if (!isAlive() || GetVehicleKit() == vehicle)
        return;

    if (m_pVehicle)
    {
        if (m_pVehicle == vehicle)
        {
            if (seatId >= 0)
                ChangeSeat(seatId);

            return;
        }
        else
            ExitVehicle();
    }

    InterruptNonMeleeSpells(false);
    RemoveSpellsCausingAura(SPELL_AURA_MOUNTED);

    if (!vehicle->AddPassenger(this, seatId))
        return;

    m_pVehicle = vehicle;

    if (Pet *pet = GetPet())
        pet->Unsummon(PET_SAVE_AS_CURRENT,this);

    if (GetTypeId() == TYPEID_PLAYER)
    {
        Player* player = (Player*)this;

        if (BattleGround *bg = player->GetBattleGround())
            bg->EventPlayerDroppedFlag(player);

        WorldPacket data(SMSG_ON_CANCEL_EXPECTED_RIDE_VEHICLE_AURA);
        player->GetSession()->SendPacket(&data);

        data.Initialize(SMSG_BREAK_TARGET, 8);
        data << vehicle->GetBase()->GetPackGUID();
        player->GetSession()->SendPacket(&data);
    }

    if (Transport* pTransport = GetTransport())
    {
        if (GetTypeId() == TYPEID_PLAYER)
            pTransport->RemovePassenger((Player*)this);

        SetTransport(NULL);
    }
}

void Unit::ExitVehicle()
{
    if(!m_pVehicle)
        return;

    m_pVehicle->RemovePassenger(this);
    m_pVehicle = NULL;

    if (GetTypeId() == TYPEID_PLAYER)
        ((Player*)this)->ResummonPetTemporaryUnSummonedIfAny();

    float x = GetPositionX();
    float y = GetPositionY();
    float z = GetPositionZ() + 2.0f;
    GetClosePoint(x, y, z, 2.0f);
    UpdateAllowedPositionZ(x, y, z);
    SendMonsterMove(x, y, z + 0.5f, SPLINETYPE_NORMAL, SPLINEFLAG_WALKMODE, 0);
}

void Unit::SetPvP( bool state )
{
    if(state)
        SetByteFlag(UNIT_FIELD_BYTES_2, 1, UNIT_BYTE2_FLAG_PVP);
    else
        RemoveByteFlag(UNIT_FIELD_BYTES_2, 1, UNIT_BYTE2_FLAG_PVP);

    CallForAllControlledUnits(SetPvPHelper(state), CONTROLLED_PET|CONTROLLED_TOTEMS|CONTROLLED_GUARDIANS|CONTROLLED_CHARM);
}

struct SetFFAPvPHelper
{
    explicit SetFFAPvPHelper(bool _state) : state(_state) {}
    void operator()(Unit* unit) const { unit->SetFFAPvP(state); }
    bool state;
};

void Unit::SetFFAPvP( bool state )
{
    if(state)
        SetByteFlag(UNIT_FIELD_BYTES_2, 1, UNIT_BYTE2_FLAG_FFA_PVP);
    else
        RemoveByteFlag(UNIT_FIELD_BYTES_2, 1, UNIT_BYTE2_FLAG_FFA_PVP);

    CallForAllControlledUnits(SetFFAPvPHelper(state), CONTROLLED_PET|CONTROLLED_TOTEMS|CONTROLLED_GUARDIANS|CONTROLLED_CHARM);
}

void Unit::KnockBackFrom(Unit* target, float horizontalSpeed, float verticalSpeed)
{
    float angle = this == target ? GetOrientation() + M_PI_F : target->GetAngle(this);
    float vsin = sin(angle);
    float vcos = cos(angle);

    // Effect properly implemented only for players
    if(GetTypeId()==TYPEID_PLAYER)
    {
        WorldPacket data(SMSG_MOVE_KNOCK_BACK, 8+4+4+4+4+4);
        data << GetPackGUID();
        data << uint32(0);                                  // Sequence
        data << float(vcos);                                // x direction
        data << float(vsin);                                // y direction
        data << float(horizontalSpeed);                     // Horizontal speed
        data << float(-verticalSpeed);                      // Z Movement speed (vertical)
        ((Player*)this)->GetSession()->SendPacket(&data);
    }
    else
    {
        float dh = verticalSpeed*verticalSpeed / (2*19.23f); // maximum parabola height
        float time = (verticalSpeed) ? sqrtf(dh/(0.124976 * verticalSpeed)) : 0.0f;  //full move time in seconds
 
        float dis = time * horizontalSpeed;

        float ox, oy, oz;
        GetPosition(ox, oy, oz);

        float fx = ox + dis * vcos;
        float fy = oy + dis * vsin;
        float fz = oz;

        float fx2, fy2, fz2;                                // getObjectHitPos overwrite last args in any result case
        if(VMAP::VMapFactory::createOrGetVMapManager()->getObjectHitPos(GetMapId(), ox,oy,oz+0.5f, fx,fy,oz+0.5f,fx2,fy2,fz2, -0.5f))
        {
            fx = fx2;
            fy = fy2;
            fz = fz2;
        }

        UpdateAllowedPositionZ(fx, fy, fz);

        GetMap()->CreatureRelocation((Creature*)this, fx, fy, fz, GetOrientation());//it's a hack, need motion master support
        SendMonsterMoveJump(fx, fy, fz, verticalSpeed, SPLINEFLAG_WALKMODE, uint32(time * 1000.0f));
    }
}

void Unit::KnockBackPlayerWithAngle(float angle, float horizontalSpeed, float verticalSpeed)
{
    float vsin = sin(angle);
    float vcos = cos(angle);

    // Effect propertly implemented only for players
    if(GetTypeId()==TYPEID_PLAYER)
    {
        WorldPacket data(SMSG_MOVE_KNOCK_BACK, 8+4+4+4+4+4);
        data << GetPackGUID();
        data << uint32(0);                                  // Sequence
        data << float(vcos);                                // x direction
        data << float(vsin);                                // y direction
        data << float(horizontalSpeed);                     // Horizontal speed
        data << float(-verticalSpeed);                      // Z Movement speed (vertical)
        ((Player*)this)->GetSession()->SendPacket(&data);
    }
    else
        sLog.outError("KnockBackPlayer: Target of KnockBackPlayer must be player!");
}

float Unit::GetCombatRatingReduction(CombatRating cr) const
{
    if (GetTypeId() == TYPEID_PLAYER)
        return ((Player const*)this)->GetRatingBonusValue(cr);
    else if (((Creature const*)this)->IsPet())
    {
        // Player's pet get 100% resilience from owner
        if (Unit* owner = GetOwner())
            if(owner->GetTypeId() == TYPEID_PLAYER)
                return ((Player*)owner)->GetRatingBonusValue(cr);
    }

    return 0.0f;
}

uint32 Unit::GetCombatRatingDamageReduction(CombatRating cr, float rate, float cap, uint32 damage) const
{
    float percent = GetCombatRatingReduction(cr) * rate;
    if (percent > cap)
        percent = cap;
    return uint32 (percent * damage / 100.0f);
}

void Unit::SendThreatUpdate()
{
    ThreatList const& tlist = getThreatManager().getThreatList();
    if (uint32 count = tlist.size())
    {
        DEBUG_FILTER_LOG(LOG_FILTER_COMBAT, "WORLD: Send SMSG_THREAT_UPDATE Message");
        WorldPacket data(SMSG_THREAT_UPDATE, 8 + count * 8);
        data << GetPackGUID();
        data << uint32(count);
        for (ThreatList::const_iterator itr = tlist.begin(); itr != tlist.end(); ++itr)
        {
            data.appendPackGUID((*itr)->getUnitGuid());
            data << uint32((*itr)->getThreat());
        }
        SendMessageToSet(&data, false);
    }
}

void Unit::SendHighestThreatUpdate(HostileReference* pHostilReference)
{
    ThreatList const& tlist = getThreatManager().getThreatList();
    if (uint32 count = tlist.size())
    {
        DEBUG_FILTER_LOG(LOG_FILTER_COMBAT, "WORLD: Send SMSG_HIGHEST_THREAT_UPDATE Message");
        WorldPacket data(SMSG_HIGHEST_THREAT_UPDATE, 8 + 8 + count * 8);
        data << GetPackGUID();
        data.appendPackGUID(pHostilReference->getUnitGuid());
        data << uint32(count);
        for (ThreatList::const_iterator itr = tlist.begin(); itr != tlist.end(); ++itr)
        {
            data.appendPackGUID((*itr)->getUnitGuid());
            data << uint32((*itr)->getThreat());
        }
        SendMessageToSet(&data, false);
    }
}

void Unit::SendThreatClear()
{
    DEBUG_FILTER_LOG(LOG_FILTER_COMBAT, "WORLD: Send SMSG_THREAT_CLEAR Message");
    WorldPacket data(SMSG_THREAT_CLEAR, 8);
    data << GetPackGUID();
    SendMessageToSet(&data, false);
}

void Unit::SendThreatRemove(HostileReference* pHostileReference)
{
    DEBUG_FILTER_LOG(LOG_FILTER_COMBAT, "WORLD: Send SMSG_THREAT_REMOVE Message");
    WorldPacket data(SMSG_THREAT_REMOVE, 8 + 8);
    data << GetPackGUID();
    data.appendPackGUID(pHostileReference->getUnitGuid());
    SendMessageToSet(&data, false);
}

struct StopAttackFactionHelper
{
    explicit StopAttackFactionHelper(uint32 _faction_id) : faction_id(_faction_id) {}
    void operator()(Unit* unit) const { unit->StopAttackFaction(faction_id); }
    uint32 faction_id;
};

void Unit::StopAttackFaction(uint32 faction_id)
{
    if (Unit* victim = getVictim())
    {
        if (victim->getFactionTemplateEntry()->faction==faction_id)
        {
            AttackStop();
            if (IsNonMeleeSpellCasted(false))
                InterruptNonMeleeSpells(false);

            // melee and ranged forced attack cancel
            if (GetTypeId() == TYPEID_PLAYER)
                ((Player*)this)->SendAttackSwingCancelAttack();
        }
    }

    AttackerSet const& attackers = getAttackers();
    for(AttackerSet::const_iterator itr = attackers.begin(); itr != attackers.end();)
    {
        if ((*itr)->getFactionTemplateEntry()->faction==faction_id)
        {
            (*itr)->AttackStop();
            itr = attackers.begin();
        }
        else
            ++itr;
    }

    getHostileRefManager().deleteReferencesForFaction(faction_id);

    CallForAllControlledUnits(StopAttackFactionHelper(faction_id), CONTROLLED_PET|CONTROLLED_GUARDIANS|CONTROLLED_CHARM);
}

bool Unit::IsIgnoreUnitState(SpellEntry const *spell, IgnoreUnitState ignoreState)
{
    Unit::AuraList const& stateAuras = GetAurasByType(SPELL_AURA_IGNORE_UNIT_STATE);
    for(Unit::AuraList::const_iterator itr = stateAuras.begin(); itr != stateAuras.end(); ++itr)
    {
        if ((*itr)->GetModifier()->m_miscvalue == ignoreState)
        {
            // frozen state absent ignored for all spells
            if (ignoreState == IGNORE_UNIT_TARGET_NON_FROZEN)
                return true;

            if ((*itr)->isAffectedOnSpell(spell))
                return true;
        }
    }

    return false;
}

void Unit::CleanupDeletedAuras()
{
    for (SpellAuraHolderList::const_iterator iter = m_deletedHolders.begin(); iter != m_deletedHolders.end(); ++iter)
        delete *iter;
    m_deletedHolders.clear();

    // really delete auras "deleted" while processing its ApplyModify code
    for(AuraList::const_iterator itr = m_deletedAuras.begin(); itr != m_deletedAuras.end(); ++itr)
        delete *itr;
    m_deletedAuras.clear();
}

bool Unit::CheckAndIncreaseCastCounter()
{
    uint32 maxCasts = sWorld.getConfig(CONFIG_UINT32_MAX_SPELL_CASTS_IN_CHAIN);

    if (maxCasts && m_castCounter >= maxCasts)
        return false;

    ++m_castCounter;
    return true;
}

SpellAuraHolder* Unit::GetSpellAuraHolder (uint32 spellid, uint64 casterGUID)
{
    SpellAuraHolderBounds bounds = GetSpellAuraHolderBounds(spellid);
    for (SpellAuraHolderMap::const_iterator iter = bounds.first; iter != bounds.second; ++iter)
        if (!casterGUID || iter->second->GetCasterGUID() == casterGUID)
            return iter->second;

    return NULL;
}

void Unit::_AddAura(uint32 spellID, uint32 duration)
{
    SpellEntry const *spellInfo = sSpellStore.LookupEntry( spellID );

    if(spellInfo)
    {
        if (IsSpellAppliesAura(spellInfo, (1 << EFFECT_INDEX_0) | (1 << EFFECT_INDEX_1) | (1 << EFFECT_INDEX_2)) || IsSpellHaveEffect(spellInfo, SPELL_EFFECT_PERSISTENT_AREA_AURA))
        {
            SpellAuraHolder* holder = CreateSpellAuraHolder(spellInfo, this, this);

            for(uint8 i = 0; i < MAX_EFFECT_INDEX; ++i)
            {
                if (spellInfo->Effect[i] >= TOTAL_SPELL_EFFECTS)
                    continue;
                if( IsAreaAuraEffect(spellInfo->Effect[i])           ||
                    spellInfo->Effect[i] == SPELL_EFFECT_APPLY_AURA  ||
                    spellInfo->Effect[i] == SPELL_EFFECT_PERSISTENT_AREA_AURA )
                {
                    Aura *aura = CreateAura(spellInfo, SpellEffectIndex(i), NULL, holder, this);
                    aura->SetAuraDuration(duration);
                    holder->AddAura(aura, SpellEffectIndex(i));
                    DEBUG_FILTER_LOG(LOG_FILTER_SPELL_CAST, "Manually adding aura of spell %u, index %u, duration %u ms", spellID, i, duration);
                }
            }
            AddSpellAuraHolder(holder);
        }
    }
}

bool Unit::IsAllowedDamageInArea(Unit* pVictim) const
{
    // can damage self anywhere
    if (pVictim == this)
        return true;

    // non player controlled unit can damage anywhere
    if (!IsCharmerOrOwnerPlayerOrPlayerItself())
        return true;

    // can damage own pet anywhere
    if (pVictim->GetOwnerGuid() == GetObjectGuid())
        return true;

    // can damage non player controlled victim anywhere
    if (!pVictim->IsCharmerOrOwnerPlayerOrPlayerItself())
        return true;

    // can't damage player controlled unit by player controlled unit in sanctuary
    AreaTableEntry const* area = GetAreaEntryByAreaID(pVictim->GetAreaId());
    if (area && area->flags & AREA_FLAG_SANCTUARY)
        return false;

    return true;
}

class RelocationNotifyEvent : public BasicEvent
{
public:
    RelocationNotifyEvent(Unit& owner) : BasicEvent(), m_owner(owner)
    {
        m_owner._SetAINotifyScheduled(true);
    }

    bool Execute(uint64 /*e_time*/, uint32 /*p_time*/)
    {
        float radius = MAX_CREATURE_ATTACK_RADIUS * sWorld.getConfig(CONFIG_FLOAT_RATE_CREATURE_AGGRO);
        if (m_owner.GetTypeId() == TYPEID_PLAYER)
        {
            MaNGOS::PlayerRelocationNotifier notify((Player&)m_owner);
            Cell::VisitAllObjects(&m_owner,notify,radius);
        } 
        else //if(m_owner.GetTypeId() == TYPEID_UNIT)
        {
            MaNGOS::CreatureRelocationNotifier notify((Creature&)m_owner);
            Cell::VisitAllObjects(&m_owner,notify,radius);
        }
        m_owner._SetAINotifyScheduled(false);
        return true;
    }

    void Abort(uint64)
    {
        m_owner._SetAINotifyScheduled(false);
    }

private:
    Unit& m_owner;
};

void Unit::ScheduleAINotify(uint32 delay)
{
    if (!IsAINotifyScheduled())
        m_Events.AddEvent(new RelocationNotifyEvent(*this), m_Events.CalculateTime(delay));
}

void Unit::OnRelocated()
{
    // switch to use G3D::Vector3 is good idea, maybe
    float dx = m_last_notified_position.x - GetPositionX();
    float dy = m_last_notified_position.y - GetPositionY();
    float dz = m_last_notified_position.z - GetPositionZ();
    float distsq = dx*dx+dy*dy+dz*dz;
    if (distsq > World::GetRelocationLowerLimitSq())
    {
        m_last_notified_position.x = GetPositionX();
        m_last_notified_position.y = GetPositionY();
        m_last_notified_position.z = GetPositionZ();

        GetViewPoint().Call_UpdateVisibilityForOwner();
        UpdateObjectVisibility();
    }
    ScheduleAINotify(World::GetRelocationAINotifyDelay());
}

ObjectGuid const& Unit::GetCreatorGuid() const
{
    switch(GetObjectGuid().GetHigh())
    {
        case HIGHGUID_UNIT:
        case HIGHGUID_VEHICLE:
            if (((Creature*)this)->IsTemporarySummon())
            {
                return ((TemporarySummon*)this)->GetSummonerGuid();
            }
            else
                return ObjectGuid();

        case HIGHGUID_PET:
            return GetGuidValue(UNIT_FIELD_CREATEDBY);

        case HIGHGUID_PLAYER:
            return ObjectGuid();

        default:
            return ObjectGuid();
    }
}<|MERGE_RESOLUTION|>--- conflicted
+++ resolved
@@ -9379,35 +9379,7 @@
             duration += int32((maxduration - duration) * ((Player*)this)->GetComboPoints() / 5);
     }
 
-<<<<<<< HEAD
     Player* modOwner = GetSpellModOwner();
-=======
-    if( minduration != -1 && minduration != maxduration )
-        duration = minduration + int32((maxduration - minduration) * comboPoints / 5);
-    else
-        duration = minduration;
-
-    if (duration > 0)
-    {
-        int32 mechanic = GetEffectMechanic(spellProto, effect_index);
-        // Find total mod value (negative bonus)
-        int32 durationMod_always = target->GetTotalAuraModifierByMiscValue(SPELL_AURA_MECHANIC_DURATION_MOD, mechanic);
-        // Modify from SPELL_AURA_MOD_DURATION_OF_EFFECTS_BY_DISPEL aura for negative effects (stack always ?)
-        if (!IsPositiveEffect(spellProto, effect_index))
-            durationMod_always+=target->GetTotalAuraModifierByMiscValue(SPELL_AURA_MOD_DURATION_OF_EFFECTS_BY_DISPEL, spellProto->Dispel);
-        // Find max mod (negative bonus)
-        int32 durationMod_not_stack = target->GetMaxNegativeAuraModifierByMiscValue(SPELL_AURA_MECHANIC_DURATION_MOD_NOT_STACK, mechanic);
-
-        if (!IsPositiveSpell(spellProto->Id))
-            durationMod_always += target->GetTotalAuraModifierByMiscValue(SPELL_AURA_MOD_DURATION_OF_MAGIC_EFFECTS, spellProto->DmgClass);
-
-        int32 durationMod = 0;
-        // Select strongest negative mod
-        if (durationMod_always > durationMod_not_stack)
-            durationMod = durationMod_not_stack;
-        else
-            durationMod = durationMod_always;
->>>>>>> 03afce2e
 
     if (modOwner)
     {
@@ -9464,7 +9436,7 @@
     // Find total mod value (negative bonus)
     int32 durationMod_always = GetTotalAuraModifierByMiscValue(SPELL_AURA_MECHANIC_DURATION_MOD, mechanic);
     // Modify from SPELL_AURA_MOD_DURATION_OF_EFFECTS_BY_DISPEL aura for negative effects (stack always ?)
-    if (!IsPositiveEffect(spellProto->Id, effect_index))
+    if (!IsPositiveEffect(spellProto, effect_index))
         durationMod_always += GetTotalAuraModifierByMiscValue(SPELL_AURA_MOD_DURATION_OF_EFFECTS_BY_DISPEL, spellProto->Dispel);
     // Find max mod (negative bonus)
     int32 durationMod_not_stack = GetMaxNegativeAuraModifierByMiscValue(SPELL_AURA_MECHANIC_DURATION_MOD_NOT_STACK, mechanic);
