--- conflicted
+++ resolved
@@ -1333,23 +1333,10 @@
     if (castItem)
         DEBUG_FILTER_LOG(LOG_FILTER_SPELL_CAST, "WORLD: cast Item spellId - %i", spellInfo->Id);
 
-<<<<<<< HEAD
-    if (originalCaster.IsEmpty() && triggeredByAura)
-    {
-        if (triggeredByAura->GetCasterGUID())
-            originalCaster = triggeredByAura->GetCaster()->GetObjectGuid();
-        else
-        {
-            sLog.outError("CastCustomSpell: spell %i triggered by aura %u (eff %u), but OriginalCaster is NULL.",spellInfo->Id, triggeredByAura->GetId(), triggeredByAura->GetEffIndex());
-            return;
-        }
-    }
-=======
     if (triggeredByAura)
     {
         if(originalCaster.IsEmpty())
             originalCaster = triggeredByAura->GetCasterGUID();
->>>>>>> 842cabb6
 
         triggeredBy = triggeredByAura->GetSpellProto();
     }
