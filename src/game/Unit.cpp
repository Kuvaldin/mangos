--- conflicted
+++ resolved
@@ -6286,11 +6286,7 @@
     data << uint32(SpellID);
     data << uint32(Damage);
     data << uint32(OverHeal);
-<<<<<<< HEAD
-    data << uint32(0);                                      // absorb, tempfix
-=======
     data << uint32(absorb);
->>>>>>> a1ce6edd
     data << uint8(critical ? 1 : 0);
     data << uint8(0);                                       // unused in client?
     SendMessageToSet(&data, true);
@@ -7690,23 +7686,9 @@
     if(spellProto && IsAreaOfEffectSpell(spellProto))
     {
         TakenPercent *= GetTotalAuraMultiplier(SPELL_AURA_MOD_AOE_DAMAGE_AVOIDANCE);
-<<<<<<< HEAD
-
-    // ..taken (SPELL_AURA_MOD_DAMAGE_PERCENT_TAKEN)
-    AuraList const& mModDamagePercentTaken = GetAurasByType(SPELL_AURA_MOD_DAMAGE_PERCENT_TAKEN);
-    for(AuraList::const_iterator i = mModDamagePercentTaken.begin(); i != mModDamagePercentTaken.end(); ++i)
-    {
-        // Glyph of Salvation
-        if ((*i)->GetId() == 1038 && (*i)->GetCasterGUID() == GetGUID())
-            if (Aura *dummy = GetDummyAura(63225))
-                TakenPercent *= (-(dummy->GetModifier()->m_amount) + 100.0f) / 100.0f;
-    }
-
-=======
         if (GetTypeId() == TYPEID_UNIT && ((Creature*)this)->isPet())
             TakenPercent *= GetTotalAuraMultiplier(SPELL_AURA_MOD_PET_AOE_DAMAGE_AVOIDANCE);
     }
->>>>>>> a1ce6edd
 
     // special dummys/class scripts and other effects
     // =============================================
