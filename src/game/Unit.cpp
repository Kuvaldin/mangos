--- conflicted
+++ resolved
@@ -987,15 +987,9 @@
                         if (save->GetResetTime() < resettime)
                             save->SetResetTime(resettime);
                     }
-<<<<<<< HEAD
-
-                    if (DungeonPersistentState* state = ((DungeonMap*)m)->GetPersistanceState())
-                        state->UpdateEncounterState(ENCOUNTER_CREDIT_KILL_CREATURE, ((Creature*)cVictim)->GetEntry(), creditedPlayer);
-=======
-                    
+
                     // update encounter state if needed
                     ((DungeonMap*)m)->GetPersistanceState()->UpdateEncounterState(ENCOUNTER_CREDIT_KILL_CREATURE, ((Creature*)cVictim)->GetEntry());
->>>>>>> f02ecfc6
                 }
             }
         }
