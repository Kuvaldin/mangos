--- conflicted
+++ resolved
@@ -3431,11 +3431,7 @@
     if (HitChance <  100) HitChance =  100;
     if (HitChance > 10000) HitChance = 10000;
 
-<<<<<<< HEAD
-    int32 tmp = spell->AttributesEx3 & SPELL_ATTR_EX3_CANT_MISS ? 0 : 10000 - HitChance;
-=======
     int32 tmp = spell->AttributesEx3 & SPELL_ATTR_EX3_CANT_MISS ? 0 : (10000 - HitChance);
->>>>>>> c97246d1
 
     int32 rand = irand(0,10000);
 
