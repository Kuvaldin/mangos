--- conflicted
+++ resolved
@@ -6254,11 +6254,8 @@
     {
         charm->RemoveSpellsCausingAura(SPELL_AURA_MOD_CHARM);
         charm->RemoveSpellsCausingAura(SPELL_AURA_MOD_POSSESS);
-<<<<<<< HEAD
+        charm->RemoveSpellsCausingAura(SPELL_AURA_MOD_POSSESS_PET);
         charm->SetCharmerGuid(ObjectGuid());
-=======
-        charm->RemoveSpellsCausingAura(SPELL_AURA_MOD_POSSESS_PET);
->>>>>>> 138f899f
     }
 }
 
@@ -7666,15 +7663,6 @@
     Item*  pWeapon          = GetTypeId() == TYPEID_PLAYER ? ((Player*)this)->GetWeaponForAttack(attType,true,false) : NULL;
     uint32 creatureTypeMask = pVictim->GetCreatureTypeMask();
     uint32 schoolMask       = spellProto ? spellProto->SchoolMask : GetMeleeDamageSchoolMask();
-<<<<<<< HEAD
-
-    uint32 mechanicMask     = spellProto ? GetAllSpellMechanicMask(spellProto) : 0;
-
-    // Shred and Maul also have bonus as MECHANIC_BLEED damages
-    if (spellProto && spellProto->SpellFamilyName==SPELLFAMILY_DRUID && spellProto->SpellFamilyFlags & UI64LIT(0x00008800))
-        mechanicMask |= (1 << (MECHANIC_BLEED-1));
-=======
->>>>>>> 138f899f
 
     // FLAT damage bonus auras
     // =======================
