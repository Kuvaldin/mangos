--- conflicted
+++ resolved
@@ -2749,13 +2749,7 @@
         damageInfo->damage-=damageInfo->blocked;
     }
 
-<<<<<<< HEAD
     CalculateDamageAbsorbAndResist(pCaster, damageInfo, !(spellProto->AttributesEx & SPELL_ATTR_EX_CANT_REFLECTED));
-=======
-    uint32 absorb_affected_damage = pCaster->CalcNotIgnoreAbsorbDamage(damageInfo->damage,GetSpellSchoolMask(spellProto),spellProto);
-    CalculateDamageAbsorbAndResist(pCaster, GetSpellSchoolMask(spellProto), SPELL_DIRECT_DAMAGE, absorb_affected_damage, &damageInfo->absorb, &damageInfo->resist, !spellProto->HasAttribute(SPELL_ATTR_EX2_CANT_REFLECTED));
-    damageInfo->damage-= damageInfo->absorb + damageInfo->resist;
->>>>>>> 78344592
 }
 
 void Unit::CalculateHealAbsorb(const uint32 heal, uint32 *absorb)
@@ -3291,13 +3285,11 @@
     bool canDodge = true;
     bool canParry = true;
 
-<<<<<<< HEAD
-=======
     // Same spells cannot be parry/dodge
+    // this - tempfix (need more research and remove)
     if (spell->HasAttribute(SPELL_ATTR_IMPOSSIBLE_DODGE_PARRY_BLOCK))
         return SPELL_MISS_NONE;
 
->>>>>>> 78344592
     bool from_behind = !pVictim->HasInArc(M_PI_F,this);
 
     // Ranged attack cannot be parry/dodge, only deflect
@@ -4595,11 +4587,7 @@
                     continue;
 
                 // Carry over removed Aura's remaining damage if Aura still has ticks remaining
-<<<<<<< HEAD
-                if (iter->second->GetSpellProto()->AttributesEx4 & SPELL_ATTR_EX4_STACK_DOT_MODIFIER)
-=======
-                if (foundHolder->GetSpellProto()->HasAttribute(SPELL_ATTR_EX4_STACK_DOT_MODIFIER))
->>>>>>> 78344592
+                if (iter->second->GetSpellProto()->HasAttribute(SPELL_ATTR_EX4_STACK_DOT_MODIFIER))
                 {
                     for (int32 i = 0; i < MAX_EFFECT_INDEX; ++i)
                     {
@@ -5296,18 +5284,14 @@
 {
     SpellIdSet spellsToRemove;
     {
-<<<<<<< HEAD
         MAPLOCK_READ(this,MAP_LOCK_TYPE_AURAS);
         SpellAuraHolderMap const& holdersMap = GetSpellAuraHolderMap();
         for (SpellAuraHolderMap::const_iterator iter = holdersMap.begin(); iter != holdersMap.end(); ++iter)
-=======
-        if (iter->second->GetSpellProto()->HasAttribute((SpellAttributes)flags))
->>>>>>> 78344592
         {
             if (!iter->second || iter->second->IsDeleted() || !iter->second->GetSpellProto())
                 continue;
 
-            if (iter->second->GetSpellProto()->Attributes & flags)
+            if (iter->second->GetSpellProto()->HasAttribute((SpellAttributes)flags))
                 spellsToRemove.insert(iter->first);
         }
     }
@@ -5544,13 +5528,8 @@
         if (!iter->second->GetSpellProto()->HasAttribute(SPELL_ATTR_EX4_UNK21) &&
                                                             // don't remove stances, shadowform, pally/hunter auras
             !iter->second->IsPassive() &&                   // don't remove passive auras
-<<<<<<< HEAD
-            (!(iter->second->GetSpellProto()->Attributes & SPELL_ATTR_UNAFFECTED_BY_INVULNERABILITY) ||
-            !(iter->second->GetSpellProto()->Attributes & SPELL_ATTR_HIDE_IN_COMBAT_LOG)) &&
-=======
             (!iter->second->GetSpellProto()->HasAttribute(SPELL_ATTR_UNAFFECTED_BY_INVULNERABILITY) ||
-            !iter->second->GetSpellProto()->HasAttribute(SPELL_ATTR_UNK8)) &&
->>>>>>> 78344592
+            !iter->second->GetSpellProto()->HasAttribute(SPELL_ATTR_HIDE_IN_COMBAT_LOG)) &&
                                                             // not unaffected by invulnerability auras or not having that unknown flag (that seemed the most probable)
             (iter->second->IsPositive() != onleave))        // remove positive buffs on enter, negative buffs on leave
         {
@@ -7312,18 +7291,14 @@
  */
 uint32 Unit::SpellDamageBonusDone(Unit *pVictim, SpellEntry const *spellProto, uint32 pdamage, DamageEffectType damagetype, uint32 stack)
 {
-<<<<<<< HEAD
-    if(!spellProto || !pVictim || !pVictim->GetMap() || damagetype==DIRECT_DAMAGE || spellProto->AttributesEx6 & SPELL_ATTR_EX6_NO_DMG_MODS)
+    if(!IsInWorld() || !spellProto || !pVictim || !pVictim->GetMap() || damagetype==DIRECT_DAMAGE)
+        return pdamage;
+
+    if (spellProto->HasAttribute(SPELL_ATTR_EX6_NO_DMG_MODS))
         return pdamage;
 
     // conflagrate gets damage mods from previously calculated immolate aura damage tick
     if (spellProto->IsFitToFamily<SPELLFAMILY_WARLOCK, CF_WARLOCK_CONFLAGRATE>())
-        return pdamage;
-
-    if (!IsInWorld())
-=======
-    if (!spellProto || !pVictim || damagetype == DIRECT_DAMAGE || spellProto->HasAttribute(SPELL_ATTR_EX6_NO_DMG_MODS))
->>>>>>> 78344592
         return pdamage;
 
     MAPLOCK_READ(this,MAP_LOCK_TYPE_AURAS);
@@ -7893,11 +7868,7 @@
         return false;
 
     // not critting spell
-<<<<<<< HEAD
-    if ((spellProto->AttributesEx2 & SPELL_ATTR_EX2_CANT_CRIT))
-=======
     if (spellProto->HasAttribute(SPELL_ATTR_EX2_CANT_CRIT))
->>>>>>> 78344592
         return false;
 
     float crit_chance = 0.0f;
@@ -8458,14 +8429,9 @@
         if (itr->type == spellInfo->Dispel)
             return true;
 
-<<<<<<< HEAD
     if (!(spellInfo->Attributes & SPELL_ATTR_UNAFFECTED_BY_INVULNERABILITY) &&
         !(spellInfo->AttributesEx & SPELL_ATTR_EX_UNAFFECTED_BY_SCHOOL_IMMUNE) &&         // unaffected by school immunity
         !(spellInfo->AttributesEx & SPELL_ATTR_EX_DISPEL_AURAS_ON_IMMUNITY))              // can remove immune (by dispell or immune it)
-=======
-    if (!spellInfo->HasAttribute(SPELL_ATTR_EX_UNAFFECTED_BY_SCHOOL_IMMUNE) &&         // unaffected by school immunity
-        !spellInfo->HasAttribute(SPELL_ATTR_EX_DISPEL_AURAS_ON_IMMUNITY))              // can remove immune (by dispell or immune it)
->>>>>>> 78344592
     {
         SpellImmuneList const& schoolList = m_spellImmune[IMMUNITY_SCHOOL];
         for(SpellImmuneList::const_iterator itr = schoolList.begin(); itr != schoolList.end(); ++itr)
@@ -8999,15 +8965,11 @@
 {
     ApplySpellImmune(spellProto->Id,IMMUNITY_DISPEL, type, apply);
 
-<<<<<<< HEAD
     // such dispell type should not remove auras but only return visibility
     if (type == DISPEL_STEALTH || type == DISPEL_INVISIBILITY)
         return;
 
-    if (apply && spellProto->AttributesEx & SPELL_ATTR_EX_DISPEL_AURAS_ON_IMMUNITY)
-=======
     if (apply && spellProto->HasAttribute(SPELL_ATTR_EX_DISPEL_AURAS_ON_IMMUNITY))
->>>>>>> 78344592
         RemoveAurasWithDispelType(type);
 }
 
@@ -10232,11 +10194,7 @@
         }
     }
 
-<<<<<<< HEAD
-    if (spellProto->Attributes & SPELL_ATTR_LEVEL_DAMAGE_CALCULATION && spellProto->spellLevel &&
-=======
     if (spellProto->HasAttribute(SPELL_ATTR_LEVEL_DAMAGE_CALCULATION) && spellProto->spellLevel &&
->>>>>>> 78344592
             spellProto->Effect[effect_index] != SPELL_EFFECT_WEAPON_PERCENT_DAMAGE &&
             spellProto->Effect[effect_index] != SPELL_EFFECT_KNOCK_BACK &&
             (spellProto->Effect[effect_index] != SPELL_EFFECT_APPLY_AURA || spellProto->EffectApplyAuraName[effect_index] != SPELL_AURA_MOD_DECREASE_SPEED))
@@ -12432,7 +12390,6 @@
     std::set<Aura*>    aurasToRemove;
 
     {
-<<<<<<< HEAD
         MAPLOCK_READ(this,MAP_LOCK_TYPE_AURAS);
         SpellAuraHolderMap const& holders = GetSpellAuraHolderMap();
 
@@ -12505,14 +12462,6 @@
     for(Unit::SpellAuraHolderMap::iterator iter = holders.begin(); iter != holders.end();)
     {
         if (!iter->second || iter->second->IsDeleted() || !iter->second->IsPositive())
-=======
-        SpellEntry const *spell = iter->second->GetSpellProto();
-        if (spell->Id == exceptSpellId)
-            ++iter;
-        else if (non_positive && iter->second->IsPositive())
-            ++iter;
-        else if (spell->HasAttribute(SPELL_ATTR_UNAFFECTED_BY_INVULNERABILITY))
->>>>>>> 78344592
             ++iter;
         else if (iter->second->GetSpellProto()->Mechanic & mechMask)
         {
