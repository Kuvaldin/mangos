/*
 * Copyright (C) 2005-2012 MaNGOS <http://getmangos.com/>
 *
 * This program is free software; you can redistribute it and/or modify
 * it under the terms of the GNU General Public License as published by
 * the Free Software Foundation; either version 2 of the License, or
 * (at your option) any later version.
 *
 * This program is distributed in the hope that it will be useful,
 * but WITHOUT ANY WARRANTY; without even the implied warranty of
 * MERCHANTABILITY or FITNESS FOR A PARTICULAR PURPOSE.  See the
 * GNU General Public License for more details.
 *
 * You should have received a copy of the GNU General Public License
 * along with this program; if not, write to the Free Software
 * Foundation, Inc., 59 Temple Place, Suite 330, Boston, MA  02111-1307  USA
 */

#include "Unit.h"
#include "Log.h"
#include "Opcodes.h"
#include "WorldPacket.h"
#include "WorldSession.h"
#include "World.h"
#include "ObjectMgr.h"
#include "ObjectGuid.h"
#include "SpellMgr.h"
#include "QuestDef.h"
#include "Player.h"
#include "Creature.h"
#include "Spell.h"
#include "Group.h"
#include "SpellAuras.h"
#include "MapManager.h"
#include "ObjectAccessor.h"
#include "CreatureAI.h"
#include "TemporarySummon.h"
#include "Formulas.h"
#include "Pet.h"
#include "Util.h"
#include "Totem.h"
#include "Vehicle.h"
#include "BattleGround.h"
#include "InstanceData.h"
#include "WorldPvP/WorldPvP.h"
#include "MapPersistentStateMgr.h"
#include "GridNotifiersImpl.h"
#include "CellImpl.h"
#include "Transports.h"
#include "VMapFactory.h"
#include "MovementGenerator.h"
#include "movement/MoveSplineInit.h"
#include "movement/MoveSpline.h"
#include "CreatureLinkingMgr.h"

#include <math.h>
#include <stdarg.h>

float baseMoveSpeed[MAX_MOVE_TYPE] =
{
    2.5f,                                                   // MOVE_WALK
    7.0f,                                                   // MOVE_RUN
    4.5f,                                                   // MOVE_RUN_BACK
    4.722222f,                                              // MOVE_SWIM
    2.5f,                                                   // MOVE_SWIM_BACK
    3.141594f,                                              // MOVE_TURN_RATE
    7.0f,                                                   // MOVE_FLIGHT
    4.5f,                                                   // MOVE_FLIGHT_BACK
    3.14f                                                   // MOVE_PITCH_RATE
};

////////////////////////////////////////////////////////////
// Methods of class MovementInfo

void MovementInfo::Read(ByteBuffer &data)
{
    data >> moveFlags;
    data >> moveFlags2;
    data >> time;
    data >> pos.x;
    data >> pos.y;
    data >> pos.z;
    data >> pos.o;

    if (HasMovementFlag(MOVEFLAG_ONTRANSPORT))
    {
        data >> t_guid.ReadAsPacked();
        data >> t_pos.x;
        data >> t_pos.y;
        data >> t_pos.z;
        data >> t_pos.o;
        data >> t_time;
        data >> t_seat;

        if (moveFlags2 & MOVEFLAG2_INTERP_MOVEMENT)
            data >> t_time2;
    }

    if((HasMovementFlag(MovementFlags(MOVEFLAG_SWIMMING | MOVEFLAG_FLYING))) || (moveFlags2 & MOVEFLAG2_ALLOW_PITCHING))
    {
        data >> s_pitch;
    }

    data >> fallTime;

    if (HasMovementFlag(MOVEFLAG_FALLING))
    {
        data >> jump.velocity;
        data >> jump.sinAngle;
        data >> jump.cosAngle;
        data >> jump.xyspeed;
    }

    if (HasMovementFlag(MOVEFLAG_SPLINE_ELEVATION))
    {
        data >> splineElevation;
    }
}

void MovementInfo::Write(ByteBuffer &data) const
{
    data << moveFlags;
    data << moveFlags2;
    data << time;
    data << pos.x;
    data << pos.y;
    data << pos.z;
    data << pos.o;

    if (HasMovementFlag(MOVEFLAG_ONTRANSPORT))
    {
        data << t_guid.WriteAsPacked();
        data << t_pos.x;
        data << t_pos.y;
        data << t_pos.z;
        data << t_pos.o;
        data << t_time;
        data << t_seat;

        if (moveFlags2 & MOVEFLAG2_INTERP_MOVEMENT)
            data << t_time2;
    }

    if((HasMovementFlag(MovementFlags(MOVEFLAG_SWIMMING | MOVEFLAG_FLYING))) || (moveFlags2 & MOVEFLAG2_ALLOW_PITCHING))
    {
        data << s_pitch;
    }

    data << fallTime;

    if (HasMovementFlag(MOVEFLAG_FALLING))
    {
        data << jump.velocity;
        data << jump.sinAngle;
        data << jump.cosAngle;
        data << jump.xyspeed;
    }

    if (HasMovementFlag(MOVEFLAG_SPLINE_ELEVATION))
    {
        data << splineElevation;
    }
}

////////////////////////////////////////////////////////////
// Methods of class GlobalCooldownMgr

bool GlobalCooldownMgr::HasGlobalCooldown(SpellEntry const* spellInfo) const
{
    GlobalCooldownList::const_iterator itr = m_GlobalCooldowns.find(spellInfo->StartRecoveryCategory);
    return itr != m_GlobalCooldowns.end() && itr->second.duration && WorldTimer::getMSTimeDiff(itr->second.cast_time, WorldTimer::getMSTime()) < itr->second.duration;
}

uint32 GlobalCooldownMgr::GetGlobalCooldown(SpellEntry const* spellInfo) const
{
    GlobalCooldownList::const_iterator itr = m_GlobalCooldowns.find(spellInfo->StartRecoveryCategory);
    return itr != m_GlobalCooldowns.end() ? itr->second.duration - WorldTimer::getMSTimeDiff(itr->second.cast_time, WorldTimer::getMSTime()) : 0;
}

void GlobalCooldownMgr::AddGlobalCooldown(SpellEntry const* spellInfo, uint32 gcd)
{
    m_GlobalCooldowns[spellInfo->StartRecoveryCategory] = GlobalCooldown(gcd, WorldTimer::getMSTime());
}

void GlobalCooldownMgr::CancelGlobalCooldown(SpellEntry const* spellInfo)
{
    m_GlobalCooldowns[spellInfo->StartRecoveryCategory].duration = 0;
}

////////////////////////////////////////////////////////////
// Methods of class Unit

Unit::Unit() :
    i_motionMaster(this), 
    m_ThreatManager(this), 
    m_HostileRefManager(this),
    m_charmInfo(NULL),
    m_vehicleInfo(NULL),
    m_stateMgr(this),
    movespline(new Movement::MoveSpline())
{
    m_objectType |= TYPEMASK_UNIT;
    m_objectTypeId = TYPEID_UNIT;

    m_updateFlag = (UPDATEFLAG_HIGHGUID | UPDATEFLAG_LIVING | UPDATEFLAG_HAS_POSITION);

    m_attackTimer[BASE_ATTACK]   = 0;
    m_attackTimer[OFF_ATTACK]    = 0;
    m_attackTimer[RANGED_ATTACK] = 0;
    m_modAttackSpeedPct[BASE_ATTACK] = 1.0f;
    m_modAttackSpeedPct[OFF_ATTACK] = 1.0f;
    m_modAttackSpeedPct[RANGED_ATTACK] = 1.0f;
    m_modAttackSpeedPct[NONSTACKING_POS_MOD_MELEE] = 0.0f;
    m_modAttackSpeedPct[NONSTACKING_NEG_MOD_MELEE] = 0.0f;
    m_modAttackSpeedPct[NONSTACKING_MOD_ALL] = 0.0f;
    m_modSpellSpeedPctNeg = 0.0f;
    m_modSpellSpeedPctPos = 0.0f;

    m_extraAttacks = 0;

    m_state = 0;
    m_deathState = ALIVE;

    for (uint32 i = 0; i < CURRENT_MAX_SPELL; ++i)
        m_currentSpells[i] = NULL;

    m_castCounter = 0;

    //m_Aura = NULL;
    //m_AurasCheck = 2000;
    //m_removeAuraTimer = 4;
    m_AuraFlags = 0;

    m_Visibility = VISIBILITY_ON;
    m_AINotifyScheduled = false;

    m_detectInvisibilityMask = 0;
    m_invisibilityMask = 0;
    m_transform = 0;
    m_canModifyStats = false;

    for (int i = 0; i < MAX_SPELL_IMMUNITY; ++i)
        m_spellImmune[i].clear();
    for (int i = 0; i < UNIT_MOD_END; ++i)
    {
        m_auraModifiersGroup[i][BASE_VALUE] = 0.0f;
        m_auraModifiersGroup[i][BASE_PCT] = 1.0f;
        m_auraModifiersGroup[i][TOTAL_VALUE] = 0.0f;
        m_auraModifiersGroup[i][TOTAL_PCT] = 1.0f;
        m_auraModifiersGroup[i][NONSTACKING_VALUE_POS] = 0.0f;
        m_auraModifiersGroup[i][NONSTACKING_VALUE_NEG] = 0.0f;
        m_auraModifiersGroup[i][NONSTACKING_PCT] = 0.0f;
        m_auraModifiersGroup[i][NONSTACKING_PCT_MINOR] = 0.0f;
    }

    // implement 50% base damage from offhand
    m_auraModifiersGroup[UNIT_MOD_DAMAGE_OFFHAND][TOTAL_PCT] = 0.5f;

    for (int i = 0; i < MAX_ATTACK; ++i)
    {
        m_weaponDamage[i][MINDAMAGE] = BASE_MINDAMAGE;
        m_weaponDamage[i][MAXDAMAGE] = BASE_MAXDAMAGE;
    }
    for (int i = 0; i < MAX_STATS; ++i)
        m_createStats[i] = 0.0f;

    m_attackingGuid.Clear();
    m_modMeleeHitChance = 0.0f;
    m_modRangedHitChance = 0.0f;
    m_modSpellHitChance = 0.0f;
    m_baseSpellCritChance = 5;

    m_CombatTimer = 0;
    m_lastManaUseTimer = 0;

    //m_victimThreat = 0.0f;
    for (int i = 0; i < MAX_SPELL_SCHOOL; ++i)
        m_threatModifier[i] = 1.0f;
    m_isSorted = true;
    for (int i = 0; i < MAX_MOVE_TYPE; ++i)
        m_speed_rate[i] = 1.0f;

    m_charmInfo = NULL;

    // remove aurastates allowing special moves
    for(int i=0; i < MAX_REACTIVE; ++i)
        m_reactiveTimer[i] = 0;

    m_isCreatureLinkingTrigger = false;
    m_isSpawningLinked = false;

    m_transport = NULL;

    m_pVehicleKit = NULL;
    m_pVehicle    = NULL;

    m_comboPoints = 0;

    m_originalFaction = 0;

    // Frozen Mod
    m_spoofSamePlayerFaction = false;
    // Frozen Mod

}

Unit::~Unit()
{
#ifndef NOTSAFE_SEMAPHORE_OVERHANDLING
    MAPLOCK_WRITE(this, MAP_LOCK_TYPE_DEFAULT);
    MAPLOCK_WRITE1(this, MAP_LOCK_TYPE_AURAS);
#endif
    // set current spells as deletable
    for (uint32 i = 0; i < CURRENT_MAX_SPELL; ++i)
    {
        if (m_currentSpells[i])
        {
            m_currentSpells[i]->SetReferencedFromCurrent(false);
            m_currentSpells[i] = NULL;
        }
    }

    CleanupDeletedHolders(true);

    delete m_charmInfo;
    delete m_vehicleInfo;
    delete movespline;

    // those should be already removed at "RemoveFromWorld()" call
    MANGOS_ASSERT(m_gameObj.size() == 0);
    MANGOS_ASSERT(m_dynObjGUIDs.size() == 0);
    MANGOS_ASSERT(m_deletedHolders.size() == 0);
}

void Unit::Update( uint32 update_diff, uint32 p_time )
{
    if(!IsInWorld())
        return;

    /*if (p_time > m_AurasCheck)
    {
    m_AurasCheck = 2000;
    _UpdateAura();
    }else
    m_AurasCheck -= p_time;*/

    // WARNING! Order of execution here is important, do not change.
    // Spells must be processed with event system BEFORE they go to _UpdateSpells.
    // Or else we may have some SPELL_STATE_FINISHED spells stalled in pointers, that is bad.
    UpdateEvents(update_diff, p_time);
    _UpdateSpells( update_diff );

    {
        MAPLOCK_WRITE(this,MAP_LOCK_TYPE_AURAS);
        CleanupDeletedHolders(false);
    }

    if (m_lastManaUseTimer)
    {
        if (update_diff >= m_lastManaUseTimer)
            m_lastManaUseTimer = 0;
        else
            m_lastManaUseTimer -= update_diff;
    }

    if (CanHaveThreatList())
        getThreatManager().UpdateForClient(update_diff);

    // update combat timer only for players and pets
    if (isInCombat() && GetCharmerOrOwnerPlayerOrPlayerItself())
    {
        // Check UNIT_STAT_MELEE_ATTACKING or UNIT_STAT_CHASE (without UNIT_STAT_FOLLOW in this case) so pets can reach far away
        // targets without stopping half way there and running off.
        // These flags are reset after target dies or another command is given.
        if (m_HostileRefManager.isEmpty())
        {
            // m_CombatTimer set at aura start and it will be freeze until aura removing
            if (m_CombatTimer <= update_diff)
                CombatStop();
            else
                m_CombatTimer -= update_diff;
        }
    }

    if (uint32 base_att = getAttackTimer(BASE_ATTACK))
    {
        setAttackTimer(BASE_ATTACK, (update_diff >= base_att ? 0 : base_att - update_diff) );
    }

    if (uint32 base_att = getAttackTimer(OFF_ATTACK))
    {
        setAttackTimer(OFF_ATTACK, (update_diff >= base_att ? 0 : base_att - update_diff) );
    }

    // update abilities available only for fraction of time
    UpdateReactives( update_diff );

    ModifyAuraState(AURA_STATE_HEALTHLESS_20_PERCENT, GetHealth() < GetMaxHealth()*0.20f);
    ModifyAuraState(AURA_STATE_HEALTHLESS_35_PERCENT, GetHealth() < GetMaxHealth()*0.35f);
    ModifyAuraState(AURA_STATE_HEALTH_ABOVE_75_PERCENT, GetHealth() > GetMaxHealth()*0.75f);
    UpdateSplineMovement(p_time);
    GetUnitStateMgr().Update(p_time);
}

bool Unit::UpdateMeleeAttackingState()
{
    Unit *victim = getVictim();
    if (!victim || IsNonMeleeSpellCasted(false))
        return false;

    if (!isAttackReady(BASE_ATTACK) && !(isAttackReady(OFF_ATTACK) && haveOffhandWeapon()))
        return false;

    uint8 swingError = 0;
    if (!CanReachWithMeleeAttack(victim))
    {
        setAttackTimer(BASE_ATTACK,100);
        setAttackTimer(OFF_ATTACK,100);
        swingError = 1;
    }
    //120 degrees of radiant range
    else if (!HasInArc(2*M_PI_F/3, victim))
    {
        setAttackTimer(BASE_ATTACK,100);
        setAttackTimer(OFF_ATTACK,100);
        swingError = 2;
    }
    else
    {
        if (isAttackReady(BASE_ATTACK))
        {
            // prevent base and off attack in same time, delay attack at 0.2 sec
            if (haveOffhandWeapon())
            {
                if (getAttackTimer(OFF_ATTACK) < ATTACK_DISPLAY_DELAY)
                    setAttackTimer(OFF_ATTACK,ATTACK_DISPLAY_DELAY);
            }
            AttackerStateUpdate(victim, BASE_ATTACK);
            resetAttackTimer(BASE_ATTACK);
        }
        if (haveOffhandWeapon() && isAttackReady(OFF_ATTACK))
        {
            // prevent base and off attack in same time, delay attack at 0.2 sec
            uint32 base_att = getAttackTimer(BASE_ATTACK);
            if (base_att < ATTACK_DISPLAY_DELAY)
                setAttackTimer(BASE_ATTACK,ATTACK_DISPLAY_DELAY);
            // do attack
            AttackerStateUpdate(victim, OFF_ATTACK);
            resetAttackTimer(OFF_ATTACK);
        }
    }

    Player* player = (GetTypeId() == TYPEID_PLAYER ? (Player*)this : NULL);
    if (player && swingError != player->LastSwingErrorMsg())
    {
        if (swingError == 1)
            player->SendAttackSwingNotInRange();
        else if (swingError == 2)
            player->SendAttackSwingBadFacingAttack();
        player->SwingErrorMsg(swingError);
    }

    return swingError == 0;
}

bool Unit::haveOffhandWeapon() const
{
    if (!CanUseEquippedWeapon(OFF_ATTACK))
        return false;

    if (GetTypeId() == TYPEID_PLAYER)
        return ((Player*)this)->GetWeaponForAttack(OFF_ATTACK,true,true);
    else
    {
        uint32 ItemId = GetUInt32Value(UNIT_VIRTUAL_ITEM_SLOT_ID + 1);
        ItemEntry const* itemInfo = sItemStore.LookupEntry(ItemId);

        if (itemInfo && itemInfo->Class == ITEM_CLASS_WEAPON)
            return true;

        return false;
    }
}

bool Unit::SetPosition(float x, float y, float z, float orientation, bool teleport)
{
    // prevent crash when a bad coord is sent by the client
    if (!MaNGOS::IsValidMapCoord(x, y, z, orientation))
    {
        DEBUG_LOG("Unit::SetPosition(%f, %f, %f, %f, %d) .. bad coordinates for unit %d!", x, y, z, orientation, teleport, GetGUIDLow());
        return false;
    }

    bool turn = GetOrientation() != orientation;
    bool relocate = (teleport || GetPositionX() != x || GetPositionY() != y || GetPositionZ() != z);

    if (turn)
        RemoveAurasWithInterruptFlags(AURA_INTERRUPT_FLAG_TURNING);

    if (relocate)
    {
        RemoveAurasWithInterruptFlags(AURA_INTERRUPT_FLAG_MOVE);
        if (m_movementInfo.HasMovementFlag(MOVEFLAG_HOVER))
            z += GetFloatValue(UNIT_FIELD_HOVERHEIGHT);

        if (GetTypeId() == TYPEID_PLAYER)
            GetMap()->PlayerRelocation((Player*)this, x, y, z, orientation);
        else
            GetMap()->CreatureRelocation((Creature*)this, x, y, z, orientation);
    }
    else if (turn)
        SetOrientation(orientation);

    if ((relocate || turn) && GetVehicleKit())
    {
        if (m_movementInfo.HasMovementFlag(MOVEFLAG_ONTRANSPORT))
        {
            x += m_movementInfo.GetTransportPos()->x;
            y += m_movementInfo.GetTransportPos()->y;
            z += m_movementInfo.GetTransportPos()->z;
            orientation += m_movementInfo.GetTransportPos()->o;
        }
        GetVehicleKit()->RelocatePassengers(x, y, z, orientation);
    }

    return relocate || turn;
}

void Unit::SendMonsterMoveTransport(WorldObject *transport, SplineType type, SplineFlags flags, uint32 moveTime, ...)
{
    va_list vargs;
    va_start(vargs, moveTime);

    WorldPacket data(SMSG_MONSTER_MOVE_TRANSPORT, 60);
    data << GetPackGUID();
    data << transport->GetPackGUID();
    data << uint8(m_movementInfo.GetTransportSeat());
    data << uint8(GetTypeId() == TYPEID_PLAYER ? 1 : 0);       // bool, new in 3.1
    data << float(transport->GetPositionX());
    data << float(transport->GetPositionY());
    data << float(transport->GetPositionZ());
    data << uint32(WorldTimer::getMSTime());

    data << uint8(type);                                    // spline type

    switch(type)
    {
        case SPLINETYPE_NORMAL:                             // normal packet
            break;
        case SPLINETYPE_STOP:                               // stop packet (raw pos?)
            va_end(vargs);
            SendMessageToSet(&data, true);
            return;
        case SPLINETYPE_FACINGSPOT:                         // facing spot
            data << float(va_arg(vargs,double));
            data << float(va_arg(vargs,double));
            data << float(va_arg(vargs,double));
            break;
        case SPLINETYPE_FACINGTARGET:
            data << uint64(va_arg(vargs,uint64));
            break;
        case SPLINETYPE_FACINGANGLE:
            data << float(va_arg(vargs,double));            // facing angle
            break;
    }

    va_end(vargs);

    data << uint32(flags);

    data << uint32(moveTime);                               // Time in between points
    data << uint32(1);                                      // 1 single waypoint

    data << float(m_movementInfo.GetTransportPos()->x);
    data << float(m_movementInfo.GetTransportPos()->y);
    data << float(m_movementInfo.GetTransportPos()->z);

    SendMessageToSet(&data, true);
}

void Unit::SendHeartBeat()
{
    m_movementInfo.UpdateTime(WorldTimer::getMSTime());
    WorldPacket data(MSG_MOVE_HEARTBEAT, 64);
    data << GetPackGUID();
    data << m_movementInfo;
    SendMessageToSet(&data, true);
}

void Unit::resetAttackTimer(WeaponAttackType type)
{
    m_attackTimer[type] = uint32(GetAttackTime(type) * m_modAttackSpeedPct[type]);
}

float Unit::GetMeleeAttackDistance(Unit* pVictim /* NULL */) const
{
    // The measured values show BASE_MELEE_OFFSET in (1.3224, 1.342)
    float sizefactor = GetObjectBoundingRadius() + pVictim->GetObjectBoundingRadius();
    float dist = GetFloatValue(UNIT_FIELD_COMBATREACH) + 
        (pVictim ? pVictim->GetFloatValue(UNIT_FIELD_COMBATREACH) : 0.0f) +
        sizefactor +
        BASE_MELEERANGE_OFFSET;

    return (dist < ATTACK_DISTANCE) ? ATTACK_DISTANCE : dist;
}

bool Unit::CanReachWithMeleeAttack(Unit* pVictim, float flat_mod /*= 0.0f*/) const
{
    if (!pVictim || !pVictim->IsInWorld())
        return false;

    float reach = GetMeleeAttackDistance(pVictim) + flat_mod;

    // This check is not related to bounding radius of both units!
    float dx = GetPositionX() - pVictim->GetPositionX();
    float dy = GetPositionY() - pVictim->GetPositionY();
    float dz = GetPositionZ() - pVictim->GetPositionZ();

    return dx*dx + dy*dy + dz*dz < reach*reach;

}

void Unit::RemoveSpellsCausingAura(AuraType auraType)
{
    SpellIdSet toRemoveSpellList;
    for (AuraList::const_iterator iter = m_modAuras[auraType].begin(); iter != m_modAuras[auraType].end(); ++iter)
    {
        Aura* aura = *iter;
        if (!aura)
            continue;

        if (!aura->GetHolder() || aura->GetHolder()->IsDeleted())
            continue;

        toRemoveSpellList.insert(aura->GetId());
    }

    for (SpellIdSet::iterator i = toRemoveSpellList.begin(); i != toRemoveSpellList.end(); ++i)
        RemoveAurasDueToSpell(*i);
}

void Unit::RemoveSpellsCausingAura(AuraType auraType, SpellAuraHolderPtr except)
{
    SpellIdSet toRemoveSpellList;
    for (AuraList::const_iterator iter = m_modAuras[auraType].begin(); iter != m_modAuras[auraType].end(); ++iter)
    {
        Aura* aura = *iter;
        if (!aura)
            continue;

        if (!aura->GetHolder() || aura->GetHolder()->IsDeleted())
            continue;

        // skip `except` holder
        if (aura->GetHolder() == except)
            continue;

        toRemoveSpellList.insert(aura->GetId());
    }

    for (SpellIdSet::iterator i = toRemoveSpellList.begin(); i != toRemoveSpellList.end(); ++i)
        RemoveAurasDueToSpell(*i, except);
}

void Unit::DealDamageMods(Unit *pVictim, uint32 &damage, uint32* absorb)
{
    if (!pVictim->isAlive() || pVictim->IsTaxiFlying() || (pVictim->GetTypeId() == TYPEID_UNIT && ((Creature*)pVictim)->IsInEvadeMode()))
    {
        if (absorb)
            *absorb += damage;
        damage = 0;
        return;
    }

    //You don't lose health from damage taken from another player while in a sanctuary
    //You still see it in the combat log though
    if (!IsAllowedDamageInArea(pVictim))
    {
        if (absorb)
            *absorb += damage;
        damage = 0;
    }

    uint32 originalDamage = damage;

    //Script Event damage Deal
    if ( GetTypeId()== TYPEID_UNIT && ((Creature *)this)->AI())
        ((Creature *)this)->AI()->DamageDeal(pVictim, damage);
    //Script Event damage taken
    if ( pVictim->GetTypeId()== TYPEID_UNIT && ((Creature *)pVictim)->AI() )
        ((Creature *)pVictim)->AI()->DamageTaken(this, damage);

    if (absorb && originalDamage > damage)
        *absorb += (originalDamage - damage);
}

uint32 Unit::DealDamage(Unit* pVictim, uint32 damage, DamageInfo* damageInfo, DamageEffectType damagetype, SpellSchoolMask damageSchoolMask, SpellEntry const *spellProto, bool durabilityLoss)
{
    // wrapper for old method of damage calculation (mostly for scripts)
    if (!damageInfo)
    {
        DamageInfo tmpdamageInfo   = DamageInfo(this, pVictim, spellProto);
        tmpdamageInfo.cleanDamage  = damage;
        tmpdamageInfo.damage       = damage;
        tmpdamageInfo.damageType   = damagetype;
        return DealDamage(pVictim, &tmpdamageInfo, durabilityLoss);
    }
    else
    {
        damageInfo->m_spellInfo  = spellProto;
        damageInfo->cleanDamage  = damageInfo->damage;
        damageInfo->damage       = damage;
        damageInfo->damageType   = damagetype;
        return DealDamage(pVictim, damageInfo, durabilityLoss);
    }
}

uint32 Unit::DealDamage(Unit *pVictim, DamageInfo* damageInfo, bool durabilityLoss)
{

    SpellEntry const* spellProto = damageInfo->m_spellInfo;

    // Divine Storm heal hack
    if ( spellProto && spellProto->Id == 53385 )
    {
        int32 divineDmg = damageInfo->damage * (25 + (HasAura(63220) ? 15 : 0)) / 100; //25%, if has Glyph of Divine Storm -> 40%
        CastCustomSpell(this, 54171, &divineDmg, NULL, NULL, true);
    }

    // remove affects from attacker at any non-DoT damage (including 0 damage)
    if ( damageInfo->damageType != DOT)
    {
        if (pVictim->GetTypeId() == TYPEID_PLAYER && !pVictim->IsStandState() && !pVictim->hasUnitState(UNIT_STAT_STUNNED))
            pVictim->SetStandState(UNIT_STAND_STATE_STAND);

        if (pVictim != this)
            pVictim->AttackedBy(this);

        if (damageInfo->SchoolMask() == SPELL_SCHOOL_MASK_NORMAL)
            RemoveAurasWithInterruptFlags(AURA_INTERRUPT_FLAG_MELEE_ATTACK);
        else
            RemoveAurasWithInterruptFlags(AURA_INTERRUPT_FLAG_SPELL_ATTACK);
    }

    // Blessed Life talent of Paladin
    if ( pVictim->GetTypeId() == TYPEID_PLAYER )
    {
        Unit::AuraList const& BlessedLife = pVictim->GetAurasByType(SPELL_AURA_PROC_TRIGGER_SPELL);
        for(Unit::AuraList::const_iterator i = BlessedLife.begin(); i != BlessedLife.end(); ++i)
            if((*i)->GetSpellProto()->SpellFamilyName == SPELLFAMILY_PALADIN && (*i)->GetSpellProto()->SpellIconID == 2137)
                if ( urand(0,100) < (*i)->GetSpellProto()->procChance )
                    damageInfo->damage *= 0.5;
    }

    if(!damageInfo->damage)
    {
        if (!damageInfo->cleanDamage)
            return 0;

        if (!damageInfo->absorb)
        {
            // Rage from physical damage received .
            if (damageInfo->cleanDamage && (damageInfo->SchoolMask() & SPELL_SCHOOL_MASK_NORMAL) && pVictim->GetTypeId() == TYPEID_PLAYER && (pVictim->getPowerType() == POWER_RAGE))
                ((Player*)pVictim)->RewardRage(damageInfo->cleanDamage, 0, false);

            return 0;
        }
    }

    // no xp,health if type 8 /critters/
    if (pVictim->GetTypeId() == TYPEID_UNIT && pVictim->GetCreatureType() == CREATURE_TYPE_CRITTER)
    {
        // TODO: fix this part
        // Critter may not die of damage taken, instead expect it to run away (no fighting back)
        // If (this) is TYPEID_PLAYER, (this) will enter combat w/victim, but after some time, automatically leave combat.
        // It is unclear how it should work for other cases.

        ((Creature*)pVictim)->SetLootRecipient(this);

        pVictim->SetDeathState(JUST_DIED);
        pVictim->SetHealth(0);

        // allow loot only if has loot_id in creature_template
        ((Creature*)pVictim)->PrepareBodyLootState();
        ((Creature*)pVictim)->AllLootRemovedFromCorpse();

        // some critters required for quests (need normal entry instead possible heroic in any cases)
        if (GetTypeId() == TYPEID_PLAYER)
        {
            if (CreatureInfo const* normalInfo = ObjectMgr::GetCreatureTemplate(pVictim->GetEntry()))
                ((Player*)this)->KilledMonster(normalInfo, pVictim->GetObjectGuid());
        }

        if (InstanceData* mapInstance = pVictim->GetInstanceData())
            mapInstance->OnCreatureDeath(((Creature*)pVictim));

        DEBUG_FILTER_LOG(LOG_FILTER_DAMAGE, "DealDamage critter, critter dies");

        return damageInfo->damage;
    }

    DEBUG_FILTER_LOG(LOG_FILTER_DAMAGE,"DealDamageStart");

    // share damage by auras
    AuraList const& vShareDamageAuras = pVictim->GetAurasByType(SPELL_AURA_SHARE_DAMAGE_PCT);
    for (AuraList::const_iterator itr = vShareDamageAuras.begin(); itr != vShareDamageAuras.end(); ++itr)
    {
        if (Unit* shareTarget = (*itr)->GetCaster())
        {
            if (shareTarget != pVictim && ((*itr)->GetMiscValue() & damageInfo->SchoolMask()))
            {
                SpellEntry const * shareSpell = (*itr)->GetSpellProto();
                uint32 shareDamage = uint32(damageInfo->damage * (*itr)->GetModifier()->m_amount / 100.0f);
                DealDamageMods(shareTarget, shareDamage, NULL);
                DealDamage(shareTarget, shareDamage, 0, damageInfo->damageType, GetSpellSchoolMask(shareSpell), spellProto, false);
            }
        }
    }

    uint32 health = pVictim->GetHealth();
    DEBUG_FILTER_LOG(LOG_FILTER_DAMAGE,"deal dmg:%d to health:%d ",damageInfo->damage,health);

    // duel ends when player has 1 or less hp
    bool duel_hasEnded = false;
    if (pVictim->GetTypeId() == TYPEID_PLAYER && ((Player*)pVictim)->duel && damageInfo->damage >= (health-1))
    {
        // prevent kill only if killed in duel and killed by opponent or opponent controlled creature
        if(((Player*)pVictim)->duel->opponent==this || ((Player*)pVictim)->duel->opponent->GetObjectGuid() == GetOwnerGuid())
            damageInfo->damage = health-1;

        duel_hasEnded = true;
    }
    //Get in CombatState
    if (pVictim != this && damageInfo->damageType != DOT)
    {
        if (!spellProto || !(spellProto->AttributesEx & SPELL_ATTR_EX_NO_THREAT))
        {
            SetInCombatWith(pVictim);
            pVictim->SetInCombatWith(this);

            if (Player* attackedPlayer = pVictim->GetCharmerOrOwnerPlayerOrPlayerItself())
                SetContestedPvP(attackedPlayer);
        }
    }

    // Rage from Damage made (only from direct weapon damage)
    if (damageInfo->cleanDamage && damageInfo->damageType == DIRECT_DAMAGE && this != pVictim && GetTypeId() == TYPEID_PLAYER && (getPowerType() == POWER_RAGE))
    {
        uint32 weaponSpeedHitFactor;

        switch (damageInfo->attackType)
        {
            case BASE_ATTACK:
            {
                if (damageInfo->hitOutCome == MELEE_HIT_CRIT)
                    weaponSpeedHitFactor = uint32(GetAttackTime(damageInfo->attackType)/1000.0f * 7);
                else
                    weaponSpeedHitFactor = uint32(GetAttackTime(damageInfo->attackType)/1000.0f * 3.5f);

                ((Player*)this)->RewardRage(damageInfo->damage + damageInfo->absorb, weaponSpeedHitFactor, true);

                break;
            }
            case OFF_ATTACK:
            {
                if (damageInfo->hitOutCome == MELEE_HIT_CRIT)
                    weaponSpeedHitFactor = uint32(GetAttackTime(damageInfo->attackType)/1000.0f * 3.5f);
                else
                    weaponSpeedHitFactor = uint32(GetAttackTime(damageInfo->attackType)/1000.0f * 1.75f);

                ((Player*)this)->RewardRage(damageInfo->damage + damageInfo->absorb, weaponSpeedHitFactor, true);

                break;
            }
            case RANGED_ATTACK:
            default:
                break;
        }
    }

    if (GetTypeId() == TYPEID_PLAYER && this != pVictim)
    {
        Player *killer = ((Player*)this);

        /* process anticheat check */
        killer->GetAntiCheat()->DoAntiCheatCheck(CHECK_DAMAGE, 0, 0, damageInfo->damage);


        // in bg, count dmg if victim is also a player
        if (pVictim->GetTypeId()==TYPEID_PLAYER)
        {
            if (BattleGround *bg = killer->GetBattleGround())
            {
                // FIXME: kept by compatibility. don't know in BG if the restriction apply.
                bg->UpdatePlayerScore(killer, SCORE_DAMAGE_DONE, damageInfo->damage);
            }
        }

        killer->UpdateAchievementCriteria(ACHIEVEMENT_CRITERIA_TYPE_DAMAGE_DONE, damageInfo->damage, 0, pVictim);
        killer->UpdateAchievementCriteria(ACHIEVEMENT_CRITERIA_TYPE_HIGHEST_HIT_DEALT, damageInfo->damage);
    }

    if (pVictim->GetTypeId() == TYPEID_PLAYER)
        ((Player*)pVictim)->UpdateAchievementCriteria(ACHIEVEMENT_CRITERIA_TYPE_HIGHEST_HIT_RECEIVED, damageInfo->damage);

    if (pVictim->GetTypeId() == TYPEID_UNIT && !((Creature*)pVictim)->IsPet() && !((Creature*)pVictim)->HasLootRecipient())
        ((Creature*)pVictim)->SetLootRecipient(this);

    if (health <= damageInfo->damage)
    {
        DEBUG_FILTER_LOG(LOG_FILTER_DAMAGE,"DealDamage: victim just died");

        // find player: owner of controlled `this` or `this` itself maybe
        // for loot will be sued only if group_tap==NULL
        Player *player_tap = GetCharmerOrOwnerPlayerOrPlayerItself();
        Group *group_tap = NULL;

        // find owner of pVictim, used for creature cases, AI calls
        Unit* pOwner = pVictim->GetCharmerOrOwner();

        // in creature kill case group/player tap stored for creature
        if (pVictim->GetTypeId() == TYPEID_UNIT)
        {
            group_tap = ((Creature*)pVictim)->GetGroupLootRecipient();

            if (Player* recipient = ((Creature*)pVictim)->GetOriginalLootRecipient())
                player_tap = recipient;
        }
        // in player kill case group tap selected by player_tap (killer-player itself, or charmer, or owner, etc)
        else
        {
            if (player_tap)
                group_tap = player_tap->GetGroup();
        }

        if (pVictim->GetTypeId() == TYPEID_PLAYER)
        {
            ((Player*)pVictim)->UpdateAchievementCriteria(ACHIEVEMENT_CRITERIA_TYPE_TOTAL_DAMAGE_RECEIVED, health);
            if (player_tap)
                player_tap->UpdateAchievementCriteria(ACHIEVEMENT_CRITERIA_TYPE_SPECIAL_PVP_KILL,1,0,pVictim);
        }

        // call kill spell proc event (before real die and combat stop to triggering auras removed at death/combat stop)
        if (player_tap && player_tap != pVictim)
        {
            player_tap->ProcDamageAndSpell(pVictim, PROC_FLAG_KILL, PROC_FLAG_KILLED, PROC_EX_NONE, 0);

            WorldPacket data(SMSG_PARTYKILLLOG, (8+8));     //send event PARTY_KILL
            data << player_tap->GetObjectGuid();            //player with killing blow
            data << pVictim->GetObjectGuid();              //victim

            if (group_tap)
                group_tap->BroadcastPacket(&data, false, group_tap->GetMemberGroup(player_tap->GetObjectGuid()),player_tap->GetObjectGuid());

            player_tap->SendDirectMessage(&data);
        }

        DEBUG_FILTER_LOG(LOG_FILTER_DAMAGE,"DealDamageAttackStop");

        // stop combat
        pVictim->CombatStop();
        pVictim->getHostileRefManager().deleteReferences();

        bool damageFromSpiritOfRedemtionTalent = spellProto && spellProto->Id == 27795;

        // if talent known but not triggered (check priest class for speedup check)
        Aura* spiritOfRedemtionTalentReady = NULL;
        if ( !damageFromSpiritOfRedemtionTalent &&           // not called from SPELL_AURA_SPIRIT_OF_REDEMPTION
            pVictim->GetTypeId()==TYPEID_PLAYER && pVictim->getClass()==CLASS_PRIEST )
        {
            AuraList const& vDummyAuras = pVictim->GetAurasByType(SPELL_AURA_DUMMY);
            for(AuraList::const_iterator itr = vDummyAuras.begin(); itr != vDummyAuras.end(); ++itr)
            {
                if((*itr)->GetSpellProto()->SpellIconID==1654)
                {
                    spiritOfRedemtionTalentReady = *itr;
                    break;
                }
            }
        }

        if (!spiritOfRedemtionTalentReady)
        {
            DEBUG_FILTER_LOG(LOG_FILTER_DAMAGE,"SET JUST_DIED");
            pVictim->SetDeathState(JUST_DIED);
        }

        DEBUG_FILTER_LOG(LOG_FILTER_DAMAGE,"DealDamageHealth1");

        if (spiritOfRedemtionTalentReady)
        {
            // save value before aura remove
            uint32 ressSpellId = pVictim->GetUInt32Value(PLAYER_SELF_RES_SPELL);
            if(!ressSpellId)
                ressSpellId = ((Player*)pVictim)->GetResurrectionSpellId();

            //Remove all expected to remove at death auras (most important negative case like DoT or periodic triggers)
            pVictim->RemoveAllAurasOnDeath();

            // restore for use at real death
            pVictim->SetUInt32Value(PLAYER_SELF_RES_SPELL,ressSpellId);

            // FORM_SPIRITOFREDEMPTION and related auras
            pVictim->CastSpell(pVictim,27827,true,NULL,spiritOfRedemtionTalentReady);
        }
        else if (pVictim->IsInWorld())
            pVictim->SetHealth(0);

        // remember victim PvP death for corpse type and corpse reclaim delay
        // at original death (not at SpiritOfRedemtionTalent timeout)
        if ( pVictim->GetTypeId()==TYPEID_PLAYER && !damageFromSpiritOfRedemtionTalent )
            ((Player*)pVictim)->SetPvPDeath(player_tap != NULL);

        // Call KilledUnit for creatures
        if (GetTypeId() == TYPEID_UNIT && ((Creature*)this)->AI())
            ((Creature*)this)->AI()->KilledUnit(pVictim);

        // Call World pvp scripts for player kill
        if (pVictim->GetTypeId() == TYPEID_PLAYER && GetTypeId() == TYPEID_PLAYER)
            sWorldPvPMgr.HandlePlayerKill((Player*)this, pVictim);

        // Call AI OwnerKilledUnit (for any current summoned minipet/guardian/protector)
        PetOwnerKilledUnit(pVictim);

        // achievement stuff
        if (pVictim->GetTypeId() == TYPEID_PLAYER)
        {
            if (GetTypeId() == TYPEID_UNIT)
                ((Player*)pVictim)->GetAchievementMgr().UpdateAchievementCriteria(ACHIEVEMENT_CRITERIA_TYPE_KILLED_BY_CREATURE, GetEntry());
            else if (GetTypeId() == TYPEID_PLAYER && pVictim != this)
                ((Player*)pVictim)->GetAchievementMgr().UpdateAchievementCriteria(ACHIEVEMENT_CRITERIA_TYPE_KILLED_BY_PLAYER, 1, ((Player*)this)->GetTeam());
        }

        // 10% durability loss on death
        // clean InHateListOf
        if (pVictim->GetTypeId() == TYPEID_PLAYER)
        {
            // only if not player and not controlled by player pet. And not at BG
            if (durabilityLoss && !player_tap && !((Player*)pVictim)->InBattleGround())
            {
                DEBUG_LOG("We are dead, loosing 10 percents durability");
                ((Player*)pVictim)->DurabilityLossAll(0.10f,false);
                // durability lost message
                WorldPacket data(SMSG_DURABILITY_DAMAGE_DEATH, 0);
                ((Player*)pVictim)->GetSession()->SendPacket(&data);
            }
        }
        else                                                // creature died
        {
            DEBUG_FILTER_LOG(LOG_FILTER_DAMAGE,"DealDamageNotPlayer");
            Creature *cVictim = (Creature*)pVictim;

            if(!cVictim->IsPet())
            {
                cVictim->DeleteThreatList();
                // only lootable if it has loot or can drop gold
                cVictim->PrepareBodyLootState();
                // may have no loot, so update death timer if allowed
                cVictim->AllLootRemovedFromCorpse();
            }

            // if vehicle and has passengers - remove his
            if (cVictim->GetObjectGuid().IsVehicle())
            {
                if (cVictim->GetVehicleKit())
                    cVictim->GetVehicleKit()->RemoveAllPassengers();
            }

            // Call creature just died function
            if (cVictim->AI())
                cVictim->AI()->JustDied(this);

            if (cVictim->IsTemporarySummon())
            {
                TemporarySummon* pSummon = (TemporarySummon*)cVictim;
                if (pSummon->GetSummonerGuid().IsCreatureOrVehicle())
                    if(Creature* pSummoner = cVictim->GetMap()->GetCreature(pSummon->GetSummonerGuid()))
                        if (pSummoner->AI())
                            pSummoner->AI()->SummonedCreatureJustDied(cVictim);
            }
            else if (pOwner && pOwner->GetTypeId() == TYPEID_UNIT)
            {
                if (((Creature*)pOwner)->AI())
                    ((Creature*)pOwner)->AI()->SummonedCreatureJustDied(cVictim);
            }

            if (InstanceData* mapInstance = cVictim->GetInstanceData())
                mapInstance->OnCreatureDeath(cVictim);

            if (m_zoneScript = sWorldPvPMgr.GetZoneScript(GetZoneId()))
                m_zoneScript->OnCreatureDeath(((Creature*)cVictim));

            if (cVictim->IsLinkingEventTrigger())
                cVictim->GetMap()->GetCreatureLinkingHolder()->DoCreatureLinkingEvent(LINKING_EVENT_DIE, cVictim);

            // Dungeon specific stuff, only applies to players killing creatures
            if (cVictim->GetInstanceId())
            {
                Map *m = cVictim->GetMap();
                Player* creditedPlayer = GetCharmerOrOwnerPlayerOrPlayerItself();
                // TODO: do instance binding anyway if the charmer/owner is offline

                if (m->IsDungeon() && creditedPlayer)
                {
                    if (m->IsRaidOrHeroicDungeon())
                    {
                        if (cVictim->GetCreatureInfo()->flags_extra & CREATURE_FLAG_EXTRA_INSTANCE_BIND)
                            ((DungeonMap *)m)->PermBindAllPlayers(creditedPlayer);
                    }
                    else
                    {
                        DungeonPersistentState* save = ((DungeonMap*)m)->GetPersistanceState();
                        // the reset time is set but not added to the scheduler
                        // until the players leave the instance
                        time_t resettime = cVictim->GetRespawnTimeEx() + 2 * HOUR;
                        if (save->GetResetTime() < resettime)
                            save->SetResetTime(resettime);
                    }

                    // update encounter state if needed
                    if (DungeonPersistentState* state = ((DungeonMap*)m)->GetPersistanceState())
                        state->UpdateEncounterState(ENCOUNTER_CREDIT_KILL_CREATURE, ((Creature*)cVictim)->GetEntry());
                }
            }
        }

        // Reward player, his pets, and group/raid members
        if (player_tap != pVictim)
        {
            if (group_tap)
                group_tap->RewardGroupAtKill(pVictim, player_tap);
            else if (player_tap)
                player_tap->RewardSinglePlayerAtKill(pVictim);
        }

        // last damage from non duel opponent or opponent controlled creature
        if (duel_hasEnded)
        {
            MANGOS_ASSERT(pVictim->GetTypeId()==TYPEID_PLAYER);
            Player *he = (Player*)pVictim;

            MANGOS_ASSERT(he->duel);

            he->duel->opponent->CombatStopWithPets(true);
            he->CombatStopWithPets(true);

            he->DuelComplete(DUEL_INTERUPTED);
        }

        // handle player kill in outdoor pvp
        if (player_tap && this != pVictim)
        {
            if (WorldPvP* pWorldBg = player_tap->GetWorldPvP())
                pWorldBg->HandlePlayerKillInsideArea(player_tap, pVictim);
        }

        // battleground things (do this at the end, so the death state flag will be properly set to handle in the bg->handlekill)
        if (pVictim->GetTypeId() == TYPEID_PLAYER && ((Player*)pVictim)->InBattleGround())
        {
            Player *killed = ((Player*)pVictim);
            if (BattleGround *bg = killed->GetBattleGround())
                if (player_tap)
                    bg->HandleKillPlayer(killed, player_tap);
        }
        else if (pVictim->GetTypeId() == TYPEID_UNIT)
        {
            if (player_tap)
                if (BattleGround *bg = player_tap->GetBattleGround())
                    bg->HandleKillUnit((Creature*)pVictim, player_tap);
        }
    }
    else                                                    // if (health <= damage)
    {
        DEBUG_FILTER_LOG(LOG_FILTER_DAMAGE,"DealDamageAlive");

        if (pVictim->GetTypeId() == TYPEID_PLAYER)
            ((Player*)pVictim)->UpdateAchievementCriteria(ACHIEVEMENT_CRITERIA_TYPE_TOTAL_DAMAGE_RECEIVED, damageInfo->damage);

        pVictim->ModifyHealth(- int32(damageInfo->damage));

        if (damageInfo->damageType != DOT)
        {
            if(!getVictim())
            {
                // if not have main target then attack state with target (including AI call)
                //start melee attacks only after melee hit
                Attack(pVictim, (damageInfo->damageType == DIRECT_DAMAGE));
            }

            // if damage pVictim call AI reaction
            pVictim->AttackedBy(this);
        }

        if (pVictim->GetTypeId() != TYPEID_PLAYER)
        {
            float threat = (damageInfo->damage + (damageInfo->cleanDamage ? (damageInfo->cleanDamage + damageInfo->absorb) : 0)) * sSpellMgr.GetSpellThreatMultiplier(spellProto);
            pVictim->AddThreat(this, threat, (damageInfo->cleanDamage && damageInfo->hitOutCome == MELEE_HIT_CRIT), damageInfo->SchoolMask(), spellProto);
        }
        else                                                // victim is a player
        {
            // Rage from damage received
            if (this != pVictim && pVictim->getPowerType() == POWER_RAGE)
            {
                uint32 rage_damage = damageInfo->damage + (damageInfo->cleanDamage ? (damageInfo->cleanDamage + damageInfo->absorb) : 0);
                ((Player*)pVictim)->RewardRage(rage_damage, 0, false);
            }

            // random durability for items (HIT TAKEN)
            if (roll_chance_f(sWorld.getConfig(CONFIG_FLOAT_RATE_DURABILITY_LOSS_DAMAGE)))
            {
                EquipmentSlots slot = EquipmentSlots(urand(0,EQUIPMENT_SLOT_END-1));
                ((Player*)pVictim)->DurabilityPointLossForEquipSlot(slot);
            }
        }

        if (GetTypeId()==TYPEID_PLAYER)
        {
            // random durability for items (HIT DONE)
            if (roll_chance_f(sWorld.getConfig(CONFIG_FLOAT_RATE_DURABILITY_LOSS_DAMAGE)))
            {
                EquipmentSlots slot = EquipmentSlots(urand(0,EQUIPMENT_SLOT_END-1));
                ((Player*)this)->DurabilityPointLossForEquipSlot(slot);
            }
        }

        if (damageInfo->damageType != NODAMAGE && pVictim->GetTypeId() == TYPEID_PLAYER)
        {
            if (damageInfo->damageType != DOT)
            {
                for (uint32 i = CURRENT_FIRST_NON_MELEE_SPELL; i < CURRENT_MAX_SPELL; ++i)
                {
                    // skip channeled spell (processed differently below)
                    if (i == CURRENT_CHANNELED_SPELL)
                        continue;

                    if (Spell* spell = pVictim->GetCurrentSpell(CurrentSpellTypes(i)))
                    {
                        if (spell->getState() == SPELL_STATE_PREPARING)
                        {
                            if (spell->m_spellInfo->InterruptFlags & SPELL_INTERRUPT_FLAG_ABORT_ON_DMG) // Always interrupt, even on absorbed.
                                pVictim->InterruptSpell(CurrentSpellTypes(i));
                            else if (damageInfo->damage)
                                spell->Delayed();
                        }
                    }

                }
            }

            if (damageInfo->damage)
            {
                if (Spell* spell = pVictim->m_currentSpells[CURRENT_CHANNELED_SPELL])
                {
                    if (spell->getState() == SPELL_STATE_CASTING)
                    {
                        uint32 channelInterruptFlags = spell->m_spellInfo->ChannelInterruptFlags;
                        if ( channelInterruptFlags & CHANNEL_FLAG_DELAY )
                        {
                            if (damageInfo->damageType != DOT)
                                if (pVictim != this)                   //don't shorten the duration of channeling if you damage yourself
                                    spell->DelayedChannel();
                        }
                        else if ( (channelInterruptFlags & (CHANNEL_FLAG_DAMAGE | CHANNEL_FLAG_DAMAGE2)) )
                        {
                            DETAIL_LOG("Spell %u canceled at damage!",spell->m_spellInfo->Id);
                            pVictim->InterruptSpell(CURRENT_CHANNELED_SPELL);
                        }
                    }
                    else if (spell->getState() == SPELL_STATE_DELAYED)
                        // break channeled spell in delayed state on damage
                    {
                        DETAIL_LOG("Spell %u canceled at damage!",spell->m_spellInfo->Id);
                        pVictim->InterruptSpell(CURRENT_CHANNELED_SPELL);
                    }
                }
            }
        }

        // last damage from duel opponent
        if (duel_hasEnded)
        {
            MANGOS_ASSERT(pVictim->GetTypeId()==TYPEID_PLAYER);
            Player *he = (Player*)pVictim;

            MANGOS_ASSERT(he->duel);

            he->SetHealth(1);

            he->duel->opponent->CombatStopWithPets(true);
            he->CombatStopWithPets(true);

            he->CastSpell(he, 7267, true);                  // beg
            he->DuelComplete(DUEL_WON);
        }
    }

    DEBUG_FILTER_LOG(LOG_FILTER_DAMAGE,"DealDamageEnd returned %d damage", damageInfo->damage);

    return damageInfo->damage;
}

struct PetOwnerKilledUnitHelper
{
    explicit PetOwnerKilledUnitHelper(Unit* pVictim) : m_victim(pVictim) {}
    void operator()(Unit* pTarget) const
    {
        if (pTarget->GetTypeId() == TYPEID_UNIT)
        {
            if (((Creature*)pTarget)->AI())
                ((Creature*)pTarget)->AI()->OwnerKilledUnit(m_victim);
        }
    }

    Unit* m_victim;
};

void Unit::PetOwnerKilledUnit(Unit* pVictim)
{
    // for minipet and guardians (including protector)
    CallForAllControlledUnits(PetOwnerKilledUnitHelper(pVictim), CONTROLLED_MINIPET|CONTROLLED_GUARDIANS);
}

void Unit::CastStop(uint32 except_spellid)
{
    for (uint32 i = CURRENT_FIRST_NON_MELEE_SPELL; i < CURRENT_MAX_SPELL; ++i)
        if (m_currentSpells[i] && m_currentSpells[i]->m_spellInfo->Id!=except_spellid)
            InterruptSpell(CurrentSpellTypes(i),false);
}

void Unit::CastSpell(Unit* Victim, uint32 spellId, bool triggered, Item *castItem, Aura* triggeredByAura, ObjectGuid originalCaster, SpellEntry const* triggeredBy)
{
    SpellEntry const *spellInfo = sSpellStore.LookupEntry(spellId);

    if(!spellInfo)
    {
        if (triggeredByAura)
            sLog.outError("CastSpell: unknown spell id %i by caster: %s triggered by aura %u (eff %u)", spellId, GetGuidStr().c_str(), triggeredByAura->GetId(), triggeredByAura->GetEffIndex());
        else
            sLog.outError("CastSpell: unknown spell id %i by caster: %s", spellId, GetGuidStr().c_str());
        return;
    }

    CastSpell(Victim, spellInfo, triggered, castItem, triggeredByAura, originalCaster, triggeredBy);
}

void Unit::CastSpell(Unit* Victim, SpellEntry const *spellInfo, bool triggered, Item *castItem, Aura* triggeredByAura, ObjectGuid originalCaster, SpellEntry const* triggeredBy)
{
    if(!spellInfo)
    {
        if (triggeredByAura)
            sLog.outError("CastSpell: unknown spell by caster: %s triggered by aura %u (eff %u)", GetGuidStr().c_str(), triggeredByAura->GetId(), triggeredByAura->GetEffIndex());
        else
            sLog.outError("CastSpell: unknown spell by caster: %s", GetGuidStr().c_str());
        return;
    }

    if(!Victim)
    {
        sLog.outError("CastSpell: cast spell %u by caster %s failed - victim is NULL", spellInfo->Id, GetGuidStr().c_str());
        return;
    }

    if (castItem)
        DEBUG_FILTER_LOG(LOG_FILTER_SPELL_CAST, "WORLD: cast Item spellId - %i", spellInfo->Id);

    if (triggeredByAura)
    {
        if (!originalCaster)
            originalCaster = triggeredByAura->GetCasterGuid();

        triggeredBy = triggeredByAura->GetSpellProto();
    }
    else
    {
        triggeredByAura = GetTriggeredByClientAura(spellInfo->Id);
        if (triggeredByAura)
        {
            triggered = true;
            triggeredBy = triggeredByAura->GetSpellProto();
        }
    }

    Spell *spell = new Spell(this, spellInfo, triggered, originalCaster, triggeredBy);

    SpellCastTargets targets;
    targets.setUnitTarget( Victim );
    spell->m_CastItem = castItem;
    spell->prepare(&targets, triggeredByAura);

    // Linked spells (RemoveOnCast chain)
    SpellLinkedSet linkedSet = sSpellMgr.GetSpellLinked(spellInfo->Id, SPELL_LINKED_TYPE_REMOVEONCAST);
    if (linkedSet.size() > 0)
    {
        for (SpellLinkedSet::const_iterator itr = linkedSet.begin(); itr != linkedSet.end(); ++itr)
            Victim->RemoveAurasDueToSpell(*itr);
    }

}

void Unit::CastCustomSpell(Unit* Victim,uint32 spellId, int32 const* bp0, int32 const* bp1, int32 const* bp2, bool triggered, Item *castItem, Aura* triggeredByAura, ObjectGuid originalCaster, SpellEntry const* triggeredBy)
{
    SpellEntry const *spellInfo = sSpellStore.LookupEntry(spellId);

    if(!spellInfo)
    {
        if (triggeredByAura)
            sLog.outError("CastCustomSpell: unknown spell id %i by caster: %s triggered by aura %u (eff %u)", spellId, GetGuidStr().c_str(), triggeredByAura->GetId(), triggeredByAura->GetEffIndex());
        else
            sLog.outError("CastCustomSpell: unknown spell id %i by caster: %s", spellId, GetGuidStr().c_str());
        return;
    }

    CastCustomSpell(Victim, spellInfo, bp0, bp1, bp2, triggered, castItem, triggeredByAura, originalCaster, triggeredBy);
}

void Unit::CastCustomSpell(Unit* Victim, SpellEntry const *spellInfo, int32 const* bp0, int32 const* bp1, int32 const* bp2, bool triggered, Item *castItem, Aura* triggeredByAura, ObjectGuid originalCaster, SpellEntry const* triggeredBy)
{
    if(!spellInfo)
    {
        if (triggeredByAura)
            sLog.outError("CastCustomSpell: unknown spell by caster: %s triggered by aura %u (eff %u)", GetGuidStr().c_str(), triggeredByAura->GetId(), triggeredByAura->GetEffIndex());
        else
            sLog.outError("CastCustomSpell: unknown spell by caster: %s", GetGuidStr().c_str());
        return;
    }

    if (sObjectMgr.IsSpellDisabled(spellInfo->Id))
        return;

    if (castItem)
        DEBUG_FILTER_LOG(LOG_FILTER_SPELL_CAST, "WORLD: cast Item spellId - %i", spellInfo->Id);

    if (triggeredByAura)
    {
        if (originalCaster.IsEmpty())
        {
            if (triggeredByAura->GetHolder())
            {
                originalCaster = triggeredByAura->GetCasterGuid();
                triggeredBy    = triggeredByAura->GetSpellProto();
            }
            else
            {
                sLog.outError("CastCustomSpell: spell %d by caster: %s triggered by aura without original caster and spellholder (CRUSH THERE!)", spellInfo->Id, GetObjectGuid().GetString().c_str());
                return;
            }
        }
    }

    Spell *spell = new Spell(this, spellInfo, triggered, originalCaster, triggeredBy);

    if (bp0)
        spell->m_currentBasePoints[EFFECT_INDEX_0] = *bp0;

    if (bp1)
        spell->m_currentBasePoints[EFFECT_INDEX_1] = *bp1;

    if (bp2)
        spell->m_currentBasePoints[EFFECT_INDEX_2] = *bp2;

    SpellCastTargets targets;
    targets.setUnitTarget( Victim );
    spell->m_CastItem = castItem;
    spell->prepare(&targets, triggeredByAura);
}

// used for scripting
void Unit::CastSpell(float x, float y, float z, uint32 spellId, bool triggered, Item *castItem, Aura* triggeredByAura, ObjectGuid originalCaster, SpellEntry const* triggeredBy)
{
    SpellEntry const *spellInfo = sSpellStore.LookupEntry(spellId);

    if(!spellInfo)
    {
        if (triggeredByAura)
            sLog.outError("CastSpell(x,y,z): unknown spell id %i by caster: %s triggered by aura %u (eff %u)", spellId, GetGuidStr().c_str(), triggeredByAura->GetId(), triggeredByAura->GetEffIndex());
        else
            sLog.outError("CastSpell(x,y,z): unknown spell id %i by caster: %s", spellId, GetGuidStr().c_str());
        return;
    }

    CastSpell(x, y, z, spellInfo, triggered, castItem, triggeredByAura, originalCaster, triggeredBy);
}

// used for scripting
void Unit::CastSpell(float x, float y, float z, SpellEntry const *spellInfo, bool triggered, Item *castItem, Aura* triggeredByAura, ObjectGuid originalCaster, SpellEntry const* triggeredBy)
{
    if(!spellInfo)
    {
        if (triggeredByAura)
            sLog.outError("CastSpell(x,y,z): unknown spell by caster: %s triggered by aura %u (eff %u)", GetGuidStr().c_str(), triggeredByAura->GetId(), triggeredByAura->GetEffIndex());
        else
            sLog.outError("CastSpell(x,y,z): unknown spell by caster: %s", GetGuidStr().c_str());
        return;
    }

    if (sObjectMgr.IsSpellDisabled(spellInfo->Id))
        return;

    if (castItem)
        DEBUG_FILTER_LOG(LOG_FILTER_SPELL_CAST, "WORLD: cast Item spellId - %i", spellInfo->Id);

    if (triggeredByAura)
    {
        if (!originalCaster)
            originalCaster = triggeredByAura->GetCasterGuid();

        triggeredBy = triggeredByAura->GetSpellProto();
    }

    Spell *spell = new Spell(this, spellInfo, triggered, originalCaster, triggeredBy);

    SpellCastTargets targets;
    targets.setDestination(x, y, z);
    spell->m_CastItem = castItem;
    spell->prepare(&targets, triggeredByAura);
}

// Obsolete func need remove, here only for comotability vs another patches
uint32 Unit::SpellNonMeleeDamageLog(Unit *pVictim, uint32 spellID, uint32 damage)
{
    SpellEntry const *spellInfo = sSpellStore.LookupEntry(spellID);
    DamageInfo damageInfo(this, pVictim, spellInfo);
    CalculateSpellDamage(&damageInfo, damage, spellInfo);
    damageInfo.target->CalculateAbsorbResistBlock(this, &damageInfo, spellInfo);
    DealDamageMods(damageInfo.target,damageInfo.damage,&damageInfo.absorb);
    SendSpellNonMeleeDamageLog(&damageInfo);
    DealSpellDamage(&damageInfo, true);
    return damageInfo.damage;
}

void Unit::CalculateSpellDamage(DamageInfo *damageInfo, int32 damage, SpellEntry const *spellInfo, WeaponAttackType attackType, float DamageMultiplier)
{
    SpellSchoolMask damageSchoolMask = damageInfo->SchoolMask();
    Unit *pVictim = damageInfo->target;

    if (damage < 0)
        return;

    if(!this || !pVictim)
        return;
    if(!this->isAlive() || !pVictim->isAlive())
        return;

    // Check spell crit chance
    bool crit = IsSpellCrit(pVictim, spellInfo, damageSchoolMask, attackType);

    // damage bonus (per damage class)
    switch (spellInfo->DmgClass)
    {
        // Melee and Ranged Spells
        case SPELL_DAMAGE_CLASS_RANGED:
        case SPELL_DAMAGE_CLASS_MELEE:
        {
            //Calculate damage bonus
            damage = MeleeDamageBonusDone(pVictim, damage, attackType, spellInfo, SPELL_DIRECT_DAMAGE);
            if (DamageMultiplier != 1.0f)
                damage = int32(damage * DamageMultiplier);
            damage = pVictim->MeleeDamageBonusTaken(this, damage, attackType, spellInfo, SPELL_DIRECT_DAMAGE);

            // if crit add critical bonus
            if (crit)
            {
                damageInfo->HitInfo|= SPELL_HIT_TYPE_CRIT;
                damage = SpellCriticalDamageBonus(spellInfo, damage, pVictim);
                // Resilience - reduce crit damage
                uint32 reduction_affected_damage = CalcNotIgnoreDamageReduction(damage, damageSchoolMask);
                if (attackType != RANGED_ATTACK)
                    damage -= pVictim->GetMeleeCritDamageReduction(reduction_affected_damage);
                else
                    damage -= pVictim->GetRangedCritDamageReduction(reduction_affected_damage);
            }
        }
        break;
        // Magical Attacks
        case SPELL_DAMAGE_CLASS_NONE:
        case SPELL_DAMAGE_CLASS_MAGIC:
        {
            // Calculate damage bonus
            damage = SpellDamageBonusDone(pVictim, spellInfo, damage, SPELL_DIRECT_DAMAGE);
            if (DamageMultiplier != 1.0f)
                damage = int32(damage * DamageMultiplier);
            damage = pVictim->SpellDamageBonusTaken(this, spellInfo, damage, SPELL_DIRECT_DAMAGE);

            // If crit add critical bonus
            if (crit)
            {
                damageInfo->HitInfo|= SPELL_HIT_TYPE_CRIT;
                damage = SpellCriticalDamageBonus(spellInfo, damage, pVictim);
                // Resilience - reduce crit damage
                uint32 reduction_affected_damage = CalcNotIgnoreDamageReduction(damage, damageSchoolMask);
                damage -= pVictim->GetSpellCritDamageReduction(reduction_affected_damage);
            }
        }
        break;
    }

    // only from players and their pets
    if (GetTypeId() == TYPEID_PLAYER || GetObjectGuid().IsPet())
    {
        uint32 reduction_affected_damage = CalcNotIgnoreDamageReduction(damage, damageSchoolMask);
        damage -= pVictim->GetSpellDamageReduction(reduction_affected_damage);
    }

    // damage mitigation
    if (damage > 0)
    {
        // physical damage => armor
        if (damageSchoolMask & SPELL_SCHOOL_MASK_NORMAL)
        {
            uint32 armor_affected_damage = CalcNotIgnoreDamageReduction(damage, damageSchoolMask);
            damage = damage - armor_affected_damage + CalcArmorReducedDamage(pVictim, armor_affected_damage);
        }
    }
    else
        damage = 0;
    damageInfo->damage = damage;
}

void Unit::DealSpellDamage(DamageInfo* damageInfo, bool durabilityLoss)
{
    if (!damageInfo)
        return;

    Unit *pVictim = damageInfo->target;

    if(!this || !pVictim)
        return;

    if (!pVictim->isAlive() || pVictim->IsTaxiFlying() || (pVictim->GetTypeId() == TYPEID_UNIT && ((Creature*)pVictim)->IsInEvadeMode()))
        return;

    SpellEntry const *spellProto = sSpellStore.LookupEntry(damageInfo->SpellID);
    if (spellProto == NULL)
    {
        sLog.outError("Unit::DealSpellDamage have wrong damageInfo->SpellID: %u", damageInfo->SpellID);
        return;
    }

    //You don't lose health from damage taken from another player while in a sanctuary
    //You still see it in the combat log though
    if (!IsAllowedDamageInArea(pVictim))
        return;

    // Call default DealDamage (send critical in hit info for threat calculation)
    damageInfo->CleanDamage(0, damageInfo->absorb, BASE_ATTACK, damageInfo->HitInfo & SPELL_HIT_TYPE_CRIT ? MELEE_HIT_CRIT : MELEE_HIT_NORMAL);
    damageInfo->damageType = SPELL_DIRECT_DAMAGE;

    DealDamage(pVictim, damageInfo, durabilityLoss);
}

//TODO for melee need create structure as in
void Unit::CalculateMeleeDamage(Unit *pVictim, uint32 damage, DamageInfo* damageInfo, WeaponAttackType attackType)
{
    damageInfo->attacker         = this;
    damageInfo->target           = pVictim;
    damageInfo->attackType       = attackType;
    damageInfo->damage           = 0;
    damageInfo->cleanDamage      = 0;
    damageInfo->absorb           = 0;
    damageInfo->resist           = 0;
    damageInfo->blocked          = 0;

    damageInfo->TargetState      = VICTIMSTATE_UNAFFECTED;
    damageInfo->HitInfo          = HITINFO_NORMALSWING;
    damageInfo->procAttacker     = PROC_FLAG_NONE;
    damageInfo->procVictim       = PROC_FLAG_NONE;
    damageInfo->procEx           = PROC_EX_NONE;
    damageInfo->hitOutCome       = MELEE_HIT_EVADE;

    if(!this || !pVictim)
        return;
    if(!this->isAlive() || !pVictim->isAlive())
        return;

    // Select HitInfo/procAttacker/procVictim flag based on attack type
    switch (attackType)
    {
        case BASE_ATTACK:
            damageInfo->procAttacker = PROC_FLAG_SUCCESSFUL_MELEE_HIT;
            damageInfo->procVictim   = PROC_FLAG_TAKEN_MELEE_HIT;
            damageInfo->HitInfo      = HITINFO_NORMALSWING2;
            break;
        case OFF_ATTACK:
            damageInfo->procAttacker = PROC_FLAG_SUCCESSFUL_MELEE_HIT | PROC_FLAG_SUCCESSFUL_OFFHAND_HIT;
            damageInfo->procVictim   = PROC_FLAG_TAKEN_MELEE_HIT;//|PROC_FLAG_TAKEN_OFFHAND_HIT // not used
            damageInfo->HitInfo = HITINFO_LEFTSWING;
            break;
        case RANGED_ATTACK:
            damageInfo->procAttacker = PROC_FLAG_SUCCESSFUL_RANGED_HIT;
            damageInfo->procVictim   = PROC_FLAG_TAKEN_RANGED_HIT;
            damageInfo->HitInfo = HITINFO_UNK3;             // test (dev note: test what? HitInfo flag possibly not confirmed.)
            break;
        default:
            break;
    }

    // Physical Immune check
    if (damageInfo->target->IsImmunedToDamage(damageInfo->SchoolMask()))
    {
        damageInfo->HitInfo       |= HITINFO_NORMALSWING;
        damageInfo->TargetState    = VICTIMSTATE_IS_IMMUNE;

        damageInfo->procEx |=PROC_EX_IMMUNE;
        damageInfo->damage         = 0;
        damageInfo->cleanDamage    = 0;
        return;
    }
    damage += CalculateDamage (damageInfo->attackType, false);
    // Add melee damage bonus
    damage = MeleeDamageBonusDone(damageInfo->target, damage, damageInfo->attackType);
    damage = damageInfo->target->MeleeDamageBonusTaken(this, damage, damageInfo->attackType);

    // Calculate armor reduction
    uint32 armor_affected_damage = CalcNotIgnoreDamageReduction(damage, damageInfo->SchoolMask());
    damageInfo->damage = damage - armor_affected_damage + CalcArmorReducedDamage(damageInfo->target, armor_affected_damage);
    damageInfo->cleanDamage += damage - damageInfo->damage;

    damageInfo->hitOutCome = RollMeleeOutcomeAgainst(damageInfo->target, damageInfo->attackType);

    // Disable parry or dodge for ranged attack
    if (damageInfo->attackType == RANGED_ATTACK)
    {
        if (damageInfo->hitOutCome == MELEE_HIT_PARRY) damageInfo->hitOutCome = MELEE_HIT_NORMAL;
        if (damageInfo->hitOutCome == MELEE_HIT_DODGE) damageInfo->hitOutCome = MELEE_HIT_MISS;
    }

    switch(damageInfo->hitOutCome)
    {
        case MELEE_HIT_EVADE:
        {
            damageInfo->HitInfo    |= HITINFO_MISS|HITINFO_SWINGNOHITSOUND;
            damageInfo->TargetState = VICTIMSTATE_EVADES;

            damageInfo->procEx|=PROC_EX_EVADE;
            damageInfo->damage = 0;
            damageInfo->cleanDamage = 0;
            return;
        }
        case MELEE_HIT_MISS:
        {
            damageInfo->HitInfo    |= HITINFO_MISS;
            damageInfo->TargetState = VICTIMSTATE_UNAFFECTED;

            damageInfo->procEx|=PROC_EX_MISS;
            damageInfo->damage = 0;
            damageInfo->cleanDamage = 0;
            break;
        }
        case MELEE_HIT_NORMAL:
            damageInfo->TargetState = VICTIMSTATE_NORMAL;
            damageInfo->procEx|=PROC_EX_NORMAL_HIT;
            break;
        case MELEE_HIT_CRIT:
        {
            damageInfo->HitInfo     |= HITINFO_CRITICALHIT;
            damageInfo->TargetState  = VICTIMSTATE_NORMAL;

            damageInfo->procEx|=PROC_EX_CRITICAL_HIT;
            // Crit bonus calc
            damageInfo->damage += damageInfo->damage;
            int32 mod=0;
            // Apply SPELL_AURA_MOD_ATTACKER_RANGED_CRIT_DAMAGE or SPELL_AURA_MOD_ATTACKER_MELEE_CRIT_DAMAGE
            if (damageInfo->attackType == RANGED_ATTACK)
                mod += damageInfo->target->GetTotalAuraModifier(SPELL_AURA_MOD_ATTACKER_RANGED_CRIT_DAMAGE);
            else
                mod += damageInfo->target->GetTotalAuraModifier(SPELL_AURA_MOD_ATTACKER_MELEE_CRIT_DAMAGE);

            mod += GetTotalAuraModifierByMiscMask(SPELL_AURA_MOD_CRIT_DAMAGE_BONUS, SPELL_SCHOOL_MASK_NORMAL);

            uint32 crTypeMask = damageInfo->target->GetCreatureTypeMask();

            // Increase crit damage from SPELL_AURA_MOD_CRIT_PERCENT_VERSUS
            mod += GetTotalAuraModifierByMiscMask(SPELL_AURA_MOD_CRIT_PERCENT_VERSUS, crTypeMask);
            if (mod!=0)
                damageInfo->damage = int32((damageInfo->damage) * float((100.0f + mod)/100.0f));

            // Resilience - reduce crit damage
            uint32 reduction_affected_damage = CalcNotIgnoreDamageReduction(damageInfo->damage, damageInfo->SchoolMask());
            uint32 resilienceReduction;
            if (attackType != RANGED_ATTACK)
                resilienceReduction = pVictim->GetMeleeCritDamageReduction(reduction_affected_damage);
            else
                resilienceReduction = pVictim->GetRangedCritDamageReduction(reduction_affected_damage);

            damageInfo->damage      -= resilienceReduction;
            damageInfo->cleanDamage += resilienceReduction;
            break;
        }
        case MELEE_HIT_PARRY:
            damageInfo->TargetState  = VICTIMSTATE_PARRY;
            damageInfo->procEx      |= PROC_EX_PARRY;
            damageInfo->cleanDamage += damageInfo->damage;
            damageInfo->damage = 0;
            break;

        case MELEE_HIT_DODGE:
            damageInfo->TargetState  = VICTIMSTATE_DODGE;
            damageInfo->procEx      |= PROC_EX_DODGE;
            damageInfo->cleanDamage += damageInfo->damage;
            damageInfo->damage = 0;
            break;
        case MELEE_HIT_BLOCK:
        {
            damageInfo->TargetState = VICTIMSTATE_NORMAL;
            damageInfo->HitInfo    |= HITINFO_BLOCK;
            damageInfo->procEx     |= PROC_EX_BLOCK;
            damageInfo->blocked     = damageInfo->target->GetShieldBlockValue();

            // Target has a chance to double the blocked amount if it has SPELL_AURA_MOD_BLOCK_CRIT_CHANCE
            if (roll_chance_i(pVictim->GetTotalAuraModifier(SPELL_AURA_MOD_BLOCK_CRIT_CHANCE)))
                damageInfo->blocked *= 2;

            if (damageInfo->blocked >= damageInfo->damage)
            {
                damageInfo->TargetState = VICTIMSTATE_BLOCKS;
                damageInfo->blocked = damageInfo->damage;
                damageInfo->procEx |= PROC_EX_FULL_BLOCK;
            }
            else
                damageInfo->procEx |= PROC_EX_NORMAL_HIT;   // Partial blocks can still cause attacker procs

            damageInfo->damage      -= damageInfo->blocked;
            damageInfo->cleanDamage += damageInfo->blocked;
            break;
        }
        case MELEE_HIT_GLANCING:
        {
            damageInfo->HitInfo |= HITINFO_GLANCING;
            damageInfo->TargetState = VICTIMSTATE_NORMAL;
            damageInfo->procEx |= PROC_EX_NORMAL_HIT;
            float reducePercent = 1.0f;                     //damage factor
            // calculate base values and mods
            float baseLowEnd = 1.3f;
            float baseHighEnd = 1.2f;
            switch(getClass())                              // lowering base values for casters
            {
                case CLASS_SHAMAN:
                case CLASS_PRIEST:
                case CLASS_MAGE:
                case CLASS_WARLOCK:
                case CLASS_DRUID:
                    baseLowEnd  -= 0.7f;
                    baseHighEnd -= 0.3f;
                    break;
            }

            float maxLowEnd = 0.6f;
            switch(getClass())                              // upper for melee classes
            {
                case CLASS_WARRIOR:
                case CLASS_ROGUE:
                    maxLowEnd = 0.91f;                      //If the attacker is a melee class then instead the lower value of 0.91
            }

            // calculate values
            int32 diff = damageInfo->target->GetDefenseSkillValue() - GetWeaponSkillValue(damageInfo->attackType);
            float lowEnd  = baseLowEnd - ( 0.05f * diff );
            float highEnd = baseHighEnd - ( 0.03f * diff );

            // apply max/min bounds
            if ( lowEnd < 0.01f )                           //the low end must not go bellow 0.01f
                lowEnd = 0.01f;
            else if ( lowEnd > maxLowEnd )                  //the smaller value of this and 0.6 is kept as the low end
                lowEnd = maxLowEnd;

            if ( highEnd < 0.2f )                           //high end limits
                highEnd = 0.2f;
            if ( highEnd > 0.99f )
                highEnd = 0.99f;

            if (lowEnd > highEnd)                            // prevent negative range size
                lowEnd = highEnd;

            reducePercent = lowEnd + rand_norm_f() * ( highEnd - lowEnd );

            damageInfo->cleanDamage += damageInfo->damage-uint32(reducePercent *  damageInfo->damage);
            damageInfo->damage   = uint32(reducePercent *  damageInfo->damage);
            break;
        }
        case MELEE_HIT_CRUSHING:
        {
            damageInfo->HitInfo     |= HITINFO_CRUSHING;
            damageInfo->TargetState  = VICTIMSTATE_NORMAL;
            damageInfo->procEx|=PROC_EX_NORMAL_HIT;
            // 150% normal damage
            damageInfo->damage += (damageInfo->damage / 2);
            break;
        }
        default:

            break;
    }

    // only from players and their pets
    if (GetTypeId() == TYPEID_PLAYER || GetObjectGuid().IsPet())
    {
        uint32 reduction_affected_damage = CalcNotIgnoreDamageReduction(damageInfo->damage, damageInfo->SchoolMask());
        uint32 resilienceReduction;
        if (attackType != RANGED_ATTACK)
            resilienceReduction = pVictim->GetMeleeDamageReduction(reduction_affected_damage);
        else
            resilienceReduction = pVictim->GetRangedDamageReduction(reduction_affected_damage);
        damageInfo->damage      -= resilienceReduction;
        damageInfo->cleanDamage += resilienceReduction;
    }

    // Calculate absorb resist
    if (int32(damageInfo->damage) > 0)
    {
        damageInfo->procVictim |= PROC_FLAG_TAKEN_ANY_DAMAGE;
        damageInfo->procEx |= PROC_EX_DIRECT_DAMAGE;

        // Calculate absorb & resists
        damageInfo->target->CalculateDamageAbsorbAndResist(this, damageInfo, true);

        if (damageInfo->absorb)
        {
            damageInfo->HitInfo|=HITINFO_ABSORB;
            damageInfo->procEx|=PROC_EX_ABSORB;
        }
        if (damageInfo->resist)
            damageInfo->HitInfo|=HITINFO_RESIST;

        if (damageInfo->damage <= 0)
            damageInfo->procEx &= ~PROC_EX_DIRECT_DAMAGE;
    }
    else // Umpossible get negative result but....
        damageInfo->damage = 0;
}

void Unit::DealMeleeDamage(DamageInfo* damageInfo, bool durabilityLoss)
{
    if (!damageInfo)
        return;

    Unit *pVictim = damageInfo->target;

    if(!this || !pVictim)
        return;

    if (!pVictim->isAlive() || pVictim->IsTaxiFlying() || (pVictim->GetTypeId() == TYPEID_UNIT && ((Creature*)pVictim)->IsInEvadeMode()))
        return;

    //You don't lose health from damage taken from another player while in a sanctuary
    //You still see it in the combat log though
    if (!IsAllowedDamageInArea(pVictim))
        return;

    // Hmmmm dont like this emotes client must by self do all animations
    if (damageInfo->HitInfo&HITINFO_CRITICALHIT)
        pVictim->HandleEmoteCommand(EMOTE_ONESHOT_WOUNDCRITICAL);
    if (damageInfo->blocked && damageInfo->TargetState != VICTIMSTATE_BLOCKS)
        pVictim->HandleEmoteCommand(EMOTE_ONESHOT_PARRYSHIELD);

    if (damageInfo->TargetState == VICTIMSTATE_PARRY)
    {
        // Get attack timers
        float offtime  = float(pVictim->getAttackTimer(OFF_ATTACK));
        float basetime = float(pVictim->getAttackTimer(BASE_ATTACK));
        // Reduce attack time
        if (pVictim->haveOffhandWeapon() && offtime < basetime)
        {
            float percent20 = pVictim->GetAttackTime(OFF_ATTACK) * 0.20f;
            float percent60 = 3.0f * percent20;
            if (offtime > percent20 && offtime <= percent60)
            {
                pVictim->setAttackTimer(OFF_ATTACK, uint32(percent20));
            }
            else if (offtime > percent60)
            {
                offtime -= 2.0f * percent20;
                pVictim->setAttackTimer(OFF_ATTACK, uint32(offtime));
            }
        }
        else
        {
            float percent20 = pVictim->GetAttackTime(BASE_ATTACK) * 0.20f;
            float percent60 = 3.0f * percent20;
            if (basetime > percent20 && basetime <= percent60)
            {
                pVictim->setAttackTimer(BASE_ATTACK, uint32(percent20));
            }
            else if (basetime > percent60)
            {
                basetime -= 2.0f * percent20;
                pVictim->setAttackTimer(BASE_ATTACK, uint32(basetime));
            }
        }
    }

    // Call default DealDamage
    damageInfo->damageType = DIRECT_DAMAGE;
    DealDamage(pVictim, damageInfo, durabilityLoss);

    // If this is a creature and it attacks from behind it has a probability to daze it's victim
    if ( (damageInfo->hitOutCome==MELEE_HIT_CRIT || damageInfo->hitOutCome==MELEE_HIT_CRUSHING || damageInfo->hitOutCome==MELEE_HIT_NORMAL || damageInfo->hitOutCome==MELEE_HIT_GLANCING) &&
        GetTypeId() != TYPEID_PLAYER && !((Creature*)this)->GetCharmerOrOwnerGuid() && !pVictim->HasInArc(M_PI_F, this) )
    {
        // -probability is between 0% and 40%
        // 20% base chance
        float Probability = 20.0f;

        //there is a newbie protection, at level 10 just 7% base chance; assuming linear function
        if ( pVictim->getLevel() < 30 )
            Probability = 0.65f*pVictim->getLevel()+0.5f;

        uint32 VictimDefense=pVictim->GetDefenseSkillValue();
        uint32 AttackerMeleeSkill=GetUnitMeleeSkill();

        Probability *= AttackerMeleeSkill/(float)VictimDefense;

        if (Probability > 40.0f)
            Probability = 40.0f;

        if (roll_chance_f(Probability))
            CastSpell(pVictim, 1604, true);
    }

    // If not miss
    if (!(damageInfo->HitInfo & HITINFO_MISS))
    {
        // on weapon hit casts
        if (GetTypeId() == TYPEID_PLAYER && pVictim->isAlive())
            ((Player*)this)->CastItemCombatSpell(pVictim, damageInfo->attackType);
    }
}


void Unit::HandleEmoteCommand(uint32 emote_id)
{
    WorldPacket data( SMSG_EMOTE, 4 + 8 );
    data << uint32(emote_id);
    data << GetObjectGuid();
    SendMessageToSet(&data, true);
}

void Unit::HandleEmoteState(uint32 emote_id)
{
    SetUInt32Value(UNIT_NPC_EMOTESTATE, emote_id);
}

void Unit::HandleEmote(uint32 emote_id)
{
    if (!emote_id)
        HandleEmoteState(0);
    else if (EmotesEntry const* emoteEntry = sEmotesStore.LookupEntry(emote_id))
    {
        if (emoteEntry->EmoteType)                          // 1,2 states, 0 command
            HandleEmoteState(emote_id);
        else
            HandleEmoteCommand(emote_id);
    }
}

uint32 Unit::CalcNotIgnoreAbsorbDamage( uint32 damage, SpellSchoolMask damageSchoolMask, SpellEntry const* spellInfo /*= NULL*/)
{
    float absorb_affected_rate = 1.0f;
    Unit::AuraList const& ignoreAbsorbSchool = GetAurasByType(SPELL_AURA_MOD_IGNORE_ABSORB_SCHOOL);
    for(Unit::AuraList::const_iterator i = ignoreAbsorbSchool.begin(); i != ignoreAbsorbSchool.end(); ++i)
        if ((*i)->GetMiscValue() & damageSchoolMask)
            absorb_affected_rate *= (100.0f - (*i)->GetModifier()->m_amount)/100.0f;

    if (spellInfo)
    {
        Unit::AuraList const& ignoreAbsorbForSpell = GetAurasByType(SPELL_AURA_MOD_IGNORE_ABSORB_FOR_SPELL);
        for(Unit::AuraList::const_iterator citr = ignoreAbsorbForSpell.begin(); citr != ignoreAbsorbForSpell.end(); ++citr)
            if ((*citr)->isAffectedOnSpell(spellInfo))
                absorb_affected_rate *= (100.0f - (*citr)->GetModifier()->m_amount)/100.0f;
    }

    return absorb_affected_rate <= 0.0f ? 0 : (absorb_affected_rate < 1.0f  ? uint32(damage * absorb_affected_rate) : damage);
}

uint32 Unit::CalcNotIgnoreDamageReduction(uint32 damage, SpellSchoolMask damageSchoolMask)
{
    float absorb_affected_rate = 1.0f;
    Unit::AuraList const& ignoreAbsorb = GetAurasByType(SPELL_AURA_MOD_IGNORE_DAMAGE_REDUCTION_SCHOOL);
    for(Unit::AuraList::const_iterator i = ignoreAbsorb.begin(); i != ignoreAbsorb.end(); ++i)
        if ((*i)->GetMiscValue() & damageSchoolMask)
            absorb_affected_rate *= (100.0f - (*i)->GetModifier()->m_amount)/100.0f;

    return absorb_affected_rate <= 0.0f ? 0 : (absorb_affected_rate < 1.0f  ? uint32(damage * absorb_affected_rate) : damage);
}

uint32 Unit::CalcArmorReducedDamage(Unit* pVictim, const uint32 damage)
{
    uint32 newdamage = 0;
    float armor = (float)pVictim->GetArmor();

    // Ignore enemy armor by SPELL_AURA_MOD_TARGET_RESISTANCE aura
    armor += GetTotalAuraModifierByMiscMask(SPELL_AURA_MOD_TARGET_RESISTANCE, SPELL_SCHOOL_MASK_NORMAL);

    // Apply Player CR_ARMOR_PENETRATION rating and percent talents
    if (GetTypeId()==TYPEID_PLAYER)
    {
        float maxArmorPen = 400 + 85 * pVictim->getLevel();
        if (getLevel() > 59)
            maxArmorPen += 4.5f * 85 * (pVictim->getLevel()-59);
        // Cap ignored armor to this value
        maxArmorPen = std::min(((armor+maxArmorPen)/3), armor);
        // Also, armor penetration is limited to 100% since 3.1.2, before greater values did
        // continue to give benefit for targets with more armor than the above cap
        float armorPenPct = std::min(100.f, ((Player*)this)->GetArmorPenetrationPct());
        armor -= maxArmorPen * armorPenPct / 100.0f;
    }

    if (armor < 0.0f)
        armor = 0.0f;

    float levelModifier = (float)getLevel();
    if (levelModifier > 59)
        levelModifier = levelModifier + (4.5f * (levelModifier-59));

    float tmpvalue = 0.1f * armor / (8.5f * levelModifier + 40);
    tmpvalue = tmpvalue/(1.0f + tmpvalue);

    if (tmpvalue < 0.0f)
        tmpvalue = 0.0f;
    if (tmpvalue > 0.75f)
        tmpvalue = 0.75f;

    newdamage = uint32(damage - (damage * tmpvalue));

    return (newdamage > 1) ? newdamage : 1;
}

void Unit::CalculateDamageAbsorbAndResist(Unit *pCaster, DamageInfo* damageInfo, bool canReflect)
{
    if(!pCaster || !isAlive() || !damageInfo || damageInfo->damage == 0)
        return;

    // Magic damage, check for resists
    if (!(damageInfo->SchoolMask() & SPELL_SCHOOL_MASK_NORMAL) &&
        !damageInfo->IsMeleeDamage() &&
        !(damageInfo->m_spellInfo->AttributesEx4 & SPELL_ATTR_EX4_IGNORE_RESISTANCES))
    {
        // Get base resistance for schoolmask
        float tmpvalue2 = (float)GetResistance(damageInfo->SchoolMask());
        // Ignore resistance by self SPELL_AURA_MOD_TARGET_RESISTANCE aura
        tmpvalue2 += (float)pCaster->GetTotalAuraModifierByMiscMask(SPELL_AURA_MOD_TARGET_RESISTANCE, damageInfo->SchoolMask());

        if (pCaster->GetTypeId() == TYPEID_PLAYER)
            tmpvalue2 -= (float)((Player*)pCaster)->GetSpellPenetrationItemMod();

        tmpvalue2 *= (float)(0.15f / getLevel());
        if (tmpvalue2 < 0.0f)
            tmpvalue2 = 0.0f;
        if (tmpvalue2 > 0.75f)
            tmpvalue2 = 0.75f;
        uint32 ran = urand(0, 100);
        float faq[4] = {24.0f,6.0f,4.0f,6.0f};
        uint8 m = 0;
        float Binom = 0.0f;
        for (uint8 i = 0; i < 4; ++i)
        {
            Binom += 2400 *( powf(tmpvalue2, float(i)) * powf( (1-tmpvalue2), float(4-i)))/faq[i];
            if (ran > Binom )
                ++m;
            else
                break;
        }
        if (damageInfo->damageType == DOT && m == 4)
            damageInfo->resist += uint32(damageInfo->damage);
            // need make more correct this hack.
        else
            damageInfo->resist += uint32(damageInfo->damage * m / 4);

        // full resist mode granted
        if (damageInfo->resist > damageInfo->damage)
            damageInfo->resist = damageInfo->damage;
    }
    else
        damageInfo->resist = 0;

    int32 RemainingDamage = damageInfo->damage - damageInfo->resist;

    // Get unit state (need for some absorb check)
    uint32 unitflag = GetUInt32Value(UNIT_FIELD_FLAGS);
    // Reflect damage spells (not cast any damage spell in aura lookup)
    uint32 reflectSpell = 0;
    int32  reflectDamage = 0;
    Aura*  reflectTriggeredBy = NULL;                       // expected as not expired at reflect as in current cases
    // Death Prevention Aura
    SpellEntry const*  preventDeathSpell = NULL;
    int32  preventDeathAmount = 0;

    // for absorb use only absorb_affected_damage
    uint32 absorb_affected_damage = CalcNotIgnoreAbsorbDamage(damageInfo->damage,damageInfo->SchoolMask());
    if (RemainingDamage > absorb_affected_damage)
        RemainingDamage = absorb_affected_damage;

    // full absorb cases (by chance)
    AuraList const& vAbsorb = GetAurasByType(SPELL_AURA_SCHOOL_ABSORB);
    for(AuraList::const_iterator i = vAbsorb.begin(); i != vAbsorb.end() && RemainingDamage > 0; ++i)
    {
        // only work with proper school mask damage
        Modifier* i_mod = (*i)->GetModifier();
        if (!(i_mod->m_miscvalue & damageInfo->SchoolMask()))
            continue;

        SpellEntry const* i_spellProto = (*i)->GetSpellProto();
        // Fire Ward or Frost Ward
        if (i_spellProto->SpellFamilyName == SPELLFAMILY_MAGE && i_spellProto->SpellFamilyFlags.test<CF_MAGE_FIRE_WARD, CF_MAGE_FROST_WARD>())
        {
            int chance = 0;
            Unit::AuraList const& auras = GetAurasByType(SPELL_AURA_ADD_PCT_MODIFIER);
            for (Unit::AuraList::const_iterator itr = auras.begin(); itr != auras.end(); ++itr)
            {
                SpellEntry const* itr_spellProto = (*itr)->GetSpellProto();
                // Frost Warding (chance full absorb)
                if (itr_spellProto->SpellFamilyName == SPELLFAMILY_MAGE && itr_spellProto->SpellIconID == 501)
                {
                    // chance stored in next dummy effect
                    chance = itr_spellProto->CalculateSimpleValue(EFFECT_INDEX_1);
                    break;
                }
            }
            if (roll_chance_i(chance))
            {
                int32 amount = RemainingDamage;
                RemainingDamage = 0;

                // Frost Warding (mana regen)
                CastCustomSpell(this, 57776, &amount, NULL, NULL, true, NULL, *i);
                break;
            }
        }
    }

    // Need remove expired auras after
    bool existExpired = false;

    // Incanter's Absorption, for converting to spell power
    int32 incanterAbsorption = 0;

    // absorb without mana cost
    AuraList const& vSchoolAbsorb = GetAurasByType(SPELL_AURA_SCHOOL_ABSORB);
    for(AuraList::const_iterator i = vSchoolAbsorb.begin(); i != vSchoolAbsorb.end() && RemainingDamage > 0; ++i)
    {
        Modifier* mod = (*i)->GetModifier();
        if (!(mod->m_miscvalue & damageInfo->SchoolMask()))
            continue;

        SpellEntry const* spellProto = (*i)->GetSpellProto();

        // Max Amount can be absorbed by this aura
        int32  currentAbsorb = mod->m_amount;

        // Found empty aura (impossible but..)
        if (currentAbsorb <=0)
        {
            existExpired = true;
            continue;
        }

        // Handle custom absorb auras
        // TODO: try find better way

        switch(spellProto->SpellFamilyName)
        {
            case SPELLFAMILY_GENERIC:
            {
                // Astral Shift
                if (spellProto->SpellIconID == 3066)
                {
                    //reduces all damage taken while stun, fear or silence
                    if (unitflag & (UNIT_FLAG_STUNNED|UNIT_FLAG_FLEEING|UNIT_FLAG_SILENCED))
                        RemainingDamage -= RemainingDamage * currentAbsorb / 100;
                    continue;
                }
                // Nerves of Steel
                if (spellProto->SpellIconID == 2115)
                {
                    // while affected by Stun and Fear
                    if (unitflag&(UNIT_FLAG_STUNNED|UNIT_FLAG_FLEEING))
                        RemainingDamage -= RemainingDamage * currentAbsorb / 100;
                    continue;
                }
                // Spell Deflection
                if (spellProto->SpellIconID == 3006)
                {
                    // You have a chance equal to your Parry chance
                    if (damageInfo->damageType == SPELL_DIRECT_DAMAGE &&             // Only for direct spell damage
                        roll_chance_f(GetUnitParryChance()))             // Roll chance
                        RemainingDamage -= RemainingDamage * currentAbsorb / 100;
                    continue;
                }
                // Reflective Shield (Lady Malande boss)
                if (spellProto->Id == 41475 && canReflect)
                {
                    if (RemainingDamage < currentAbsorb)
                        reflectDamage = RemainingDamage / 2;
                    else
                        reflectDamage = currentAbsorb / 2;
                    reflectSpell = 33619;
                    reflectTriggeredBy = *i;
                    reflectTriggeredBy->SetInUse(true);     // lock aura from final deletion until processing
                    break;
                }
                if (spellProto->Id == 39228 ||              // Argussian Compass
                    spellProto->Id == 60218)                // Essence of Gossamer
                {
                    // Max absorb stored in 1 dummy effect
                    int32 max_absorb = spellProto->CalculateSimpleValue(EFFECT_INDEX_1);
                    if (max_absorb < currentAbsorb)
                        currentAbsorb = max_absorb;
                    break;
                }
                break;
            }
            case SPELLFAMILY_DRUID:
            {
                // Primal Tenacity
                if (spellProto->SpellIconID == 2253)
                {
                    //reduces all damage taken while Stunned and in Cat Form
                    if (GetShapeshiftForm() == FORM_CAT && (unitflag & UNIT_FLAG_STUNNED))
                        RemainingDamage -= RemainingDamage * currentAbsorb / 100;
                    continue;
                }
                // Moonkin Form passive
                if (spellProto->Id == 69366)
                {
                    //reduces all damage taken while Stunned
                    if (unitflag & UNIT_FLAG_STUNNED)
                        RemainingDamage -= RemainingDamage * currentAbsorb / 100;
                    continue;
                }
                break;
            }
            case SPELLFAMILY_ROGUE:
            {
                // Cheat Death (make less prio with Guardian Spirit case)
                if (spellProto->SpellIconID == 2109)
                {
                    if (!preventDeathSpell &&
                        GetTypeId()==TYPEID_PLAYER &&       // Only players
                        !((Player*)this)->HasSpellCooldown(31231) &&
                                                            // Only if no cooldown
                        roll_chance_i((*i)->GetModifier()->m_amount))
                                                                // Only if roll
                    {
                        preventDeathSpell = (*i)->GetSpellProto();
                    }
                    // always skip this spell in charge dropping, absorb amount calculation since it has chance as m_amount and doesn't need to absorb any damage
                    continue;
                }
                break;
            }
            case SPELLFAMILY_PALADIN:
            {
                // Ardent Defender
                if (spellProto->SpellIconID == 2135 && GetTypeId() == TYPEID_PLAYER)
                {
                    int32 remainingHealth = GetHealth() - RemainingDamage;
                    uint32 allowedHealth = GetMaxHealth() * 0.35f;
                    // If damage kills us
                    if (remainingHealth <= 0 && !HasAura(66233))
                    {
                        // Cast healing spell, completely avoid damage
                        RemainingDamage = 0;

                        uint32 defenseSkillValue = GetDefenseSkillValue();
                        // Max heal when defense skill denies critical hits from raid bosses
                        // Formula: max defense at level + 140 (raiting from gear)
                        uint32 reqDefForMaxHeal  = getLevel() * 5 + 140;
                        float pctFromDefense = (defenseSkillValue >= reqDefForMaxHeal)
                            ? 1.0f
                            : float(defenseSkillValue) / float(reqDefForMaxHeal);

                        int32 healAmount = GetMaxHealth() * ((*i)->GetSpellProto()->EffectBasePoints[1] + 1) / 100.0f * pctFromDefense;
                        CastSpell(this, 66233, true);
                        CastCustomSpell(this, 66235, &healAmount, NULL, NULL, true);
                    }
                    else if (remainingHealth < int32(allowedHealth))
                    {
                        // Reduce damage that brings us under 35% (or full damage if we are already under 35%) by x%
                        uint32 damageToReduce = (GetHealth() < allowedHealth)
                            ? RemainingDamage
                            : allowedHealth - remainingHealth;
                        RemainingDamage -= damageToReduce * currentAbsorb / 100;
                    }
                    continue;
                }
                break;
            }
            case SPELLFAMILY_PRIEST:
            {
                // Guardian Spirit
                if (spellProto->SpellIconID == 2873)
                {
                    preventDeathSpell = (*i)->GetSpellProto();
                    preventDeathAmount = (*i)->GetModifier()->m_amount;
                    continue;
                }
                // Reflective Shield
                if (spellProto->SpellFamilyFlags.test<CF_PRIEST_POWER_WORD_SHIELD>() && canReflect)
                {
                    if (pCaster == this)
                        break;
                    Unit* caster = (*i)->GetCaster();
                    if (!caster)
                        break;
                    AuraList const& vOverRideCS = caster->GetAurasByType(SPELL_AURA_DUMMY);
                    for(AuraList::const_iterator k = vOverRideCS.begin(); k != vOverRideCS.end(); ++k)
                    {
                        switch((*k)->GetModifier()->m_miscvalue)
                        {
                            case 5065:                      // Rank 1
                            case 5064:                      // Rank 2
                            {
                                if (RemainingDamage >= currentAbsorb)
                                    reflectDamage = (*k)->GetModifier()->m_amount * currentAbsorb/100;
                                else
                                    reflectDamage = (*k)->GetModifier()->m_amount * RemainingDamage/100;
                                reflectSpell = 33619;
                                reflectTriggeredBy = *i;
                                reflectTriggeredBy->SetInUse(true);// lock aura from final deletion until processing
                            } break;
                            default: break;
                        }
                    }
                    break;
                }
                break;
            }
            case SPELLFAMILY_SHAMAN:
            {
                // Astral Shift
                if (spellProto->SpellIconID == 3066)
                {
                    //reduces all damage taken while stun, fear or silence
                    if (unitflag & (UNIT_FLAG_STUNNED|UNIT_FLAG_FLEEING|UNIT_FLAG_SILENCED))
                        RemainingDamage -= RemainingDamage * currentAbsorb / 100;
                    continue;
                }
                break;
            }
            case SPELLFAMILY_DEATHKNIGHT:
            {
                // Shadow of Death
                if (spellProto->SpellIconID == 1958)
                {
                    // TODO: absorb only while transform
                    continue;
                }
                // Anti-Magic Shell (on self)
                if (spellProto->Id == 48707)
                {
                    // damage absorbed by Anti-Magic Shell energizes the DK with additional runic power.
                    // This, if I'm not mistaken, shows that we get back ~2% of the absorbed damage as runic power.
                    int32 absorbed = RemainingDamage * currentAbsorb / 100;
                    int32 regen = absorbed * 2 / 10;
                    CastCustomSpell(this, 49088, &regen, NULL, NULL, true, NULL, *i);
                    RemainingDamage -= absorbed;
                    continue;
                }
                // Anti-Magic Shell (on single party/raid member)
                if (spellProto->Id == 50462)
                {
                    RemainingDamage -= RemainingDamage * currentAbsorb / 100;
                    continue;
                }
                // Unbreakable armor
                if (spellProto->Id == 51271)
                {
                    int32 absorbed = GetArmor() * currentAbsorb / 100;
                    // If we have a glyph
                    if (Aura* aur = GetDummyAura(58635))
                        absorbed += absorbed * aur->GetModifier()->m_amount / 100;
                    RemainingDamage = (RemainingDamage < absorbed) ? 0 : RemainingDamage - absorbed;
                    continue;
                }
                // Anti-Magic Zone
                if (spellProto->Id == 50461)
                {
                    Unit* caster = (*i)->GetCaster();
                    if (!caster)
                        continue;
                    int32 absorbed = RemainingDamage * currentAbsorb / 100;
                    int32 canabsorb = caster->GetHealth();
                    if (canabsorb < absorbed)
                        absorbed = canabsorb;

                    RemainingDamage -= absorbed;

                    uint32 ab_damage = absorbed;
                    pCaster->DealDamageMods(caster,ab_damage,NULL);
                    pCaster->DealDamage(caster, ab_damage, NULL, damageInfo->damageType, damageInfo->SchoolMask(), 0, false);
                    continue;
                }
                // Will of Necropolis
                if (spellProto->SpellIconID == 857)
                {
                    // Apply absorb only on damage below 35% hp
                    int32 absorbableDamage = RemainingDamage + 0.35f * GetMaxHealth() - GetHealth();
                    if (absorbableDamage > RemainingDamage)
                        absorbableDamage = RemainingDamage;
                    if (absorbableDamage > 0)
                        RemainingDamage -= absorbableDamage * currentAbsorb / 100;
                    continue;
                }
                break;
            }
            default:
                break;
        }

        // currentAbsorb - damage can be absorbed by shield
        // If need absorb less damage
        if (RemainingDamage < currentAbsorb)
            currentAbsorb = RemainingDamage;

        RemainingDamage -= currentAbsorb;

        // Fire Ward or Frost Ward or Ice Barrier (or Mana Shield)
        // for Incanter's Absorption converting to spell power
        if (spellProto->IsFitToFamily<SPELLFAMILY_MAGE, CF_MAGE_MISC>())
            incanterAbsorption += currentAbsorb;

        // Reduce shield amount
        mod->m_amount-=currentAbsorb;
        if((*i)->GetHolder()->DropAuraCharge())
            mod->m_amount = 0;
        // Need remove it later
        if (mod->m_amount<=0)
            existExpired = true;
    }

    // Remove all expired absorb auras
    if (existExpired)
    {
        SpellIdSet toRemoveSpellList;
        for(AuraList::const_iterator i = vSchoolAbsorb.begin(); i != vSchoolAbsorb.end(); ++i)
        {
            if ((*i)->GetHolder() && !(*i)->GetHolder()->IsDeleted() && (*i)->GetModifier()->m_amount <= 0)
            {
                toRemoveSpellList.insert((*i)->GetId());
            }
        }
        for (SpellIdSet::iterator _i = toRemoveSpellList.begin(); _i != toRemoveSpellList.end(); ++_i)
            RemoveAurasDueToSpell(*_i, SpellAuraHolderPtr(NULL), AURA_REMOVE_BY_SHIELD_BREAK);
    }

    // Cast back reflect damage spell
    if (canReflect && reflectSpell)
    {
        CastCustomSpell(pCaster, reflectSpell, &reflectDamage, NULL, NULL, true, NULL, reflectTriggeredBy);
        reflectTriggeredBy->SetInUse(false);                // free lock from deletion
    }

    // absorb by mana cost
    AuraList const& vManaShield = GetAurasByType(SPELL_AURA_MANA_SHIELD);
    for(AuraList::const_iterator i = vManaShield.begin(), next; i != vManaShield.end() && RemainingDamage > 0; i = next)
    {
        next = i; ++next;

        // check damage school mask
        if(((*i)->GetModifier()->m_miscvalue & damageInfo->SchoolMask()) == 0)
            continue;

        int32 currentAbsorb;
        if (RemainingDamage >= (*i)->GetModifier()->m_amount)
            currentAbsorb = (*i)->GetModifier()->m_amount;
        else
            currentAbsorb = RemainingDamage;

        if (float manaMultiplier = (*i)->GetSpellProto()->EffectMultipleValue[(*i)->GetEffIndex()])
        {
            if (Player *modOwner = GetSpellModOwner())
                modOwner->ApplySpellMod((*i)->GetId(), SPELLMOD_MULTIPLE_VALUE, manaMultiplier);

            int32 maxAbsorb = int32(GetPower(POWER_MANA) / manaMultiplier);
            if (currentAbsorb > maxAbsorb)
                currentAbsorb = maxAbsorb;

            int32 manaReduction = int32(currentAbsorb * manaMultiplier);
            ApplyPowerMod(POWER_MANA, manaReduction, false);
        }

        // Mana Shield (or Fire Ward or Frost Ward or Ice Barrier)
        // for Incanter's Absorption converting to spell power
        if ((*i)->GetSpellProto()->IsFitToFamily<SPELLFAMILY_MAGE, CF_MAGE_MISC>())
            incanterAbsorption += currentAbsorb;

        (*i)->GetModifier()->m_amount -= currentAbsorb;
        if((*i)->GetModifier()->m_amount <= 0)
        {
            RemoveAurasDueToSpell((*i)->GetId());
            next = vManaShield.begin();
        }

        RemainingDamage -= currentAbsorb;
    }

    // effects dependent from full absorb amount
    // Incanter's Absorption, if have affective absorbing
    if (incanterAbsorption)
    {
        Unit::AuraList const& auras = GetAurasByType(SPELL_AURA_DUMMY);
        for (Unit::AuraList::const_iterator itr = auras.begin(); itr != auras.end(); ++itr)
        {
            SpellEntry const* itr_spellProto = (*itr)->GetSpellProto();

            // Incanter's Absorption
            if (itr_spellProto->SpellFamilyName == SPELLFAMILY_GENERIC &&
                itr_spellProto->SpellIconID == 2941)
            {
                int32 amount = int32(incanterAbsorption * (*itr)->GetModifier()->m_amount / 100);

                // apply normalized part of already accumulated amount in aura
                if (Aura* spdAura = GetAura(44413, EFFECT_INDEX_0))
                    amount += spdAura->GetModifier()->m_amount * spdAura->GetAuraDuration() / spdAura->GetAuraMaxDuration();

                // Incanter's Absorption (triggered absorb based spell power, will replace existing if any)
                CastCustomSpell(this, 44413, &amount, NULL, NULL, true);
                break;
            }
        }
    }

    // only split damage if not damaging yourself
    if (pCaster != this)
    {
        AuraList const& vSplitDamageFlat = GetAurasByType(SPELL_AURA_SPLIT_DAMAGE_FLAT);
        for(AuraList::const_iterator i = vSplitDamageFlat.begin(), next; i != vSplitDamageFlat.end() && RemainingDamage >= 0; i = next)
        {
            next = i; ++next;

            // check damage school mask
            if(((*i)->GetModifier()->m_miscvalue & damageInfo->SchoolMask()) == 0)
                continue;

            // Damage can be splitted only if aura has an alive caster
            Unit *caster = (*i)->GetCaster();
            if(!caster || caster == this || !caster->IsInWorld() || !caster->isAlive())
                continue;

            DamageInfo splitdamageInfo = DamageInfo(pCaster, caster, (*i)->GetSpellProto());
            splitdamageInfo.CleanDamage(0, 0, BASE_ATTACK, MELEE_HIT_NORMAL);
            splitdamageInfo.damageType = damageInfo->damageType;

            if (RemainingDamage >= (*i)->GetModifier()->m_amount)
                splitdamageInfo.damage = (*i)->GetModifier()->m_amount;
            else
                splitdamageInfo.damage = RemainingDamage;

            RemainingDamage -= splitdamageInfo.damage;

            pCaster->DealDamageMods(caster,splitdamageInfo.damage,&splitdamageInfo.absorb);

            pCaster->SendSpellNonMeleeDamageLog(caster, (*i)->GetSpellProto()->Id, splitdamageInfo.damage, damageInfo->SchoolMask(), splitdamageInfo.absorb, 0, false, 0, false);
            splitdamageInfo.cleanDamage = splitdamageInfo.damage - splitdamageInfo.absorb;
            pCaster->DealDamage(caster, &splitdamageInfo, false);
        }

        AuraList const& vSplitDamagePct = GetAurasByType(SPELL_AURA_SPLIT_DAMAGE_PCT);
        for(AuraList::const_iterator i = vSplitDamagePct.begin(), next; i != vSplitDamagePct.end() && RemainingDamage >= 0; i = next)
        {
            next = i; ++next;

            // check damage school mask
            if(((*i)->GetModifier()->m_miscvalue & damageInfo->SchoolMask()) == 0)
                continue;

            // Damage can be splitted only if aura has an alive caster
            Unit *caster = (*i)->GetCaster();
            if(!caster || caster == this || !caster->IsInWorld() || !caster->isAlive())
                continue;

            DamageInfo splitdamageInfo = DamageInfo(pCaster, caster, (*i)->GetSpellProto());
            splitdamageInfo.CleanDamage(0, 0, BASE_ATTACK, MELEE_HIT_NORMAL);
            splitdamageInfo.damageType = damageInfo->damageType;

            splitdamageInfo.damage = uint32(RemainingDamage * (*i)->GetModifier()->m_amount / 100.0f);

            RemainingDamage -=  int32(splitdamageInfo.damage);

            pCaster->DealDamageMods(caster,splitdamageInfo.damage,&splitdamageInfo.absorb);

            pCaster->SendSpellNonMeleeDamageLog(caster, (*i)->GetSpellProto()->Id, splitdamageInfo.damage, damageInfo->SchoolMask(), splitdamageInfo.absorb, 0, false, 0, false);
            splitdamageInfo.cleanDamage = splitdamageInfo.damage - splitdamageInfo.absorb;
            pCaster->DealDamage(caster, &splitdamageInfo, false);
        }
    }

    // Apply death prevention spells effects
    if (preventDeathSpell && RemainingDamage >= (int32)GetHealth())
    {
        switch(preventDeathSpell->SpellFamilyName)
        {
            // Cheat Death
            case SPELLFAMILY_ROGUE:
            {
                // Cheat Death
                if (preventDeathSpell->SpellIconID == 2109)
                {
                    CastSpell(this,31231,true);
                    ((Player*)this)->AddSpellCooldown(31231,0,time(NULL)+60);
                    // with health > 10% lost health until health==10%, in other case no losses
                    uint32 health10 = GetMaxHealth()/10;
                    RemainingDamage = GetHealth() > health10 ? GetHealth() - health10 : 0;
                }
                break;
            }
            // Guardian Spirit
            case SPELLFAMILY_PRIEST:
            {
                // Guardian Spirit
                if (preventDeathSpell->SpellIconID == 2873)
                {
                    int32 healAmount = GetMaxHealth() * preventDeathAmount / 100;
                    CastCustomSpell(this, 48153, &healAmount, NULL, NULL, true);
                    RemoveAurasDueToSpell(preventDeathSpell->Id);
                    RemainingDamage = 0;
                }
                break;
            }
        }
    }

    damageInfo->absorb = damageInfo->damage - damageInfo->resist - RemainingDamage;

    if (damageInfo->damage < (damageInfo->absorb + damageInfo->resist))
        damageInfo->damage = 0;
    else
        damageInfo->damage -= damageInfo->absorb + damageInfo->resist;
}

void Unit::CalculateAbsorbResistBlock(Unit *pCaster, DamageInfo *damageInfo, SpellEntry const* spellProto, WeaponAttackType attType)
{
    bool blocked = false;
    // Get blocked status
    switch (spellProto->DmgClass)
    {
        // Melee and Ranged Spells
        case SPELL_DAMAGE_CLASS_RANGED:
        case SPELL_DAMAGE_CLASS_MELEE:
            blocked = IsSpellBlocked(pCaster, spellProto, attType);
            break;
        default:
            break;
    }

    if (blocked)
    {
        damageInfo->blocked = GetShieldBlockValue();
        if (damageInfo->damage < damageInfo->blocked)
            damageInfo->blocked = damageInfo->damage;
        damageInfo->damage-=damageInfo->blocked;
    }

    CalculateDamageAbsorbAndResist(pCaster, damageInfo, !(spellProto->AttributesEx & SPELL_ATTR_EX_CANT_REFLECTED));
}

void Unit::CalculateHealAbsorb(const uint32 heal, uint32 *absorb)
{
    if (!isAlive() || !heal)
        return;

    int32 RemainingHeal = heal;

    // Need remove expired auras after
    bool existExpired = false;

    // absorb
    AuraList const& vHealAbsorb = GetAurasByType(SPELL_AURA_HEAL_ABSORB);
    for(AuraList::const_iterator i = vHealAbsorb.begin(); i != vHealAbsorb.end() && RemainingHeal > 0; ++i)
    {
        Modifier* mod = (*i)->GetModifier();

        // Max Amount can be absorbed by this aura
        int32  currentAbsorb = mod->m_amount;

        // Found empty aura (impossible but..)
        if (currentAbsorb <=0)
        {
            existExpired = true;
            continue;
        }

        // currentAbsorb - heal can be absorbed
        // If need absorb less heal
        if (RemainingHeal < currentAbsorb)
            currentAbsorb = RemainingHeal;

        RemainingHeal -= currentAbsorb;

        // Reduce aura amount
        mod->m_amount -= currentAbsorb;
        if ((*i)->GetHolder()->DropAuraCharge())
            mod->m_amount = 0;
        // Need remove it later
        if (mod->m_amount<=0)
            existExpired = true;
    }

    // Remove all expired absorb auras
    if (existExpired)
    {
        for(AuraList::const_iterator i = vHealAbsorb.begin(); i != vHealAbsorb.end();)
        {
            if ((*i)->GetModifier()->m_amount<=0)
            {
                RemoveAurasDueToSpell((*i)->GetId(), SpellAuraHolderPtr(NULL), AURA_REMOVE_BY_SHIELD_BREAK);
                i = vHealAbsorb.begin();
            }
            else
                ++i;
        }
    }

    *absorb = heal - RemainingHeal;
}

void Unit::AttackerStateUpdate (Unit *pVictim, WeaponAttackType attType, bool extra )
{
    if (hasUnitState(UNIT_STAT_CAN_NOT_REACT) || HasFlag(UNIT_FIELD_FLAGS, UNIT_FLAG_PACIFIED) )
        return;

    if (!pVictim || !pVictim->isAlive())
        return;

    if (IsNonMeleeSpellCasted(false))
        return;

    uint32 hitInfo;
    if (attType == BASE_ATTACK)
        hitInfo = HITINFO_NORMALSWING2;
    else if (attType == OFF_ATTACK)
        hitInfo = HITINFO_LEFTSWING;
    else
        return;                                             // ignore ranged case

    uint32 extraAttacks = m_extraAttacks;

    // melee attack spell casted at main hand attack only
    if (attType == BASE_ATTACK && m_currentSpells[CURRENT_MELEE_SPELL])
    {
        m_currentSpells[CURRENT_MELEE_SPELL]->cast();

        // not recent extra attack only at any non extra attack (melee spell case)
        if(!extra && extraAttacks)
        {
            while(m_extraAttacks)
            {
                AttackerStateUpdate(pVictim, BASE_ATTACK, true);
                if (m_extraAttacks > 0)
                    --m_extraAttacks;
            }
        }
        return;
    }

    // attack can be redirected to another target
    pVictim = SelectMagnetTarget(pVictim);

    DamageInfo damageInfo = DamageInfo(this, pVictim);
    CalculateMeleeDamage(pVictim, 0, &damageInfo, attType);

    // Send log damage message to client
    DealDamageMods(pVictim,damageInfo.damage,&damageInfo.absorb);
    SendAttackStateUpdate(&damageInfo);
    ProcDamageAndSpell(&damageInfo);
    DealMeleeDamage(&damageInfo,true);

    if (GetTypeId() == TYPEID_PLAYER)
        DEBUG_FILTER_LOG(LOG_FILTER_COMBAT,"AttackerStateUpdate: (Player) %u attacked %u (TypeId: %u) for %u dmg, absorbed %u, blocked %u, resisted %u.",
            GetGUIDLow(), pVictim->GetGUIDLow(), pVictim->GetTypeId(), damageInfo.damage, damageInfo.absorb, damageInfo.blocked, damageInfo.resist);
    else
        DEBUG_FILTER_LOG(LOG_FILTER_COMBAT,"AttackerStateUpdate: (NPC)    %u attacked %u (TypeId: %u) for %u dmg, absorbed %u, blocked %u, resisted %u.",
            GetGUIDLow(), pVictim->GetGUIDLow(), pVictim->GetTypeId(), damageInfo.damage, damageInfo.absorb, damageInfo.blocked, damageInfo.resist);

    // if damage pVictim call AI reaction
    pVictim->AttackedBy(this);

    // extra attack only at any non extra attack (normal case)
    if(!extra && extraAttacks)
    {
        while(m_extraAttacks)
        {
            AttackerStateUpdate(pVictim, BASE_ATTACK, true);
            if (m_extraAttacks > 0)
                --m_extraAttacks;
        }
    }
}

MeleeHitOutcome Unit::RollMeleeOutcomeAgainst(const Unit *pVictim, WeaponAttackType attType) const
{
    // This is only wrapper

    // Miss chance based on melee
    float miss_chance = MeleeMissChanceCalc(pVictim, attType);

    // Critical hit chance
    float crit_chance = GetUnitCriticalChance(attType, pVictim);

    // stunned target cannot dodge and this is check in GetUnitDodgeChance() (returned 0 in this case)
    float dodge_chance = pVictim->GetUnitDodgeChance();
    float block_chance = pVictim->GetUnitBlockChance();
    float parry_chance = pVictim->GetUnitParryChance();

    // Useful if want to specify crit & miss chances for melee, else it could be removed
    DEBUG_FILTER_LOG(LOG_FILTER_COMBAT,"MELEE OUTCOME: miss %f crit %f dodge %f parry %f block %f", miss_chance,crit_chance,dodge_chance,parry_chance,block_chance);

    return RollMeleeOutcomeAgainst(pVictim, attType, int32(crit_chance*100), int32(miss_chance*100), int32(dodge_chance*100),int32(parry_chance*100),int32(block_chance*100));
}

MeleeHitOutcome Unit::RollMeleeOutcomeAgainst (const Unit *pVictim, WeaponAttackType attType, int32 crit_chance, int32 miss_chance, int32 dodge_chance, int32 parry_chance, int32 block_chance) const
{
    if (pVictim->GetTypeId()==TYPEID_UNIT && ((Creature*)pVictim)->IsInEvadeMode())
        return MELEE_HIT_EVADE;

    int32 attackerMaxSkillValueForLevel = GetMaxSkillValueForLevel(pVictim);
    int32 victimMaxSkillValueForLevel = pVictim->GetMaxSkillValueForLevel(this);

    int32 attackerWeaponSkill = GetWeaponSkillValue(attType,pVictim);
    int32 victimDefenseSkill = pVictim->GetDefenseSkillValue(this);

    // bonus from skills is 0.04%
    int32    skillBonus  = 4 * ( attackerWeaponSkill - victimMaxSkillValueForLevel );
    int32    sum = 0, tmp = 0;
    int32    roll = urand (0, 10000);

    DEBUG_FILTER_LOG(LOG_FILTER_COMBAT, "RollMeleeOutcomeAgainst: skill bonus of %d for attacker", skillBonus);
    DEBUG_FILTER_LOG(LOG_FILTER_COMBAT, "RollMeleeOutcomeAgainst: rolled %d, miss %d, dodge %d, parry %d, block %d, crit %d",
        roll, miss_chance, dodge_chance, parry_chance, block_chance, crit_chance);

    tmp = miss_chance;

    if (tmp > 0 && roll < (sum += tmp ))
    {
        DEBUG_FILTER_LOG(LOG_FILTER_COMBAT, "RollMeleeOutcomeAgainst: MISS");
        return MELEE_HIT_MISS;
    }

    // always crit against a sitting target (except 0 crit chance)
    if ( pVictim->GetTypeId() == TYPEID_PLAYER && crit_chance > 0 && !pVictim->IsStandState() )
    {
        DEBUG_FILTER_LOG(LOG_FILTER_COMBAT, "RollMeleeOutcomeAgainst: CRIT (sitting victim)");
        return MELEE_HIT_CRIT;
    }

    bool from_behind = !pVictim->HasInArc(M_PI_F,this);

    if (from_behind)
        DEBUG_FILTER_LOG(LOG_FILTER_COMBAT, "RollMeleeOutcomeAgainst: attack came from behind.");

    // Dodge chance

    // only players can't dodge if attacker is behind
    if (pVictim->GetTypeId() != TYPEID_PLAYER || !from_behind)
    {
        // Reduce dodge chance by attacker expertise rating
        if (GetTypeId() == TYPEID_PLAYER)
            dodge_chance -= int32(((Player*)this)->GetExpertiseDodgeOrParryReduction(attType)*100);
        else
            dodge_chance -= GetTotalAuraModifier(SPELL_AURA_MOD_EXPERTISE)*25;

        // Modify dodge chance by attacker SPELL_AURA_MOD_COMBAT_RESULT_CHANCE
        dodge_chance+= GetTotalAuraModifierByMiscValue(SPELL_AURA_MOD_COMBAT_RESULT_CHANCE, VICTIMSTATE_DODGE)*100;

        tmp = dodge_chance;
        if (   (tmp > 0)                                        // check if unit _can_ dodge
            && ((tmp -= skillBonus) > 0)
            && roll < (sum += tmp))
        {
            DEBUG_FILTER_LOG(LOG_FILTER_COMBAT, "RollMeleeOutcomeAgainst: DODGE <%d, %d)", sum-tmp, sum);
            return MELEE_HIT_DODGE;
        }
    }

    // parry chances
    // check if attack comes from behind, nobody can parry or block if attacker is behind if not have
    if (!from_behind || pVictim->HasAuraType(SPELL_AURA_MOD_PARRY_FROM_BEHIND_PERCENT))
    {
        // Reduce parry chance by attacker expertise rating
        if (GetTypeId() == TYPEID_PLAYER)
            parry_chance -= int32(((Player*)this)->GetExpertiseDodgeOrParryReduction(attType)*100);
        else
            parry_chance -= GetTotalAuraModifier(SPELL_AURA_MOD_EXPERTISE)*25;

        if (parry_chance > 0 && (pVictim->GetTypeId()==TYPEID_PLAYER || !(((Creature*)pVictim)->GetCreatureInfo()->flags_extra & CREATURE_FLAG_EXTRA_NO_PARRY)))
        {
            parry_chance -= skillBonus;

            //if (from_behind) -- only 100% currently and not 100% sure way value apply
            //    parry_chance = int32(parry_chance * (pVictim->GetTotalAuraMultiplier(SPELL_AURA_MOD_PARRY_FROM_BEHIND_PERCENT) - 1);

            if (parry_chance > 0 &&                         // check if unit _can_ parry
                (roll < (sum += parry_chance)))
            {
                DEBUG_FILTER_LOG(LOG_FILTER_COMBAT, "RollMeleeOutcomeAgainst: PARRY <%d, %d)", sum - parry_chance, sum);
                return MELEE_HIT_PARRY;
            }
        }
    }

    // Max 40% chance to score a glancing blow against mobs that are higher level (can do only players and pets and not with ranged weapon)
    if ( attType != RANGED_ATTACK &&
        (GetTypeId() == TYPEID_PLAYER || ((Creature*)this)->IsPet()) &&
        pVictim->GetTypeId() != TYPEID_PLAYER && !((Creature*)pVictim)->IsPet() &&
        getLevel() < pVictim->GetLevelForTarget(this) )
    {
        // cap possible value (with bonuses > max skill)
        int32 skill = attackerWeaponSkill;
        int32 maxskill = attackerMaxSkillValueForLevel;
        skill = (skill > maxskill) ? maxskill : skill;

        tmp = (10 + victimDefenseSkill - skill) * 100;
        tmp = tmp > 4000 ? 4000 : tmp;
        if (roll < (sum += tmp))
        {
            DEBUG_FILTER_LOG(LOG_FILTER_COMBAT, "RollMeleeOutcomeAgainst: GLANCING <%d, %d)", sum-4000, sum);
            return MELEE_HIT_GLANCING;
        }
    }

    // block chances
    // check if attack comes from behind, nobody can parry or block if attacker is behind
    if (!from_behind)
    {
        if (pVictim->GetTypeId()==TYPEID_PLAYER || !(((Creature*)pVictim)->GetCreatureInfo()->flags_extra & CREATURE_FLAG_EXTRA_NO_BLOCK) )
        {
            tmp = block_chance;
            if (   (tmp > 0)                                    // check if unit _can_ block
                && ((tmp -= skillBonus) > 0)
                && (roll < (sum += tmp)))
            {
                DEBUG_FILTER_LOG(LOG_FILTER_COMBAT, "RollMeleeOutcomeAgainst: BLOCK <%d, %d)", sum-tmp, sum);
                return MELEE_HIT_BLOCK;
            }
        }
    }

    // Critical chance
    tmp = crit_chance;

    if (tmp > 0 && roll < (sum += tmp))
    {
        DEBUG_FILTER_LOG(LOG_FILTER_COMBAT, "RollMeleeOutcomeAgainst: CRIT <%d, %d)", sum-tmp, sum);
        return MELEE_HIT_CRIT;
    }

    // mobs can score crushing blows if they're 4 or more levels above victim
    if (GetLevelForTarget(pVictim) >= pVictim->GetLevelForTarget(this) + 4 &&
        // can be from by creature (if can) or from controlled player that considered as creature
        ((GetTypeId()!=TYPEID_PLAYER && !((Creature*)this)->IsPet() &&
        !(((Creature*)this)->GetCreatureInfo()->flags_extra & CREATURE_FLAG_EXTRA_NO_CRUSH)) ||
        GetTypeId()==TYPEID_PLAYER && GetCharmerOrOwnerGuid()))
    {
        // when their weapon skill is 15 or more above victim's defense skill
        tmp = victimDefenseSkill;
        int32 tmpmax = victimMaxSkillValueForLevel;
        // having defense above your maximum (from items, talents etc.) has no effect
        tmp = tmp > tmpmax ? tmpmax : tmp;
        // tmp = mob's level * 5 - player's current defense skill
        tmp = attackerMaxSkillValueForLevel - tmp;
        if (tmp >= 15)
        {
            // add 2% chance per lacking skill point, min. is 15%
            tmp = tmp * 200 - 1500;
            if (roll < (sum += tmp))
            {
                DEBUG_FILTER_LOG(LOG_FILTER_COMBAT, "RollMeleeOutcomeAgainst: CRUSHING <%d, %d)", sum-tmp, sum);
                return MELEE_HIT_CRUSHING;
            }
        }
    }

    DEBUG_FILTER_LOG(LOG_FILTER_COMBAT, "RollMeleeOutcomeAgainst: NORMAL");
    return MELEE_HIT_NORMAL;
}

uint32 Unit::CalculateDamage (WeaponAttackType attType, bool normalized)
{
    float min_damage, max_damage;

    if (normalized && GetTypeId()==TYPEID_PLAYER)
        ((Player*)this)->CalculateMinMaxDamage(attType,normalized,min_damage, max_damage);
    else
    {
        switch (attType)
        {
            case RANGED_ATTACK:
                min_damage = GetFloatValue(UNIT_FIELD_MINRANGEDDAMAGE);
                max_damage = GetFloatValue(UNIT_FIELD_MAXRANGEDDAMAGE);
                break;
            case BASE_ATTACK:
                min_damage = GetFloatValue(UNIT_FIELD_MINDAMAGE);
                max_damage = GetFloatValue(UNIT_FIELD_MAXDAMAGE);
                break;
            case OFF_ATTACK:
                min_damage = GetFloatValue(UNIT_FIELD_MINOFFHANDDAMAGE);
                max_damage = GetFloatValue(UNIT_FIELD_MAXOFFHANDDAMAGE);
                break;
            default:
                min_damage = 0.0f;
                max_damage = 0.0f;
                break;
        }
    }

    if (min_damage > max_damage)
    {
        std::swap(min_damage,max_damage);
    }

    if (fabs(max_damage) < M_NULL_F)
        max_damage = 5.0f;

    return urand((uint32)min_damage, (uint32)max_damage);
}

float Unit::CalculateLevelPenalty(SpellEntry const* spellProto) const
{
    if(!spellProto->spellLevel || !spellProto->maxLevel)
        return 1.0f;

    if (spellProto->maxLevel <= 0)
        return 1.0f;
    //if caster level is lower that max caster level
    if (getLevel() < spellProto->maxLevel)
        return 1.0f;

    float LvlPenalty = 0.0f;

    LvlPenalty = (22.0f + float (spellProto->maxLevel) - float (getLevel())) / 20.0f;
    //to prevent positive effect
    if (LvlPenalty > 1.0f)
        return 1.0f;
    //level penalty is capped at 0
    if (LvlPenalty < 0.0f)
        return 0.0f;

    return LvlPenalty;
}

void Unit::SendMeleeAttackStart(Unit* pVictim)
{
    WorldPacket data( SMSG_ATTACKSTART, 8 + 8 );
    data << GetObjectGuid();
    data << pVictim->GetObjectGuid();

    SendMessageToSet(&data, true);
    DETAIL_FILTER_LOG(LOG_FILTER_COMBAT, "Unit::SendMeleeAttackStart %s start attacking %s", GetObjectGuid().GetString().c_str(), pVictim ? pVictim->GetObjectGuid().GetString().c_str() : "<none>");
}

void Unit::SendMeleeAttackStop(Unit* victim)
{
    WorldPacket data(SMSG_ATTACKSTOP, (8+8+4));                                        // we guess size
    data << GetPackGUID();
    data << (victim ? victim->GetPackGUID() : PackedGuid());                           // can be 0x00...
    data << uint32(0);                                                                 // can be 0x1
    SendMessageToSet(&data, true);
    DETAIL_FILTER_LOG(LOG_FILTER_COMBAT, "Unit::SendMeleeAttackStop %s stopped attacking %s", GetObjectGuid().GetString().c_str(), victim ? victim->GetObjectGuid().GetString().c_str() : "<none>");

    /*if (victim->GetTypeId() == TYPEID_UNIT)
        ((Creature*)victim)->AI().EnterEvadeMode(this);*/
}

bool Unit::IsSpellBlocked(Unit *pCaster, SpellEntry const *spellEntry, WeaponAttackType attackType)
{
    if (!HasInArc(M_PI_F, pCaster))
        return false;

    if (spellEntry)
    {
        // Some spells cannot be blocked
        if (spellEntry->HasAttribute(SPELL_ATTR_IMPOSSIBLE_DODGE_PARRY_BLOCK))
            return false;
    }

    /*
    // Ignore combat result aura (parry/dodge check on prepare)
    AuraList const& ignore = GetAurasByType(SPELL_AURA_IGNORE_COMBAT_RESULT);
    for(AuraList::const_iterator i = ignore.begin(); i != ignore.end(); ++i)
    {
        if (!(*i)->isAffectedOnSpell(spellProto))
            continue;
        if ((*i)->GetModifier()->m_miscvalue == ???)
            return false;
    }
    */

    // Check creatures flags_extra for disable block
    if (GetTypeId() == TYPEID_UNIT)
    {
        if (((Creature*)this)->GetCreatureInfo()->flags_extra & CREATURE_FLAG_EXTRA_NO_BLOCK)
            return false;
    }

    float blockChance = GetUnitBlockChance();
    blockChance += (int32(pCaster->GetWeaponSkillValue(attackType)) - int32(GetMaxSkillValueForLevel()))*0.04f;

    return roll_chance_f(blockChance);
}

// Melee based spells can be miss, parry or dodge on this step
// Crit or block - determined on damage calculation phase! (and can be both in some time)
float Unit::MeleeSpellMissChance(Unit *pVictim, WeaponAttackType attType, int32 skillDiff, SpellEntry const *spell)
{
    // Calculate hit chance (more correct for chance mod)
    float hitChance = 0.0f;

    // PvP - PvE melee chances
    // TODO: implement diminishing returns for defense from player's defense rating
    // pure skill diff is not sufficient since 3.x anymore, but exact formulas hard to research
    if (pVictim->GetTypeId() == TYPEID_PLAYER)
        hitChance = 95.0f + skillDiff * 0.04f;
    else if (skillDiff < -10)
        hitChance = 94.0f + (skillDiff + 10) * 0.4f;
    else
        hitChance = 95.0f + skillDiff * 0.1f;

    // Hit chance depends from victim auras
    if (attType == RANGED_ATTACK)
        hitChance += pVictim->GetTotalAuraModifier(SPELL_AURA_MOD_ATTACKER_RANGED_HIT_CHANCE);
    else
        hitChance += pVictim->GetTotalAuraModifier(SPELL_AURA_MOD_ATTACKER_MELEE_HIT_CHANCE);

    // Spellmod from SPELLMOD_RESIST_MISS_CHANCE
    if (Player *modOwner = GetSpellModOwner())
        modOwner->ApplySpellMod(spell->Id, SPELLMOD_RESIST_MISS_CHANCE, hitChance);

    // Miss = 100 - hit
    float missChance = 100.0f - hitChance;

    // Bonuses from attacker aura and ratings
    if (attType == RANGED_ATTACK)
        missChance -= m_modRangedHitChance;
    else
        missChance -= m_modMeleeHitChance;

    // Limit miss chance from 0 to 60%
    if (missChance < 0.0f)
        return 0.0f;
    if (missChance > 60.0f)
        return 60.0f;
    return missChance;
}

// Melee based spells hit result calculations
SpellMissInfo Unit::MeleeSpellHitResult(Unit *pVictim, SpellEntry const *spell)
{
    WeaponAttackType attType = BASE_ATTACK;

    if (spell->DmgClass == SPELL_DAMAGE_CLASS_RANGED)
        attType = RANGED_ATTACK;

    // cannot parry/dodge/miss if melee spell selfcasted
    if (pVictim && pVictim->GetObjectGuid() == GetObjectGuid())
        return SPELL_MISS_NONE;

    // bonus from skills is 0.04% per skill Diff
    int32 attackerWeaponSkill = (spell->EquippedItemClass == ITEM_CLASS_WEAPON) ? int32(GetWeaponSkillValue(attType,pVictim)) : GetMaxSkillValueForLevel();
    int32 skillDiff = attackerWeaponSkill - int32(pVictim->GetMaxSkillValueForLevel(this));
    int32 fullSkillDiff = attackerWeaponSkill - int32(pVictim->GetDefenseSkillValue(this));

    uint32 roll = urand (0, 10000);

    uint32 missChance = uint32(MeleeSpellMissChance(pVictim, attType, fullSkillDiff, spell)*100.0f);
    // Roll miss
    uint32 tmp = spell->HasAttribute(SPELL_ATTR_EX3_CANT_MISS) ? 0 : missChance;
    if (roll < tmp)
        return SPELL_MISS_MISS;

    // Chance resist mechanic (select max value from every mechanic spell effect)
    int32 resist_mech = 0;
    // Get effects mechanic and chance
    for(int eff = 0; eff < MAX_EFFECT_INDEX; ++eff)
    {
        int32 effect_mech = GetEffectMechanic(spell, SpellEffectIndex(eff));
        if (effect_mech)
        {
            int32 temp = pVictim->GetTotalAuraModifierByMiscValue(SPELL_AURA_MOD_MECHANIC_RESISTANCE, effect_mech);
            if (resist_mech < temp*100)
                resist_mech = temp*100;
        }
    }
    // Roll chance
    tmp += resist_mech;
    if (roll < tmp)
        return SPELL_MISS_RESIST;
    bool canDodge = true;
    bool canParry = true;

    // Same spells cannot be parry/dodge
    // this - tempfix (need more research and remove)
    if (spell->HasAttribute(SPELL_ATTR_IMPOSSIBLE_DODGE_PARRY_BLOCK))
        return SPELL_MISS_NONE;

    bool from_behind = !pVictim->HasInArc(M_PI_F,this);

    // Ranged attack cannot be parry/dodge, only deflect
    // Some spells cannot be parry/dodge/blocked, but may be deflected
    if (spell->Attributes & SPELL_ATTR_IMPOSSIBLE_DODGE_PARRY_BLOCK
        || attType == RANGED_ATTACK)
    {
        // only if in front or special ability
        if (!from_behind || pVictim->HasAuraType(SPELL_AURA_MOD_PARRY_FROM_BEHIND_PERCENT))
        {
            if (spell->AttributesEx3 & SPELL_ATTR_EX3_CANT_MISS)
                return SPELL_MISS_NONE;

            int32 deflect_chance = pVictim->GetTotalAuraModifier(SPELL_AURA_DEFLECT_SPELLS)*100;

            //if (from_behind) -- only 100% currently and not 100% sure way value apply
            //    deflect_chance = int32(deflect_chance * (pVictim->GetTotalAuraMultiplier(SPELL_AURA_MOD_PARRY_FROM_BEHIND_PERCENT) - 1);

            tmp += deflect_chance;
            if (roll < tmp)
                return SPELL_MISS_DEFLECT;
        }
        return SPELL_MISS_NONE;
    }

    // Check for attack from behind
    if (from_behind)
    {
        // Can`t dodge from behind in PvP (but its possible in PvE)
        if (GetTypeId() == TYPEID_PLAYER && pVictim->GetTypeId() == TYPEID_PLAYER)
            canDodge = false;
        // Can`t parry without special ability
        if (!pVictim->HasAuraType(SPELL_AURA_MOD_PARRY_FROM_BEHIND_PERCENT))
            canParry = false;
    }
    // Check creatures flags_extra for disable parry
    if (pVictim->GetTypeId()==TYPEID_UNIT)
    {
        uint32 flagEx = ((Creature*)pVictim)->GetCreatureInfo()->flags_extra;
        if ( flagEx & CREATURE_FLAG_EXTRA_NO_PARRY )
            canParry = false;
    }
    // Ignore combat result aura
    AuraList const& ignore = GetAurasByType(SPELL_AURA_IGNORE_COMBAT_RESULT);
    for(AuraList::const_iterator i = ignore.begin(); i != ignore.end(); ++i)
    {
        if (!(*i)->isAffectedOnSpell(spell))
            continue;
        switch((*i)->GetModifier()->m_miscvalue)
        {
            case MELEE_HIT_DODGE: canDodge = false; break;
            case MELEE_HIT_BLOCK: break; // Block check in hit step
            case MELEE_HIT_PARRY: canParry = false; break;
            default:
                DEBUG_LOG("Spell %u SPELL_AURA_IGNORE_COMBAT_RESULT have unhandled state %d", (*i)->GetId(), (*i)->GetModifier()->m_miscvalue);
                break;
        }
    }

    if (canDodge)
    {
        // Roll dodge
        int32 dodgeChance = int32(pVictim->GetUnitDodgeChance()*100.0f) - skillDiff * 4;
        // Reduce enemy dodge chance by SPELL_AURA_MOD_COMBAT_RESULT_CHANCE
        dodgeChance+= GetTotalAuraModifierByMiscValue(SPELL_AURA_MOD_COMBAT_RESULT_CHANCE, VICTIMSTATE_DODGE)*100;
        // Reduce dodge chance by attacker expertise rating
        if (GetTypeId() == TYPEID_PLAYER)
            dodgeChance-=int32(((Player*)this)->GetExpertiseDodgeOrParryReduction(attType) * 100.0f);
        else
            dodgeChance -= GetTotalAuraModifier(SPELL_AURA_MOD_EXPERTISE)*25;
        if (dodgeChance < 0)
            dodgeChance = 0;

        tmp += dodgeChance;
        if (roll < tmp)
            return SPELL_MISS_DODGE;
    }

    if (canParry)
    {
        // Roll parry
        int32 parryChance = int32(pVictim->GetUnitParryChance()*100.0f)  - skillDiff * 4;
        // Reduce parry chance by attacker expertise rating
        if (GetTypeId() == TYPEID_PLAYER)
            parryChance-=int32(((Player*)this)->GetExpertiseDodgeOrParryReduction(attType) * 100.0f);
        else
            parryChance -= GetTotalAuraModifier(SPELL_AURA_MOD_EXPERTISE)*25;
        if (parryChance < 0)
            parryChance = 0;

        //if (from_behind) -- only 100% currently and not 100% sure way value apply
        //    parryChance = int32(parryChance * (pVictim->GetTotalAuraMultiplier(SPELL_AURA_MOD_PARRY_FROM_BEHIND_PERCENT) - 1));

        tmp += parryChance;
        if (roll < tmp)
            return SPELL_MISS_PARRY;
    }

    return SPELL_MISS_NONE;
}

// TODO need use unit spell resistances in calculations
SpellMissInfo Unit::MagicSpellHitResult(Unit *pVictim, SpellEntry const *spell)
{
    // Can`t miss on dead target (on skinning for example)
    if (!pVictim->isAlive())
        return SPELL_MISS_NONE;

    SpellSchoolMask schoolMask = GetSpellSchoolMask(spell);
    // PvP - PvE spell misschances per leveldif > 2
    int32 lchance = pVictim->GetTypeId() == TYPEID_PLAYER ? 7 : 11;
    int32 leveldif = int32(pVictim->GetLevelForTarget(this)) - int32(GetLevelForTarget(pVictim));

    // Base hit chance from attacker and victim levels
    int32 modHitChance;
    if (leveldif < 3)
        modHitChance = 96 - leveldif;
    else
        modHitChance = 94 - (leveldif - 2) * lchance;

    // Spellmod from SPELLMOD_RESIST_MISS_CHANCE
    if (Player *modOwner = GetSpellModOwner())
        modOwner->ApplySpellMod(spell->Id, SPELLMOD_RESIST_MISS_CHANCE, modHitChance);
    // Increase from attacker SPELL_AURA_MOD_INCREASES_SPELL_PCT_TO_HIT auras
    modHitChance+=GetTotalAuraModifierByMiscMask(SPELL_AURA_MOD_INCREASES_SPELL_PCT_TO_HIT, schoolMask);
    // Chance hit from victim SPELL_AURA_MOD_ATTACKER_SPELL_HIT_CHANCE auras
    modHitChance+= pVictim->GetTotalAuraModifierByMiscMask(SPELL_AURA_MOD_ATTACKER_SPELL_HIT_CHANCE, schoolMask);

    // Cloak of Shadows - should be ignored by Chaos Bolt
    // handling of CoS aura is wrong? should be resist, not miss
    if (spell->SpellFamilyName == SPELLFAMILY_WARLOCK && spell->SpellIconID == 3178)
        if (Aura *aura = pVictim->GetAura(31224, EFFECT_INDEX_0))
            modHitChance -= aura->GetModifier()->m_amount;

    // Reduce spell hit chance for Area of effect spells from victim SPELL_AURA_MOD_AOE_AVOIDANCE aura
    if (IsAreaOfEffectSpell(spell))
        modHitChance-=pVictim->GetTotalAuraModifier(SPELL_AURA_MOD_AOE_AVOIDANCE);
    // Reduce spell hit chance for dispel mechanic spells from victim SPELL_AURA_MOD_DISPEL_RESIST
    if (IsDispelSpell(spell))
        modHitChance-=pVictim->GetTotalAuraModifier(SPELL_AURA_MOD_DISPEL_RESIST);
    // Chance resist mechanic (select max value from every mechanic spell effect)
    int32 resist_mech = 0;
    // Get effects mechanic and chance
    for(int eff = 0; eff < MAX_EFFECT_INDEX; ++eff)
    {
        int32 effect_mech = GetEffectMechanic(spell, SpellEffectIndex(eff));
        if (effect_mech)
        {
            int32 temp = pVictim->GetTotalAuraModifierByMiscValue(SPELL_AURA_MOD_MECHANIC_RESISTANCE, effect_mech);
            if (resist_mech < temp)
                resist_mech = temp;
        }
    }
    // Apply mod
    modHitChance-=resist_mech;

    // Chance resist debuff
    modHitChance-=pVictim->GetTotalAuraModifierByMiscValue(SPELL_AURA_MOD_DEBUFF_RESISTANCE, int32(spell->Dispel));

    int32 HitChance = modHitChance * 100;
    // Increase hit chance from attacker SPELL_AURA_MOD_SPELL_HIT_CHANCE and attacker ratings
    HitChance += int32(m_modSpellHitChance*100.0f);

    // Decrease hit chance from victim rating bonus
    if (pVictim->GetTypeId()==TYPEID_PLAYER)
        HitChance -= int32(((Player*)pVictim)->GetRatingBonusValue(CR_HIT_TAKEN_SPELL)*100.0f);

    if (HitChance <  100) HitChance =  100;
    if (HitChance > 10000) HitChance = 10000;

    int32 tmp = spell->HasAttribute(SPELL_ATTR_EX3_CANT_MISS) ? 0 : (10000 - HitChance);

    int32 rand = irand(0,10000);

    // Chaos Bolt cannot be deflected
    if (spell->SpellFamilyName == SPELLFAMILY_WARLOCK && spell->SpellIconID == 3178)
        return SPELL_MISS_NONE;

    if (rand < tmp)
        return SPELL_MISS_MISS;

    bool from_behind = !pVictim->HasInArc(M_PI_F,this);

    // cast by caster in front of victim or behind with special ability
    if (!from_behind || pVictim->HasAuraType(SPELL_AURA_MOD_PARRY_FROM_BEHIND_PERCENT))
    {
        int32 deflect_chance = pVictim->GetTotalAuraModifier(SPELL_AURA_DEFLECT_SPELLS)*100;

        //if (from_behind) -- only 100% currently and not 100% sure way value apply
        //    deflect_chance = int32(deflect_chance * (pVictim->GetTotalAuraMultiplier(SPELL_AURA_MOD_PARRY_FROM_BEHIND_PERCENT)) - 1);

        tmp += deflect_chance;
        if (rand < tmp)
            return SPELL_MISS_DEFLECT;
    }

    return SPELL_MISS_NONE;
}

// Calculate spell hit result can be:
// Every spell can: Evade/Immune/Reflect/Sucesful hit
// For melee based spells:
//   Miss
//   Dodge
//   Parry
// For spells
//   Resist
SpellMissInfo Unit::SpellHitResult(Unit *pVictim, SpellEntry const *spell, bool CanReflect)
{
    // Return evade for units in evade mode
    if (pVictim->GetTypeId()==TYPEID_UNIT && ((Creature*)pVictim)->IsInEvadeMode())
        return SPELL_MISS_EVADE;

    if (IsPositiveSpell(spell) && IsFriendlyTo(pVictim))
        return SPELL_MISS_NONE;
    else if (!(spell->Attributes & SPELL_ATTR_UNAFFECTED_BY_INVULNERABILITY))
    {
        // Check for immune
        if (IsSpellCauseDamage(spell) && pVictim->IsImmunedToDamage(GetSpellSchoolMask(spell)))
            return SPELL_MISS_IMMUNE;

        if (pVictim->IsImmuneToSpell(spell))
            return SPELL_MISS_IMMUNE;
    }

    // Try victim reflect spell
    if (CanReflect)
    {
        int32 reflectchance = pVictim->GetTotalAuraModifier(SPELL_AURA_REFLECT_SPELLS);
        Unit::AuraList const& mReflectSpellsSchool = pVictim->GetAurasByType(SPELL_AURA_REFLECT_SPELLS_SCHOOL);
        for(Unit::AuraList::const_iterator i = mReflectSpellsSchool.begin(); i != mReflectSpellsSchool.end(); ++i)
            if((*i)->GetModifier()->m_miscvalue & GetSpellSchoolMask(spell))
                reflectchance += (*i)->GetModifier()->m_amount;
        if (reflectchance > 0 && roll_chance_i(reflectchance))
        {
            // Start triggers for remove charges if need (trigger only for victim, and mark as active spell)
            ProcDamageAndSpell(pVictim, PROC_FLAG_NONE, PROC_FLAG_TAKEN_NEGATIVE_SPELL_HIT, PROC_EX_REFLECT, 1, BASE_ATTACK, spell);
            return SPELL_MISS_REFLECT;
        }
    }

    switch (spell->DmgClass)
    {
        case SPELL_DAMAGE_CLASS_NONE:
            return SPELL_MISS_NONE;
        case SPELL_DAMAGE_CLASS_MAGIC:
            return MagicSpellHitResult(pVictim, spell);
        case SPELL_DAMAGE_CLASS_MELEE:
        case SPELL_DAMAGE_CLASS_RANGED:
            return MeleeSpellHitResult(pVictim, spell);
    }
    return SPELL_MISS_NONE;
}

float Unit::MeleeMissChanceCalc(const Unit *pVictim, WeaponAttackType attType) const
{
    if(!pVictim)
        return 0.0f;

    // Base misschance 5%
    float missChance = 5.0f;

    // DualWield - white damage has additional 19% miss penalty
    if (haveOffhandWeapon() && attType != RANGED_ATTACK)
    {
        bool isNormal = false;
        for (uint32 i = CURRENT_FIRST_NON_MELEE_SPELL; i < CURRENT_MAX_SPELL; ++i)
        {
            if (m_currentSpells[i] && (GetSpellSchoolMask(m_currentSpells[i]->m_spellInfo) & SPELL_SCHOOL_MASK_NORMAL))
            {
                isNormal = true;
                break;
            }
        }
        if (!isNormal && !m_currentSpells[CURRENT_MELEE_SPELL])
            missChance += 19.0f;
    }

    int32 skillDiff = int32(GetWeaponSkillValue(attType, pVictim)) - int32(pVictim->GetDefenseSkillValue(this));

    // PvP - PvE melee chances
    // TODO: implement diminishing returns for defense from player's defense rating
    // pure skill diff is not sufficient since 3.x anymore, but exact formulas hard to research
    if ( pVictim->GetTypeId() == TYPEID_PLAYER )
        missChance -= skillDiff * 0.04f;
    else if ( skillDiff < -10 )
        missChance -= (skillDiff + 10) * 0.4f - 1.0f;
    else
        missChance -=  skillDiff * 0.1f;

    // Hit chance bonus from attacker based on ratings and auras
    if (attType == RANGED_ATTACK)
        missChance -= m_modRangedHitChance;
    else
        missChance -= m_modMeleeHitChance;

    // Hit chance for victim based on ratings
    if (pVictim->GetTypeId()==TYPEID_PLAYER)
    {
        if (attType == RANGED_ATTACK)
            missChance += ((Player*)pVictim)->GetRatingBonusValue(CR_HIT_TAKEN_RANGED);
        else
            missChance += ((Player*)pVictim)->GetRatingBonusValue(CR_HIT_TAKEN_MELEE);
    }

    // Modify miss chance by victim auras
    if (attType == RANGED_ATTACK)
        missChance -= pVictim->GetTotalAuraModifier(SPELL_AURA_MOD_ATTACKER_RANGED_HIT_CHANCE);
    else
        missChance -= pVictim->GetTotalAuraModifier(SPELL_AURA_MOD_ATTACKER_MELEE_HIT_CHANCE);

    // Limit miss chance from 0 to 60%
    if (missChance < 0.0f)
        return 0.0f;
    if (missChance > 60.0f)
        return 60.0f;

    return missChance;
}

uint32 Unit::GetDefenseSkillValue(Unit const* target) const
{
    if (GetTypeId() == TYPEID_PLAYER)
    {
        // in PvP use full skill instead current skill value
        uint32 value = (target && target->GetTypeId() == TYPEID_PLAYER)
            ? ((Player*)this)->GetMaxSkillValue(SKILL_DEFENSE)
            : ((Player*)this)->GetSkillValue(SKILL_DEFENSE);
        value += uint32(((Player*)this)->GetRatingBonusValue(CR_DEFENSE_SKILL));
        return value;
    }
    else
        return GetUnitMeleeSkill(target);
}

float Unit::GetUnitDodgeChance() const
{
    if (hasUnitState(UNIT_STAT_STUNNED))
        return 0.0f;
    if ( GetTypeId() == TYPEID_PLAYER )
        return GetFloatValue(PLAYER_DODGE_PERCENTAGE);
    else
    {
        if(((Creature const*)this)->IsTotem())
            return 0.0f;
        else
        {
            float dodge = 5.0f;
            dodge += GetTotalAuraModifier(SPELL_AURA_MOD_DODGE_PERCENT);
            return dodge > 0.0f ? dodge : 0.0f;
        }
    }
}

float Unit::GetUnitParryChance() const
{
    if ( IsNonMeleeSpellCasted(false) || hasUnitState(UNIT_STAT_STUNNED))
        return 0.0f;

    float chance = 0.0f;

    if (GetTypeId() == TYPEID_PLAYER)
    {
        Player const* player = (Player const*)this;
        if (player->CanParry() )
        {
            Item *tmpitem = player->GetWeaponForAttack(BASE_ATTACK,true,true);
            if(!tmpitem)
                tmpitem = player->GetWeaponForAttack(OFF_ATTACK,true,true);

            if (tmpitem)
                chance = GetFloatValue(PLAYER_PARRY_PERCENTAGE);
        }
    }
    else if (GetTypeId() == TYPEID_UNIT)
    {
        if (GetCreatureType() == CREATURE_TYPE_HUMANOID)
        {
            chance = 5.0f;
            chance += GetTotalAuraModifier(SPELL_AURA_MOD_PARRY_PERCENT);
        }
    }

    return chance > 0.0f ? chance : 0.0f;
}

float Unit::GetUnitBlockChance() const
{
    if ( IsNonMeleeSpellCasted(false) || hasUnitState(UNIT_STAT_STUNNED))
        return 0.0f;

    if (GetTypeId() == TYPEID_PLAYER)
    {
        Player const* player = (Player const*)this;
        if (player->CanBlock() && player->CanUseEquippedWeapon(OFF_ATTACK))
        {
            Item *tmpitem = player->GetItemByPos(INVENTORY_SLOT_BAG_0, EQUIPMENT_SLOT_OFFHAND);
            if (tmpitem && !tmpitem->IsBroken() && tmpitem->GetProto()->Block)
                return GetFloatValue(PLAYER_BLOCK_PERCENTAGE);
        }
        // is player but has no block ability or no not broken shield equipped
        return 0.0f;
    }
    else
    {
        if(((Creature const*)this)->IsTotem())
            return 0.0f;
        else
        {
            float block = 5.0f;
            block += GetTotalAuraModifier(SPELL_AURA_MOD_BLOCK_PERCENT);
            return block > 0.0f ? block : 0.0f;
        }
    }
}

float Unit::GetUnitCriticalChance(WeaponAttackType attackType, const Unit *pVictim) const
{
    float crit;

    if (GetTypeId() == TYPEID_PLAYER)
    {
        switch(attackType)
        {
            case BASE_ATTACK:
                crit = GetFloatValue( PLAYER_CRIT_PERCENTAGE );
                break;
            case OFF_ATTACK:
                crit = GetFloatValue( PLAYER_OFFHAND_CRIT_PERCENTAGE );
                break;
            case RANGED_ATTACK:
                crit = GetFloatValue( PLAYER_RANGED_CRIT_PERCENTAGE );
                break;
                // Just for good manner
            default:
                crit = 0.0f;
                break;
        }
    }
    else
    {
        crit = 5.0f;
        crit += GetTotalAuraModifier(SPELL_AURA_MOD_CRIT_PERCENT);
    }

    // flat aura mods
    if (attackType == RANGED_ATTACK)
        crit += pVictim->GetTotalAuraModifier(SPELL_AURA_MOD_ATTACKER_RANGED_CRIT_CHANCE);
    else
        crit += pVictim->GetTotalAuraModifier(SPELL_AURA_MOD_ATTACKER_MELEE_CRIT_CHANCE);

    crit += pVictim->GetTotalAuraModifier(SPELL_AURA_MOD_ATTACKER_SPELL_AND_WEAPON_CRIT_CHANCE);

    // reduce crit chance from Rating for players
    if (attackType != RANGED_ATTACK)
        crit -= pVictim->GetMeleeCritChanceReduction();
    else
        crit -= pVictim->GetRangedCritChanceReduction();

    // Apply crit chance from defence skill
    crit += (int32(GetMaxSkillValueForLevel(pVictim)) - int32(pVictim->GetDefenseSkillValue(this))) * 0.04f;

    if (crit < 0.0f)
        crit = 0.0f;
    return crit;
}

uint32 Unit::GetWeaponSkillValue (WeaponAttackType attType, Unit const* target) const
{
    uint32 value = 0;
    if (GetTypeId() == TYPEID_PLAYER)
    {
        Item* item = ((Player*)this)->GetWeaponForAttack(attType,true,true);

        // feral or unarmed skill only for base attack
        if (attType != BASE_ATTACK && !item )
            return 0;

        if (IsInFeralForm())
            return GetMaxSkillValueForLevel();              // always maximized SKILL_FERAL_COMBAT in fact

        // weapon skill or (unarmed for base attack)
        uint32  skill = item ? item->GetSkill() : SKILL_UNARMED;

        // in PvP use full skill instead current skill value
        value = (target && target->GetTypeId() == TYPEID_PLAYER)
            ? ((Player*)this)->GetMaxSkillValue(skill)
            : ((Player*)this)->GetSkillValue(skill);
        // Modify value from ratings
        value += uint32(((Player*)this)->GetRatingBonusValue(CR_WEAPON_SKILL));
        switch (attType)
        {
            case BASE_ATTACK:   value+=uint32(((Player*)this)->GetRatingBonusValue(CR_WEAPON_SKILL_MAINHAND));break;
            case OFF_ATTACK:    value+=uint32(((Player*)this)->GetRatingBonusValue(CR_WEAPON_SKILL_OFFHAND));break;
            case RANGED_ATTACK: value+=uint32(((Player*)this)->GetRatingBonusValue(CR_WEAPON_SKILL_RANGED));break;
            default: break;
        }
    }
    else
        value = GetUnitMeleeSkill(target);
   return value;
}

void Unit::_UpdateSpells( uint32 time )
{

    if (m_currentSpells[CURRENT_AUTOREPEAT_SPELL])
        _UpdateAutoRepeatSpell();

    // remove finished spells from current pointers
    for (uint32 i = 0; i < CURRENT_MAX_SPELL; ++i)
    {
        if (m_currentSpells[i] && m_currentSpells[i]->getState() == SPELL_STATE_FINISHED)
        {
            m_currentSpells[i]->SetReferencedFromCurrent(false);
            m_currentSpells[i] = NULL;                      // remove pointer
        }
    }
    std::queue<SpellAuraHolderPtr> updateQueue;
    // update auras
    {
        MAPLOCK_READ(this,MAP_LOCK_TYPE_AURAS);
        for (SpellAuraHolderMap::const_iterator itr = m_spellAuraHolders.begin(); itr != m_spellAuraHolders.end(); ++itr)
            if (itr->second && !itr->second->IsDeleted())
                updateQueue.push(itr->second);

    }

    while(!updateQueue.empty())
    {
        if (updateQueue.front() && !updateQueue.front()->IsDeleted())
            updateQueue.front()->UpdateHolder(time);
        updateQueue.pop();
    }

    // remove expired auras, cleanup empty holders
    {
        MAPLOCK_READ(this,MAP_LOCK_TYPE_AURAS);
        for (SpellAuraHolderMap::const_iterator itr = m_spellAuraHolders.begin(); itr != m_spellAuraHolders.end(); ++itr)
            if (itr->second && !itr->second->IsDeleted()
                && !(itr->second->IsPermanent() || itr->second->IsPassive())
                && ((itr->second->GetAuraDuration() == 0) || itr->second->IsEmptyHolder()))
                updateQueue.push(itr->second);
    }

    while(!updateQueue.empty())
    {
        if (updateQueue.front() && !updateQueue.front()->IsDeleted())
            RemoveSpellAuraHolder(updateQueue.front(), AURA_REMOVE_BY_EXPIRE);
        updateQueue.pop();
    }

    if(!m_gameObj.empty())
    {
        GameObjectList::iterator ite1, dnext1;
        for (ite1 = m_gameObj.begin(); ite1 != m_gameObj.end(); ite1 = dnext1)
        {
            dnext1 = ite1;
            //(*i)->Update( difftime );
            if ( !(*ite1)->isSpawned() )
            {
                (*ite1)->SetOwnerGuid(ObjectGuid());
                (*ite1)->SetRespawnTime(0);
                (*ite1)->Delete();
                dnext1 = m_gameObj.erase(ite1);
            }
            else
                ++dnext1;
        }
    }
}

void Unit::_UpdateAutoRepeatSpell()
{
    bool isAutoShot = m_currentSpells[CURRENT_AUTOREPEAT_SPELL]->m_spellInfo->Id == SPELL_ID_AUTOSHOT;

    //check movement
    if (GetTypeId() == TYPEID_PLAYER && ((Player*)this)->isMoving())
    {
        // cancel wand shoot
        if(!isAutoShot)
            InterruptSpell(CURRENT_AUTOREPEAT_SPELL);
        // auto shot just waits
        return;
    }

    // check spell casts
    if (IsNonMeleeSpellCasted(false, false, true))
    {
        // cancel wand shoot
        if(!isAutoShot)
        {
            InterruptSpell(CURRENT_AUTOREPEAT_SPELL);
            return;
        }
        // auto shot is delayed by everythihng, except ranged(!) CURRENT_GENERIC_SPELL's -> recheck that
        else if (!(m_currentSpells[CURRENT_GENERIC_SPELL] && m_currentSpells[CURRENT_GENERIC_SPELL]->IsRangedSpell()))
            return;
    }

    //castroutine
    if (isAttackReady(RANGED_ATTACK))
    {
        // Check if able to cast
        if (m_currentSpells[CURRENT_AUTOREPEAT_SPELL]->CheckCast(true) != SPELL_CAST_OK)
        {
            InterruptSpell(CURRENT_AUTOREPEAT_SPELL);
            return;
        }

        // we want to shoot
        Spell* spell = new Spell(this, m_currentSpells[CURRENT_AUTOREPEAT_SPELL]->m_spellInfo, true);
        spell->prepare(&(m_currentSpells[CURRENT_AUTOREPEAT_SPELL]->m_targets));

        // all went good, reset attack
        resetAttackTimer(RANGED_ATTACK);
    }
}

void Unit::SetCurrentCastedSpell( Spell * pSpell )
{
    MANGOS_ASSERT(pSpell);                                  // NULL may be never passed here, use InterruptSpell or InterruptNonMeleeSpells

    CurrentSpellTypes CSpellType = pSpell->GetCurrentContainer();

    if (pSpell == m_currentSpells[CSpellType]) return;      // avoid breaking self

    // break same type spell if it is not delayed
    InterruptSpell(CSpellType,false);

    // special breakage effects:
    switch (CSpellType)
    {
        case CURRENT_GENERIC_SPELL:
        {
            // generic spells always break channeled not delayed spells
            InterruptSpell(CURRENT_CHANNELED_SPELL,false);

            // autorepeat breaking
            if ( m_currentSpells[CURRENT_AUTOREPEAT_SPELL] )
            {
                // break autorepeat if not Auto Shot
                if (m_currentSpells[CURRENT_AUTOREPEAT_SPELL]->m_spellInfo->Id != SPELL_ID_AUTOSHOT)
                    InterruptSpell(CURRENT_AUTOREPEAT_SPELL);
            }
        } break;

        case CURRENT_CHANNELED_SPELL:
        {
            // channel spells always break generic non-delayed and any channeled spells
            InterruptSpell(CURRENT_GENERIC_SPELL,false);
            InterruptSpell(CURRENT_CHANNELED_SPELL);

            // it also does break autorepeat if not Auto Shot
            if ( m_currentSpells[CURRENT_AUTOREPEAT_SPELL] &&
                m_currentSpells[CURRENT_AUTOREPEAT_SPELL]->m_spellInfo->Id != SPELL_ID_AUTOSHOT )
                InterruptSpell(CURRENT_AUTOREPEAT_SPELL);
        } break;

        case CURRENT_AUTOREPEAT_SPELL:
        {
            // only Auto Shoot does not break anything
            if (pSpell->m_spellInfo->Id != SPELL_ID_AUTOSHOT)
            {
                // generic autorepeats break generic non-delayed and channeled non-delayed spells
                InterruptSpell(CURRENT_GENERIC_SPELL,false);
                InterruptSpell(CURRENT_CHANNELED_SPELL,false);
                // special action: first cast delay
                if ( getAttackTimer(RANGED_ATTACK) < 500 )
                    setAttackTimer(RANGED_ATTACK,500);
            }
        } break;

        default:
        {
            // other spell types don't break anything now
        } break;
    }

    // current spell (if it is still here) may be safely deleted now
    if (m_currentSpells[CSpellType])
        m_currentSpells[CSpellType]->SetReferencedFromCurrent(false);

    // set new current spell
    m_currentSpells[CSpellType] = pSpell;
    pSpell->SetReferencedFromCurrent(true);

    pSpell->m_selfContainer = &(m_currentSpells[pSpell->GetCurrentContainer()]);
}

void Unit::InterruptSpell(CurrentSpellTypes spellType, bool withDelayed, bool sendAutoRepeatCancelToClient)
{
    MANGOS_ASSERT(spellType < CURRENT_MAX_SPELL);

    if (m_currentSpells[spellType] && (withDelayed || m_currentSpells[spellType]->getState() != SPELL_STATE_DELAYED) )
    {
        DEBUG_FILTER_LOG(LOG_FILTER_SPELL_CAST,"Unit::InterruptSpell %s try interrupt spell %u, type %u, state %u",
                GetObjectGuid().GetString().c_str(),
                m_currentSpells[spellType]->m_spellInfo->Id,
                spellType,
                m_currentSpells[spellType]->getState());

        // send autorepeat cancel message for autorepeat spells
        if (spellType == CURRENT_AUTOREPEAT_SPELL && sendAutoRepeatCancelToClient)
        {
            if (GetTypeId() == TYPEID_PLAYER)
                ((Player*)this)->SendAutoRepeatCancel(this);
        }

        if (m_currentSpells[spellType]->getState() != SPELL_STATE_FINISHED)
            m_currentSpells[spellType]->cancel();

        // cancel can interrupt spell already (caster cancel ->target aura remove -> caster iterrupt)
        if (m_currentSpells[spellType])
        {
            m_currentSpells[spellType]->SetReferencedFromCurrent(false);
            m_currentSpells[spellType] = NULL;
        }
    }
}

void Unit::FinishSpell(CurrentSpellTypes spellType, bool ok /*= true*/)
{
    Spell* spell = m_currentSpells[spellType];
    if (!spell)
        return;

    if (spellType == CURRENT_CHANNELED_SPELL)
        spell->SendChannelUpdate(0);

    spell->finish(ok);
}


bool Unit::IsNonMeleeSpellCasted(bool withDelayed, bool skipChanneled, bool skipAutorepeat) const
{
    // We don't do loop here to explicitly show that melee spell is excluded.
    // Maybe later some special spells will be excluded too.

    // generic spells are casted when they are not finished and not delayed
    if (m_currentSpells[CURRENT_GENERIC_SPELL] &&
        (m_currentSpells[CURRENT_GENERIC_SPELL]->getState() != SPELL_STATE_FINISHED) &&
        (withDelayed || m_currentSpells[CURRENT_GENERIC_SPELL]->getState() != SPELL_STATE_DELAYED))
    {
        if (!(m_currentSpells[CURRENT_GENERIC_SPELL]->m_spellInfo->AttributesEx2 & SPELL_ATTR_EX2_NOT_RESET_AUTOSHOT))
            return true;
    }

    // channeled spells may be delayed, but they are still considered casted
    else if (!skipChanneled && m_currentSpells[CURRENT_CHANNELED_SPELL] &&
        (m_currentSpells[CURRENT_CHANNELED_SPELL]->getState() != SPELL_STATE_FINISHED))
        return true;

    // autorepeat spells may be finished or delayed, but they are still considered casted
    else if (!skipAutorepeat && m_currentSpells[CURRENT_AUTOREPEAT_SPELL])
        return true;

    return false;
}

void Unit::InterruptNonMeleeSpells(bool withDelayed, uint32 spell_id)
{
    // generic spells are interrupted if they are not finished or delayed
    if (m_currentSpells[CURRENT_GENERIC_SPELL] && (!spell_id || m_currentSpells[CURRENT_GENERIC_SPELL]->m_spellInfo->Id == spell_id))
        InterruptSpell(CURRENT_GENERIC_SPELL,withDelayed);

    // autorepeat spells are interrupted if they are not finished or delayed
    if (m_currentSpells[CURRENT_AUTOREPEAT_SPELL] && (!spell_id || m_currentSpells[CURRENT_AUTOREPEAT_SPELL]->m_spellInfo->Id == spell_id))
        InterruptSpell(CURRENT_AUTOREPEAT_SPELL,withDelayed);

    // channeled spells are interrupted if they are not finished, even if they are delayed
    if (m_currentSpells[CURRENT_CHANNELED_SPELL] && (!spell_id || m_currentSpells[CURRENT_CHANNELED_SPELL]->m_spellInfo->Id == spell_id))
        InterruptSpell(CURRENT_CHANNELED_SPELL,true);
}

Spell* Unit::FindCurrentSpellBySpellId(uint32 spell_id) const
{
    for (uint32 i = 0; i < CURRENT_MAX_SPELL; ++i)
        if (m_currentSpells[i] && m_currentSpells[i]->m_spellInfo->Id == spell_id)
            return m_currentSpells[i];
    return NULL;
}

void Unit::SetInFront(Unit const* target)
{
    SetOrientation(GetAngle(target));
}

void Unit::SetFacingTo(float ori)
{
    Movement::MoveSplineInit init(*this);
    init.SetFacing(ori);
    init.Launch();
}

void Unit::SetFacingToObject(WorldObject* pObject)
{
    // never face when already moving
    if (!IsStopped())
        return;

    // TODO: figure out under what conditions creature will move towards object instead of facing it where it currently is.
    SetFacingTo(GetAngle(pObject));
}

bool Unit::isInAccessablePlaceFor(Unit const* unit) const
{
    if (!unit)
        return false;

    if (!IsInMap(unit))
        return false;

    if (!IsWithinDistInMap(unit, GetMap()->GetVisibilityDistance()))
        return false;

    if (unit->GetObjectGuid().IsAnyTypeCreature())
    {
        float targetReach = ((Creature*)unit)->GetReachDistance(this);
        if (IsWithinDistInMap(unit, targetReach, true))
            return true;

        if (IsInWater() || IsUnderWater())
            return ((Creature*)unit)->CanSwim();
        else if (IsLevitating())
            return (unit->IsLevitating() || ((Creature*)unit)->CanFly());
        else if (GetTypeId() == TYPEID_PLAYER && ((Player*)this)->IsFlying())
            return (unit->IsLevitating() || ((Creature*)unit)->CanFly());
        else
            return ((Creature*)unit)->CanWalk() || ((Creature*)unit)->CanFly();
    }

    return true;
}

bool Unit::IsInWater() const
{
    return GetTerrain()->IsInWater(GetPositionX(),GetPositionY(), GetPositionZ());
}

bool Unit::IsUnderWater() const
{
    return GetTerrain()->IsUnderWater(GetPositionX(),GetPositionY(),GetPositionZ());
}

void Unit::DeMorph()
{
    SetDisplayId(GetNativeDisplayId());
}

int32 Unit::GetTotalAuraModifier(AuraType auratype) const
{
    int32 modifier = 0;
    int32 nonStackingPos = 0;
    int32 nonStackingNeg = 0;

    AuraList const& mTotalAuraList = GetAurasByType(auratype);
    for(AuraList::const_iterator i = mTotalAuraList.begin();i != mTotalAuraList.end(); ++i)
    {
        if((*i)->IsStacking())
            modifier += (*i)->GetModifier()->m_amount;
        else
        {
            if((*i)->GetModifier()->m_amount > nonStackingPos)
                nonStackingPos = (*i)->GetModifier()->m_amount;
            else if((*i)->GetModifier()->m_amount < nonStackingNeg)
                nonStackingNeg = (*i)->GetModifier()->m_amount;
        }
    }

    return modifier + nonStackingPos + nonStackingNeg;
}

float Unit::GetTotalAuraMultiplier(AuraType auratype) const
{
    float multiplier = 1.0f;
    float nonStackingPos = 0.0f;
    float nonStackingNeg = 0.0f;

    AuraList const& mTotalAuraList = GetAurasByType(auratype);
    for(AuraList::const_iterator i = mTotalAuraList.begin();i != mTotalAuraList.end(); ++i)
    {
        if((*i)->IsStacking())
            multiplier *= (100.0f + (*i)->GetModifier()->m_amount)/100.0f;
        else
        {
            if((*i)->GetModifier()->m_amount > nonStackingPos)
                nonStackingPos = (*i)->GetModifier()->m_amount;
            else if((*i)->GetModifier()->m_amount < nonStackingNeg)
                nonStackingNeg = (*i)->GetModifier()->m_amount;
        }
    }

    return multiplier * (100.0f + nonStackingPos)/100.0f * (100.0f + nonStackingNeg)/100.0f;
}

int32 Unit::GetMaxPositiveAuraModifier(AuraType auratype, bool nonStackingOnly) const
{
    int32 modifier = 0;

    AuraList const& mTotalAuraList = GetAurasByType(auratype);
    for(AuraList::const_iterator i = mTotalAuraList.begin();i != mTotalAuraList.end(); ++i)
        if (!(nonStackingOnly && (*i)->IsStacking()) && (*i)->GetModifier()->m_amount > modifier)
            modifier = (*i)->GetModifier()->m_amount;

    return modifier;
}

int32 Unit::GetMaxNegativeAuraModifier(AuraType auratype, bool nonStackingOnly) const
{
    int32 modifier = 0;

    AuraList const& mTotalAuraList = GetAurasByType(auratype);
    for(AuraList::const_iterator i = mTotalAuraList.begin();i != mTotalAuraList.end(); ++i)
        if (!(nonStackingOnly && (*i)->IsStacking()) && (*i)->GetModifier()->m_amount < modifier)
            modifier = (*i)->GetModifier()->m_amount;

    return modifier;
}

int32 Unit::GetTotalAuraModifierByMiscMask(AuraType auratype, uint32 misc_mask) const
{
    if(!misc_mask)
        return 0;

    int32 modifier = 0;
    int32 nonStackingPos = 0;
    int32 nonStackingNeg = 0;

    AuraList const& mTotalAuraList = GetAurasByType(auratype);
    for(AuraList::const_iterator i = mTotalAuraList.begin();i != mTotalAuraList.end(); ++i)
    {
        Modifier* mod = (*i)->GetModifier();

        if (auratype == SPELL_AURA_MOD_DAMAGE_DONE)
        {
            if ((*i)->GetSpellProto()->EquippedItemClass != -1 ||               // -1 == any item class (not wand then)
                (*i)->GetSpellProto()->EquippedItemInventoryTypeMask != 0)      //  0 == any inventory type (not wand then)
            {
                continue;
            }
        }

        if (mod->m_miscvalue & misc_mask)
        {
            if((*i)->IsStacking())
                modifier += mod->m_amount;
            else
            {
                if(mod->m_amount > nonStackingPos)
                    nonStackingPos = mod->m_amount;
                else if(mod->m_amount < nonStackingNeg)
                    nonStackingNeg = mod->m_amount;
            }
        }
     }
    return modifier + nonStackingPos + nonStackingNeg;
}

float Unit::GetTotalAuraMultiplierByMiscMask(AuraType auratype, uint32 misc_mask) const
{
    if(!misc_mask)
        return 1.0f;

    float multiplier = 1.0f;
    float nonStackingPos = 0.0f;
    float nonStackingNeg = 0.0f;

    AuraList const& mTotalAuraList = GetAurasByType(auratype);
    for(AuraList::const_iterator i = mTotalAuraList.begin();i != mTotalAuraList.end(); ++i)
    {
        Modifier* mod = (*i)->GetModifier();
        if (mod->m_miscvalue & misc_mask)
        {
            if((*i)->IsStacking())
                multiplier *= (100.0f + mod->m_amount)/100.0f;
            else
            {
                if(mod->m_amount > nonStackingPos)
                    nonStackingPos = mod->m_amount;
                else if(mod->m_amount < nonStackingNeg)
                    nonStackingNeg = mod->m_amount;
            }
        }
    }
    return multiplier * (100.0f + nonStackingPos)/100.0f * (100.0f + nonStackingNeg)/100.0f;
}

int32 Unit::GetMaxPositiveAuraModifierByMiscMask(AuraType auratype, uint32 misc_mask, bool nonStackingOnly) const
{
    if(!misc_mask)
        return 0;

    int32 modifier = 0;

    AuraList const& mTotalAuraList = GetAurasByType(auratype);
    for(AuraList::const_iterator i = mTotalAuraList.begin();i != mTotalAuraList.end(); ++i)
    {
        Modifier* mod = (*i)->GetModifier();
        if (!(nonStackingOnly && (*i)->IsStacking()) && mod->m_miscvalue & misc_mask && mod->m_amount > modifier)
            modifier = mod->m_amount;
    }

    return modifier;
}

int32 Unit::GetMaxNegativeAuraModifierByMiscMask(AuraType auratype, uint32 misc_mask, bool nonStackingOnly) const
{
    if(!misc_mask)
        return 0;

    int32 modifier = 0;

    AuraList const& mTotalAuraList = GetAurasByType(auratype);
    for(AuraList::const_iterator i = mTotalAuraList.begin();i != mTotalAuraList.end(); ++i)
    {
        Modifier* mod = (*i)->GetModifier();
        if (!(nonStackingOnly && (*i)->IsStacking()) && mod->m_miscvalue & misc_mask && mod->m_amount < modifier)
            modifier = mod->m_amount;
    }

    return modifier;
}

int32 Unit::GetTotalAuraModifierByMiscValue(AuraType auratype, int32 misc_value) const
{
    int32 modifier = 0;
    int32 nonStackingPos = 0;

    AuraList const& mTotalAuraList = GetAurasByType(auratype);
    for(AuraList::const_iterator i = mTotalAuraList.begin();i != mTotalAuraList.end(); ++i)
    {
        Modifier* mod = (*i)->GetModifier();
        if (mod->m_miscvalue == misc_value)
        {
            if((*i)->IsStacking())
                modifier += mod->m_amount;
            else
            {
                if(mod->m_amount > nonStackingPos)
                    nonStackingPos = mod->m_amount;
            }
        }
    }
    return modifier + nonStackingPos;
}

float Unit::GetTotalAuraMultiplierByMiscValue(AuraType auratype, int32 misc_value) const
{
    float multiplier = 1.0f;
    float nonStackingPos = 0.0f;

    AuraList const& mTotalAuraList = GetAurasByType(auratype);
    for(AuraList::const_iterator i = mTotalAuraList.begin();i != mTotalAuraList.end(); ++i)
    {
        Modifier* mod = (*i)->GetModifier();
        if (mod->m_miscvalue == misc_value)
        {
            if((*i)->IsStacking())
                multiplier *= (100.0f + mod->m_amount)/100.0f;
            else
            {
                if(mod->m_amount > nonStackingPos)
                    nonStackingPos = mod->m_amount;
            }
        }
    }
    return multiplier * (100.0f + nonStackingPos)/100.0f;
}

int32 Unit::GetMaxPositiveAuraModifierByMiscValue(AuraType auratype, int32 misc_value, bool nonStackingOnly) const
{
    int32 modifier = 0;

    AuraList const& mTotalAuraList = GetAurasByType(auratype);
    for(AuraList::const_iterator i = mTotalAuraList.begin();i != mTotalAuraList.end(); ++i)
    {
        Modifier* mod = (*i)->GetModifier();
        if (!(nonStackingOnly && (*i)->IsStacking()) && mod->m_amount > modifier && mod->m_miscvalue == misc_value)
            modifier = mod->m_amount;
    }

    return modifier;
}

int32 Unit::GetMaxNegativeAuraModifierByMiscValue(AuraType auratype, int32 misc_value, bool nonStackingOnly) const
{
    int32 modifier = 0;

    AuraList const& mTotalAuraList = GetAurasByType(auratype);
    for(AuraList::const_iterator i = mTotalAuraList.begin();i != mTotalAuraList.end(); ++i)
    {
        Modifier* mod = (*i)->GetModifier();
        if (!(nonStackingOnly && (*i)->IsStacking()) && mod->m_miscvalue == misc_value && mod->m_amount < modifier)
            modifier = mod->m_amount;
    }

    return modifier;
}

float Unit::GetTotalAuraMultiplierByMiscValueForMask(AuraType auratype, uint32 mask) const
{
    if(!mask)
        return 1.0f;

    float multiplier = 1.0f;

    int32 nonStackingPos = 0;
    int32 nonStackingNeg = 0;

    AuraList const& mTotalAuraList = GetAurasByType(auratype);
    for(AuraList::const_iterator i = mTotalAuraList.begin();i != mTotalAuraList.end(); ++i)
    {
        Modifier* mod = (*i)->GetModifier();

        if (mask & (1 << (mod->m_miscvalue -1)))
        {
            if((*i)->IsStacking())
            {
                multiplier *= (100.0f + mod->m_amount)/100.0f;
            }
            else
            {
                if(mod->m_amount > nonStackingPos)
                    nonStackingPos = mod->m_amount;
                else if(mod->m_amount < nonStackingNeg)
                    nonStackingNeg = mod->m_amount;
            }
        }
    }

    return multiplier * ((nonStackingPos + 100.0f) / 100.0f) * ((nonStackingNeg + 100.0f) / 100.0f);
}

float Unit::CheckAuraStackingAndApply(Aura* aura, UnitMods unitMod, UnitModifierType modifierType, float amount, bool apply, int32 miscMask, int32 miscValue)
{
    // not apply values below 1% (rounding errors?)
    if (!aura || fabs(amount) < M_NULL_F)
        return 0.0f;

    SpellEntry const *spellProto = aura->GetSpellProto();

    if (!aura->IsStacking())
    {
        bool bIsPositive = amount >= M_NULL_F;

        if (modifierType == TOTAL_VALUE)
            modifierType = bIsPositive ? NONSTACKING_VALUE_POS : NONSTACKING_VALUE_NEG;
        else if(modifierType == TOTAL_PCT)
            modifierType = NONSTACKING_PCT;

        float current = GetModifierValue(unitMod, modifierType);

        // need a sanity check here?

        // special case: minor and major categories for armor reduction debuffs
        // TODO: find some better way of dividing to categories
        if (aura->GetModifier()->m_auraname == SPELL_AURA_MOD_RESISTANCE_PCT &&
            (aura->GetId() == 770 ||                                              // Faerie Fire
            spellProto->IsFitToFamily<SPELLFAMILY_HUNTER, CF_HUNTER_PET_SPELLS>() ||            // Sting (Hunter Pet)
            spellProto->IsFitToFamily<SPELLFAMILY_WARLOCK, CF_WARLOCK_CURSE_OF_WEAKNESS>()))    // Curse of Weakness
        {
            modifierType = NONSTACKING_PCT_MINOR;
        }

        if (bIsPositive && amount < (current - M_NULL_F) ||               // value does not change as a result of applying/removing this aura
            !bIsPositive && amount > (current + M_NULL_F))
        {
            return 0.0f;
        }

        if (!apply)                                          // aura removed is the aura that is currently in effect, must find second highest nonstacking aura's m_amount
        {
            if (miscMask)
            {
                if (bIsPositive)
                    amount = (float)GetMaxPositiveAuraModifierByMiscMask(aura->GetModifier()->m_auraname, miscMask, true);
                else
                    amount = (float)GetMaxNegativeAuraModifierByMiscMask(aura->GetModifier()->m_auraname, miscMask, true);
            }
            else if(miscValue)
            {
                if (bIsPositive)
                    amount = (float)GetMaxPositiveAuraModifierByMiscValue(aura->GetModifier()->m_auraname, miscValue-1, true);
                else
                    amount = (float)GetMaxNegativeAuraModifierByMiscValue(aura->GetModifier()->m_auraname, miscValue-1, true);
            }
            else
            {
                if (bIsPositive)
                    amount = (float)GetMaxPositiveAuraModifier(aura->GetModifier()->m_auraname, true);
                else
                    amount = (float)GetMaxNegativeAuraModifier(aura->GetModifier()->m_auraname, true);
            }
        }
        // not apply values below 1% (rounding errors?)
        if (fabs(amount) < M_NULL_F)
            amount = 0.0f;

        HandleStatModifier(unitMod, modifierType, amount, apply);

        if (modifierType == NONSTACKING_VALUE_POS || modifierType == NONSTACKING_VALUE_NEG)
            amount -= current;
        else
        {
            if (apply)
                amount = ((100.0f + amount) / (100.0f + current) - 1.0f) * 100.0f;
            else
                amount = ((100.0f + current) / (100.0f + amount) - 1.0f) * 100.0f;
        }
    }
    else
        HandleStatModifier(unitMod, modifierType, amount, apply);

    return amount;
}

bool Unit::AddSpellAuraHolder(SpellAuraHolderPtr holder)
{
    if (!holder || holder->IsDeleted())
        return false;

    // Check for already existing
    {
        SpellAuraHolderBounds spair = GetSpellAuraHolderBounds(holder->GetId());
        MAPLOCK_READ(this,MAP_LOCK_TYPE_AURAS);
        for (SpellAuraHolderMap::const_iterator iter = spair.first; iter != spair.second; ++iter)
        {
            if (iter->second == holder)
            {
                DEBUG_LOG("Unit::AddSpellAuraHolder cannot add SpellAuraHolder (spell %u), holder already added!", holder->GetId());
                return false;
            }
        }
    }

    SpellEntry const* aurSpellInfo = holder->GetSpellProto();

    // ghost spell check, allow apply any auras at player loading in ghost mode (will be cleanup after load)
    if ( !isAlive() && !IsDeathPersistentSpell(aurSpellInfo) &&
        !IsDeathOnlySpell(aurSpellInfo) &&
        !IsSpellAllowDeadTarget(aurSpellInfo) &&
        (GetTypeId()!=TYPEID_PLAYER || !((Player*)this)->GetSession()->PlayerLoading()) )
    {
        return false;
    }

    if (holder->GetTarget() != this)
    {
        sLog.outError("Holder (spell %u) add to spell aura holder list of %s (lowguid: %u) but spell aura holder target is %s (lowguid: %u)",
            holder->GetId(),(GetTypeId()==TYPEID_PLAYER?"player":"creature"),GetGUIDLow(),
            (holder->GetTarget()->GetTypeId()==TYPEID_PLAYER?"player":"creature"),holder->GetTarget()->GetGUIDLow());
        return false;
    }

    SpellAuraHolderSet holdersToRemove;
    SpellAuraHolderPtr holderToStackAdd;
    // passive and persistent auras can stack with themselves any number of times
    if ((!holder->IsPassive() && !holder->IsPersistent()) || holder->IsAreaAura())
    {
        SpellAuraHolderBounds spair = GetSpellAuraHolderBounds(aurSpellInfo->Id);
        MAPLOCK_READ(this,MAP_LOCK_TYPE_AURAS);
        // take out same spell
        for (SpellAuraHolderMap::iterator iter = spair.first; iter != spair.second; ++iter)
        {
            // stack some specific spells
            bool bIsSpellStackingCustom = false;
            switch(holder->GetId())
            {
                case 70338: // Necrotic Plague (Lich King)
                case 73785:
                case 73786:
                case 73787:
                case 74074: // Plague Siphon (Lich King)
                case 72679: // Harvested Soul (Lich King)
                case 73028:
                case 74318:
                case 74319:
                case 74320:
                case 74321:
                case 74322:
                case 74323:
                    bIsSpellStackingCustom = true;
                    break;
            }

            if (iter->second && !iter->second->IsDeleted() &&
                ((iter->second->GetCasterGuid() == holder->GetCasterGuid() || bIsSpellStackingCustom ||
                (iter->second->GetCasterGuid().IsCreatureOrPet() && holder->GetCasterGuid().IsCreatureOrPet()))))
            {
                // Aura can stack on self -> Stack it;
                if (aurSpellInfo->StackAmount)
                {
                    holderToStackAdd = iter->second;
                    break;
                }

                // Check for coexisting Weapon-proced Auras
                if  (holder->IsWeaponBuffCoexistableWith() &&
                    iter->second->GetCastItemGuid() && iter->second->GetCastItemGuid() != holder->GetCastItemGuid())
                    continue;

                // Carry over removed Aura's remaining damage if Aura still has ticks remaining
                if (iter->second->GetSpellProto()->HasAttribute(SPELL_ATTR_EX4_STACK_DOT_MODIFIER))
                {
                    for (int32 i = 0; i < MAX_EFFECT_INDEX; ++i)
                    {
                        if (Aura* aur = holder->GetAuraByEffectIndex(SpellEffectIndex(i)))
                        {
                            // m_auraname can be modified to SPELL_AURA_NONE for area auras, use original
                            AuraType aurNameReal = AuraType(aurSpellInfo->EffectApplyAuraName[i]);

                            if (aurNameReal == SPELL_AURA_PERIODIC_DAMAGE && aur->GetAuraDuration() > 0)
                            {
                                if (Aura* existing = iter->second->GetAuraByEffectIndex(SpellEffectIndex(i)))
                                {
                                    int32 remainingTicks = existing->GetAuraMaxTicks() - existing->GetAuraTicks();
                                    int32 remainingDamage = existing->GetModifier()->m_amount * remainingTicks;

                                    aur->GetModifier()->m_amount += int32(remainingDamage / aur->GetAuraMaxTicks());
                                }
                                else
                                    DEBUG_LOG("Holder (spell %u) on target (lowguid: %u) doesn't have aura on effect index %u. skipping.", aurSpellInfo->Id, holder->GetTarget()->GetGUIDLow(), i);
                            }
                        }
                    }
                }

                // only one holder per caster on same target
                if (iter->second->GetCasterGuid() == holder->GetCasterGuid())
                {
                    if (holdersToRemove.find(iter->second) == holdersToRemove.end())
                        holdersToRemove.insert(iter->second);
                    break;
                }
            }

            // stacking of holders from different casters
            // some holders stack, but their auras dont (i.e. only strongest aura effect works)
            if (!sSpellMgr.IsStackableSpellAuraHolder(aurSpellInfo))
                if (holdersToRemove.find(iter->second) == holdersToRemove.end())
                    holdersToRemove.insert(iter->second);
        }
    }

    if (!holdersToRemove.empty())
    {
        for(std::set<SpellAuraHolderPtr>::const_iterator i = holdersToRemove.begin(); i != holdersToRemove.end(); ++i)
            if ((*i) && !(*i)->IsDeleted())
                RemoveSpellAuraHolder((*i),AURA_REMOVE_BY_STACK);
    }
    else if (holderToStackAdd)
    {
        // can be created with >1 stack by some spell mods
        holderToStackAdd->ModStackAmount(holder->GetStackAmount());
        holderToStackAdd->HandleSpellSpecificBoostsForward(true);
        return false;
    }

    // passive auras not stackable with other ranks
    if (!IsPassiveSpellStackableWithRanks(aurSpellInfo))
    {
        if (!RemoveNoStackAurasDueToAuraHolder(holder))
        {
            return false;                                   // couldn't remove conflicting aura with higher rank
        }
    }

    // update single target auras list (before aura add to aura list, to prevent unexpected remove recently added aura)
    if (holder->IsSingleTarget())
    {
        if (Unit* caster = holder->GetCaster())             // caster not in world
        {
            SingleCastSpellTargetMap& scTargets = caster->GetSingleCastSpellTargets();
            for(SingleCastSpellTargetMap::iterator itr = scTargets.begin(); itr != scTargets.end();)
            {
                SpellEntry const* itr_spellEntry = itr->first;
                ObjectGuid itr_targetGuid = itr->second;

                if (itr_targetGuid != GetObjectGuid() &&
                    IsSingleTargetSpells(itr_spellEntry, aurSpellInfo))
                {
                    scTargets.erase(itr);                   // remove for caster in any case

                    // remove from target if target found
                    if (Unit* itr_target = GetMap()->GetUnit(itr_targetGuid))
                        itr_target->RemoveAurasDueToSpell(itr_spellEntry->Id);

                    itr = scTargets.begin();                // list can be chnaged at remove aura
                    continue;
                }

                ++itr;
            }

            // register spell holder single target
            scTargets[aurSpellInfo] = GetObjectGuid();
        }
    }

    holder->HandleSpellSpecificBoostsForward(true);

    // add aura, register in lists and arrays
    {
        holder->_AddSpellAuraHolder();
        MAPLOCK_WRITE(this,MAP_LOCK_TYPE_AURAS);
        m_spellAuraHolders.insert(SpellAuraHolderMap::value_type(holder->GetId(), holder));
    }

    for (int32 i = 0; i < MAX_EFFECT_INDEX; ++i)
        if (Aura *aur = holder->GetAuraByEffectIndex(SpellEffectIndex(i)))
            AddAuraToModList(aur);

    holder->ApplyAuraModifiers(true, true);
    DEBUG_LOG("Holder of spell %u now is in use", holder->GetId());

    // if aura deleted before boosts apply ignore
    // this can be possible it it removed indirectly by triggered spell effect at ApplyModifier
    if (holder->IsDeleted())
        return false;

    holder->HandleSpellSpecificBoosts(true);

    return true;
}

void Unit::AddAuraToModList(Aura *aura)
{
    MAPLOCK_WRITE(this,MAP_LOCK_TYPE_AURAS);
    if (aura->GetModifier()->m_auraname < TOTAL_AURAS)
        m_modAuras[aura->GetModifier()->m_auraname].push_back(aura);
}

void Unit::RemoveRankAurasDueToSpell(uint32 spellId)
{
    SpellEntry const *spellInfo = sSpellStore.LookupEntry(spellId);
    if(!spellInfo)
        return;
    SpellAuraHolderMap::const_iterator i,next;
    for (i = m_spellAuraHolders.begin(); i != m_spellAuraHolders.end(); i = next)
    {
        next = i;
        ++next;
        uint32 i_spellId = (*i).second->GetId();
        if((*i).second && i_spellId && i_spellId != spellId)
        {
            if (sSpellMgr.IsRankSpellDueToSpell(spellInfo,i_spellId))
            {
                RemoveAurasDueToSpell(i_spellId);

                if ( m_spellAuraHolders.empty() )
                    break;
                else
                    next =  m_spellAuraHolders.begin();
            }
        }
    }
}

bool Unit::RemoveNoStackAurasDueToAuraHolder(SpellAuraHolderPtr holder)
{
    if (!holder || holder->IsDeleted())
        return false;

    SpellEntry const* spellProto = holder->GetSpellProto();
    if (!spellProto)
        return false;

    uint32 spellId = holder->GetId();

    // passive spell special case (only non stackable with ranks)
    if (IsPassiveSpell(spellProto))
    {
        if (IsPassiveSpellStackableWithRanks(spellProto))
            return true;
    }

    SpellSpecific spellId_spec = GetSpellSpecific(spellId);

    SpellAuraHolderMap& holderMap = GetSpellAuraHolderMap();
    for (SpellAuraHolderMap::iterator itr = holderMap.begin(), next; itr != holderMap.end(); itr = next)
    {
        next = itr;
        ++next;

        if (!itr->second || itr->second->IsDeleted())
            continue;

        SpellEntry const* i_spellProto = itr->second->GetSpellProto();

        if (!i_spellProto)
            continue;

        uint32 i_spellId = i_spellProto->Id;

        // early checks that spellId is passive non stackable spell
        if (IsPassiveSpell(i_spellProto))
        {
            // passive non-stackable spells not stackable only for same caster
            if (holder->GetCasterGuid() != itr->second->GetCasterGuid())
                continue;

            // passive non-stackable spells not stackable only with another rank of same spell
            if (!sSpellMgr.IsRankSpellDueToSpell(spellProto, i_spellId))
                continue;
        }

        if (i_spellId == spellId)
            continue;

        bool is_triggered_by_spell = false;
        // prevent triggering aura of removing aura that triggered it
        for(int j = 0; j < MAX_EFFECT_INDEX; ++j)
            if (i_spellProto->EffectTriggerSpell[j] == spellId)
                is_triggered_by_spell = true;

        // prevent triggered aura of removing aura that triggering it (triggered effect early some aura of parent spell
        for(int j = 0; j < MAX_EFFECT_INDEX; ++j)
            if (spellProto->EffectTriggerSpell[j] == i_spellId)
                is_triggered_by_spell = true;

        if (is_triggered_by_spell)
            continue;

        SpellSpecific i_spellId_spec = GetSpellSpecific(i_spellId);

        // single allowed spell specific from same caster or from any caster at target
        bool is_spellSpecPerTargetPerCaster = IsSingleFromSpellSpecificPerTargetPerCaster(spellId_spec,i_spellId_spec);
        bool is_spellSpecPerTarget = IsSingleFromSpellSpecificPerTarget(spellId_spec,i_spellId_spec);
        if (is_spellSpecPerTarget || (is_spellSpecPerTargetPerCaster && holder->GetCasterGuid() == itr->second->GetCasterGuid()))
        {
            // cannot remove higher rank
            if (sSpellMgr.IsRankSpellDueToSpell(spellProto, i_spellId))
                if (CompareAuraRanks(spellId, i_spellId) < 0)
                    return false;

            // Its a parent aura (create this aura in ApplyModifier)
            if (itr->second->IsInUse())
            {
                sLog.outError("SpellAuraHolder (Spell %u) is in process but attempt removed at SpellAuraHolder (Spell %u) adding, need add stack rule for Unit::RemoveNoStackAurasDueToAuraHolder", itr->second->GetId(), holder->GetId());
                continue;
            }
            if (is_spellSpecPerTargetPerCaster)
                RemoveSpellAuraHolder(itr->second);
            else
                RemoveAurasDueToSpell(i_spellId);

            if (holderMap.empty() )
                break;
            else
                next =  holderMap.begin();

            continue;
        }

        // spell with spell specific that allow single ranks for spell from diff caster
        // same caster case processed or early or later
        bool is_spellPerTarget = IsSingleFromSpellSpecificSpellRanksPerTarget(spellId_spec,i_spellId_spec);
        if ( is_spellPerTarget && holder->GetCasterGuid() != itr->second->GetCasterGuid() && sSpellMgr.IsRankSpellDueToSpell(spellProto, i_spellId))
        {
            // cannot remove higher rank
            if (CompareAuraRanks(spellId, i_spellId) < 0)
                return false;

            // Its a parent aura (create this aura in ApplyModifier)
            if (itr->second->IsInUse())
            {
                sLog.outError("SpellAuraHolder (Spell %u) is in process but attempt removed at SpellAuraHolder (Spell %u) adding, need add stack rule for Unit::RemoveNoStackAurasDueToAuraHolder", itr->second->GetId(), holder->GetId());
                continue;
            }
            RemoveAurasDueToSpell(i_spellId);

            if (holderMap.empty() )
                break;
            else
                next =  holderMap.begin();

            continue;
        }

        // non single (per caster) per target spell specific (possible single spell per target at caster)
        if ( !is_spellSpecPerTargetPerCaster && !is_spellSpecPerTarget && sSpellMgr.IsNoStackSpellDueToSpell(spellId, i_spellId) )
        {
            // Its a parent aura (create this aura in ApplyModifier)
            if (itr->second->IsInUse())
            {
                sLog.outError("SpellAuraHolder (Spell %u) is in process but attempt removed at SpellAuraHolder (Spell %u) adding, need add stack rule for Unit::RemoveNoStackAurasDueToAuraHolder", itr->second->GetId(), holder->GetId());
                continue;
            }

            // different ranks spells with different casters should also stack
            if (holder->GetCasterGuid() != itr->second->GetCasterGuid() && sSpellMgr.IsStackableSpellAuraHolder(spellProto))
                continue;

            if (!itr->second->IsDeleted())
                RemoveSpellAuraHolder(itr->second, AURA_REMOVE_BY_STACK);

            if (holderMap.empty() )
                break;
            else
                next = holderMap.begin();

            continue;
        }

        // Potions stack aura by aura (elixirs/flask already checked)
        if ( spellProto->SpellFamilyName == SPELLFAMILY_POTION && i_spellProto->SpellFamilyName == SPELLFAMILY_POTION )
        {
            if (IsNoStackAuraDueToAura(spellId, i_spellId))
            {
                if (CompareAuraRanks(spellId, i_spellId) < 0)
                    return false;                       // cannot remove higher rank

                // Its a parent aura (create this aura in ApplyModifier)
                if (itr->second->IsInUse())
                {
                    sLog.outError("SpellAuraHolder (Spell %u) is in process but attempt removed at SpellAuraHolder (Spell %u) adding, need add stack rule for Unit::RemoveNoStackAurasDueToAuraHolder", itr->second->GetId(), holder->GetId());
                    continue;
                }
                RemoveAurasDueToSpell(i_spellId);

                if (holderMap.empty())
                    break;
                else
                    next = holderMap.begin();
            }
        }
    }
    return true;
}

void Unit::RemoveAura(uint32 spellId, SpellEffectIndex effindex, Aura* except)
{
    SpellAuraHolderBounds spair = GetSpellAuraHolderBounds(spellId);
    for(SpellAuraHolderMap::iterator iter = spair.first; iter != spair.second; )
    {
        if (iter->second && !iter->second->IsDeleted())
        {
            Aura* aur = iter->second->GetAuraByEffectIndex(effindex);
            if (aur && aur != except)
            {
                RemoveSingleAuraFromSpellAuraHolder(iter->second, effindex);
                // may remove holder
                spair = GetSpellAuraHolderBounds(spellId);
                iter = spair.first;
            }
            else
                ++iter;
        }
        else
            ++iter;
    }
}
void Unit::RemoveAurasByCasterSpell(uint32 spellId, ObjectGuid casterGuid, AuraRemoveMode mode)
{
    SpellAuraHolderBounds spair = GetSpellAuraHolderBounds(spellId);
    for(SpellAuraHolderMap::iterator iter = spair.first; iter != spair.second; )
    {
        if (iter->second && !iter->second->IsDeleted() && iter->second->GetCasterGuid() == casterGuid)
        {
            RemoveSpellAuraHolder(iter->second, mode);
            spair = GetSpellAuraHolderBounds(spellId);
            iter = spair.first;
        }
        else
            ++iter;
    }
}

void Unit::RemoveAllGroupBuffsFromCaster(ObjectGuid guidCaster)
{
    SpellAuraHolderMap &holdersMap = GetSpellAuraHolderMap();
    for (SpellAuraHolderMap::iterator itr = holdersMap.begin(); itr != holdersMap.end();)
    {
        if (itr->second && !itr->second->IsDeleted() && itr->second->GetCasterGuid() == guidCaster && SpellMgr::IsGroupBuff(itr->second->GetSpellProto()))
        {
            RemoveSpellAuraHolder(itr->second);
            itr = holdersMap.begin();
        }
        else
            ++itr;
    }
}

void Unit::RemoveSingleAuraFromSpellAuraHolder(uint32 spellId, SpellEffectIndex effindex, ObjectGuid casterGuid, AuraRemoveMode mode)
{
    SpellAuraHolderBounds spair = GetSpellAuraHolderBounds(spellId);
    for(SpellAuraHolderMap::iterator iter = spair.first; iter != spair.second; )
    {
        if (iter->second && !iter->second->IsDeleted())
        {
            Aura* aur = iter->second->GetAuraByEffectIndex(effindex);
            if (aur && aur->GetCasterGuid() == casterGuid)
            {
                RemoveSingleAuraFromSpellAuraHolder(iter->second, effindex, mode);
                spair = GetSpellAuraHolderBounds(spellId);
                iter = spair.first;
            }
            else
                ++iter;
        }
        else
            ++iter;
    }
}

void Unit::RemoveAuraHolderDueToSpellByDispel(uint32 spellId, uint32 stackAmount, ObjectGuid casterGuid, Unit *dispeller)
{
    SpellEntry const* spellEntry = sSpellStore.LookupEntry(spellId);

    // Custom dispel case
    // Unstable Affliction
    if (spellEntry->SpellFamilyName == SPELLFAMILY_WARLOCK && spellEntry->SpellFamilyFlags.test<CF_WARLOCK_UNSTABLE_AFFLICTION>())
    {
        if (Aura* dotAura = GetAura<SPELL_AURA_PERIODIC_DAMAGE, SPELLFAMILY_WARLOCK, CF_WARLOCK_UNSTABLE_AFFLICTION>(casterGuid))
        {
            // use spellpower-modified value for initial damage
            int damage = dotAura->GetModifier()->m_amount;
            damage *= 9;

            // Remove spell auras from stack
            RemoveAuraHolderFromStack(spellId, stackAmount, casterGuid, AURA_REMOVE_BY_DISPEL);

            // backfire damage and silence
            dispeller->CastCustomSpell(dispeller, 31117, &damage, NULL, NULL, true, NULL, NULL, casterGuid);
            return;
        }
    }
    // Lifebloom
    else if (spellEntry->SpellFamilyName == SPELLFAMILY_DRUID && spellEntry->SpellFamilyFlags.test<CF_DRUID_LIFEBLOOM>())
    {
        if (Aura* dotAura = GetAura<SPELL_AURA_DUMMY, SPELLFAMILY_DRUID, CF_DRUID_LIFEBLOOM>(casterGuid))
        {
            int32 amount = ( dotAura->GetModifier()->m_baseamount / dotAura->GetStackAmount() ) * stackAmount;
            CastCustomSpell(this, 33778, &amount, NULL, NULL, true, NULL, dotAura, casterGuid);

            if (Unit* caster = dotAura->GetCaster())
            {
                int32 returnmana = (spellEntry->ManaCostPercentage * caster->GetCreateMana() / 100) * stackAmount / 2;
                caster->CastCustomSpell(caster, 64372, &returnmana, NULL, NULL, true, NULL, dotAura, casterGuid);
            }
        }
    }
    // Flame Shock
    else if (spellEntry->SpellFamilyName == SPELLFAMILY_SHAMAN && spellEntry->SpellFamilyFlags.test<CF_SHAMAN_FLAME_SHOCK>())
    {
        Unit* caster = NULL;
        uint32 triggeredSpell = 0;

        if (Aura* dotAura = GetAura<SPELL_AURA_PERIODIC_DAMAGE, SPELLFAMILY_SHAMAN, CF_SHAMAN_FLAME_SHOCK>(casterGuid))
            caster = dotAura->GetCaster();

        if (caster && !caster->isDead())
        {
            Unit::AuraList const& auras = caster->GetAurasByType(SPELL_AURA_DUMMY);
            for (Unit::AuraList::const_iterator i = auras.begin(); i != auras.end(); ++i)
            {
                switch((*i)->GetId())
                {
                    case 51480: triggeredSpell=64694; break;// Lava Flows, Rank 1
                    case 51481: triggeredSpell=65263; break;// Lava Flows, Rank 2
                    case 51482: triggeredSpell=65264; break;// Lava Flows, Rank 3
                    default: continue;
                }
                break;
            }
        }

        // Remove spell auras from stack
        RemoveAuraHolderFromStack(spellId, stackAmount, casterGuid, AURA_REMOVE_BY_DISPEL);

        // Haste
        if (triggeredSpell)
            caster->CastSpell(caster, triggeredSpell, true);
        return;
    }
    // Vampiric touch (first dummy aura)
    else if (spellEntry->SpellFamilyName == SPELLFAMILY_PRIEST && spellEntry->SpellFamilyFlags.test<CF_PRIEST_VAMPIRIC_TOUCH>())
    {
        if (Aura *dot = GetAura<SPELL_AURA_PERIODIC_DAMAGE, SPELLFAMILY_PRIEST, CF_PRIEST_VAMPIRIC_TOUCH>(casterGuid))
        {
            if (dot->GetCaster())
            {
                // use clean value for initial damage
                int32 bp0 = dot->GetSpellProto()->CalculateSimpleValue(EFFECT_INDEX_1);
                bp0 *= 8;

                // Remove spell auras from stack
                RemoveAuraHolderFromStack(spellId, stackAmount, casterGuid, AURA_REMOVE_BY_DISPEL);

                CastCustomSpell(this, 64085, &bp0, NULL, NULL, true, NULL, NULL, casterGuid);
                return;
            }
        }
    }
    // Necrotic Plague (Lich King)
    // this hack needs correct implementation
    else if (spellId == 70338 || spellId == 73785 || spellId == 73786 || spellId == 73787)
    {
        RemoveSpellAuraHolder(GetSpellAuraHolder(spellId), AURA_REMOVE_BY_DISPEL);
    }

    RemoveAuraHolderFromStack(spellId, stackAmount, casterGuid, AURA_REMOVE_BY_DISPEL);
}

void Unit::RemoveAurasDueToSpellBySteal(uint32 spellId, ObjectGuid casterGuid, Unit *stealer)
{
    SpellAuraHolderPtr holder = GetSpellAuraHolder(spellId, casterGuid);
    SpellEntry const* spellProto = sSpellStore.LookupEntry(spellId);
    SpellAuraHolderPtr new_holder = CreateSpellAuraHolder(spellProto, stealer, this);

    // set its duration and maximum duration
    // max duration 2 minutes (in msecs)
    int32 dur = holder->GetAuraDuration() > 0 ? holder->GetAuraDuration() : holder->GetAuraMaxDuration();
    int32 max_dur = 2*MINUTE*IN_MILLISECONDS;
    int32 new_max_dur = max_dur > dur ? dur : max_dur;
    new_holder->SetAuraMaxDuration(new_max_dur);
    new_holder->SetAuraDuration(new_max_dur);

    // some specific events after stealing aura
    // Lifebloom
    if (spellProto->SpellFamilyName == SPELLFAMILY_DRUID && spellProto->SpellFamilyFlags.test<CF_DRUID_LIFEBLOOM>())
    {
        if (Aura* dotAura = GetAura<SPELL_AURA_DUMMY, SPELLFAMILY_DRUID, CF_DRUID_LIFEBLOOM>(casterGuid))
        {
            int32 amount = dotAura->GetModifier()->m_baseamount;
            CastCustomSpell(this, 33778, &amount, NULL, NULL, true, NULL, dotAura, casterGuid);

            if (Unit* caster = dotAura->GetCaster())
            {
                int32 returnmana = (spellProto->ManaCostPercentage * caster->GetCreateMana() / 100) * dotAura->GetStackAmount() / 2;
                caster->CastCustomSpell(caster, 64372, &returnmana, NULL, NULL, true, NULL, dotAura, casterGuid);
            }
        }
    }

    for (int32 i = 0; i < MAX_EFFECT_INDEX; ++i)
    {
        Aura *aur = holder->GetAuraByEffectIndex(SpellEffectIndex(i));

        if (!aur)
            continue;

        int32 basePoints = aur->GetBasePoints();
        // construct the new aura for the attacker - will never return NULL, it's just a wrapper for
        // some different constructors
        Aura* new_aur = new_holder->CreateAura(spellProto, aur->GetEffIndex(), &basePoints, new_holder, stealer, this, NULL);

        // set periodic to do at least one tick (for case when original aura has been at last tick preparing)
        int32 periodic = aur->GetModifier()->periodictime;
        new_aur->GetModifier()->periodictime = periodic < new_max_dur ? periodic : new_max_dur;
    }

    if (holder->GetSpellProto()->AttributesEx7 & SPELL_ATTR_EX7_DISPEL_CHARGES)
    {
        if (holder->DropAuraCharge())
            RemoveSpellAuraHolder(holder, AURA_REMOVE_BY_DISPEL);

        if (SpellAuraHolderPtr foundHolder = stealer->GetSpellAuraHolder(holder->GetSpellProto()->Id, GetObjectGuid()))
        {
            foundHolder->SetAuraDuration(new_max_dur);
            foundHolder->SetAuraCharges(foundHolder->GetAuraCharges()+1, true);
            if (!AddSpellAuraHolderToRemoveList(new_holder))
                DEBUG_LOG("Unit::RemoveAurasDueToSpellBySteal cannot insert SpellAuraHolder (spell %u) to remove list!", new_holder ? new_holder->GetId() : 0);
            return;
        }
        else
            new_holder->SetAuraCharges(1,false);
    }
    else if (holder->ModStackAmount(-1))
        // Remove aura as dispel
        RemoveSpellAuraHolder(holder, AURA_REMOVE_BY_DISPEL);

    // strange but intended behaviour: Stolen single target auras won't be treated as single targeted
    new_holder->SetIsSingleTarget(false);

    stealer->AddSpellAuraHolder(new_holder);

}

void Unit::RemoveAurasDueToSpellByCancel(uint32 spellId)
{
    SpellAuraHolderBounds spair = GetSpellAuraHolderBounds(spellId);
    for(SpellAuraHolderMap::iterator iter = spair.first; iter != spair.second;)
    {
        RemoveSpellAuraHolder(iter->second, AURA_REMOVE_BY_CANCEL);
        spair = GetSpellAuraHolderBounds(spellId);
        iter = spair.first;
    }
}

void Unit::RemoveAurasWithDispelType(DispelType type, ObjectGuid casterGuid)
{
    // Create dispel mask by dispel type
    uint32 dispelMask = GetDispellMask(type);
    // Dispel all existing auras vs current dispel type
    SpellIdSet spellsToRemove;
    {
        MAPLOCK_READ(this,MAP_LOCK_TYPE_AURAS);
        SpellAuraHolderMap const& holdersMap = GetSpellAuraHolderMap();
        for (SpellAuraHolderMap::const_iterator iter = holdersMap.begin(); iter != holdersMap.end(); ++iter)
        {
            if (!iter->second || iter->second->IsDeleted())
                continue;

            if (((1 << iter->second->GetSpellProto()->Dispel) & dispelMask) && (!casterGuid || casterGuid == iter->second->GetCasterGuid()))
                spellsToRemove.insert(iter->first);
        }
    }

    if (!spellsToRemove.empty())
    {
        for(SpellIdSet::const_iterator i = spellsToRemove.begin(); i != spellsToRemove.end(); ++i)
            RemoveAurasDueToSpell(*i);
    }
}

void Unit::RemoveAuraHolderFromStack(uint32 spellId, uint32 stackAmount, ObjectGuid casterGuid, AuraRemoveMode mode)
{
    SpellAuraHolderBounds spair = GetSpellAuraHolderBounds(spellId);
    for (SpellAuraHolderMap::iterator iter = spair.first; iter != spair.second; ++iter)
    {
        if (!iter->second || iter->second->IsDeleted())
            continue;

        if (!casterGuid || iter->second->GetCasterGuid() == casterGuid)
        {
            if (iter->second->ModStackAmount(-int32(stackAmount)))
            {
                RemoveSpellAuraHolder(iter->second, mode);
                break;
            }
        }
    }
}

void Unit::RemoveAurasDueToSpell(uint32 spellId, SpellAuraHolderPtr except, AuraRemoveMode mode)
{
    SpellEntry const* spellEntry = sSpellStore.LookupEntry(spellId);
    if (spellEntry && spellEntry->SpellDifficultyId && IsInWorld() && GetMap()->IsDungeon())
        if (SpellEntry const* spellDiffEntry = GetSpellEntryByDifficulty(spellEntry->SpellDifficultyId, GetMap()->GetDifficulty(), GetMap()->IsRaid()))
            spellId = spellDiffEntry->Id;

    SpellAuraHolderBounds bounds = GetSpellAuraHolderBounds(spellId);
    for (SpellAuraHolderMap::iterator iter = bounds.first; iter != bounds.second; )
    {
        if (iter->second && !iter->second->IsDeleted() && iter->second != except)
        {
            RemoveSpellAuraHolder(iter->second, mode);
            bounds = GetSpellAuraHolderBounds(spellId);
            iter = bounds.first;
        }
        else
            ++iter;
    }
}

void Unit::RemoveAurasDueToItemSpell(Item* castItem,uint32 spellId)
{
    SpellAuraHolderBounds bounds = GetSpellAuraHolderBounds(spellId);
    for (SpellAuraHolderMap::iterator iter = bounds.first; iter != bounds.second; )
    {
        if (iter->second && !iter->second->IsDeleted() && iter->second->GetCastItemGuid() == castItem->GetObjectGuid())
        {
            RemoveSpellAuraHolder(iter->second);
            bounds = GetSpellAuraHolderBounds(spellId);
            iter = bounds.first;
        }
        else
            ++iter;
    }
}

void Unit::RemoveAurasWithInterruptFlags(uint32 flags)
{
    SpellIdSet spellsToRemove;
    {
        MAPLOCK_READ(this,MAP_LOCK_TYPE_AURAS);
        SpellAuraHolderMap const& holdersMap = GetSpellAuraHolderMap();
        for (SpellAuraHolderMap::const_iterator iter = holdersMap.begin(); iter != holdersMap.end(); ++iter)
        {
            if (!iter->second || iter->second->IsDeleted() || !iter->second->GetSpellProto())
                continue;

            if (iter->second->GetSpellProto()->AuraInterruptFlags & flags)
                spellsToRemove.insert(iter->first);
        }
    }

    if (!spellsToRemove.empty())
    {
        for(SpellIdSet::const_iterator i = spellsToRemove.begin(); i != spellsToRemove.end(); ++i)
            RemoveAurasDueToSpell(*i);
    }
}

void Unit::RemoveAurasWithAttribute(uint32 flags)
{
    SpellIdSet spellsToRemove;
    {
        MAPLOCK_READ(this,MAP_LOCK_TYPE_AURAS);
        SpellAuraHolderMap const& holdersMap = GetSpellAuraHolderMap();
        for (SpellAuraHolderMap::const_iterator iter = holdersMap.begin(); iter != holdersMap.end(); ++iter)
        {
            if (!iter->second || iter->second->IsDeleted() || !iter->second->GetSpellProto())
                continue;

            if (iter->second->GetSpellProto()->HasAttribute((SpellAttributes)flags))
                spellsToRemove.insert(iter->first);
        }
    }

    if (!spellsToRemove.empty())
    {
        for(SpellIdSet::const_iterator i = spellsToRemove.begin(); i != spellsToRemove.end(); ++i)
            RemoveAurasDueToSpell(*i);
    }
}

void Unit::RemoveNotOwnSingleTargetAuras(uint32 newPhase)
{
    // single target auras from other casters
    for (SpellAuraHolderMap::iterator iter = m_spellAuraHolders.begin(); iter != m_spellAuraHolders.end(); )
    {
        if (iter->second && !iter->second->IsDeleted() && iter->second->GetCasterGuid() != GetObjectGuid() && iter->second->IsSingleTarget())
        {
            if (!newPhase)
            {
                RemoveSpellAuraHolder(iter->second);
                iter = m_spellAuraHolders.begin();
                continue;
            }
            else
            {
                Unit* caster = iter->second->GetCaster();
                if (!caster || !caster->InSamePhase(newPhase))
                {
                    RemoveSpellAuraHolder(iter->second);
                    iter = m_spellAuraHolders.begin();
                    continue;
                }
            }
        }

        ++iter;
    }

    // single target auras at other targets
    SingleCastSpellTargetMap& scTargets = GetSingleCastSpellTargets();
    for (SingleCastSpellTargetMap::iterator itr = scTargets.begin(); itr != scTargets.end(); )
    {
        SpellEntry const* itr_spellEntry = itr->first;
        ObjectGuid itr_targetGuid = itr->second;

        if (itr_targetGuid != GetObjectGuid())
        {
            if(!newPhase)
            {
                scTargets.erase(itr);                       // remove for caster in any case

                // remove from target if target found
                if (Unit* itr_target = GetMap()->GetUnit(itr_targetGuid))
                    itr_target->RemoveAurasByCasterSpell(itr_spellEntry->Id, GetObjectGuid());

                itr = scTargets.begin();                    // list can be changed at remove aura
                continue;
            }
            else
            {
                Unit* itr_target = GetMap()->GetUnit(itr_targetGuid);
                if(!itr_target || !itr_target->InSamePhase(newPhase))
                {
                    scTargets.erase(itr);                   // remove for caster in any case

                    // remove from target if target found
                    if (itr_target)
                        itr_target->RemoveAurasByCasterSpell(itr_spellEntry->Id, GetObjectGuid());

                    itr = scTargets.begin();                // list can be changed at remove aura
                    continue;
                }
            }
        }

        ++itr;
    }

}

void Unit::RemoveSpellAuraHolder(SpellAuraHolderPtr holder, AuraRemoveMode mode)
{
    {
        MAPLOCK_WRITE(this,MAP_LOCK_TYPE_AURAS);
        if (!holder || holder->IsDeleted())
            return;

        holder->SetDeleted();
    }

    if (!AddSpellAuraHolderToRemoveList(holder))
    {
        DEBUG_LOG("Unit::RemoveSpellAuraHolder cannot insert SpellAuraHolder (spell %u) to remove list!", holder ? holder->GetId() : 0);
    }

    holder->SetRemoveMode(mode);

    if (mode != AURA_REMOVE_BY_DELETE)
        holder->HandleSpellSpecificBoostsForward(false);

    // Statue unsummoned at holder remove
    SpellEntry const* AurSpellInfo = holder->GetSpellProto();
    Totem* statue = NULL;
    Unit* caster = holder->GetCaster();
    if (IsChanneledSpell(AurSpellInfo) && caster)
        if (caster->GetTypeId()==TYPEID_UNIT && ((Creature*)caster)->IsTotem() && ((Totem*)caster)->GetTotemType()==TOTEM_STATUE)
            statue = ((Totem*)caster);

    {
        SpellAuraHolderBounds bounds = GetSpellAuraHolderBounds(holder->GetId());
        MAPLOCK_WRITE(this,MAP_LOCK_TYPE_AURAS);
        for (SpellAuraHolderMap::iterator itr = bounds.first; itr != bounds.second; ++itr)
        {
            if (itr->second == holder)
            {
                m_spellAuraHolders.erase(itr);
                break;
            }
        }
    }

    holder->UnregisterSingleCastHolder();

    for (int32 i = 0; i < MAX_EFFECT_INDEX; ++i)
    {
        if (Aura* aura = holder->GetAuraByEffectIndex(SpellEffectIndex(i)))
            RemoveAura(aura, mode);
    }

    holder->_RemoveSpellAuraHolder();

    if (mode != AURA_REMOVE_BY_DELETE)
        holder->HandleSpellSpecificBoosts(false);

    if (statue)
        statue->UnSummon();


    if (mode != AURA_REMOVE_BY_EXPIRE && IsChanneledSpell(AurSpellInfo) && !IsAreaOfEffectSpell(AurSpellInfo) &&
        caster && caster->GetObjectGuid() != GetObjectGuid())
    {
        caster->InterruptSpell(CURRENT_CHANNELED_SPELL);
    }
}

void Unit::RemoveSingleAuraFromSpellAuraHolder(SpellAuraHolderPtr holder, SpellEffectIndex index, AuraRemoveMode mode)
{
    if (!holder || holder->IsDeleted())
        return;

    Aura *aura = holder->GetAuraByEffectIndex(index);
    if (!aura)
        return;

    RemoveAura(aura, mode);

    if (!holder->IsDeleted() && holder->IsEmptyHolder())
        RemoveSpellAuraHolder(holder, mode);
}

void Unit::RemoveAura(Aura* aura, AuraRemoveMode mode)
{
    // Lock holder for prevent deletion while aura deleting process
    SpellAuraHolderPtr holder = aura->GetHolder();

    // prevent double removing
    if (!holder || aura->IsDeleted())
        return;

    // Set remove mode
    aura->SetDeleted();
    aura->SetRemoveMode(mode);

    // remove from list before mods removing (prevent cyclic calls, mods added before including to aura list - use reverse order)
    if (aura->GetModifier()->m_auraname < TOTAL_AURAS)
    {
        MAPLOCK_WRITE(this,MAP_LOCK_TYPE_AURAS);
        m_modAuras[aura->GetModifier()->m_auraname].remove(aura);

        // aura _MUST_ be remove from holder before unapply.
        // un-apply code expected that aura not find by diff searches
        // in another case it can be double removed for example, if target die/etc in un-apply process.
        holder->RemoveAura(aura->GetEffIndex());

        DEBUG_FILTER_LOG(LOG_FILTER_SPELL_CAST, "Aura %u (spell %u) now is remove mode %d",aura->GetModifier()->m_auraname, aura->GetId(), mode);
    }
    else
    {
        holder->RemoveAura(aura->GetEffIndex());
        sLog.outError("Unit::RemoveAura remove aura %u (spell %u) with unknown modifier type!", aura->GetModifier()->m_auraname, aura->GetId());
    }

    // some auras also need to apply modifier (on caster) on remove
    if (mode == AURA_REMOVE_BY_DELETE)
    {
        switch (aura->GetModifier()->m_auraname)
        {
            // need properly undo any auras with player-caster mover set (or will crash at next caster move packet)
            case SPELL_AURA_MOD_POSSESS:
            case SPELL_AURA_MOD_POSSESS_PET:
            case SPELL_AURA_CONTROL_VEHICLE:
                aura->ApplyModifier(false,true);
                break;
            default:
                break;
        }
    }
    else
        aura->ApplyModifier(false,true);

}

void Unit::RemoveAllAuras(AuraRemoveMode mode /*= AURA_REMOVE_BY_DEFAULT*/)
{
    for(SpellAuraHolderMap::iterator iter = m_spellAuraHolders.begin(); iter != m_spellAuraHolders.end();)
    {
        if (!iter->second->IsDeleted())
        {
            RemoveSpellAuraHolder(iter->second,mode);
            iter = m_spellAuraHolders.begin();
        }
        else
            ++iter;
    }
}

void Unit::RemoveArenaAuras(bool onleave)
{
    // in join, remove positive buffs, on end, remove negative
    // used to remove positive visible auras in arenas
    for(SpellAuraHolderMap::iterator iter = m_spellAuraHolders.begin(); iter != m_spellAuraHolders.end();)
    {
        if (!iter->second->GetSpellProto()->HasAttribute(SPELL_ATTR_EX4_UNK21) &&
                                                            // don't remove stances, shadowform, pally/hunter auras
            !iter->second->IsPassive() &&                   // don't remove passive auras
            (!iter->second->GetSpellProto()->HasAttribute(SPELL_ATTR_UNAFFECTED_BY_INVULNERABILITY) ||
            !iter->second->GetSpellProto()->HasAttribute(SPELL_ATTR_HIDE_IN_COMBAT_LOG)) &&
                                                            // not unaffected by invulnerability auras or not having that unknown flag (that seemed the most probable)
            (iter->second->IsPositive() != onleave))        // remove positive buffs on enter, negative buffs on leave
        {
            RemoveSpellAuraHolder(iter->second);
            iter = m_spellAuraHolders.begin();
        }
        else
            ++iter;
    }
}

void Unit::HandleArenaPreparation(bool apply)
{
    ApplyModFlag(UNIT_FIELD_FLAGS, UNIT_FLAG_PREPARATION, apply);

    if (apply)
    {
        // max regen powers at start preparation
        SetHealth(GetMaxHealth());
        SetPower(POWER_MANA, GetMaxPower(POWER_MANA));
        SetPower(POWER_ENERGY, GetMaxPower(POWER_ENERGY));
    }
    else
    {
        // reset originally 0 powers at start/leave
        SetPower(POWER_RAGE, 0);
        SetPower(POWER_RUNIC_POWER, 0);
        SetPower(POWER_MANA, GetMaxPower(POWER_MANA));
        SetPower(POWER_ENERGY, GetMaxPower(POWER_ENERGY));

        // Remove all buffs with duration < 25 sec (actually depends on config value)
        // and auras, which have SPELL_ATTR_EX5_REMOVE_AT_ENTER_ARENA (former SPELL_ATTR_EX5_UNK2 = 0x00000004).
        for(SpellAuraHolderMap::iterator iter = m_spellAuraHolders.begin(); iter != m_spellAuraHolders.end();)
        {
            if ((!(iter->second->GetSpellProto()->AttributesEx4 & SPELL_ATTR_EX4_UNK21) &&
                                                            // don't remove stances, shadowform, pally/hunter auras
            !iter->second->IsPassive() &&                   // don't remove passive auras
            ((iter->second->GetAuraMaxDuration() > 0 &&
            iter->second->GetAuraDuration() <= sWorld.getConfig(CONFIG_UINT32_ARENA_AURAS_DURATION)*IN_MILLISECONDS)) ||
            iter->second->GetSpellProto()->AttributesEx5 & SPELL_ATTR_EX5_REMOVE_AT_ENTER_ARENA))
            {
                RemoveSpellAuraHolder(iter->second, AURA_REMOVE_BY_CANCEL);
                iter = m_spellAuraHolders.begin();
            }
            else
                ++iter;
        }
    }

    if (GetObjectGuid().IsPet())
    {
        Pet* pet = ((Pet*)this);
        if (pet)
        {
            Unit* owner = pet->GetOwner();
            if (owner && (owner->GetTypeId() == TYPEID_PLAYER) && ((Player*)owner)->GetGroup())
                ((Player*)owner)->SetGroupUpdateFlag(GROUP_UPDATE_FLAG_PET_AURAS);
        }
    }
    else
        CallForAllControlledUnits(ApplyArenaPreparationWithHelper(apply),CONTROLLED_PET|CONTROLLED_GUARDIANS);
}

bool Unit::RemoveSpellsCausingAuraByCaster(AuraType auraType, ObjectGuid casterGuid, AuraRemoveMode mode)
{
    SpellAuraHolderSet toRemoveHolders;
    for (AuraList::const_iterator iter = m_modAuras[auraType].begin(); iter != m_modAuras[auraType].end(); ++iter)
    {
        Aura* aura = *iter;
        if (!aura || !aura->GetHolder() || aura->GetHolder()->IsDeleted() || aura->GetHolder()->GetCasterGuid() != casterGuid)
            continue;
        toRemoveHolders.insert(aura->GetHolder());
    }

    if (toRemoveHolders.empty())
        return false;

    for (SpellAuraHolderSet::iterator i = toRemoveHolders.begin(); i != toRemoveHolders.end(); ++i)
        RemoveSpellAuraHolder(*i, mode);

    return true;
}

void Unit::RemoveAllAurasOnDeath()
{
    // used just after dieing to remove all visible auras
    // and disable the mods for the passive ones
    for(SpellAuraHolderMap::iterator iter = m_spellAuraHolders.begin(); iter != m_spellAuraHolders.end();)
    {
        if (iter->second && !iter->second->IsDeleted() && !iter->second->IsPassive() && !iter->second->IsDeathPersistent())
        {
            RemoveSpellAuraHolder(iter->second, AURA_REMOVE_BY_DEATH);
            iter = m_spellAuraHolders.begin();
        }
        else
            ++iter;
    }
}

void Unit::DelaySpellAuraHolder(uint32 spellId, int32 delaytime, ObjectGuid casterGuid)
{
    SpellAuraHolderBounds bounds = GetSpellAuraHolderBounds(spellId);
    MAPLOCK_READ(this,MAP_LOCK_TYPE_AURAS);
    for (SpellAuraHolderMap::iterator iter = bounds.first; iter != bounds.second; ++iter)
    {
        if (!iter->second || !iter->second->IsDeleted())
            continue;

        if (casterGuid != iter->second->GetCasterGuid())
            continue;

        if (iter->second->GetAuraDuration() < delaytime)
            iter->second->SetAuraDuration(0);
        else
            iter->second->SetAuraDuration(iter->second->GetAuraDuration() - delaytime);

        iter->second->SendAuraUpdate(false);

        DEBUG_FILTER_LOG(LOG_FILTER_SPELL_CAST, "Spell %u partially interrupted on %s, new duration: %u ms", spellId, GetObjectGuid().GetString().c_str(), iter->second->GetAuraDuration());
    }
}

void Unit::_RemoveAllAuraMods()
{
    for (SpellAuraHolderMap::const_iterator i = m_spellAuraHolders.begin(); i != m_spellAuraHolders.end(); ++i)
    {
        (*i).second->ApplyAuraModifiers(false);
    }
}

void Unit::_ApplyAllAuraMods()
{
    for (SpellAuraHolderMap::const_iterator i = m_spellAuraHolders.begin(); i != m_spellAuraHolders.end(); ++i)
    {
        (*i).second->ApplyAuraModifiers(true);
    }
}

bool Unit::HasAuraType(AuraType auraType) const
{
    return !GetAurasByType(auraType).empty();
}

bool Unit::HasNegativeAuraType(AuraType auraType) const
{
    Unit::AuraList const& auras = GetAurasByType(auraType);

    if (auras.empty())
        return false;

    for (Unit::AuraList::const_iterator itr = auras.begin(); itr != auras.end(); ++itr)
    {
        if (!(*itr)->GetHolder()->IsPositive())
            return true;
    }
    return false;
}

bool Unit::HasAffectedAura(AuraType auraType, SpellEntry const* spellProto) const
{
    Unit::AuraList const& auras = GetAurasByType(auraType);

    for (Unit::AuraList::const_iterator itr = auras.begin(); itr != auras.end(); ++itr)
    {
        if ((*itr)->isAffectedOnSpell(spellProto))
            return true;
    }

    return false;
}

Aura* Unit::GetAura(uint32 spellId, SpellEffectIndex effindex)
{
    SpellAuraHolderBounds bounds = GetSpellAuraHolderBounds(spellId);
    if (bounds.first != bounds.second)
    {
        MAPLOCK_READ(this, MAP_LOCK_TYPE_AURAS);
        if (bounds.first->second && !bounds.first->second->IsDeleted())
            return bounds.first->second->GetAuraByEffectIndex(effindex);
    }
    return NULL;
}

Aura* Unit::GetAura(AuraType type, SpellFamily family, ClassFamilyMask const& classMask, ObjectGuid casterGuid)
{
    AuraList const& auras = GetAurasByType(type);
    for(AuraList::const_iterator i = auras.begin();i != auras.end(); ++i)
        if ((*i)->GetSpellProto()->IsFitToFamily(family, classMask) &&
            (!casterGuid || (*i)->GetCasterGuid() == casterGuid))
            return *i;

    return NULL;
}

Aura* Unit::GetAuraByEffectMask(AuraType type, SpellFamily family, ClassFamilyMask const& classMask, ObjectGuid casterGuid)
{
    AuraList const& auras = GetAurasByType(type);
    for (AuraList::const_iterator i = auras.begin();i != auras.end(); ++i)
    {
        if ((*i)->GetAuraSpellClassMask() == classMask &&
            (family <= SPELLFAMILY_PET &&  (*i)->GetSpellProto()->SpellFamilyName == family) &&
            (!casterGuid || (*i)->GetCasterGuid() == casterGuid))
            return *i;
    }

    return NULL;
}

Aura* Unit::GetTriggeredByClientAura(uint32 spellId)
{
    if (spellId)
    {
        AuraList const& auras = GetAurasByType(SPELL_AURA_PERIODIC_TRIGGER_BY_CLIENT);
        if (!auras.empty())
        {
            for (AuraList::const_iterator itr = auras.begin(); itr != auras.end(); ++itr)
            {
                if (!(*itr)->GetHolder() || (*itr)->GetHolder()->IsDeleted())
                    continue;

                if ((*itr)->GetHolder()->GetCasterGuid() == GetObjectGuid() &&
                    (*itr)->GetHolder()->GetSpellProto()->EffectTriggerSpell[(*itr)->GetEffIndex()] == spellId)
                    return *itr;
            }
        }
    }
    return NULL;
}

Aura* Unit::GetScalingAura(AuraType type, uint32 stat)
{
    AuraList const& auras = GetAurasByType(type);
    for (AuraList::const_iterator i = auras.begin(); i != auras.end(); ++i)
    {
        Aura* aura = (*i);
        if (!aura)
            continue;

        SpellAuraHolderPtr holder = aura->GetHolder();
        if (!holder || holder->IsDeleted() || holder->IsEmptyHolder() || holder->GetCasterGuid() != GetObjectGuid())
            continue;

        if (holder->GetSpellProto()->AttributesEx4 & SPELL_ATTR_EX4_PET_SCALING_AURA)
        {
            switch(type)
            {
                case SPELL_AURA_MOD_ATTACK_POWER:
                case SPELL_AURA_MOD_POWER_REGEN:
                case SPELL_AURA_MOD_HIT_CHANCE:
                case SPELL_AURA_MOD_SPELL_HIT_CHANCE:
                case SPELL_AURA_MOD_EXPERTISE:
                    return aura;
                case SPELL_AURA_MOD_DAMAGE_DONE:
                    if (aura->GetModifier()->m_miscvalue == SpellSchoolMask(stat))
                        return aura;
                    break;
                case SPELL_AURA_MOD_RESISTANCE:
                    if (aura->GetModifier()->m_miscvalue & (1 << SpellSchools(stat)))
                        return aura;
                    break;
                case SPELL_AURA_MOD_STAT:
                    if (aura->GetModifier()->m_miscvalue == Stats(stat))
                        return aura;
                    break;
                case SPELL_AURA_HASTE_ALL:
                    return aura;
                default:
                    break;
            }
        }
    }
    return NULL;
}

bool Unit::HasAura(uint32 spellId, SpellEffectIndex effIndex) const
{
    SpellAuraHolderConstBounds spair = GetSpellAuraHolderBounds(spellId);
    if (spair.first != spair.second)
    {
        MAPLOCK_READ(const_cast<Unit*>(this), MAP_LOCK_TYPE_AURAS);
        for(SpellAuraHolderMap::const_iterator i_holder = spair.first; i_holder != spair.second; ++i_holder)
            if (i_holder->second && !i_holder->second->IsDeleted() && i_holder->second->GetAuraByEffectIndex(effIndex))
                return true;
    }
    return false;
}

bool Unit::HasAuraOfDifficulty(uint32 spellId) const
{
    SpellEntry const* spellEntry = sSpellStore.LookupEntry(spellId);
    if (spellEntry && spellEntry->SpellDifficultyId && IsInWorld() && GetMap()->IsDungeon())
        if (SpellEntry const* spellDiffEntry = GetSpellEntryByDifficulty(spellEntry->SpellDifficultyId, GetMap()->GetDifficulty(), GetMap()->IsRaid()))
            spellId = spellDiffEntry->Id;

    MAPLOCK_READ(const_cast<Unit*>(this), MAP_LOCK_TYPE_AURAS);
    return m_spellAuraHolders.find(spellId) != m_spellAuraHolders.end();
}

void Unit::AddDynObject(DynamicObject* dynObj)
{
    m_dynObjGUIDs.push_back(dynObj->GetObjectGuid());
}

void Unit::RemoveDynObject(uint32 spellid)
{
    if (m_dynObjGUIDs.empty())
        return;
    for (DynObjectGUIDs::iterator i = m_dynObjGUIDs.begin(); i != m_dynObjGUIDs.end();)
    {
        DynamicObject* dynObj = GetMap()->GetDynamicObject(*i);
        if(!dynObj)
        {
            i = m_dynObjGUIDs.erase(i);
        }
        else if (spellid == 0 || dynObj->GetSpellId() == spellid)
        {
            dynObj->Delete();
            i = m_dynObjGUIDs.erase(i);
        }
        else
            ++i;
    }
}

void Unit::RemoveAllDynObjects()
{
    while(!m_dynObjGUIDs.empty())
    {
        if (DynamicObject* dynObj = GetMap()->GetDynamicObject(*m_dynObjGUIDs.begin()))
            dynObj->Delete();
        m_dynObjGUIDs.erase(m_dynObjGUIDs.begin());
    }
}

DynamicObject * Unit::GetDynObject(uint32 spellId, SpellEffectIndex effIndex)
{
    for (DynObjectGUIDs::iterator i = m_dynObjGUIDs.begin(); i != m_dynObjGUIDs.end();)
    {
        DynamicObject* dynObj = GetMap()->GetDynamicObject(*i);
        if(!dynObj)
        {
            i = m_dynObjGUIDs.erase(i);
            continue;
        }

        if (dynObj->GetSpellId() == spellId && dynObj->GetEffIndex() == effIndex)
            return dynObj;
        ++i;
    }
    return NULL;
}

DynamicObject * Unit::GetDynObject(uint32 spellId)
{
    for (DynObjectGUIDs::iterator i = m_dynObjGUIDs.begin(); i != m_dynObjGUIDs.end();)
    {
        DynamicObject* dynObj = GetMap()->GetDynamicObject(*i);
        if(!dynObj)
        {
            i = m_dynObjGUIDs.erase(i);
            continue;
        }

        if (dynObj->GetSpellId() == spellId)
            return dynObj;
        ++i;
    }
    return NULL;
}

GameObject* Unit::GetGameObject(uint32 spellId) const
{
    for (GameObjectList::const_iterator i = m_gameObj.begin(); i != m_gameObj.end(); ++i)
        if ((*i)->GetSpellId() == spellId)
            return *i;

    WildGameObjectMap::const_iterator find = m_wildGameObjs.find(spellId);
    if (find != m_wildGameObjs.end())
        return GetMap()->GetGameObject(find->second);       // Can be NULL

    return NULL;
}

void Unit::AddGameObject(GameObject* gameObj)
{
    MANGOS_ASSERT(gameObj && !gameObj->GetOwnerGuid());
    m_gameObj.push_back(gameObj);
    gameObj->SetOwnerGuid(GetObjectGuid());

    if (GetTypeId() == TYPEID_PLAYER && gameObj->GetSpellId())
    {
        SpellEntry const* createBySpell = sSpellStore.LookupEntry(gameObj->GetSpellId());
        // Need disable spell use for owner
        if (createBySpell && createBySpell->HasAttribute(SPELL_ATTR_DISABLED_WHILE_ACTIVE))
            // note: item based cooldowns and cooldown spell mods with charges ignored (unknown existing cases)
            ((Player*)this)->AddSpellAndCategoryCooldowns(createBySpell, 0, NULL, true);
    }
}

void Unit::AddWildGameObject(GameObject* gameObj)
{
    MANGOS_ASSERT(gameObj && gameObj->GetOwnerGuid().IsEmpty());
    m_wildGameObjs[gameObj->GetSpellId()] = gameObj->GetObjectGuid();

    // As of 335 there are no wild-summon spells with SPELL_ATTR_DISABLED_WHILE_ACTIVE

    // Remove outdated wild summoned GOs
    for (WildGameObjectMap::iterator itr = m_wildGameObjs.begin(); itr != m_wildGameObjs.end();)
    {
        GameObject* pGo = GetMap()->GetGameObject(itr->second);
        if (pGo)
            ++itr;
        else
            m_wildGameObjs.erase(itr++);
    }
}

void Unit::RemoveGameObject(GameObject* gameObj, bool del)
{
    MANGOS_ASSERT(gameObj && gameObj->GetOwnerGuid() == GetObjectGuid());

    gameObj->SetOwnerGuid(ObjectGuid());

    // GO created by some spell
    if (uint32 spellid = gameObj->GetSpellId())
    {
        RemoveAurasDueToSpell(spellid);

        if (GetTypeId()==TYPEID_PLAYER)
        {
            SpellEntry const* createBySpell = sSpellStore.LookupEntry(spellid );
            // Need activate spell use for owner
            if (createBySpell && createBySpell->HasAttribute(SPELL_ATTR_DISABLED_WHILE_ACTIVE))
                // note: item based cooldowns and cooldown spell mods with charges ignored (unknown existing cases)
                ((Player*)this)->SendCooldownEvent(createBySpell);
        }
    }

    m_gameObj.remove(gameObj);

    if (del)
    {
        gameObj->SetRespawnTime(0);
        gameObj->Delete();
    }
}

void Unit::RemoveGameObject(uint32 spellid, bool del)
{
    if (m_gameObj.empty())
        return;

    GameObjectList::iterator i, next;
    for (i = m_gameObj.begin(); i != m_gameObj.end(); i = next)
    {
        next = i;
        if (spellid == 0 || (*i)->GetSpellId() == spellid)
        {
            (*i)->SetOwnerGuid(ObjectGuid());
            if (del)
            {
                (*i)->SetRespawnTime(0);
                (*i)->Delete();
            }

            next = m_gameObj.erase(i);
        }
        else
            ++next;
    }
}

void Unit::RemoveAllGameObjects()
{
    // remove references to unit
    for (GameObjectList::iterator i = m_gameObj.begin(); i != m_gameObj.end();)
    {
        (*i)->SetOwnerGuid(ObjectGuid());
        (*i)->SetRespawnTime(0);
        (*i)->Delete();
        i = m_gameObj.erase(i);
    }

    // wild summoned GOs - only remove references, do not remove GOs
    m_wildGameObjs.clear();
}

void Unit::SendSpellNonMeleeDamageLog(DamageInfo *log)
{
    uint32 targetHealth = log->target->GetHealth();
    uint32 overkill = log->damage > targetHealth ? log->damage - targetHealth : 0;

    WorldPacket data(SMSG_SPELLNONMELEEDAMAGELOG, (16+4+4+4+1+4+4+1+1+4+4+1)); // we guess size
    data << log->target->GetPackGUID();
    data << log->attacker->GetPackGUID();
    data << uint32(log->SpellID);
    data << uint32(log->damage);                            // damage amount
    data << uint32(overkill);                               // overkill
    data << uint8 (log->SchoolMask());                      // damage school
    data << uint32(log->absorb);                            // AbsorbedDamage
    data << uint32(log->resist);                            // resist
    data << uint8 (log->physicalLog);                       // if 1, then client show spell name (example: %s's ranged shot hit %s for %u school or %s suffers %u school damage from %s's spell_name
    data << uint8 (log->unused);                            // unused
    data << uint32(log->blocked);                           // blocked
    data << uint32(log->HitInfo);
    data << uint8 (0);                                      // flag to use extend data
    SendMessageToSet( &data, true );
}

void Unit::SendSpellNonMeleeDamageLog(Unit *target, uint32 SpellID, uint32 Damage, SpellSchoolMask damageSchoolMask, uint32 AbsorbedDamage, uint32 Resist, bool PhysicalDamage, uint32 Blocked, bool CriticalHit)
{
    DamageInfo log(this, target, SpellID);
    log.damage = Damage - AbsorbedDamage - Resist - Blocked;
    log.absorb = AbsorbedDamage;
    log.resist = Resist;
    log.physicalLog = PhysicalDamage;
    log.blocked = Blocked;
    log.HitInfo = SPELL_HIT_TYPE_UNK1 | SPELL_HIT_TYPE_UNK3 | SPELL_HIT_TYPE_UNK6;
    if (CriticalHit)
        log.HitInfo |= SPELL_HIT_TYPE_CRIT;
    SendSpellNonMeleeDamageLog(&log);
}

void Unit::SendPeriodicAuraLog(SpellPeriodicAuraLogInfo *pInfo)
{
    Aura *aura = pInfo->aura;
    Modifier *mod = aura->GetModifier();

    WorldPacket data(SMSG_PERIODICAURALOG, 30);
    data << aura->GetTarget()->GetPackGUID();
    data << aura->GetCasterGuid().WriteAsPacked();
    data << uint32(aura->GetId());                          // spellId
    data << uint32(1);                                      // count
    data << uint32(mod->m_auraname);                        // auraId
    switch(mod->m_auraname)
    {
        case SPELL_AURA_PERIODIC_DAMAGE:
        case SPELL_AURA_PERIODIC_DAMAGE_PERCENT:
            data << uint32(pInfo->damage);                  // damage
            data << uint32(pInfo->overDamage);              // overkill?
            data << uint32(GetSpellSchoolMask(aura->GetSpellProto()));
            data << uint32(pInfo->absorb);                  // absorb
            data << uint32(pInfo->resist);                  // resist
            data << uint8(pInfo->critical ? 1 : 0);         // new 3.1.2 critical flag
            break;
        case SPELL_AURA_PERIODIC_HEAL:
        case SPELL_AURA_OBS_MOD_HEALTH:
            data << uint32(pInfo->damage);                  // damage
            data << uint32(pInfo->overDamage);              // overheal?
            data << uint32(pInfo->absorb);                  // absorb
            data << uint8(pInfo->critical ? 1 : 0);         // new 3.1.2 critical flag
            break;
        case SPELL_AURA_OBS_MOD_MANA:
        case SPELL_AURA_PERIODIC_ENERGIZE:
            data << uint32(mod->m_miscvalue);               // power type
            data << uint32(pInfo->damage);                  // damage
            break;
        case SPELL_AURA_PERIODIC_MANA_LEECH:
            data << uint32(mod->m_miscvalue);               // power type
            data << uint32(pInfo->damage);                  // amount
            data << float(pInfo->multiplier);               // gain multiplier
            break;
        default:
            sLog.outError("Unit::SendPeriodicAuraLog: unknown aura %u", uint32(mod->m_auraname));
            return;
    }

    aura->GetTarget()->SendMessageToSet(&data, true);
}

void Unit::ProcDamageAndSpell(Unit* pVictim, uint32 procAttacker, uint32 procVictim, uint32 procExtra, uint32 amount, WeaponAttackType attType, SpellEntry const* procSpell)
{
    // wrapper for old call convention
    DamageInfo damageInfo(this, pVictim, procSpell);
    damageInfo.damage        = amount;
    damageInfo.procAttacker  = procAttacker;
    damageInfo.procVictim    = procVictim;
    damageInfo.procEx        = procExtra;
    damageInfo.attackType    = attType;
    ProcDamageAndSpell(&damageInfo);
}

void Unit::ProcDamageAndSpell(DamageInfo* damageInfo)
{
     // Not much to do if no flags are set.
    if (IsInWorld() && damageInfo->procAttacker)
        ProcDamageAndSpellFor(false, damageInfo);

    Unit* pVictim = damageInfo->target;
    // Now go on with a victim's events'n'auras
    // Not much to do if no flags are set or there is no victim
    if (pVictim && pVictim->IsInWorld() && pVictim->isAlive() && damageInfo->procVictim)
        pVictim->ProcDamageAndSpellFor(true, damageInfo);
}

void Unit::SendSpellMiss(Unit *target, uint32 spellID, SpellMissInfo missInfo)
{
    WorldPacket data(SMSG_SPELLLOGMISS, (4+8+1+4+8+1));
    data << uint32(spellID);
    data << GetObjectGuid();
    data << uint8(0);                                       // can be 0 or 1
    data << uint32(1);                                      // target count
    // for(i = 0; i < target count; ++i)
    data << target->GetObjectGuid();                        // target GUID
    data << uint8(missInfo);
    // end loop
    SendMessageToSet(&data, true);
}

void Unit::SendAttackStateUpdate(DamageInfo* damageInfo)
{
    DEBUG_FILTER_LOG(LOG_FILTER_COMBAT, "WORLD: Sending SMSG_ATTACKERSTATEUPDATE");

    uint32 targetHealth = damageInfo->target->GetHealth();
    uint32 overkill = damageInfo->damage > targetHealth ? damageInfo->damage - targetHealth : 0;

    uint32 count = 1;
    WorldPacket data(SMSG_ATTACKERSTATEUPDATE, 16 + 45);    // we guess size
    data << uint32(damageInfo->HitInfo);
    data << damageInfo->attacker->GetPackGUID();
    data << damageInfo->target->GetPackGUID();
    data << uint32(damageInfo->damage);                     // Full damage
    data << uint32(overkill);                               // overkill value
    data << uint8(count);                                   // Sub damage count

    for(uint32 i = 0; i < count; ++i)
    {
        data << uint32(damageInfo->SchoolMask());           // School of sub damage
        data << float(damageInfo->damage);                  // sub damage
        data << uint32(damageInfo->damage);                 // Sub Damage
    }

    if (damageInfo->HitInfo & (HITINFO_ABSORB | HITINFO_ABSORB2))
    {
        for(uint32 i = 0; i < count; ++i)
            data << uint32(damageInfo->absorb);             // Absorb
    }

    if (damageInfo->HitInfo & (HITINFO_RESIST | HITINFO_RESIST2))
    {
        for(uint32 i = 0; i < count; ++i)
            data << uint32(damageInfo->resist);             // Resist
    }

    data << uint8(damageInfo->TargetState);
    data << uint32(0);                                      // unknown, usually seen with -1, 0 and 1000
    data << uint32(0);                                      // spell id, seen with heroic strike and disarm as examples.
                                                            // HITINFO_NOACTION normally set if spell

    if (damageInfo->HitInfo & HITINFO_BLOCK)
        data << uint32(damageInfo->blocked);

    if (damageInfo->HitInfo & HITINFO_UNK22)
        data << uint32(0);                                  // count of some sort?

    if (damageInfo->HitInfo & HITINFO_UNK0)
    {
        data << uint32(0);
        data << float(0);
        data << float(0);
        data << float(0);
        data << float(0);
        data << float(0);
        data << float(0);
        data << float(0);
        data << float(0);
        for(uint8 i = 0; i < 5; ++i)
        {
            data << float(0);
            data << float(0);
        }
        data << uint32(0);
    }

    SendMessageToSet( &data, true );
}

void Unit::setPowerType(Powers new_powertype)
{
    SetByteValue(UNIT_FIELD_BYTES_0, 3, new_powertype);

    if (GetTypeId() == TYPEID_PLAYER)
    {
        if(((Player*)this)->GetGroup())
            ((Player*)this)->SetGroupUpdateFlag(GROUP_UPDATE_FLAG_POWER_TYPE);
    }
    else if(((Creature*)this)->IsPet())
    {
        Pet *pet = ((Pet*)this);
        if (pet->isControlled())
        {
            Unit *owner = GetOwner();
            if (owner && (owner->GetTypeId() == TYPEID_PLAYER) && ((Player*)owner)->GetGroup())
                ((Player*)owner)->SetGroupUpdateFlag(GROUP_UPDATE_FLAG_PET_POWER_TYPE);
        }
    }

    switch(new_powertype)
    {
        default:
        case POWER_MANA:
            break;
        case POWER_RAGE:
            SetMaxPower(POWER_RAGE,GetCreatePowers(POWER_RAGE));
            SetPower(   POWER_RAGE,0);
            break;
        case POWER_FOCUS:
            SetMaxPower(POWER_FOCUS,GetCreatePowers(POWER_FOCUS));
            SetPower(   POWER_FOCUS,GetCreatePowers(POWER_FOCUS));
            break;
        case POWER_ENERGY:
            SetMaxPower(POWER_ENERGY,GetCreatePowers(POWER_ENERGY));
            break;
        case POWER_HAPPINESS:
            SetMaxPower(POWER_HAPPINESS,GetCreatePowers(POWER_HAPPINESS));
            SetPower(POWER_HAPPINESS,GetCreatePowers(POWER_HAPPINESS));
            break;
    }
}

FactionTemplateEntry const* Unit::getFactionTemplateEntry() const
{
    FactionTemplateEntry const* entry = sFactionTemplateStore.LookupEntry(getFaction());
    if(!entry)
    {
        static ObjectGuid guid;                             // prevent repeating spam same faction problem

        if (GetObjectGuid() != guid)
        {
            sLog.outError("%s have invalid faction (faction template id) #%u", GetGuidStr().c_str(), getFaction());
            guid = GetObjectGuid();
        }
    }
    return entry;
}

bool Unit::IsHostileTo(Unit const* unit) const
{
    // always non-hostile to self
    if (unit == this)
        return false;

    // always non-hostile to GM in GM mode
    if (unit->GetTypeId() == TYPEID_PLAYER && ((Player const*)unit)->isGameMaster())
        return false;

    // always hostile to enemy
    if (getVictim() == unit || unit->getVictim() == this)
        return true;

    // test pet/charm masters instead pers/charmeds
    Unit const* testerOwner = GetCharmerOrOwner();
    Unit const* targetOwner = unit->GetCharmerOrOwner();

    // always hostile to owner's enemy
    if (testerOwner && (testerOwner->getVictim() == unit || unit->getVictim() == testerOwner))
        return true;

    // always hostile to enemy owner
    if (targetOwner && (getVictim() == targetOwner || targetOwner->getVictim() == this))
        return true;

    // always hostile to owner of owner's enemy
    if (testerOwner && targetOwner && (testerOwner->getVictim() == targetOwner || targetOwner->getVictim() == testerOwner))
        return true;

    Unit const* tester = testerOwner ? testerOwner : this;
    Unit const* target = targetOwner ? targetOwner : unit;

    // always non-hostile to target with common owner, or to owner/pet
    if (tester == target)
        return false;

    // special cases (Duel, etc)
    if (tester->GetTypeId() == TYPEID_PLAYER && target->GetTypeId() == TYPEID_PLAYER)
    {
        Player const* pTester = (Player const*)tester;
        Player const* pTarget = (Player const*)target;

        // Duel
        if (pTester->IsInDuelWith(pTarget))
            return true;

        // Group
        if (pTester->GetGroup() && pTester->GetGroup() == pTarget->GetGroup())
            return false;

        // Sanctuary
        if (pTarget->HasByteFlag(UNIT_FIELD_BYTES_2, 1, UNIT_BYTE2_FLAG_SANCTUARY) && pTester->HasByteFlag(UNIT_FIELD_BYTES_2, 1, UNIT_BYTE2_FLAG_SANCTUARY))
            return false;

        // PvP FFA state
        if (pTester->IsFFAPvP() && pTarget->IsFFAPvP())
            return true;

        //= PvP states
        // Green/Blue (can't attack)
        if (pTester->GetTeam() == pTarget->GetTeam())
            return false;

        // Red (can attack) if true, Blue/Yellow (can't attack) in another case
        return pTester->IsPvP() && pTarget->IsPvP();
    }

    // faction base cases
    FactionTemplateEntry const* tester_faction = tester->getFactionTemplateEntry();
    FactionTemplateEntry const* target_faction = target->getFactionTemplateEntry();
    if (!tester_faction || !target_faction)
        return false;

    if (target->isAttackingPlayer() && tester->IsContestedGuard())
        return true;

    // PvC forced reaction and reputation case
    if (tester->GetTypeId() == TYPEID_PLAYER)
    {
        if (target_faction->faction)
        {
            // forced reaction
            if (ReputationRank const* force =((Player*)tester)->GetReputationMgr().GetForcedRankIfAny(target_faction))
                return *force <= REP_HOSTILE;

            // if faction have reputation then hostile state for tester at 100% dependent from at_war state
            if (FactionEntry const* raw_target_faction = sFactionStore.LookupEntry(target_faction->faction))
                if (FactionState const* factionState = ((Player*)tester)->GetReputationMgr().GetState(raw_target_faction))
                    return (factionState->Flags & FACTION_FLAG_AT_WAR);
        }
    }
    // CvP forced reaction and reputation case
    else if (target->GetTypeId() == TYPEID_PLAYER)
    {
        if (tester_faction->faction)
        {
            // forced reaction
            if (ReputationRank const* force = ((Player*)target)->GetReputationMgr().GetForcedRankIfAny(tester_faction))
                return *force <= REP_HOSTILE;

            // apply reputation state
            FactionEntry const* raw_tester_faction = sFactionStore.LookupEntry(tester_faction->faction);
            if (raw_tester_faction && raw_tester_faction->reputationListID >= 0)
                return ((Player const*)target)->GetReputationMgr().GetRank(raw_tester_faction) <= REP_HOSTILE;
        }
    }

    // common faction based case (CvC,PvC,CvP)
    return tester_faction->IsHostileTo(*target_faction);
}

bool Unit::IsFriendlyTo(Unit const* unit) const
{
    if (!unit)
        return true;

    // always friendly to self
    if (unit == this)
        return true;

    // always friendly to GM in GM mode
    if (unit->GetTypeId() == TYPEID_PLAYER && ((Player const*)unit)->isGameMaster())
        return true;

    // always non-friendly to enemy
    if (getVictim() == unit || unit->getVictim() == this)
        return false;

    // test pet/charm masters instead pers/charmeds
    Unit const* testerOwner = GetCharmerOrOwner();
    Unit const* targetOwner = unit->GetCharmerOrOwner();

    // always non-friendly to owner's enemy
    if (testerOwner && (testerOwner->getVictim() == unit || unit->getVictim() == testerOwner))
        return false;

    // always non-friendly to enemy owner
    if (targetOwner && (getVictim() == targetOwner || targetOwner->getVictim() == this))
        return false;

    // always non-friendly to owner of owner's enemy
    if (testerOwner && targetOwner && (testerOwner->getVictim() == targetOwner || targetOwner->getVictim() == testerOwner))
        return false;

    Unit const* tester = testerOwner ? testerOwner : this;
    Unit const* target = targetOwner ? targetOwner : unit;

    // always friendly to target with common owner, or to owner/pet
    if (tester == target)
        return true;

    // special cases (Duel)
    if (tester->GetTypeId() == TYPEID_PLAYER && target->GetTypeId() == TYPEID_PLAYER)
    {
        Player const* pTester = (Player const*)tester;
        Player const* pTarget = (Player const*)target;

        // Duel
        if (pTester->IsInDuelWith(pTarget))
            return false;

        // Group
        if (pTester->GetGroup() && pTester->GetGroup() == pTarget->GetGroup())
            return true;

        // Sanctuary
        if (pTarget->HasByteFlag(UNIT_FIELD_BYTES_2, 1, UNIT_BYTE2_FLAG_SANCTUARY) && pTester->HasByteFlag(UNIT_FIELD_BYTES_2, 1, UNIT_BYTE2_FLAG_SANCTUARY))
            return true;

        // PvP FFA state
        if (pTester->IsFFAPvP() && pTarget->IsFFAPvP())
            return false;

        //= PvP states
        // Green/Blue (non-attackable)
        if (pTester->GetTeam() == pTarget->GetTeam())
            return true;

        // Blue (friendly/non-attackable) if not PVP, or Yellow/Red in another case (attackable)
        return !pTarget->IsPvP();
    }

    // faction base cases
    FactionTemplateEntry const*tester_faction = tester->getFactionTemplateEntry();
    FactionTemplateEntry const*target_faction = target->getFactionTemplateEntry();
    if (!tester_faction || !target_faction)
        return false;

    if (target->isAttackingPlayer() && tester->IsContestedGuard())
        return false;

    // PvC forced reaction and reputation case
    if (tester->GetTypeId() == TYPEID_PLAYER)
    {
        if (target_faction->faction)
        {
            // forced reaction
            if (ReputationRank const* force =((Player*)tester)->GetReputationMgr().GetForcedRankIfAny(target_faction))
                return *force >= REP_FRIENDLY;

            // if faction have reputation then friendly state for tester at 100% dependent from at_war state
            if (FactionEntry const* raw_target_faction = sFactionStore.LookupEntry(target_faction->faction))
                if (FactionState const* factionState = ((Player*)tester)->GetReputationMgr().GetState(raw_target_faction))
                    return !(factionState->Flags & FACTION_FLAG_AT_WAR);
        }
    }
    // CvP forced reaction and reputation case
    else if (target->GetTypeId() == TYPEID_PLAYER)
    {
        if (tester_faction->faction)
        {
            // forced reaction
            if (ReputationRank const* force =((Player*)target)->GetReputationMgr().GetForcedRankIfAny(tester_faction))
                return *force >= REP_FRIENDLY;

            // apply reputation state
            if (FactionEntry const* raw_tester_faction = sFactionStore.LookupEntry(tester_faction->faction))
                if (raw_tester_faction->reputationListID >=0 )
                    return ((Player const*)target)->GetReputationMgr().GetRank(raw_tester_faction) >= REP_FRIENDLY;
        }
    }

    // common faction based case (CvC,PvC,CvP)
    return tester_faction->IsFriendlyTo(*target_faction);
}

bool Unit::IsHostileToPlayers() const
{
    FactionTemplateEntry const* my_faction = getFactionTemplateEntry();
    if(!my_faction || !my_faction->faction)
        return false;

    FactionEntry const* raw_faction = sFactionStore.LookupEntry(my_faction->faction);
    if (raw_faction && raw_faction->reputationListID >=0 )
        return false;

    return my_faction->IsHostileToPlayers();
}

bool Unit::IsNeutralToAll() const
{
    FactionTemplateEntry const* my_faction = getFactionTemplateEntry();
    if(!my_faction || !my_faction->faction)
        return true;

    FactionEntry const* raw_faction = sFactionStore.LookupEntry(my_faction->faction);
    if (raw_faction && raw_faction->reputationListID >=0 )
        return false;

    return my_faction->IsNeutralToAll();
}

Unit* Unit::getAttackerForHelper()
{
    if (getVictim())
        return getVictim();

    if (!IsInCombat())
        return NULL;

    ObjectGuidSet attackers = GetMap()->GetAttackersFor(GetObjectGuid());
    if (!attackers.empty())
    {
        for(ObjectGuidSet::const_iterator itr = attackers.begin(); itr != attackers.end();)
        {
            ObjectGuid guid = *itr++;
            Unit* attacker = GetMap()->GetUnit(guid);
            if (!attacker || !attacker->isAlive())
                GetMap()->RemoveAttackerFor(GetObjectGuid(),guid);
            else
                return attacker;
        }
    }
    return NULL;
}

bool Unit::Attack(Unit *victim, bool meleeAttack)
{
    if(!victim || victim == this)
        return false;

    // dead units can neither attack nor be attacked
    if(!isAlive() || !victim->IsInWorld() || !victim->isAlive())
        return false;

    // player cannot attack while mounted or in vehicle (exclude special vehicles)if
    if (GetTypeId()==TYPEID_PLAYER && (IsMounted() ||
        (GetVehicle() && (!GetVehicle()->GetSeatInfo(this) ||
        !(GetVehicle()->GetSeatInfo(this)->m_flags & (SEAT_FLAG_CAN_CAST | SEAT_FLAG_CAN_ATTACK))))))
        return false;

    // nobody can attack GM in GM-mode
    if (victim->GetTypeId()==TYPEID_PLAYER)
    {
        if(((Player*)victim)->isGameMaster())
            return false;
    }
    else
    {
        if(((Creature*)victim)->IsInEvadeMode())
            return false;
    }

    // remove SPELL_AURA_MOD_UNATTACKABLE at attack (in case non-interruptible spells stun aura applied also that not let attack)
    if (HasAuraType(SPELL_AURA_MOD_UNATTACKABLE))
        RemoveSpellsCausingAura(SPELL_AURA_MOD_UNATTACKABLE);

    // in fighting already
    if (m_attackingGuid)
    {
        if (m_attackingGuid == victim->GetObjectGuid())
        {
            // switch to melee attack from ranged/magic
            if ( meleeAttack && !hasUnitState(UNIT_STAT_MELEE_ATTACKING) )
            {
                addUnitState(UNIT_STAT_MELEE_ATTACKING);
                SendMeleeAttackStart(victim);
                return true;
            }
            return false;
        }

        // remove old target data
        AttackStop(true);
    }
    // new battle
    else
    {
        // set position before any AI calls/assistance
        if (GetTypeId() == TYPEID_UNIT && !((Creature*)this)->IsInEvadeMode())
            ((Creature*)this)->SetCombatStartPosition(GetPositionX(), GetPositionY(), GetPositionZ());
    }

    if (!GetMap())
        return false;

    // Set our target
    SetTargetGuid(victim->GetObjectGuid());

    if (meleeAttack)
    {
        addUnitState(UNIT_STAT_MELEE_ATTACKING);
        SendMeleeAttackStart(victim);
    }

    m_attackingGuid = victim->GetObjectGuid();

    GetMap()->AddAttackerFor(m_attackingGuid,GetObjectGuid());

    if (GetTypeId() == TYPEID_UNIT)
    {
        ((Creature*)this)->SendAIReaction(AI_REACTION_HOSTILE);
        ((Creature*)this)->CallAssistance();
    }

    // delay offhand weapon attack to next attack time
    if (haveOffhandWeapon())
        resetAttackTimer(OFF_ATTACK);

    return true;
}

void Unit::AttackedBy(Unit *attacker)
{
    if (IsFriendlyTo(attacker) || attacker->IsFriendlyTo(this))
        return;

    // trigger AI reaction
    if (GetTypeId() == TYPEID_UNIT && ((Creature*)this)->AI())
    {
        ((Creature*)this)->AI()->AttackedBy(attacker);
    }

    if (!isInCombat())
    {
        if (GetTypeId() == TYPEID_UNIT  && !GetObjectGuid().IsPet())
            AddThreat(attacker);

        if (Player* attackedPlayer = GetCharmerOrOwnerPlayerOrPlayerItself())
        {
            attacker->SetContestedPvP(attackedPlayer);
            attacker->RemoveAurasWithInterruptFlags(AURA_INTERRUPT_FLAG_ENTER_PVP_COMBAT);
            RemoveAurasWithInterruptFlags(AURA_INTERRUPT_FLAG_ENTER_PVP_COMBAT);
        }

        SetInCombatWith(attacker);
        attacker->SetInCombatWith(this);
    }

    // do not pet reaction for self inflicted damage (like environmental)
    if (attacker == this)
        return;

    // trigger pet AI reaction
    if (attacker->IsHostileTo(this))
    {
        GroupPetList m_groupPets = GetPets();
        if (!m_groupPets.empty())
        {
            for (GroupPetList::const_iterator itr = m_groupPets.begin(); itr != m_groupPets.end(); ++itr)
                if (Pet* _pet = GetMap()->GetPet(*itr))
                    _pet->AttackedBy(attacker);
        }
    }
}

bool Unit::AttackStop(bool targetSwitch /*=false*/)
{
    if (!m_attackingGuid || !GetMap())
    {
        clearUnitState(UNIT_STAT_MELEE_ATTACKING);
        SendMeleeAttackStop(NULL);
        return false;
    }

    Unit* victim = GetMap()->GetUnit(m_attackingGuid);
    GetMap()->RemoveAttackerFor(m_attackingGuid,GetObjectGuid());
    m_attackingGuid.Clear();

    // Clear our target
    SetTargetGuid(ObjectGuid());

    clearUnitState(UNIT_STAT_MELEE_ATTACKING);

    InterruptSpell(CURRENT_MELEE_SPELL);

    // reset only at real combat stop
    if(!targetSwitch && GetTypeId()==TYPEID_UNIT )
    {
        ((Creature*)this)->SetNoCallAssistance(false);

        if (((Creature*)this)->HasSearchedAssistance())
        {
            ((Creature*)this)->SetNoSearchAssistance(false);
            UpdateSpeed(MOVE_RUN, false);
        }
    }

    SendMeleeAttackStop(victim);

    if(GetObjectGuid().IsPet() && GetOwner() && GetOwner()->GetTypeId()==TYPEID_PLAYER)
        SendCharmState();

    return true;
}

void Unit::CombatStop(bool includingCast)
{
    if (includingCast && IsNonMeleeSpellCasted(false))
        InterruptNonMeleeSpells(false);

    AttackStop();
    RemoveAllAttackers();

    if( GetTypeId()==TYPEID_PLAYER )
        ((Player*)this)->SendAttackSwingCancelAttack();     // melee and ranged forced attack cancel
    else if (GetTypeId() == TYPEID_UNIT)
    {
        if (((Creature*)this)->GetTemporaryFactionFlags() & TEMPFACTION_RESTORE_COMBAT_STOP)
            ((Creature*)this)->ClearTemporaryFaction();
    }

    ClearInCombat();
}

struct CombatStopWithPetsHelper
{
    explicit CombatStopWithPetsHelper(bool _includingCast) : includingCast(_includingCast) {}
    void operator()(Unit* unit) const { unit->CombatStop(includingCast); }
    bool includingCast;
};

void Unit::CombatStopWithPets(bool includingCast)
{
    CombatStop(includingCast);
    CallForAllControlledUnits(CombatStopWithPetsHelper(includingCast), CONTROLLED_PET|CONTROLLED_GUARDIANS|CONTROLLED_CHARM);
}

struct IsAttackingPlayerHelper
{
    explicit IsAttackingPlayerHelper() {}
    bool operator()(Unit const* unit) const { return unit->isAttackingPlayer(); }
};

bool Unit::isAttackingPlayer() const
{
    if (hasUnitState(UNIT_STAT_ATTACK_PLAYER))
        return true;

    return CheckAllControlledUnits(IsAttackingPlayerHelper(), CONTROLLED_PET|CONTROLLED_TOTEMS|CONTROLLED_GUARDIANS|CONTROLLED_CHARM);
}

void Unit::RemoveAllAttackers()
{
    if (!GetMap())
        return;

    ObjectGuidSet attackers = GetMap()->GetAttackersFor(GetObjectGuid());

    for (ObjectGuidSet::const_iterator itr = attackers.begin(); itr != attackers.end(); ++itr)
    {
        Unit* attacker = GetMap()->GetUnit(*itr);
        if(!attacker || !attacker->AttackStop())
        {
            sLog.outError("WORLD: Unit has an attacker that isn't attacking it!");
            GetMap()->RemoveAttackerFor(GetObjectGuid(),*itr);
        }
    }
    GetMap()->RemoveAllAttackersFor(GetObjectGuid());
}

bool Unit::HasAuraStateForCaster(AuraState flag, ObjectGuid casterGuid) const
{
    if (!HasAuraState(flag))
        return false;

    // single per-caster aura state
    if (flag == AURA_STATE_CONFLAGRATE)
    {
        Unit::AuraList const& dotList = GetAurasByType(SPELL_AURA_PERIODIC_DAMAGE);
        for (Unit::AuraList::const_iterator i = dotList.begin(); i != dotList.end(); ++i)
        {
            if ((*i)->GetCasterGuid() == casterGuid &&
                //  Immolate or Shadowflame
                (*i)->GetSpellProto()->IsFitToFamily<SPELLFAMILY_WARLOCK, CF_WARLOCK_IMMOLATE, CF_WARLOCK_SHADOWFLAME2>())
            {
                return true;
            }
        }

        return false;
    }

    return true;
}

void Unit::ModifyAuraState(AuraState flag, bool apply)
{
    if (apply)
    {
        if (!HasFlag(UNIT_FIELD_AURASTATE, 1<<(flag-1)))
        {
            SetFlag(UNIT_FIELD_AURASTATE, 1<<(flag-1));
            if (GetTypeId() == TYPEID_PLAYER)
            {
                const PlayerSpellMap& sp_list = ((Player*)this)->GetSpellMap();
                for (PlayerSpellMap::const_iterator itr = sp_list.begin(); itr != sp_list.end(); ++itr)
                {
                    if (itr->second.state == PLAYERSPELL_REMOVED) continue;
                    SpellEntry const *spellInfo = sSpellStore.LookupEntry(itr->first);
                    if (!spellInfo || !IsPassiveSpell(spellInfo)) continue;
                    if (AuraState(spellInfo->CasterAuraState) == flag)
                        CastSpell(this, itr->first, true, NULL);
                }
            }
        }
    }
    else
    {
        if (HasFlag(UNIT_FIELD_AURASTATE,1<<(flag-1)))
        {
            RemoveFlag(UNIT_FIELD_AURASTATE, 1<<(flag-1));

            if (flag != AURA_STATE_ENRAGE)                  // enrage aura state triggering continues auras
            {
                Unit::SpellAuraHolderMap& tAuras = GetSpellAuraHolderMap();
                for (Unit::SpellAuraHolderMap::iterator itr = tAuras.begin(); itr != tAuras.end();)
                {
                    SpellEntry const* spellProto = (*itr).second->GetSpellProto();
                    if (AuraState(spellProto->CasterAuraState) == flag)
                    {
                        RemoveSpellAuraHolder(itr->second);
                        itr = tAuras.begin();
                    }
                    else
                        ++itr;
                }
            }
        }
    }
}

Unit *Unit::GetOwner() const
{
    if (ObjectGuid ownerid = GetOwnerGuid())
        return ObjectAccessor::GetUnit(*this, ownerid);
    return NULL;
}

Unit *Unit::GetCharmer() const
{
    if (ObjectGuid charmerid = GetCharmerGuid())
        return ObjectAccessor::GetUnit(*this, charmerid);
    return NULL;
}

Unit *Unit::GetCreator() const
{
    ObjectGuid creatorid = GetCreatorGuid();
    if(!creatorid.IsEmpty())
        return ObjectAccessor::GetUnit(*this, creatorid);
    return NULL;
}

bool Unit::IsCharmerOrOwnerPlayerOrPlayerItself() const
{
    if (GetTypeId()==TYPEID_PLAYER)
        return true;

    return GetCharmerOrOwnerGuid().IsPlayer();
}

Player* Unit::GetCharmerOrOwnerPlayerOrPlayerItself()
{
    ObjectGuid guid = GetCharmerOrOwnerGuid();
    if (guid.IsPlayer())
        return ObjectAccessor::FindPlayer(guid);

    return GetTypeId()==TYPEID_PLAYER ? (Player*)this : NULL;
}

Player const* Unit::GetCharmerOrOwnerPlayerOrPlayerItself() const
{
    ObjectGuid guid = GetCharmerOrOwnerGuid();
    if (guid.IsPlayer())
        return ObjectAccessor::FindPlayer(guid);

    return GetTypeId() == TYPEID_PLAYER ? (Player const*)this : NULL;
}

Pet* Unit::GetPet() const
{
    if (ObjectGuid pet_guid = GetPetGuid())
    {
        if (IsInWorld())
        {
            if (Pet* pet = GetMap()->GetPet(pet_guid))
                return pet;
        }

        sLog.outError("Unit::GetPet: %s not exist.", pet_guid.GetString().c_str());
        const_cast<Unit*>(this)->SetPet(0);
    }

    return NULL;
}

Pet* Unit::_GetPet(ObjectGuid guid) const
{
    return GetMap() ? GetMap()->GetPet(guid) : NULL;
}

void Unit::RemoveMiniPet()
{
    if (Pet* pet = GetMiniPet())
        pet->Unsummon(PET_SAVE_AS_DELETED,this);
    else
        SetCritterGuid(ObjectGuid());
}

Pet* Unit::GetMiniPet() const
{
    if (!GetCritterGuid())
        return NULL;

    return GetMap()->GetPet(GetCritterGuid());
}

Unit* Unit::GetCharm() const
{
    if (ObjectGuid charm_guid = GetCharmGuid())
    {
        if (Unit* pet = ObjectAccessor::GetUnit(*this, charm_guid))
            return pet;

        sLog.outError("Unit::GetCharm: Charmed %s not exist.", charm_guid.GetString().c_str());
        const_cast<Unit*>(this)->SetCharm(NULL);
    }

    return NULL;
}

void Unit::Uncharm()
{
    if (Unit* charm = GetCharm())
    {
        charm->RemoveSpellsCausingAura(SPELL_AURA_MOD_CHARM);
        charm->RemoveSpellsCausingAura(SPELL_AURA_MOD_POSSESS);
        charm->RemoveSpellsCausingAura(SPELL_AURA_MOD_POSSESS_PET);
        charm->SetCharmerGuid(ObjectGuid());
    }
}

float Unit::GetCombatDistance( const Unit* target ) const
{
    if (!target)
        return 0.0f;

    float radius = target->GetFloatValue(UNIT_FIELD_COMBATREACH) + GetFloatValue(UNIT_FIELD_COMBATREACH);
    float dx = GetPositionX() - target->GetPositionX();
    float dy = GetPositionY() - target->GetPositionY();
    float dz = GetPositionZ() - target->GetPositionZ();
    float dist = sqrt((dx*dx) + (dy*dy) + (dz*dz)) - radius;
    return ( dist > 0 ? dist : 0);
}

void Unit::SetPet(Pet* pet)
{
    if (pet)
    {
        SetPetGuid(pet->GetObjectGuid()) ;  //Using last pet guid for player
        AddPetToList(pet);
    }
    else
        SetPetGuid(ObjectGuid());

    if ((!pet || !pet->GetPetCounter()) && GetTypeId() == TYPEID_PLAYER)
        ((Player*)this)->SendPetGUIDs();
}

void Unit::SetCharm(Unit* pet)
{
    SetCharmGuid(pet ? pet->GetObjectGuid() : ObjectGuid());
}

void Unit::AddPetToList(Pet* pet)
{
    if (pet)
        m_groupPets.insert(pet->GetObjectGuid());
}

void Unit::RemovePetFromList(Pet* pet)
{
    m_groupPets.erase(pet->GetObjectGuid());

    GroupPetList m_groupPetsTmp = GetPets();
    for(GroupPetList::const_iterator itr = m_groupPetsTmp.begin(); itr != m_groupPetsTmp.end(); ++itr)
    {
        Pet* _pet = GetMap()->GetPet(*itr);
        if (!_pet)
            m_groupPets.erase(*itr);
    }
}

void Unit::AddGuardian( Pet* pet )
{
    m_guardianPets.insert(pet->GetObjectGuid());
}

void Unit::RemoveGuardian( Pet* pet )
{
    if (GetTypeId() == TYPEID_PLAYER)
    {
        uint32 SpellID = pet->GetCreateSpellID();
        SpellEntry const *spellInfo = sSpellStore.LookupEntry(SpellID);
        if (spellInfo && spellInfo->Attributes & SPELL_ATTR_DISABLED_WHILE_ACTIVE)
        {
            ((Player*)this)->SendCooldownEvent(spellInfo);
        }
    }
    m_guardianPets.erase(pet->GetObjectGuid());
}

void Unit::RemoveGuardians()
{
    if (m_guardianPets.empty())
        return;

    while (!m_guardianPets.empty())
    {
        ObjectGuid guid = *m_guardianPets.begin();

        if (Pet* pet = GetMap()->GetPet(guid))
            pet->Unsummon(PET_SAVE_AS_DELETED, this); // can remove pet guid from m_guardianPets

        m_guardianPets.erase(guid);
    }

}

Pet* Unit::FindGuardianWithEntry(uint32 entry)
{
    for (GuardianPetList::const_iterator itr = m_guardianPets.begin(); itr != m_guardianPets.end(); ++itr)
        if (Pet* pet = GetMap()->GetPet(*itr))
            if (pet->GetEntry() == entry)
                return pet;

    return NULL;
}

Pet* Unit::GetProtectorPet()
{
    for (GuardianPetList::const_iterator itr = m_guardianPets.begin(); itr != m_guardianPets.end(); ++itr)
        if (Pet* pet = GetMap()->GetPet(*itr))
            if (pet->getPetType() == PROTECTOR_PET)
                return pet;

    return NULL;
}

Unit* Unit::_GetTotem(TotemSlot slot) const
{
    return GetTotem(slot);
}

Totem* Unit::GetTotem(TotemSlot slot ) const
{
    if (slot >= MAX_TOTEM_SLOT || !IsInWorld() || !m_TotemSlot[slot])
        return NULL;

    Creature *totem = GetMap()->GetCreature(m_TotemSlot[slot]);
    return totem && totem->IsTotem() ? (Totem*)totem : NULL;
}

bool Unit::IsAllTotemSlotsUsed() const
{
    for (int i = 0; i < MAX_TOTEM_SLOT; ++i)
        if (!m_TotemSlot[i])
            return false;
    return true;
}

void Unit::_AddTotem(TotemSlot slot, Totem* totem)
{
    m_TotemSlot[slot] = totem->GetObjectGuid();
}

void Unit::_RemoveTotem(Totem* totem)
{
    for(int i = 0; i < MAX_TOTEM_SLOT; ++i)
    {
        if (m_TotemSlot[i] == totem->GetObjectGuid())
        {
            m_TotemSlot[i].Clear();
            break;
        }
    }
}

void Unit::UnsummonAllTotems()
{
    for (int i = 0; i < MAX_TOTEM_SLOT; ++i)
        if (Totem* totem = GetTotem(TotemSlot(i)))
            totem->UnSummon();
}

int32 Unit::DealHeal(Unit* pVictim, uint32 addhealth, SpellEntry const* spellProto, bool critical, uint32 absorb)
{
    int32 gain = pVictim->ModifyHealth(int32(addhealth));

    Unit* unit = this;

    if (GetTypeId() == TYPEID_UNIT && ((Creature*)this)->IsTotem() && ((Totem*)this)->GetTotemType() != TOTEM_STATUE)
        unit = GetOwner();

    // overheal = addhealth - gain
    unit->SendHealSpellLog(pVictim, spellProto->Id, addhealth, addhealth - gain, critical, absorb);

    if (unit->GetTypeId() == TYPEID_PLAYER)
    {
        if (BattleGround* bg = ((Player*)unit)->GetBattleGround())
            bg->UpdatePlayerScore((Player*)unit, SCORE_HEALING_DONE, gain);

        // use the actual gain, as the overheal shall not be counted, skip gain 0 (it ignored anyway in to criteria)
        if (gain)
            ((Player*)unit)->GetAchievementMgr().UpdateAchievementCriteria(ACHIEVEMENT_CRITERIA_TYPE_HEALING_DONE, gain, 0, pVictim);

        ((Player*)unit)->GetAchievementMgr().UpdateAchievementCriteria(ACHIEVEMENT_CRITERIA_TYPE_HIGHEST_HEAL_CASTED, addhealth);
    }

    if (pVictim->GetTypeId() == TYPEID_PLAYER)
    {
        ((Player*)pVictim)->GetAchievementMgr().UpdateAchievementCriteria(ACHIEVEMENT_CRITERIA_TYPE_TOTAL_HEALING_RECEIVED, gain);
        ((Player*)pVictim)->GetAchievementMgr().UpdateAchievementCriteria(ACHIEVEMENT_CRITERIA_TYPE_HIGHEST_HEALING_RECEIVED, addhealth);
    }

    return gain;
}

Unit* Unit::SelectMagnetTarget(Unit *victim, Spell* spell, SpellEffectIndex eff)
{
    if(!victim)
        return NULL;

    // Magic case
    if (spell && (spell->m_spellInfo->PreventionType == SPELL_PREVENTION_TYPE_SILENCE ||
                  spell->m_spellInfo->DmgClass == SPELL_DAMAGE_CLASS_MAGIC ||
                  spell->m_spellInfo->DmgClass == SPELL_DAMAGE_CLASS_NONE ))
    {
        AuraList const& magnetAuras = victim->GetAurasByType(SPELL_AURA_SPELL_MAGNET);
        if (!magnetAuras.empty())
        {
            for (AuraList::const_iterator itr = magnetAuras.begin(); itr != magnetAuras.end(); ++itr)
            {
                Aura* aura = *itr;
                if (!aura || !aura->GetHolder() || aura->GetHolder()->IsDeleted())
                    continue;

                if (Unit* magnet = aura->GetCaster())
                {
                    // spell->CheckTarget() include LOS check
                    if (magnet->isAlive() && spell->CheckTarget(magnet, eff))
                        return magnet;
                }
            }
        }
    }
    // Melee && ranged case
    else
    {
        AuraList const& hitTriggerAuras = victim->GetAurasByType(SPELL_AURA_ADD_CASTER_HIT_TRIGGER);
        if (!hitTriggerAuras.empty())
        {
            for (AuraList::const_iterator itr = hitTriggerAuras.begin(); itr != hitTriggerAuras.end(); ++itr)
            {
                Aura* aura = *itr;
                if (!aura || !aura->GetHolder() || aura->GetHolder()->IsDeleted())
                    continue;

                if (Unit* magnet = aura->GetCaster())
                {
                    // spell->CheckTarget() include LOS check
                    if (magnet->isAlive() && ((!spell && magnet->IsWithinLOSInMap(this)) || (spell && spell->CheckTarget(magnet, eff))))
                    {
                        if (roll_chance_i(aura->GetModifier()->m_amount))
                            return magnet;
                    }
                }
            }
        }
    }

    return victim;
}

void Unit::SendHealSpellLog(Unit *pVictim, uint32 SpellID, uint32 Damage, uint32 OverHeal, bool critical, uint32 absorb)
{
    // we guess size
    WorldPacket data(SMSG_SPELLHEALLOG, (8+8+4+4+1));
    data << pVictim->GetPackGUID();
    data << GetPackGUID();
    data << uint32(SpellID);
    data << uint32(Damage);
    data << uint32(OverHeal);
    data << uint32(absorb);
    data << uint8(critical ? 1 : 0);
    data << uint8(0);                                       // unused in client?
    SendMessageToSet(&data, true);
}

void Unit::SendEnergizeSpellLog(Unit *pVictim, uint32 SpellID, uint32 Damage, Powers powertype)
{
    WorldPacket data(SMSG_SPELLENERGIZELOG, (8+8+4+4+4+1));
    data << pVictim->GetPackGUID();
    data << GetPackGUID();
    data << uint32(SpellID);
    data << uint32(powertype);
    data << uint32(Damage);
    SendMessageToSet(&data, true);
}

void Unit::EnergizeBySpell(Unit *pVictim, uint32 SpellID, uint32 Damage, Powers powertype)
{
    // don't energize isolated units (banished)
    if (pVictim->hasUnitState(UNIT_STAT_ISOLATED))
        return;

    SendEnergizeSpellLog(pVictim, SpellID, Damage, powertype);
    // needs to be called after sending spell log
    pVictim->ModifyPower(powertype, Damage);
}

int32 Unit::SpellBonusWithCoeffs(SpellEntry const *spellProto, int32 total, int32 benefit, int32 ap_benefit,  DamageEffectType damagetype, bool donePart, float defCoeffMod)
{

    // Not apply this to spells with SPELL_ATTR_EX3_DISABLE_MODS attribute
    if (spellProto->AttributesEx3 & SPELL_ATTR_EX3_DISABLE_MODS)
        return total;

    // Distribute Damage over multiple effects, reduce by AoE
    float coeff = 1.0f;

    // Not apply this to creature casted spells
    if (GetTypeId()==TYPEID_UNIT && !((Creature*)this)->IsPet())
        coeff = 1.0f;
    // Check for table values
    else if (SpellBonusEntry const* bonus = sSpellMgr.GetSpellBonusData(spellProto->Id))
    {
        coeff = damagetype == DOT ? bonus->dot_damage : bonus->direct_damage;

        // apply ap bonus at done part calculation only (it flat total mod so common with taken)
        if (donePart && (bonus->ap_bonus || bonus->ap_dot_bonus))
        {
            float ap_bonus = damagetype == DOT ? bonus->ap_dot_bonus : bonus->ap_bonus;

            // Impurity
            if (GetTypeId() == TYPEID_PLAYER && spellProto->SpellFamilyName == SPELLFAMILY_DEATHKNIGHT)
            {
                if (SpellEntry const* spell = ((Player*)this)->GetKnownTalentRankById(2005))
                    ap_bonus += ((spell->CalculateSimpleValue(EFFECT_INDEX_0) * ap_bonus) / 100.0f);
            }

            total += int32(ap_bonus * (GetTotalAttackPowerValue(IsSpellRequiresRangedAP(spellProto) ? RANGED_ATTACK : BASE_ATTACK) + ap_benefit));
        }
    }
    // Default calculation
    else if (benefit)
        coeff = CalculateDefaultCoefficient(spellProto, damagetype) * defCoeffMod;

    if (benefit)
    {
        float LvlPenalty = CalculateLevelPenalty(spellProto);

        // Spellmod SpellDamage
        if (Player* modOwner = GetSpellModOwner())
        {
            coeff *= 100.0f;
            modOwner->ApplySpellMod(spellProto->Id,SPELLMOD_SPELL_BONUS_DAMAGE, coeff);
            coeff /= 100.0f;
        }

        total += int32(benefit * coeff * LvlPenalty);
    }

    return total;
};

/**
 * Calculates caster part of spell damage bonuses,
 * also includes different bonuses dependent from target auras
 */
uint32 Unit::SpellDamageBonusDone(Unit *pVictim, SpellEntry const *spellProto, uint32 pdamage, DamageEffectType damagetype, uint32 stack)
{
    if(!IsInWorld() || !spellProto || !pVictim || !pVictim->GetMap() || damagetype==DIRECT_DAMAGE)
        return pdamage;

    if (spellProto->HasAttribute(SPELL_ATTR_EX6_NO_DMG_MODS))
        return pdamage;

    // conflagrate gets damage mods from previously calculated immolate aura damage tick
    if (spellProto->IsFitToFamily<SPELLFAMILY_WARLOCK, CF_WARLOCK_CONFLAGRATE>())
        return pdamage;

    MAPLOCK_READ(this,MAP_LOCK_TYPE_AURAS);

    // For totems get damage bonus from owner (statue isn't totem in fact)
    if ( GetTypeId()==TYPEID_UNIT && ((Creature*)this)->IsTotem() && ((Totem*)this)->GetTotemType()!=TOTEM_STATUE)
    {
        if (Unit* owner = GetOwner())
        {
            MAPLOCK_READ1(owner,MAP_LOCK_TYPE_AURAS);
            return owner->SpellDamageBonusDone(pVictim, spellProto, pdamage, damagetype);
        }
    }

    float DoneTotalMod = 1.0f;
    int32 DoneTotal = 0;

    // Creature damage
    if ( GetTypeId() == TYPEID_UNIT && !((Creature*)this)->IsPet() )
        DoneTotalMod *= ((Creature*)this)->GetSpellDamageMod(((Creature*)this)->GetCreatureInfo()->rank);

    float nonStackingPos = 0.0f;
    float nonStackingNeg = 0.0f;

    AuraList const& mModDamagePercentDone = GetAurasByType(SPELL_AURA_MOD_DAMAGE_PERCENT_DONE);
    for(AuraList::const_iterator i = mModDamagePercentDone.begin(); i != mModDamagePercentDone.end(); ++i)
    {
        Aura* aura = *i;
        if (!aura || !aura->GetModifier() || !(aura->GetModifier()->m_miscvalue & GetSpellSchoolMask(spellProto)))
            continue;

        SpellAuraHolderPtr holder = aura->GetHolder();
        if (!holder || holder->IsDeleted())
            continue;

        int32 calculatedBonus = aura->GetModifier()->m_amount;

        if (holder->GetSpellProto()->EquippedItemClass != -1 ||
                                                            // -1 == any item class (not wand then)
            holder->GetSpellProto()->EquippedItemInventoryTypeMask != 0)
                                                            // 0 == any inventory type (not wand then)
            continue;

        // bonus stored in another auras basepoints
        if (calculatedBonus == 0)
        {
            // Clearcasting - bonus from Elemental Oath
            if (aura->GetSpellProto()->Id == 16246)
            {
                AuraList const& aurasCrit = GetAurasByType(SPELL_AURA_MOD_SPELL_CRIT_CHANCE);
                for (AuraList::const_iterator itr = aurasCrit.begin(); itr != aurasCrit.end(); itr++)
                {
                    if ((*itr)->GetSpellProto()->SpellIconID == 3053)
                    {
                        calculatedBonus = (*itr)->GetSpellProto()->CalculateSimpleValue(EFFECT_INDEX_1);
                        break;
                    }
                }
            }
        }

        if (aura->IsStacking())
            DoneTotalMod *= ((float)calculatedBonus+100.0f)/100.0f;
        else
        {
            if((float)calculatedBonus > nonStackingPos)
                nonStackingPos = (float)calculatedBonus;
            else if((float)calculatedBonus < nonStackingNeg)
                nonStackingNeg = (float)calculatedBonus;
        }
    }
    DoneTotalMod *= ((nonStackingPos + 100.0f) / 100.0f) * ((nonStackingNeg + 100.0f) / 100.0f);

    uint32 creatureTypeMask = pVictim->GetCreatureTypeMask();
    // Add flat bonus from spell damage versus
    DoneTotal += GetTotalAuraModifierByMiscMask(SPELL_AURA_MOD_FLAT_SPELL_DAMAGE_VERSUS, creatureTypeMask);
    AuraList const& mDamageDoneVersus = GetAurasByType(SPELL_AURA_MOD_DAMAGE_DONE_VERSUS);
    for(AuraList::const_iterator i = mDamageDoneVersus.begin();i != mDamageDoneVersus.end(); ++i)
        if (creatureTypeMask & uint32((*i)->GetModifier()->m_miscvalue))
            DoneTotalMod *= ((*i)->GetModifier()->m_amount+100.0f)/100.0f;

    AuraList const& mDamageDoneCreature = GetAurasByType(SPELL_AURA_MOD_DAMAGE_DONE_CREATURE);
    for(AuraList::const_iterator i = mDamageDoneCreature.begin();i != mDamageDoneCreature.end(); ++i)
    {
        if (creatureTypeMask & uint32((*i)->GetModifier()->m_miscvalue))
            DoneTotalMod += ((*i)->GetModifier()->m_amount+100.0f)/100.0f;
    }

    AuraList const& mDamageDoneVersusAuraState = GetAurasByType(SPELL_AURA_DAMAGE_DONE_VERSUS_AURA_STATE_PCT);
    for(AuraList::const_iterator i = mDamageDoneVersusAuraState.begin();i != mDamageDoneVersusAuraState.end(); ++i)
    {
        if (pVictim->HasAuraState(AuraState((*i)->GetModifier()->m_miscvalue)))
            DoneTotalMod *= ((*i)->GetModifier()->m_amount + 100.0f)/100.0f;
    }

    // done scripted mod (take it from owner)
    Unit *owner = GetOwner();
    if (!owner)
        owner = this;

    MAPLOCK_READ1(owner,MAP_LOCK_TYPE_AURAS);
    MAPLOCK_READ2(pVictim,MAP_LOCK_TYPE_AURAS);

    AuraList const& mOverrideClassScript= owner->GetAurasByType(SPELL_AURA_OVERRIDE_CLASS_SCRIPTS);
    for(AuraList::const_iterator i = mOverrideClassScript.begin(); i != mOverrideClassScript.end(); ++i)
    {
        if (!(*i)->isAffectedOnSpell(spellProto))
            continue;
        switch((*i)->GetModifier()->m_miscvalue)
        {
            case 4920: // Molten Fury
            case 4919:
            case 6917: // Death's Embrace
            case 6926:
            case 6928:
            {
                if (pVictim->HasAuraState(AURA_STATE_HEALTHLESS_35_PERCENT))
                    DoneTotalMod *= (100.0f+(*i)->GetModifier()->m_amount)/100.0f;
                break;
            }
            // Soul Siphon
            case 4992:
            case 4993:
            {
                // effect 1 m_amount
                int32 maxPercent = (*i)->GetModifier()->m_amount;
                // effect 0 m_amount
                int32 stepPercent = CalculateSpellDamage(this, (*i)->GetSpellProto(), EFFECT_INDEX_0);
                // count affliction effects and calc additional damage in percentage
                int32 modPercent = 0;
                SpellAuraHolderMap const& victimAuras = pVictim->GetSpellAuraHolderMap();
                for (SpellAuraHolderMap::const_iterator itr = victimAuras.begin(); itr != victimAuras.end(); ++itr)
                {
                    SpellEntry const* m_spell = itr->second->GetSpellProto();
                    //FIXME: would need 15 argument ClassFamilyMask::test() template for this one:
                    // CF_WARLOCK_CORRUPTION, CF_WARLOCK_CURSE_OF_AGONY, CF_WARLOCK_DRAIN_SOUL, CF_WARLOCK_CURSE_OF_WEAKNESS,
                    // CF_WARLOCK_LIFE_TAP, CF_WARLOCK_SLOWING_CURSES, CF_WARLOCK_MISC_DEBUFFS, CF_WARLOCK_SIPHON_LIFE, CF_WARLOCK_CURSE_OF_DOOM,
                    // CF_WARLOCK_HOWL_OF_TERROR, CF_WARLOCK_SEED_OF_CORRUPTION1, CF_WARLOCK_UNSTABLE_AFFLICTION, CF_WARLOCK_CURSE_OF_THE_ELEMENTS,
                    // CF_WARLOCK_FEAR, CF_WARLOCK_HAUNT
                    if (m_spell->SpellFamilyName != SPELLFAMILY_WARLOCK || !(m_spell->SpellFamilyFlags & UI64LIT(0x0004071B8044C402)))
                        continue;
                    modPercent += stepPercent * itr->second->GetStackAmount();
                    if (modPercent >= maxPercent)
                    {
                        modPercent = maxPercent;
                        break;
                    }
                }
                DoneTotalMod *= (modPercent+100.0f)/100.0f;
                break;
            }
            case 6916: // Death's Embrace
            case 6925:
            case 6927:
                if (HasAuraState(AURA_STATE_HEALTHLESS_20_PERCENT))
                    DoneTotalMod *= (100.0f+(*i)->GetModifier()->m_amount)/100.0f;
                break;
            case 5481: // Starfire Bonus
            {
                if (pVictim->GetAura(SPELL_AURA_PERIODIC_DAMAGE, SPELLFAMILY_DRUID, ClassFamilyMask::create<CF_DRUID_MOONFIRE, CF_DRUID_INSECT_SWARM>()))
                    DoneTotalMod *= ((*i)->GetModifier()->m_amount+100.0f)/100.0f;
                break;
            }
            case 4418: // Increased Shock Damage
            case 4554: // Increased Lightning Damage
            case 4555: // Improved Moonfire
            case 5142: // Increased Lightning Damage
            case 5147: // Improved Consecration / Libram of Resurgence
            case 5148: // Idol of the Shooting Star
            case 6008: // Increased Lightning Damage
            case 8627: // Totem of Hex
            {
                DoneTotal+=(*i)->GetModifier()->m_amount;
                break;
            }
            // Tundra Stalker
            // Merciless Combat
            case 7277:
            {
                // Merciless Combat
                if ((*i)->GetSpellProto()->SpellIconID == 2656)
                {
                    if (pVictim->HasAuraState(AURA_STATE_HEALTHLESS_35_PERCENT))
                        DoneTotalMod *= (100.0f+(*i)->GetModifier()->m_amount)/100.0f;
                }
                else // Tundra Stalker
                {
                    // Frost Fever (target debuff)
                    if (pVictim->GetAura<SPELL_AURA_MOD_MELEE_HASTE, SPELLFAMILY_DEATHKNIGHT, CF_DEATHKNIGHT_FF_BP_ACTIVE>())
                        DoneTotalMod *= ((*i)->GetModifier()->m_amount+100.0f)/100.0f;
                    break;
                }
                break;
            }
            case 7293: // Rage of Rivendare
            {
                if (pVictim->GetAura<SPELL_AURA_PERIODIC_DAMAGE, SPELLFAMILY_DEATHKNIGHT, CF_DEATHKNIGHT_BLOOD_PLAGUE>())
                    DoneTotalMod *= ((*i)->GetSpellProto()->CalculateSimpleValue(EFFECT_INDEX_1)*2+100.0f)/100.0f;
                break;
            }
            // Twisted Faith
            case 7377:
            {
                if (pVictim->GetAura<SPELL_AURA_PERIODIC_DAMAGE, SPELLFAMILY_PRIEST, CF_PRIEST_SHADOW_WORD_PAIN>(GetObjectGuid()))
                    DoneTotalMod *= ((*i)->GetModifier()->m_amount+100.0f)/100.0f;
                break;
            }
            // Marked for Death
            case 7598:
            case 7599:
            case 7600:
            case 7601:
            case 7602:
            {
                if (pVictim->GetAura<SPELL_AURA_MOD_STALKED, SPELLFAMILY_HUNTER, CF_HUNTER_HUNTERS_MARK>())
                    DoneTotalMod *= ((*i)->GetModifier()->m_amount+100.0f)/100.0f;
                break;
            }
        }
    }

    // custom scripted mod from dummy
    AuraList const& mDummy = owner->GetAurasByType(SPELL_AURA_DUMMY);
    for(AuraList::const_iterator i = mDummy.begin(); i != mDummy.end(); ++i)
    {
        SpellEntry const *spell = (*i)->GetSpellProto();
        //Fire and Brimstone
        if (spell->SpellFamilyName == SPELLFAMILY_WARLOCK && spell->SpellIconID == 3173)
        {
            if (pVictim->HasAuraState(AURA_STATE_CONFLAGRATE) && (spellProto->SpellFamilyName == SPELLFAMILY_WARLOCK && spellProto->SpellFamilyFlags.test<CF_WARLOCK_INCINERATE, CF_WARLOCK_CHAOS_BOLT>()))
            {
                DoneTotalMod *= ((*i)->GetModifier()->m_amount+100.0f) / 100.0f;
                break;
            }
        }
    }

     // Custom scripted damage
    switch(spellProto->SpellFamilyName)
    {
        case SPELLFAMILY_GENERIC:
        {
            switch(spellProto->Id)
            {
                case 71341: // Pact of the Darkfallen (Lanathel)
                    // dont get any damage done mods
                    DoneTotalMod = 1.0f;
                    break;
            }
            break;
        }
        case SPELLFAMILY_MAGE:
        {
            // Ice Lance
            if (spellProto->SpellIconID == 186)
            {
                if (pVictim->isFrozen() || IsIgnoreUnitState(spellProto, IGNORE_UNIT_TARGET_NON_FROZEN))
                {
                    float multiplier = 3.0f;

                    // if target have higher level
                    if (pVictim->getLevel() > getLevel())
                        // Glyph of Ice Lance
                        if (Aura* glyph = GetDummyAura(56377))
                            multiplier = glyph->GetModifier()->m_amount;

                    DoneTotalMod *= multiplier;
                }
            }
            // Torment the weak affected (Arcane Barrage, Arcane Blast, Frostfire Bolt, Arcane Missiles, Fireball, Pyroblast)
            if (spellProto->SpellFamilyFlags.test<CF_MAGE_FIREBALL, CF_MAGE_FROSTBOLT, CF_MAGE_ARCANE_MISSILES2, CF_MAGE_ARCANE_BLAST, CF_MAGE_FROSTFIRE_BOLT, CF_MAGE_ARCANE_BARRAGE>())
            {
                //Search for Torment the weak dummy aura
                if (Aura* ttwAura = GetAuraByEffectMask(SPELL_AURA_DUMMY,SPELLFAMILY_GENERIC,ClassFamilyMask(0x00240000,0,0),GetObjectGuid()))
                {
                    Unit::SpellAuraHolderMap const& holderMap = pVictim->GetSpellAuraHolderMap();
                    for (Unit::SpellAuraHolderMap::const_iterator itr = holderMap.begin(); itr != holderMap.end(); ++itr)
                    {
                        if (itr->second && 
                            !itr->second->IsDeleted() && 
                            itr->second->HasMechanic(ttwAura->GetModifier()->m_miscvalue))
                        {
                            DoneTotalMod *= ((float)ttwAura->GetModifier()->m_amount + 100.0f) / 100.0f;
                            break;
                        }
                    }
                }
            }
            break;
        }
        case SPELLFAMILY_WARLOCK:
        {
            // Drain Soul
            if (spellProto->SpellFamilyFlags.test<CF_WARLOCK_DRAIN_SOUL>())
            {
                if (pVictim->GetHealth() * 100 / pVictim->GetMaxHealth() <= 25)
                    DoneTotalMod *= 4;
            }
            break;
        }
        case SPELLFAMILY_PRIEST:
        {
            // Mind Flay
            if (spellProto->SpellFamilyFlags.test<CF_PRIEST_MIND_FLAY1>())
            {
                // Shadow Word: Pain
                if (pVictim->GetAura<SPELL_AURA_PERIODIC_DAMAGE, SPELLFAMILY_PRIEST, CF_PRIEST_SHADOW_WORD_PAIN>())
                {
                    // Glyph of Mind Flay
                    if (Aura *aur = GetAura(55687, EFFECT_INDEX_0))
                        DoneTotalMod *= (aur->GetModifier()->m_amount+100.0f) / 100.0f;
                    // Twisted Faith
                    Unit::AuraList const& tf = GetAurasByType(SPELL_AURA_OVERRIDE_CLASS_SCRIPTS);
                    for(Unit::AuraList::const_iterator i = tf.begin(); i != tf.end(); ++i)
                    {
                        if ((*i)->GetSpellProto()->SpellIconID == 2848 && (*i)->GetEffIndex() == 1)
                        {
                            DoneTotalMod *= ((*i)->GetModifier()->m_amount+100.0f) / 100.0f;
                            break;
                        }
                    }
                }
            }
            // Smite
            else if (spellProto->SpellFamilyFlags.test<CF_PRIEST_SMITE>())
            {
                // Holy Fire
                if (pVictim->GetAura<SPELL_AURA_PERIODIC_DAMAGE, SPELLFAMILY_PRIEST, CF_PRIEST_HOLY_FIRE>())
                    // Glyph of Smite
                    if (Aura *aur = GetAura(55692, EFFECT_INDEX_0))
                        DoneTotalMod *= (aur->GetModifier()->m_amount+100.0f) / 100.0f;
            }
            // Shadow word: Death
            else if (spellProto->SpellFamilyFlags.test<CF_PRIEST_SHADOW_WORD_DEATH_TARGET>())
            {
                // Glyph of Shadow word: Death
                if (SpellAuraHolderPtr glyph = GetSpellAuraHolder(55682))
                {
                    Aura* hpPct = glyph->GetAuraByEffectIndex(EFFECT_INDEX_0);
                    Aura* dmPct = glyph->GetAuraByEffectIndex(EFFECT_INDEX_1);
                    if (hpPct && dmPct && pVictim->GetHealth() * 100 <= pVictim->GetMaxHealth() * hpPct->GetModifier()->m_amount)
                        DoneTotalMod *= (dmPct->GetModifier()->m_amount + 100.0f) / 100.0f;
                }
            }
            break;
        }
        case SPELLFAMILY_DRUID:
        {
            // Improved Insect Swarm (Wrath part)
            if (spellProto->SpellFamilyFlags.test<CF_DRUID_WRATH>())
            {
                // if Insect Swarm on target
                if (pVictim->GetAura<SPELL_AURA_PERIODIC_DAMAGE, SPELLFAMILY_DRUID, CF_DRUID_INSECT_SWARM>(GetObjectGuid()))
                {
                    Unit::AuraList const& improvedSwarm = GetAurasByType(SPELL_AURA_DUMMY);
                    for(Unit::AuraList::const_iterator iter = improvedSwarm.begin(); iter != improvedSwarm.end(); ++iter)
                    {
                        if ((*iter)->GetSpellProto()->SpellIconID == 1771)
                        {
                            DoneTotalMod *= ((*iter)->GetModifier()->m_amount+100.0f) / 100.0f;
                            break;
                        }
                    }
                }
            }
            break;
        }
        case SPELLFAMILY_DEATHKNIGHT:
        {
            // Icy Touch and Howling Blast
            if (spellProto->SpellFamilyFlags.test<CF_DEATHKNIGHT_ICY_TOUCH_TALONS, CF_DEATHKNIGHT_HOWLING_BLAST>())
            {
                // search disease
                bool found = false;
                Unit::SpellAuraHolderMap const& auras = pVictim->GetSpellAuraHolderMap();
                for(Unit::SpellAuraHolderMap::const_iterator itr = auras.begin(); itr!=auras.end(); ++itr)
                {
                    if (itr->second->GetSpellProto()->Dispel == DISPEL_DISEASE)
                    {
                        found = true;
                        break;
                    }
                }

                // search for Glacier Rot and  Improved Icy Touch dummy aura
                bool isIcyTouch = spellProto->SpellFamilyFlags.test<CF_DEATHKNIGHT_ICY_TOUCH_TALONS>();
                Unit::AuraList const& dummyAuras = GetAurasByType(SPELL_AURA_DUMMY);
                for(Unit::AuraList::const_iterator i = dummyAuras.begin(); i != dummyAuras.end(); ++i)
                {
                    if ((found && (*i)->GetSpellProto()->EffectMiscValue[(*i)->GetEffIndex()] == 7244) || //Glacier Rot
                        (isIcyTouch && (*i)->GetSpellProto()->SpellIconID == 2721))                       //Improved Icy Touch
                    {
                        DoneTotalMod *= ((*i)->GetModifier()->m_amount+100.0f) / 100.0f;
                    }
                }
            }
            // Death Coil (bonus from Item - Death Knight T8 DPS Relic)
            else if (spellProto->SpellFamilyFlags.test<CF_DEATHKNIGHT_DEATH_COIL>())
            {
                 if (Aura* sigil = GetDummyAura(64962))
                    DoneTotal += sigil->GetModifier()->m_amount;
            }
            break;
        }
        default:
            break;
    }

    // Done fixed damage bonus auras
    int32 DoneAdvertisedBenefit = SpellBaseDamageBonusDone(GetSpellSchoolMask(spellProto));

    // apply ap bonus and benefit affected by spell power implicit coeffs and spell level penalties
    DoneTotal = SpellBonusWithCoeffs(spellProto, DoneTotal, DoneAdvertisedBenefit, 0, damagetype, true);

    float tmpDamage = (int32(pdamage) + DoneTotal * int32(stack)) * DoneTotalMod;
    // apply spellmod to Done damage (flat and pct)
    if (Player* modOwner = GetSpellModOwner())
        modOwner->ApplySpellMod(spellProto->Id, damagetype == DOT ? SPELLMOD_DOT : SPELLMOD_DAMAGE, tmpDamage);

    return tmpDamage > 0 ? uint32(tmpDamage) : 0;
}

/**
 * Calculates target part of spell damage bonuses,
 * will be called on each tick for periodic damage over time auras
 */
uint32 Unit::SpellDamageBonusTaken(Unit *pCaster, SpellEntry const *spellProto, uint32 pdamage, DamageEffectType damagetype, uint32 stack)
{
    if(!spellProto || !pCaster || !IsInWorld() || !GetMap() || damagetype==DIRECT_DAMAGE )
        return pdamage;

    uint32 schoolMask = spellProto->SchoolMask;

    // Taken total percent damage auras
    float TakenTotalMod = 1.0f;
    int32 TakenTotal = 0;

    MAPLOCK_READ(this,MAP_LOCK_TYPE_AURAS);

    // ..taken
    TakenTotalMod *= GetTotalAuraMultiplierByMiscMask(SPELL_AURA_MOD_DAMAGE_PERCENT_TAKEN, schoolMask);

    // .. taken pct: dummy auras
    AuraList const& m_dummyAuras = GetAurasByType(SPELL_AURA_DUMMY);
    for(AuraList::const_iterator itr = m_dummyAuras.begin(); itr != m_dummyAuras.end(); ++itr)
    {
        switch((*itr)->GetSpellProto()->SpellIconID)
        {
            // Cheat Death
            case 2109:
            {
                if (GetTypeId() != TYPEID_PLAYER)
                    continue;

                float mod = -((Player*)this)->GetRatingBonusValue(CR_CRIT_TAKEN_SPELL)*2*4;
                if (mod < float((*itr)->GetModifier()->m_amount))
                    mod = float((*itr)->GetModifier()->m_amount);
                TakenTotalMod *= (mod+100.0f)/100.0f;
                break;
            }
            default:
                break;
        }

        switch((*itr)->GetId())
        {
            case 20911:                                     // Blessing of Sanctuary
            case 25899:                                     // Greater Blessing of Sanctuary
                // don't stack with Vigilance dmg reduction effect (calculated above)
                if (!HasAura(68066))
                    TakenTotalMod *= ((*itr)->GetModifier()->m_amount + 100.0f) / 100.0f;
                break;
            case 47580:                                     // Pain and Suffering (Rank 1)      TODO: can be pct modifier aura
            case 47581:                                     // Pain and Suffering (Rank 2)
            case 47582:                                     // Pain and Suffering (Rank 3)
                // Shadow Word: Death
                if (spellProto->IsFitToFamily<SPELLFAMILY_PRIEST, CF_PRIEST_SHADOW_WORD_DEATH_TARGET>())
                    TakenTotalMod *= ((*itr)->GetModifier()->m_amount + 100.0f) / 100.0f;
                break;
        }
    }

    // From caster spells
    AuraList const& mOwnerTaken = GetAurasByType(SPELL_AURA_MOD_DAMAGE_FROM_CASTER);
    for(AuraList::const_iterator i = mOwnerTaken.begin(); i != mOwnerTaken.end(); ++i)
    {
        if ((*i)->GetCasterGuid() == pCaster->GetObjectGuid() && (*i)->isAffectedOnSpell(spellProto))
            TakenTotalMod *= ((*i)->GetModifier()->m_amount + 100.0f) / 100.0f;
    }

    // Mod damage from spell mechanic
    TakenTotalMod *= GetTotalAuraMultiplierByMiscValueForMask(SPELL_AURA_MOD_MECHANIC_DAMAGE_TAKEN_PERCENT,GetAllSpellMechanicMask(spellProto));

    // Mod damage taken from AoE spells
    if (IsAreaOfEffectSpell(spellProto))
    {
        TakenTotalMod *= GetTotalAuraMultiplierByMiscMask(SPELL_AURA_MOD_AOE_DAMAGE_AVOIDANCE, schoolMask);
        if (GetTypeId() == TYPEID_UNIT && ((Creature*)this)->IsPet())
            TakenTotalMod *= GetTotalAuraMultiplierByMiscMask(SPELL_AURA_MOD_PET_AOE_DAMAGE_AVOIDANCE, schoolMask);
    }

    // Taken fixed damage bonus auras
    int32 TakenAdvertisedBenefit = SpellBaseDamageBonusTaken(GetSpellSchoolMask(spellProto));

    // apply benefit affected by spell power implicit coeffs and spell level penalties
    TakenTotal = SpellBonusWithCoeffs(spellProto, TakenTotal, TakenAdvertisedBenefit, 0, damagetype, false);

    float tmpDamage = (int32(pdamage) + TakenTotal * int32(stack)) * TakenTotalMod;

    return tmpDamage > 0 ? uint32(tmpDamage) : 0;
}

int32 Unit::SpellBaseDamageBonusDone(SpellSchoolMask schoolMask)
{
    int32 DoneAdvertisedBenefit = 0;

    // ..done
    DoneAdvertisedBenefit = GetTotalAuraModifierByMiscMask(SPELL_AURA_MOD_DAMAGE_DONE, schoolMask);

    if (GetTypeId() == TYPEID_PLAYER)
    {
        // Base value
        DoneAdvertisedBenefit +=((Player*)this)->GetBaseSpellPowerBonus();

        // Damage bonus from stats
        AuraList const& mDamageDoneOfStatPercent = GetAurasByType(SPELL_AURA_MOD_SPELL_DAMAGE_OF_STAT_PERCENT);
        for(AuraList::const_iterator i = mDamageDoneOfStatPercent.begin();i != mDamageDoneOfStatPercent.end(); ++i)
        {
            if((*i)->GetModifier()->m_miscvalue & schoolMask)
            {
                // stat used stored in miscValueB for this aura
                Stats usedStat = Stats((*i)->GetMiscBValue());
                DoneAdvertisedBenefit += int32(GetStat(usedStat) * (*i)->GetModifier()->m_amount / 100.0f);
            }
        }
        // ... and attack power
        AuraList const& mDamageDonebyAP = GetAurasByType(SPELL_AURA_MOD_SPELL_DAMAGE_OF_ATTACK_POWER);
        for(AuraList::const_iterator i =mDamageDonebyAP.begin();i != mDamageDonebyAP.end(); ++i)
        {
            if ((*i)->GetModifier()->m_miscvalue & schoolMask)
                DoneAdvertisedBenefit += int32(GetTotalAttackPowerValue(BASE_ATTACK) * (*i)->GetModifier()->m_amount / 100.0f);
        }

    }
    return DoneAdvertisedBenefit;
}

int32 Unit::SpellBaseDamageBonusTaken(SpellSchoolMask schoolMask)
{
    int32 TakenAdvertisedBenefit = 0;

    // ..taken
    AuraList const& mDamageTaken = GetAurasByType(SPELL_AURA_MOD_DAMAGE_TAKEN);
    for(AuraList::const_iterator i = mDamageTaken.begin();i != mDamageTaken.end(); ++i)
    {
        if(((*i)->GetModifier()->m_miscvalue & schoolMask) != 0)
            TakenAdvertisedBenefit += (*i)->GetModifier()->m_amount;
    }

    return TakenAdvertisedBenefit;
}

bool Unit::IsSpellCrit(Unit *pVictim, SpellEntry const *spellProto, SpellSchoolMask schoolMask, WeaponAttackType attackType)
{
    // creatures (except totems) can't crit with spells at all ( for creatures not sure - /dev/rsa)
    if (GetObjectGuid().IsCreature() && !((Creature*)this)->IsTotem())
        return false;

    // not critting spell
    if (spellProto->HasAttribute(SPELL_ATTR_EX2_CANT_CRIT))
        return false;

    float crit_chance = 0.0f;
    switch (spellProto->DmgClass)
    {
        case SPELL_DAMAGE_CLASS_NONE:
            // Some heal should be able to crit
            // We need more spells to find a general way (if there is any)
            switch (spellProto->Id)
            {
                case 379:   // Earth Shield
                case 33778: // Lifebloom Final Bloom
                case 64844: // Divine Hymn
                    break;
                default:
                    return false;
            }
        case SPELL_DAMAGE_CLASS_MAGIC:
        {
            if (schoolMask & SPELL_SCHOOL_MASK_NORMAL)
                crit_chance = 0.0f;
            // For other schools
            else if (GetTypeId() == TYPEID_PLAYER)
                crit_chance = GetFloatValue( PLAYER_SPELL_CRIT_PERCENTAGE1 + GetFirstSchoolInMask(schoolMask));
            else
            {
                crit_chance = float(m_baseSpellCritChance);
                crit_chance += GetTotalAuraModifierByMiscMask(SPELL_AURA_MOD_SPELL_CRIT_CHANCE_SCHOOL, schoolMask);
            }
            // taken
            if (pVictim)
            {
                if (!IsPositiveSpell(spellProto->Id))
                {
                    // Modify critical chance by victim SPELL_AURA_MOD_ATTACKER_SPELL_CRIT_CHANCE
                    crit_chance += pVictim->GetTotalAuraModifierByMiscMask(SPELL_AURA_MOD_ATTACKER_SPELL_CRIT_CHANCE, schoolMask);
                    // Modify critical chance by victim SPELL_AURA_MOD_ATTACKER_SPELL_AND_WEAPON_CRIT_CHANCE
                    crit_chance += pVictim->GetTotalAuraModifier(SPELL_AURA_MOD_ATTACKER_SPELL_AND_WEAPON_CRIT_CHANCE);
                    // Modify by player victim resilience
                    crit_chance -= pVictim->GetSpellCritChanceReduction();
                }

                // scripted (increase crit chance ... against ... target by x%)
                // scripted (Increases the critical effect chance of your .... by x% on targets ...)
                AuraList const& mOverrideClassScript = GetAurasByType(SPELL_AURA_OVERRIDE_CLASS_SCRIPTS);
                for(AuraList::const_iterator i = mOverrideClassScript.begin(); i != mOverrideClassScript.end(); ++i)
                {
                    if (!((*i)->isAffectedOnSpell(spellProto)))
                        continue;
                    switch((*i)->GetModifier()->m_miscvalue)
                    {
                        case  849:                          //Shatter Rank 1
                            if (pVictim->isFrozen() || IsIgnoreUnitState(spellProto, IGNORE_UNIT_TARGET_NON_FROZEN))
                                crit_chance+= 17.0f;
                            break;
                        case  910:                          //Shatter Rank 2
                            if (pVictim->isFrozen() || IsIgnoreUnitState(spellProto, IGNORE_UNIT_TARGET_NON_FROZEN))
                                crit_chance+= 34.0f;
                            break;
                        case  911:                          //Shatter Rank 3
                            if (pVictim->isFrozen() || IsIgnoreUnitState(spellProto, IGNORE_UNIT_TARGET_NON_FROZEN))
                                crit_chance+= 50.0f;
                            break;
                        case 7917:                          // Glyph of Shadowburn
                            if (pVictim->HasAuraState(AURA_STATE_HEALTHLESS_35_PERCENT))
                                crit_chance+=(*i)->GetModifier()->m_amount;
                            break;
                        case 7997:                          // Renewed Hope
                        case 7998:
                            if (pVictim->HasAura(6788))
                                crit_chance+=(*i)->GetModifier()->m_amount;
                            break;
                        default:
                            break;
                    }
                }

                // Custom crit by class
                switch(spellProto->SpellFamilyName)
                {
                    case SPELLFAMILY_MAGE:
                    {
                        // Fire Blast
                        if (spellProto->SpellFamilyFlags.test<CF_MAGE_FIRE_BLAST>() && spellProto->SpellIconID == 12)
                        {
                            // Glyph of Fire Blast
                            if (pVictim->HasFlag(UNIT_FIELD_FLAGS, UNIT_FLAG_STUNNED) || pVictim->isInRoots())
                                if (Aura* aura = GetAura(56369, EFFECT_INDEX_0))
                                    crit_chance += aura->GetModifier()->m_amount;
                        }
                        break;
                    }
                    case SPELLFAMILY_PRIEST:
                        // Flash Heal
                        if (spellProto->SpellFamilyFlags.test<CF_PRIEST_FLASH_HEAL>())
                        {
                            if (pVictim->GetHealth() > pVictim->GetMaxHealth()/2)
                                break;
                            AuraList const& mDummyAuras = GetAurasByType(SPELL_AURA_DUMMY);
                            for(AuraList::const_iterator i = mDummyAuras.begin(); i!= mDummyAuras.end(); ++i)
                            {
                                // Improved Flash Heal
                                if ((*i)->GetSpellProto()->SpellFamilyName == SPELLFAMILY_PRIEST &&
                                    (*i)->GetSpellProto()->SpellIconID == 2542)
                                {
                                    crit_chance+=(*i)->GetModifier()->m_amount;
                                    break;
                                }
                            }
                        }
                        break;
                    case SPELLFAMILY_DRUID:
                        // Improved Insect Swarm (Starfire part)
                        if (spellProto->SpellFamilyFlags.test<CF_DRUID_STARFIRE>())
                        {
                            // search for Moonfire on target
                            if (pVictim->GetAura<SPELL_AURA_PERIODIC_DAMAGE, SPELLFAMILY_DRUID, CF_DRUID_MOONFIRE>(GetObjectGuid()))
                            {
                                Unit::AuraList const& improvedSwarm = GetAurasByType(SPELL_AURA_DUMMY);
                                for(Unit::AuraList::const_iterator iter = improvedSwarm.begin(); iter != improvedSwarm.end(); ++iter)
                                {
                                    if ((*iter)->GetSpellProto()->SpellIconID == 1771)
                                    {
                                        crit_chance += (*iter)->GetModifier()->m_amount;
                                        break;
                                    }
                                }
                            }
                        }
                        // Improved Faerie Fire
                        if (pVictim->HasAura(770) || pVictim->HasAura(16857))
                        {
                            AuraList const& ImprovedAura = GetAurasByType(SPELL_AURA_DUMMY);
                            for(AuraList::const_iterator iter = ImprovedAura.begin(); iter != ImprovedAura.end(); ++iter)
                            {
                                if((*iter)->GetEffIndex() == 0 && (*iter)->GetSpellProto()->SpellIconID == 109 && (*iter)->GetSpellProto()->SpellFamilyName == SPELLFAMILY_DRUID)
                                {
                                    crit_chance += (*iter)->GetModifier()->m_amount;
                                    break;
                                }
                            }
                        }
                        break;
                    case SPELLFAMILY_PALADIN:
                        // Sacred Shield
                        if (spellProto->SpellFamilyFlags.test<CF_PALADIN_FLASH_OF_LIGHT>())
                        {
                            Aura *aura = pVictim->GetDummyAura(58597);
                            if (aura && aura->GetCasterGuid() == GetObjectGuid())
                                crit_chance+=aura->GetModifier()->m_amount;
                        }
                        // Exorcism
                        else if (spellProto->Category == 19)
                        {
                            if (pVictim->GetCreatureTypeMask() & CREATURE_TYPEMASK_DEMON_OR_UNDEAD)
                            {
                                // don't override auras that prevent critical strikes taken
                                if (crit_chance > -100.0f)
                                    return true;
                            }
                        }
                        break;
                    case SPELLFAMILY_SHAMAN:
                        // Lava Burst
                        if (spellProto->SpellFamilyFlags.test<CF_SHAMAN_LAVA_BURST>())
                        {
                            // Flame Shock
                            if (pVictim->GetAura<SPELL_AURA_PERIODIC_DAMAGE, SPELLFAMILY_SHAMAN, CF_SHAMAN_FLAME_SHOCK>(GetObjectGuid()))
                            {
                                // don't override auras that prevent critical strikes taken
                                if (crit_chance > -100.0f)
                                    return true;
                            }
                        }
                        break;
                }
            }
            break;
        }
        case SPELL_DAMAGE_CLASS_MELEE:
            // Rend and Tear crit chance with Ferocious Bite on bleeding target
            if (spellProto->SpellFamilyName == SPELLFAMILY_DRUID)
            {
                if (spellProto->SpellFamilyFlags.test<CF_DRUID_RIP_BITE>())
                {
                    if (pVictim->HasAuraState(AURA_STATE_BLEEDING))
                    {
                        Unit::AuraList const& aura = GetAurasByType(SPELL_AURA_DUMMY);
                        for(Unit::AuraList::const_iterator itr = aura.begin(); itr != aura.end(); ++itr)
                        {
                            if ((*itr)->GetSpellProto()->SpellIconID == 2859 && (*itr)->GetEffIndex() == 1)
                            {
                                crit_chance += (*itr)->GetModifier()->m_amount;
                                break;
                            }
                        }
                    }
                }
            }
            // do not use break here
        case SPELL_DAMAGE_CLASS_RANGED:
        {
            if (pVictim)
                crit_chance += GetUnitCriticalChance(attackType, pVictim);

            crit_chance+= GetTotalAuraModifierByMiscMask(SPELL_AURA_MOD_SPELL_CRIT_CHANCE_SCHOOL, schoolMask);
            break;
        }
        default:
            return false;
    }
    // percent done
    // only players use intelligence for critical chance computations
    if (Player* modOwner = GetSpellModOwner())
        modOwner->ApplySpellMod(spellProto->Id, SPELLMOD_CRITICAL_CHANCE, crit_chance);

    crit_chance = crit_chance > 0.0f ? crit_chance : 0.0f;
    if (roll_chance_f(crit_chance))
        return true;
    return false;
}

uint32 Unit::SpellCriticalDamageBonus(SpellEntry const *spellProto, uint32 damage, Unit *pVictim)
{
    // Calculate critical bonus
    int32 crit_bonus;
    switch(spellProto->DmgClass)
    {
        case SPELL_DAMAGE_CLASS_MELEE:                      // for melee based spells is 100%
        case SPELL_DAMAGE_CLASS_RANGED:
            crit_bonus = damage;
            break;
        default:
            crit_bonus = damage / 2;                        // for spells is 50%
            break;
    }

    if(!pVictim)
        return damage + crit_bonus;

    // increased critical damage (auras, and some talents)
    int32 critPctDamageMod = 0;
    if (spellProto->DmgClass >= SPELL_DAMAGE_CLASS_MELEE)
    {
        if (GetWeaponAttackType(spellProto) == RANGED_ATTACK)
            critPctDamageMod += pVictim->GetTotalAuraModifier(SPELL_AURA_MOD_ATTACKER_RANGED_CRIT_DAMAGE);
        else
            critPctDamageMod += pVictim->GetTotalAuraModifier(SPELL_AURA_MOD_ATTACKER_MELEE_CRIT_DAMAGE);
    }
    else
        critPctDamageMod += pVictim->GetTotalAuraModifierByMiscMask(SPELL_AURA_MOD_ATTACKER_SPELL_CRIT_DAMAGE,GetSpellSchoolMask(spellProto));

    critPctDamageMod += GetTotalAuraModifierByMiscMask(SPELL_AURA_MOD_CRIT_DAMAGE_BONUS, GetSpellSchoolMask(spellProto));

    uint32 creatureTypeMask = pVictim->GetCreatureTypeMask();
    critPctDamageMod += GetTotalAuraModifierByMiscMask(SPELL_AURA_MOD_CRIT_PERCENT_VERSUS, creatureTypeMask);

    uint32 base_dmg = damage;
    damage += crit_bonus;

    if (critPctDamageMod!=0)
        damage += int32(damage) * critPctDamageMod / 100;

    // increased critical damage bonus (from talents)
    if (damage > base_dmg)
        if (Player* modOwner = GetSpellModOwner())
        {
            damage -= base_dmg;
            modOwner->ApplySpellMod(spellProto->Id, SPELLMOD_CRIT_DAMAGE_BONUS, damage);
            damage += base_dmg;
        }

    return damage;
}

uint32 Unit::SpellCriticalHealingBonus(SpellEntry const *spellProto, uint32 damage, Unit *pVictim)
{
    // Calculate critical bonus
    int32 crit_bonus;
    switch(spellProto->DmgClass)
    {
        case SPELL_DAMAGE_CLASS_MELEE:                      // for melee based spells is 100%
        case SPELL_DAMAGE_CLASS_RANGED:
            // TODO: write here full calculation for melee/ranged spells
            crit_bonus = damage;
            break;
        default:
            crit_bonus = damage / 2;                        // for spells is 50%
            break;
    }

    if (crit_bonus > 0)
        damage += crit_bonus;

    damage = int32(damage * GetTotalAuraMultiplier(SPELL_AURA_MOD_CRITICAL_HEALING_AMOUNT));

    return damage;
}

/**
 * Calculates caster part of healing spell bonuses,
 * also includes different bonuses dependent from target auras
 */
uint32 Unit::SpellHealingBonusDone(Unit *pVictim, SpellEntry const *spellProto, int32 healamount, DamageEffectType damagetype, uint32 stack)
{
    // For totems get healing bonus from owner (statue isn't totem in fact)
    if ( GetTypeId()==TYPEID_UNIT && ((Creature*)this)->IsTotem() && ((Totem*)this)->GetTotemType()!=TOTEM_STATUE)
        if (Unit* owner = GetOwner())
            return owner->SpellHealingBonusDone(pVictim, spellProto, healamount, damagetype, stack);

    // No heal amount for this class spells
    if (spellProto->DmgClass == SPELL_DAMAGE_CLASS_NONE)
        return healamount < 0 ? 0 : healamount;

    // Healing Done
    // Done total percent damage auras
    float  DoneTotalMod = 1.0f;
    int32  DoneTotal = 0;

    // Healing done percent
    AuraList const& mHealingDonePct = GetAurasByType(SPELL_AURA_MOD_HEALING_DONE_PERCENT);
    for(AuraList::const_iterator i = mHealingDonePct.begin();i != mHealingDonePct.end(); ++i)
        DoneTotalMod *= (100.0f + (*i)->GetModifier()->m_amount) / 100.0f;

    // done scripted mod (take it from owner)
    Unit *owner = GetOwner();
    if (!owner) owner = this;
    AuraList const& mOverrideClassScript= owner->GetAurasByType(SPELL_AURA_OVERRIDE_CLASS_SCRIPTS);
    for(AuraList::const_iterator i = mOverrideClassScript.begin(); i != mOverrideClassScript.end(); ++i)
    {
        if (!(*i)->isAffectedOnSpell(spellProto))
            continue;
        switch((*i)->GetModifier()->m_miscvalue)
        {
            case 4415: // Increased Rejuvenation Healing
            case 4953:
            case 3736: // Hateful Totem of the Third Wind / Increased Lesser Healing Wave / LK Arena (4/5/6) Totem of the Third Wind / Savage Totem of the Third Wind
                DoneTotal+=(*i)->GetModifier()->m_amount;
                break;
            case 7997: // Renewed Hope
            case 7998:
                if (pVictim->HasAura(6788))
                    DoneTotalMod *=((*i)->GetModifier()->m_amount + 100.0f)/100.0f;
                break;
            case   21: // Test of Faith
            case 6935:
            case 6918:
                if (pVictim->GetHealth() < pVictim->GetMaxHealth()/2)
                    DoneTotalMod *=((*i)->GetModifier()->m_amount + 100.0f)/100.0f;
                break;
            case 7798: // Glyph of Regrowth
            {
                if (pVictim->GetAura<SPELL_AURA_PERIODIC_HEAL, SPELLFAMILY_DRUID, CF_DRUID_REGROWTH>())
                    DoneTotalMod *= ((*i)->GetModifier()->m_amount+100.0f)/100.0f;
                break;
            }
            case 8477: // Nourish Heal Boost
            {
                int32 stepPercent = (*i)->GetModifier()->m_amount;

                int ownHotCount = 0;                        // counted HoT types amount, not stacks

                Unit::AuraList const& RejorRegr = pVictim->GetAurasByType(SPELL_AURA_PERIODIC_HEAL);
                for(Unit::AuraList::const_iterator i = RejorRegr.begin(); i != RejorRegr.end(); ++i)
                    if ((*i)->GetSpellProto()->SpellFamilyName == SPELLFAMILY_DRUID &&
                        (*i)->GetCasterGuid() == GetObjectGuid())
                        ++ownHotCount;

                if (ownHotCount)
                    DoneTotalMod *= (stepPercent * ownHotCount + 100.0f) / 100.0f;
                break;
            }
            case 7871: // Glyph of Lesser Healing Wave
            {
                if (pVictim->GetAura<SPELL_AURA_DUMMY, SPELLFAMILY_SHAMAN, CF_SHAMAN_EARTH_SHIELD>(GetObjectGuid()))
                    DoneTotalMod *= ((*i)->GetModifier()->m_amount+100.0f)/100.0f;
                break;
            }
            default:
                break;
        }
    }

    if (spellProto->SpellFamilyName == SPELLFAMILY_DRUID)
    {
        // Nourish 20% of heal increase if target is affected by Druids HOTs
        if (spellProto->SpellFamilyFlags.test<CF_DRUID_NOURISH>())
        {
            int ownHotCount = 0;                        // counted HoT types amount, not stacks
            Unit::AuraList const& RejorRegr = pVictim->GetAurasByType(SPELL_AURA_PERIODIC_HEAL);
            for(Unit::AuraList::const_iterator i = RejorRegr.begin(); i != RejorRegr.end(); ++i)
                if ((*i)->GetSpellProto()->SpellFamilyName == SPELLFAMILY_DRUID &&
                    (*i)->GetCasterGuid() == GetObjectGuid())
                    ++ownHotCount;

            if (ownHotCount)
            {
                DoneTotalMod *= 1.2f;                          // base bonus at HoTs

                if (Aura* glyph = GetAura(62971, EFFECT_INDEX_0))// Glyph of Nourish
                    DoneTotalMod *= (glyph->GetModifier()->m_amount * ownHotCount + 100.0f) / 100.0f;
            }
        }
        // Lifebloom
        else if (spellProto->SpellFamilyFlags.test<CF_DRUID_LIFEBLOOM>())
        {
            AuraList const& dummyList = owner->GetAurasByType(SPELL_AURA_DUMMY);
            for(AuraList::const_iterator i = dummyList.begin(); i != dummyList.end(); ++i)
            {
                switch((*i)->GetId())
                {
                    case 34246:                                 // Idol of the Emerald Queen        TODO: can be flat modifier aura
                    case 60779:                                 // Idol of Lush Moss
                        DoneTotal += (*i)->GetModifier()->m_amount / 7;
                        break;
                }
            }
        }
    }

    // Done fixed damage bonus auras
    int32 DoneAdvertisedBenefit  = SpellBaseHealingBonusDone(GetSpellSchoolMask(spellProto));

    // apply ap bonus and benefit affected by spell power implicit coeffs and spell level penalties
    DoneTotal = SpellBonusWithCoeffs(spellProto, DoneTotal, DoneAdvertisedBenefit, 0, damagetype, true, 1.88f);

    // use float as more appropriate for negative values and percent applying
    float heal = (healamount + DoneTotal * int32(stack))*DoneTotalMod;
    // apply spellmod to Done amount
    if (Player* modOwner = GetSpellModOwner())
        modOwner->ApplySpellMod(spellProto->Id, damagetype == DOT ? SPELLMOD_DOT : SPELLMOD_DAMAGE, heal);

    return heal < 0 ? 0 : uint32(heal);
}

/**
 * Calculates target part of healing spell bonuses,
 * will be called on each tick for periodic damage over time auras
 */
uint32 Unit::SpellHealingBonusTaken(Unit *pCaster, SpellEntry const *spellProto, int32 healamount, DamageEffectType damagetype, uint32 stack)
{
    // Healing taken percent
    float  TakenTotalMod = GetTotalAuraMultiplier(SPELL_AURA_MOD_HEALING_PCT);

    // No heal amount for this class spells
    if (spellProto->DmgClass == SPELL_DAMAGE_CLASS_NONE)
    {
        healamount = int32(healamount * TakenTotalMod);
        return healamount < 0 ? 0 : healamount;
    }

    // Healing Done
    // Done total percent damage auras
    int32  TakenTotal = 0;

    // Taken fixed damage bonus auras
    int32 TakenAdvertisedBenefit = SpellBaseHealingBonusTaken(GetSpellSchoolMask(spellProto));

    // apply benefit affected by spell power implicit coeffs and spell level penalties
    TakenTotal = SpellBonusWithCoeffs(spellProto, TakenTotal, TakenAdvertisedBenefit, 0, damagetype, false, 1.88f);

    AuraList const& mHealingGet= GetAurasByType(SPELL_AURA_MOD_HEALING_RECEIVED);
    for(AuraList::const_iterator i = mHealingGet.begin(); i != mHealingGet.end(); ++i)
        if ((*i)->isAffectedOnSpell(spellProto))
            TakenTotalMod *= ((*i)->GetModifier()->m_amount + 100.0f) / 100.0f;

    // use float as more appropriate for negative values and percent applying
    float heal = (healamount + TakenTotal * int32(stack)) * TakenTotalMod;

    return heal < 0 ? 0 : uint32(heal);
}

int32 Unit::SpellBaseHealingBonusDone(SpellSchoolMask schoolMask)
{
    int32 AdvertisedBenefit = GetTotalAuraModifier(SPELL_AURA_MOD_HEALING_DONE);

    // Healing bonus of spirit, intellect and strength
    if (GetTypeId() == TYPEID_PLAYER)
    {
        // Base value
        AdvertisedBenefit +=((Player*)this)->GetBaseSpellPowerBonus();

        // Healing bonus from stats
        AuraList const& mHealingDoneOfStatPercent = GetAurasByType(SPELL_AURA_MOD_SPELL_HEALING_OF_STAT_PERCENT);
        for(AuraList::const_iterator i = mHealingDoneOfStatPercent.begin();i != mHealingDoneOfStatPercent.end(); ++i)
        {
            // stat used dependent from misc value (stat index)
            Stats usedStat = Stats((*i)->GetSpellProto()->EffectMiscValue[(*i)->GetEffIndex()]);
            AdvertisedBenefit += int32(GetStat(usedStat) * (*i)->GetModifier()->m_amount / 100.0f);
        }

        // ... and attack power
        AuraList const& mHealingDonebyAP = GetAurasByType(SPELL_AURA_MOD_SPELL_HEALING_OF_ATTACK_POWER);
        for(AuraList::const_iterator i = mHealingDonebyAP.begin();i != mHealingDonebyAP.end(); ++i)
            if ((*i)->GetModifier()->m_miscvalue & schoolMask)
                AdvertisedBenefit += int32(GetTotalAttackPowerValue(BASE_ATTACK) * (*i)->GetModifier()->m_amount / 100.0f);
    }
    return AdvertisedBenefit;
}

int32 Unit::SpellBaseHealingBonusTaken(SpellSchoolMask schoolMask)
{
    int32 AdvertisedBenefit = 0;
    AuraList const& mDamageTaken = GetAurasByType(SPELL_AURA_MOD_HEALING);
    for(AuraList::const_iterator i = mDamageTaken.begin();i != mDamageTaken.end(); ++i)
        if ((*i)->GetModifier()->m_miscvalue & schoolMask)
            AdvertisedBenefit += (*i)->GetModifier()->m_amount;

    return AdvertisedBenefit;
}

bool Unit::IsImmunedToDamage(SpellSchoolMask schoolMask) const
{
    if (IsImmunedToSchool(schoolMask))
        return true;

    // If m_immuneToDamage type contain magic, IMMUNE damage.
    MAPLOCK_READ(const_cast<Unit*>(this), MAP_LOCK_TYPE_AURAS);
    SpellImmuneList const& damageList = m_spellImmune[IMMUNITY_DAMAGE];
    if (!damageList.empty())
        for (SpellImmuneList::const_iterator itr = damageList.begin(); itr != damageList.end(); ++itr)
            if (itr->type & schoolMask)
                return true;

    return false;
}

bool Unit::IsImmunedToSchool(SpellSchoolMask schoolMask) const
{
    // If m_immuneToSchool type contain this school type, IMMUNE damage.
    MAPLOCK_READ(const_cast<Unit*>(this), MAP_LOCK_TYPE_AURAS);
    SpellImmuneList const& schoolList = m_spellImmune[IMMUNITY_SCHOOL];
    if (!schoolList.empty())
        for (SpellImmuneList::const_iterator itr = schoolList.begin(); itr != schoolList.end(); ++itr)
            if (itr->type & schoolMask)
                return true;

    return false;
}

bool Unit::IsImmuneToSpell(SpellEntry const* spellInfo) const
{
    if (!spellInfo)
        return false;

    uint32 effectMask = 0;
    for (int i = 0; i < MAX_EFFECT_INDEX; ++i)
    {
        if (!IsImmuneToSpellEffect(spellInfo, SpellEffectIndex(i)))
            effectMask |= (1 << i);
    }
    if (!effectMask)
        return true;

    MAPLOCK_READ(const_cast<Unit*>(this), MAP_LOCK_TYPE_AURAS);
    SpellImmuneList const& dispelList = m_spellImmune[IMMUNITY_DISPEL];
    for(SpellImmuneList::const_iterator itr = dispelList.begin(); itr != dispelList.end(); ++itr)
        if (itr->type == spellInfo->Dispel)
            return true;

    if (!(spellInfo->Attributes & SPELL_ATTR_UNAFFECTED_BY_INVULNERABILITY) &&
        !(spellInfo->AttributesEx & SPELL_ATTR_EX_UNAFFECTED_BY_SCHOOL_IMMUNE) &&         // unaffected by school immunity
        !(spellInfo->AttributesEx & SPELL_ATTR_EX_DISPEL_AURAS_ON_IMMUNITY))              // can remove immune (by dispell or immune it)
    {
        SpellImmuneList const& schoolList = m_spellImmune[IMMUNITY_SCHOOL];
        for(SpellImmuneList::const_iterator itr = schoolList.begin(); itr != schoolList.end(); ++itr)
            if (!(IsPositiveSpell(itr->spellId) && IsPositiveSpell(spellInfo->Id)) &&
                (itr->type & GetSpellSchoolMask(spellInfo)))
                return true;
    }

    if (uint32 mechanic = spellInfo->Mechanic)
    {
        SpellImmuneList const& mechanicList = m_spellImmune[IMMUNITY_MECHANIC];
        for(SpellImmuneList::const_iterator itr = mechanicList.begin(); itr != mechanicList.end(); ++itr)
            if (itr->type == mechanic)
                return true;

        AuraList const& immuneAuraApply = GetAurasByType(SPELL_AURA_MECHANIC_IMMUNITY_MASK);
        for(AuraList::const_iterator iter = immuneAuraApply.begin(); iter != immuneAuraApply.end(); ++iter)
        {
            if ((*iter)->GetModifier()->m_miscvalue & (1 << (mechanic-1)))
                return true;
        }
    }

    return false;
}

bool Unit::IsImmuneToSpellEffect(SpellEntry const* spellInfo, SpellEffectIndex index) const
{
    if (!spellInfo)
        return false;

    if (spellInfo->Attributes & SPELL_ATTR_UNAFFECTED_BY_INVULNERABILITY)
        return false;

    if (spellInfo->Effect[index] == SPELL_EFFECT_NONE)
        return true;

    MAPLOCK_READ(const_cast<Unit*>(this), MAP_LOCK_TYPE_AURAS);
    if (!(spellInfo->Attributes & SPELL_ATTR_UNAFFECTED_BY_INVULNERABILITY))
    {
        //If m_immuneToEffect type contain this effect type, IMMUNE effect.
        uint32 effect = spellInfo->Effect[index];
        SpellImmuneList const& effectList = m_spellImmune[IMMUNITY_EFFECT];
        for (SpellImmuneList::const_iterator itr = effectList.begin(); itr != effectList.end(); ++itr)
            if (itr->type == effect)
                return true;
    }

    if (uint32 mechanic = spellInfo->EffectMechanic[index])
    {
        SpellImmuneList const& mechanicList = m_spellImmune[IMMUNITY_MECHANIC];
        for (SpellImmuneList::const_iterator itr = mechanicList.begin(); itr != mechanicList.end(); ++itr)
            if (itr->type == mechanic)
                return true;

        AuraList const& immuneAuraApply = GetAurasByType(SPELL_AURA_MECHANIC_IMMUNITY_MASK);
        for(AuraList::const_iterator iter = immuneAuraApply.begin(); iter != immuneAuraApply.end(); ++iter)
        {
            if ((*iter)->GetModifier()->m_miscvalue & (1 << (mechanic-1)))
                return true;
        }
    }

    if (uint32 aura = spellInfo->EffectApplyAuraName[index])
    {
        SpellImmuneList const& list = m_spellImmune[IMMUNITY_STATE];
        for(SpellImmuneList::const_iterator itr = list.begin(); itr != list.end(); ++itr)
            if (itr->type == aura)
                return true;

        // Check for immune to application of harmful magical effects
        AuraList const& immuneAuraApply = GetAurasByType(SPELL_AURA_MOD_IMMUNE_AURA_APPLY_SCHOOL);

        if (!immuneAuraApply.empty() &&
            spellInfo->Dispel == DISPEL_MAGIC &&            // Magic debuff)
            !IsPositiveEffect(spellInfo, index))            // Harmful
        {
            // Check school
            SpellSchoolMask schoolMask = GetSpellSchoolMask(spellInfo);
            for(AuraList::const_iterator iter = immuneAuraApply.begin(); iter != immuneAuraApply.end(); ++iter)
                if ((*iter)->GetModifier()->m_miscvalue & schoolMask)
                    return true;
        }
    }

    return false;
}

/**
 * Calculates caster part of melee damage bonuses,
 * also includes different bonuses dependent from target auras
 */
uint32 Unit::MeleeDamageBonusDone(Unit *pVictim, uint32 pdamage,WeaponAttackType attType, SpellEntry const *spellProto, DamageEffectType damagetype, uint32 stack)
{
    if (!pVictim || pdamage == 0 || (spellProto && spellProto->HasAttribute(SPELL_ATTR_EX6_NO_DMG_MODS)))
        return pdamage;

    if (!pVictim->IsInWorld() || !pVictim->GetMap() || !GetMap())
        return pdamage;

    MAPLOCK_READ(this,MAP_LOCK_TYPE_AURAS);
    MAPLOCK_READ1(pVictim,MAP_LOCK_TYPE_AURAS);

    // differentiate for weapon damage based spells
    bool isWeaponDamageBasedSpell = !(spellProto && (damagetype == DOT || IsSpellHaveEffect(spellProto, SPELL_EFFECT_SCHOOL_DAMAGE)));
    Item*  pWeapon          = GetTypeId() == TYPEID_PLAYER ? ((Player*)this)->GetWeaponForAttack(attType,true,false) : NULL;
    uint32 creatureTypeMask = pVictim->GetCreatureTypeMask();
    uint32 schoolMask       = spellProto ? spellProto->SchoolMask : GetMeleeDamageSchoolMask();

    // FLAT damage bonus auras
    // =======================
    int32 DoneFlat  = 0;
    int32 APbonus   = 0;

    // ..done flat, already included in weapon damage based spells
    if (!isWeaponDamageBasedSpell)
    {
        AuraList const& mModDamageDone = GetAurasByType(SPELL_AURA_MOD_DAMAGE_DONE);
        for(AuraList::const_iterator i = mModDamageDone.begin(); i != mModDamageDone.end(); ++i)
        {
            Aura* aura = *i;
            if (!aura)
                continue;

            SpellAuraHolderPtr holder = aura->GetHolder();  // lock holder
            if (!holder || holder->IsDeleted())
                continue;

            if ((aura->GetModifier()->m_miscvalue & schoolMask ||                        // schoolmask has to fit with the intrinsic spell school
                aura->GetSpellProto()->AttributesEx4 & SPELL_ATTR_EX4_PET_SCALING_AURA) &&  // completely schoolmask-independend: pet scaling auras
                                                                                            // Those auras have SPELL_SCHOOL_MASK_MAGIC, but anyway should also affect
                                                                                            // physical damage from non-weapon-damage-based spells (claw, swipe etc.)
                aura->GetModifier()->m_miscvalue & GetMeleeDamageSchoolMask() &&         // AND schoolmask has to fit with weapon damage school (essential for non-physical spells)
                ((holder->GetSpellProto()->EquippedItemClass == -1) ||                     // general, weapon independent
                (pWeapon && pWeapon->IsFitToSpellRequirements(holder->GetSpellProto()))))  // OR used weapon fits aura requirements
            {
                DoneFlat += aura->GetModifier()->m_amount;
            }
        }
    }

    // ..done flat (by creature type mask)
    DoneFlat += GetTotalAuraModifierByMiscMask(SPELL_AURA_MOD_DAMAGE_DONE_CREATURE, creatureTypeMask);

    // ..done flat (base at attack power for marked target and base at attack power for creature type)
    if (attType == RANGED_ATTACK)
    {
        APbonus += pVictim->GetTotalAuraModifier(SPELL_AURA_RANGED_ATTACK_POWER_ATTACKER_BONUS);
        APbonus += GetTotalAuraModifierByMiscMask(SPELL_AURA_MOD_RANGED_ATTACK_POWER_VERSUS, creatureTypeMask);
    }
    else
    {
        APbonus += pVictim->GetTotalAuraModifier(SPELL_AURA_MELEE_ATTACK_POWER_ATTACKER_BONUS);
        APbonus += GetTotalAuraModifierByMiscMask(SPELL_AURA_MOD_MELEE_ATTACK_POWER_VERSUS, creatureTypeMask);
    }

    // PERCENT damage auras
    // ====================
    float DonePercent   = 1.0f;

    // ..done pct, already included in weapon damage based spells
    if(!isWeaponDamageBasedSpell)
    {
        AuraList const& mModDamagePercentDone = GetAurasByType(SPELL_AURA_MOD_DAMAGE_PERCENT_DONE);
        for(AuraList::const_iterator i = mModDamagePercentDone.begin(); i != mModDamagePercentDone.end(); ++i)
        {
            Aura* aura = *i;
            if (!aura)
                continue;

            SpellAuraHolderPtr holder = aura->GetHolder();  // lock holder
            if (!holder || holder->IsDeleted())
                continue;

            if (aura->GetModifier()->m_miscvalue & schoolMask &&                         // schoolmask has to fit with the intrinsic spell school
                aura->GetModifier()->m_miscvalue & GetMeleeDamageSchoolMask() &&         // AND schoolmask has to fit with weapon damage school (essential for non-physical spells)
                ((holder->GetSpellProto()->EquippedItemClass == -1) ||                     // general, weapon independent
                (pWeapon && pWeapon->IsFitToSpellRequirements(holder->GetSpellProto()))))  // OR used weapon fits aura requirements
            {
                DonePercent *= (aura->GetModifier()->m_amount+100.0f) / 100.0f;
            }
        }

        if (attType == OFF_ATTACK)
            DonePercent *= GetModifierValue(UNIT_MOD_DAMAGE_OFFHAND, TOTAL_PCT);                    // no school check required
    }

    // ..done pct (by creature type mask)
    DonePercent *= GetTotalAuraMultiplierByMiscMask(SPELL_AURA_MOD_DAMAGE_DONE_VERSUS, creatureTypeMask);

    // special dummys/class scripts and other effects
    // =============================================
    Unit *owner = GetOwner();
    if (!owner)
        owner = this;

    AuraList const& mDamageDoneVersusAuraState = GetAurasByType(SPELL_AURA_DAMAGE_DONE_VERSUS_AURA_STATE_PCT);
    for(AuraList::const_iterator i = mDamageDoneVersusAuraState.begin();i != mDamageDoneVersusAuraState.end(); ++i)
    {
        if (pVictim->HasAuraState(AuraState((*i)->GetModifier()->m_miscvalue)))
            DonePercent *= ((*i)->GetModifier()->m_amount + 100.0f)/100.0f;
    }

    // ..done (class scripts)
    if (spellProto)
    {
        AuraList const& mOverrideClassScript= owner->GetAurasByType(SPELL_AURA_OVERRIDE_CLASS_SCRIPTS);
        for(AuraList::const_iterator i = mOverrideClassScript.begin(); i != mOverrideClassScript.end(); ++i)
        {
            if (!(*i))
                continue;

            SpellAuraHolderPtr holder = (*i)->GetHolder();  // lock holder
            if (!holder || holder->IsDeleted())
                continue;

            if (!(*i)->isAffectedOnSpell(spellProto))
                continue;

            switch((*i)->GetModifier()->m_miscvalue)
            {
                // Tundra Stalker
                // Merciless Combat
                case 7277:
                {
                    // Merciless Combat
                    if ((*i)->GetSpellProto()->SpellIconID == 2656)
                    {
                        if (pVictim->HasAuraState(AURA_STATE_HEALTHLESS_35_PERCENT))
                            DonePercent *= (100.0f+(*i)->GetModifier()->m_amount)/100.0f;
                    }
                    else // Tundra Stalker
                    {
                        // Frost Fever (target debuff)
                        if (pVictim->GetAura<SPELL_AURA_MOD_MELEE_HASTE, SPELLFAMILY_DEATHKNIGHT, CF_DEATHKNIGHT_FF_BP_ACTIVE>())
                            DonePercent *= ((*i)->GetModifier()->m_amount+100.0f)/100.0f;
                        break;
                    }
                    break;
                }
                case 7293: // Rage of Rivendare
                {
                    if (pVictim->GetAura<SPELL_AURA_PERIODIC_DAMAGE, SPELLFAMILY_DEATHKNIGHT, CF_DEATHKNIGHT_BLOOD_PLAGUE>())
                        DonePercent *= ((*i)->GetSpellProto()->CalculateSimpleValue(EFFECT_INDEX_1)*2+100.0f)/100.0f;
                    break;
                }
                // Marked for Death
                case 7598:
                case 7599:
                case 7600:
                case 7601:
                case 7602:
                {
                    if (pVictim->GetAura<SPELL_AURA_MOD_STALKED, SPELLFAMILY_HUNTER, CF_HUNTER_HUNTERS_MARK>())
                        DonePercent *= ((*i)->GetModifier()->m_amount+100.0f)/100.0f;
                    break;
                }
            }
        }
    }

    // .. done (class scripts)
    AuraList const& mclassScritAuras = GetAurasByType(SPELL_AURA_OVERRIDE_CLASS_SCRIPTS);
    for(AuraList::const_iterator i = mclassScritAuras.begin(); i != mclassScritAuras.end(); ++i)
    {
        if (!(*i))
            continue;

        SpellAuraHolderPtr holder = (*i)->GetHolder();  // lock holder
        if (!holder || holder->IsDeleted())
            continue;

        switch((*i)->GetMiscValue())
        {
            // Dirty Deeds
            case 6427:
            case 6428:
                if (pVictim->HasAuraState(AURA_STATE_HEALTHLESS_35_PERCENT))
                {
                    Aura* eff0 = GetAura((*i)->GetId(), EFFECT_INDEX_0);
                    if (!eff0 || (*i)->GetEffIndex() != EFFECT_INDEX_1)
                    {
                        sLog.outError("Spell structure of DD (%u) changed.",(*i)->GetId());
                        continue;
                    }

                    // effect 0 have expected value but in negative state
                    DonePercent *= (-eff0->GetModifier()->m_amount + 100.0f) / 100.0f;
                }
                break;
        }
    }

    if (spellProto)
    {
        // Frost Strike
        if (spellProto->SpellFamilyName == SPELLFAMILY_DEATHKNIGHT && spellProto->SpellFamilyFlags.test<CF_DEATHKNIGHT_FROST_STRIKE>())
        {
            // search disease
            bool found = false;
            Unit::SpellAuraHolderMap const& auras = pVictim->GetSpellAuraHolderMap();
            for(Unit::SpellAuraHolderMap::const_iterator itr = auras.begin(); itr!=auras.end(); ++itr)
            {
                if (itr->second->GetSpellProto()->Dispel == DISPEL_DISEASE)
                {
                    found = true;
                    break;
                }
            }

            if (found)
            {
                // search for Glacier Rot dummy aura
                Unit::AuraList const& dummyAuras = GetAurasByType(SPELL_AURA_DUMMY);
                for(Unit::AuraList::const_iterator i = dummyAuras.begin(); i != dummyAuras.end(); ++i)
                {
                    if ((*i)->GetSpellProto()->EffectMiscValue[(*i)->GetEffIndex()] == 7244)
                    {
                        DonePercent *= ((*i)->GetModifier()->m_amount+100.0f) / 100.0f;
                        break;
                    }
                }
            }
        }
        // Glyph of Steady Shot (Steady Shot check)
        else if (spellProto->SpellFamilyName == SPELLFAMILY_HUNTER && spellProto->SpellFamilyFlags.test<CF_HUNTER_STEADY_SHOT>())
        {
            // search for glyph dummy aura
            if (Aura *aur = GetDummyAura(56826))
                // check for Serpent Sting at target
                if (pVictim->GetAura<SPELL_AURA_PERIODIC_DAMAGE, SPELLFAMILY_HUNTER, CF_HUNTER_SERPENT_STING>())
                    DonePercent *= (aur->GetModifier()->m_amount+100.0f) / 100.0f;
        }
     }

    // final calculation
    // =================

    float DoneTotal = 0.0f;

    // scaling of non weapon based spells
    if (!isWeaponDamageBasedSpell)
    {
        // apply ap bonus and benefit affected by spell power implicit coeffs and spell level penalties
        DoneTotal = SpellBonusWithCoeffs(spellProto, DoneTotal, DoneFlat, APbonus, damagetype, true);
    }
    // weapon damage based spells
    else if ( APbonus || DoneFlat )
    {
        bool normalized = spellProto ? IsSpellHaveEffect(spellProto, SPELL_EFFECT_NORMALIZED_WEAPON_DMG) : false;
        DoneTotal += int32(APbonus / 14.0f * GetAPMultiplier(attType,normalized));

        // for weapon damage based spells we still have to apply damage done percent mods
        // (that are already included into pdamage) to not-yet included DoneFlat
        // e.g. from doneVersusCreature, apBonusVs...
        UnitMods unitMod;
        switch(attType)
        {
            default:
            case BASE_ATTACK:   unitMod = UNIT_MOD_DAMAGE_MAINHAND; break;
            case OFF_ATTACK:    unitMod = UNIT_MOD_DAMAGE_OFFHAND;  break;
            case RANGED_ATTACK: unitMod = UNIT_MOD_DAMAGE_RANGED;   break;
        }

        DoneTotal += DoneFlat;

        DoneTotal *= GetModifierValue(unitMod, TOTAL_PCT);
    }

    float tmpDamage = float(int32(pdamage) + DoneTotal * int32(stack)) * DonePercent;

    // apply spellmod to Done damage
    if (spellProto)
    {
        if (Player* modOwner = GetSpellModOwner())
            modOwner->ApplySpellMod(spellProto->Id, damagetype == DOT ? SPELLMOD_DOT : SPELLMOD_DAMAGE, tmpDamage);
    }

    // bonus result can be negative
    return tmpDamage > 0 ? uint32(tmpDamage) : 0;
}

/**
 * Calculates target part of melee damage bonuses,
 * will be called on each tick for periodic damage over time auras
 */
uint32 Unit::MeleeDamageBonusTaken(Unit *pCaster, uint32 pdamage,WeaponAttackType attType, SpellEntry const *spellProto, DamageEffectType damagetype, uint32 stack)
{
    if (!pCaster)
        return pdamage;

    if (pdamage == 0)
        return pdamage;

    // differentiate for weapon damage based spells
    bool isWeaponDamageBasedSpell = !(spellProto && (damagetype == DOT || IsSpellHaveEffect(spellProto, SPELL_EFFECT_SCHOOL_DAMAGE)));
    uint32 schoolMask       = spellProto ? spellProto->SchoolMask : GetMeleeDamageSchoolMask();
    uint32 mechanicMask     = spellProto ? GetAllSpellMechanicMask(spellProto) : 0;

    // Shred and Maul also have bonus as MECHANIC_BLEED damages
    if (spellProto && spellProto->SpellFamilyName==SPELLFAMILY_DRUID && spellProto->SpellFamilyFlags.test<CF_DRUID_MAUL, CF_DRUID_SHRED>())
        mechanicMask |= (1 << (MECHANIC_BLEED-1));

    // FLAT damage bonus auras
    // =======================
    int32 TakenFlat = 0;

    // ..taken flat (base at attack power for marked target and base at attack power for creature type)
    if (attType == RANGED_ATTACK)
        TakenFlat += GetTotalAuraModifier(SPELL_AURA_MOD_RANGED_DAMAGE_TAKEN);
    else
        TakenFlat += GetTotalAuraModifier(SPELL_AURA_MOD_MELEE_DAMAGE_TAKEN);

    // ..taken flat (by school mask)
    TakenFlat += GetTotalAuraModifierByMiscMask(SPELL_AURA_MOD_DAMAGE_TAKEN, schoolMask);

    // PERCENT damage auras
    // ====================
    float TakenPercent  = 1.0f;

    // ..taken pct (by school mask)
    TakenPercent *= GetTotalAuraMultiplierByMiscMask(SPELL_AURA_MOD_DAMAGE_PERCENT_TAKEN, schoolMask);

    // ..taken pct (by mechanic mask)
    TakenPercent *= GetTotalAuraMultiplierByMiscValueForMask(SPELL_AURA_MOD_MECHANIC_DAMAGE_TAKEN_PERCENT,mechanicMask);

    // ..taken pct (melee/ranged)
    if (attType == RANGED_ATTACK)
        TakenPercent *= GetTotalAuraMultiplier(SPELL_AURA_MOD_RANGED_DAMAGE_TAKEN_PCT);
    else
        TakenPercent *= GetTotalAuraMultiplier(SPELL_AURA_MOD_MELEE_DAMAGE_TAKEN_PCT);

    if (spellProto)
    {
        // ..taken pct (from caster spells)
        AuraList const& mOwnerTaken = GetAurasByType(SPELL_AURA_MOD_DAMAGE_FROM_CASTER);
        for(AuraList::const_iterator i = mOwnerTaken.begin(); i != mOwnerTaken.end(); ++i)
        {
            if ((*i)->GetCasterGuid() == pCaster->GetObjectGuid() && (*i)->isAffectedOnSpell(spellProto))
                TakenPercent *= ((*i)->GetModifier()->m_amount + 100.0f) / 100.0f;
        }
    }

    // ..taken pct (aoe avoidance)
    if (spellProto && IsAreaOfEffectSpell(spellProto))
    {
        TakenPercent *= GetTotalAuraMultiplierByMiscMask(SPELL_AURA_MOD_AOE_DAMAGE_AVOIDANCE, schoolMask);
        if (GetTypeId() == TYPEID_UNIT && ((Creature*)this)->IsPet())
            TakenPercent *= GetTotalAuraMultiplierByMiscMask(SPELL_AURA_MOD_PET_AOE_DAMAGE_AVOIDANCE, schoolMask);
    }

    // special dummys/class scripts and other effects
    // =============================================

    // .. taken (dummy auras)
    AuraList const& mDummyAuras = GetAurasByType(SPELL_AURA_DUMMY);
    if (!mDummyAuras.empty())
    for(AuraList::const_iterator i = mDummyAuras.begin(); i != mDummyAuras.end(); ++i)
    {
        switch((*i)->GetId())
        {
            case 45182:                                     // Cheating Death
                if((*i)->GetModifier()->m_miscvalue & SPELL_SCHOOL_MASK_NORMAL)
                {
                    if (GetTypeId() != TYPEID_PLAYER)
                        continue;

                    float mod = ((Player*)this)->GetRatingBonusValue(CR_CRIT_TAKEN_MELEE)*(-8.0f);
                    if (mod < float((*i)->GetModifier()->m_amount))
                        mod = float((*i)->GetModifier()->m_amount);

                    TakenPercent *= (mod + 100.0f) / 100.0f;
                }
                break;
            case 20911:                                     // Blessing of Sanctuary
            case 25899:                                     // Greater Blessing of Sanctuary
                // don't stack with Vigilance dmg reduction effect (calculated above)
                if (!HasAura(68066))
                    TakenPercent *= ((*i)->GetModifier()->m_amount + 100.0f) / 100.0f;
                break;
        }
    }

    // final calculation
    // =================

    // scaling of non weapon based spells
    if (!isWeaponDamageBasedSpell)
    {
        // apply benefit affected by spell power implicit coeffs and spell level penalties
        TakenFlat = SpellBonusWithCoeffs(spellProto, 0, TakenFlat, 0, damagetype, false);
    }

    float tmpDamage = float(int32(pdamage) + TakenFlat * int32(stack)) * TakenPercent;

    // bonus result can be negative
    return tmpDamage > 0 ? uint32(tmpDamage) : 0;
}

void Unit::ApplySpellImmune(uint32 spellId, uint32 op, uint32 type, bool apply)
{
    if (apply)
    {
        MAPLOCK_WRITE(this, MAP_LOCK_TYPE_AURAS);
        for (SpellImmuneList::iterator itr = m_spellImmune[op].begin(), next; itr != m_spellImmune[op].end(); itr = next)
        {
            next = itr; ++next;
            if (itr->type == type)
            {
                m_spellImmune[op].erase(itr);
                next = m_spellImmune[op].begin();
            }
        }
        SpellImmune Immune;
        Immune.spellId = spellId;
        Immune.type = type;
        m_spellImmune[op].push_back(Immune);
    }
    else
    {
        MAPLOCK_WRITE(this, MAP_LOCK_TYPE_AURAS);
        for (SpellImmuneList::iterator itr = m_spellImmune[op].begin(); itr != m_spellImmune[op].end(); ++itr)
        {
            if (itr->spellId == spellId)
            {
                m_spellImmune[op].erase(itr);
                break;
            }
        }
    }
}

void Unit::ApplySpellDispelImmunity(const SpellEntry * spellProto, DispelType type, bool apply)
{
    ApplySpellImmune(spellProto->Id,IMMUNITY_DISPEL, type, apply);

    // such dispell type should not remove auras but only return visibility
    if (type == DISPEL_STEALTH || type == DISPEL_INVISIBILITY)
        return;

    if (apply && spellProto->HasAttribute(SPELL_ATTR_EX_DISPEL_AURAS_ON_IMMUNITY))
        RemoveAurasWithDispelType(type);
}

float Unit::GetWeaponProcChance() const
{
    // normalized proc chance for weapon attack speed
    // (odd formula...)
    if (isAttackReady(BASE_ATTACK))
        return (GetAttackTime(BASE_ATTACK) * 1.8f / 1000.0f);
    else if (haveOffhandWeapon() && isAttackReady(OFF_ATTACK))
        return (GetAttackTime(OFF_ATTACK) * 1.6f / 1000.0f);

    return 0.0f;
}

float Unit::GetPPMProcChance(uint32 WeaponSpeed, float PPM) const
{
    // proc per minute chance calculation
    if (PPM <= 0.0f)
        return 0.0f;
    return WeaponSpeed * PPM / 600.0f;                      // result is chance in percents (probability = Speed_in_sec * (PPM / 60))
}

void Unit::Mount(uint32 mount, uint32 spellId, uint32 vehicleId, uint32 creatureEntry)
{
    if (!mount)
        return;

    RemoveAurasWithInterruptFlags(AURA_INTERRUPT_FLAG_MOUNTING);

    SetUInt32Value(UNIT_FIELD_MOUNTDISPLAYID, mount);

    SetFlag( UNIT_FIELD_FLAGS, UNIT_FLAG_MOUNT );

    if (GetTypeId() == TYPEID_PLAYER)
    {
        // Called by Taxi system / GM command
        if (!spellId)
            ((Player*)this)->UnsummonPetTemporaryIfAny();
        // Called by mount aura
        else if (SpellEntry const* spellInfo = sSpellStore.LookupEntry(spellId))
        {
            // Flying case (Unsummon any pet)
            if (IsSpellHaveAura(spellInfo, SPELL_AURA_MOD_FLIGHT_SPEED_MOUNTED))
                ((Player*)this)->UnsummonPetTemporaryIfAny();
            // Normal case (Unsummon only permanent pet)
            else if (Pet* pet = GetPet())
            {
                if (pet->IsPermanentPetFor((Player*)this) && !((Player*)this)->InArena() &&
                    sWorld.getConfig(CONFIG_BOOL_PET_UNSUMMON_AT_MOUNT))
                {
                    ((Player*)this)->UnsummonPetTemporaryIfAny();
                }
                else
                {
                    pet->GetCharmInfo()->SetState(CHARM_STATE_ACTION,ACTIONS_DISABLE);
                    pet->SendCharmState();
                }
            }
            else if (Pet* minipet = GetMiniPet())
            {
                if (sWorld.getConfig(CONFIG_BOOL_PET_UNSUMMON_AT_MOUNT))
                    minipet->Unsummon(PET_SAVE_AS_DELETED, this);
            }
        }

        if (vehicleId)
        {
            SetVehicleId(vehicleId);
            GetVehicleKit()->Reset();
            if (GetTypeId() != TYPEID_UNIT)
                GetVehicleKit()->InstallAllAccessories(creatureEntry);
        }

        WorldPacket data(SMSG_MOVE_SET_COLLISION_HGT, GetPackGUID().size() + 4 + 4);
        data << GetPackGUID();
        data << uint32(sWorld.GetGameTime());   // Packet counter
        data << ((Player*)this)->GetCollisionHeight(true);
        ((Player*)this)->GetSession()->SendPacket(&data);
    }
}

void Unit::Unmount(bool from_aura)
{
    if (!IsMounted())
        return;

    RemoveAurasWithInterruptFlags(AURA_INTERRUPT_FLAG_NOT_MOUNTED);

    SetUInt32Value(UNIT_FIELD_MOUNTDISPLAYID, 0);
    RemoveFlag(UNIT_FIELD_FLAGS, UNIT_FLAG_MOUNT);

    // Called NOT by Taxi system / GM command
    if (from_aura)
    {
        WorldPacket data(SMSG_DISMOUNT, 8);
        data << GetPackGUID();
        SendMessageToSet(&data, true);
    }

    // only resummon old pet if the player is already added to a map
    // this prevents adding a pet to a not created map which would otherwise cause a crash
    // (it could probably happen when logging in after a previous crash)
    if (GetTypeId() == TYPEID_PLAYER)
    {
        WorldPacket data(SMSG_MOVE_SET_COLLISION_HGT, GetPackGUID().size() + 4 + 4);
        data << GetPackGUID();
        data << uint32(sWorld.GetGameTime());   // Packet counter
        data << ((Player*)this)->GetCollisionHeight(false);
        ((Player*)this)->GetSession()->SendPacket(&data);

        if (Pet* pet = GetPet())
        {
            pet->GetCharmInfo()->SetState(CHARM_STATE_ACTION,ACTIONS_ENABLE);
            pet->SendCharmState();
        }
        else
            ((Player*)this)->ResummonPetTemporaryUnSummonedIfAny();
    }

    if (GetTypeId() == TYPEID_PLAYER && GetVehicleKit())
    {
        // Send other players that we are no longer a vehicle
        WorldPacket data(SMSG_SET_VEHICLE_REC_ID, 8+4);
        data << GetPackGUID();
        data << uint32(0);
        ((Player*)this)->SendMessageToSet(&data, true);

        RemoveVehicleKit();
    }
}

void Unit::SetInCombatWith(Unit* enemy)
{
    Unit* eOwner = enemy->GetCharmerOrOwnerOrSelf();
    if (eOwner->IsPvP())
    {
        SetInCombatState(true, enemy);
        return;
    }

    //check for duel
    if (eOwner->GetTypeId() == TYPEID_PLAYER && ((Player*)eOwner)->duel)
    {
        if (Player const* myOwner = GetCharmerOrOwnerPlayerOrPlayerItself())
        {
            if (myOwner->IsInDuelWith((Player const*)eOwner))
            {
                SetInCombatState(true,enemy);
                return;
            }
        }
    }

    SetInCombatState(false,enemy);
}

void Unit::SetInCombatState(bool PvP, Unit* enemy)
{
    // only alive units can be in combat
    if (!isAlive())
        return;

    if (PvP)
        m_CombatTimer = 5000;

    bool creatureNotInCombat = GetTypeId()==TYPEID_UNIT && !HasFlag(UNIT_FIELD_FLAGS, UNIT_FLAG_IN_COMBAT);

    SetFlag(UNIT_FIELD_FLAGS, UNIT_FLAG_IN_COMBAT);

    if (isCharmed() || (GetTypeId()!=TYPEID_PLAYER && ((Creature*)this)->IsPet()))
        SetFlag(UNIT_FIELD_FLAGS, UNIT_FLAG_PET_IN_COMBAT);

    // interrupt all delayed non-combat casts
    for (uint32 i = CURRENT_FIRST_NON_MELEE_SPELL; i < CURRENT_MAX_SPELL; ++i)
        if (Spell* spell = GetCurrentSpell(CurrentSpellTypes(i)))
            if (IsNonCombatSpell(spell->m_spellInfo))
                InterruptSpell(CurrentSpellTypes(i),false);

    RemoveAurasWithInterruptFlags(AURA_INTERRUPT_FLAG_ENTER_COMBAT);

    if (creatureNotInCombat)
    {
        // should probably be removed for the attacked (+ it's party/group) only, not global
        RemoveFlag(UNIT_FIELD_FLAGS, UNIT_FLAG_OOC_NOT_ATTACKABLE);

        // client does not handle this state on it's own (reset to default at LoadCreatureAddon)
        if (getStandState() == UNIT_STAND_STATE_CUSTOM)
            SetStandState(UNIT_STAND_STATE_STAND);

        Creature* pCreature = (Creature*)this;

        if (pCreature->AI())
            pCreature->AI()->EnterCombat(enemy);

        // Some bosses are set into combat with zone
        if (GetMap()->IsDungeon() && (pCreature->GetCreatureInfo()->flags_extra & CREATURE_FLAG_EXTRA_AGGRO_ZONE) && enemy && enemy->IsControlledByPlayer())
            pCreature->SetInCombatWithZone();

        if (InstanceData* mapInstance = GetInstanceData())
            mapInstance->OnCreatureEnterCombat(pCreature);

        if (m_isCreatureLinkingTrigger)
            GetMap()->GetCreatureLinkingHolder()->DoCreatureLinkingEvent(LINKING_EVENT_AGGRO, pCreature, enemy);
    }
}

void Unit::ClearInCombat()
{
    m_CombatTimer = 0;
    RemoveFlag(UNIT_FIELD_FLAGS, UNIT_FLAG_IN_COMBAT);

    if (isCharmed() || (GetTypeId()!=TYPEID_PLAYER && ((Creature*)this)->IsPet()))
        RemoveFlag(UNIT_FIELD_FLAGS, UNIT_FLAG_PET_IN_COMBAT);

    // Player's state will be cleared in Player::UpdateContestedPvP
    if (GetTypeId() != TYPEID_PLAYER)
    {
        if (((Creature*)this)->GetCreatureInfo()->unit_flags & UNIT_FLAG_OOC_NOT_ATTACKABLE)
            SetFlag(UNIT_FIELD_FLAGS, UNIT_FLAG_OOC_NOT_ATTACKABLE);

        clearUnitState(UNIT_STAT_ATTACK_PLAYER);
    }
    else
        ((Player*)this)->UpdatePotionCooldown();
}

bool Unit::isTargetableForAttack(bool inverseAlive /*=false*/) const
{
    if (GetTypeId()==TYPEID_PLAYER && ((Player *)this)->isGameMaster())
        return false;

    if (HasFlag(UNIT_FIELD_FLAGS, UNIT_FLAG_NON_ATTACKABLE | UNIT_FLAG_NOT_SELECTABLE))
        return false;

    // to be removed if unit by any reason enter combat
    if (HasFlag(UNIT_FIELD_FLAGS, UNIT_FLAG_OOC_NOT_ATTACKABLE))
        return false;

    // inversealive is needed for some spells which need to be casted at dead targets (aoe)
    if (isAlive() == inverseAlive)
        return false;

    return IsInWorld() && !hasUnitState(UNIT_STAT_DIED) && !IsTaxiFlying();
}

int32 Unit::ModifyHealth(int32 dVal)
{
    int32 gain = 0;

    if (dVal==0)
        return 0;

    int32 curHealth = (int32)GetHealth();

    int32 val = dVal + curHealth;
    if (val <= 0)
    {
        SetHealth(0);
        return -curHealth;
    }

    int32 maxHealth = (int32)GetMaxHealth();

    if (val < maxHealth)
    {
        SetHealth(val);
        gain = val - curHealth;
    }
    else if (curHealth != maxHealth)
    {
        SetHealth(maxHealth);
        gain = maxHealth - curHealth;
    }

    return gain;
}

int32 Unit::ModifyPower(Powers power, int32 dVal)
{
    int32 gain = 0;

    if (dVal==0)
        return 0;

    int32 curPower = (int32)GetPower(power);

    int32 val = dVal + curPower;
    if (val <= 0)
    {
        SetPower(power,0);
        return -curPower;
    }

    int32 maxPower = (int32)GetMaxPower(power);

    if (val < maxPower)
    {
        SetPower(power,val);
        gain = val - curPower;
    }
    else if (curPower != maxPower)
    {
        SetPower(power,maxPower);
        gain = maxPower - curPower;
    }

    return gain;
}

bool Unit::isVisibleForOrDetect(Unit const* u, WorldObject const* viewPoint, bool detect, bool inVisibleList, bool is3dDistance) const
{
    if(!u || !IsInMap(u))
        return false;

    // Always can see self
    if (u==this)
        return true;

    // player visible for other player if not logout and at same transport
    // including case when player is out of world
    bool at_same_transport =
        GetTypeId() == TYPEID_PLAYER &&  u->GetTypeId()==TYPEID_PLAYER &&
        !((Player*)this)->GetSession()->PlayerLogout() && !((Player*)u)->GetSession()->PlayerLogout() &&
        !((Player*)this)->GetSession()->PlayerLoading() && !((Player*)u)->GetSession()->PlayerLoading() &&
        ((Player*)this)->GetTransport() && ((Player*)this)->GetTransport() == ((Player*)u)->GetTransport();

    // not in world
    if(!at_same_transport && (!IsInWorld() || !u->IsInWorld()))
        return false;

    // forbidden to seen (at GM respawn command)
    if (m_Visibility==VISIBILITY_RESPAWN)
        return false;

    Map& _map = *u->GetMap();
    // Grid dead/alive checks
    if (u->GetTypeId()==TYPEID_PLAYER)
    {
        // non visible at grid for any stealth state
        if(!IsVisibleInGridForPlayer((Player *)u))
            return false;

        // if player is dead then he can't detect anyone in any cases
        if(!u->isAlive())
            detect = false;
    }
    else
    {
        // all dead creatures/players not visible for any creatures
        if(!u->isAlive() || !isAlive())
            return false;
    }

    // different visible distance checks
    if (u->IsTaxiFlying())                                  // what see player in flight
    {
        // use object grey distance for all (only see objects any way)
        if (!IsWithinDistInMap(viewPoint,World::GetMaxVisibleDistanceInFlight()+(inVisibleList ? World::GetVisibleObjectGreyDistance() : 0.0f), is3dDistance))
            return false;
    }
    else if(!at_same_transport)                             // distance for show player/pet/creature (no transport case)
    {
        // Any units far than max visible distance for viewer or not in our map are not visible too
        if (!IsWithinDistInMap(viewPoint, _map.GetVisibilityDistance() + (inVisibleList ? World::GetVisibleUnitGreyDistance() : 0.0f), is3dDistance))
            return false;
    }

    // always seen by owner
    if (GetCharmerOrOwnerGuid() == u->GetObjectGuid())
        return true;

    // isInvisibleForAlive() those units can only be seen by dead or if other
    // unit is also invisible for alive.. if an isinvisibleforalive unit dies we
    // should be able to see it too
    if (u->isAlive() && isAlive() && isInvisibleForAlive() != u->isInvisibleForAlive())
        if (u->GetTypeId() != TYPEID_PLAYER || !((Player *)u)->isGameMaster())
            return false;

    // Visible units, always are visible for all units, except for units under invisibility and phases
    if (m_Visibility == VISIBILITY_ON && u->m_invisibilityMask==0)
        return true;

    // GMs see any players, not higher GMs and all units in any phase
    if (u->GetTypeId() == TYPEID_PLAYER && ((Player *)u)->isGameMaster())
    {
        if (GetTypeId() == TYPEID_PLAYER)
            return ((Player *)this)->GetSession()->GetSecurity() <= ((Player *)u)->GetSession()->GetSecurity();
        else
            return true;
    }

    // non faction visibility non-breakable for non-GMs
    if (m_Visibility == VISIBILITY_OFF)
        return false;

    // Arena visibility before arena start
    if (GetTypeId() == TYPEID_PLAYER && HasAura(32727)) // Arena Preparation
        if (Player * p_target = ((Unit*)u)->GetCharmerOrOwnerPlayerOrPlayerItself())
            return ((Player*)this)->GetBGTeam() == p_target->GetBGTeam();

    // raw invisibility
    bool invisible = (m_invisibilityMask != 0 || u->m_invisibilityMask !=0);

    // detectable invisibility case
    if ( invisible && (
        // Invisible units, always are visible for units under same invisibility type
        (m_invisibilityMask & u->m_invisibilityMask)!=0 ||
        // Invisible units, always are visible for unit that can detect this invisibility (have appropriate level for detect)
        u->canDetectInvisibilityOf(this) ||
        // Units that can detect invisibility always are visible for units that can be detected
        canDetectInvisibilityOf(u) ))
    {
        invisible = false;
    }

    // special cases for always overwrite invisibility/stealth
    if (invisible || m_Visibility == VISIBILITY_GROUP_STEALTH)
    {
        // non-hostile case
        if (!u->IsHostileTo(this))
        {
            // player see other player with stealth/invisibility only if he in same group or raid or same team (raid/team case dependent from conf setting)
            if (GetTypeId()==TYPEID_PLAYER && u->GetTypeId()==TYPEID_PLAYER)
            {
                if(((Player*)this)->IsGroupVisibleFor(((Player*)u)))
                    return true;

                // else apply same rules as for hostile case (detecting check for stealth)
            }
        }
        // hostile case
        else
        {
            // Hunter mark functionality
            AuraList const& aurasstalked = GetAurasByType(SPELL_AURA_MOD_STALKED);
            for(AuraList::const_iterator iter = aurasstalked.begin(); iter != aurasstalked.end(); ++iter)
                if ((*iter)->GetCasterGuid() == u->GetObjectGuid())
                    return true;

            // Flare functionality
            AuraList const& aurasimunity = GetAurasByType(SPELL_AURA_DISPEL_IMMUNITY);
            for(AuraList::const_iterator iter = aurasimunity.begin(); iter != aurasimunity.end(); ++iter)
                if((*iter)->GetMiscValue() == uint8(invisible ? DISPEL_INVISIBILITY : DISPEL_STEALTH))
                    return true;

            // else apply detecting check for stealth
        }

        // none other cases for detect invisibility, so invisible
        if (invisible)
            return false;

        // else apply stealth detecting check
    }

    // unit got in stealth in this moment and must ignore old detected state
    if (m_Visibility == VISIBILITY_GROUP_NO_DETECT)
        return false;

    // GM invisibility checks early, invisibility if any detectable, so if not stealth then visible
    if (m_Visibility != VISIBILITY_GROUP_STEALTH)
        return true;

    // NOW ONLY STEALTH CASE

    //if in non-detect mode then invisible for unit
    //mobs always detect players (detect == true)... return 'false' for those mobs which have (detect == false)
    //players detect players only in Player::HandleStealthedUnitsDetection()
    if (!detect)
        return (u->GetTypeId() == TYPEID_PLAYER) ? ((Player*)u)->HaveAtClient(this) : false;

    // Special cases

    // If is attacked then stealth is lost, some creature can use stealth too
    if (IsInCombat())
        return true;

    // If there is collision rogue is seen regardless of level difference
    if (IsWithinDist(u,0.24f))
        return true;

    //If a mob or player is stunned he will not be able to detect stealth
    if (u->hasUnitState(UNIT_STAT_STUNNED) && (u != this))
        return false;

    // set max ditance
    float visibleDistance = (u->GetTypeId() == TYPEID_PLAYER) ? MAX_PLAYER_STEALTH_DETECT_RANGE : ((Creature const*)u)->GetAttackDistance(this);

    //Always invisible from back (when stealth detection is on), also filter max distance cases
    bool isInFront = viewPoint->isInFrontInMap(this, visibleDistance);
    if(!isInFront)
        return false;

    // if doesn't have stealth detection (Shadow Sight), then check how stealthy the unit is, otherwise just check los
    if(!u->HasAuraType(SPELL_AURA_DETECT_STEALTH))
    {
        //Calculation if target is in front

        //Visible distance based on stealth value (stealth rank 4 300MOD, 10.5 - 3 = 7.5)
        visibleDistance = 10.5f - (GetTotalAuraModifier(SPELL_AURA_MOD_STEALTH)/100.0f);

        //Visible distance is modified by
        //-Level Diff (every level diff = 1.0f in visible distance)
        visibleDistance += int32(u->GetLevelForTarget(this)) - int32(GetLevelForTarget(u));

        //This allows to check talent tree and will add addition stealth dependent on used points)
        int32 stealthMod = GetTotalAuraModifier(SPELL_AURA_MOD_STEALTH_LEVEL);
        if (stealthMod < 0)
            stealthMod = 0;

        //-Stealth Mod(positive like Master of Deception) and Stealth Detection(negative like paranoia)
        //based on wowwiki every 5 mod we have 1 more level diff in calculation
        int32 detectMod = u->GetTotalAuraModifierByMiscValue(SPELL_AURA_MOD_STEALTH_DETECT, 0); // skip Detect Traps
        visibleDistance += (detectMod - stealthMod) / 5.0f;
        visibleDistance = visibleDistance > MAX_PLAYER_STEALTH_DETECT_RANGE ? MAX_PLAYER_STEALTH_DETECT_RANGE : visibleDistance;

        // recheck new distance
        if (visibleDistance <= 0 || !IsWithinDist(viewPoint,visibleDistance))
            return false;
    }

    // Now check is target visible with LoS
    float ox,oy,oz;
    viewPoint->GetPosition(ox,oy,oz);
    return IsWithinLOS(ox,oy,oz);
}

void Unit::UpdateVisibilityAndView()
{

    static const AuraType auratypes[] = {SPELL_AURA_BIND_SIGHT, SPELL_AURA_FAR_SIGHT, SPELL_AURA_NONE};
    for (AuraType const* type = &auratypes[0]; *type != SPELL_AURA_NONE; ++type)
    {
        AuraList alist = m_modAuras[*type];
        if (alist.empty())
            continue;

        for (AuraList::iterator it = alist.begin(); it != alist.end();)
        {
            Aura* aura = (*it);
            Unit* owner = aura->GetCaster();

            if (!owner || !isVisibleForOrDetect(owner,this,false))
            {
                alist.erase(it);
                RemoveAura(aura);
                it = alist.begin();
            }
            else
                ++it;
        }
    }

    GetViewPoint().Call_UpdateVisibilityForOwner();
    UpdateObjectVisibility();
    ScheduleAINotify(0);
    GetViewPoint().Event_ViewPointVisibilityChanged();
}

void Unit::SetVisibility(UnitVisibility x)
{
    m_Visibility = x;

    if (IsInWorld())
        UpdateVisibilityAndView();
}

bool Unit::canDetectInvisibilityOf(Unit const* u) const
{
    if (uint32 mask = (m_detectInvisibilityMask & u->m_invisibilityMask))
    {
        for(int32 i = 0; i < 32; ++i)
        {
            if (((1 << i) & mask)==0)
                continue;

            // find invisibility level
            int32 invLevel = 0;
            Unit::AuraList const& iAuras = u->GetAurasByType(SPELL_AURA_MOD_INVISIBILITY);
            for(Unit::AuraList::const_iterator itr = iAuras.begin(); itr != iAuras.end(); ++itr)
                if ((*itr)->GetModifier()->m_miscvalue==i && invLevel < (*itr)->GetModifier()->m_amount)
                    invLevel = (*itr)->GetModifier()->m_amount;

            // find invisibility detect level
            int32 detectLevel = 0;
            Unit::AuraList const& dAuras = GetAurasByType(SPELL_AURA_MOD_INVISIBILITY_DETECTION);
            for(Unit::AuraList::const_iterator itr = dAuras.begin(); itr != dAuras.end(); ++itr)
                if ((*itr)->GetModifier()->m_miscvalue==i && detectLevel < (*itr)->GetModifier()->m_amount)
                    detectLevel = (*itr)->GetModifier()->m_amount;

            if (i==6 && GetTypeId()==TYPEID_PLAYER)         // special drunk detection case
                detectLevel = ((Player*)this)->GetDrunkValue();

            if (invLevel <= detectLevel)
                return true;
        }
    }

    return false;
}

void Unit::UpdateSpeed(UnitMoveType mtype, bool forced, float ratio)
{
    // not in combat pet have same speed as owner
    switch(mtype)
    {
        case MOVE_RUN:
        case MOVE_WALK:
        case MOVE_SWIM:
            if (GetTypeId() == TYPEID_UNIT && ((Creature*)this)->IsPet() && hasUnitState(UNIT_STAT_FOLLOW))
            {
                if (Unit* owner = GetOwner())
                {
                    SetSpeedRate(mtype, owner->GetSpeedRate(mtype), forced);
                    return;
                }
            }
            break;
        default:
            break;
    }

    int32 main_speed_mod  = 0;
    float stack_bonus     = 1.0f;
    float non_stack_bonus = 1.0f;

    switch(mtype)
    {
        case MOVE_WALK:
            break;
        case MOVE_RUN:
        {
            if (GetTypeId() == TYPEID_UNIT)
                ratio *= ((Creature*)this)->GetCreatureInfo()->speed_run;

            if (IsMounted()) // Use on mount auras
            {
                main_speed_mod  = GetMaxPositiveAuraModifier(SPELL_AURA_MOD_INCREASE_MOUNTED_SPEED);
                stack_bonus     = GetTotalAuraMultiplier(SPELL_AURA_MOD_MOUNTED_SPEED_ALWAYS);
                non_stack_bonus = (100.0f + GetMaxPositiveAuraModifier(SPELL_AURA_MOD_MOUNTED_SPEED_NOT_STACK))/100.0f;
            }
            else
            {
                main_speed_mod  = GetMaxPositiveAuraModifier(SPELL_AURA_MOD_INCREASE_SPEED);
                stack_bonus     = GetTotalAuraMultiplier(SPELL_AURA_MOD_SPEED_ALWAYS);
                non_stack_bonus = (100.0f + GetMaxPositiveAuraModifier(SPELL_AURA_MOD_SPEED_NOT_STACK))/100.0f;
            }
            break;
        }
        case MOVE_RUN_BACK:
            return;
        case MOVE_SWIM:
        {
            main_speed_mod  = GetMaxPositiveAuraModifier(SPELL_AURA_MOD_INCREASE_SWIM_SPEED);
            break;
        }
        case MOVE_SWIM_BACK:
            return;
        case MOVE_FLIGHT:
        {
            if (IsMounted()) // Use on mount auras
            {
                main_speed_mod  = GetMaxPositiveAuraModifier(SPELL_AURA_MOD_FLIGHT_SPEED_MOUNTED);
                stack_bonus     = GetTotalAuraMultiplier(SPELL_AURA_MOD_FLIGHT_SPEED_MOUNTED_STACKING);
                non_stack_bonus = (100.0f + GetMaxPositiveAuraModifier(SPELL_AURA_MOD_FLIGHT_SPEED_MOUNTED_NOT_STACKING))/100.0f;
            }
            else             // Use not mount (shapeshift for example) auras (should stack)
            {
                main_speed_mod  = GetTotalAuraModifier(SPELL_AURA_MOD_FLIGHT_SPEED);
                stack_bonus     = GetTotalAuraMultiplier(SPELL_AURA_MOD_FLIGHT_SPEED_STACKING);
                non_stack_bonus = (100.0f + GetMaxPositiveAuraModifier(SPELL_AURA_MOD_FLIGHT_SPEED_NOT_STACKING))/100.0f;
            }
            break;
        }
        case MOVE_FLIGHT_BACK:
            return;
        default:
            sLog.outError("Unit::UpdateSpeed: Unsupported move type (%d)", mtype);
            return;
    }

    // Remove Druid Dash bonus if not in Cat Form
    if (GetShapeshiftForm() != FORM_CAT)
    {
        AuraList const& speed_increase_auras = GetAurasByType(SPELL_AURA_MOD_INCREASE_SPEED);
        for(AuraList::const_iterator itr = speed_increase_auras.begin(); itr != speed_increase_auras.end(); ++itr)
        {
            const SpellEntry* aura_proto = (*itr)->GetSpellProto();
            if (aura_proto->SpellFamilyName == SPELLFAMILY_DRUID && aura_proto->SpellIconID == 959)
            {
                main_speed_mod -= (*itr)->GetModifier()->m_amount;
                break;
            }
        }
    }

    float bonus = non_stack_bonus > stack_bonus ? non_stack_bonus : stack_bonus;
    // now we ready for speed calculation
    float speed  = main_speed_mod ? bonus*(100.0f + main_speed_mod)/100.0f : bonus;

    switch(mtype)
    {
        case MOVE_RUN:
        case MOVE_SWIM:
        case MOVE_FLIGHT:
        {
            // Normalize speed by 191 aura SPELL_AURA_USE_NORMAL_MOVEMENT_SPEED if need
            // TODO: possible affect only on MOVE_RUN
            if (int32 normalization = GetMaxPositiveAuraModifier(SPELL_AURA_USE_NORMAL_MOVEMENT_SPEED))
            {
                // Use speed from aura
                float max_speed = normalization / baseMoveSpeed[mtype];
                if (speed > max_speed)
                    speed = max_speed;
            }
            break;
        }
        default:
            break;
    }

    // for creature case, we check explicit if mob searched for assistance
    if (GetTypeId() == TYPEID_UNIT)
    {
        if (((Creature*)this)->HasSearchedAssistance())
            speed *= 0.66f;                                 // best guessed value, so this will be 33% reduction. Based off initial speed, mob can then "run", "walk fast" or "walk".
    }
    // for player case, we look for some custom rates
    else
    {
        if (getDeathState() == CORPSE)
            speed *= sWorld.getConfig(((Player*)this)->InBattleGround() ? CONFIG_FLOAT_GHOST_RUN_SPEED_BG : CONFIG_FLOAT_GHOST_RUN_SPEED_WORLD);
    }

    // Apply strongest slow aura mod to speed
    int32 slow = GetMaxNegativeAuraModifier(SPELL_AURA_MOD_DECREASE_SPEED);
    if (slow)
    {
        speed *=(100.0f + slow)/100.0f;
        float min_speed = (float)GetMaxPositiveAuraModifier(SPELL_AURA_MOD_MINIMUM_SPEED) / 100.0f;
        if (speed < min_speed)
            speed = min_speed;
    }

    if (GetTypeId() == TYPEID_UNIT)
    {
        switch(mtype)
        {
            case MOVE_RUN:
                speed *= ((Creature*)this)->GetCreatureInfo()->speed_run;
                break;
            case MOVE_WALK:
                speed *= ((Creature*)this)->GetCreatureInfo()->speed_walk;
                break;
            default:
                break;
        }
    }

    SetSpeedRate(mtype, speed * ratio, forced);
}

float Unit::GetSpeed( UnitMoveType mtype ) const
{
    return m_speed_rate[mtype]*baseMoveSpeed[mtype];
}

struct SetSpeedRateHelper
{
    explicit SetSpeedRateHelper(UnitMoveType _mtype, bool _forced) : mtype(_mtype), forced(_forced) {}
    void operator()(Unit* unit) const { unit->UpdateSpeed(mtype,forced); }
    UnitMoveType mtype;
    bool forced;
};

void Unit::SetSpeedRate(UnitMoveType mtype, float rate, bool forced)
{
    if (rate < 0)
        rate = 0.0f;

    // Update speed only on change
    if (m_speed_rate[mtype] != rate)
    {
        m_speed_rate[mtype] = rate;
        propagateSpeedChange();

        const uint16 SetSpeed2Opc_table[MAX_MOVE_TYPE][2]=
        {
            {MSG_MOVE_SET_WALK_SPEED,       SMSG_FORCE_WALK_SPEED_CHANGE},
            {MSG_MOVE_SET_RUN_SPEED,        SMSG_FORCE_RUN_SPEED_CHANGE},
            {MSG_MOVE_SET_RUN_BACK_SPEED,   SMSG_FORCE_RUN_BACK_SPEED_CHANGE},
            {MSG_MOVE_SET_SWIM_SPEED,       SMSG_FORCE_SWIM_SPEED_CHANGE},
            {MSG_MOVE_SET_SWIM_BACK_SPEED,  SMSG_FORCE_SWIM_BACK_SPEED_CHANGE},
            {MSG_MOVE_SET_TURN_RATE,        SMSG_FORCE_TURN_RATE_CHANGE},
            {MSG_MOVE_SET_FLIGHT_SPEED,     SMSG_FORCE_FLIGHT_SPEED_CHANGE},
            {MSG_MOVE_SET_FLIGHT_BACK_SPEED,SMSG_FORCE_FLIGHT_BACK_SPEED_CHANGE},
            {MSG_MOVE_SET_PITCH_RATE,       SMSG_FORCE_PITCH_RATE_CHANGE},
        };

        if (forced)
        {
            if (GetTypeId() == TYPEID_PLAYER)
            {
                // register forced speed changes for WorldSession::HandleForceSpeedChangeAck
                // and do it only for real sent packets and use run for run/mounted as client expected
                ++((Player*)this)->m_forced_speed_changes[mtype];
            }

            WorldPacket data(SetSpeed2Opc_table[mtype][1], 18);
            data << GetPackGUID();
            data << (uint32)0;                                  // moveEvent, NUM_PMOVE_EVTS = 0x39
            if (mtype == MOVE_RUN)
                data << uint8(0);                               // new 2.1.0
            data << float(GetSpeed(mtype));
            SendMessageToSet(&data, true);
        }
        else
        {
            m_movementInfo.UpdateTime(WorldTimer::getMSTime());

            WorldPacket data(SetSpeed2Opc_table[mtype][0], 64);
            data << GetPackGUID();
            data << m_movementInfo;
            data << float(GetSpeed(mtype));
            SendMessageToSet(&data, true);
        }
    }

    CallForAllControlledUnits(SetSpeedRateHelper(mtype,forced), CONTROLLED_PET|CONTROLLED_GUARDIANS|CONTROLLED_CHARM|CONTROLLED_MINIPET);
}

void Unit::SetDeathState(DeathState s)
{
    if (s != ALIVE && s!= JUST_ALIVED)
    {
        ExitVehicle();
        CombatStop();
        DeleteThreatList();
        ClearComboPointHolders();                           // any combo points pointed to unit lost at it death

        if (IsNonMeleeSpellCasted(false))
            InterruptNonMeleeSpells(false);
    }

    if (s == JUST_DIED)
    {
        RemoveAllAurasOnDeath();
        RemoveGuardians();
        RemoveMiniPet();
        UnsummonAllTotems();

        GetUnitStateMgr().InitDefaults(false);
        StopMoving();

        ModifyAuraState(AURA_STATE_HEALTHLESS_20_PERCENT, false);
        ModifyAuraState(AURA_STATE_HEALTHLESS_35_PERCENT, false);
        // remove aurastates allowing special moves
        ClearAllReactives();
        ClearDiminishings();
        ProcDamageAndSpell(this, PROC_FLAG_NONE, PROC_FLAG_ON_DEATH, PROC_EX_NONE, 0);

        if (GetVehicleKit())
            GetVehicleKit()->RemoveAllPassengers();
    }
    else if (s == JUST_ALIVED)
    {
        RemoveFlag (UNIT_FIELD_FLAGS, UNIT_FLAG_SKINNABLE); // clear skinnable for creature and player (at battleground)
    }
    else if (s == DEAD || s == CORPSE)
    {
        GetUnitStateMgr().DropAllStates();
    }

    if (m_deathState != ALIVE && s == ALIVE)
    {
        //_ApplyAllAuraMods();
    }
    m_deathState = s;
}

/*########################################
########                          ########
########       AGGRO SYSTEM       ########
########                          ########
########################################*/

bool Unit::CanHaveThreatList() const
{
    // only creatures can have threat list
    if (GetTypeId() != TYPEID_UNIT)
        return false;

    // only alive units can have threat list
    if (!isAlive())
        return false;

    Creature const* creature = ((Creature const*)this);

    // totems can not have threat list
    if (creature->IsTotem())
        return false;

    // pets can not have a threat list, unless they are controlled by a creature
    if (creature->IsPet() && creature->GetOwnerGuid().IsPlayer())
        return false;

    // charmed units can not have a threat list if charmed by player
    if (creature->GetCharmerGuid().IsPlayer())
        return false;

    // Is it correct?
    if (isCharmed())
        return false;

    return true;
}

//======================================================================

float Unit::ApplyTotalThreatModifier(float threat, SpellSchoolMask schoolMask)
{
    if (!HasAuraType(SPELL_AURA_MOD_THREAT))
        return threat;

    if (schoolMask == SPELL_SCHOOL_MASK_NONE)
        return threat;

    SpellSchools school = GetFirstSchoolInMask(schoolMask);

    return threat * m_threatModifier[school];
}

//======================================================================

void Unit::AddThreat(Unit* pVictim, float threat /*= 0.0f*/, bool crit /*= false*/, SpellSchoolMask schoolMask /*= SPELL_SCHOOL_MASK_NONE*/, SpellEntry const *threatSpell /*= NULL*/)
{
    // Only mobs can manage threat lists
    if (CanHaveThreatList())
        m_ThreatManager.addThreat(pVictim, threat, crit, schoolMask, threatSpell);
}

//======================================================================

void Unit::DeleteThreatList()
{
    if (CanHaveThreatList() && !m_ThreatManager.isThreatListEmpty())
        SendThreatClear();

    MAPLOCK_WRITE(this, MAP_LOCK_TYPE_DEFAULT);
    m_ThreatManager.clearReferences();
}

//======================================================================

void Unit::TauntApply(Unit* taunter)
{
    MANGOS_ASSERT(GetTypeId() == TYPEID_UNIT);

    if (!taunter || (taunter->GetTypeId() == TYPEID_PLAYER && ((Player*)taunter)->isGameMaster()))
        return;

    if (!CanHaveThreatList())
        return;

    Unit *target = getVictim();

    if (target && target == taunter)
        return;

    // Only attack taunter if this is a valid target
    if (!hasUnitState(UNIT_STAT_STUNNED | UNIT_STAT_DIED) && !IsSecondChoiceTarget(taunter, true))
    {
        SetInFront(taunter);

        if (((Creature*)this)->AI())
            ((Creature*)this)->AI()->AttackStart(taunter);
    }

    m_ThreatManager.tauntApply(taunter);
}

//======================================================================

void Unit::TauntFadeOut(Unit *taunter)
{
    MANGOS_ASSERT(GetTypeId() == TYPEID_UNIT);

    if (!taunter || (taunter->GetTypeId() == TYPEID_PLAYER && ((Player*)taunter)->isGameMaster()))
        return;

    if (!CanHaveThreatList())
        return;

    Unit *target = getVictim();

    if (!target || target != taunter)
        return;

    if (m_ThreatManager.isThreatListEmpty())
    {
        if (((Creature*)this)->AI())
            ((Creature*)this)->AI()->EnterEvadeMode();

        if (InstanceData* mapInstance = GetInstanceData())
            mapInstance->OnCreatureEvade((Creature*)this);

        if (m_isCreatureLinkingTrigger)
            GetMap()->GetCreatureLinkingHolder()->DoCreatureLinkingEvent(LINKING_EVENT_EVADE, (Creature*)this);

        return;
    }

    m_ThreatManager.tauntFadeOut(taunter);
    target = m_ThreatManager.getHostileTarget();

    if (target && target != taunter)
    {
        SetInFront(target);

        if (((Creature*)this)->AI())
            ((Creature*)this)->AI()->AttackStart(target);
    }
}

//======================================================================

bool Unit::IsSecondChoiceTarget(Unit* pTarget, bool checkThreatArea)
{
    MANGOS_ASSERT(pTarget && GetTypeId() == TYPEID_UNIT);

    return
        pTarget->IsImmunedToDamage(GetMeleeDamageSchoolMask()) ||
        pTarget->hasNegativeAuraWithInterruptFlag(AURA_INTERRUPT_FLAG_DAMAGE) ||
        checkThreatArea && ((Creature*)this)->IsOutOfThreatArea(pTarget);
}

//======================================================================

bool Unit::SelectHostileTarget()
{
    //function provides main threat functionality
    //next-victim-selection algorithm and evade mode are called
    //threat list sorting etc.

    MANGOS_ASSERT(GetTypeId() == TYPEID_UNIT);

    if (!GetMap() ||!isAlive())
        return false;

    //This function only useful once AI has been initialized
    if (!((Creature*)this)->AI())
        return false;

    Unit* target = NULL;
    Unit* oldTarget = getVictim();

    // First checking if we have some taunt on us
    {
        AuraList const& tauntAuras = GetAurasByType(SPELL_AURA_MOD_TAUNT);
        if (!tauntAuras.empty())
        {
            Unit* caster;

            // Find first available taunter target
            // Auras are pushed_back, last caster will be on the end
            for (AuraList::const_reverse_iterator aura = tauntAuras.rbegin(); aura != tauntAuras.rend(); ++aura)
            {
                if ((caster = (*aura)->GetCaster()) && caster->IsInMap(this) &&
                    caster->isTargetableForAttack() && caster->isInAccessablePlaceFor(this) &&
//                  (!IsCombatStationary() || CanReachWithMeleeAttack(caster)) &&
                    !IsSecondChoiceTarget(caster, true))
                {
                    target = caster;
                    break;
                }
            }
        }
    }

    // No taunt aura or taunt aura caster is dead, standard target selection
    if (!target && !m_ThreatManager.isThreatListEmpty())
        target = m_ThreatManager.getHostileTarget();

    if (target)
    {
        if (!hasUnitState(UNIT_STAT_STUNNED | UNIT_STAT_DIED))
        {
            SetInFront(target);
            if (oldTarget != target)
                ((Creature*)this)->AI()->AttackStart(target);

            // check if currently selected target is reachable
            // NOTE: path alrteady generated from AttackStart()
           if (!target->isInAccessablePlaceFor(this))
            {
                // remove all taunts
                RemoveSpellsCausingAura(SPELL_AURA_MOD_TAUNT);

                if(m_ThreatManager.getThreatList().size() < 2)
                {
                    // only one target in list, we have to evade after timer
                    // TODO: make timer - inside Creature class
                    ((Creature*)this)->AI()->EnterEvadeMode();
                }
                else
                {
                    // remove unreachable target from our threat list
                    // next iteration we will select next possible target
                    m_HostileRefManager.deleteReference(target);
                    m_ThreatManager.modifyThreatPercent(target, -101);

                    GetMap()->RemoveAttackerFor(GetObjectGuid(),target->GetObjectGuid());
                }

                return false;
            }
        }
        return true;
    }

    // no target but something prevent go to evade mode
    if (!isInCombat() || HasAuraType(SPELL_AURA_MOD_TAUNT))
        return false;

    // last case when creature don't must go to evade mode:
    // it in combat but attacker not make any damage and not enter to aggro radius to have record in threat list
    // for example at owner command to pet attack some far away creature
    // Note: creature not have targeted movement generator but have attacker in this case
    if (GetMotionMaster()->GetCurrentMovementGeneratorType() != CHASE_MOTION_TYPE)
    {
        ObjectGuidSet attackers = GetMap()->GetAttackersFor(GetObjectGuid());

        for (ObjectGuidSet::const_iterator itr = attackers.begin(); itr != attackers.end(); ++itr)
        {
            Unit* attacker = GetMap()->GetUnit(*itr);
            if (attacker && attacker->IsInMap(this) && attacker->isTargetableForAttack() && attacker->isInAccessablePlaceFor(this))
                return false;
        }
    }

    // enter in evade mode in other case
    ((Creature*)this)->AI()->EnterEvadeMode();

    if (InstanceData* mapInstance = GetInstanceData())
        mapInstance->OnCreatureEvade((Creature*)this);

    if (m_isCreatureLinkingTrigger)
        GetMap()->GetCreatureLinkingHolder()->DoCreatureLinkingEvent(LINKING_EVENT_EVADE, (Creature*)this);

    return false;
}

//======================================================================
//======================================================================
//======================================================================

int32 Unit::CalculateSpellDamage(Unit const* target, SpellEntry const* spellProto, SpellEffectIndex effect_index, int32 const* effBasePoints)
{
    Player* unitPlayer = (GetTypeId() == TYPEID_PLAYER) ? (Player*)this : NULL;

    uint8 comboPoints = GetComboPoints();

    int32 level = int32(getLevel());
    if (level > (int32)spellProto->maxLevel && spellProto->maxLevel > 0)
        level = (int32)spellProto->maxLevel;
    else if (level < (int32)spellProto->baseLevel)
        level = (int32)spellProto->baseLevel;
    level-= (int32)spellProto->spellLevel;

    float basePointsPerLevel = spellProto->EffectRealPointsPerLevel[effect_index];
    int32 basePoints = effBasePoints ? *effBasePoints - 1 : spellProto->EffectBasePoints[effect_index];
    basePoints += int32(level * basePointsPerLevel);
    int32 randomPoints = int32(spellProto->EffectDieSides[effect_index]);
    float comboDamage = spellProto->EffectPointsPerComboPoint[effect_index];

    switch(randomPoints)
    {
        case 0:                                             // not used
        case 1: basePoints += 1; break;                     // range 1..1
        default:
        {
            // range can have positive (1..rand) and negative (rand..1) values, so order its for irand
            int32 randvalue = (randomPoints >= 1)
                ? irand(1, randomPoints)
                : irand(randomPoints, 1);

            basePoints += randvalue;
            break;
        }
    }

    int32 value = basePoints;

    // Life Burst (Malygos) hack
    if (spellProto->Id == 57143)
    {
        value /= 2;
        comboDamage = value;
    }

    // random damage
    if (comboDamage != 0 && unitPlayer && target && (target->GetObjectGuid() == unitPlayer->GetComboTargetGuid() || IsAreaOfEffectSpell(spellProto)))
        value += (int32)(comboDamage * comboPoints);

    Player* modOwner = GetSpellModOwner();

    if (modOwner && IsSpellAffectedBySpellMods(spellProto))
    {
        modOwner->ApplySpellMod(spellProto->Id, SPELLMOD_ALL_EFFECTS, value);

        switch(effect_index)
        {
            case EFFECT_INDEX_0:
                modOwner->ApplySpellMod(spellProto->Id, SPELLMOD_EFFECT1, value);
                break;
            case EFFECT_INDEX_1:
                modOwner->ApplySpellMod(spellProto->Id, SPELLMOD_EFFECT2, value);
                break;
            case EFFECT_INDEX_2:
                modOwner->ApplySpellMod(spellProto->Id, SPELLMOD_EFFECT3, value);
                break;
        }
    }

    if (spellProto->HasAttribute(SPELL_ATTR_LEVEL_DAMAGE_CALCULATION) && spellProto->spellLevel &&
            spellProto->Effect[effect_index] != SPELL_EFFECT_WEAPON_PERCENT_DAMAGE &&
            spellProto->Effect[effect_index] != SPELL_EFFECT_KNOCK_BACK &&
            (spellProto->Effect[effect_index] != SPELL_EFFECT_APPLY_AURA || spellProto->EffectApplyAuraName[effect_index] != SPELL_AURA_MOD_DECREASE_SPEED))
        value = int32(value*0.25f*exp(getLevel()*(70-spellProto->spellLevel)/1000.0f));

    return value;
}

int32 Unit::CalculateAuraDuration(SpellEntry const* spellProto, uint32 effectMask, int32 duration, Unit const* caster)
{
    if (duration <= 0)
        return duration;

    int32 mechanicMod = 0;
    uint32 mechanicMask = GetSpellMechanicMask(spellProto, effectMask);

    for(int32 mechanic = FIRST_MECHANIC; mechanic < MAX_MECHANIC; ++mechanic)
    {
        if (!(mechanicMask & (1 << (mechanic-1))))
            continue;

        int32 stackingMod = GetTotalAuraModifierByMiscValue(SPELL_AURA_MECHANIC_DURATION_MOD, mechanic);
        int32 nonStackingMod = GetMaxNegativeAuraModifierByMiscValue(SPELL_AURA_MECHANIC_DURATION_MOD_NOT_STACK, mechanic);

        mechanicMod = std::min(mechanicMod, std::min(stackingMod, nonStackingMod));
    }

    int32 dispelMod = 0;
    int32 dmgClassMod = 0;
    bool  isAffectedByModifier = !IsPositiveSpell(spellProto);

    for (uint8 eff = 0; eff < MAX_EFFECT_INDEX; ++eff)
    {
        if (effectMask & (1 << eff))
        {
            if (IsAuraApplyEffect(spellProto, SpellEffectIndex(eff)) && IsPositiveEffect(spellProto, SpellEffectIndex(eff)))
                isAffectedByModifier = false;
        }
    }

    if (isAffectedByModifier)
    {
        dispelMod   = GetTotalAuraModifierByMiscValue(SPELL_AURA_MOD_DURATION_OF_EFFECTS_BY_DISPEL, spellProto->Dispel);
        dmgClassMod = GetTotalAuraModifierByMiscValue(SPELL_AURA_MOD_DURATION_OF_MAGIC_EFFECTS, spellProto->DmgClass);
    }

    int32 durationMod = std::min(mechanicMod, std::min(dispelMod, dmgClassMod));

    if (durationMod != 0)
    {
        duration = int32(int64(duration) * (100+durationMod) / 100);

        if (duration < 0)
            duration = 0;
    }

    if (caster == this)
    {
        switch(spellProto->SpellFamilyName)
        {
            case SPELLFAMILY_DRUID:
                // Thorns
                if (spellProto->SpellIconID == 53 && spellProto->SpellFamilyFlags.test<CF_DRUID_THORNS>())
                {
                    // Glyph of Thorns
                    if (Aura *aur = GetAura(57862, EFFECT_INDEX_0))
                        duration += aur->GetModifier()->m_amount * MINUTE * IN_MILLISECONDS;
                }
                break;
            case SPELLFAMILY_PALADIN:
                // Blessing of Might
                if (spellProto->SpellIconID == 298 && spellProto->SpellFamilyFlags.test<CF_PALADIN_BLESSING_OF_MIGHT>())
                {
                    // Glyph of Blessing of Might
                    if (Aura *aur = GetAura(57958, EFFECT_INDEX_0))
                        duration += aur->GetModifier()->m_amount * MINUTE * IN_MILLISECONDS;
                }
                // Blessing of Wisdom
                else if (spellProto->SpellIconID == 306 && spellProto->SpellFamilyFlags.test<CF_PALADIN_BLESSING_OF_WISDOM>())
                {
                    // Glyph of Blessing of Wisdom
                    if (Aura *aur = GetAura(57979, EFFECT_INDEX_0))
                        duration += aur->GetModifier()->m_amount * MINUTE * IN_MILLISECONDS;
                }
                break;
            default:
                break;
        }
    }

    return duration;
}

DiminishingLevels Unit::GetDiminishing(DiminishingGroup group)
{
    for(Diminishing::iterator i = m_Diminishing.begin(); i != m_Diminishing.end(); ++i)
    {
        if (i->DRGroup != group)
            continue;

        if(!i->hitCount)
            return DIMINISHING_LEVEL_1;

        if (!i->hitTime)
            return DIMINISHING_LEVEL_1;

        // If last spell was casted more than 15 seconds ago - reset the count.
        if (i->stack==0 && WorldTimer::getMSTimeDiff(i->hitTime,WorldTimer::getMSTime()) > 15*IN_MILLISECONDS)
        {
            i->hitCount = DIMINISHING_LEVEL_1;
            return DIMINISHING_LEVEL_1;
        }
        // or else increase the count.
        else
        {
            return DiminishingLevels(i->hitCount);
        }
    }
    return DIMINISHING_LEVEL_1;
}

void Unit::IncrDiminishing(DiminishingGroup group)
{
    // Checking for existing in the table
    for(Diminishing::iterator i = m_Diminishing.begin(); i != m_Diminishing.end(); ++i)
    {
        if (i->DRGroup != group)
            continue;
        if (i->hitCount < DIMINISHING_LEVEL_IMMUNE)
            i->hitCount += 1;
        return;
    }
    m_Diminishing.push_back(DiminishingReturn(group,WorldTimer::getMSTime(),DIMINISHING_LEVEL_2));
}

void Unit::ApplyDiminishingToDuration(DiminishingGroup group, int32 &duration,Unit* caster,DiminishingLevels Level, int32 limitduration, bool isReflected)
{
    if (duration == -1 || group == DIMINISHING_NONE || (!isReflected && caster->IsFriendlyTo(this)) )
        return;

    // test pet/charm masters instead pets/charmeds
    Player* target = GetCharmerOrOwnerPlayerOrPlayerItself();
    Player* source = caster->GetCharmerOrOwnerPlayerOrPlayerItself();

    // Duration of crowd control abilities on pvp target is limited by 10 sec. (2.2.0)
    if (limitduration > 0 && duration > limitduration)
    {
        if (target && source)
            duration = limitduration;
    }

    float mod = 1.0f;

    // Some diminishings applies to mobs too (for example, Stun)
    if ((GetDiminishingReturnsGroupType(group) == DRTYPE_PLAYER && target) || GetDiminishingReturnsGroupType(group) == DRTYPE_ALL)
    {
        DiminishingLevels diminish = Level;
        switch(diminish)
        {
            case DIMINISHING_LEVEL_1: break;
            case DIMINISHING_LEVEL_2: mod = 0.5f; break;
            case DIMINISHING_LEVEL_3: mod = 0.25f; break;
            case DIMINISHING_LEVEL_4:
            case DIMINISHING_LEVEL_5:
            case DIMINISHING_LEVEL_IMMUNE: mod = 0.0f;break;
            default: break;
        }
    }
    else if (GetTypeId() == TYPEID_UNIT && (((Creature*)this)->GetCreatureInfo()->flags_extra &  CREATURE_FLAG_EXTRA_TAUNT_DIMINISHING) && GetDiminishingReturnsGroupType(group) == DRTYPE_TAUNT)
    {
        DiminishingLevels diminish = Level;
        switch(diminish)
        {
            case DIMINISHING_LEVEL_1: break;
            case DIMINISHING_LEVEL_2: mod = 0.65f;   break;
            case DIMINISHING_LEVEL_3: mod = 0.4225f; break;
            case DIMINISHING_LEVEL_4: mod = 0.2747f; break;
            case DIMINISHING_LEVEL_5: mod = 0.1785f; break;
            case DIMINISHING_LEVEL_IMMUNE: mod = 0.0f;break;
            default: break;
        }
    }

    duration = int32(duration * mod);
}

void Unit::ApplyDiminishingAura( DiminishingGroup group, bool apply )
{
    // Checking for existing in the table
    for(Diminishing::iterator i = m_Diminishing.begin(); i != m_Diminishing.end(); ++i)
    {
        if (i->DRGroup != group)
            continue;

        if (apply)
            i->stack += 1;
        else if (i->stack)
        {
            i->stack -= 1;
            // Remember time after last aura from group removed
            if (i->stack == 0)
                i->hitTime = WorldTimer::getMSTime();
        }
        break;
    }
}

bool Unit::isVisibleForInState( Player const* u, WorldObject const* viewPoint, bool inVisibleList ) const
{
    return isVisibleForOrDetect(u, viewPoint, false, inVisibleList, false);
}

/// returns true if creature can't be seen by alive units
bool Unit::isInvisibleForAlive() const
{
    if (m_AuraFlags & UNIT_AURAFLAG_ALIVE_INVISIBLE)
        return true;
    // TODO: maybe spiritservices also have just an aura
    return isSpiritService();
}

uint32 Unit::GetCreatureType() const
{
    if (GetTypeId() == TYPEID_PLAYER)
    {
        SpellShapeshiftFormEntry const* ssEntry = sSpellShapeshiftFormStore.LookupEntry(GetShapeshiftForm());
        if (ssEntry && ssEntry->creatureType > 0)
            return ssEntry->creatureType;
        else
            return CREATURE_TYPE_HUMANOID;
    }
    else
        return ((Creature*)this)->GetCreatureInfo()->type;
}

/*#######################################
########                         ########
########       STAT SYSTEM       ########
########                         ########
#######################################*/

bool Unit::HandleStatModifier(UnitMods unitMod, UnitModifierType modifierType, float amount, bool apply)
{
    if (unitMod >= UNIT_MOD_END || modifierType >= MODIFIER_TYPE_END)
    {
        sLog.outError("ERROR in HandleStatModifier(): nonexistent UnitMods or wrong UnitModifierType!");
        return false;
    }

    float val = 1.0f;

    switch(modifierType)
    {
        case BASE_VALUE:
        case TOTAL_VALUE:
            m_auraModifiersGroup[unitMod][modifierType] += apply ? amount : -amount;
            break;
        case BASE_PCT:
        case TOTAL_PCT:
            if (amount <= -100.0f)                           //small hack-fix for -100% modifiers
                amount = -200.0f;

            val = (100.0f + amount) / 100.0f;
            m_auraModifiersGroup[unitMod][modifierType] *= apply ? val : (1.0f/val);
            break;
        case NONSTACKING_PCT:
        case NONSTACKING_PCT_MINOR:
        case NONSTACKING_VALUE_POS:
        case NONSTACKING_VALUE_NEG:
            m_auraModifiersGroup[unitMod][modifierType] = amount;
            break;
        default:
            break;
    }

    if(!CanModifyStats())
        return false;

    switch(unitMod)
    {
        case UNIT_MOD_STAT_STRENGTH:
        case UNIT_MOD_STAT_AGILITY:
        case UNIT_MOD_STAT_STAMINA:
        case UNIT_MOD_STAT_INTELLECT:
        case UNIT_MOD_STAT_SPIRIT:         UpdateStats(GetStatByAuraGroup(unitMod));  break;

        case UNIT_MOD_ARMOR:               UpdateArmor();           break;
        case UNIT_MOD_HEALTH:              UpdateMaxHealth();       break;

        case UNIT_MOD_MANA:
        case UNIT_MOD_RAGE:
        case UNIT_MOD_FOCUS:
        case UNIT_MOD_ENERGY:
        case UNIT_MOD_HAPPINESS:
        case UNIT_MOD_RUNE:
        case UNIT_MOD_RUNIC_POWER:         UpdateMaxPower(GetPowerTypeByAuraGroup(unitMod)); break;

        case UNIT_MOD_RESISTANCE_HOLY:
        case UNIT_MOD_RESISTANCE_FIRE:
        case UNIT_MOD_RESISTANCE_NATURE:
        case UNIT_MOD_RESISTANCE_FROST:
        case UNIT_MOD_RESISTANCE_SHADOW:
        case UNIT_MOD_RESISTANCE_ARCANE:   UpdateResistances(GetSpellSchoolByAuraGroup(unitMod)); break;

        case UNIT_MOD_ATTACK_POWER:        UpdateAttackPowerAndDamage();         break;
        case UNIT_MOD_ATTACK_POWER_RANGED: UpdateAttackPowerAndDamage(true);     break;

        case UNIT_MOD_DAMAGE_MAINHAND:     UpdateDamagePhysical(BASE_ATTACK);    break;
        case UNIT_MOD_DAMAGE_OFFHAND:      UpdateDamagePhysical(OFF_ATTACK);     break;
        case UNIT_MOD_DAMAGE_RANGED:       UpdateDamagePhysical(RANGED_ATTACK);  break;

        default:
            break;
    }

    return true;
}

float Unit::GetModifierValue(UnitMods unitMod, UnitModifierType modifierType) const
{
    double retvalue = 0.0f;

    if ( unitMod >= UNIT_MOD_END || modifierType >= MODIFIER_TYPE_END)
    {
        sLog.outError("Unit::GetModifierValue attempt to access nonexistent modifier value (type %u) from UnitMods!", modifierType);
    }
    else if (modifierType == TOTAL_PCT)
    {
        if (m_auraModifiersGroup[unitMod][modifierType] > M_NULL_F)
            retvalue = m_auraModifiersGroup[unitMod][TOTAL_PCT] * ((m_auraModifiersGroup[unitMod][NONSTACKING_PCT] + m_auraModifiersGroup[unitMod][NONSTACKING_PCT_MINOR] + 100.0f) / 100.0f);
    }
    else if(modifierType == TOTAL_VALUE)
    {
        retvalue = m_auraModifiersGroup[unitMod][TOTAL_VALUE] + m_auraModifiersGroup[unitMod][NONSTACKING_VALUE_POS] + m_auraModifiersGroup[unitMod][NONSTACKING_VALUE_NEG];
    }
    else
        retvalue = m_auraModifiersGroup[unitMod][modifierType];

    return round_pct(retvalue);
}

float Unit::GetTotalStatValue(Stats stat) const
{
    UnitMods unitMod = UnitMods(UNIT_MOD_STAT_START + stat);

    if (m_auraModifiersGroup[unitMod][TOTAL_PCT] <= M_NULL_F)
        return 0.0f;

    // value = ((base_value * base_pct) + total_value) * total_pct
    double value  = m_auraModifiersGroup[unitMod][BASE_VALUE] + GetCreateStat(stat);
    value *= m_auraModifiersGroup[unitMod][BASE_PCT];
    value += (m_auraModifiersGroup[unitMod][TOTAL_VALUE] + m_auraModifiersGroup[unitMod][NONSTACKING_VALUE_POS] + m_auraModifiersGroup[unitMod][NONSTACKING_VALUE_NEG]);
    value *= m_auraModifiersGroup[unitMod][TOTAL_PCT] * ((m_auraModifiersGroup[unitMod][NONSTACKING_PCT] + m_auraModifiersGroup[unitMod][NONSTACKING_PCT_MINOR] + 100.0f) / 100.0f);

    return round_pct(value);
}

float Unit::GetTotalAuraModValue(UnitMods unitMod) const
{
    if (unitMod >= UNIT_MOD_END)
    {
        sLog.outError("attempt to access nonexistent UnitMods in GetTotalAuraModValue()!");
        return 0.0f;
    }

    if (m_auraModifiersGroup[unitMod][TOTAL_PCT] <= M_NULL_F)
        return 0.0f;

    double value  = m_auraModifiersGroup[unitMod][BASE_VALUE];
    value *= m_auraModifiersGroup[unitMod][BASE_PCT];
    value += (m_auraModifiersGroup[unitMod][TOTAL_VALUE] + m_auraModifiersGroup[unitMod][NONSTACKING_VALUE_POS] + m_auraModifiersGroup[unitMod][NONSTACKING_VALUE_NEG]);
    value *= m_auraModifiersGroup[unitMod][TOTAL_PCT] * ((m_auraModifiersGroup[unitMod][NONSTACKING_PCT] + m_auraModifiersGroup[unitMod][NONSTACKING_PCT_MINOR] + 100.0f) / 100.0f);

    return round_pct(value);
}

SpellSchools Unit::GetSpellSchoolByAuraGroup(UnitMods unitMod) const
{
    SpellSchools school = SPELL_SCHOOL_NORMAL;

    switch(unitMod)
    {
        case UNIT_MOD_RESISTANCE_HOLY:     school = SPELL_SCHOOL_HOLY;          break;
        case UNIT_MOD_RESISTANCE_FIRE:     school = SPELL_SCHOOL_FIRE;          break;
        case UNIT_MOD_RESISTANCE_NATURE:   school = SPELL_SCHOOL_NATURE;        break;
        case UNIT_MOD_RESISTANCE_FROST:    school = SPELL_SCHOOL_FROST;         break;
        case UNIT_MOD_RESISTANCE_SHADOW:   school = SPELL_SCHOOL_SHADOW;        break;
        case UNIT_MOD_RESISTANCE_ARCANE:   school = SPELL_SCHOOL_ARCANE;        break;

        default:
            break;
    }

    return school;
}

Stats Unit::GetStatByAuraGroup(UnitMods unitMod) const
{
    Stats stat = STAT_STRENGTH;

    switch(unitMod)
    {
        case UNIT_MOD_STAT_STRENGTH:    stat = STAT_STRENGTH;      break;
        case UNIT_MOD_STAT_AGILITY:     stat = STAT_AGILITY;       break;
        case UNIT_MOD_STAT_STAMINA:     stat = STAT_STAMINA;       break;
        case UNIT_MOD_STAT_INTELLECT:   stat = STAT_INTELLECT;     break;
        case UNIT_MOD_STAT_SPIRIT:      stat = STAT_SPIRIT;        break;

        default:
            break;
    }

    return stat;
}

Powers Unit::GetPowerTypeByAuraGroup(UnitMods unitMod) const
{
    switch(unitMod)
    {
        case UNIT_MOD_MANA:       return POWER_MANA;
        case UNIT_MOD_RAGE:       return POWER_RAGE;
        case UNIT_MOD_FOCUS:      return POWER_FOCUS;
        case UNIT_MOD_ENERGY:     return POWER_ENERGY;
        case UNIT_MOD_HAPPINESS:  return POWER_HAPPINESS;
        case UNIT_MOD_RUNE:       return POWER_RUNE;
        case UNIT_MOD_RUNIC_POWER:return POWER_RUNIC_POWER;
        default:                  return POWER_MANA;
    }

    return POWER_MANA;
}

float Unit::GetTotalAttackPowerValue(WeaponAttackType attType) const
{
    if (attType == RANGED_ATTACK)
    {
        int32 ap = GetInt32Value(UNIT_FIELD_RANGED_ATTACK_POWER) + GetInt32Value(UNIT_FIELD_RANGED_ATTACK_POWER_MODS);
        if (ap < 0)
            return 0.0f;
        return ap * (1.0f + GetFloatValue(UNIT_FIELD_RANGED_ATTACK_POWER_MULTIPLIER));
    }
    else
    {
        int32 ap = GetInt32Value(UNIT_FIELD_ATTACK_POWER) + GetInt32Value(UNIT_FIELD_ATTACK_POWER_MODS);
        if (ap < 0)
            return 0.0f;
        return ap * (1.0f + GetFloatValue(UNIT_FIELD_ATTACK_POWER_MULTIPLIER));
    }
}

float Unit::GetWeaponDamageRange(WeaponAttackType attType ,WeaponDamageRange type) const
{
    if (attType == OFF_ATTACK && !haveOffhandWeapon())
        return 0.0f;

    return m_weaponDamage[attType][type];
}

void Unit::SetLevel(uint32 lvl)
{
    SetUInt32Value(UNIT_FIELD_LEVEL, lvl);

    // group update
    if ((GetTypeId() == TYPEID_PLAYER) && ((Player*)this)->GetGroup())
        ((Player*)this)->SetGroupUpdateFlag(GROUP_UPDATE_FLAG_LEVEL);
}

void Unit::SetHealth(uint32 val)
{
    uint32 maxHealth = GetMaxHealth();
    if (maxHealth < val)
        val = maxHealth;

    SetUInt32Value(UNIT_FIELD_HEALTH, val);

    // group update
    if (GetTypeId() == TYPEID_PLAYER)
    {
        if(((Player*)this)->GetGroup())
            ((Player*)this)->SetGroupUpdateFlag(GROUP_UPDATE_FLAG_CUR_HP);
    }
    else if(((Creature*)this)->IsPet())
    {
        Pet *pet = ((Pet*)this);
        if (pet->isControlled())
        {
            Unit *owner = GetOwner();
            if (owner && (owner->GetTypeId() == TYPEID_PLAYER) && ((Player*)owner)->GetGroup())
                ((Player*)owner)->SetGroupUpdateFlag(GROUP_UPDATE_FLAG_PET_CUR_HP);
        }
    }
}

void Unit::SetMaxHealth(uint32 val)
{
    uint32 health = GetHealth();
    SetUInt32Value(UNIT_FIELD_MAXHEALTH, val);

    // group update
    if (GetTypeId() == TYPEID_PLAYER)
    {
        if(((Player*)this)->GetGroup())
            ((Player*)this)->SetGroupUpdateFlag(GROUP_UPDATE_FLAG_MAX_HP);
    }
    else if(((Creature*)this)->IsPet())
    {
        Pet *pet = ((Pet*)this);
        if (pet->isControlled())
        {
            Unit *owner = GetOwner();
            if (owner && (owner->GetTypeId() == TYPEID_PLAYER) && ((Player*)owner)->GetGroup())
                ((Player*)owner)->SetGroupUpdateFlag(GROUP_UPDATE_FLAG_PET_MAX_HP);
        }
    }

    if (val < health)
        SetHealth(val);
}

void Unit::SetHealthPercent(float percent)
{
    uint32 newHealth = GetMaxHealth() * percent/100.0f;
    SetHealth(newHealth);
}

void Unit::SetPower(Powers power, uint32 val)
{
    if (GetPower(power) == val)
        return;

    uint32 maxPower = GetMaxPower(power);
    if (maxPower < val)
        val = maxPower;

    SetStatInt32Value(UNIT_FIELD_POWER1 + power, val);

    WorldPacket data(SMSG_POWER_UPDATE);
    data << GetPackGUID();
    data << uint8(power);
    data << uint32(val);
    SendMessageToSet(&data, true);

    // group update
    if (GetTypeId() == TYPEID_PLAYER)
    {
        if(((Player*)this)->GetGroup())
            ((Player*)this)->SetGroupUpdateFlag(GROUP_UPDATE_FLAG_CUR_POWER);
    }
    else if(((Creature*)this)->IsPet())
    {
        Pet *pet = ((Pet*)this);
        if (pet->isControlled())
        {
            Unit *owner = GetOwner();
            if (owner && (owner->GetTypeId() == TYPEID_PLAYER) && ((Player*)owner)->GetGroup())
                ((Player*)owner)->SetGroupUpdateFlag(GROUP_UPDATE_FLAG_PET_CUR_POWER);
        }

        // Update the pet's character sheet with happiness damage bonus
        if (pet->getPetType() == HUNTER_PET && power == POWER_HAPPINESS)
        {
            pet->UpdateDamagePhysical(BASE_ATTACK);
        }
    }
}

void Unit::SetMaxPower(Powers power, uint32 val)
{
    uint32 cur_power = GetPower(power);
    SetStatInt32Value(UNIT_FIELD_MAXPOWER1 + power, val);

    // group update
    if (GetTypeId() == TYPEID_PLAYER)
    {
        if(((Player*)this)->GetGroup())
            ((Player*)this)->SetGroupUpdateFlag(GROUP_UPDATE_FLAG_MAX_POWER);
    }
    else if(((Creature*)this)->IsPet())
    {
        Pet *pet = ((Pet*)this);
        if (pet->isControlled())
        {
            Unit *owner = GetOwner();
            if (owner && (owner->GetTypeId() == TYPEID_PLAYER) && ((Player*)owner)->GetGroup())
                ((Player*)owner)->SetGroupUpdateFlag(GROUP_UPDATE_FLAG_PET_MAX_POWER);
        }
    }

    if (val < cur_power)
        SetPower(power, val);
}

void Unit::ApplyPowerMod(Powers power, uint32 val, bool apply)
{
    ApplyModUInt32Value(UNIT_FIELD_POWER1+power, val, apply);

    // group update
    if (GetTypeId() == TYPEID_PLAYER)
    {
        if(((Player*)this)->GetGroup())
            ((Player*)this)->SetGroupUpdateFlag(GROUP_UPDATE_FLAG_CUR_POWER);
    }
    else if(((Creature*)this)->IsPet())
    {
        Pet *pet = ((Pet*)this);
        if (pet->isControlled())
        {
            Unit *owner = GetOwner();
            if (owner && (owner->GetTypeId() == TYPEID_PLAYER) && ((Player*)owner)->GetGroup())
                ((Player*)owner)->SetGroupUpdateFlag(GROUP_UPDATE_FLAG_PET_CUR_POWER);
        }
    }
}

void Unit::ApplyMaxPowerMod(Powers power, uint32 val, bool apply)
{
    ApplyModUInt32Value(UNIT_FIELD_MAXPOWER1+power, val, apply);

    // group update
    if (GetTypeId() == TYPEID_PLAYER)
    {
        if(((Player*)this)->GetGroup())
            ((Player*)this)->SetGroupUpdateFlag(GROUP_UPDATE_FLAG_MAX_POWER);
    }
    else if(((Creature*)this)->IsPet())
    {
        Pet *pet = ((Pet*)this);
        if (pet->isControlled())
        {
            Unit *owner = GetOwner();
            if (owner && (owner->GetTypeId() == TYPEID_PLAYER) && ((Player*)owner)->GetGroup())
                ((Player*)owner)->SetGroupUpdateFlag(GROUP_UPDATE_FLAG_PET_MAX_POWER);
        }
    }
}

void Unit::ApplyAuraProcTriggerDamage( Aura* aura, bool apply )
{
    MAPLOCK_WRITE(this,MAP_LOCK_TYPE_AURAS);
    AuraList& tAuraProcTriggerDamage = m_modAuras[SPELL_AURA_PROC_TRIGGER_DAMAGE];
    if (apply)
        tAuraProcTriggerDamage.push_back(aura);
    else
        tAuraProcTriggerDamage.remove(aura);
}

uint32 Unit::GetCreatePowers( Powers power ) const
{
    switch(power)
    {
        case POWER_HEALTH:      return 0;                   // is it really should be here?
        case POWER_MANA:        return GetCreateMana();
        case POWER_RAGE:        return 1000;
        case POWER_FOCUS:       return (GetTypeId() == TYPEID_PLAYER || !((Creature const*)this)->IsPet() || ((Pet const*)this)->getPetType() != HUNTER_PET ? 0 : 100);
        case POWER_ENERGY:      return 100;
        case POWER_HAPPINESS:   return (GetTypeId() == TYPEID_PLAYER || !((Creature const*)this)->IsPet() || ((Pet const*)this)->getPetType() != HUNTER_PET ? 0 : 1050000);
        case POWER_RUNE:        return (GetTypeId() == TYPEID_PLAYER && ((Player const*)this)->getClass() == CLASS_DEATH_KNIGHT ? 8 : 0);
        case POWER_RUNIC_POWER: return (GetTypeId() == TYPEID_PLAYER && ((Player const*)this)->getClass() == CLASS_DEATH_KNIGHT ? 1000 : 0);
    }

    return 0;
}

void Unit::AddToWorld()
{
    Object::AddToWorld();
    ScheduleAINotify(0);
}

void Unit::RemoveFromWorld()
{
    // cleanup
    if (IsInWorld())
    {
        Uncharm();
        RemoveNotOwnSingleTargetAuras();
        RemoveGuardians();
        RemoveMiniPet();
        UnsummonAllTotems();
        RemoveAllGameObjects();
        RemoveAllDynObjects();
        {
            MAPLOCK_WRITE(this,MAP_LOCK_TYPE_AURAS);
            CleanupDeletedHolders(true);
        }
        GetViewPoint().Event_RemovedFromWorld();
    }

    Object::RemoveFromWorld();
}

void Unit::CleanupsBeforeDelete()
{
    if (m_uint32Values)                                      // only for fully created object
    {
        if (GetVehicle())
            ExitVehicle();
        if (GetVehicleKit())
            RemoveVehicleKit();
        InterruptNonMeleeSpells(true);
        KillAllEvents(false);                      // non-delatable (currently casted spells) will not deleted now but it will deleted at call in Map::RemoveAllObjectsInRemoveList
        if (IsInWorld())
            CombatStop();
        ClearComboPointHolders();
        DeleteThreatList();
        if (GetTypeId()==TYPEID_PLAYER)
            getHostileRefManager().setOnlineOfflineState(false);
        else
            getHostileRefManager().deleteReferences();
        RemoveAllAuras(AURA_REMOVE_BY_DELETE);
        GetUnitStateMgr().InitDefaults(false);
    }
    WorldObject::CleanupsBeforeDelete();
}

CharmInfo* Unit::InitCharmInfo(Unit *charm)
{
    if(!m_charmInfo)
        m_charmInfo = new CharmInfo(charm);
    return m_charmInfo;
}

CharmInfo::CharmInfo(Unit* unit)
: m_unit(unit), m_State(0), m_petnumber(0)
{
    for(int i = 0; i < CREATURE_MAX_SPELLS; ++i)
        m_charmspells[i].SetActionAndType(0,ACT_DISABLED);
    m_petnumber = 0;

    SetState(CHARM_STATE_REACT,REACT_PASSIVE);
    SetState(CHARM_STATE_COMMAND,COMMAND_FOLLOW);
    SetState(CHARM_STATE_ACTION,ACTIONS_ENABLE);
}

void CharmInfo::InitPetActionBar()
{
    // the first 3 SpellOrActions are attack, follow and stay
    for(uint32 i = 0; i < ACTION_BAR_INDEX_PET_SPELL_START - ACTION_BAR_INDEX_START; ++i)
        SetActionBar(ACTION_BAR_INDEX_START + i,COMMAND_ATTACK - i,ACT_COMMAND);

    // middle 4 SpellOrActions are spells/special attacks/abilities
    for(uint32 i = 0; i < ACTION_BAR_INDEX_PET_SPELL_END-ACTION_BAR_INDEX_PET_SPELL_START; ++i)
        SetActionBar(ACTION_BAR_INDEX_PET_SPELL_START + i,0,ACT_DISABLED);

    // last 3 SpellOrActions are reactions
    for(uint32 i = 0; i < ACTION_BAR_INDEX_END - ACTION_BAR_INDEX_PET_SPELL_END; ++i)
        SetActionBar(ACTION_BAR_INDEX_PET_SPELL_END + i,COMMAND_ATTACK - i,ACT_REACTION);
}

void CharmInfo::SetState(CharmStateType type, uint8 value)
{
    SetState((GetState() & ~(uint32(0x00FF) << (type * 8))) | (uint32(value) << (type * 8)));
}

uint8 CharmInfo::GetState(CharmStateType type)
{
    return uint8((GetState() & (uint32(0x00FF) << (type * 8))) >> (type * 8));
}

bool CharmInfo::HasState(CharmStateType type, uint8 value)
{
    return (GetState(type) == value);
}

void CharmInfo::InitEmptyActionBar()
{
    SetActionBar(ACTION_BAR_INDEX_START,COMMAND_ATTACK,ACT_COMMAND);
    for(uint32 x = ACTION_BAR_INDEX_START+1; x < ACTION_BAR_INDEX_END; ++x)
        SetActionBar(x,0,ACT_PASSIVE);
}

void CharmInfo::InitPossessCreateSpells()
{
    InitEmptyActionBar();                                   //charm action bar

    if (m_unit->GetTypeId() == TYPEID_PLAYER)                //possessed players don't have spells, keep the action bar empty
        return;

    for(uint32 x = 0; x <= ((Creature*)m_unit)->GetSpellMaxIndex(); ++x)
    {
        if (IsPassiveSpell(((Creature*)m_unit)->GetSpell(x)))
            m_unit->CastSpell(m_unit, ((Creature*)m_unit)->GetSpell(x), true);
        else
            AddSpellToActionBar(((Creature*)m_unit)->GetSpell(x), ACT_PASSIVE);
    }
}

void CharmInfo::InitVehicleCreateSpells(uint8 seatId)
{
    for (uint32 x = ACTION_BAR_INDEX_START; x < ACTION_BAR_INDEX_END; ++x)
        SetActionBar(x, 0, ActiveStates(0x8 + x));

    for (uint32 x = 0; x <= ((Creature*)m_unit)->GetSpellMaxIndex(seatId); ++x)
    {
        uint32 spellId = ((Creature*)m_unit)->GetSpell(x,seatId);

        if (!spellId)
            continue;

        if (IsPassiveSpell(spellId))
            m_unit->CastSpell(m_unit, spellId, true);
        else
            PetActionBar[x].SetAction(spellId);
    }
}

void CharmInfo::InitCharmCreateSpells()
{
    if (m_unit->GetTypeId() == TYPEID_PLAYER)                //charmed players don't have spells
    {
        InitEmptyActionBar();
        return;
    }

    InitPetActionBar();

    for(uint32 x = 0; x <= ((Creature*)m_unit)->GetSpellMaxIndex(); ++x)
    {
        uint32 spellId = ((Creature*)m_unit)->GetSpell(x);

        if(!spellId)
        {
            m_charmspells[x].SetActionAndType(spellId,ACT_DISABLED);
            continue;
        }

        if (IsPassiveSpell(spellId))
        {
            m_unit->CastSpell(m_unit, spellId, true);
            m_charmspells[x].SetActionAndType(spellId,ACT_PASSIVE);
        }
        else
        {
            m_charmspells[x].SetActionAndType(spellId,ACT_DISABLED);

            ActiveStates newstate;
            bool onlyselfcast = true;
            SpellEntry const *spellInfo = sSpellStore.LookupEntry(spellId);

            if(!spellInfo) onlyselfcast = false;
            for(uint32 i = 0; i < 3 && onlyselfcast; ++i)   //nonexistent spell will not make any problems as onlyselfcast would be false -> break right away
            {
                if (spellInfo->EffectImplicitTargetA[i] != TARGET_SELF && spellInfo->EffectImplicitTargetA[i] != 0)
                    onlyselfcast = false;
            }

            if (onlyselfcast || !IsPositiveSpell(spellId))   // only self cast and spells versus enemies are autocastable
                newstate = ACT_DISABLED;
            else
                newstate = ACT_PASSIVE;

            AddSpellToActionBar(spellId, newstate);
        }
    }
}

bool CharmInfo::AddSpellToActionBar(uint32 spell_id, ActiveStates newstate)
{
    uint32 first_id = sSpellMgr.GetFirstSpellInChain(spell_id);

    // new spell rank can be already listed
    for(uint8 i = 0; i < MAX_UNIT_ACTION_BAR_INDEX; ++i)
    {
        if (uint32 action = PetActionBar[i].GetAction())
        {
            if (PetActionBar[i].IsActionBarForSpell() && sSpellMgr.GetFirstSpellInChain(action) == first_id)
            {
                PetActionBar[i].SetAction(spell_id);
                return true;
            }
        }
    }

    // or use empty slot in other case
    for(uint8 i = 0; i < MAX_UNIT_ACTION_BAR_INDEX; ++i)
    {
        if (!PetActionBar[i].GetAction() && PetActionBar[i].IsActionBarForSpell())
        {
            SetActionBar(i,spell_id,newstate == ACT_DECIDE ? ACT_DISABLED : newstate);
            return true;
        }
    }
    return false;
}

bool CharmInfo::RemoveSpellFromActionBar(uint32 spell_id)
{
    uint32 first_id = sSpellMgr.GetFirstSpellInChain(spell_id);

    for(uint8 i = 0; i < MAX_UNIT_ACTION_BAR_INDEX; ++i)
    {
        if (uint32 action = PetActionBar[i].GetAction())
        {
            if (PetActionBar[i].IsActionBarForSpell() && sSpellMgr.GetFirstSpellInChain(action) == first_id)
            {
                SetActionBar(i,0,ACT_DISABLED);
                return true;
            }
        }
    }

    return false;
}

void CharmInfo::ToggleCreatureAutocast(uint32 spellid, bool apply)
{
    if (IsPassiveSpell(spellid))
        return;

    for(uint32 x = 0; x < CREATURE_MAX_SPELLS; ++x)
        if (spellid == m_charmspells[x].GetAction())
            m_charmspells[x].SetType(apply ? ACT_ENABLED : ACT_DISABLED);
}

void CharmInfo::SetPetNumber(uint32 petnumber, bool statwindow)
{
    m_petnumber = petnumber;
    if (statwindow)
        m_unit->SetUInt32Value(UNIT_FIELD_PETNUMBER, m_petnumber);
    else
        m_unit->SetUInt32Value(UNIT_FIELD_PETNUMBER, 0);
}

void CharmInfo::LoadPetActionBar(const std::string& data )
{
    InitPetActionBar();

    Tokens tokens(data, ' ');

    if (tokens.size() != (ACTION_BAR_INDEX_END-ACTION_BAR_INDEX_START)*2)
        return;                                             // non critical, will reset to default

    int index;
    Tokens::iterator iter;
    for(iter = tokens.begin(), index = ACTION_BAR_INDEX_START; index < ACTION_BAR_INDEX_END; ++iter, ++index )
    {
        // use unsigned cast to avoid sign negative format use at long-> ActiveStates (int) conversion
        uint8 type  = (uint8)atol(*iter);
        ++iter;
        uint32 action = atol(*iter);

        PetActionBar[index].SetActionAndType(action,ActiveStates(type));

        // check correctness
        if (PetActionBar[index].IsActionBarForSpell() && !sSpellStore.LookupEntry(PetActionBar[index].GetAction()))
            SetActionBar(index,0,ACT_DISABLED);
    }
}

void CharmInfo::BuildActionBar( WorldPacket* data )
{
    for(uint32 i = 0; i < MAX_UNIT_ACTION_BAR_INDEX; ++i)
        *data << uint32(PetActionBar[i].packedData);
}

void CharmInfo::SetSpellAutocast( uint32 spell_id, bool state )
{
    for(int i = 0; i < MAX_UNIT_ACTION_BAR_INDEX; ++i)
    {
        if (spell_id == PetActionBar[i].GetAction() && PetActionBar[i].IsActionBarForSpell())
        {
            PetActionBar[i].SetType(state ? ACT_ENABLED : ACT_DISABLED);
            break;
        }
    }
}

void Unit::DoPetAction( Player* owner, uint8 flag, uint32 spellid, ObjectGuid petGuid, ObjectGuid targetGuid)
{
    if (!IsInWorld() ||
    (GetTypeId() == TYPEID_UNIT && ((Creature*)this)->IsPet() &&  !GetCharmInfo()))
        return;

    if (!isAlive())
    {
        SendPetActionFeedback(FEEDBACK_PET_DEAD);
        return;
    }

    switch(flag)
    {
        case ACT_COMMAND:                                   //0x07
        {
        // Maybe exists some flag that disable it at client side
            if (petGuid.IsVehicle())
                return;


            switch(spellid)
            {
                case COMMAND_STAY:                          //flat=1792  //STAY
                {
                    if (IsNonMeleeSpellCasted(false))
                        InterruptNonMeleeSpells(false);
                    AttackStop();
                    StopMoving();
                    GetMotionMaster()->Clear(true);
                    GetCharmInfo()->SetState(CHARM_STATE_COMMAND,COMMAND_STAY);
                    SendCharmState();
                    break;
                }
                case COMMAND_FOLLOW:                        //spellid=1792  //FOLLOW
                {
                    if (IsNonMeleeSpellCasted(false))
                        InterruptNonMeleeSpells(false);
                    AttackStop();
                    GetMotionMaster()->Clear(true);
                    GetMotionMaster()->MoveFollow(owner,PET_FOLLOW_DIST,((Pet*)this)->GetPetFollowAngle());
                    GetCharmInfo()->SetState(CHARM_STATE_COMMAND,COMMAND_FOLLOW);
                    SendCharmState();
                    break;
                }
                case COMMAND_ATTACK:                        //spellid=1792  //ATTACK
                {
                    Unit* TargetUnit = owner->GetMap()->GetUnit(targetGuid);
                    if(!TargetUnit)
                    {
                        SendPetActionFeedback(FEEDBACK_NOTHING_TO_ATT);
                        return;
                    }

                    // not let attack friendly units.
                    if (owner->IsFriendlyTo(TargetUnit))
                    {
                        SendPetActionFeedback(FEEDBACK_CANT_ATT_TARGET);
                        return;
                    }

                    // Not let attack through obstructions
                    if(!IsWithinLOSInMap(TargetUnit) && !owner->IsWithinLOSInMap(TargetUnit) && !TargetUnit->isInAccessablePlaceFor(this))
                    {
                        SendPetActionFeedback(FEEDBACK_CANT_ATT_TARGET);
                        return;
                    }

                    // This is true if pet has no target or has target but targets differs.
                    if (getVictim() != TargetUnit)
                    {
                        if (getVictim())
                        {
                            if (IsNonMeleeSpellCasted(false))
                                InterruptNonMeleeSpells(false);
                            AttackStop();
                        }

                        if (hasUnitState(UNIT_STAT_CONTROLLED))
                        {
                            Attack(TargetUnit, true);
                            SendPetAIReaction();
                        }
                        else
                        {
                            GetMotionMaster()->Clear();

                            if (((Creature*)this)->AI())
                                ((Creature*)this)->AI()->AttackStart(TargetUnit);

                            // 10% chance to play special pet attack talk, else growl
                            if(((Creature*)this)->IsPet() && ((Pet*)this)->getPetType() == SUMMON_PET && roll_chance_i(10))
                                SendPetTalk((uint32)PET_TALK_ATTACK);
                            else
                            {
                                // 90% chance for pet and 100% chance for charmed creature
                                SendPetAIReaction();
                            }
                        }
                    }
                    break;
                }
                case COMMAND_ABANDON:                       // abandon (hunter pet) or dismiss (summoned pet)
                {
                    if (IsNonMeleeSpellCasted(false))
                        InterruptNonMeleeSpells(false);
                    AttackStop();
                    StopMoving();
                    GetMotionMaster()->Clear(true);

                    if(((Creature*)this)->IsPet())
                    {
                        Pet* p = (Pet*)this;
                        if (p->getPetType() == HUNTER_PET)
                            p->Unsummon(PET_SAVE_AS_DELETED, owner);
                        else
                            //dismissing a summoned pet is like killing them (this prevents returning a soulshard...)
                            p->SetDeathState(CORPSE);
                    }
                    else                                    // charmed
                        owner->Uncharm();
                    break;
                }
                default:
                    sLog.outError("WORLD: unknown PET command Action %i and spellid %i.", uint32(flag), spellid);
            }
            break;
        }
        case ACT_REACTION:                                  // 0x6
        {
            switch(spellid)
            {
                case REACT_PASSIVE:                         //passive
                case REACT_DEFENSIVE:                       //recovery
                case REACT_AGGRESSIVE:                      //activete
                    GetCharmInfo()->SetState(CHARM_STATE_REACT,ReactStates(spellid));
                    SendCharmState();
                    break;
            }
            break;
        }
        case ACT_DISABLED:                                  // 0x81    spell (disabled), ignore
        case ACT_CASTABLE:                                  // 0x80    spell (disabled), toggle state
        case ACT_PASSIVE:                                   // 0x01
        case ACT_ENABLED:                                   // 0xC1    spell
        case ACT_ACTIVE:                                    // 0xC0    spell
        {
            Unit* unit_target = NULL;

            if (!targetGuid.IsEmpty())
                unit_target = owner->GetMap()->GetUnit(targetGuid);

            if (IsNonMeleeSpellCasted(false))
                InterruptNonMeleeSpells(false);

            DoPetCastSpell(unit_target, spellid);
            break;
        }
        default:
            sLog.outError("WORLD: unknown PET flag Action %i and spellid %i.", uint32(flag), spellid);
            break;
    }
}

void Unit::DoPetCastSpell(Unit* target, uint32 spellId)
{
    if (!IsInWorld())
        return;

    if (!isAlive())
    {
        SendPetActionFeedback(FEEDBACK_PET_DEAD);
        return;
    }

    // do not cast unknown spells
    SpellEntry const *spellInfo = sSpellStore.LookupEntry(spellId);
    if(!spellInfo)
    {
        sLog.outError("WORLD: unknown PET spell id %i", spellInfo->Id);
        return;
    }

    Unit*   owner  = GetObjectGuid().IsPet() ? ((Pet*)this)->GetOwner() : GetCharmerOrOwner();
    Player* powner = (owner && owner->GetTypeId() == TYPEID_PLAYER) ? (Player*)owner : NULL;

    SpellCastTargets targets;
    targets.setUnitTarget(target);
    uint8 cast_count = 1;

    if (powner)
        powner->CallForAllControlledUnits(DoPetCastWithHelper(powner, cast_count, &targets, spellInfo),CONTROLLED_PET|CONTROLLED_GUARDIANS|CONTROLLED_CHARM);
    else
        DoPetCastSpell(NULL, cast_count, &targets, spellInfo);

}

void Unit::DoPetCastSpell(Player *owner, uint8 cast_count, SpellCastTargets* targets, SpellEntry const* spellInfo )
{
    if (!IsInWorld())
<<<<<<< HEAD
        return;

    if (!isAlive())
    {
        SendPetActionFeedback(FEEDBACK_PET_DEAD);
=======
>>>>>>> 9f1f94f1
        return;
    }

    if (!isAlive())
    {
        SendPetActionFeedback(FEEDBACK_PET_DEAD);
        return;
    }

    if (!spellInfo)
        return;

    if (GetCharmInfo() && GetCharmInfo()->GetGlobalCooldownMgr().HasGlobalCooldown(spellInfo))
        return;

    bool triggered = false;
    SpellEntry const* triggeredBy = NULL;

    Aura* triggeredByAura = GetTriggeredByClientAura(spellInfo->Id);
    if (triggeredByAura)
    {
        triggered = true;
        triggeredBy = triggeredByAura->GetSpellProto();
        cast_count = 0;
    }

    if (!triggered)
    {
        // do not cast passive and not learned spells
        if (IsPassiveSpell(spellInfo->Id))
            return;
        else if((GetObjectGuid().IsPet() && !((Pet*)this)->HasSpell(spellInfo->Id)))
            return;
        else if ((GetObjectGuid().IsCreatureOrVehicle() && !((Creature*)this)->HasSpell(spellInfo->Id)))
            return;
    }

    Creature* pet = dynamic_cast<Creature*>(this);

    Unit* unit_target = targets ? targets->getUnitTarget() : NULL;
    if (!unit_target && !(targets->m_targetMask & TARGET_FLAG_DEST_LOCATION))
    {
        DEBUG_LOG("DoPetCastSpell: %s guid %u tryed to cast spell %u without target!.",GetObjectGuid().IsPet() ? "Pet" : "Creature",GetObjectGuid().GetCounter(), spellInfo->Id);
    }
    else if (targets && !unit_target && targets->m_targetMask & TARGET_FLAG_DEST_LOCATION)
    {
        DEBUG_LOG("Unit::DoPetCastSpell: %s tryed to cast spell %u with setted dest. location without target. Set unitTarget to caster.",GetObjectGuid().GetString().c_str(), spellInfo->Id);
//        targets->setUnitTarget((Unit*)pet);
    }

    Spell *spell = new Spell(this, spellInfo, triggered, GetObjectGuid(), triggeredBy);
    spell->m_cast_count = cast_count;                       // probably pending spell cast

    Unit* unit_target2 = spell->m_targets.getUnitTarget();

    SpellCastResult result = triggered ? SPELL_CAST_OK : spell->CheckPetCast(unit_target);

    //auto turn to target unless possessed
    if (result == SPELL_FAILED_UNIT_NOT_INFRONT && !HasAuraType(SPELL_AURA_MOD_POSSESS))
    {
        if (unit_target)
        {
            SetInFront(unit_target);
            if (unit_target->GetTypeId() == TYPEID_PLAYER)
                SendCreateUpdateToPlayer( (Player*)unit_target );
        }
        else if (unit_target2)
        {
            SetInFront(unit_target2);
            if (unit_target2->GetTypeId() == TYPEID_PLAYER)
                SendCreateUpdateToPlayer( (Player*)unit_target2 );
        }

        if (owner)
            SendCreateUpdateToPlayer(owner);
        result = SPELL_CAST_OK;
    }

    if (targets)
        spell->m_targets = *targets;

    clearUnitState(UNIT_STAT_MOVING);

    if (pet && result == SPELL_CAST_OK)
    {
        pet->AddCreatureSpellCooldown(spellInfo->Id);
        if (GetObjectGuid().IsPet())
        {
            //10% chance to play special pet attack talk, else growl
            //actually this only seems to happen on special spells, fire shield for imp, torment for voidwalker, but it's stupid to check every spell
            if(((Pet*)this)->getPetType() == SUMMON_PET && (urand(0, 100) < 10))
                SendPetTalk((uint32)PET_TALK_SPECIAL_SPELL);
            else
                SendPetAIReaction();
        }

        if ( unit_target && owner && !owner->IsFriendlyTo(unit_target) && !HasAuraType(SPELL_AURA_MOD_POSSESS))
        {
            // This is true if pet has no target or has target but targets differs.
            if (getVictim() != unit_target)
            {
                if (getVictim())
                    AttackStop();

                GetMotionMaster()->Clear();

                if (pet->AI())
                    pet->AI()->AttackStart(unit_target);
            }
        }

        spell->prepare(&(spell->m_targets), triggeredByAura);
    }
    else if (pet)
    {
        if (owner && HasAuraType(SPELL_AURA_MOD_POSSESS))
            Spell::SendCastResult(owner,spellInfo,0,result);
        else
            SendPetCastFail(spellInfo->Id, result);

        if (owner && !((Creature*)this)->HasSpellCooldown(spellInfo->Id) && !triggered)
            owner->SendClearCooldown(spellInfo->Id, pet);

        spell->finish(false);
        delete spell;
    }
    else
    {
        spell->finish(false);
        delete spell;
    }
}

bool Unit::isFrozen() const
{
    return HasAuraState(AURA_STATE_FROZEN);
}

typedef std::multimap<SpellAuraHolderPtr, SpellProcEventEntry const*> ProcTriggeredList;

uint32 createProcExtendMask(DamageInfo *damageInfo, SpellMissInfo missCondition)
{
    uint32 procEx = PROC_EX_NONE;
    // Check victim state
    if (missCondition!=SPELL_MISS_NONE)
    switch (missCondition)
    {
        case SPELL_MISS_MISS:    procEx|=PROC_EX_MISS;   break;
        case SPELL_MISS_RESIST:  procEx|=PROC_EX_RESIST; break;
        case SPELL_MISS_DODGE:   procEx|=PROC_EX_DODGE;  break;
        case SPELL_MISS_PARRY:   procEx|=PROC_EX_PARRY;  break;
        case SPELL_MISS_BLOCK:   procEx|=PROC_EX_BLOCK;  break;
        case SPELL_MISS_EVADE:   procEx|=PROC_EX_EVADE;  break;
        case SPELL_MISS_IMMUNE:  procEx|=PROC_EX_IMMUNE; break;
        case SPELL_MISS_IMMUNE2: procEx|=PROC_EX_IMMUNE; break;
        case SPELL_MISS_DEFLECT: procEx|=PROC_EX_DEFLECT;break;
        case SPELL_MISS_ABSORB:  procEx|=PROC_EX_ABSORB; break;
        case SPELL_MISS_REFLECT: procEx|=PROC_EX_REFLECT;break;
        default:
            break;
    }
    else
    {
        // On block
        if (damageInfo->blocked)
            procEx|=PROC_EX_BLOCK;
        // On absorb
        if (damageInfo->absorb)
            procEx|=PROC_EX_ABSORB;
        // On crit
        if (damageInfo->HitInfo & SPELL_HIT_TYPE_CRIT)
            procEx|=PROC_EX_CRITICAL_HIT;
        else
            procEx|=PROC_EX_NORMAL_HIT;
    }
    return procEx;
}

void Unit::ProcDamageAndSpellFor(bool isVictim, DamageInfo* damageInfo)
{
    // Fixme: need remove this check after make LocationManager
    if (!IsInWorld() || !GetMap())
        return;

    Unit*  pTarget   = isVictim ? damageInfo->attacker : damageInfo->target;
    uint32 procFlag  = isVictim ? damageInfo->procVictim : damageInfo->procAttacker;
    uint32 procExtra = damageInfo->procEx;
    SpellEntry const* procSpell = damageInfo->m_spellInfo;

    // For melee/ranged based attack need update skills and set some Aura states
    if (!(procExtra & PROC_EX_CAST_END) && procFlag & MELEE_BASED_TRIGGER_MASK)
    {
        // Update skills here for players
        if (GetTypeId() == TYPEID_PLAYER)
        {
            // On melee based hit/miss/resist need update skill (for victim and attacker)
            if (procExtra & (PROC_EX_NORMAL_HIT|PROC_EX_MISS|PROC_EX_RESIST))
            {
                if (pTarget && pTarget->GetTypeId() != TYPEID_PLAYER && pTarget->GetCreatureType() != CREATURE_TYPE_CRITTER)
                    ((Player*)this)->UpdateCombatSkills(pTarget, damageInfo->attackType, isVictim);
            }
            // Update defence if player is victim and parry/dodge/block
            if (isVictim && procExtra & (PROC_EX_DODGE|PROC_EX_PARRY|PROC_EX_BLOCK))
                ((Player*)this)->UpdateDefense();
        }
        // If exist crit/parry/dodge/block need update aura state (for victim and attacker)
        if (procExtra & (PROC_EX_CRITICAL_HIT|PROC_EX_PARRY|PROC_EX_DODGE|PROC_EX_BLOCK))
        {
            // for victim
            if (isVictim)
            {
                // if victim and dodge attack
                if (procExtra & PROC_EX_DODGE)
                {
                    //Update AURA_STATE on dodge
                    if (getClass() != CLASS_ROGUE) // skip Rogue Riposte
                    {
                        ModifyAuraState(AURA_STATE_DEFENSE, true);
                        StartReactiveTimer( REACTIVE_DEFENSE );
                    }
                }
                // if victim and parry attack
                if (procExtra & PROC_EX_PARRY)
                {
                    // For Hunters only Counterattack (skip Mongoose bite)
                    if (getClass() == CLASS_HUNTER)
                    {
                        ModifyAuraState(AURA_STATE_HUNTER_PARRY, true);
                        StartReactiveTimer( REACTIVE_HUNTER_PARRY );
                    }
                    else
                    {
                        ModifyAuraState(AURA_STATE_DEFENSE, true);
                        StartReactiveTimer( REACTIVE_DEFENSE );
                    }
                }
                // if and victim block attack
                if (procExtra & PROC_EX_BLOCK)
                {
                    ModifyAuraState(AURA_STATE_DEFENSE,true);
                    StartReactiveTimer( REACTIVE_DEFENSE );
                }
            }
            else //For attacker
            {
                // Overpower on victim dodge
                if (procExtra & PROC_EX_DODGE && GetTypeId() == TYPEID_PLAYER && getClass() == CLASS_WARRIOR)
                {
                    AddComboPoints(pTarget, 1);
                    StartReactiveTimer( REACTIVE_OVERPOWER );
                }
            }
        }
    }

    SpellIdSet removedSpells;
    ProcTriggeredList procTriggered;
    // Fill procTriggered list
    {
        SpellAuraHolderMap const& holderMap = GetSpellAuraHolderMap();
        MAPLOCK_READ(this,MAP_LOCK_TYPE_AURAS);
        for (SpellAuraHolderMap::const_iterator itr = holderMap.begin(); itr != holderMap.end(); ++itr)
        {
            // skip deleted auras (possible at recursive triggered call
            if (!itr->second || itr->second->IsDeleted())
                continue;

            SpellProcEventEntry const* spellProcEvent = sSpellMgr.GetSpellProcEvent(itr->first);
            if(!IsTriggeredAtSpellProcEvent(pTarget, itr->second, procSpell, procFlag, procExtra, damageInfo->attackType, isVictim, spellProcEvent))
               continue;

            // Frost Nova: prevent to remove root effect on self damage
            if (itr->second->GetCaster() == pTarget)
               if (SpellEntry const* spellInfo = itr->second->GetSpellProto())
                  if (procSpell && spellInfo->SpellFamilyName == SPELLFAMILY_MAGE && spellInfo->SpellFamilyFlags.test<CF_MAGE_FROST_NOVA>()
                     && procSpell->SpellFamilyName == SPELLFAMILY_MAGE && procSpell->SpellFamilyFlags.test<CF_MAGE_FROST_NOVA>())
                        continue;

            procTriggered.insert(ProcTriggeredList::value_type(itr->second, spellProcEvent));
        }
    }

    // Nothing found
    if (procTriggered.empty())
        return;

    // Handle effects proceed this time
    for (ProcTriggeredList::const_iterator itr = procTriggered.begin(); itr != procTriggered.end(); ++itr)
    {
        // Some auras can be deleted in function called in this loop (except first, ofc)
        if (!itr->first || itr->first->IsDeleted())
            continue;

        SpellProcEventEntry const *spellProcEvent = itr->second;
        bool useCharges = itr->first->GetAuraCharges() > 0;
        bool procSuccess = true;
        bool anyAuraProc = false;

        // For players set spell cooldown if need
        uint32 cooldown = 0;
        if (GetTypeId() == TYPEID_PLAYER && spellProcEvent && spellProcEvent->cooldown)
            cooldown = spellProcEvent->cooldown;

        for (int32 i = 0; i < MAX_EFFECT_INDEX; ++i)
        {
            Aura* triggeredByAura = itr->first->GetAuraByEffectIndex(SpellEffectIndex(i));
            if (!triggeredByAura || triggeredByAura->IsDeleted())
                continue;

            if (procSpell)
            {
                if (spellProcEvent)
                {
                    if (spellProcEvent->spellFamilyMask[i])
                    {
                        if (!procSpell->IsFitToFamilyMask(spellProcEvent->spellFamilyMask[i]))
                            continue;

                        // don't allow proc from cast end for non modifier spells
                        // unless they have proc ex defined for that
                        if (IsCastEndProcModifierAura(itr->first->GetSpellProto(), SpellEffectIndex(i), procSpell))
                        {
                            if (useCharges && procExtra != PROC_EX_CAST_END && spellProcEvent->procEx == PROC_EX_NONE)
                                continue;
                        }
                        else if (spellProcEvent->procEx == PROC_EX_NONE && procExtra == PROC_EX_CAST_END)
                            continue;

                    }
                    // don't check dbc FamilyFlags if schoolMask exists
                    else if (!triggeredByAura->CanProcFrom(procSpell, procFlag, spellProcEvent->procEx, procExtra, damageInfo->damage != 0, !spellProcEvent->schoolMask))
                        continue;
                }
                else if (!triggeredByAura->CanProcFrom(procSpell, procFlag, PROC_EX_NONE, procExtra, damageInfo->damage != 0, true))
                    continue;
            }

            itr->first->SetInUse(true);
            triggeredByAura->SetInUse(true);
            SpellAuraProcResult procResult = (*this.*AuraProcHandler[itr->first->GetSpellProto()->EffectApplyAuraName[i]])(pTarget, damageInfo, triggeredByAura, procSpell, procFlag, procExtra, cooldown);
            triggeredByAura->SetInUse(false);
            itr->first->SetInUse(false);

            switch (procResult)
            {
                case SPELL_AURA_PROC_CANT_TRIGGER:
                    continue;
                case SPELL_AURA_PROC_FAILED:
                    procSuccess = false;
                    break;
                case SPELL_AURA_PROC_OK:
                    break;
            }
            anyAuraProc = true;
            DEBUG_FILTER_LOG(LOG_FILTER_SPELL_CAST,"Unit::ProcDamageAndSpellFor: %s deal proc on %s, damage %u,  triggeredByAura %u (effect %u), procSpell %u, procFlag %u, procExtra %u, cooldown %u. Proc result %u",
                GetObjectGuid().GetString().c_str(),
                pTarget->GetObjectGuid().GetString().c_str(),
                damageInfo->damage, triggeredByAura->GetId(), i,
                procSpell ? procSpell->Id : 0,
                procFlag, procExtra, cooldown, procResult);
        }

        // Remove charge (aura can be removed by triggers)
        if (useCharges && procSuccess && anyAuraProc && !itr->first->IsDeleted())
        {
            // If last charge dropped add spell to remove list
            if (itr->first->DropAuraCharge())
                removedSpells.insert(itr->first->GetId());
        }
        // If reflecting with Imp. Spell Reflection - we must also remove auras from the remaining aura's targets
        if (itr->first->GetId() == 59725)
            if (Unit* pImpSRCaster = itr->first->GetCaster() )
                if (Group* group = ((Player*)pImpSRCaster)->GetGroup())
                    for(GroupReference *itr = group->GetFirstMember(); itr != NULL; itr = itr->next())
                        if (Player* member = itr->getSource())
                            if (Aura* pAura = member->GetAura(59725, EFFECT_INDEX_0) )
                                if (pAura->GetCaster() == pImpSRCaster)
                                    member->RemoveAura(pAura);
    }

    procTriggered.clear();

    if (!removedSpells.empty())
    {
        // Remove auras from removedAuras
        for (SpellIdSet::const_iterator i = removedSpells.begin(); i != removedSpells.end();++i)
            RemoveAurasDueToSpell(*i);
    }
}

SpellSchoolMask Unit::GetMeleeDamageSchoolMask() const
{
    return SPELL_SCHOOL_MASK_NORMAL;
}

Player* Unit::GetSpellModOwner() const
{
    if (GetTypeId()==TYPEID_PLAYER)
        return (Player*)this;
    if(((Creature*)this)->IsPet() || ((Creature*)this)->IsTotem())
    {
        Unit* owner = GetOwner();
        if (owner && owner->GetTypeId()==TYPEID_PLAYER)
            return (Player*)owner;
    }
    return NULL;
}

///----------Pet responses methods-----------------
void Unit::SendPetCastFail(uint32 spellid, SpellCastResult msg)
{
    if (msg == SPELL_CAST_OK)
        return;

    Unit *owner = GetCharmerOrOwner();
    if(!owner || owner->GetTypeId() != TYPEID_PLAYER)
        return;

    WorldPacket data(SMSG_PET_CAST_FAILED, 1 + 4 + 1);
    data << uint8(0);                                       // cast count?
    data << uint32(spellid);
    data << uint8(msg);

    // More cases exist, see Spell::SendCastResult (can possibly be unified)
    switch(msg)
    {
        case SPELL_FAILED_NOT_READY:
            data << uint32(0);                              // unknown
            break;
        default:
            break;
    }

    ((Player*)owner)->GetSession()->SendPacket(&data);
}

void Unit::SendPetActionFeedback (uint8 msg)
{
    Unit* owner = GetOwner();
    if(!owner || owner->GetTypeId() != TYPEID_PLAYER)
        return;

    WorldPacket data(SMSG_PET_ACTION_FEEDBACK, 1);
    data << uint8(msg);
    ((Player*)owner)->GetSession()->SendPacket(&data);
}

void Unit::SendPetTalk (uint32 pettalk)
{
    Unit* owner = GetOwner();
    if(!owner || owner->GetTypeId() != TYPEID_PLAYER)
        return;

    WorldPacket data(SMSG_PET_ACTION_SOUND, 8 + 4);
    data << GetObjectGuid();
    data << uint32(pettalk);
    ((Player*)owner)->GetSession()->SendPacket(&data);
}

void Unit::SendPetAIReaction()
{
    Unit* owner = GetOwner();
    if(!owner || owner->GetTypeId() != TYPEID_PLAYER)
        return;

    WorldPacket data(SMSG_AI_REACTION, 8 + 4);
    data << GetObjectGuid();
    data << uint32(AI_REACTION_HOSTILE);
    ((Player*)owner)->GetSession()->SendPacket(&data);
}

void Unit::SendCharmState()
{
    CharmInfo* charmInfo = GetCharmInfo();

    if (!charmInfo)
    {
        sLog.outError("Unit::SendCharmState unit (%s) is seems charmed-like but doesn't have a charminfo!", GetObjectGuid().GetString().c_str());
        return;
    }

    Unit* owner = GetOwner();
    if(!owner || owner->GetTypeId() != TYPEID_PLAYER)
        return;

    WorldPacket data(SMSG_PET_MODE, 12);
    data << GetObjectGuid();
    data << uint32(charmInfo->GetState());
    ((Player*)owner)->GetSession()->SendPacket(&data);

}

///----------End of Pet responses methods----------

void Unit::StopMoving()
{
    clearUnitState(UNIT_STAT_MOVING);

    // not need send any packets if not in world
    if (!IsInWorld())
        return;

    Movement::MoveSplineInit init(*this);
    init.SetFacing(GetOrientation());
    init.Launch();
}

void Unit::SetFeared(bool apply, ObjectGuid casterGuid, uint32 spellID, uint32 time)
{
    if (apply)
    {
        if (HasAuraType(SPELL_AURA_PREVENTS_FLEEING))
            return;

        CastStop(GetObjectGuid() == casterGuid ? spellID : 0);

        Unit* caster = IsInWorld() ?  GetMap()->GetUnit(casterGuid) : NULL;

        SetFlag(UNIT_FIELD_FLAGS, UNIT_FLAG_FLEEING);

        GetMotionMaster()->MoveFleeing(caster, time);       // caster==NULL processed in MoveFleeing
    }
    else
    {
        GetUnitStateMgr().DropAction(UNIT_ACTION_FEARED);

        RemoveFlag(UNIT_FIELD_FLAGS, UNIT_FLAG_FLEEING);

        // attack caster if can
        if (GetTypeId() != TYPEID_PLAYER && isAlive())
        {
            if (Unit* caster = IsInWorld() ? GetMap()->GetUnit(casterGuid) : NULL)
                AttackedBy(caster);
        }
    }

    if (GetTypeId() == TYPEID_PLAYER && !GetVehicle())
        ((Player*)this)->SetClientControl(this, !apply);
}

void Unit::SetConfused(bool apply, ObjectGuid casterGuid, uint32 spellID)
{
    if (apply)
    {
        CastStop(GetObjectGuid() == casterGuid ? spellID : 0);
        SetFlag(UNIT_FIELD_FLAGS, UNIT_FLAG_CONFUSED);
        GetMotionMaster()->MoveConfused();
    }
    else
    {
        RemoveFlag(UNIT_FIELD_FLAGS, UNIT_FLAG_CONFUSED);
        GetUnitStateMgr().DropAction(UNIT_ACTION_CONFUSED);
    }

    if (GetTypeId() == TYPEID_PLAYER && !GetVehicle())
        ((Player*)this)->SetClientControl(this, !apply);
}

void Unit::SetFeignDeath(bool apply, ObjectGuid casterGuid, uint32 /*spellID*/)
{
    if (apply)
    {
        /*
        WorldPacket data(SMSG_FEIGN_DEATH_RESISTED, 9);
        data<<GetObjectGuid();
        data<<uint8(0);
        SendMessageToSet(&data,true);
        */

        // prevent interrupt message
        if (casterGuid == GetObjectGuid())
            FinishSpell(CURRENT_GENERIC_SPELL,false);

        GetUnitStateMgr().PushAction(UNIT_ACTION_FEIGNDEATH);
        RemoveAurasWithInterruptFlags(AURA_INTERRUPT_FLAG_IMMUNE_OR_LOST_SELECTION);
    }
    else
    {
        /*
        WorldPacket data(SMSG_FEIGN_DEATH_RESISTED, 9);
        data<<GetObjectGuid();
        data<<uint8(1);
        SendMessageToSet(&data,true);
        */

        GetUnitStateMgr().DropAction(UNIT_ACTION_FEIGNDEATH);
    }
}

bool Unit::IsSitState() const
{
    uint8 s = getStandState();
    return
        s == UNIT_STAND_STATE_SIT_CHAIR        || s == UNIT_STAND_STATE_SIT_LOW_CHAIR  ||
        s == UNIT_STAND_STATE_SIT_MEDIUM_CHAIR || s == UNIT_STAND_STATE_SIT_HIGH_CHAIR ||
        s == UNIT_STAND_STATE_SIT;
}

bool Unit::IsStandState() const
{
    uint8 s = getStandState();
    return !IsSitState() && s != UNIT_STAND_STATE_SLEEP && s != UNIT_STAND_STATE_KNEEL;
}

void Unit::SetStandState(uint8 state)
{
    SetByteValue(UNIT_FIELD_BYTES_1, 0, state);

    if (IsStandState())
        RemoveAurasWithInterruptFlags(AURA_INTERRUPT_FLAG_NOT_SEATED);

    if (GetTypeId()==TYPEID_PLAYER)
    {
        WorldPacket data(SMSG_STANDSTATE_UPDATE, 1);
        data << (uint8)state;
        ((Player*)this)->GetSession()->SendPacket(&data);
    }
}

bool Unit::IsPolymorphed() const
{
    return GetSpellSpecific(getTransForm())==SPELL_MAGE_POLYMORPH;
}

bool Unit::IsCrowdControlled() const
{
    return  HasAuraType(SPELL_AURA_MOD_CONFUSE) ||
            HasAuraType(SPELL_AURA_MOD_FEAR) ||
            HasAuraType(SPELL_AURA_MOD_STUN) ||
            HasAuraType(SPELL_AURA_MOD_ROOT) ||
            HasAuraType(SPELL_AURA_TRANSFORM);
}

void Unit::SetDisplayId(uint32 modelId)
{
    SetUInt32Value(UNIT_FIELD_DISPLAYID, modelId);

    UpdateModelData();

    if (GetTypeId() == TYPEID_UNIT && ((Creature*)this)->IsPet())
    {
        Pet *pet = ((Pet*)this);
        if(!pet->isControlled())
            return;
        Unit *owner = GetOwner();
        if (owner && (owner->GetTypeId() == TYPEID_PLAYER) && ((Player*)owner)->GetGroup())
            ((Player*)owner)->SetGroupUpdateFlag(GROUP_UPDATE_FLAG_PET_MODEL_ID);
    }
}

void Unit::UpdateModelData()
{
    float boundingRadius, combatReach;

    if (CreatureModelInfo const* modelInfo = sObjectMgr.GetCreatureModelInfo(GetDisplayId()))
    {
        if (GetTypeId() == TYPEID_PLAYER)
        {
            // Bounding radius and combat reach is normally modified by scale, but player is always 1.0 scale by default so no need to modify values here.
            boundingRadius = modelInfo->bounding_radius;
            combatReach = modelInfo->combat_reach;
        }
        else
        {
            // We expect values in database to be relative to scale = 1.0
            float scaled_radius = GetObjectScale() * modelInfo->bounding_radius;

            boundingRadius = scaled_radius < 2.0f ? scaled_radius : 2.0f;
            combatReach = GetObjectScale() * (modelInfo->bounding_radius < 2.0 ? modelInfo->combat_reach : modelInfo->combat_reach / modelInfo->bounding_radius);
        }
    }
    else
    {
        if (GetTypeId() == TYPEID_PLAYER)
        {
            boundingRadius = DEFAULT_WORLD_OBJECT_SIZE;
            combatReach = 1.5f;
        }
        else
        {
            boundingRadius = GetObjectScale() * DEFAULT_WORLD_OBJECT_SIZE;
            combatReach = GetObjectScale() * BASE_MELEERANGE_OFFSET;
        }
    }

    SetFloatValue(UNIT_FIELD_BOUNDINGRADIUS, boundingRadius);
    SetFloatValue(UNIT_FIELD_COMBATREACH, combatReach);
}

void Unit::ClearComboPointHolders()
{
    while(!m_ComboPointHolders.empty())
    {
        ObjectGuid guid = *m_ComboPointHolders.begin();

        Unit* owner = ObjectAccessor::GetUnit(*this, guid);
        if (owner && owner->GetComboTargetGuid() == GetObjectGuid())// recheck for safe
            owner->ClearComboPoints();                        // remove also guid from m_ComboPointHolders;
        else
            m_ComboPointHolders.erase(guid);             // or remove manually
    }
}

void Unit::AddComboPoints(Unit* target, int8 count)
{
    if (!count)
        return;

    // without combo points lost (duration checked in aura)
    RemoveSpellsCausingAura(SPELL_AURA_RETAIN_COMBO_POINTS);

    if (target->GetObjectGuid() == m_comboTargetGuid)
    {
        m_comboPoints += count;
    }
    else
    {
        if (!m_comboTargetGuid.IsEmpty())
            if (Unit* target2 = ObjectAccessor::GetUnit(*this, m_comboTargetGuid))
                target2->RemoveComboPointHolder(GetObjectGuid());

        m_comboTargetGuid = target->GetObjectGuid();
        m_comboPoints = count;

        target->AddComboPointHolder(GetObjectGuid());
    }

    if (m_comboPoints > 5) m_comboPoints = 5;
    if (m_comboPoints < 0) m_comboPoints = 0;

    if (GetObjectGuid().IsPlayer())
        ((Player*)this)->SendComboPoints(m_comboTargetGuid, m_comboPoints);
    else if ((GetObjectGuid().IsPet() || GetObjectGuid().IsVehicle()) && GetCharmerOrOwner() && GetCharmerOrOwner()->GetObjectGuid().IsPlayer())
        ((Player*)GetCharmerOrOwner())->SendPetComboPoints(this,m_comboTargetGuid, m_comboPoints);
}

void Unit::ClearComboPoints()
{
    if (m_comboTargetGuid.IsEmpty())
        return;

    // without combopoints lost (duration checked in aura)
    RemoveSpellsCausingAura(SPELL_AURA_RETAIN_COMBO_POINTS);

    m_comboPoints = 0;

    if (GetObjectGuid().IsPlayer())
        ((Player*)this)->SendComboPoints(m_comboTargetGuid, m_comboPoints);
    else if ((GetObjectGuid().IsPet() || GetObjectGuid().IsVehicle()) && GetCharmerOrOwner() && GetCharmerOrOwner()->GetObjectGuid().IsPlayer())
        ((Player*)GetCharmerOrOwner())->SendPetComboPoints(this,m_comboTargetGuid, m_comboPoints);

    if (Unit* target = ObjectAccessor::GetUnit(*this,m_comboTargetGuid))
        target->RemoveComboPointHolder(GetObjectGuid());

    m_comboTargetGuid.Clear();
}

void Unit::ClearAllReactives()
{
    for(int i=0; i < MAX_REACTIVE; ++i)
        m_reactiveTimer[i] = 0;

    if (HasAuraState( AURA_STATE_DEFENSE))
        ModifyAuraState(AURA_STATE_DEFENSE, false);
    if (getClass() == CLASS_HUNTER && HasAuraState( AURA_STATE_HUNTER_PARRY))
        ModifyAuraState(AURA_STATE_HUNTER_PARRY, false);

    if (getClass() == CLASS_WARRIOR && GetTypeId() == TYPEID_PLAYER)
        ClearComboPoints();
}

void Unit::UpdateReactives( uint32 p_time )
{
    for(int i = 0; i < MAX_REACTIVE; ++i)
    {
        ReactiveType reactive = ReactiveType(i);

        if(!m_reactiveTimer[reactive])
            continue;

        if ( m_reactiveTimer[reactive] <= p_time)
        {
            m_reactiveTimer[reactive] = 0;

            switch ( reactive )
            {
                case REACTIVE_DEFENSE:
                    if (HasAuraState(AURA_STATE_DEFENSE))
                        ModifyAuraState(AURA_STATE_DEFENSE, false);
                    break;
                case REACTIVE_HUNTER_PARRY:
                    if ( getClass() == CLASS_HUNTER && HasAuraState(AURA_STATE_HUNTER_PARRY))
                        ModifyAuraState(AURA_STATE_HUNTER_PARRY, false);
                    break;
                case REACTIVE_OVERPOWER:
                    if (getClass() == CLASS_WARRIOR && GetTypeId() == TYPEID_PLAYER)
                        ClearComboPoints();
                    break;
                default:
                    break;
            }
        }
        else
        {
            m_reactiveTimer[reactive] -= p_time;
        }
    }
}

Unit* Unit::SelectRandomUnfriendlyTarget(Unit* except /*= NULL*/, float radius /*= ATTACK_DISTANCE*/) const
{
    std::list<Unit *> targets;

    MaNGOS::AnyUnfriendlyUnitInObjectRangeCheck u_check(this, this, radius);
    MaNGOS::UnitListSearcher<MaNGOS::AnyUnfriendlyUnitInObjectRangeCheck> searcher(targets, u_check);
    Cell::VisitAllObjects(this, searcher, radius);

    // remove current target
    if (except)
        targets.remove(except);

    // remove not LoS targets
    for(std::list<Unit *>::iterator tIter = targets.begin(); tIter != targets.end();)
    {
        if(!IsWithinLOSInMap(*tIter))
        {
            std::list<Unit *>::iterator tIter2 = tIter;
            ++tIter;
            targets.erase(tIter2);
        }
        else
            ++tIter;
    }

    // no appropriate targets
    if (targets.empty())
        return NULL;

    // select random
    uint32 rIdx = urand(0,targets.size()-1);
    std::list<Unit *>::const_iterator tcIter = targets.begin();
    for(uint32 i = 0; i < rIdx; ++i)
        ++tcIter;

    return *tcIter;
}

Unit* Unit::SelectRandomFriendlyTarget(Unit* except /*= NULL*/, float radius /*= ATTACK_DISTANCE*/) const
{
    std::list<Unit *> targets;

    MaNGOS::AnyFriendlyUnitInObjectRangeCheck u_check(this, radius);
    MaNGOS::UnitListSearcher<MaNGOS::AnyFriendlyUnitInObjectRangeCheck> searcher(targets, u_check);

    Cell::VisitAllObjects(this, searcher, radius);

    // remove current target
    if (except)
        targets.remove(except);

    // remove not LoS targets
    for(std::list<Unit *>::iterator tIter = targets.begin(); tIter != targets.end();)
    {
        if(!IsWithinLOSInMap(*tIter))
        {
            std::list<Unit *>::iterator tIter2 = tIter;
            ++tIter;
            targets.erase(tIter2);
        }
        else
            ++tIter;
    }

    // no appropriate targets
    if (targets.empty())
        return NULL;

    // select random
    uint32 rIdx = urand(0,targets.size()-1);
    std::list<Unit *>::const_iterator tcIter = targets.begin();
    for(uint32 i = 0; i < rIdx; ++i)
        ++tcIter;

    return *tcIter;
}

bool Unit::hasNegativeAuraWithInterruptFlag(uint32 flag)
{
    MAPLOCK_READ(this,MAP_LOCK_TYPE_AURAS);
    for (SpellAuraHolderMap::const_iterator iter = m_spellAuraHolders.begin(); iter != m_spellAuraHolders.end(); ++iter)
    {
        if (!iter->second || iter->second->IsDeleted())
            continue;

        if (!iter->second->IsPositive() && iter->second->GetSpellProto()->AuraInterruptFlags & flag)
            return true;
    }
    return false;
}

void Unit::ApplyAttackTimePercentMod( WeaponAttackType att,float val, bool apply )
{
    if (val > 0)
    {
        ApplyPercentModFloatVar(m_modAttackSpeedPct[att], val, !apply);
        ApplyPercentModFloatValue(UNIT_FIELD_BASEATTACKTIME+att,val,!apply);
    }
    else
    {
        ApplyPercentModFloatVar(m_modAttackSpeedPct[att], -val, apply);
        ApplyPercentModFloatValue(UNIT_FIELD_BASEATTACKTIME+att,-val,apply);
    }
    if (GetTypeId() == TYPEID_PLAYER && IsInWorld())
        ((Player*)this)->CallForAllControlledUnits(ApplyScalingBonusWithHelper(SCALING_TARGET_ATTACKSPEED, 0, false),CONTROLLED_PET|CONTROLLED_GUARDIANS);
}

void Unit::ApplyCastTimePercentMod(float val, bool apply )
{
    if (val > 0)
        ApplyPercentModFloatValue(UNIT_MOD_CAST_SPEED,val,!apply);
    else
        ApplyPercentModFloatValue(UNIT_MOD_CAST_SPEED,-val,apply);
}

void Unit::UpdateAuraForGroup(uint8 slot)
{
    if (GetTypeId() == TYPEID_PLAYER)
    {
        Player* player = (Player*)this;
        if (player->GetGroup())
        {
            player->SetGroupUpdateFlag(GROUP_UPDATE_FLAG_AURAS);
            player->SetAuraUpdateMask(slot);
        }
    }
    else if (GetTypeId() == TYPEID_UNIT && ((Creature*)this)->IsPet())
    {
        Pet *pet = ((Pet*)this);
        if (pet->isControlled())
        {
            Unit *owner = GetOwner();
            if (owner && (owner->GetTypeId() == TYPEID_PLAYER) && ((Player*)owner)->GetGroup())
            {
                ((Player*)owner)->SetGroupUpdateFlag(GROUP_UPDATE_FLAG_PET_AURAS);
                pet->SetAuraUpdateMask(slot);
            }
        }
    }
}

float Unit::GetAPMultiplier(WeaponAttackType attType, bool normalized)
{
    if (!normalized || GetTypeId() != TYPEID_PLAYER)
        return float(GetAttackTime(attType))/1000.0f;

    Item *Weapon = ((Player*)this)->GetWeaponForAttack(attType, true, false);
    if (!Weapon)
        return 2.4f;                                         // fist attack

    switch (Weapon->GetProto()->InventoryType)
    {
        case INVTYPE_2HWEAPON:
            return 3.3f;
        case INVTYPE_RANGED:
        case INVTYPE_RANGEDRIGHT:
        case INVTYPE_THROWN:
            return 2.8f;
        case INVTYPE_WEAPON:
        case INVTYPE_WEAPONMAINHAND:
        case INVTYPE_WEAPONOFFHAND:
        default:
            return Weapon->GetProto()->SubClass==ITEM_SUBCLASS_WEAPON_DAGGER ? 1.7f : 2.4f;
    }
}

Aura* Unit::GetDummyAura( uint32 spell_id ) const
{
    Unit::AuraList const& mDummy = GetAurasByType(SPELL_AURA_DUMMY);
    for (Unit::AuraList::const_iterator itr = mDummy.begin(); itr != mDummy.end(); ++itr)
    {
        SpellAuraHolderPtr holder = (*itr)->GetHolder();
        if (!holder || holder->IsDeleted())
            continue;

        if (holder->GetId() == spell_id)
            return *itr;
    }

    return NULL;
}

void Unit::SetContestedPvP(Player *attackedPlayer)
{
    Player* player = GetCharmerOrOwnerPlayerOrPlayerItself();

    if (!player || (attackedPlayer && (attackedPlayer == player || player->IsInDuelWith(attackedPlayer))))
        return;
    player->SetContestedPvPTimer(30000);

    if (!player->hasUnitState(UNIT_STAT_ATTACK_PLAYER))
    {
        if (!player->IsPvP())
            player->SetPvP(true);

        player->addUnitState(UNIT_STAT_ATTACK_PLAYER);
        player->SetFlag(PLAYER_FLAGS, PLAYER_FLAGS_CONTESTED_PVP);
        // call MoveInLineOfSight for nearby contested guards
        UpdateVisibilityAndView();
    }

    if (!hasUnitState(UNIT_STAT_ATTACK_PLAYER))
    {
        addUnitState(UNIT_STAT_ATTACK_PLAYER);
        // call MoveInLineOfSight for nearby contested guards
        UpdateVisibilityAndView();
    }
}

void Unit::AddPetAura(PetAura const* petSpell)
{
    m_petAuras.insert(petSpell);
    if (GetPet())
    {
        GroupPetList m_groupPets = GetPets();
        if (!m_groupPets.empty())
        {
            for (GroupPetList::const_iterator itr = m_groupPets.begin(); itr != m_groupPets.end(); ++itr)
                if (Pet* _pet = GetMap()->GetPet(*itr))
                    _pet->CastPetAura(petSpell);
        }
    }

}

void Unit::RemovePetAura(PetAura const* petSpell)
{
    m_petAuras.erase(petSpell);
    if (GetPet())
    {
        GroupPetList m_groupPets = GetPets();
        if (!m_groupPets.empty())
        {
            for (GroupPetList::const_iterator itr = m_groupPets.begin(); itr != m_groupPets.end(); ++itr)
                if (Pet* _pet = GetMap()->GetPet(*itr))
                    _pet->RemoveAurasDueToSpell(petSpell->GetAura(_pet->GetEntry()));
        }
    }
}

void Unit::RemoveAurasAtMechanicImmunity(uint32 mechMask, uint32 exceptSpellId, bool non_positive /*= false*/)
{

    SpellIdSet         spellsToRemove;
    std::set<Aura*>    aurasToRemove;

    {
        MAPLOCK_READ(this,MAP_LOCK_TYPE_AURAS);
        SpellAuraHolderMap const& holders = GetSpellAuraHolderMap();

        for (SpellAuraHolderMap::const_iterator iter = holders.begin(); iter != holders.end(); ++iter)
        {
            if (!iter->second ||
                iter->second->IsDeleted() ||
                iter->second->IsEmptyHolder() ||
                iter->second->GetId() == exceptSpellId ||
                iter->second->GetSpellProto()->Attributes & SPELL_ATTR_UNAFFECTED_BY_INVULNERABILITY ||
                non_positive && iter->second->IsPositive())
                continue;

            if (iter->second->HasMechanicMask(mechMask))
            {
                bool removedSingleAura = false;

                for (int32 i = 0; i < MAX_EFFECT_INDEX; i++)
                {
                    uint8 mechanic  = iter->second->GetSpellProto()->EffectMechanic[SpellEffectIndex(i)] ?
                                      iter->second->GetSpellProto()->EffectMechanic[SpellEffectIndex(i)] :
                                      iter->second->GetSpellProto()->Mechanic;

                    if ((1 << (mechanic - 1)) & mechMask)
                    {
                        Aura* aura = iter->second->GetAuraByEffectIndex(SpellEffectIndex(i));
                        if (aura && !aura->IsDeleted())
                        {
                            if (!aura->IsLastAuraOnHolder())
                            {
                                // don't remove holder if it has other auras that may not have this mechanic
                                aurasToRemove.insert(aura);
                                removedSingleAura = true;
                            }
                            else
                            {
                                // if this is last aura then remove the holder (see below)
                                removedSingleAura = false;
                                break;
                            }
                        }
                    }
                }

                if (!removedSingleAura)
                    spellsToRemove.insert(iter->second->GetId());

            }
        }
    }

    if (!aurasToRemove.empty())
    {
        for (std::set<Aura*>::const_iterator i = aurasToRemove.begin(); i != aurasToRemove.end(); ++i)
            if (Aura* aura = *i)
                if (!aura->IsDeleted())
                    RemoveAura(*i);
    }

    if (!spellsToRemove.empty())
    {
        for (SpellIdSet::const_iterator i = spellsToRemove.begin(); i != spellsToRemove.end(); ++i)
            RemoveAurasDueToSpell(*i);
    }
}

void Unit::RemoveAurasBySpellMechanic(uint32 mechMask)
{
    Unit::SpellAuraHolderMap& holders = GetSpellAuraHolderMap();
    for(Unit::SpellAuraHolderMap::iterator iter = holders.begin(); iter != holders.end();)
    {
        if (!iter->second || iter->second->IsDeleted() || !iter->second->IsPositive())
            ++iter;
        else if (iter->second->GetSpellProto()->Mechanic & mechMask)
        {
            RemoveAurasDueToSpell(iter->second->GetId());

            if (holders.empty())
                break;
            else
                iter = holders.begin();
        }
        else
            ++iter;
    }
}

struct SetPhaseMaskHelper
{
    explicit SetPhaseMaskHelper(uint32 _phaseMask) : phaseMask(_phaseMask) {}
    void operator()(Unit* unit) const { unit->SetPhaseMask(phaseMask, true); }
    uint32 phaseMask;
};

void Unit::SetPhaseMask(uint32 newPhaseMask, bool update)
{
    if (newPhaseMask==GetPhaseMask())
        return;

    // first move to both phase for proper update controlled units
    WorldObject::SetPhaseMask(GetPhaseMask() | newPhaseMask, false);

    if (IsInWorld())
    {
        RemoveNotOwnSingleTargetAuras(newPhaseMask);        // we can lost access to caster or target

        // all controlled except not owned charmed units
        CallForAllControlledUnits(SetPhaseMaskHelper(newPhaseMask), CONTROLLED_PET|CONTROLLED_GUARDIANS|CONTROLLED_MINIPET|CONTROLLED_TOTEMS|CONTROLLED_CHARM);
    }

    WorldObject::SetPhaseMask(newPhaseMask, update);
}

void Unit::NearTeleportTo( float x, float y, float z, float orientation, bool casting /*= false*/ )
{
    DisableSpline();

    if (GetTypeId() == TYPEID_PLAYER)
        ((Player*)this)->TeleportTo(GetMapId(), x, y, z, orientation, TELE_TO_NOT_LEAVE_TRANSPORT | TELE_TO_NOT_LEAVE_COMBAT | TELE_TO_NOT_UNSUMMON_PET | (casting ? TELE_TO_SPELL : 0));
    else
    {
        ExitVehicle();
        Creature* c = (Creature*)this;
        GetMap()->CreatureRelocation((Creature*)this, x, y, z, orientation);
        SendHeartBeat();
    }
}

void Unit::MonsterMoveWithSpeed(float x, float y, float z, float speed, bool generatePath, bool forceDestination)
{
    Movement::MoveSplineInit init(*this);
    init.MoveTo(x,y,z, generatePath, forceDestination);
    init.SetVelocity(speed);
    init.Launch();
}

void Unit::MonsterMoveToDestination(float x, float y, float z, float o, float speed, float height, bool isKnockBack, Unit* target)
{
    MaNGOS::NormalizeMapCoord(x);
    MaNGOS::NormalizeMapCoord(y);

    if (isKnockBack && GetTypeId() != TYPEID_PLAYER)
    {
        // Interrupt spells cause of movement
        InterruptNonMeleeSpells(false);
    }

    GetMotionMaster()->MoveToDestination(x, y, z, o, target, speed, height, 0);
}

struct SetPvPHelper
{
    explicit SetPvPHelper(bool _state) : state(_state) {}
    void operator()(Unit* unit) const { unit->SetPvP(state); }
    bool state;
};

void Unit::RemoveVehicleKit()
{
    if (!m_pVehicleKit)
        return;

    m_pVehicleKit->RemoveAllPassengers();

    delete m_pVehicleKit;
    m_pVehicleKit = NULL;

    m_updateFlag &= ~UPDATEFLAG_VEHICLE;
    RemoveFlag(UNIT_NPC_FLAGS, UNIT_NPC_FLAG_SPELLCLICK);
    RemoveFlag(UNIT_NPC_FLAGS, UNIT_NPC_FLAG_PLAYER_VEHICLE);
}

void Unit::EnterVehicle(VehicleKit* vehicle, int8 seatId)
{
    if (vehicle)
        EnterVehicle(vehicle->GetBase(), seatId);
};

void Unit::EnterVehicle(Unit* vehicleBase, int8 seatId)
{
    if (!isAlive() ||
        !vehicleBase ||
        !vehicleBase->isAlive() ||
        !vehicleBase->GetVehicleKit() ||
        GetVehicleKit() == vehicleBase->GetVehicleKit())
        return;

    if (seatId == -1)
    {
        if (vehicleBase->GetVehicleKit()->HasEmptySeat(-1))
            seatId = vehicleBase->GetVehicleKit()->GetNextEmptySeat(0,true);
        else
        {
            sLog.outError("Unit::EnterVehicle: unit %s try seat to  vehicle %s but no seats!", GetObjectGuid().GetString().c_str(), vehicleBase->GetObjectGuid().GetString().c_str());
            return;
        }
    }

    InterruptNonMeleeSpells(false);
    RemoveSpellsCausingAura(SPELL_AURA_MOUNTED);

    SpellEntry const* spellInfo = NULL;
    int32 bp[MAX_EFFECT_INDEX];
    Unit* caster = NULL;
    Unit* target = NULL;

    if (GetTypeId() == TYPEID_PLAYER && vehicleBase->GetTypeId() == TYPEID_UNIT)
    {
        SpellClickInfoMapBounds clickPair = sObjectMgr.GetSpellClickInfoMapBounds(vehicleBase->GetEntry());
        if (clickPair.first != clickPair.second)
        {
            for (SpellClickInfoMap::const_iterator itr = clickPair.first; itr != clickPair.second; ++itr)
            {
                if (itr->second.IsFitToRequirements((Player*)this))
                {

                    spellInfo = sSpellStore.LookupEntry(itr->second.spellId);

                    if (!spellInfo)
                        continue;

                    bool b_controlAura = false;
                    for (uint32 i = 0; i < MAX_EFFECT_INDEX; ++i)
                    {
                        if (IsAuraApplyEffect(spellInfo, SpellEffectIndex(i)))
                            if (spellInfo->EffectApplyAuraName[i] == SPELL_AURA_CONTROL_VEHICLE)
                                b_controlAura = true;
                    }

                    if (b_controlAura)
                    {
                        caster = (itr->second.castFlags & 0x1) ? this : vehicleBase;
                        target = (itr->second.castFlags & 0x2) ? this : vehicleBase;
                        break;
                    }

                    spellInfo = NULL;
                }
            }
        }
    }

    if (!spellInfo)
    {
        caster = this;
        target = vehicleBase;
        spellInfo = sSpellStore.LookupEntry(SPELL_RIDE_VEHICLE_HARDCODED);
    }
    else
    {
        if (!caster)
            caster = this;
        if (!target)
            target = vehicleBase;
    }

    for (uint32 i = 0; i < MAX_EFFECT_INDEX; ++i)
    {
        if (IsAuraApplyEffect(spellInfo, SpellEffectIndex(i)))
        {
            if (spellInfo->EffectApplyAuraName[i] == SPELL_AURA_CONTROL_VEHICLE)
            {
                bp[i] = seatId + 1;
            }
            else
                bp[i] = NULL;
        }
        else
            bp[i] = NULL;
    }

    caster->CastCustomSpell(target,spellInfo,&bp[EFFECT_INDEX_0],&bp[EFFECT_INDEX_1],&bp[EFFECT_INDEX_2],true,NULL,NULL,caster->GetObjectGuid());
    DEBUG_LOG("Unit::EnterVehicle: unit %s enter vehicle %s with control aura %u", GetObjectGuid().GetString().c_str(), vehicleBase->GetObjectGuid().GetString().c_str(),spellInfo->Id);
}

void Unit::ExitVehicle()
{
    if (!GetVehicle())
        return;
    Unit* vehicleBase = GetVehicle()->GetBase();

    if (!vehicleBase)
        return;

    if (!vehicleBase->RemoveSpellsCausingAuraByCaster(SPELL_AURA_CONTROL_VEHICLE, GetObjectGuid()))
    {
        _ExitVehicle();
        sLog.outDetail("Unit::ExitVehicle: unit %s leave vehicle %s but no control aura!", GetObjectGuid().GetString().c_str(), vehicleBase->GetObjectGuid().GetString().c_str());
    }
}

void Unit::ChangeSeat(int8 seatId, bool next)
{
    if (!GetVehicle())
        return;

    if (seatId < 0)
    {
        seatId = m_pVehicle->GetNextEmptySeat(m_movementInfo.GetTransportSeat(), next);
        if (seatId < 0)
            return;
    }
    else if (seatId == m_movementInfo.GetTransportSeat() || !m_pVehicle->HasEmptySeat(seatId))
        return;

    if (GetVehicle()->GetPassenger(seatId) &&
       (!GetVehicle()->GetPassenger(seatId)->GetObjectGuid().IsVehicle() || !GetVehicle()->GetSeatInfo(GetVehicle()->GetPassenger(seatId))))
        return;

    GetVehicle()->RemovePassenger(this);
    GetVehicle()->AddPassenger(this, seatId);
}

void Unit::_EnterVehicle(VehicleKit* vehicle, int8 seatId)
{
    if (!isAlive() || !vehicle || GetVehicleKit() == vehicle)
        return;

    if (GetVehicle())
    {
        if (GetVehicle() == vehicle)
        {
            if (seatId >= 0)
                ChangeSeat(seatId);

            return;
        }
        else
            ExitVehicle();
    }
    else
    {
        if (Pet* pet = GetPet())
        {
            if (GetTypeId() == TYPEID_PLAYER)
                ((Player*)this)->UnsummonPetTemporaryIfAny(true);
            else
                pet->Unsummon(PET_SAVE_AS_CURRENT,this);
        }
    }

    if (!vehicle->AddPassenger(this, seatId))
        return;

    m_pVehicle = vehicle;

    if (GetTypeId() == TYPEID_PLAYER)
    {
        Player* player = (Player*)this;

        if (BattleGround *bg = player->GetBattleGround())
            bg->EventPlayerDroppedFlag(player);

        WorldPacket data(SMSG_ON_CANCEL_EXPECTED_RIDE_VEHICLE_AURA);
        player->GetSession()->SendPacket(&data);

        data.Initialize(SMSG_BREAK_TARGET, 8);
        data << GetVehicle()->GetBase()->GetPackGUID();
        player->GetSession()->SendPacket(&data);
    }

    if (Transport* pTransport = GetTransport())
    {
        if (GetTypeId() == TYPEID_PLAYER)
            pTransport->RemovePassenger((Player*)this);

        SetTransport(NULL);
    }
}

void Unit::_ExitVehicle()
{
    if (!GetVehicle())
        return;

    GetVehicle()->RemovePassenger(this, true);

    m_pVehicle = NULL;

    if (isAlive() && GetTypeId() == TYPEID_PLAYER)
        ((Player*)this)->ResummonPetTemporaryUnSummonedIfAny();
}

void Unit::SetPvP( bool state )
{
    if (state)
        SetByteFlag(UNIT_FIELD_BYTES_2, 1, UNIT_BYTE2_FLAG_PVP);
    else
        RemoveByteFlag(UNIT_FIELD_BYTES_2, 1, UNIT_BYTE2_FLAG_PVP);

    CallForAllControlledUnits(SetPvPHelper(state), CONTROLLED_PET|CONTROLLED_TOTEMS|CONTROLLED_GUARDIANS|CONTROLLED_CHARM);
}

struct SetFFAPvPHelper
{
    explicit SetFFAPvPHelper(bool _state) : state(_state) {}
    void operator()(Unit* unit) const { unit->SetFFAPvP(state); }
    bool state;
};

void Unit::SetFFAPvP( bool state )
{
    if (state)
        SetByteFlag(UNIT_FIELD_BYTES_2, 1, UNIT_BYTE2_FLAG_FFA_PVP);
    else
        RemoveByteFlag(UNIT_FIELD_BYTES_2, 1, UNIT_BYTE2_FLAG_FFA_PVP);

    CallForAllControlledUnits(SetFFAPvPHelper(state), CONTROLLED_PET|CONTROLLED_TOTEMS|CONTROLLED_GUARDIANS|CONTROLLED_CHARM);
}

void Unit::KnockBackFrom(Unit* target, float horizontalSpeed, float verticalSpeed)
{
    float angle = this == target ? GetOrientation() + M_PI_F : target->GetAngle(this);
    float vsin = sin(angle);
    float vcos = cos(angle);

    if (GetTypeId() == TYPEID_PLAYER)
    {
        KnockBackPlayerWithAngle(angle, horizontalSpeed, verticalSpeed);
    }
    else
    {
        float moveTimeHalf = verticalSpeed / Movement::gravity;
        float max_height = -Movement::computeFallElevation(moveTimeHalf,false,-verticalSpeed);

        float dis = 2 * moveTimeHalf * horizontalSpeed;
        float ox, oy, oz;
        GetPosition(ox, oy, oz);
        float fx = ox + dis * vcos;
        float fy = oy + dis * vsin;
        float fz = oz;

        MonsterMoveToDestination(fx,fy,fz,GetOrientation(),horizontalSpeed,max_height, true);
    }
}

void Unit::KnockBackPlayerWithAngle(float angle, float horizontalSpeed, float verticalSpeed)
{
    float vsin = sin(angle);
    float vcos = cos(angle);

    // Effect propertly implemented only for players
    if (GetTypeId()==TYPEID_PLAYER)
    {
        ((Player*)this)->GetAntiCheat()->SetImmune(uint32((3 * verticalSpeed / Movement::gravity) * 1000));
        WorldPacket data(SMSG_MOVE_KNOCK_BACK, 9+4+4+4+4+4);
        data << GetPackGUID();
        data << uint32(0);                                  // Sequence
        data << float(vcos);                                // x direction
        data << float(vsin);                                // y direction
        data << float(horizontalSpeed);                     // Horizontal speed
        data << float(-verticalSpeed);                      // Z Movement speed (vertical)
        ((Player*)this)->GetSession()->SendPacket(&data);

    }
    else
        sLog.outError("KnockBackPlayer: Target of KnockBackPlayer must be player!");
}

float Unit::GetCombatRatingReduction(CombatRating cr) const
{
    if (GetTypeId() == TYPEID_PLAYER)
        return ((Player const*)this)->GetRatingBonusValue(cr);
    else if (((Creature const*)this)->IsPet())
    {
        // Player's pet get 100% resilience from owner
        if (Unit* owner = GetOwner())
            if (owner->GetTypeId() == TYPEID_PLAYER)
                return ((Player*)owner)->GetRatingBonusValue(cr);
    }

    return 0.0f;
}

uint32 Unit::GetCombatRatingDamageReduction(CombatRating cr, float rate, float cap, uint32 damage) const
{
    float percent = GetCombatRatingReduction(cr) * rate;
    if (percent > cap)
        percent = cap;
    return uint32 (percent * damage / 100.0f);
}

void Unit::SendThreatUpdate()
{
    ThreatList const& tlist = getThreatManager().getThreatList();
    if (uint32 count = tlist.size())
    {
        DEBUG_FILTER_LOG(LOG_FILTER_COMBAT, "WORLD: Send SMSG_THREAT_UPDATE Message");
        WorldPacket data(SMSG_THREAT_UPDATE, 8 + count * 8);
        data << GetPackGUID();
        data << uint32(count);
        for (ThreatList::const_iterator itr = tlist.begin(); itr != tlist.end(); ++itr)
        {
            data << (*itr)->getUnitGuid().WriteAsPacked();
            data << uint32((*itr)->getThreat());
        }
        SendMessageToSet(&data, false);
    }
}

void Unit::SendHighestThreatUpdate(HostileReference* pHostilReference)
{
    ThreatList const& tlist = getThreatManager().getThreatList();
    if (uint32 count = tlist.size())
    {
        DEBUG_FILTER_LOG(LOG_FILTER_COMBAT, "WORLD: Send SMSG_HIGHEST_THREAT_UPDATE Message");
        WorldPacket data(SMSG_HIGHEST_THREAT_UPDATE, 8 + 8 + count * 8);
        data << GetPackGUID();
        data << pHostilReference->getUnitGuid().WriteAsPacked();
        data << uint32(count);
        for (ThreatList::const_iterator itr = tlist.begin(); itr != tlist.end(); ++itr)
        {
            data << (*itr)->getUnitGuid().WriteAsPacked();
            data << uint32((*itr)->getThreat());
        }
        SendMessageToSet(&data, false);
    }
}

void Unit::SendThreatClear()
{
    DEBUG_FILTER_LOG(LOG_FILTER_COMBAT, "WORLD: Send SMSG_THREAT_CLEAR Message");
    WorldPacket data(SMSG_THREAT_CLEAR, 8);
    data << GetPackGUID();
    SendMessageToSet(&data, false);
}

void Unit::SendThreatRemove(HostileReference* pHostileReference)
{
    DEBUG_FILTER_LOG(LOG_FILTER_COMBAT, "WORLD: Send SMSG_THREAT_REMOVE Message");
    WorldPacket data(SMSG_THREAT_REMOVE, 8 + 8);
    data << GetPackGUID();
    data << pHostileReference->getUnitGuid().WriteAsPacked();
    SendMessageToSet(&data, false);
}

struct StopAttackFactionHelper
{
    explicit StopAttackFactionHelper(uint32 _faction_id) : faction_id(_faction_id) {}
    void operator()(Unit* unit) const { unit->StopAttackFaction(faction_id); }
    uint32 faction_id;
};

void Unit::StopAttackFaction(uint32 faction_id)
{
    if (!GetMap())
        return;

    if (Unit* victim = getVictim())
    {
        if (victim->getFactionTemplateEntry()->faction==faction_id)
        {
            AttackStop();
            if (IsNonMeleeSpellCasted(false))
                InterruptNonMeleeSpells(false);

            // melee and ranged forced attack cancel
            if (GetTypeId() == TYPEID_PLAYER)
                ((Player*)this)->SendAttackSwingCancelAttack();
        }
    }

    ObjectGuidSet attackers = GetMap()->GetAttackersFor(GetObjectGuid());

    for (ObjectGuidSet::iterator itr = attackers.begin(); itr != attackers.end(); ++itr)
    {
        Unit* attacker = GetMap()->GetUnit(*itr);

        if (attacker)
        {
            if (attacker->getFactionTemplateEntry()->faction == faction_id)
                attacker->AttackStop();
        }
        else
            GetMap()->RemoveAttackerFor(GetObjectGuid(),*itr);
    }

    getHostileRefManager().deleteReferencesForFaction(faction_id);

    CallForAllControlledUnits(StopAttackFactionHelper(faction_id), CONTROLLED_PET|CONTROLLED_GUARDIANS|CONTROLLED_CHARM);
}

bool Unit::IsIgnoreUnitState(SpellEntry const *spell, IgnoreUnitState ignoreState)
{
    Unit::AuraList const& stateAuras = GetAurasByType(SPELL_AURA_IGNORE_UNIT_STATE);
    for(Unit::AuraList::const_iterator itr = stateAuras.begin(); itr != stateAuras.end(); ++itr)
    {
        if ((*itr)->GetModifier()->m_miscvalue == ignoreState)
        {
            // frozen state absent ignored for all spells
            if (ignoreState == IGNORE_UNIT_TARGET_NON_FROZEN)
                return true;

            if ((*itr)->isAffectedOnSpell(spell))
                return true;
        }
    }

    return false;
}

void Unit::CleanupDeletedHolders(bool force)
{
    if (m_deletedHolders.empty())
        return;

    for (SpellAuraHolderSet::const_iterator iter = m_deletedHolders.begin(); iter != m_deletedHolders.end(); ++iter)
    {
        if ((*iter) && !(*iter)->IsEmptyHolder())
            (*iter)->CleanupsBeforeDelete();
    }

    if (force)
        m_deletedHolders.clear();
    else if (!m_deletedHolders.empty())
    {
        for (SpellAuraHolderSet::iterator iter = m_deletedHolders.begin(); iter != m_deletedHolders.end();)
        {
            if ((*iter) && (!(*iter)->IsInUse() || GetTypeId() != TYPEID_PLAYER))
            {
                m_deletedHolders.erase(*iter);
                iter = m_deletedHolders.begin();
            }
            else
                ++iter;
        }
    }
}

bool Unit::AddSpellAuraHolderToRemoveList(SpellAuraHolderPtr holder)
{
    if (!holder)
        return false;

    MAPLOCK_WRITE(this, MAP_LOCK_TYPE_AURAS);
    holder->SetDeleted();

    if (m_deletedHolders.find(holder) != m_deletedHolders.end())
        return false;

    m_deletedHolders.insert(holder);
    return true;
};

bool Unit::CheckAndIncreaseCastCounter()
{
    uint32 maxCasts = sWorld.getConfig(CONFIG_UINT32_MAX_SPELL_CASTS_IN_CHAIN);

    if (maxCasts && m_castCounter >= maxCasts)
        return false;

    ++m_castCounter;
    return true;
}

SpellAuraHolderPtr Unit::GetSpellAuraHolder (uint32 spellid) const
{
    SpellAuraHolderMap::const_iterator itr = m_spellAuraHolders.find(spellid);
    return itr != m_spellAuraHolders.end() ? itr->second : SpellAuraHolderPtr(NULL);
}

SpellAuraHolderPtr Unit::GetSpellAuraHolder (uint32 spellid, ObjectGuid casterGuid) const
{
    SpellAuraHolderConstBounds bounds = GetSpellAuraHolderBounds(spellid);
    MAPLOCK_READ(const_cast<Unit*>(this), MAP_LOCK_TYPE_AURAS);
    for (SpellAuraHolderMap::const_iterator iter = bounds.first; iter != bounds.second; ++iter)
        if (iter->second->GetCasterGuid() == casterGuid)
            return iter->second;

    return SpellAuraHolderPtr(NULL);
}

void Unit::RemoveUnitFromHostileRefManager(Unit* pUnit)
{
    getHostileRefManager().deleteReference(pUnit);
}

void Unit::_AddAura(uint32 spellID, uint32 duration)
{
    SpellEntry const *spellInfo = sSpellStore.LookupEntry( spellID );

    if (spellInfo)
    {
        if (IsSpellAppliesAura(spellInfo, (1 << EFFECT_INDEX_0) | (1 << EFFECT_INDEX_1) | (1 << EFFECT_INDEX_2)) || IsSpellHaveEffect(spellInfo, SPELL_EFFECT_PERSISTENT_AREA_AURA))
        {
            SpellAuraHolderPtr holder = CreateSpellAuraHolder(spellInfo, this, this);

            for(uint8 i = 0; i < MAX_EFFECT_INDEX; ++i)
            {
                if (spellInfo->Effect[i] >= TOTAL_SPELL_EFFECTS)
                    continue;
                if ( IsAreaAuraEffect(spellInfo->Effect[i])           ||
                    spellInfo->Effect[i] == SPELL_EFFECT_APPLY_AURA  ||
                    spellInfo->Effect[i] == SPELL_EFFECT_PERSISTENT_AREA_AURA )
                {
                    Aura *aura = holder->CreateAura(spellInfo, SpellEffectIndex(i), NULL, holder, this, NULL, NULL);
                    holder->SetAuraDuration(duration);
                    DEBUG_FILTER_LOG(LOG_FILTER_SPELL_CAST, "Manually adding aura of spell %u, index %u, duration %u ms", spellID, i, duration);
                }
            }
            AddSpellAuraHolder(holder);
        }
    }
}

bool Unit::IsAllowedDamageInArea(Unit* pVictim) const
{
    // can damage self anywhere
    if (pVictim == this)
        return true;

    // can damage own pet anywhere
    if (pVictim->GetOwnerGuid() == GetObjectGuid())
        return true;

    // non player controlled unit can damage anywhere
    Player const* pOwner = GetCharmerOrOwnerPlayerOrPlayerItself();
    if (!pOwner)
        return true;

    // can damage non player controlled victim anywhere
    Player const* vOwner = pVictim->GetCharmerOrOwnerPlayerOrPlayerItself();
    if (!vOwner)
        return true;

    // can damage opponent in duel
    if (pOwner->IsInDuelWith(vOwner))
        return true;

    // can't damage player controlled unit by player controlled unit in sanctuary
    AreaTableEntry const* area = GetAreaEntryByAreaID(pVictim->GetAreaId());
    if (area && area->flags & AREA_FLAG_SANCTUARY)
        return false;

    return true;
}

class RelocationNotifyEvent : public BasicEvent
{
public:
    RelocationNotifyEvent(Unit& owner) : BasicEvent(), m_owner(owner)
    {
        m_owner._SetAINotifyScheduled(true);
    }

    bool Execute(uint64 /*e_time*/, uint32 /*p_time*/)
    {
        float radius = MAX_CREATURE_ATTACK_RADIUS * sWorld.getConfig(CONFIG_FLOAT_RATE_CREATURE_AGGRO);
        if (m_owner.GetTypeId() == TYPEID_PLAYER)
        {
            MaNGOS::PlayerRelocationNotifier notify((Player&)m_owner);
            Cell::VisitAllObjects(&m_owner,notify,radius);
        }
        else //if(m_owner.GetTypeId() == TYPEID_UNIT)
        {
            MaNGOS::CreatureRelocationNotifier notify((Creature&)m_owner);
            Cell::VisitAllObjects(&m_owner,notify,radius);
        }
        m_owner._SetAINotifyScheduled(false);
        return true;
    }

    void Abort(uint64)
    {
        m_owner._SetAINotifyScheduled(false);
    }

private:
    Unit& m_owner;
};

void Unit::ScheduleAINotify(uint32 delay)
{
    if (!IsAINotifyScheduled())
        AddEvent(new RelocationNotifyEvent(*this), delay);
}

void Unit::OnRelocated()
{
    // switch to use G3D::Vector3 is good idea, maybe
    float dx = m_last_notified_position.x - GetPositionX();
    float dy = m_last_notified_position.y - GetPositionY();
    float dz = m_last_notified_position.z - GetPositionZ();
    float distsq = dx*dx+dy*dy+dz*dz;
    if (distsq > World::GetRelocationLowerLimitSq())
    {
        m_last_notified_position.x = GetPositionX();
        m_last_notified_position.y = GetPositionY();
        m_last_notified_position.z = GetPositionZ();

        GetViewPoint().Call_UpdateVisibilityForOwner();
        UpdateObjectVisibility();
    }
    ScheduleAINotify(World::GetRelocationAINotifyDelay());
}

ObjectGuid const& Unit::GetCreatorGuid() const
{
    switch(GetObjectGuid().GetHigh())
    {
        case HIGHGUID_VEHICLE:
            {
                if (!(const_cast<Unit*>(this)->GetVehicleInfo()->GetEntry()->m_flags & (VEHICLE_FLAG_NOT_DISMISS | VEHICLE_FLAG_ACCESSORY)))
                    if (GetOwner())
                        return GetOwner()->GetObjectGuid();
            }
        // No break here!
        case HIGHGUID_UNIT:
            if (((Creature*)this)->IsTemporarySummon())
            {
                return ((TemporarySummon*)this)->GetSummonerGuid();
            }
            else
                return ObjectGuid::Null;

        case HIGHGUID_PET:
            return GetGuidValue(UNIT_FIELD_CREATEDBY);

        case HIGHGUID_PLAYER:
            return ObjectGuid::Null;

        default:
            return ObjectGuid::Null;
    }
}

void Unit::SetVehicleId(uint32 entry)
{
    delete m_vehicleInfo;

    if (entry)
    {
        VehicleEntry const* ventry = sVehicleStore.LookupEntry(entry);
        MANGOS_ASSERT(ventry != NULL);

        m_vehicleInfo = new VehicleInfo(ventry);
        m_updateFlag |= UPDATEFLAG_VEHICLE;

        if (!m_pVehicleKit)
            m_pVehicleKit = new VehicleKit(this);
    }
    else
    {
        m_vehicleInfo = NULL;
        m_updateFlag &= ~UPDATEFLAG_VEHICLE;
    }

    if (GetTypeId() == TYPEID_PLAYER)
    {
        WorldPacket data(SMSG_SET_VEHICLE_REC_ID, 16);
        data << GetPackGUID();
        data << uint32(entry);
        SendMessageToSet(&data, true);
    }
}

uint32 Unit::CalculateAuraPeriodicTimeWithHaste(SpellEntry const* spellProto, uint32 oldPeriodicTime)
{
    if (!spellProto || oldPeriodicTime == 0)
        return 0;

    bool applyHaste = spellProto->AttributesEx5 & SPELL_ATTR_EX5_AFFECTED_BY_HASTE;

    if (!applyHaste)
    {
        Unit::AuraList const& mModByHaste = GetAurasByType(SPELL_AURA_MOD_PERIODIC_HASTE);
        for (Unit::AuraList::const_iterator itr = mModByHaste.begin(); itr != mModByHaste.end(); ++itr)
        {
            if ((*itr)->isAffectedOnSpell(spellProto))
            {
                applyHaste = true;
                break;
            }
        }
    }

    if (!applyHaste)
        return oldPeriodicTime;

    uint32 _periodicTime = ceil(float(oldPeriodicTime) * GetFloatValue(UNIT_MOD_CAST_SPEED));

    return _periodicTime;
}

uint32 Unit::CalculateSpellDurationWithHaste(SpellEntry const* spellProto, uint32 oldduration)
{
    if (!spellProto || oldduration == 0)
        return 0;

    bool applyHaste = spellProto->AttributesEx5 & SPELL_ATTR_EX5_AFFECTED_BY_HASTE;

    if (!applyHaste)
    {
        Unit::AuraList const& mModByHaste = GetAurasByType(SPELL_AURA_MOD_PERIODIC_HASTE);
        for (Unit::AuraList::const_iterator itr = mModByHaste.begin(); itr != mModByHaste.end(); ++itr)
        {
            if ((*itr)->isAffectedOnSpell(spellProto))
            {
                applyHaste = true;
                break;
            }
        }
    }

    if (!applyHaste)
        return oldduration;

    // Apply haste to duration

    uint32 duration = ceil(float(oldduration) * GetFloatValue(UNIT_MOD_CAST_SPEED));

    return duration;
}

bool Unit::IsVisibleTargetForAoEDamage(WorldObject const* caster, SpellEntry const* spellInfo) const
{
    bool no_stealth = false;
    switch (spellInfo->SpellFamilyName)
    {
        case SPELLFAMILY_DRUID:
        {
            // Starfall (AoE dummy)
            if (spellInfo->SpellFamilyFlags.test<CF_DRUID_STARFALL2>())
                no_stealth = true;
            break;
        }
        default:
            break;
    }

    // spell can't hit stealth/invisible targets (LoS check included)
    if (no_stealth && caster->isType(TYPEMASK_UNIT))
        return isVisibleForOrDetect(static_cast<Unit const*>(caster), caster, false);
    // spell can hit stealth/invisible targets, just check for LoS
    else
        return spellInfo->AttributesEx2 & SPELL_ATTR_EX2_IGNORE_LOS ? true : caster->IsWithinLOSInMap(this);
}

uint32 Unit::GetModelForForm(SpellShapeshiftFormEntry const* ssEntry) const
{
    // i will asume that creatures will always take the defined model from the dbc
    // since no field in creature_templates describes wether an alliance or
    // horde modelid should be used at shapeshifting
    return ssEntry->modelID_A;
}

uint32 Unit::GetModelForForm() const
{
    ShapeshiftForm form = GetShapeshiftForm();
    SpellShapeshiftFormEntry const* ssEntry = sSpellShapeshiftFormStore.LookupEntry(form);
    return ssEntry ? GetModelForForm(ssEntry) : 0;
}

bool Unit::IsCombatStationary()
{
    return GetMotionMaster()->GetCurrentMovementGeneratorType() != CHASE_MOTION_TYPE || isInRoots();
}

bool Unit::HasMorePoweredBuff(uint32 spellId)
{
    SpellEntry const* spellInfo = sSpellStore.LookupEntry(spellId);

    if (!spellInfo || !(spellInfo->AttributesEx7 & SPELL_ATTR_EX7_REPLACEABLE_AURA))
        return false;

    for (uint8 i = 0; i < MAX_EFFECT_INDEX; ++i)
    {
        if ( spellInfo->Effect[i] != SPELL_EFFECT_APPLY_AURA  &&
             spellInfo->Effect[i] != SPELL_EFFECT_APPLY_AREA_AURA_PARTY &&
             spellInfo->Effect[i] != SPELL_EFFECT_APPLY_AREA_AURA_RAID
            )
            continue;

        MAPLOCK_READ(this,MAP_LOCK_TYPE_AURAS);

        AuraType auraType = AuraType(spellInfo->EffectApplyAuraName[SpellEffectIndex(i)]);

        if (!auraType || auraType >= TOTAL_AURAS)
            continue;

        SpellAuraHolderMap const& holders = GetSpellAuraHolderMap();
        for (SpellAuraHolderMap::const_iterator itr = holders.begin(); itr != holders.end(); ++itr)
        {
            if (!itr->second || itr->second->IsDeleted())
                continue;

            uint32 foundSpellId = itr->first;

            if (!foundSpellId || foundSpellId == spellId)
                continue;

            SpellEntry const* foundSpellInfo = sSpellStore.LookupEntry(foundSpellId);;

            if (!foundSpellInfo)
                continue;

            if (!(foundSpellInfo->AttributesEx7 & SPELL_ATTR_EX7_REPLACEABLE_AURA))
                continue;

            for (uint8 j = 0; j < MAX_EFFECT_INDEX; ++j)
            {
                if ( foundSpellInfo->Effect[j] != SPELL_EFFECT_APPLY_AURA  &&
                     foundSpellInfo->Effect[j] != SPELL_EFFECT_APPLY_AREA_AURA_PARTY &&
                     foundSpellInfo->Effect[j] != SPELL_EFFECT_APPLY_AREA_AURA_RAID
                    )
                    continue;

                if (foundSpellInfo->Effect[j] != spellInfo->Effect[i])
                    continue;

                if (foundSpellInfo->EffectApplyAuraName[j] != spellInfo->EffectApplyAuraName[i])
                    continue;

                if (foundSpellInfo->EffectMiscValue[j] != spellInfo->EffectMiscValue[i])
                    continue;

                if (spellInfo->CalculateSimpleValue(SpellEffectIndex(i)) < foundSpellInfo->CalculateSimpleValue(SpellEffectIndex(j)))
                    return true;
                else
                    return false;
            }
        }
    }

    return false;
}

void Unit::UpdateSplineMovement(uint32 t_diff)
{
    enum{
        POSITION_UPDATE_DELAY = 400,
    };

    if (movespline->Finalized())
        return;

    movespline->updateState(t_diff);
    bool arrived = movespline->Finalized();

    if (arrived)
        DisableSpline();

    m_movesplineTimer.Update(t_diff);
    if (m_movesplineTimer.Passed() || arrived)
    {
        m_movesplineTimer.Reset(POSITION_UPDATE_DELAY);
        Movement::Location loc = movespline->ComputePosition();

        SetPosition(loc.x,loc.y,loc.z,loc.orientation);
    }
}

void Unit::DisableSpline()
{
    m_movementInfo.RemoveMovementFlag(MovementFlags(MOVEFLAG_SPLINE_ENABLED|MOVEFLAG_FORWARD));
    movespline->_Interrupt();
}

uint32 Unit::GetResistance(SpellSchoolMask schoolMask) const
{
    uint32 resistance = 0;

    for (int i = SPELL_SCHOOL_NORMAL; i < MAX_SPELL_SCHOOL; ++i)
    {
        if (schoolMask & (1 << i))
        {
            if (resistance < GetResistance(SpellSchools(i)))
                resistance = GetResistance(SpellSchools(i));
                // by some sources, may be resistance += GetResistance(SpellSchools(i)), but i not sure (/dev/rsa)
        }
    }
    return resistance;
}

void Unit::SendSpellDamageResist(Unit* target, uint32 spellId)
{
    if (!target)
        return;

    WorldPacket data(SMSG_PROCRESIST, 8+8+4+1);
    data << GetObjectGuid();
    data << target->GetObjectGuid();
    data << spellId;
    data << uint8(0);                 // bool - log format: 0-default, 1-debug
    SendMessageToSet(&data, true);
}

void Unit::SendSpellDamageImmune(Unit* target, uint32 spellId)
{
    if (!target)
        return;

    WorldPacket data(SMSG_SPELLORDAMAGE_IMMUNE, 8+8+4+1);
    data << GetObjectGuid();
    data << target->GetObjectGuid();
    data << uint32(spellId);
    data << uint8(0);                 // bool - log format: 0-default, 1-debug
    SendMessageToSet(&data, true);
}

EventProcessor* Unit::GetEvents()
{
    return &m_Events;
}

void Unit::KillAllEvents(bool force)
{
    GetEvents()->KillAllEvents(force);
}

void Unit::AddEvent(BasicEvent* Event, uint64 e_time, bool set_addtime)
{
    GetEvents()->AddEvent(Event, GetEvents()->CalculateTime(e_time), set_addtime);
}

void Unit::UpdateEvents(uint32 update_diff, uint32 time)
{
    GetEvents()->Update(update_diff);
}

void DamageInfo::Reset(uint32 _damage)
{
    if (SpellID > 0)
        m_spellInfo = sSpellStore.LookupEntry(SpellID);
    else if (m_spellInfo)
        SpellID = m_spellInfo->Id;

    damage        = _damage;
    cleanDamage   = 0;
    absorb        = 0;
    resist        = 0;
    blocked       = 0;
    unused        = false;
    HitInfo       = 0;
    TargetState   = 0;
    hitOutCome    = MELEE_HIT_NORMAL;
    procAttacker  = PROC_FLAG_NONE;
    procVictim    = PROC_FLAG_NONE;
    procEx        = PROC_EX_NONE;
    damageType    = m_spellInfo ? SPELL_DIRECT_DAMAGE : DIRECT_DAMAGE;  // must be corrected after!

    physicalLog   = IsMeleeDamage();
}

SpellSchoolMask DamageInfo::SchoolMask()
{
    return m_spellInfo ? GetSpellSchoolMask(m_spellInfo) : SPELL_SCHOOL_MASK_NORMAL;
}

void Unit::SetLastManaUse()
{
    if (GetTypeId() == TYPEID_PLAYER &&
        !IsUnderLastManaUseEffect() &&
        HasFlag(UNIT_FIELD_FLAGS_2, UNIT_FLAG2_REGENERATE_POWER))
        RemoveFlag(UNIT_FIELD_FLAGS_2, UNIT_FLAG2_REGENERATE_POWER);

    uint32 lastRegenInterval = IsUnderLastManaUseEffect() ? REGEN_TIME_PRECISE : REGEN_TIME_FULL;

    m_lastManaUseTimer = 5000;

    // Do first interrupted powers regen (not only PRECIZE interval), also set player mana regenerate interval to PRECIZE
    if (GetTypeId() == TYPEID_PLAYER)
    {
        int32 diff = lastRegenInterval - ((Player*)this)->GetRegenTimer();
        if (diff > 0)
            ((Player*)this)->RegenerateAll(diff);
    }
}

bool ManaUseEvent::Execute(uint64 /*e_time*/, uint32 /*p_time*/)
{
    m_caster.SetLastManaUse();
    return true;
}<|MERGE_RESOLUTION|>--- conflicted
+++ resolved
@@ -11382,16 +11382,7 @@
 void Unit::DoPetCastSpell(Player *owner, uint8 cast_count, SpellCastTargets* targets, SpellEntry const* spellInfo )
 {
     if (!IsInWorld())
-<<<<<<< HEAD
         return;
-
-    if (!isAlive())
-    {
-        SendPetActionFeedback(FEEDBACK_PET_DEAD);
-=======
->>>>>>> 9f1f94f1
-        return;
-    }
 
     if (!isAlive())
     {
