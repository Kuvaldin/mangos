--- conflicted
+++ resolved
@@ -7707,11 +7707,7 @@
             }
         }
         // Lifebloom
-<<<<<<< HEAD
         else if (spellProto->SpellFamilyFlags.test<CF_DRUID_LIFEBLOOM>())
-=======
-        else if (spellProto->IsFitToFamilyMask(UI64LIT(0x0000001000000000)))
->>>>>>> e94efc68
         {
             AuraList const& dummyList = owner->GetAurasByType(SPELL_AURA_DUMMY);
             for(AuraList::const_iterator i = dummyList.begin(); i != dummyList.end(); ++i)
@@ -12139,11 +12135,7 @@
             MaNGOS::PlayerRelocationNotifier notify((Player&)m_owner);
             Cell::VisitAllObjects(&m_owner,notify,radius);
         }
-<<<<<<< HEAD
-        else //if (m_owner.GetTypeId() == TYPEID_UNIT)
-=======
         else //if(m_owner.GetTypeId() == TYPEID_UNIT)
->>>>>>> e94efc68
         {
             MaNGOS::CreatureRelocationNotifier notify((Creature&)m_owner);
             Cell::VisitAllObjects(&m_owner,notify,radius);
