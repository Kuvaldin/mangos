--- conflicted
+++ resolved
@@ -6255,19 +6255,11 @@
         return true;
 
     // PvC forced reaction and reputation case
-<<<<<<< HEAD
-    if (tester->GetTypeId()==TYPEID_PLAYER)
-    {
-        // forced reaction
+    if (tester->GetTypeId() == TYPEID_PLAYER)
+    {
         if (target_faction->faction)
         {
-=======
-    if (tester->GetTypeId() == TYPEID_PLAYER)
-    {
-        if (target_faction->faction)
-        {
             // forced reaction
->>>>>>> 48f5a8c6
             if (ReputationRank const* force =((Player*)tester)->GetReputationMgr().GetForcedRankIfAny(target_faction))
                 return *force <= REP_HOSTILE;
 
@@ -6378,19 +6370,11 @@
         return false;
 
     // PvC forced reaction and reputation case
-<<<<<<< HEAD
-    if (tester->GetTypeId()==TYPEID_PLAYER)
-    {
-        // forced reaction
+    if (tester->GetTypeId() == TYPEID_PLAYER)
+    {
         if (target_faction->faction)
         {
-=======
-    if (tester->GetTypeId() == TYPEID_PLAYER)
-    {
-        if (target_faction->faction)
-        {
             // forced reaction
->>>>>>> 48f5a8c6
             if (ReputationRank const* force =((Player*)tester)->GetReputationMgr().GetForcedRankIfAny(target_faction))
                 return *force >= REP_FRIENDLY;
 
