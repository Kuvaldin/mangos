/*
 * Copyright (C) 2005-2011 MaNGOS <http://getmangos.com/>
 *
 * This program is free software; you can redistribute it and/or modify
 * it under the terms of the GNU General Public License as published by
 * the Free Software Foundation; either version 2 of the License, or
 * (at your option) any later version.
 *
 * This program is distributed in the hope that it will be useful,
 * but WITHOUT ANY WARRANTY; without even the implied warranty of
 * MERCHANTABILITY or FITNESS FOR A PARTICULAR PURPOSE.  See the
 * GNU General Public License for more details.
 *
 * You should have received a copy of the GNU General Public License
 * along with this program; if not, write to the Free Software
 * Foundation, Inc., 59 Temple Place, Suite 330, Boston, MA  02111-1307  USA
 */

#include "Unit.h"
#include "Log.h"
#include "Opcodes.h"
#include "WorldPacket.h"
#include "WorldSession.h"
#include "World.h"
#include "ObjectMgr.h"
#include "ObjectGuid.h"
#include "SpellMgr.h"
#include "QuestDef.h"
#include "Player.h"
#include "Creature.h"
#include "Spell.h"
#include "Group.h"
#include "SpellAuras.h"
#include "MapManager.h"
#include "ObjectAccessor.h"
#include "CreatureAI.h"
#include "TemporarySummon.h"
#include "Formulas.h"
#include "Pet.h"
#include "Util.h"
#include "Totem.h"
#include "Vehicle.h"
#include "BattleGround.h"
#include "InstanceData.h"
#include "MapPersistentStateMgr.h"
#include "GridNotifiersImpl.h"
#include "CellImpl.h"
#include "Path.h"
#include "Traveller.h"
#include "Vehicle.h"
#include "VMapFactory.h"
#include "MovementGenerator.h"
#include "Transports.h"

#include <math.h>
#include <stdarg.h>

float baseMoveSpeed[MAX_MOVE_TYPE] =
{
    2.5f,                                                   // MOVE_WALK
    7.0f,                                                   // MOVE_RUN
    2.5f,                                                   // MOVE_RUN_BACK
    4.722222f,                                              // MOVE_SWIM
    4.5f,                                                   // MOVE_SWIM_BACK
    3.141594f,                                              // MOVE_TURN_RATE
    7.0f,                                                   // MOVE_FLIGHT
    4.5f,                                                   // MOVE_FLIGHT_BACK
    3.14f                                                   // MOVE_PITCH_RATE
};

////////////////////////////////////////////////////////////
// Methods of class MovementInfo

void MovementInfo::Read(ByteBuffer &data)
{
    data >> moveFlags;
    data >> moveFlags2;
    data >> time;
    data >> pos.x;
    data >> pos.y;
    data >> pos.z;
    data >> pos.o;

    if(HasMovementFlag(MOVEFLAG_ONTRANSPORT))
    {
        data >> t_guid.ReadAsPacked();
        data >> t_pos.x;
        data >> t_pos.y;
        data >> t_pos.z;
        data >> t_pos.o;
        data >> t_time;
        data >> t_seat;

        if(moveFlags2 & MOVEFLAG2_INTERP_MOVEMENT)
            data >> t_time2;
    }

    if((HasMovementFlag(MovementFlags(MOVEFLAG_SWIMMING | MOVEFLAG_FLYING))) || (moveFlags2 & MOVEFLAG2_ALLOW_PITCHING))
    {
        data >> s_pitch;
    }

    data >> fallTime;

    if(HasMovementFlag(MOVEFLAG_FALLING))
    {
        data >> jump.velocity;
        data >> jump.sinAngle;
        data >> jump.cosAngle;
        data >> jump.xyspeed;
    }

    if(HasMovementFlag(MOVEFLAG_SPLINE_ELEVATION))
    {
        data >> u_unk1;
    }
}

void MovementInfo::Write(ByteBuffer &data) const
{
    data << moveFlags;
    data << moveFlags2;
    data << time;
    data << pos.x;
    data << pos.y;
    data << pos.z;
    data << pos.o;

    if(HasMovementFlag(MOVEFLAG_ONTRANSPORT))
    {
        data << t_guid.WriteAsPacked();
        data << t_pos.x;
        data << t_pos.y;
        data << t_pos.z;
        data << t_pos.o;
        data << t_time;
        data << t_seat;

        if(moveFlags2 & MOVEFLAG2_INTERP_MOVEMENT)
            data << t_time2;
    }

    if((HasMovementFlag(MovementFlags(MOVEFLAG_SWIMMING | MOVEFLAG_FLYING))) || (moveFlags2 & MOVEFLAG2_ALLOW_PITCHING))
    {
        data << s_pitch;
    }

    data << fallTime;

    if(HasMovementFlag(MOVEFLAG_FALLING))
    {
        data << jump.velocity;
        data << jump.sinAngle;
        data << jump.cosAngle;
        data << jump.xyspeed;
    }

    if(HasMovementFlag(MOVEFLAG_SPLINE_ELEVATION))
    {
        data << u_unk1;
    }
}

////////////////////////////////////////////////////////////
// Methods of class GlobalCooldownMgr

bool GlobalCooldownMgr::HasGlobalCooldown(SpellEntry const* spellInfo) const
{
    GlobalCooldownList::const_iterator itr = m_GlobalCooldowns.find(spellInfo->StartRecoveryCategory);
    return itr != m_GlobalCooldowns.end() && itr->second.duration && WorldTimer::getMSTimeDiff(itr->second.cast_time, WorldTimer::getMSTime()) < itr->second.duration;
}

void GlobalCooldownMgr::AddGlobalCooldown(SpellEntry const* spellInfo, uint32 gcd)
{
    m_GlobalCooldowns[spellInfo->StartRecoveryCategory] = GlobalCooldown(gcd, WorldTimer::getMSTime());
}

void GlobalCooldownMgr::CancelGlobalCooldown(SpellEntry const* spellInfo)
{
    m_GlobalCooldowns[spellInfo->StartRecoveryCategory].duration = 0;
}

////////////////////////////////////////////////////////////
// Methods of class Unit

Unit::Unit() :
    i_motionMaster(this), m_ThreatManager(this), m_HostileRefManager(this),
    m_charmInfo(NULL),
    m_vehicleInfo(NULL)
{
    m_objectType |= TYPEMASK_UNIT;
    m_objectTypeId = TYPEID_UNIT;

    m_updateFlag = (UPDATEFLAG_HIGHGUID | UPDATEFLAG_LIVING | UPDATEFLAG_HAS_POSITION);

    m_attackTimer[BASE_ATTACK]   = 0;
    m_attackTimer[OFF_ATTACK]    = 0;
    m_attackTimer[RANGED_ATTACK] = 0;
    m_modAttackSpeedPct[BASE_ATTACK] = 1.0f;
    m_modAttackSpeedPct[OFF_ATTACK] = 1.0f;
    m_modAttackSpeedPct[RANGED_ATTACK] = 1.0f;

    m_extraAttacks = 0;

    m_state = 0;
    m_deathState = ALIVE;

    for (uint32 i = 0; i < CURRENT_MAX_SPELL; ++i)
        m_currentSpells[i] = NULL;

    m_castCounter = 0;

    m_addDmgOnce = 0;

    m_ObjectSlot[0] = m_ObjectSlot[1] = m_ObjectSlot[2] = m_ObjectSlot[3] = 0;
    //m_Aura = NULL;
    //m_AurasCheck = 2000;
    //m_removeAuraTimer = 4;
    m_spellAuraHoldersUpdateIterator = m_spellAuraHolders.end();
    m_AuraFlags = 0;

    m_Visibility = VISIBILITY_ON;
    m_AINotifyScheduled = false;

    m_detectInvisibilityMask = 0;
    m_invisibilityMask = 0;
    m_transform = 0;
    m_canModifyStats = false;

    for (int i = 0; i < MAX_SPELL_IMMUNITY; ++i)
        m_spellImmune[i].clear();
    for (int i = 0; i < UNIT_MOD_END; ++i)
    {
        m_auraModifiersGroup[i][BASE_VALUE] = 0.0f;
        m_auraModifiersGroup[i][BASE_PCT] = 1.0f;
        m_auraModifiersGroup[i][TOTAL_VALUE] = 0.0f;
        m_auraModifiersGroup[i][TOTAL_PCT] = 1.0f;
    }
                                                            // implement 50% base damage from offhand
    m_auraModifiersGroup[UNIT_MOD_DAMAGE_OFFHAND][TOTAL_PCT] = 0.5f;

    for (int i = 0; i < MAX_ATTACK; ++i)
    {
        m_weaponDamage[i][MINDAMAGE] = BASE_MINDAMAGE;
        m_weaponDamage[i][MAXDAMAGE] = BASE_MAXDAMAGE;
    }
    for (int i = 0; i < MAX_STATS; ++i)
        m_createStats[i] = 0.0f;

    m_attacking = NULL;
    m_modMeleeHitChance = 0.0f;
    m_modRangedHitChance = 0.0f;
    m_modSpellHitChance = 0.0f;
    m_baseSpellCritChance = 5;

    m_CombatTimer = 0;
    m_lastManaUseTimer = 0;

    //m_victimThreat = 0.0f;
    for (int i = 0; i < MAX_SPELL_SCHOOL; ++i)
        m_threatModifier[i] = 1.0f;
    m_isSorted = true;
    for (int i = 0; i < MAX_MOVE_TYPE; ++i)
        m_speed_rate[i] = 1.0f;

    m_charmInfo = NULL;

    m_ThreatRedirectionPercent = 0;
    m_misdirectionTargetGUID = 0;

    // remove aurastates allowing special moves
    for(int i=0; i < MAX_REACTIVE; ++i)
        m_reactiveTimer[i] = 0;

    m_transport = NULL;

    m_pVehicleKit = NULL;
    m_pVehicle    = NULL;

    m_comboPoints = 0;

    m_originalFaction = 0;

    // Frozen Mod
    m_spoofSamePlayerFaction = false;
    // Frozen Mod

}

Unit::~Unit()
{
    // set current spells as deletable
    for (uint32 i = 0; i < CURRENT_MAX_SPELL; ++i)
    {
        if (m_currentSpells[i])
        {
            m_currentSpells[i]->SetReferencedFromCurrent(false);
            m_currentSpells[i] = NULL;
        }
    }

    delete m_charmInfo;
    delete m_vehicleInfo;

    // those should be already removed at "RemoveFromWorld()" call
    MANGOS_ASSERT(m_gameObj.size() == 0);
    MANGOS_ASSERT(m_dynObjGUIDs.size() == 0);
    MANGOS_ASSERT(m_deletedAuras.size() == 0);
    MANGOS_ASSERT(m_deletedHolders.size() == 0);
}

void Unit::Update( uint32 update_diff, uint32 p_time )
{
    if(!IsInWorld())
        return;

    /*if(p_time > m_AurasCheck)
    {
    m_AurasCheck = 2000;
    _UpdateAura();
    }else
    m_AurasCheck -= p_time;*/

    // WARNING! Order of execution here is important, do not change.
    // Spells must be processed with event system BEFORE they go to _UpdateSpells.
    // Or else we may have some SPELL_STATE_FINISHED spells stalled in pointers, that is bad.
    m_Events.Update( update_diff );
    _UpdateSpells( update_diff );

    CleanupDeletedAuras();

    if (m_lastManaUseTimer)
    {
        if (update_diff >= m_lastManaUseTimer)
            m_lastManaUseTimer = 0;
        else
            m_lastManaUseTimer -= update_diff;
    }

    if (CanHaveThreatList())
        getThreatManager().UpdateForClient(update_diff);

    // update combat timer only for players and pets
    if (isInCombat() && GetCharmerOrOwnerPlayerOrPlayerItself())
    {
        // Check UNIT_STAT_MELEE_ATTACKING or UNIT_STAT_CHASE (without UNIT_STAT_FOLLOW in this case) so pets can reach far away
        // targets without stopping half way there and running off.
        // These flags are reset after target dies or another command is given.
        if (m_HostileRefManager.isEmpty())
        {
            // m_CombatTimer set at aura start and it will be freeze until aura removing
            if (m_CombatTimer <= update_diff)
                CombatStop();
            else
                m_CombatTimer -= update_diff;
        }
    }

    if (uint32 base_att = getAttackTimer(BASE_ATTACK))
    {
        setAttackTimer(BASE_ATTACK, (update_diff >= base_att ? 0 : base_att - update_diff) );
    }

    // update abilities available only for fraction of time
    UpdateReactives( update_diff );

    ModifyAuraState(AURA_STATE_HEALTHLESS_20_PERCENT, GetHealth() < GetMaxHealth()*0.20f);
    ModifyAuraState(AURA_STATE_HEALTHLESS_35_PERCENT, GetHealth() < GetMaxHealth()*0.35f);
    ModifyAuraState(AURA_STATE_HEALTH_ABOVE_75_PERCENT, GetHealth() > GetMaxHealth()*0.75f);

    i_motionMaster.UpdateMotion(p_time);
}

bool Unit::haveOffhandWeapon() const
{
    if (!CanUseEquippedWeapon(OFF_ATTACK))
        return false;

    if(GetTypeId() == TYPEID_PLAYER)
        return ((Player*)this)->GetWeaponForAttack(OFF_ATTACK,true,true);
    else
        return false;
}

void Unit::SendMonsterMove(float NewPosX, float NewPosY, float NewPosZ, SplineType type, SplineFlags flags, uint32 Time, Player* player, ...)
{
    va_list vargs;
    va_start(vargs,player);

    float moveTime = (float)Time;

    WorldPacket data( SMSG_MONSTER_MOVE, (41 + GetPackGUID().size()) );
    data << GetPackGUID();
    data << uint8(0);                                       // new in 3.1 bool, used to toggle MOVEFLAG2_UNK4 = 0x0040 on client side
    data << GetPositionX() << GetPositionY() << GetPositionZ();
    data << uint32(WorldTimer::getMSTime());

    data << uint8(type);                                    // unknown
    switch(type)
    {
        case SPLINETYPE_NORMAL:                             // normal packet
            break;
        case SPLINETYPE_STOP:                               // stop packet (raw pos?)
            va_end(vargs);
            SendMessageToSet( &data, true );
            return;
        case SPLINETYPE_FACINGSPOT:                         // facing spot, not used currently
        {
            data << float(va_arg(vargs,double));
            data << float(va_arg(vargs,double));
            data << float(va_arg(vargs,double));
            break;
        }
        case SPLINETYPE_FACINGTARGET:
            data << uint64(va_arg(vargs,uint64));
            break;
        case SPLINETYPE_FACINGANGLE:
            data << float(va_arg(vargs,double));            // facing angle
            break;
    }

    data << uint32(flags);                                  // splineflags
    data << uint32(moveTime);                               // Time in between points
    if (flags & SPLINEFLAG_TRAJECTORY)
    {
        data << float(va_arg(vargs, double));               // Z jump speed
        data << uint32(0);                                  // walk time after jump
    }
    data << uint32(1);                                      // 1 single waypoint
    data << NewPosX << NewPosY << NewPosZ;                  // the single waypoint Point B

    va_end(vargs);

    if(player)
        player->GetSession()->SendPacket(&data);
    else
        SendMessageToSet( &data, true );
}

void Unit::SendMonsterMoveJump(float NewPosX, float NewPosY, float NewPosZ, float vert_speed, uint32 flags, uint32 Time, Player* player)
{
    float moveTime = Time;
    flags |= SPLINEFLAG_TRAJECTORY;

    WorldPacket data( SMSG_MONSTER_MOVE, (49 + GetPackGUID().size()) );
    data << GetPackGUID();
    data << uint8(0);                                       // new in 3.1
    data << GetPositionX() << GetPositionY() << GetPositionZ();
    data << uint32(WorldTimer::getMSTime());

    data << uint8(0);                                    // unknown

    data << uint32(flags);

    if(flags & SPLINEFLAG_WALKMODE)
        moveTime *= 1.05f;

    data << uint32(moveTime);                               // Time in between points

    if(flags & SPLINEFLAG_TRAJECTORY)
    {
        data << float(vert_speed);
        data << uint32(0);
    }

    data << uint32(1);                                      // 1 single waypoint
    data << NewPosX << NewPosY << NewPosZ;                  // the single waypoint Point B

    if(player)
        player->GetSession()->SendPacket(&data);
    else
        SendMessageToSet( &data, true );
}

void Unit::SendMonsterMoveWithSpeed(float x, float y, float z, uint32 transitTime, Player* player)
{
    if (!transitTime)
    {
        if(GetTypeId()==TYPEID_PLAYER)
        {
            Traveller<Player> traveller(*(Player*)this);
            transitTime = traveller.GetTotalTravelTimeTo(x, y, z);
        }
        else
        {
            Traveller<Creature> traveller(*(Creature*)this);
            transitTime = traveller.GetTotalTravelTimeTo(x, y, z);
        }
    }
    //float orientation = (float)atan2((double)dy, (double)dx);
    SplineFlags flags = GetTypeId() == TYPEID_PLAYER ? SPLINEFLAG_WALKMODE : ((Creature*)this)->GetSplineFlags();
    SendMonsterMove(x, y, z, SPLINETYPE_NORMAL, flags, transitTime, player);
}

bool Unit::SetPosition(float x, float y, float z, float orientation, bool teleport)
{
    // prevent crash when a bad coord is sent by the client
    if (!MaNGOS::IsValidMapCoord(x, y, z, orientation))
    {
        DEBUG_LOG("Unit::SetPosition(%f, %f, %f, %f, %d) .. bad coordinates for unit %d!", x, y, z, orientation, teleport, GetGUIDLow());
        return false;
    }

    bool turn = GetOrientation() != orientation;
    bool relocate = (teleport || GetPositionX() != x || GetPositionY() != y || GetPositionZ() != z);

    if (turn)
        RemoveAurasWithInterruptFlags(AURA_INTERRUPT_FLAG_TURNING);

    if (relocate)
    {
        RemoveAurasWithInterruptFlags(AURA_INTERRUPT_FLAG_MOVE);

        if (GetTypeId() == TYPEID_PLAYER)
            GetMap()->PlayerRelocation((Player*)this, x, y, z, orientation);
        else
            GetMap()->CreatureRelocation((Creature*)this, x, y, z, orientation);
    }
    else if (turn)
        SetOrientation(orientation);

    if ((relocate || turn) && GetVehicleKit())
        GetVehicleKit()->RelocatePassengers(x, y, z, orientation);

    return relocate || turn;
}

void Unit::SendMonsterMoveTransport(WorldObject *transport, SplineType type, SplineFlags flags, uint32 moveTime, ...)
{
    va_list vargs;
    va_start(vargs, moveTime);

    WorldPacket data(SMSG_MONSTER_MOVE_TRANSPORT, 60);
    data << GetPackGUID();
    data << transport->GetPackGUID();
    data << uint8(m_movementInfo.GetTransportSeat());
    data << uint8(0);                                       // new in 3.1
    data << float(transport->GetPositionX());
    data << float(transport->GetPositionY());
    data << float(transport->GetPositionZ());
    data << uint32(WorldTimer::getMSTime());

    data << uint8(type);                                    // spline type

    switch(type)
    {
        case SPLINETYPE_NORMAL:                             // normal packet
            break;
        case SPLINETYPE_STOP:                               // stop packet (raw pos?)
            va_end(vargs);
            SendMessageToSet(&data, true);
            return;
        case SPLINETYPE_FACINGSPOT:                         // facing spot
            data << float(va_arg(vargs,double));
            data << float(va_arg(vargs,double));
            data << float(va_arg(vargs,double));
            break;
        case SPLINETYPE_FACINGTARGET:
            data << uint64(va_arg(vargs,uint64));
            break;
        case SPLINETYPE_FACINGANGLE:
            data << float(va_arg(vargs,double));            // facing angle
            break;
    }

    va_end(vargs);

    data << uint32(flags);

    data << uint32(moveTime);                               // Time in between points
    data << uint32(1);                                      // 1 single waypoint

    data << float(m_movementInfo.GetTransportPos()->x);
    data << float(m_movementInfo.GetTransportPos()->y);
    data << float(m_movementInfo.GetTransportPos()->z);

    SendMessageToSet(&data, true);
}

void Unit::SendHeartBeat(bool toSelf)
{
    m_movementInfo.UpdateTime(WorldTimer::getMSTime());
    WorldPacket data(MSG_MOVE_HEARTBEAT, 64);
    data << GetPackGUID();
    data << m_movementInfo;
    SendMessageToSet(&data, toSelf);
}

void Unit::resetAttackTimer(WeaponAttackType type)
{
    m_attackTimer[type] = uint32(GetAttackTime(type) * m_modAttackSpeedPct[type]);
}

bool Unit::CanReachWithMeleeAttack(Unit* pVictim, float flat_mod /*= 0.0f*/) const
{
    if (!pVictim)
        return false;

    // The measured values show BASE_MELEE_OFFSET in (1.3224, 1.342)
    float reach = GetFloatValue(UNIT_FIELD_COMBATREACH) + pVictim->GetFloatValue(UNIT_FIELD_COMBATREACH) +
        BASE_MELEERANGE_OFFSET + flat_mod;

    if (reach < ATTACK_DISTANCE)
        reach = ATTACK_DISTANCE;

    // This check is not related to bounding radius
    float dx = GetPositionX() - pVictim->GetPositionX();
    float dy = GetPositionY() - pVictim->GetPositionY();
    float dz = GetPositionZ() - pVictim->GetPositionZ();

    return dx*dx + dy*dy + dz*dz < reach*reach;
}

void Unit::RemoveSpellsCausingAura(AuraType auraType)
{
    for (AuraList::const_iterator iter = m_modAuras[auraType].begin(); iter != m_modAuras[auraType].end();)
    {
        RemoveAurasDueToSpell((*iter)->GetId());
        iter = m_modAuras[auraType].begin();
    }
}

void Unit::RemoveSpellsCausingAura(AuraType auraType, SpellAuraHolder* except)
{
    for (AuraList::const_iterator iter = m_modAuras[auraType].begin(); iter != m_modAuras[auraType].end();)
    {
        // skip `except` aura
        if ((*iter)->GetHolder() == except)
        {
            ++iter;
            continue;
        }

        RemoveAurasDueToSpell((*iter)->GetId(), except);
        iter = m_modAuras[auraType].begin();
    }
}

bool Unit::HasAuraType(AuraType auraType) const
{
    return (!m_modAuras[auraType].empty());
}

void Unit::DealDamageMods(Unit *pVictim, uint32 &damage, uint32* absorb)
{
    if (!pVictim->isAlive() || pVictim->IsTaxiFlying() || (pVictim->GetTypeId() == TYPEID_UNIT && ((Creature*)pVictim)->IsInEvadeMode()))
    {
        if (absorb)
            *absorb += damage;
        damage = 0;
        return;
    }

    //You don't lose health from damage taken from another player while in a sanctuary
    //You still see it in the combat log though
    if (!IsAllowedDamageInArea(pVictim))
    {
        if(absorb)
            *absorb += damage;
        damage = 0;
    }

    uint32 originalDamage = damage;

    //Script Event damage Deal
    if( GetTypeId()== TYPEID_UNIT && ((Creature *)this)->AI())
        ((Creature *)this)->AI()->DamageDeal(pVictim, damage);
    //Script Event damage taken
    if( pVictim->GetTypeId()== TYPEID_UNIT && ((Creature *)pVictim)->AI() )
        ((Creature *)pVictim)->AI()->DamageTaken(this, damage);

    if(absorb && originalDamage > damage)
        *absorb += (originalDamage - damage);
}

uint32 Unit::DealDamage(Unit *pVictim, uint32 damage, CleanDamage const* cleanDamage, DamageEffectType damagetype, SpellSchoolMask damageSchoolMask, SpellEntry const *spellProto, bool durabilityLoss)
{

    // Divine Storm heal hack
    if ( spellProto && spellProto->Id == 53385 )
    {
        int32 divineDmg = damage * (25 + (HasAura(63220) ? 15 : 0)) / 100; //25%, if has Glyph of Divine Storm -> 40%
        CastCustomSpell(this, 54171, &divineDmg, NULL, NULL, true);
    }

    // remove affects from attacker at any non-DoT damage (including 0 damage)
    if( damagetype != DOT)
    {
        RemoveSpellsCausingAura(SPELL_AURA_MOD_STEALTH);
        RemoveSpellsCausingAura(SPELL_AURA_FEIGN_DEATH);

        if(pVictim != this)
            RemoveSpellsCausingAura(SPELL_AURA_MOD_INVISIBILITY);

        if(pVictim->GetTypeId() == TYPEID_PLAYER && !pVictim->IsStandState() && !pVictim->hasUnitState(UNIT_STAT_STUNNED))
            pVictim->SetStandState(UNIT_STAND_STATE_STAND);
    }

    // Blessed Life talent of Paladin
    if( pVictim->GetTypeId() == TYPEID_PLAYER )
    {
        Unit::AuraList const& BlessedLife = pVictim->GetAurasByType(SPELL_AURA_PROC_TRIGGER_SPELL);
        for(Unit::AuraList::const_iterator i = BlessedLife.begin(); i != BlessedLife.end(); ++i)
            if((*i)->GetSpellProto()->SpellFamilyName == SPELLFAMILY_PALADIN && (*i)->GetSpellProto()->SpellIconID == 2137)
                if( urand(0,100) < (*i)->GetSpellProto()->procChance )
                    damage *= 0.5;
    }

    if(!damage)
    {
        if (!cleanDamage)
            return 0;

        if (!cleanDamage->absorb)
        {
            // Rage from physical damage received .
            if(cleanDamage->damage && (damageSchoolMask & SPELL_SCHOOL_MASK_NORMAL) && pVictim->GetTypeId() == TYPEID_PLAYER && (pVictim->getPowerType() == POWER_RAGE))
                ((Player*)pVictim)->RewardRage(cleanDamage->damage, 0, false);

            return 0;
        }
    }

    // no xp,health if type 8 /critters/
    if (pVictim->GetTypeId() == TYPEID_UNIT && pVictim->GetCreatureType() == CREATURE_TYPE_CRITTER)
    {
        // TODO: fix this part
        // Critter may not die of damage taken, instead expect it to run away (no fighting back)
        // If (this) is TYPEID_PLAYER, (this) will enter combat w/victim, but after some time, automatically leave combat.
        // It is unclear how it should work for other cases.

        ((Creature*)pVictim)->SetLootRecipient(this);

        pVictim->SetDeathState(JUST_DIED);
        pVictim->SetHealth(0);

        // allow loot only if has loot_id in creature_template
        ((Creature*)pVictim)->PrepareBodyLootState();
        ((Creature*)pVictim)->AllLootRemovedFromCorpse();

        // some critters required for quests (need normal entry instead possible heroic in any cases)
        if (GetTypeId() == TYPEID_PLAYER)
        {
            if (CreatureInfo const* normalInfo = ObjectMgr::GetCreatureTemplate(pVictim->GetEntry()))
                ((Player*)this)->KilledMonster(normalInfo, pVictim->GetObjectGuid());
        }

        DEBUG_FILTER_LOG(LOG_FILTER_DAMAGE, "DealDamage critter, critter dies");

        return damage;
    }

    DEBUG_FILTER_LOG(LOG_FILTER_DAMAGE,"DealDamageStart");

    // share damage by auras
    AuraList const& vShareDamageAuras = pVictim->GetAurasByType(SPELL_AURA_SHARE_DAMAGE_PCT);
    for (AuraList::const_iterator itr = vShareDamageAuras.begin(); itr != vShareDamageAuras.end(); ++itr)
    {
        if (Unit* shareTarget = (*itr)->GetCaster())
        {
            if (shareTarget != pVictim && ((*itr)->GetMiscValue() & damageSchoolMask))
            {
                SpellEntry const * shareSpell = (*itr)->GetSpellProto();
                uint32 shareDamage = uint32(damage * (*itr)->GetModifier()->m_amount / 100.0f);
                DealDamageMods(shareTarget, shareDamage, NULL);
                DealDamage(shareTarget, shareDamage, 0, damagetype, GetSpellSchoolMask(shareSpell), spellProto, false);
            }
        }
    }

    uint32 health = pVictim->GetHealth();
    DEBUG_FILTER_LOG(LOG_FILTER_DAMAGE,"deal dmg:%d to health:%d ",damage,health);

    // duel ends when player has 1 or less hp
    bool duel_hasEnded = false;
    if(pVictim->GetTypeId() == TYPEID_PLAYER && ((Player*)pVictim)->duel && damage >= (health-1))
    {
        // prevent kill only if killed in duel and killed by opponent or opponent controlled creature
        if(((Player*)pVictim)->duel->opponent==this || ((Player*)pVictim)->duel->opponent->GetObjectGuid() == GetOwnerGuid())
            damage = health-1;

        duel_hasEnded = true;
    }
    //Get in CombatState
    if(pVictim != this && damagetype != DOT)
    {
        SetInCombatWith(pVictim);
        pVictim->SetInCombatWith(this);

        if(Player* attackedPlayer = pVictim->GetCharmerOrOwnerPlayerOrPlayerItself())
            SetContestedPvP(attackedPlayer);
    }

    // Rage from Damage made (only from direct weapon damage)
    if( cleanDamage && damagetype==DIRECT_DAMAGE && this != pVictim && GetTypeId() == TYPEID_PLAYER && (getPowerType() == POWER_RAGE))
    {
        uint32 weaponSpeedHitFactor;

        switch(cleanDamage->attackType)
        {
            case BASE_ATTACK:
            {
                if(cleanDamage->hitOutCome == MELEE_HIT_CRIT)
                    weaponSpeedHitFactor = uint32(GetAttackTime(cleanDamage->attackType)/1000.0f * 7);
                else
                    weaponSpeedHitFactor = uint32(GetAttackTime(cleanDamage->attackType)/1000.0f * 3.5f);

                ((Player*)this)->RewardRage(damage + cleanDamage->absorb, weaponSpeedHitFactor, true);

                break;
            }
            case OFF_ATTACK:
            {
                if(cleanDamage->hitOutCome == MELEE_HIT_CRIT)
                    weaponSpeedHitFactor = uint32(GetAttackTime(cleanDamage->attackType)/1000.0f * 3.5f);
                else
                    weaponSpeedHitFactor = uint32(GetAttackTime(cleanDamage->attackType)/1000.0f * 1.75f);

                ((Player*)this)->RewardRage(damage + cleanDamage->absorb, weaponSpeedHitFactor, true);

                break;
            }
            case RANGED_ATTACK:
                break;
        }
    }

    if (GetTypeId() == TYPEID_PLAYER && this != pVictim)
    {
        Player *killer = ((Player*)this);

        /* process anticheat check */
        killer->GetAntiCheat()->DoAntiCheatCheck(CHECK_DAMAGE, 0, 0, damage);


        // in bg, count dmg if victim is also a player
        if (pVictim->GetTypeId()==TYPEID_PLAYER)
        {
            if (BattleGround *bg = killer->GetBattleGround())
            {
                // FIXME: kept by compatibility. don't know in BG if the restriction apply.
                bg->UpdatePlayerScore(killer, SCORE_DAMAGE_DONE, damage);
                /** World of Warcraft Armory **/
                if (BattleGround *bgV = ((Player*)pVictim)->GetBattleGround())
                    bgV->UpdatePlayerScore(((Player*)pVictim), SCORE_DAMAGE_TAKEN, damage);
                /** World of Warcraft Armory **/
            }
        }

        killer->UpdateAchievementCriteria(ACHIEVEMENT_CRITERIA_TYPE_DAMAGE_DONE, damage, 0, pVictim);
        killer->UpdateAchievementCriteria(ACHIEVEMENT_CRITERIA_TYPE_HIGHEST_HIT_DEALT, damage);
    }

    if (pVictim->GetTypeId() == TYPEID_PLAYER)
        ((Player*)pVictim)->UpdateAchievementCriteria(ACHIEVEMENT_CRITERIA_TYPE_HIGHEST_HIT_RECEIVED, damage);

    if (pVictim->GetTypeId() == TYPEID_UNIT && !((Creature*)pVictim)->IsPet() && !((Creature*)pVictim)->HasLootRecipient())
        ((Creature*)pVictim)->SetLootRecipient(this);

    if (health <= damage)
    {
        DEBUG_FILTER_LOG(LOG_FILTER_DAMAGE,"DealDamage: victim just died");

        // find player: owner of controlled `this` or `this` itself maybe
        // for loot will be sued only if group_tap==NULL
        Player *player_tap = GetCharmerOrOwnerPlayerOrPlayerItself();
        Group *group_tap = NULL;

        // find owner of pVictim, used for creature cases, AI calls
        Unit* pOwner = pVictim->GetCharmerOrOwner();

        // in creature kill case group/player tap stored for creature
        if (pVictim->GetTypeId() == TYPEID_UNIT)
        {
            group_tap = ((Creature*)pVictim)->GetGroupLootRecipient();

            if (Player* recipient = ((Creature*)pVictim)->GetOriginalLootRecipient())
                player_tap = recipient;
        }
        // in player kill case group tap selected by player_tap (killer-player itself, or charmer, or owner, etc)
        else
        {
            if (player_tap)
                group_tap = player_tap->GetGroup();
        }

        if (pVictim->GetTypeId() == TYPEID_PLAYER)
        {
            ((Player*)pVictim)->UpdateAchievementCriteria(ACHIEVEMENT_CRITERIA_TYPE_TOTAL_DAMAGE_RECEIVED, health);
            if (player_tap)
                player_tap->UpdateAchievementCriteria(ACHIEVEMENT_CRITERIA_TYPE_SPECIAL_PVP_KILL,1,0,pVictim);
        }

        // call kill spell proc event (before real die and combat stop to triggering auras removed at death/combat stop)
        if(player_tap && player_tap != pVictim)
        {
            player_tap->ProcDamageAndSpell(pVictim, PROC_FLAG_KILL, PROC_FLAG_KILLED, PROC_EX_NONE, 0);

            WorldPacket data(SMSG_PARTYKILLLOG, (8+8));     //send event PARTY_KILL
            data << player_tap->GetObjectGuid();            //player with killing blow
            data << pVictim->GetObjectGuid();              //victim

            if (group_tap)
                group_tap->BroadcastPacket(&data, false, group_tap->GetMemberGroup(player_tap->GetObjectGuid()),player_tap->GetObjectGuid());

            player_tap->SendDirectMessage(&data);
        }

        // Reward player, his pets, and group/raid members
        if (player_tap != pVictim)
        {
            if (group_tap)
                group_tap->RewardGroupAtKill(pVictim, player_tap);
            else if (player_tap)
                player_tap->RewardSinglePlayerAtKill(pVictim);
        }

        DEBUG_FILTER_LOG(LOG_FILTER_DAMAGE,"DealDamageAttackStop");

        // stop combat
        pVictim->CombatStop();
        pVictim->getHostileRefManager().deleteReferences();

        bool damageFromSpiritOfRedemtionTalent = spellProto && spellProto->Id == 27795;

        // if talent known but not triggered (check priest class for speedup check)
        Aura* spiritOfRedemtionTalentReady = NULL;
        if( !damageFromSpiritOfRedemtionTalent &&           // not called from SPELL_AURA_SPIRIT_OF_REDEMPTION
            pVictim->GetTypeId()==TYPEID_PLAYER && pVictim->getClass()==CLASS_PRIEST )
        {
            AuraList const& vDummyAuras = pVictim->GetAurasByType(SPELL_AURA_DUMMY);
            for(AuraList::const_iterator itr = vDummyAuras.begin(); itr != vDummyAuras.end(); ++itr)
            {
                if((*itr)->GetSpellProto()->SpellIconID==1654)
                {
                    spiritOfRedemtionTalentReady = *itr;
                    break;
                }
            }
        }

        if (!spiritOfRedemtionTalentReady)
        {
            DEBUG_FILTER_LOG(LOG_FILTER_DAMAGE,"SET JUST_DIED");
            pVictim->SetDeathState(JUST_DIED);
        }

        DEBUG_FILTER_LOG(LOG_FILTER_DAMAGE,"DealDamageHealth1");

        if(spiritOfRedemtionTalentReady)
        {
            // save value before aura remove
            uint32 ressSpellId = pVictim->GetUInt32Value(PLAYER_SELF_RES_SPELL);
            if(!ressSpellId)
                ressSpellId = ((Player*)pVictim)->GetResurrectionSpellId();

            //Remove all expected to remove at death auras (most important negative case like DoT or periodic triggers)
            pVictim->RemoveAllAurasOnDeath();

            // restore for use at real death
            pVictim->SetUInt32Value(PLAYER_SELF_RES_SPELL,ressSpellId);

            // FORM_SPIRITOFREDEMPTION and related auras
            pVictim->CastSpell(pVictim,27827,true,NULL,spiritOfRedemtionTalentReady);
        }
        else
            pVictim->SetHealth(0);

        // remember victim PvP death for corpse type and corpse reclaim delay
        // at original death (not at SpiritOfRedemtionTalent timeout)
        if( pVictim->GetTypeId()==TYPEID_PLAYER && !damageFromSpiritOfRedemtionTalent )
            ((Player*)pVictim)->SetPvPDeath(player_tap != NULL);

        // Call KilledUnit for creatures
        if (GetTypeId() == TYPEID_UNIT && ((Creature*)this)->AI())
            ((Creature*)this)->AI()->KilledUnit(pVictim);

        // Call AI OwnerKilledUnit (for any current summoned minipet/guardian/protector)
        PetOwnerKilledUnit(pVictim);

        // achievement stuff
        if (pVictim->GetTypeId() == TYPEID_PLAYER)
        {
            if (GetTypeId() == TYPEID_UNIT)
                ((Player*)pVictim)->GetAchievementMgr().UpdateAchievementCriteria(ACHIEVEMENT_CRITERIA_TYPE_KILLED_BY_CREATURE, GetEntry());
            else if(GetTypeId() == TYPEID_PLAYER && pVictim != this)
                ((Player*)pVictim)->GetAchievementMgr().UpdateAchievementCriteria(ACHIEVEMENT_CRITERIA_TYPE_KILLED_BY_PLAYER, 1, ((Player*)this)->GetTeam());
        }

        // 10% durability loss on death
        // clean InHateListOf
        if (pVictim->GetTypeId() == TYPEID_PLAYER)
        {
            // only if not player and not controlled by player pet. And not at BG
            if (durabilityLoss && !player_tap && !((Player*)pVictim)->InBattleGround())
            {
                DEBUG_LOG("We are dead, loosing 10 percents durability");
                ((Player*)pVictim)->DurabilityLossAll(0.10f,false);
                // durability lost message
                WorldPacket data(SMSG_DURABILITY_DAMAGE_DEATH, 0);
                ((Player*)pVictim)->GetSession()->SendPacket(&data);
            }
        }
        else                                                // creature died
        {
            DEBUG_FILTER_LOG(LOG_FILTER_DAMAGE,"DealDamageNotPlayer");
            Creature *cVictim = (Creature*)pVictim;

            if(!cVictim->IsPet())
            {
                cVictim->DeleteThreatList();
                // only lootable if it has loot or can drop gold
                cVictim->PrepareBodyLootState();
                // may have no loot, so update death timer if allowed
                cVictim->AllLootRemovedFromCorpse();
            }

            // if vehicle and has passengers - remove his
            if (cVictim->GetObjectGuid().IsVehicle())
            {
                if(cVictim->GetVehicleKit())
                    cVictim->GetVehicleKit()->RemoveAllPassengers();
            }

            // Call creature just died function
            if (cVictim->AI())
                cVictim->AI()->JustDied(this);

            if (cVictim->IsTemporarySummon())
            {
                TemporarySummon* pSummon = (TemporarySummon*)cVictim;
                if (pSummon->GetSummonerGuid().IsCreatureOrVehicle())
                    if(Creature* pSummoner = cVictim->GetMap()->GetCreature(pSummon->GetSummonerGuid()))
                        if (pSummoner->AI())
                            pSummoner->AI()->SummonedCreatureJustDied(cVictim);
            }
            else if (pOwner && pOwner->GetTypeId() == TYPEID_UNIT)
            {
                if (((Creature*)pOwner)->AI())
                    ((Creature*)pOwner)->AI()->SummonedCreatureJustDied(cVictim);
            }

            if (InstanceData* mapInstance = cVictim->GetInstanceData())
                mapInstance->OnCreatureDeath(cVictim);

            // Dungeon specific stuff, only applies to players killing creatures
            if(cVictim->GetInstanceId())
            {
                Map *m = cVictim->GetMap();
                Player* creditedPlayer = GetCharmerOrOwnerPlayerOrPlayerItself();
                // TODO: do instance binding anyway if the charmer/owner is offline

                if(m->IsDungeon() && creditedPlayer)
                {
                    if (m->IsRaidOrHeroicDungeon())
                    {
                        if(cVictim->GetCreatureInfo()->flags_extra & CREATURE_FLAG_EXTRA_INSTANCE_BIND)
                        {
                            ((DungeonMap *)m)->PermBindAllPlayers(creditedPlayer);
                            /** World of Warcraft Armory **/
                            if (sWorld.getConfig(CONFIG_BOOL_ARMORY_SUPPORT))
                                creditedPlayer->WriteWowArmoryDatabaseLog(3, cVictim->GetCreatureInfo()->Entry); // Difficulty will be defined in Player::WriteWowArmoryDatabaseLog();
                            /** World of Warcraft Armory **/
                        }
                    }
                    else
                    {
                        DungeonPersistentState* save = ((DungeonMap*)m)->GetPersistanceState();
                        // the reset time is set but not added to the scheduler
                        // until the players leave the instance
                        time_t resettime = cVictim->GetRespawnTimeEx() + 2 * HOUR;
                        if (save->GetResetTime() < resettime)
                            save->SetResetTime(resettime);
                    }

                    if (DungeonPersistentState* state = ((DungeonMap*)m)->GetPersistanceState())
                        state->UpdateEncounterState(ENCOUNTER_CREDIT_KILL_CREATURE, ((Creature*)cVictim)->GetEntry(), creditedPlayer);
                }
            }
        }

        // last damage from non duel opponent or opponent controlled creature
        if(duel_hasEnded)
        {
            MANGOS_ASSERT(pVictim->GetTypeId()==TYPEID_PLAYER);
            Player *he = (Player*)pVictim;

            MANGOS_ASSERT(he->duel);

            he->duel->opponent->CombatStopWithPets(true);
            he->CombatStopWithPets(true);

            he->DuelComplete(DUEL_INTERUPTED);
        }

        // battleground things (do this at the end, so the death state flag will be properly set to handle in the bg->handlekill)
        if(pVictim->GetTypeId() == TYPEID_PLAYER && ((Player*)pVictim)->InBattleGround())
        {
            Player *killed = ((Player*)pVictim);
            if(BattleGround *bg = killed->GetBattleGround())
                if(player_tap)
                    bg->HandleKillPlayer(killed, player_tap);
        }
        else if(pVictim->GetTypeId() == TYPEID_UNIT)
        {
            if (player_tap)
                if (BattleGround *bg = player_tap->GetBattleGround())
                    bg->HandleKillUnit((Creature*)pVictim, player_tap);
        }
    }
    else                                                    // if (health <= damage)
    {
        DEBUG_FILTER_LOG(LOG_FILTER_DAMAGE,"DealDamageAlive");

        if (pVictim->GetTypeId() == TYPEID_PLAYER)
            ((Player*)pVictim)->UpdateAchievementCriteria(ACHIEVEMENT_CRITERIA_TYPE_TOTAL_DAMAGE_RECEIVED, damage);

        pVictim->ModifyHealth(- (int32)damage);

        if(damagetype != DOT)
        {
            if(!getVictim())
            {
                // if not have main target then attack state with target (including AI call)
                //start melee attacks only after melee hit
                Attack(pVictim,(damagetype == DIRECT_DAMAGE));
            }

            // if damage pVictim call AI reaction
            pVictim->AttackedBy(this);
        }

        if(damagetype == DIRECT_DAMAGE || damagetype == SPELL_DIRECT_DAMAGE)
        {
            if (!spellProto || !(spellProto->AuraInterruptFlags&AURA_INTERRUPT_FLAG_DIRECT_DAMAGE))
                pVictim->RemoveAurasWithInterruptFlags(AURA_INTERRUPT_FLAG_DIRECT_DAMAGE);
        }
        if (pVictim->GetTypeId() != TYPEID_PLAYER)
        {
            float threat = damage * sSpellMgr.GetSpellThreatMultiplier(spellProto);
            pVictim->AddThreat(this, threat, (cleanDamage && cleanDamage->hitOutCome == MELEE_HIT_CRIT), damageSchoolMask, spellProto);
        }
        else                                                // victim is a player
        {
            // Rage from damage received
            if(this != pVictim && pVictim->getPowerType() == POWER_RAGE)
            {
                uint32 rage_damage = damage + (cleanDamage ? (cleanDamage->damage + cleanDamage->absorb) : 0);
                ((Player*)pVictim)->RewardRage(rage_damage, 0, false);
            }

            // random durability for items (HIT TAKEN)
            if (roll_chance_f(sWorld.getConfig(CONFIG_FLOAT_RATE_DURABILITY_LOSS_DAMAGE)))
            {
                EquipmentSlots slot = EquipmentSlots(urand(0,EQUIPMENT_SLOT_END-1));
                ((Player*)pVictim)->DurabilityPointLossForEquipSlot(slot);
            }
        }

        if(GetTypeId()==TYPEID_PLAYER)
        {
            // random durability for items (HIT DONE)
            if (roll_chance_f(sWorld.getConfig(CONFIG_FLOAT_RATE_DURABILITY_LOSS_DAMAGE)))
            {
                EquipmentSlots slot = EquipmentSlots(urand(0,EQUIPMENT_SLOT_END-1));
                ((Player*)this)->DurabilityPointLossForEquipSlot(slot);
            }
        }

        // TODO: Store auras by interrupt flag to speed this up.
        SpellAuraHolderMap& vAuras = pVictim->GetSpellAuraHolderMap();
        for (SpellAuraHolderMap::const_iterator i = vAuras.begin(), next; i != vAuras.end(); i = next)
        {
            const SpellEntry *se = i->second->GetSpellProto();
            next = i; ++next;
            if (spellProto && spellProto->Id == se->Id) // Not drop auras added by self
                continue;
            if( se->AuraInterruptFlags & AURA_INTERRUPT_FLAG_DAMAGE )
            {
                bool remove = true;
                if (se->procFlags & (1<<3))
                {
                    if (!roll_chance_i(se->procChance))
                        remove = false;
                }
                if (remove)
                {
                    pVictim->RemoveAurasDueToSpell(i->second->GetId());
                    next = vAuras.begin();
                }
            }
        }

        if (damagetype != NODAMAGE && damage && pVictim->GetTypeId() == TYPEID_PLAYER)
        {
            if( damagetype != DOT )
            {
                for (uint32 i = CURRENT_FIRST_NON_MELEE_SPELL; i < CURRENT_MAX_SPELL; ++i)
                {
                    // skip channeled spell (processed differently below)
                    if (i == CURRENT_CHANNELED_SPELL)
                        continue;

                    if(Spell* spell = pVictim->GetCurrentSpell(CurrentSpellTypes(i)))
                    {
                        if(spell->getState() == SPELL_STATE_PREPARING)
                        {
                            if(spell->m_spellInfo->InterruptFlags & SPELL_INTERRUPT_FLAG_ABORT_ON_DMG)
                                pVictim->InterruptSpell(CurrentSpellTypes(i));
                            else
                                spell->Delayed();
                        }
                    }
                }
            }

            if(Spell* spell = pVictim->m_currentSpells[CURRENT_CHANNELED_SPELL])
            {
                if (spell->getState() == SPELL_STATE_CASTING)
                {
                    uint32 channelInterruptFlags = spell->m_spellInfo->ChannelInterruptFlags;
                    if( channelInterruptFlags & CHANNEL_FLAG_DELAY )
                    {
                        if(pVictim!=this)                   //don't shorten the duration of channeling if you damage yourself
                            spell->DelayedChannel();
                    }
                    else if( (channelInterruptFlags & (CHANNEL_FLAG_DAMAGE | CHANNEL_FLAG_DAMAGE2)) )
                    {
                        DETAIL_LOG("Spell %u canceled at damage!",spell->m_spellInfo->Id);
                        pVictim->InterruptSpell(CURRENT_CHANNELED_SPELL);
                    }
                }
                else if (spell->getState() == SPELL_STATE_DELAYED)
                    // break channeled spell in delayed state on damage
                {
                    DETAIL_LOG("Spell %u canceled at damage!",spell->m_spellInfo->Id);
                    pVictim->InterruptSpell(CURRENT_CHANNELED_SPELL);
                }
            }
        }

        // last damage from duel opponent
        if(duel_hasEnded)
        {
            MANGOS_ASSERT(pVictim->GetTypeId()==TYPEID_PLAYER);
            Player *he = (Player*)pVictim;

            MANGOS_ASSERT(he->duel);

            he->SetHealth(1);

            he->duel->opponent->CombatStopWithPets(true);
            he->CombatStopWithPets(true);

            he->CastSpell(he, 7267, true);                  // beg
            he->DuelComplete(DUEL_WON);
        }
    }

    DEBUG_FILTER_LOG(LOG_FILTER_DAMAGE,"DealDamageEnd returned %d damage", damage);

    return damage;
}

struct PetOwnerKilledUnitHelper
{
    explicit PetOwnerKilledUnitHelper(Unit* pVictim) : m_victim(pVictim) {}
    void operator()(Unit* pTarget) const
    {
        if (pTarget->GetTypeId() == TYPEID_UNIT)
        {
            if (((Creature*)pTarget)->AI())
                ((Creature*)pTarget)->AI()->OwnerKilledUnit(m_victim);
        }
    }

    Unit* m_victim;
};

void Unit::PetOwnerKilledUnit(Unit* pVictim)
{
    // for minipet and guardians (including protector)
    CallForAllControlledUnits(PetOwnerKilledUnitHelper(pVictim), CONTROLLED_MINIPET|CONTROLLED_GUARDIANS);
}

void Unit::CastStop(uint32 except_spellid)
{
    for (uint32 i = CURRENT_FIRST_NON_MELEE_SPELL; i < CURRENT_MAX_SPELL; ++i)
        if (m_currentSpells[i] && m_currentSpells[i]->m_spellInfo->Id!=except_spellid)
            InterruptSpell(CurrentSpellTypes(i),false);
}

void Unit::CastSpell(Unit* Victim, uint32 spellId, bool triggered, Item *castItem, Aura* triggeredByAura, ObjectGuid originalCaster, SpellEntry const* triggeredBy)
{
    SpellEntry const *spellInfo = sSpellStore.LookupEntry(spellId);

    if(!spellInfo)
    {
        if (triggeredByAura)
            sLog.outError("CastSpell: unknown spell id %i by caster: %s triggered by aura %u (eff %u)", spellId, GetGuidStr().c_str(), triggeredByAura->GetId(), triggeredByAura->GetEffIndex());
        else
            sLog.outError("CastSpell: unknown spell id %i by caster: %s", spellId, GetGuidStr().c_str());
        return;
    }

    CastSpell(Victim, spellInfo, triggered, castItem, triggeredByAura, originalCaster, triggeredBy);
}

void Unit::CastSpell(Unit* Victim, SpellEntry const *spellInfo, bool triggered, Item *castItem, Aura* triggeredByAura, ObjectGuid originalCaster, SpellEntry const* triggeredBy)
{
    if(!spellInfo)
    {
        if (triggeredByAura)
            sLog.outError("CastSpell: unknown spell by caster: %s triggered by aura %u (eff %u)", GetGuidStr().c_str(), triggeredByAura->GetId(), triggeredByAura->GetEffIndex());
        else
            sLog.outError("CastSpell: unknown spell by caster: %s", GetGuidStr().c_str());
        return;
    }

    if (castItem)
        DEBUG_FILTER_LOG(LOG_FILTER_SPELL_CAST, "WORLD: cast Item spellId - %i", spellInfo->Id);

    if (triggeredByAura)
    {
        if(originalCaster.IsEmpty())
            originalCaster = triggeredByAura->GetCasterGuid();

        triggeredBy = triggeredByAura->GetSpellProto();
    }

    Spell *spell = new Spell(this, spellInfo, triggered, originalCaster, triggeredBy);

    SpellCastTargets targets;
    targets.setUnitTarget( Victim );
    spell->m_CastItem = castItem;
    spell->prepare(&targets, triggeredByAura);
}

void Unit::CastCustomSpell(Unit* Victim,uint32 spellId, int32 const* bp0, int32 const* bp1, int32 const* bp2, bool triggered, Item *castItem, Aura* triggeredByAura, ObjectGuid originalCaster, SpellEntry const* triggeredBy)
{
    SpellEntry const *spellInfo = sSpellStore.LookupEntry(spellId);

    if(!spellInfo)
    {
        if (triggeredByAura)
            sLog.outError("CastCustomSpell: unknown spell id %i by caster: %s triggered by aura %u (eff %u)", spellId, GetGuidStr().c_str(), triggeredByAura->GetId(), triggeredByAura->GetEffIndex());
        else
            sLog.outError("CastCustomSpell: unknown spell id %i by caster: %s", spellId, GetGuidStr().c_str());
        return;
    }

    CastCustomSpell(Victim, spellInfo, bp0, bp1, bp2, triggered, castItem, triggeredByAura, originalCaster, triggeredBy);
}

void Unit::CastCustomSpell(Unit* Victim, SpellEntry const *spellInfo, int32 const* bp0, int32 const* bp1, int32 const* bp2, bool triggered, Item *castItem, Aura* triggeredByAura, ObjectGuid originalCaster, SpellEntry const* triggeredBy)
{
    if(!spellInfo)
    {
        if (triggeredByAura)
            sLog.outError("CastCustomSpell: unknown spell by caster: %s triggered by aura %u (eff %u)", GetGuidStr().c_str(), triggeredByAura->GetId(), triggeredByAura->GetEffIndex());
        else
            sLog.outError("CastCustomSpell: unknown spell by caster: %s", GetGuidStr().c_str());
        return;
    }

    if(sObjectMgr.IsSpellDisabled(spellInfo->Id))
        return;

    if (castItem)
        DEBUG_FILTER_LOG(LOG_FILTER_SPELL_CAST, "WORLD: cast Item spellId - %i", spellInfo->Id);

    if (triggeredByAura)
    {
        if(originalCaster.IsEmpty())
            if (triggeredByAura->GetHolder())
            {
                originalCaster = triggeredByAura->GetCasterGuid();
                triggeredBy    = triggeredByAura->GetSpellProto();
            }
            else
            {
                sLog.outError("CastCustomSpell: spell %d by caster: %s triggered by aura without original caster and spellholder (CRUSH THERE!)", spellInfo->Id, GetObjectGuid().GetString().c_str());
                return;
            }
    }

    Spell *spell = new Spell(this, spellInfo, triggered, originalCaster, triggeredBy);

    if(bp0)
        spell->m_currentBasePoints[EFFECT_INDEX_0] = *bp0;

    if(bp1)
        spell->m_currentBasePoints[EFFECT_INDEX_1] = *bp1;

    if(bp2)
        spell->m_currentBasePoints[EFFECT_INDEX_2] = *bp2;

    SpellCastTargets targets;
    targets.setUnitTarget( Victim );
    spell->m_CastItem = castItem;
    spell->prepare(&targets, triggeredByAura);
}

// used for scripting
void Unit::CastSpell(float x, float y, float z, uint32 spellId, bool triggered, Item *castItem, Aura* triggeredByAura, ObjectGuid originalCaster, SpellEntry const* triggeredBy)
{
    SpellEntry const *spellInfo = sSpellStore.LookupEntry(spellId);

    if(!spellInfo)
    {
        if (triggeredByAura)
            sLog.outError("CastSpell(x,y,z): unknown spell id %i by caster: %s triggered by aura %u (eff %u)", spellId, GetGuidStr().c_str(), triggeredByAura->GetId(), triggeredByAura->GetEffIndex());
        else
            sLog.outError("CastSpell(x,y,z): unknown spell id %i by caster: %s", spellId, GetGuidStr().c_str());
        return;
    }

    CastSpell(x, y, z, spellInfo, triggered, castItem, triggeredByAura, originalCaster, triggeredBy);
}

// used for scripting
void Unit::CastSpell(float x, float y, float z, SpellEntry const *spellInfo, bool triggered, Item *castItem, Aura* triggeredByAura, ObjectGuid originalCaster, SpellEntry const* triggeredBy)
{
    if(!spellInfo)
    {
        if (triggeredByAura)
            sLog.outError("CastSpell(x,y,z): unknown spell by caster: %s triggered by aura %u (eff %u)", GetGuidStr().c_str(), triggeredByAura->GetId(), triggeredByAura->GetEffIndex());
        else
            sLog.outError("CastSpell(x,y,z): unknown spell by caster: %s", GetGuidStr().c_str());
        return;
    }
	
    if(sObjectMgr.IsSpellDisabled(spellInfo->Id))
        return;

    if (castItem)
        DEBUG_FILTER_LOG(LOG_FILTER_SPELL_CAST, "WORLD: cast Item spellId - %i", spellInfo->Id);

    if (triggeredByAura)
    {
        if(originalCaster.IsEmpty())
            originalCaster = triggeredByAura->GetCasterGuid();

        triggeredBy = triggeredByAura->GetSpellProto();
    }

    Spell *spell = new Spell(this, spellInfo, triggered, originalCaster, triggeredBy);

    SpellCastTargets targets;
    targets.setDestination(x, y, z);
    spell->m_CastItem = castItem;
    spell->prepare(&targets, triggeredByAura);
}

// Obsolete func need remove, here only for comotability vs another patches
uint32 Unit::SpellNonMeleeDamageLog(Unit *pVictim, uint32 spellID, uint32 damage)
{
    SpellEntry const *spellInfo = sSpellStore.LookupEntry(spellID);
    SpellNonMeleeDamage damageInfo(this, pVictim, spellInfo->Id, SpellSchoolMask(spellInfo->SchoolMask));
    CalculateSpellDamage(&damageInfo, damage, spellInfo);
    damageInfo.target->CalculateAbsorbResistBlock(this, &damageInfo, spellInfo);
    DealDamageMods(damageInfo.target,damageInfo.damage,&damageInfo.absorb);
    SendSpellNonMeleeDamageLog(&damageInfo);
    DealSpellDamage(&damageInfo, true);
    return damageInfo.damage;
}

void Unit::CalculateSpellDamage(SpellNonMeleeDamage *damageInfo, int32 damage, SpellEntry const *spellInfo, WeaponAttackType attackType)
{
    SpellSchoolMask damageSchoolMask = damageInfo->schoolMask;
    Unit *pVictim = damageInfo->target;

    if (damage < 0)
        return;

    if(!this || !pVictim)
        return;
    if(!this->isAlive() || !pVictim->isAlive())
        return;

    // Check spell crit chance
    bool crit = IsSpellCrit(pVictim, spellInfo, damageSchoolMask, attackType);

    // damage bonus (per damage class)
    switch (spellInfo->DmgClass)
    {
        // Melee and Ranged Spells
        case SPELL_DAMAGE_CLASS_RANGED:
        case SPELL_DAMAGE_CLASS_MELEE:
        {
            //Calculate damage bonus
            damage = MeleeDamageBonusDone(pVictim, damage, attackType, spellInfo, SPELL_DIRECT_DAMAGE);
            damage = pVictim->MeleeDamageBonusTaken(this, damage, attackType, spellInfo, SPELL_DIRECT_DAMAGE);

            // if crit add critical bonus
            if (crit)
            {
                damageInfo->HitInfo|= SPELL_HIT_TYPE_CRIT;
                damage = SpellCriticalDamageBonus(spellInfo, damage, pVictim);
                // Resilience - reduce crit damage
                uint32 redunction_affected_damage = CalcNotIgnoreDamageRedunction(damage,damageSchoolMask);
                if (attackType != RANGED_ATTACK)
                    damage -= pVictim->GetMeleeCritDamageReduction(redunction_affected_damage);
                else
                    damage -= pVictim->GetRangedCritDamageReduction(redunction_affected_damage);
            }
        }
        break;
        // Magical Attacks
        case SPELL_DAMAGE_CLASS_NONE:
        case SPELL_DAMAGE_CLASS_MAGIC:
        {
            // Calculate damage bonus
            damage = SpellDamageBonusDone(pVictim, spellInfo, damage, SPELL_DIRECT_DAMAGE);
            damage = pVictim->SpellDamageBonusTaken(this, spellInfo, damage, SPELL_DIRECT_DAMAGE);

            // If crit add critical bonus
            if (crit)
            {
                damageInfo->HitInfo|= SPELL_HIT_TYPE_CRIT;
                damage = SpellCriticalDamageBonus(spellInfo, damage, pVictim);
                // Resilience - reduce crit damage
                uint32 redunction_affected_damage = CalcNotIgnoreDamageRedunction(damage,damageSchoolMask);
                damage -= pVictim->GetSpellCritDamageReduction(redunction_affected_damage);
            }
        }
        break;
    }

    // only from players
    if (GetTypeId() == TYPEID_PLAYER)
    {
        uint32 redunction_affected_damage = CalcNotIgnoreDamageRedunction(damage,damageSchoolMask);
        damage -= pVictim->GetSpellDamageReduction(redunction_affected_damage);
    }

    // damage mitigation
    if (damage > 0)
    {
        // physical damage => armor
        if (damageSchoolMask & SPELL_SCHOOL_MASK_NORMAL)
        {
            uint32 armor_affected_damage = CalcNotIgnoreDamageRedunction(damage,damageSchoolMask);
            damage = damage - armor_affected_damage + CalcArmorReducedDamage(pVictim, armor_affected_damage);
        }
    }
    else
        damage = 0;
    damageInfo->damage = damage;
}

void Unit::DealSpellDamage(SpellNonMeleeDamage *damageInfo, bool durabilityLoss)
{
    if (!damageInfo)
        return;

    Unit *pVictim = damageInfo->target;

    if(!this || !pVictim)
        return;

    if (!pVictim->isAlive() || pVictim->IsTaxiFlying() || (pVictim->GetTypeId() == TYPEID_UNIT && ((Creature*)pVictim)->IsInEvadeMode()))
        return;

    SpellEntry const *spellProto = sSpellStore.LookupEntry(damageInfo->SpellID);
    if (spellProto == NULL)
    {
        sLog.outError("Unit::DealSpellDamage have wrong damageInfo->SpellID: %u", damageInfo->SpellID);
        return;
    }

    //You don't lose health from damage taken from another player while in a sanctuary
    //You still see it in the combat log though
    if (!IsAllowedDamageInArea(pVictim))
        return;

    // Call default DealDamage (send critical in hit info for threat calculation)
    CleanDamage cleanDamage(0, damageInfo->absorb, BASE_ATTACK, damageInfo->HitInfo & SPELL_HIT_TYPE_CRIT ? MELEE_HIT_CRIT : MELEE_HIT_NORMAL);
    DealDamage(pVictim, damageInfo->damage, &cleanDamage, SPELL_DIRECT_DAMAGE, damageInfo->schoolMask, spellProto, durabilityLoss);
    // Check if effect can trigger anything actually (is this a right ATTR ?)
    if( spellProto->AttributesEx3 & SPELL_ATTR_EX3_UNK16 )
        return;

    bool hasWeaponDmgEffect = false;

    for (uint32 i = 0; i < 3; ++i)
    {
        if (spellProto->Effect[i] == SPELL_EFFECT_WEAPON_DAMAGE_NOSCHOOL || spellProto->Effect[i] == SPELL_EFFECT_WEAPON_PERCENT_DAMAGE || spellProto->Effect[i] == SPELL_EFFECT_WEAPON_DAMAGE || spellProto->Effect[i] == SPELL_EFFECT_NORMALIZED_WEAPON_DMG)
        {    
            hasWeaponDmgEffect = true;
            break;
        }
    }

    if (!(damageInfo->HitInfo & HITINFO_MISS) && hasWeaponDmgEffect) 
    {
        WeaponAttackType attType = GetWeaponAttackType(spellProto);
        // on weapon hit casts
        if(GetTypeId() == TYPEID_PLAYER && pVictim->isAlive())
            ((Player*)this)->CastItemCombatSpell(pVictim, attType);
    }
}

//TODO for melee need create structure as in
void Unit::CalculateMeleeDamage(Unit *pVictim, uint32 damage, CalcDamageInfo *damageInfo, WeaponAttackType attackType)
{
    damageInfo->attacker         = this;
    damageInfo->target           = pVictim;
    damageInfo->damageSchoolMask = GetMeleeDamageSchoolMask();
    damageInfo->attackType       = attackType;
    damageInfo->damage           = 0;
    damageInfo->cleanDamage      = 0;
    damageInfo->absorb           = 0;
    damageInfo->resist           = 0;
    damageInfo->blocked_amount   = 0;

    damageInfo->TargetState      = 0;
    damageInfo->HitInfo          = 0;
    damageInfo->procAttacker     = PROC_FLAG_NONE;
    damageInfo->procVictim       = PROC_FLAG_NONE;
    damageInfo->procEx           = PROC_EX_NONE;
    damageInfo->hitOutCome       = MELEE_HIT_EVADE;

    if(!this || !pVictim)
        return;
    if(!this->isAlive() || !pVictim->isAlive())
        return;

    // Select HitInfo/procAttacker/procVictim flag based on attack type
    switch (attackType)
    {
        case BASE_ATTACK:
            damageInfo->procAttacker = PROC_FLAG_SUCCESSFUL_MELEE_HIT;
            damageInfo->procVictim   = PROC_FLAG_TAKEN_MELEE_HIT;
            damageInfo->HitInfo      = HITINFO_NORMALSWING2;
            break;
        case OFF_ATTACK:
            damageInfo->procAttacker = PROC_FLAG_SUCCESSFUL_MELEE_HIT | PROC_FLAG_SUCCESSFUL_OFFHAND_HIT;
            damageInfo->procVictim   = PROC_FLAG_TAKEN_MELEE_HIT;//|PROC_FLAG_TAKEN_OFFHAND_HIT // not used
            damageInfo->HitInfo = HITINFO_LEFTSWING;
            break;
        case RANGED_ATTACK:
            damageInfo->procAttacker = PROC_FLAG_SUCCESSFUL_RANGED_HIT;
            damageInfo->procVictim   = PROC_FLAG_TAKEN_RANGED_HIT;
            damageInfo->HitInfo = 0x08;// test
            break;
        default:
            break;
    }

    // Physical Immune check
    if (damageInfo->target->IsImmunedToDamage(damageInfo->damageSchoolMask))
    {
        damageInfo->HitInfo       |= HITINFO_NORMALSWING;
        damageInfo->TargetState    = VICTIMSTATE_IS_IMMUNE;

        damageInfo->procEx |=PROC_EX_IMMUNE;
        damageInfo->damage         = 0;
        damageInfo->cleanDamage    = 0;
        return;
    }
    damage += CalculateDamage (damageInfo->attackType, false);
    // Add melee damage bonus
    damage = MeleeDamageBonusDone(damageInfo->target, damage, damageInfo->attackType);
    damage = damageInfo->target->MeleeDamageBonusTaken(this, damage, damageInfo->attackType);
    // Calculate armor reduction

    uint32 armor_affected_damage = CalcNotIgnoreDamageRedunction(damage,damageInfo->damageSchoolMask);
    damageInfo->damage = damage - armor_affected_damage + CalcArmorReducedDamage(damageInfo->target, armor_affected_damage);
    damageInfo->cleanDamage += damage - damageInfo->damage;

    damageInfo->hitOutCome = RollMeleeOutcomeAgainst(damageInfo->target, damageInfo->attackType);

    // Disable parry or dodge for ranged attack
    if (damageInfo->attackType == RANGED_ATTACK)
    {
        if (damageInfo->hitOutCome == MELEE_HIT_PARRY) damageInfo->hitOutCome = MELEE_HIT_NORMAL;
        if (damageInfo->hitOutCome == MELEE_HIT_DODGE) damageInfo->hitOutCome = MELEE_HIT_MISS;
    }

    switch(damageInfo->hitOutCome)
    {
        case MELEE_HIT_EVADE:
        {
            damageInfo->HitInfo    |= HITINFO_MISS|HITINFO_SWINGNOHITSOUND;
            damageInfo->TargetState = VICTIMSTATE_EVADES;

            damageInfo->procEx|=PROC_EX_EVADE;
            damageInfo->damage = 0;
            damageInfo->cleanDamage = 0;
            return;
        }
        case MELEE_HIT_MISS:
        {
            damageInfo->HitInfo    |= HITINFO_MISS;
            damageInfo->TargetState = VICTIMSTATE_NORMAL;

            damageInfo->procEx|=PROC_EX_MISS;
            damageInfo->damage = 0;
            damageInfo->cleanDamage = 0;
            break;
        }
        case MELEE_HIT_NORMAL:
            damageInfo->TargetState = VICTIMSTATE_NORMAL;
            damageInfo->procEx|=PROC_EX_NORMAL_HIT;
            break;
        case MELEE_HIT_CRIT:
        {
            damageInfo->HitInfo     |= HITINFO_CRITICALHIT;
            damageInfo->TargetState  = VICTIMSTATE_NORMAL;

            damageInfo->procEx|=PROC_EX_CRITICAL_HIT;
            // Crit bonus calc
            damageInfo->damage += damageInfo->damage;
            int32 mod=0;
            // Apply SPELL_AURA_MOD_ATTACKER_RANGED_CRIT_DAMAGE or SPELL_AURA_MOD_ATTACKER_MELEE_CRIT_DAMAGE
            if(damageInfo->attackType == RANGED_ATTACK)
                mod += damageInfo->target->GetTotalAuraModifier(SPELL_AURA_MOD_ATTACKER_RANGED_CRIT_DAMAGE);
            else
                mod += damageInfo->target->GetTotalAuraModifier(SPELL_AURA_MOD_ATTACKER_MELEE_CRIT_DAMAGE);

            mod += GetTotalAuraModifierByMiscMask(SPELL_AURA_MOD_CRIT_DAMAGE_BONUS, SPELL_SCHOOL_MASK_NORMAL);

            uint32 crTypeMask = damageInfo->target->GetCreatureTypeMask();

            // Increase crit damage from SPELL_AURA_MOD_CRIT_PERCENT_VERSUS
            mod += GetTotalAuraModifierByMiscMask(SPELL_AURA_MOD_CRIT_PERCENT_VERSUS, crTypeMask);
            if (mod!=0)
                damageInfo->damage = int32((damageInfo->damage) * float((100.0f + mod)/100.0f));

            // Resilience - reduce crit damage
            uint32 redunction_affected_damage = CalcNotIgnoreDamageRedunction(damageInfo->damage,damageInfo->damageSchoolMask);
            uint32 resilienceReduction;
            if (attackType != RANGED_ATTACK)
                resilienceReduction = pVictim->GetMeleeCritDamageReduction(redunction_affected_damage);
            else
                resilienceReduction = pVictim->GetRangedCritDamageReduction(redunction_affected_damage);

            damageInfo->damage      -= resilienceReduction;
            damageInfo->cleanDamage += resilienceReduction;
            break;
        }
        case MELEE_HIT_PARRY:
            damageInfo->TargetState  = VICTIMSTATE_PARRY;
            damageInfo->procEx |= PROC_EX_PARRY;
            damageInfo->cleanDamage += damageInfo->damage;
            damageInfo->damage = 0;
            break;

        case MELEE_HIT_DODGE:
            damageInfo->TargetState  = VICTIMSTATE_DODGE;
            damageInfo->procEx|=PROC_EX_DODGE;
            damageInfo->cleanDamage += damageInfo->damage;
            damageInfo->damage = 0;
            break;
        case MELEE_HIT_BLOCK:
        {
            damageInfo->TargetState = VICTIMSTATE_NORMAL;
            damageInfo->HitInfo |= HITINFO_BLOCK;
            damageInfo->procEx |= PROC_EX_BLOCK;
            damageInfo->blocked_amount = damageInfo->target->GetShieldBlockValue();

            // Target has a chance to double the blocked amount if it has SPELL_AURA_MOD_BLOCK_CRIT_CHANCE
            if (roll_chance_i(pVictim->GetTotalAuraModifier(SPELL_AURA_MOD_BLOCK_CRIT_CHANCE)))
                damageInfo->blocked_amount *= 2;

            if (damageInfo->blocked_amount >= damageInfo->damage)
            {
                damageInfo->TargetState = VICTIMSTATE_BLOCKS;
                damageInfo->blocked_amount = damageInfo->damage;
                damageInfo->procEx |= PROC_EX_FULL_BLOCK;
            }
            else
                damageInfo->procEx |= PROC_EX_NORMAL_HIT;   // Partial blocks can still cause attacker procs

            damageInfo->damage      -= damageInfo->blocked_amount;
            damageInfo->cleanDamage += damageInfo->blocked_amount;
            break;
        }
        case MELEE_HIT_GLANCING:
        {
            damageInfo->HitInfo |= HITINFO_GLANCING;
            damageInfo->TargetState = VICTIMSTATE_NORMAL;
            damageInfo->procEx |= PROC_EX_NORMAL_HIT;
            float reducePercent = 1.0f;                     //damage factor
            // calculate base values and mods
            float baseLowEnd = 1.3f;
            float baseHighEnd = 1.2f;
            switch(getClass())                              // lowering base values for casters
            {
                case CLASS_SHAMAN:
                case CLASS_PRIEST:
                case CLASS_MAGE:
                case CLASS_WARLOCK:
                case CLASS_DRUID:
                    baseLowEnd  -= 0.7f;
                    baseHighEnd -= 0.3f;
                    break;
            }

            float maxLowEnd = 0.6f;
            switch(getClass())                              // upper for melee classes
            {
                case CLASS_WARRIOR:
                case CLASS_ROGUE:
                    maxLowEnd = 0.91f;                      //If the attacker is a melee class then instead the lower value of 0.91
            }

            // calculate values
            int32 diff = damageInfo->target->GetDefenseSkillValue() - GetWeaponSkillValue(damageInfo->attackType);
            float lowEnd  = baseLowEnd - ( 0.05f * diff );
            float highEnd = baseHighEnd - ( 0.03f * diff );

            // apply max/min bounds
            if ( lowEnd < 0.01f )                           //the low end must not go bellow 0.01f
                lowEnd = 0.01f;
            else if ( lowEnd > maxLowEnd )                  //the smaller value of this and 0.6 is kept as the low end
                lowEnd = maxLowEnd;

            if ( highEnd < 0.2f )                           //high end limits
                highEnd = 0.2f;
            if ( highEnd > 0.99f )
                highEnd = 0.99f;

            if(lowEnd > highEnd)                            // prevent negative range size
                lowEnd = highEnd;

            reducePercent = lowEnd + rand_norm_f() * ( highEnd - lowEnd );

            damageInfo->cleanDamage += damageInfo->damage-uint32(reducePercent *  damageInfo->damage);
            damageInfo->damage   = uint32(reducePercent *  damageInfo->damage);
            break;
        }
        case MELEE_HIT_CRUSHING:
        {
            damageInfo->HitInfo     |= HITINFO_CRUSHING;
            damageInfo->TargetState  = VICTIMSTATE_NORMAL;
            damageInfo->procEx|=PROC_EX_NORMAL_HIT;
            // 150% normal damage
            damageInfo->damage += (damageInfo->damage / 2);
            break;
        }
        default:

            break;
    }

    // only from players and their pets
    if (GetTypeId() == TYPEID_PLAYER || GetObjectGuid().IsPet())
    {
        uint32 redunction_affected_damage = CalcNotIgnoreDamageRedunction(damageInfo->damage,damageInfo->damageSchoolMask);
        uint32 resilienceReduction;
        if (attackType != RANGED_ATTACK)
            resilienceReduction = pVictim->GetMeleeDamageReduction(redunction_affected_damage);
        else
            resilienceReduction = pVictim->GetRangedDamageReduction(redunction_affected_damage);
        damageInfo->damage      -= resilienceReduction;
        damageInfo->cleanDamage += resilienceReduction;
    }

    // Calculate absorb resist
    if(int32(damageInfo->damage) > 0)
    {
        damageInfo->procVictim |= PROC_FLAG_TAKEN_ANY_DAMAGE;

        // Calculate absorb & resists
        uint32 absorb_affected_damage = CalcNotIgnoreAbsorbDamage(damageInfo->damage,damageInfo->damageSchoolMask);
        damageInfo->target->CalculateDamageAbsorbAndResist(this, damageInfo->damageSchoolMask, DIRECT_DAMAGE, absorb_affected_damage, &damageInfo->absorb, &damageInfo->resist, true);
        damageInfo->damage-=damageInfo->absorb + damageInfo->resist;
        if (damageInfo->absorb)
        {
            damageInfo->HitInfo|=HITINFO_ABSORB;
            damageInfo->procEx|=PROC_EX_ABSORB;
        }
        if (damageInfo->resist)
            damageInfo->HitInfo|=HITINFO_RESIST;

    }
    else // Umpossible get negative result but....
        damageInfo->damage = 0;
}

void Unit::DealMeleeDamage(CalcDamageInfo *damageInfo, bool durabilityLoss)
{
    if (damageInfo==0) return;
    Unit *pVictim = damageInfo->target;

    if(!this || !pVictim)
        return;

    if (!pVictim->isAlive() || pVictim->IsTaxiFlying() || (pVictim->GetTypeId() == TYPEID_UNIT && ((Creature*)pVictim)->IsInEvadeMode()))
        return;

    //You don't lose health from damage taken from another player while in a sanctuary
    //You still see it in the combat log though
    if (!IsAllowedDamageInArea(pVictim))
        return;

    // Hmmmm dont like this emotes client must by self do all animations
    if (damageInfo->HitInfo&HITINFO_CRITICALHIT)
        pVictim->HandleEmoteCommand(EMOTE_ONESHOT_WOUNDCRITICAL);
    if (damageInfo->blocked_amount && damageInfo->TargetState!=VICTIMSTATE_BLOCKS)
        pVictim->HandleEmoteCommand(EMOTE_ONESHOT_PARRYSHIELD);

    if(damageInfo->TargetState == VICTIMSTATE_PARRY)
    {
        // Get attack timers
        float offtime  = float(pVictim->getAttackTimer(OFF_ATTACK));
        float basetime = float(pVictim->getAttackTimer(BASE_ATTACK));
        // Reduce attack time
        if (pVictim->haveOffhandWeapon() && offtime < basetime)
        {
            float percent20 = pVictim->GetAttackTime(OFF_ATTACK) * 0.20f;
            float percent60 = 3.0f * percent20;
            if(offtime > percent20 && offtime <= percent60)
            {
                pVictim->setAttackTimer(OFF_ATTACK, uint32(percent20));
            }
            else if(offtime > percent60)
            {
                offtime -= 2.0f * percent20;
                pVictim->setAttackTimer(OFF_ATTACK, uint32(offtime));
            }
        }
        else
        {
            float percent20 = pVictim->GetAttackTime(BASE_ATTACK) * 0.20f;
            float percent60 = 3.0f * percent20;
            if(basetime > percent20 && basetime <= percent60)
            {
                pVictim->setAttackTimer(BASE_ATTACK, uint32(percent20));
            }
            else if(basetime > percent60)
            {
                basetime -= 2.0f * percent20;
                pVictim->setAttackTimer(BASE_ATTACK, uint32(basetime));
            }
        }
    }

    // Call default DealDamage
    CleanDamage cleanDamage(damageInfo->cleanDamage, damageInfo->absorb, damageInfo->attackType, damageInfo->hitOutCome);
    DealDamage(pVictim, damageInfo->damage, &cleanDamage, DIRECT_DAMAGE, damageInfo->damageSchoolMask, NULL, durabilityLoss);

    // If this is a creature and it attacks from behind it has a probability to daze it's victim
    if( (damageInfo->hitOutCome==MELEE_HIT_CRIT || damageInfo->hitOutCome==MELEE_HIT_CRUSHING || damageInfo->hitOutCome==MELEE_HIT_NORMAL || damageInfo->hitOutCome==MELEE_HIT_GLANCING) &&
        GetTypeId() != TYPEID_PLAYER && ((Creature*)this)->GetCharmerOrOwnerGuid().IsEmpty() && !pVictim->HasInArc(M_PI_F, this) )
    {
        // -probability is between 0% and 40%
        // 20% base chance
        float Probability = 20.0f;

        //there is a newbie protection, at level 10 just 7% base chance; assuming linear function
        if( pVictim->getLevel() < 30 )
            Probability = 0.65f*pVictim->getLevel()+0.5f;

        uint32 VictimDefense=pVictim->GetDefenseSkillValue();
        uint32 AttackerMeleeSkill=GetUnitMeleeSkill();

        Probability *= AttackerMeleeSkill/(float)VictimDefense;

        if(Probability > 40.0f)
            Probability = 40.0f;

        if(roll_chance_f(Probability))
            CastSpell(pVictim, 1604, true);
    }

    // If not miss
    if (!(damageInfo->HitInfo & HITINFO_MISS))
    {
        // on weapon hit casts
        if(GetTypeId() == TYPEID_PLAYER && pVictim->isAlive())
            ((Player*)this)->CastItemCombatSpell(pVictim, damageInfo->attackType);

        // victim's damage shield
        std::set<Aura*> alreadyDone;
        AuraList const& vDamageShields = pVictim->GetAurasByType(SPELL_AURA_DAMAGE_SHIELD);
        for(AuraList::const_iterator i = vDamageShields.begin(); i != vDamageShields.end();)
        {
            if (alreadyDone.find(*i) == alreadyDone.end())
            {
                alreadyDone.insert(*i);
                uint32 damage=(*i)->GetModifier()->m_amount;
                SpellEntry const *i_spellProto = (*i)->GetSpellProto();

                // Thorns
                if (i_spellProto->SpellFamilyName == SPELLFAMILY_DRUID && i_spellProto->SpellFamilyFlags & UI64LIT(0x00000100))
                {
                    Unit::AuraList const& dummyList = pVictim->GetAurasByType(SPELL_AURA_DUMMY);
                    for(Unit::AuraList::const_iterator iter = dummyList.begin(); iter != dummyList.end(); ++iter)
                    {
                        // Brambles
                        if((*iter)->GetSpellProto()->SpellFamilyName == SPELLFAMILY_DRUID &&
                            (*iter)->GetSpellProto()->SpellIconID == 53)
                        {
                            damage += uint32(damage * (*iter)->GetModifier()->m_amount / 100);
                            break;
                        }
                    }
                }

                //Calculate absorb resist ??? no data in opcode for this possibly unable to absorb or resist?
                //uint32 absorb;
                //uint32 resist;
                //CalcAbsorbResist(pVictim, SpellSchools(spellProto->School), SPELL_DIRECT_DAMAGE, damage, &absorb, &resist);
                //damage-=absorb + resist;

                pVictim->DealDamageMods(this,damage,NULL);

                uint32 targetHealth = GetHealth();
                uint32 overkill = damage > targetHealth ? damage - targetHealth : 0;

                WorldPacket data(SMSG_SPELLDAMAGESHIELD,(8+8+4+4+4+4));
                data << pVictim->GetObjectGuid();
                data << GetObjectGuid();
                data << uint32(i_spellProto->Id);
                data << uint32(damage);                  // Damage
                data << uint32(overkill);                // Overkill
                data << uint32(i_spellProto->SchoolMask);
                pVictim->SendMessageToSet(&data, true );

                pVictim->DealDamage(this, damage, 0, SPELL_DIRECT_DAMAGE, GetSpellSchoolMask(i_spellProto), i_spellProto, true);

                i = vDamageShields.begin();
            }
            else
                ++i;
        }
    }
}


void Unit::HandleEmoteCommand(uint32 emote_id)
{
    WorldPacket data( SMSG_EMOTE, 4 + 8 );
    data << uint32(emote_id);
    data << GetObjectGuid();
    SendMessageToSet(&data, true);
}

void Unit::HandleEmoteState(uint32 emote_id)
{
    SetUInt32Value(UNIT_NPC_EMOTESTATE, emote_id);
}

void Unit::HandleEmote(uint32 emote_id)
{
    if (!emote_id)
        HandleEmoteState(0);
    else if (EmotesEntry const* emoteEntry = sEmotesStore.LookupEntry(emote_id))
    {
        if (emoteEntry->EmoteType)                          // 1,2 states, 0 command
            HandleEmoteState(emote_id);
        else
            HandleEmoteCommand(emote_id);
    }
}

uint32 Unit::CalcNotIgnoreAbsorbDamage( uint32 damage, SpellSchoolMask damageSchoolMask, SpellEntry const* spellInfo /*= NULL*/)
{
    float absorb_affected_rate = 1.0f;
    Unit::AuraList const& ignoreAbsorbSchool = GetAurasByType(SPELL_AURA_MOD_IGNORE_ABSORB_SCHOOL);
    for(Unit::AuraList::const_iterator i = ignoreAbsorbSchool.begin(); i != ignoreAbsorbSchool.end(); ++i)
        if ((*i)->GetMiscValue() & damageSchoolMask)
            absorb_affected_rate *= (100.0f - (*i)->GetModifier()->m_amount)/100.0f;

    if(spellInfo)
    {
        Unit::AuraList const& ignoreAbsorbForSpell = GetAurasByType(SPELL_AURA_MOD_IGNORE_ABSORB_FOR_SPELL);
        for(Unit::AuraList::const_iterator citr = ignoreAbsorbForSpell.begin(); citr != ignoreAbsorbForSpell.end(); ++citr)
            if ((*citr)->isAffectedOnSpell(spellInfo))
                absorb_affected_rate *= (100.0f - (*citr)->GetModifier()->m_amount)/100.0f;
    }

    return absorb_affected_rate <= 0.0f ? 0 : (absorb_affected_rate < 1.0f  ? uint32(damage * absorb_affected_rate) : damage);
}

uint32 Unit::CalcNotIgnoreDamageRedunction( uint32 damage, SpellSchoolMask damageSchoolMask)
{
    float absorb_affected_rate = 1.0f;
    Unit::AuraList const& ignoreAbsorb = GetAurasByType(SPELL_AURA_MOD_IGNORE_DAMAGE_REDUCTION_SCHOOL);
    for(Unit::AuraList::const_iterator i = ignoreAbsorb.begin(); i != ignoreAbsorb.end(); ++i)
        if ((*i)->GetMiscValue() & damageSchoolMask)
            absorb_affected_rate *= (100.0f - (*i)->GetModifier()->m_amount)/100.0f;

    return absorb_affected_rate <= 0.0f ? 0 : (absorb_affected_rate < 1.0f  ? uint32(damage * absorb_affected_rate) : damage);
}

uint32 Unit::CalcArmorReducedDamage(Unit* pVictim, const uint32 damage)
{
    uint32 newdamage = 0;
    float armor = (float)pVictim->GetArmor();

    // Ignore enemy armor by SPELL_AURA_MOD_TARGET_RESISTANCE aura
    armor += GetTotalAuraModifierByMiscMask(SPELL_AURA_MOD_TARGET_RESISTANCE, SPELL_SCHOOL_MASK_NORMAL);

    // Apply Player CR_ARMOR_PENETRATION rating and percent talents
    if (GetTypeId()==TYPEID_PLAYER)
    {
        float maxArmorPen = 400 + 85 * pVictim->getLevel();
        if (getLevel() > 59)
            maxArmorPen += 4.5f * 85 * (pVictim->getLevel()-59);
        // Cap ignored armor to this value
        maxArmorPen = std::min(((armor+maxArmorPen)/3), armor);
        // Also, armor penetration is limited to 100% since 3.1.2, before greater values did
        // continue to give benefit for targets with more armor than the above cap
        float armorPenPct = std::min(100.f, ((Player*)this)->GetArmorPenetrationPct());
        armor -= maxArmorPen * armorPenPct / 100.0f;
    }

    if (armor < 0.0f)
        armor = 0.0f;

    float levelModifier = (float)getLevel();
    if (levelModifier > 59)
        levelModifier = levelModifier + (4.5f * (levelModifier-59));

    float tmpvalue = 0.1f * armor / (8.5f * levelModifier + 40);
    tmpvalue = tmpvalue/(1.0f + tmpvalue);

    if (tmpvalue < 0.0f)
        tmpvalue = 0.0f;
    if (tmpvalue > 0.75f)
        tmpvalue = 0.75f;

    newdamage = uint32(damage - (damage * tmpvalue));

    return (newdamage > 1) ? newdamage : 1;
}

void Unit::CalculateDamageAbsorbAndResist(Unit *pCaster, SpellSchoolMask schoolMask, DamageEffectType damagetype, const uint32 damage, uint32 *absorb, uint32 *resist, bool canReflect)
{
    if(!pCaster || !isAlive() || !damage)
        return;

    // Magic damage, check for resists
    if ((schoolMask & SPELL_SCHOOL_MASK_NORMAL)==0)
    {
        // Get base victim resistance for school
        float tmpvalue2 = (float)GetResistance(GetFirstSchoolInMask(schoolMask));
        // Ignore resistance by self SPELL_AURA_MOD_TARGET_RESISTANCE aura
        tmpvalue2 += (float)pCaster->GetTotalAuraModifierByMiscMask(SPELL_AURA_MOD_TARGET_RESISTANCE, schoolMask);

        if (pCaster->GetTypeId() == TYPEID_PLAYER)
            tmpvalue2 -= (float)((Player*)pCaster)->GetSpellPenetrationItemMod();

        tmpvalue2 *= (float)(0.15f / getLevel());
        if (tmpvalue2 < 0.0f)
            tmpvalue2 = 0.0f;
        if (tmpvalue2 > 0.75f)
            tmpvalue2 = 0.75f;
        uint32 ran = urand(0, 100);
        float faq[4] = {24.0f,6.0f,4.0f,6.0f};
        uint8 m = 0;
        float Binom = 0.0f;
        for (uint8 i = 0; i < 4; ++i)
        {
            Binom += 2400 *( powf(tmpvalue2, float(i)) * powf( (1-tmpvalue2), float(4-i)))/faq[i];
            if (ran > Binom )
                ++m;
            else
                break;
        }
        if (damagetype == DOT && m == 4)
            *resist += uint32(damage - 1);
        else
            *resist += uint32(damage * m / 4);
        if(*resist > damage)
            *resist = damage;
    }
    else
        *resist = 0;

    int32 RemainingDamage = damage - *resist;

    // Get unit state (need for some absorb check)
    uint32 unitflag = GetUInt32Value(UNIT_FIELD_FLAGS);
    // Reflect damage spells (not cast any damage spell in aura lookup)
    uint32 reflectSpell = 0;
    int32  reflectDamage = 0;
    Aura*  reflectTriggeredBy = NULL;                       // expected as not expired at reflect as in current cases
    // Death Prevention Aura
    SpellEntry const*  preventDeathSpell = NULL;
    int32  preventDeathAmount = 0;

    // full absorb cases (by chance)
    AuraList const& vAbsorb = GetAurasByType(SPELL_AURA_SCHOOL_ABSORB);
    for(AuraList::const_iterator i = vAbsorb.begin(); i != vAbsorb.end() && RemainingDamage > 0; ++i)
    {
        // only work with proper school mask damage
        Modifier* i_mod = (*i)->GetModifier();
        if (!(i_mod->m_miscvalue & schoolMask))
            continue;

        SpellEntry const* i_spellProto = (*i)->GetSpellProto();
        // Fire Ward or Frost Ward
        if(i_spellProto->SpellFamilyName == SPELLFAMILY_MAGE && i_spellProto->SpellFamilyFlags & UI64LIT(0x0000000000000108))
        {
            int chance = 0;
            Unit::AuraList const& auras = GetAurasByType(SPELL_AURA_ADD_PCT_MODIFIER);
            for (Unit::AuraList::const_iterator itr = auras.begin(); itr != auras.end(); ++itr)
            {
                SpellEntry const* itr_spellProto = (*itr)->GetSpellProto();
                // Frost Warding (chance full absorb)
                if (itr_spellProto->SpellFamilyName == SPELLFAMILY_MAGE && itr_spellProto->SpellIconID == 501)
                {
                    // chance stored in next dummy effect
                    chance = itr_spellProto->CalculateSimpleValue(EFFECT_INDEX_1);
                    break;
                }
            }
            if(roll_chance_i(chance))
            {
                int32 amount = RemainingDamage;
                RemainingDamage = 0;

                // Frost Warding (mana regen)
                CastCustomSpell(this, 57776, &amount, NULL, NULL, true, NULL, *i);
                break;
            }
        }
    }

    // Need remove expired auras after
    bool existExpired = false;

    // Incanter's Absorption, for converting to spell power
    int32 incanterAbsorption = 0;

    // absorb without mana cost
    AuraList const& vSchoolAbsorb = GetAurasByType(SPELL_AURA_SCHOOL_ABSORB);
    for(AuraList::const_iterator i = vSchoolAbsorb.begin(); i != vSchoolAbsorb.end() && RemainingDamage > 0; ++i)
    {
        Modifier* mod = (*i)->GetModifier();
        if (!(mod->m_miscvalue & schoolMask))
            continue;

        SpellEntry const* spellProto = (*i)->GetSpellProto();

        // Max Amount can be absorbed by this aura
        int32  currentAbsorb = mod->m_amount;

        // Found empty aura (impossible but..)
        if (currentAbsorb <=0)
        {
            existExpired = true;
            continue;
        }

        // Handle custom absorb auras
        // TODO: try find better way

        switch(spellProto->SpellFamilyName)
        {
            case SPELLFAMILY_GENERIC:
            {
                // Astral Shift
                if (spellProto->SpellIconID == 3066)
                {
                    //reduces all damage taken while stun, fear or silence
                    if (unitflag & (UNIT_FLAG_STUNNED|UNIT_FLAG_FLEEING|UNIT_FLAG_SILENCED))
                        RemainingDamage -= RemainingDamage * currentAbsorb / 100;
                    continue;
                }
                // Nerves of Steel
                if (spellProto->SpellIconID == 2115)
                {
                    // while affected by Stun and Fear
                    if (unitflag&(UNIT_FLAG_STUNNED|UNIT_FLAG_FLEEING))
                        RemainingDamage -= RemainingDamage * currentAbsorb / 100;
                    continue;
                }
                // Spell Deflection
                if (spellProto->SpellIconID == 3006)
                {
                    // You have a chance equal to your Parry chance
                    if (damagetype == SPELL_DIRECT_DAMAGE &&             // Only for direct spell damage
                        roll_chance_f(GetUnitParryChance()))             // Roll chance
                        RemainingDamage -= RemainingDamage * currentAbsorb / 100;
                    continue;
                }
                // Reflective Shield (Lady Malande boss)
                if (spellProto->Id == 41475 && canReflect)
                {
                    if(RemainingDamage < currentAbsorb)
                        reflectDamage = RemainingDamage / 2;
                    else
                        reflectDamage = currentAbsorb / 2;
                    reflectSpell = 33619;
                    reflectTriggeredBy = *i;
                    reflectTriggeredBy->SetInUse(true);     // lock aura from final deletion until processing
                    break;
                }
                if (spellProto->Id == 39228 || // Argussian Compass
                    spellProto->Id == 60218)   // Essence of Gossamer
                {
                    // Max absorb stored in 1 dummy effect
                    int32 max_absorb = spellProto->CalculateSimpleValue(EFFECT_INDEX_1);
                    if (max_absorb < currentAbsorb)
                        currentAbsorb = max_absorb;
                    break;
                }
                break;
            }
            case SPELLFAMILY_DRUID:
            {
                // Primal Tenacity
                if (spellProto->SpellIconID == 2253)
                {
                    //reduces all damage taken while Stunned and in Cat Form
                    if (GetShapeshiftForm() == FORM_CAT && (unitflag & UNIT_FLAG_STUNNED))
                        RemainingDamage -= RemainingDamage * currentAbsorb / 100;
                    continue;
                }
                // Moonkin Form passive
                if (spellProto->Id == 69366)
                {
                    //reduces all damage taken while Stunned
                    if (unitflag & UNIT_FLAG_STUNNED)
                        RemainingDamage -= RemainingDamage * currentAbsorb / 100;
                    continue;
                }
                break;
            }
            case SPELLFAMILY_ROGUE:
            {
                // Cheat Death (make less prio with Guardian Spirit case)
                if (spellProto->SpellIconID == 2109)
                {
                    if (!preventDeathSpell &&
                        GetTypeId()==TYPEID_PLAYER &&           // Only players
                        !((Player*)this)->HasSpellCooldown(31231) &&
                                                                // Only if no cooldown
                        roll_chance_i((*i)->GetModifier()->m_amount))
                                                                // Only if roll
                    {
                        preventDeathSpell = (*i)->GetSpellProto();
                    }
                    // always skip this spell in charge dropping, absorb amount calculation since it has chance as m_amount and doesn't need to absorb any damage
                    continue;
                }
                break;
            }
            case SPELLFAMILY_PALADIN:
            {
                // Ardent Defender
                if (spellProto->SpellIconID == 2135 && GetTypeId() == TYPEID_PLAYER)
                {
                    int32 remainingHealth = GetHealth() - RemainingDamage;
                    uint32 allowedHealth = GetMaxHealth() * 0.35f;
                    // If damage kills us
                    if (remainingHealth <= 0 && !HasAura(66233))
                    {
                        // Cast healing spell, completely avoid damage
                        RemainingDamage = 0;

                        uint32 defenseSkillValue = GetDefenseSkillValue();
                        // Max heal when defense skill denies critical hits from raid bosses
                        // Formula: max defense at level + 140 (raiting from gear)
                        uint32 reqDefForMaxHeal  = getLevel() * 5 + 140;
                        float pctFromDefense = (defenseSkillValue >= reqDefForMaxHeal)
                            ? 1.0f
                            : float(defenseSkillValue) / float(reqDefForMaxHeal);

                        int32 healAmount = GetMaxHealth() * ((*i)->GetSpellProto()->EffectBasePoints[1] + 1) / 100.0f * pctFromDefense;
                        CastSpell(this, 66233, true);
                        CastCustomSpell(this, 66235, &healAmount, NULL, NULL, true);
                    }
                    else if (remainingHealth < int32(allowedHealth))
                    {
                        // Reduce damage that brings us under 35% (or full damage if we are already under 35%) by x%
                        uint32 damageToReduce = (GetHealth() < allowedHealth)
                            ? RemainingDamage
                            : allowedHealth - remainingHealth;
                        RemainingDamage -= damageToReduce * currentAbsorb / 100;
                    }
                    continue;
                }
                break;
            }
            case SPELLFAMILY_PRIEST:
            {
                // Guardian Spirit
                if (spellProto->SpellIconID == 2873)
                {
                    preventDeathSpell = (*i)->GetSpellProto();
                    preventDeathAmount = (*i)->GetModifier()->m_amount;
                    continue;
                }
                // Reflective Shield
                if (spellProto->SpellFamilyFlags == 0x1 && canReflect)
                {
                    if (pCaster == this)
                        break;
                    Unit* caster = (*i)->GetCaster();
                    if (!caster)
                        break;
                    AuraList const& vOverRideCS = caster->GetAurasByType(SPELL_AURA_DUMMY);
                    for(AuraList::const_iterator k = vOverRideCS.begin(); k != vOverRideCS.end(); ++k)
                    {
                        switch((*k)->GetModifier()->m_miscvalue)
                        {
                            case 5065:                      // Rank 1
                            case 5064:                      // Rank 2
                            {
                                if(RemainingDamage >= currentAbsorb)
                                    reflectDamage = (*k)->GetModifier()->m_amount * currentAbsorb/100;
                                else
                                    reflectDamage = (*k)->GetModifier()->m_amount * RemainingDamage/100;
                                reflectSpell = 33619;
                                reflectTriggeredBy = *i;
                                reflectTriggeredBy->SetInUse(true);// lock aura from final deletion until processing
                            } break;
                            default: break;
                        }
                    }
                    break;
                }
                break;
            }
            case SPELLFAMILY_SHAMAN:
            {
                // Astral Shift
                if (spellProto->SpellIconID == 3066)
                {
                    //reduces all damage taken while stun, fear or silence
                    if (unitflag & (UNIT_FLAG_STUNNED|UNIT_FLAG_FLEEING|UNIT_FLAG_SILENCED))
                        RemainingDamage -= RemainingDamage * currentAbsorb / 100;
                    continue;
                }
                break;
            }
            case SPELLFAMILY_DEATHKNIGHT:
            {
                // Shadow of Death
                if (spellProto->SpellIconID == 1958)
                {
                    // TODO: absorb only while transform
                    continue;
                }
                // Anti-Magic Shell (on self)
                if (spellProto->Id == 48707)
                {
                    // damage absorbed by Anti-Magic Shell energizes the DK with additional runic power.
                    // This, if I'm not mistaken, shows that we get back ~2% of the absorbed damage as runic power.
                    int32 absorbed = RemainingDamage * currentAbsorb / 100;
                    int32 regen = absorbed * 2 / 10;
                    CastCustomSpell(this, 49088, &regen, NULL, NULL, true, NULL, *i);
                    RemainingDamage -= absorbed;
                    continue;
                }
                // Anti-Magic Shell (on single party/raid member)
                if (spellProto->Id == 50462)
                {
                    RemainingDamage -= RemainingDamage * currentAbsorb / 100;
                    continue;
                }
                // Unbreakable armor
                if (spellProto->Id == 51271)
                {
                    int32 absorbed = GetArmor() * currentAbsorb / 100;
                    // If we have a glyph
                    if (Aura* aur = GetDummyAura(58635))
                        absorbed += absorbed * aur->GetModifier()->m_amount / 100;
                    RemainingDamage = (RemainingDamage < absorbed) ? 0 : RemainingDamage - absorbed;
                    continue;
                }
                // Anti-Magic Zone
                if (spellProto->Id == 50461)
                {
                    Unit* caster = (*i)->GetCaster();
                    if (!caster)
                        continue;
                    int32 absorbed = RemainingDamage * currentAbsorb / 100;
                    int32 canabsorb = caster->GetHealth();
                    if (canabsorb < absorbed)
                        absorbed = canabsorb;

                    RemainingDamage -= absorbed;

                    uint32 ab_damage = absorbed;
                    pCaster->DealDamageMods(caster,ab_damage,NULL);
                    pCaster->DealDamage(caster, ab_damage, NULL, damagetype, schoolMask, 0, false);
                    continue;
                }
                // Will of Necropolis
                if (spellProto->SpellIconID == 857)
                {
                    // Apply absorb only on damage below 35% hp
                    int32 absorbableDamage = RemainingDamage + 0.35f * GetMaxHealth() - GetHealth();
                    if (absorbableDamage > RemainingDamage)
                        absorbableDamage = RemainingDamage;
                    if (absorbableDamage > 0)
                        RemainingDamage -= absorbableDamage * currentAbsorb / 100;
                    continue;
                }      
                break;
            }
            default:
                break;
        }

        // currentAbsorb - damage can be absorbed by shield
        // If need absorb less damage
        if (RemainingDamage < currentAbsorb)
            currentAbsorb = RemainingDamage;

        RemainingDamage -= currentAbsorb;

        // Fire Ward or Frost Ward or Ice Barrier (or Mana Shield)
        // for Incanter's Absorption converting to spell power
        if (spellProto->SpellFamilyName == SPELLFAMILY_MAGE && spellProto->SpellFamilyFlags2 & 0x000008)
            incanterAbsorption += currentAbsorb;

        // Reduce shield amount
        mod->m_amount-=currentAbsorb;
        if((*i)->GetHolder()->DropAuraCharge())
            mod->m_amount = 0;
        // Need remove it later
        if (mod->m_amount<=0)
            existExpired = true;
    }

    // Remove all expired absorb auras
    if (existExpired)
    {
        for(AuraList::const_iterator i = vSchoolAbsorb.begin(); i != vSchoolAbsorb.end();)
        {
            if ((*i)->GetModifier()->m_amount<=0)
            {
                RemoveAurasDueToSpell((*i)->GetId(), NULL, AURA_REMOVE_BY_SHIELD_BREAK);
                i = vSchoolAbsorb.begin();
            }
            else
                ++i;
        }
    }

    // Cast back reflect damage spell
    if (canReflect && reflectSpell)
    {
        CastCustomSpell(pCaster,  reflectSpell, &reflectDamage, NULL, NULL, true, NULL, reflectTriggeredBy);
        reflectTriggeredBy->SetInUse(false);                // free lock from deletion
    }


    // absorb by mana cost
    AuraList const& vManaShield = GetAurasByType(SPELL_AURA_MANA_SHIELD);
    for(AuraList::const_iterator i = vManaShield.begin(), next; i != vManaShield.end() && RemainingDamage > 0; i = next)
    {
        next = i; ++next;

        // check damage school mask
        if(((*i)->GetModifier()->m_miscvalue & schoolMask)==0)
            continue;

        int32 currentAbsorb;
        if (RemainingDamage >= (*i)->GetModifier()->m_amount)
            currentAbsorb = (*i)->GetModifier()->m_amount;
        else
            currentAbsorb = RemainingDamage;

        if (float manaMultiplier = (*i)->GetSpellProto()->EffectMultipleValue[(*i)->GetEffIndex()])
        {
            if(Player *modOwner = GetSpellModOwner())
                modOwner->ApplySpellMod((*i)->GetId(), SPELLMOD_MULTIPLE_VALUE, manaMultiplier);

            int32 maxAbsorb = int32(GetPower(POWER_MANA) / manaMultiplier);
            if (currentAbsorb > maxAbsorb)
                currentAbsorb = maxAbsorb;

            int32 manaReduction = int32(currentAbsorb * manaMultiplier);
            ApplyPowerMod(POWER_MANA, manaReduction, false);
        }

        // Mana Shield (or Fire Ward or Frost Ward or Ice Barrier)
        // for Incanter's Absorption converting to spell power
        if ((*i)->GetSpellProto()->SpellFamilyName == SPELLFAMILY_MAGE && (*i)->GetSpellProto()->SpellFamilyFlags2 & 0x000008)
            incanterAbsorption += currentAbsorb;

        (*i)->GetModifier()->m_amount -= currentAbsorb;
        if((*i)->GetModifier()->m_amount <= 0)
        {
            RemoveAurasDueToSpell((*i)->GetId());
            next = vManaShield.begin();
        }

        RemainingDamage -= currentAbsorb;
    }

    // effects dependent from full absorb amount
    // Incanter's Absorption, if have affective absorbing
    if (incanterAbsorption)
    {
        Unit::AuraList const& auras = GetAurasByType(SPELL_AURA_DUMMY);
        for (Unit::AuraList::const_iterator itr = auras.begin(); itr != auras.end(); ++itr)
        {
            SpellEntry const* itr_spellProto = (*itr)->GetSpellProto();

            // Incanter's Absorption
            if (itr_spellProto->SpellFamilyName == SPELLFAMILY_GENERIC &&
                itr_spellProto->SpellIconID == 2941)
            {
                int32 amount = int32(incanterAbsorption * (*itr)->GetModifier()->m_amount / 100);

                // apply normalized part of already accumulated amount in aura
                if (Aura* spdAura = GetAura(44413, EFFECT_INDEX_0))
                    amount += spdAura->GetModifier()->m_amount * spdAura->GetAuraDuration() / spdAura->GetAuraMaxDuration();

                // Incanter's Absorption (triggered absorb based spell power, will replace existing if any)
                CastCustomSpell(this, 44413, &amount, NULL, NULL, true);
                break;
            }
        }
    }

    // only split damage if not damaging yourself
    if(pCaster != this)
    {
        AuraList const& vSplitDamageFlat = GetAurasByType(SPELL_AURA_SPLIT_DAMAGE_FLAT);
        for(AuraList::const_iterator i = vSplitDamageFlat.begin(), next; i != vSplitDamageFlat.end() && RemainingDamage >= 0; i = next)
        {
            next = i; ++next;

            // check damage school mask
            if(((*i)->GetModifier()->m_miscvalue & schoolMask)==0)
                continue;

            // Damage can be splitted only if aura has an alive caster
            Unit *caster = (*i)->GetCaster();
            if(!caster || caster == this || !caster->IsInWorld() || !caster->isAlive())
                continue;

            int32 currentAbsorb;
            if (RemainingDamage >= (*i)->GetModifier()->m_amount)
                currentAbsorb = (*i)->GetModifier()->m_amount;
            else
                currentAbsorb = RemainingDamage;

            RemainingDamage -= currentAbsorb;


            uint32 splitted = currentAbsorb;
            uint32 splitted_absorb = 0;
            pCaster->DealDamageMods(caster,splitted,&splitted_absorb);

            pCaster->SendSpellNonMeleeDamageLog(caster, (*i)->GetSpellProto()->Id, splitted, schoolMask, splitted_absorb, 0, false, 0, false);

            CleanDamage cleanDamage = CleanDamage(splitted, 0, BASE_ATTACK, MELEE_HIT_NORMAL);
            pCaster->DealDamage(caster, splitted, &cleanDamage, DIRECT_DAMAGE, schoolMask, (*i)->GetSpellProto(), false);
        }

        AuraList const& vSplitDamagePct = GetAurasByType(SPELL_AURA_SPLIT_DAMAGE_PCT);
        for(AuraList::const_iterator i = vSplitDamagePct.begin(), next; i != vSplitDamagePct.end() && RemainingDamage >= 0; i = next)
        {
            next = i; ++next;

            // check damage school mask
            if(((*i)->GetModifier()->m_miscvalue & schoolMask)==0)
                continue;

            // Damage can be splitted only if aura has an alive caster
            Unit *caster = (*i)->GetCaster();
            if(!caster || caster == this || !caster->IsInWorld() || !caster->isAlive())
                continue;

            uint32 splitted = uint32(RemainingDamage * (*i)->GetModifier()->m_amount / 100.0f);

            RemainingDamage -=  int32(splitted);

            uint32 split_absorb = 0;
            pCaster->DealDamageMods(caster,splitted,&split_absorb);

            pCaster->SendSpellNonMeleeDamageLog(caster, (*i)->GetSpellProto()->Id, splitted, schoolMask, split_absorb, 0, false, 0, false);

            CleanDamage cleanDamage = CleanDamage(splitted, 0, BASE_ATTACK, MELEE_HIT_NORMAL);
            pCaster->DealDamage(caster, splitted, &cleanDamage, DIRECT_DAMAGE, schoolMask, (*i)->GetSpellProto(), false);
        }
    }

    // Apply death prevention spells effects
    if (preventDeathSpell && RemainingDamage >= (int32)GetHealth())
    {
        switch(preventDeathSpell->SpellFamilyName)
        {
            // Cheat Death
            case SPELLFAMILY_ROGUE:
            {
                // Cheat Death
                if (preventDeathSpell->SpellIconID == 2109)
                {
                    CastSpell(this,31231,true);
                    ((Player*)this)->AddSpellCooldown(31231,0,time(NULL)+60);
                    // with health > 10% lost health until health==10%, in other case no losses
                    uint32 health10 = GetMaxHealth()/10;
                    RemainingDamage = GetHealth() > health10 ? GetHealth() - health10 : 0;
                }
                break;
            }
            // Guardian Spirit
            case SPELLFAMILY_PRIEST:
            {
                // Guardian Spirit
                if (preventDeathSpell->SpellIconID == 2873)
                {
                    int32 healAmount = GetMaxHealth() * preventDeathAmount / 100;
                    CastCustomSpell(this, 48153, &healAmount, NULL, NULL, true);
                    RemoveAurasDueToSpell(preventDeathSpell->Id);
                    RemainingDamage = 0;
                }
                break;
            }
        }
    }

    *absorb = damage - RemainingDamage - *resist;
}

void Unit::CalculateAbsorbResistBlock(Unit *pCaster, SpellNonMeleeDamage *damageInfo, SpellEntry const* spellProto, WeaponAttackType attType)
{
    bool blocked = false;
    // Get blocked status
    switch (spellProto->DmgClass)
    {
        // Melee and Ranged Spells
        case SPELL_DAMAGE_CLASS_RANGED:
        case SPELL_DAMAGE_CLASS_MELEE:
            blocked = IsSpellBlocked(pCaster, spellProto, attType);
            break;
        default:
            break;
    }

    if (blocked)
    {
        damageInfo->blocked = GetShieldBlockValue();
        if (damageInfo->damage < damageInfo->blocked)
            damageInfo->blocked = damageInfo->damage;
        damageInfo->damage-=damageInfo->blocked;
    }

    uint32 absorb_affected_damage = pCaster->CalcNotIgnoreAbsorbDamage(damageInfo->damage,GetSpellSchoolMask(spellProto),spellProto);
    CalculateDamageAbsorbAndResist(pCaster, GetSpellSchoolMask(spellProto), SPELL_DIRECT_DAMAGE, absorb_affected_damage, &damageInfo->absorb, &damageInfo->resist, !(spellProto->AttributesEx & SPELL_ATTR_EX_CANT_REFLECTED));
    damageInfo->damage-= damageInfo->absorb + damageInfo->resist;
}

void Unit::CalculateHealAbsorb(const uint32 heal, uint32 *absorb)
{
    if (!isAlive() || !heal)
        return;

    int32 RemainingHeal = heal;

    // Need remove expired auras after
    bool existExpired = false;

    // absorb
    AuraList const& vHealAbsorb = GetAurasByType(SPELL_AURA_HEAL_ABSORB);
    for(AuraList::const_iterator i = vHealAbsorb.begin(); i != vHealAbsorb.end() && RemainingHeal > 0; ++i)
    {
        Modifier* mod = (*i)->GetModifier();

        // Max Amount can be absorbed by this aura
        int32  currentAbsorb = mod->m_amount;

        // Found empty aura (impossible but..)
        if (currentAbsorb <=0)
        {
            existExpired = true;
            continue;
        }

        // currentAbsorb - heal can be absorbed
        // If need absorb less heal
        if (RemainingHeal < currentAbsorb)
            currentAbsorb = RemainingHeal;

        RemainingHeal -= currentAbsorb;

        // Reduce aura amount
        mod->m_amount -= currentAbsorb;
        if ((*i)->GetHolder()->DropAuraCharge())
            mod->m_amount = 0;
        // Need remove it later
        if (mod->m_amount<=0)
            existExpired = true;
    }

    // Remove all expired absorb auras
    if (existExpired)
    {
        for(AuraList::const_iterator i = vHealAbsorb.begin(); i != vHealAbsorb.end();)
        {
            if ((*i)->GetModifier()->m_amount<=0)
            {
                RemoveAurasDueToSpell((*i)->GetId(), NULL, AURA_REMOVE_BY_SHIELD_BREAK);
                i = vHealAbsorb.begin();
            }
            else
                ++i;
        }
    }

    *absorb = heal - RemainingHeal;
}

void Unit::AttackerStateUpdate (Unit *pVictim, WeaponAttackType attType, bool extra )
{
    if(hasUnitState(UNIT_STAT_CAN_NOT_REACT) || HasFlag(UNIT_FIELD_FLAGS, UNIT_FLAG_PACIFIED) )
        return;

    if (!pVictim->isAlive())
        return;

    if(IsNonMeleeSpellCasted(false))
        return;

    uint32 hitInfo;
    if (attType == BASE_ATTACK)
        hitInfo = HITINFO_NORMALSWING2;
    else if (attType == OFF_ATTACK)
        hitInfo = HITINFO_LEFTSWING;
    else
        return;                                             // ignore ranged case

    uint32 extraAttacks = m_extraAttacks;

    // melee attack spell casted at main hand attack only
    if (attType == BASE_ATTACK && m_currentSpells[CURRENT_MELEE_SPELL])
    {
        m_currentSpells[CURRENT_MELEE_SPELL]->cast();

        // not recent extra attack only at any non extra attack (melee spell case)
        if(!extra && extraAttacks)
        {
            while(m_extraAttacks)
            {
                AttackerStateUpdate(pVictim, BASE_ATTACK, true);
                if(m_extraAttacks > 0)
                    --m_extraAttacks;
            }
        }
        return;
    }

    // attack can be redirected to another target
    pVictim = SelectMagnetTarget(pVictim);

    CalcDamageInfo damageInfo;
    CalculateMeleeDamage(pVictim, 0, &damageInfo, attType);
    // Send log damage message to client
    DealDamageMods(pVictim,damageInfo.damage,&damageInfo.absorb);
    SendAttackStateUpdate(&damageInfo);
    ProcDamageAndSpell(damageInfo.target, damageInfo.procAttacker, damageInfo.procVictim, damageInfo.procEx, damageInfo.damage, damageInfo.attackType);
    DealMeleeDamage(&damageInfo,true);

    if (GetTypeId() == TYPEID_PLAYER)
        DEBUG_FILTER_LOG(LOG_FILTER_COMBAT,"AttackerStateUpdate: (Player) %u attacked %u (TypeId: %u) for %u dmg, absorbed %u, blocked %u, resisted %u.",
            GetGUIDLow(), pVictim->GetGUIDLow(), pVictim->GetTypeId(), damageInfo.damage, damageInfo.absorb, damageInfo.blocked_amount, damageInfo.resist);
    else
        DEBUG_FILTER_LOG(LOG_FILTER_COMBAT,"AttackerStateUpdate: (NPC)    %u attacked %u (TypeId: %u) for %u dmg, absorbed %u, blocked %u, resisted %u.",
            GetGUIDLow(), pVictim->GetGUIDLow(), pVictim->GetTypeId(), damageInfo.damage, damageInfo.absorb, damageInfo.blocked_amount, damageInfo.resist);

    // if damage pVictim call AI reaction
    pVictim->AttackedBy(this);

    // extra attack only at any non extra attack (normal case)
    if(!extra && extraAttacks)
    {
        while(m_extraAttacks)
        {
            AttackerStateUpdate(pVictim, BASE_ATTACK, true);
            if(m_extraAttacks > 0)
                --m_extraAttacks;
        }
    }
}

MeleeHitOutcome Unit::RollMeleeOutcomeAgainst(const Unit *pVictim, WeaponAttackType attType) const
{
    // This is only wrapper

    // Miss chance based on melee
    float miss_chance = MeleeMissChanceCalc(pVictim, attType);

    // Critical hit chance
    float crit_chance = GetUnitCriticalChance(attType, pVictim);

    // stunned target cannot dodge and this is check in GetUnitDodgeChance() (returned 0 in this case)
    float dodge_chance = pVictim->GetUnitDodgeChance();
    float block_chance = pVictim->GetUnitBlockChance();
    float parry_chance = pVictim->GetUnitParryChance();

    // Useful if want to specify crit & miss chances for melee, else it could be removed
    DEBUG_FILTER_LOG(LOG_FILTER_COMBAT,"MELEE OUTCOME: miss %f crit %f dodge %f parry %f block %f", miss_chance,crit_chance,dodge_chance,parry_chance,block_chance);

    return RollMeleeOutcomeAgainst(pVictim, attType, int32(crit_chance*100), int32(miss_chance*100), int32(dodge_chance*100),int32(parry_chance*100),int32(block_chance*100));
}

MeleeHitOutcome Unit::RollMeleeOutcomeAgainst (const Unit *pVictim, WeaponAttackType attType, int32 crit_chance, int32 miss_chance, int32 dodge_chance, int32 parry_chance, int32 block_chance) const
{
    if(pVictim->GetTypeId()==TYPEID_UNIT && ((Creature*)pVictim)->IsInEvadeMode())
        return MELEE_HIT_EVADE;

    int32 attackerMaxSkillValueForLevel = GetMaxSkillValueForLevel(pVictim);
    int32 victimMaxSkillValueForLevel = pVictim->GetMaxSkillValueForLevel(this);

    int32 attackerWeaponSkill = GetWeaponSkillValue(attType,pVictim);
    int32 victimDefenseSkill = pVictim->GetDefenseSkillValue(this);

    // bonus from skills is 0.04%
    int32    skillBonus  = 4 * ( attackerWeaponSkill - victimMaxSkillValueForLevel );
    int32    sum = 0, tmp = 0;
    int32    roll = urand (0, 10000);

    DEBUG_FILTER_LOG(LOG_FILTER_COMBAT, "RollMeleeOutcomeAgainst: skill bonus of %d for attacker", skillBonus);
    DEBUG_FILTER_LOG(LOG_FILTER_COMBAT, "RollMeleeOutcomeAgainst: rolled %d, miss %d, dodge %d, parry %d, block %d, crit %d",
        roll, miss_chance, dodge_chance, parry_chance, block_chance, crit_chance);

    tmp = miss_chance;

    if (tmp > 0 && roll < (sum += tmp ))
    {
        DEBUG_FILTER_LOG(LOG_FILTER_COMBAT, "RollMeleeOutcomeAgainst: MISS");
        return MELEE_HIT_MISS;
    }

    // always crit against a sitting target (except 0 crit chance)
    if( pVictim->GetTypeId() == TYPEID_PLAYER && crit_chance > 0 && !pVictim->IsStandState() )
    {
        DEBUG_FILTER_LOG(LOG_FILTER_COMBAT, "RollMeleeOutcomeAgainst: CRIT (sitting victim)");
        return MELEE_HIT_CRIT;
    }

    bool from_behind = !pVictim->HasInArc(M_PI_F,this);

    if (from_behind)
        DEBUG_FILTER_LOG(LOG_FILTER_COMBAT, "RollMeleeOutcomeAgainst: attack came from behind.");

    // Dodge chance

    // only players can't dodge if attacker is behind
    if (pVictim->GetTypeId() != TYPEID_PLAYER || !from_behind)
    {
        // Reduce dodge chance by attacker expertise rating
        if (GetTypeId() == TYPEID_PLAYER)
            dodge_chance -= int32(((Player*)this)->GetExpertiseDodgeOrParryReduction(attType)*100);
        else
            dodge_chance -= GetTotalAuraModifier(SPELL_AURA_MOD_EXPERTISE)*25;

        // Modify dodge chance by attacker SPELL_AURA_MOD_COMBAT_RESULT_CHANCE
        dodge_chance+= GetTotalAuraModifierByMiscValue(SPELL_AURA_MOD_COMBAT_RESULT_CHANCE, VICTIMSTATE_DODGE)*100;

        tmp = dodge_chance;
        if (   (tmp > 0)                                        // check if unit _can_ dodge
            && ((tmp -= skillBonus) > 0)
            && roll < (sum += tmp))
        {
            DEBUG_FILTER_LOG(LOG_FILTER_COMBAT, "RollMeleeOutcomeAgainst: DODGE <%d, %d)", sum-tmp, sum);
            return MELEE_HIT_DODGE;
        }
    }

    // parry chances
    // check if attack comes from behind, nobody can parry or block if attacker is behind
    if (!from_behind || pVictim->HasAura(19263))
    {
        // Reduce parry chance by attacker expertise rating
        if (GetTypeId() == TYPEID_PLAYER)
            parry_chance-= int32(((Player*)this)->GetExpertiseDodgeOrParryReduction(attType)*100);
        else
            parry_chance -= GetTotalAuraModifier(SPELL_AURA_MOD_EXPERTISE)*25;

        if(pVictim->GetTypeId()==TYPEID_PLAYER || !(((Creature*)pVictim)->GetCreatureInfo()->flags_extra & CREATURE_FLAG_EXTRA_NO_PARRY) )
        {
            int32 tmp2 = int32(parry_chance);
            if (   (tmp2 > 0)                                   // check if unit _can_ parry
                && ((tmp2 -= skillBonus) > 0)
                && (roll < (sum += tmp2)))
            {
                DEBUG_FILTER_LOG(LOG_FILTER_COMBAT, "RollMeleeOutcomeAgainst: PARRY <%d, %d)", sum-tmp2, sum);
                return MELEE_HIT_PARRY;
            }
        }
    }

    // Max 40% chance to score a glancing blow against mobs that are higher level (can do only players and pets and not with ranged weapon)
    if( attType != RANGED_ATTACK &&
        (GetTypeId() == TYPEID_PLAYER || ((Creature*)this)->IsPet()) &&
        pVictim->GetTypeId() != TYPEID_PLAYER && !((Creature*)pVictim)->IsPet() &&
        getLevel() < pVictim->GetLevelForTarget(this) )
    {
        // cap possible value (with bonuses > max skill)
        int32 skill = attackerWeaponSkill;
        int32 maxskill = attackerMaxSkillValueForLevel;
        skill = (skill > maxskill) ? maxskill : skill;

        tmp = (10 + (victimDefenseSkill - skill)) * 100;
        tmp = tmp > 4000 ? 4000 : tmp;
        if (roll < (sum += tmp))
        {
            DEBUG_FILTER_LOG(LOG_FILTER_COMBAT, "RollMeleeOutcomeAgainst: GLANCING <%d, %d)", sum-4000, sum);
            return MELEE_HIT_GLANCING;
        }
    }

    // block chances
    // check if attack comes from behind, nobody can parry or block if attacker is behind
    if (!from_behind)
    {
        if(pVictim->GetTypeId()==TYPEID_PLAYER || !(((Creature*)pVictim)->GetCreatureInfo()->flags_extra & CREATURE_FLAG_EXTRA_NO_BLOCK) )
        {
            tmp = block_chance;
            if (   (tmp > 0)                                    // check if unit _can_ block
                && ((tmp -= skillBonus) > 0)
                && (roll < (sum += tmp)))
            {
                DEBUG_FILTER_LOG(LOG_FILTER_COMBAT, "RollMeleeOutcomeAgainst: BLOCK <%d, %d)", sum-tmp, sum);
                return MELEE_HIT_BLOCK;
            }
        }
    }

    // Critical chance
    tmp = crit_chance;

    if (tmp > 0 && roll < (sum += tmp))
    {
        DEBUG_FILTER_LOG(LOG_FILTER_COMBAT, "RollMeleeOutcomeAgainst: CRIT <%d, %d)", sum-tmp, sum);
        return MELEE_HIT_CRIT;
    }

    // mobs can score crushing blows if they're 4 or more levels above victim
    if (GetLevelForTarget(pVictim) >= pVictim->GetLevelForTarget(this) + 4 &&
        // can be from by creature (if can) or from controlled player that considered as creature
        ((GetTypeId()!=TYPEID_PLAYER && !((Creature*)this)->IsPet() &&
        !(((Creature*)this)->GetCreatureInfo()->flags_extra & CREATURE_FLAG_EXTRA_NO_CRUSH)) ||
        GetTypeId()==TYPEID_PLAYER && !GetCharmerOrOwnerGuid().IsEmpty()))
    {
        // when their weapon skill is 15 or more above victim's defense skill
        tmp = victimDefenseSkill;
        int32 tmpmax = victimMaxSkillValueForLevel;
        // having defense above your maximum (from items, talents etc.) has no effect
        tmp = tmp > tmpmax ? tmpmax : tmp;
        // tmp = mob's level * 5 - player's current defense skill
        tmp = attackerMaxSkillValueForLevel - tmp;
        if(tmp >= 15)
        {
            // add 2% chance per lacking skill point, min. is 15%
            tmp = tmp * 200 - 1500;
            if (roll < (sum += tmp))
            {
                DEBUG_FILTER_LOG(LOG_FILTER_COMBAT, "RollMeleeOutcomeAgainst: CRUSHING <%d, %d)", sum-tmp, sum);
                return MELEE_HIT_CRUSHING;
            }
        }
    }

    DEBUG_FILTER_LOG(LOG_FILTER_COMBAT, "RollMeleeOutcomeAgainst: NORMAL");
    return MELEE_HIT_NORMAL;
}

uint32 Unit::CalculateDamage (WeaponAttackType attType, bool normalized)
{
    float min_damage, max_damage;

    if (normalized && GetTypeId()==TYPEID_PLAYER)
        ((Player*)this)->CalculateMinMaxDamage(attType,normalized,min_damage, max_damage);
    else
    {
        switch (attType)
        {
            case RANGED_ATTACK:
                min_damage = GetFloatValue(UNIT_FIELD_MINRANGEDDAMAGE);
                max_damage = GetFloatValue(UNIT_FIELD_MAXRANGEDDAMAGE);
                break;
            case BASE_ATTACK:
                min_damage = GetFloatValue(UNIT_FIELD_MINDAMAGE);
                max_damage = GetFloatValue(UNIT_FIELD_MAXDAMAGE);
                break;
            case OFF_ATTACK:
                min_damage = GetFloatValue(UNIT_FIELD_MINOFFHANDDAMAGE);
                max_damage = GetFloatValue(UNIT_FIELD_MAXOFFHANDDAMAGE);
                break;
                // Just for good manner
            default:
                min_damage = 0.0f;
                max_damage = 0.0f;
                break;
        }
    }

    if (min_damage > max_damage)
    {
        std::swap(min_damage,max_damage);
    }

    if(max_damage == 0.0f)
        max_damage = 5.0f;

    return urand((uint32)min_damage, (uint32)max_damage);
}

float Unit::CalculateLevelPenalty(SpellEntry const* spellProto) const
{
    if(!spellProto->spellLevel || !spellProto->maxLevel)
        return 1.0f;

    if(spellProto->maxLevel <= 0)
        return 1.0f;
    //if caster level is lower that max caster level
    if(getLevel() < spellProto->maxLevel)
        return 1.0f;

    float LvlPenalty = 0.0f;

    LvlPenalty = (22.0f + float (spellProto->maxLevel) - float (getLevel())) / 20.0f;
    //to prevent positive effect
    if(LvlPenalty > 1.0f)
        return 1.0f;
    //level penalty is capped at 0
    if(LvlPenalty < 0.0f)
        return 0.0f;

    return LvlPenalty;
}

void Unit::SendMeleeAttackStart(Unit* pVictim)
{
    WorldPacket data( SMSG_ATTACKSTART, 8 + 8 );
    data << GetObjectGuid();
    data << pVictim->GetObjectGuid();

    SendMessageToSet(&data, true);
    DEBUG_LOG( "WORLD: Sent SMSG_ATTACKSTART" );
}

void Unit::SendMeleeAttackStop(Unit* victim)
{
    if(!victim)
        return;

    WorldPacket data( SMSG_ATTACKSTOP, (4+16) );            // we guess size
    data << GetPackGUID();
    data << victim->GetPackGUID();                          // can be 0x00...
    data << uint32(0);                                      // can be 0x1
    SendMessageToSet(&data, true);
    DETAIL_FILTER_LOG(LOG_FILTER_COMBAT, "%s %u stopped attacking %s %u", (GetTypeId()==TYPEID_PLAYER ? "player" : "creature"), GetGUIDLow(), (victim->GetTypeId()==TYPEID_PLAYER ? "player" : "creature"),victim->GetGUIDLow());

    /*if(victim->GetTypeId() == TYPEID_UNIT)
    ((Creature*)victim)->AI().EnterEvadeMode(this);*/
}

bool Unit::IsSpellBlocked(Unit *pCaster, SpellEntry const *spellEntry, WeaponAttackType attackType)
{
    if (!HasInArc(M_PI_F, pCaster))
        return false;

    if (spellEntry)
    {
        // Some spells cannot be blocked
        if (spellEntry->Attributes & SPELL_ATTR_IMPOSSIBLE_DODGE_PARRY_BLOCK)
            return false;
    }

    /*
    // Ignore combat result aura (parry/dodge check on prepare)
    AuraList const& ignore = GetAurasByType(SPELL_AURA_IGNORE_COMBAT_RESULT);
    for(AuraList::const_iterator i = ignore.begin(); i != ignore.end(); ++i)
    {
        if (!(*i)->isAffectedOnSpell(spellProto))
            continue;
        if ((*i)->GetModifier()->m_miscvalue == ???)
            return false;
    }
    */

    // Check creatures flags_extra for disable block
    if (GetTypeId() == TYPEID_UNIT)
    {
        if (((Creature*)this)->GetCreatureInfo()->flags_extra & CREATURE_FLAG_EXTRA_NO_BLOCK)
            return false;
    }

    float blockChance = GetUnitBlockChance();
    blockChance += (int32(pCaster->GetWeaponSkillValue(attackType)) - int32(GetMaxSkillValueForLevel()))*0.04f;

    return roll_chance_f(blockChance);
}

// Melee based spells can be miss, parry or dodge on this step
// Crit or block - determined on damage calculation phase! (and can be both in some time)
float Unit::MeleeSpellMissChance(Unit *pVictim, WeaponAttackType attType, int32 skillDiff, SpellEntry const *spell)
{
    // Calculate hit chance (more correct for chance mod)
    float hitChance = 0.0f;

    // PvP - PvE melee chances
    // TODO: implement diminishing returns for defense from player's defense rating
    // pure skill diff is not sufficient since 3.x anymore, but exact formulas hard to research
    if (pVictim->GetTypeId() == TYPEID_PLAYER)
        hitChance = 95.0f + skillDiff * 0.04f;
    else if (skillDiff < -10)
        hitChance = 94.0f + (skillDiff + 10) * 0.4f;
    else
        hitChance = 95.0f + skillDiff * 0.1f;

    // Hit chance depends from victim auras
    if (attType == RANGED_ATTACK)
        hitChance += pVictim->GetTotalAuraModifier(SPELL_AURA_MOD_ATTACKER_RANGED_HIT_CHANCE);
    else
        hitChance += pVictim->GetTotalAuraModifier(SPELL_AURA_MOD_ATTACKER_MELEE_HIT_CHANCE);

    // Spellmod from SPELLMOD_RESIST_MISS_CHANCE
    if (Player *modOwner = GetSpellModOwner())
        modOwner->ApplySpellMod(spell->Id, SPELLMOD_RESIST_MISS_CHANCE, hitChance);

    // Miss = 100 - hit
    float missChance = 100.0f - hitChance;

    // Bonuses from attacker aura and ratings
    if (attType == RANGED_ATTACK)
        missChance -= m_modRangedHitChance;
    else
        missChance -= m_modMeleeHitChance;

    // Limit miss chance from 0 to 60%
    if (missChance < 0.0f)
        return 0.0f;
    if (missChance > 60.0f)
        return 60.0f;
    return missChance;
}

// Melee based spells hit result calculations
SpellMissInfo Unit::MeleeSpellHitResult(Unit *pVictim, SpellEntry const *spell)
{
    WeaponAttackType attType = BASE_ATTACK;

    if (spell->DmgClass == SPELL_DAMAGE_CLASS_RANGED)
        attType = RANGED_ATTACK;

    // bonus from skills is 0.04% per skill Diff
    int32 attackerWeaponSkill = (spell->EquippedItemClass == ITEM_CLASS_WEAPON) ? int32(GetWeaponSkillValue(attType,pVictim)) : GetMaxSkillValueForLevel();
    int32 skillDiff = attackerWeaponSkill - int32(pVictim->GetMaxSkillValueForLevel(this));
    int32 fullSkillDiff = attackerWeaponSkill - int32(pVictim->GetDefenseSkillValue(this));

    uint32 roll = urand (0, 10000);

    uint32 missChance = uint32(MeleeSpellMissChance(pVictim, attType, fullSkillDiff, spell)*100.0f);
    // Roll miss
    uint32 tmp = spell->AttributesEx3 & SPELL_ATTR_EX3_CANT_MISS ? 0 : missChance;
    if (roll < tmp)
        return SPELL_MISS_MISS;

    // Chance resist mechanic (select max value from every mechanic spell effect)
    int32 resist_mech = 0;
    // Get effects mechanic and chance
    for(int eff = 0; eff < MAX_EFFECT_INDEX; ++eff)
    {
        int32 effect_mech = GetEffectMechanic(spell, SpellEffectIndex(eff));
        if (effect_mech)
        {
            int32 temp = pVictim->GetTotalAuraModifierByMiscValue(SPELL_AURA_MOD_MECHANIC_RESISTANCE, effect_mech);
            if (resist_mech < temp*100)
                resist_mech = temp*100;
        }
    }
    // Roll chance
    tmp += resist_mech;
    if (roll < tmp)
        return SPELL_MISS_RESIST;

    bool canDodge = true;
    bool canParry = true;

    // Same spells cannot be parry/dodge
    if (spell->Attributes & SPELL_ATTR_IMPOSSIBLE_DODGE_PARRY_BLOCK)
        return SPELL_MISS_NONE;

    // Ranged attack cannot be parry/dodge only deflect
    if (attType == RANGED_ATTACK)
    {
        // only if in front
        if (pVictim->HasInArc(M_PI_F,this))
        {
            int32 deflect_chance = pVictim->GetTotalAuraModifier(SPELL_AURA_DEFLECT_SPELLS)*100;
            tmp+=deflect_chance;
            if (roll < tmp)
                return SPELL_MISS_DEFLECT;
        }
        return SPELL_MISS_NONE;
    }

    // Check for attack from behind
    if (!pVictim->HasInArc(M_PI_F,this))
    {
        // Can`t dodge from behind in PvP (but its possible in PvE)
        if (GetTypeId() == TYPEID_PLAYER && pVictim->GetTypeId() == TYPEID_PLAYER)
            canDodge = false;
        // Can`t parry
        canParry = false;
    }
    // Check creatures flags_extra for disable parry
    if(pVictim->GetTypeId()==TYPEID_UNIT)
    {
        uint32 flagEx = ((Creature*)pVictim)->GetCreatureInfo()->flags_extra;
        if( flagEx & CREATURE_FLAG_EXTRA_NO_PARRY )
            canParry = false;
    }
    // Ignore combat result aura
    AuraList const& ignore = GetAurasByType(SPELL_AURA_IGNORE_COMBAT_RESULT);
    for(AuraList::const_iterator i = ignore.begin(); i != ignore.end(); ++i)
    {
        if (!(*i)->isAffectedOnSpell(spell))
            continue;
        switch((*i)->GetModifier()->m_miscvalue)
        {
            case MELEE_HIT_DODGE: canDodge = false; break;
            case MELEE_HIT_BLOCK: break; // Block check in hit step
            case MELEE_HIT_PARRY: canParry = false; break;
            default:
                DEBUG_LOG("Spell %u SPELL_AURA_IGNORE_COMBAT_RESULT have unhandled state %d", (*i)->GetId(), (*i)->GetModifier()->m_miscvalue);
                break;
        }
    }

    if (canDodge)
    {
        // Roll dodge
        int32 dodgeChance = int32(pVictim->GetUnitDodgeChance()*100.0f) - skillDiff * 4;
        // Reduce enemy dodge chance by SPELL_AURA_MOD_COMBAT_RESULT_CHANCE
        dodgeChance+= GetTotalAuraModifierByMiscValue(SPELL_AURA_MOD_COMBAT_RESULT_CHANCE, VICTIMSTATE_DODGE)*100;
        // Reduce dodge chance by attacker expertise rating
        if (GetTypeId() == TYPEID_PLAYER)
            dodgeChance-=int32(((Player*)this)->GetExpertiseDodgeOrParryReduction(attType) * 100.0f);
        else
            dodgeChance -= GetTotalAuraModifier(SPELL_AURA_MOD_EXPERTISE)*25;
        if (dodgeChance < 0)
            dodgeChance = 0;

        tmp += dodgeChance;
        if (roll < tmp)
            return SPELL_MISS_DODGE;
    }

    if (canParry)
    {
        // Roll parry
        int32 parryChance = int32(pVictim->GetUnitParryChance()*100.0f)  - skillDiff * 4;
        // Reduce parry chance by attacker expertise rating
        if (GetTypeId() == TYPEID_PLAYER)
            parryChance-=int32(((Player*)this)->GetExpertiseDodgeOrParryReduction(attType) * 100.0f);
        else
            parryChance -= GetTotalAuraModifier(SPELL_AURA_MOD_EXPERTISE)*25;
        if (parryChance < 0)
            parryChance = 0;

        tmp += parryChance;
        if (roll < tmp)
            return SPELL_MISS_PARRY;
    }

    return SPELL_MISS_NONE;
}

// TODO need use unit spell resistances in calculations
SpellMissInfo Unit::MagicSpellHitResult(Unit *pVictim, SpellEntry const *spell)
{
    // Can`t miss on dead target (on skinning for example)
    if (!pVictim->isAlive())
        return SPELL_MISS_NONE;

    SpellSchoolMask schoolMask = GetSpellSchoolMask(spell);
    // PvP - PvE spell misschances per leveldif > 2
    int32 lchance = pVictim->GetTypeId() == TYPEID_PLAYER ? 7 : 11;
    int32 leveldif = int32(pVictim->GetLevelForTarget(this)) - int32(GetLevelForTarget(pVictim));

    // Base hit chance from attacker and victim levels
    int32 modHitChance;
    if(leveldif < 3)
        modHitChance = 96 - leveldif;
    else
        modHitChance = 94 - (leveldif - 2) * lchance;

    // Spellmod from SPELLMOD_RESIST_MISS_CHANCE
    if(Player *modOwner = GetSpellModOwner())
        modOwner->ApplySpellMod(spell->Id, SPELLMOD_RESIST_MISS_CHANCE, modHitChance);
    // Increase from attacker SPELL_AURA_MOD_INCREASES_SPELL_PCT_TO_HIT auras
    modHitChance+=GetTotalAuraModifierByMiscMask(SPELL_AURA_MOD_INCREASES_SPELL_PCT_TO_HIT, schoolMask);
    // Chance hit from victim SPELL_AURA_MOD_ATTACKER_SPELL_HIT_CHANCE auras
    modHitChance+= pVictim->GetTotalAuraModifierByMiscMask(SPELL_AURA_MOD_ATTACKER_SPELL_HIT_CHANCE, schoolMask);
    
    // Cloak of Shadows - should be ignored by Chaos Bolt
    // handling of CoS aura is wrong? should be resist, not miss
    if (spell->SpellFamilyName == SPELLFAMILY_WARLOCK && spell->SpellIconID == 3178)
        if (Aura *aura = pVictim->GetAura(31224, EFFECT_INDEX_0))
            modHitChance -= aura->GetModifier()->m_amount;

    // Reduce spell hit chance for Area of effect spells from victim SPELL_AURA_MOD_AOE_AVOIDANCE aura
    if (IsAreaOfEffectSpell(spell))
        modHitChance-=pVictim->GetTotalAuraModifier(SPELL_AURA_MOD_AOE_AVOIDANCE);
    // Reduce spell hit chance for dispel mechanic spells from victim SPELL_AURA_MOD_DISPEL_RESIST
    if (IsDispelSpell(spell))
        modHitChance-=pVictim->GetTotalAuraModifier(SPELL_AURA_MOD_DISPEL_RESIST);
    // Chance resist mechanic (select max value from every mechanic spell effect)
    int32 resist_mech = 0;
    // Get effects mechanic and chance
    for(int eff = 0; eff < MAX_EFFECT_INDEX; ++eff)
    {
        int32 effect_mech = GetEffectMechanic(spell, SpellEffectIndex(eff));
        if (effect_mech)
        {
            int32 temp = pVictim->GetTotalAuraModifierByMiscValue(SPELL_AURA_MOD_MECHANIC_RESISTANCE, effect_mech);
            if (resist_mech < temp)
                resist_mech = temp;
        }
    }
    // Apply mod
    modHitChance-=resist_mech;

    // Chance resist debuff
    modHitChance-=pVictim->GetTotalAuraModifierByMiscValue(SPELL_AURA_MOD_DEBUFF_RESISTANCE, int32(spell->Dispel));

    int32 HitChance = modHitChance * 100;
    // Increase hit chance from attacker SPELL_AURA_MOD_SPELL_HIT_CHANCE and attacker ratings
    HitChance += int32(m_modSpellHitChance*100.0f);

    // Decrease hit chance from victim rating bonus
    if (pVictim->GetTypeId()==TYPEID_PLAYER)
        HitChance -= int32(((Player*)pVictim)->GetRatingBonusValue(CR_HIT_TAKEN_SPELL)*100.0f);

    if (HitChance <  100) HitChance =  100;
    if (HitChance > 10000) HitChance = 10000;

    int32 tmp = spell->AttributesEx3 & SPELL_ATTR_EX3_CANT_MISS ? 0 : (10000 - HitChance);

    int32 rand = irand(0,10000);

    // Chaos Bolt cannot be deflected
    if (spell->SpellFamilyName == SPELLFAMILY_WARLOCK && spell->SpellIconID == 3178)
        return SPELL_MISS_NONE;

    if (rand < tmp)
        return SPELL_MISS_MISS;

    // cast by caster in front of victim
    if (pVictim->HasInArc(M_PI_F,this))
    {
        int32 deflect_chance = pVictim->GetTotalAuraModifier(SPELL_AURA_DEFLECT_SPELLS)*100;
        tmp+=deflect_chance;
        if (rand < tmp)
            return SPELL_MISS_DEFLECT;
    }

    return SPELL_MISS_NONE;
}

// Calculate spell hit result can be:
// Every spell can: Evade/Immune/Reflect/Sucesful hit
// For melee based spells:
//   Miss
//   Dodge
//   Parry
// For spells
//   Resist
SpellMissInfo Unit::SpellHitResult(Unit *pVictim, SpellEntry const *spell, bool CanReflect)
{
    // Return evade for units in evade mode
    if (pVictim->GetTypeId()==TYPEID_UNIT && ((Creature*)pVictim)->IsInEvadeMode())
        return SPELL_MISS_EVADE;

    if (!(spell->Attributes & SPELL_ATTR_UNAFFECTED_BY_INVULNERABILITY))
    {
        // Check for immune
        if (pVictim->IsImmuneToSpell(spell))
            return SPELL_MISS_IMMUNE;

        // All positive spells can`t miss
        // TODO: client not show miss log for this spells - so need find info for this in dbc and use it!
        if (IsPositiveSpell(spell->Id) && IsFriendlyTo(pVictim))
            return SPELL_MISS_NONE;

        // Check for immune
        if (pVictim->IsImmunedToDamage(GetSpellSchoolMask(spell)))
            return SPELL_MISS_IMMUNE;
    }
    else if (IsPositiveSpell(spell->Id) && IsFriendlyTo(pVictim))
        return SPELL_MISS_NONE;

    // Try victim reflect spell
    if (CanReflect)
    {
        int32 reflectchance = pVictim->GetTotalAuraModifier(SPELL_AURA_REFLECT_SPELLS);
        Unit::AuraList const& mReflectSpellsSchool = pVictim->GetAurasByType(SPELL_AURA_REFLECT_SPELLS_SCHOOL);
        for(Unit::AuraList::const_iterator i = mReflectSpellsSchool.begin(); i != mReflectSpellsSchool.end(); ++i)
            if((*i)->GetModifier()->m_miscvalue & GetSpellSchoolMask(spell))
                reflectchance += (*i)->GetModifier()->m_amount;
        if (reflectchance > 0 && roll_chance_i(reflectchance))
        {
            // Start triggers for remove charges if need (trigger only for victim, and mark as active spell)
            ProcDamageAndSpell(pVictim, PROC_FLAG_NONE, PROC_FLAG_TAKEN_NEGATIVE_SPELL_HIT, PROC_EX_REFLECT, 1, BASE_ATTACK, spell);
            return SPELL_MISS_REFLECT;
        }
    }

    switch (spell->DmgClass)
    {
        case SPELL_DAMAGE_CLASS_NONE:
            return SPELL_MISS_NONE;
        case SPELL_DAMAGE_CLASS_MAGIC:
            return MagicSpellHitResult(pVictim, spell);
        case SPELL_DAMAGE_CLASS_MELEE:
        case SPELL_DAMAGE_CLASS_RANGED:
            return MeleeSpellHitResult(pVictim, spell);
    }
    return SPELL_MISS_NONE;
}

float Unit::MeleeMissChanceCalc(const Unit *pVictim, WeaponAttackType attType) const
{
    if(!pVictim)
        return 0.0f;

    // Base misschance 5%
    float missChance = 5.0f;

    // DualWield - white damage has additional 19% miss penalty
    if (haveOffhandWeapon() && attType != RANGED_ATTACK)
    {
        bool isNormal = false;
        for (uint32 i = CURRENT_FIRST_NON_MELEE_SPELL; i < CURRENT_MAX_SPELL; ++i)
        {
            if (m_currentSpells[i] && (GetSpellSchoolMask(m_currentSpells[i]->m_spellInfo) & SPELL_SCHOOL_MASK_NORMAL))
            {
                isNormal = true;
                break;
            }
        }
        if (!isNormal && !m_currentSpells[CURRENT_MELEE_SPELL])
            missChance += 19.0f;
    }

    int32 skillDiff = int32(GetWeaponSkillValue(attType, pVictim)) - int32(pVictim->GetDefenseSkillValue(this));

    // PvP - PvE melee chances
    // TODO: implement diminishing returns for defense from player's defense rating
    // pure skill diff is not sufficient since 3.x anymore, but exact formulas hard to research
    if ( pVictim->GetTypeId() == TYPEID_PLAYER )
        missChance -= skillDiff * 0.04f;
    else if ( skillDiff < -10 )
        missChance -= (skillDiff + 10) * 0.4f - 1.0f;
    else
        missChance -=  skillDiff * 0.1f;

    // Hit chance bonus from attacker based on ratings and auras
    if (attType == RANGED_ATTACK)
        missChance -= m_modRangedHitChance;
    else
        missChance -= m_modMeleeHitChance;

    // Hit chance for victim based on ratings
    if (pVictim->GetTypeId()==TYPEID_PLAYER)
    {
        if (attType == RANGED_ATTACK)
            missChance += ((Player*)pVictim)->GetRatingBonusValue(CR_HIT_TAKEN_RANGED);
        else
            missChance += ((Player*)pVictim)->GetRatingBonusValue(CR_HIT_TAKEN_MELEE);
    }

    // Modify miss chance by victim auras
    if(attType == RANGED_ATTACK)
        missChance -= pVictim->GetTotalAuraModifier(SPELL_AURA_MOD_ATTACKER_RANGED_HIT_CHANCE);
    else
        missChance -= pVictim->GetTotalAuraModifier(SPELL_AURA_MOD_ATTACKER_MELEE_HIT_CHANCE);

    // Limit miss chance from 0 to 60%
    if (missChance < 0.0f)
        return 0.0f;
    if (missChance > 60.0f)
        return 60.0f;

    return missChance;
}

uint32 Unit::GetDefenseSkillValue(Unit const* target) const
{
    if(GetTypeId() == TYPEID_PLAYER)
    {
        // in PvP use full skill instead current skill value
        uint32 value = (target && target->GetTypeId() == TYPEID_PLAYER)
            ? ((Player*)this)->GetMaxSkillValue(SKILL_DEFENSE)
            : ((Player*)this)->GetSkillValue(SKILL_DEFENSE);
        value += uint32(((Player*)this)->GetRatingBonusValue(CR_DEFENSE_SKILL));
        return value;
    }
    else
        return GetUnitMeleeSkill(target);
}

float Unit::GetUnitDodgeChance() const
{
    if(hasUnitState(UNIT_STAT_STUNNED))
        return 0.0f;
    if( GetTypeId() == TYPEID_PLAYER )
        return GetFloatValue(PLAYER_DODGE_PERCENTAGE);
    else
    {
        if(((Creature const*)this)->IsTotem())
            return 0.0f;
        else
        {
            float dodge = 5.0f;
            dodge += GetTotalAuraModifier(SPELL_AURA_MOD_DODGE_PERCENT);
            return dodge > 0.0f ? dodge : 0.0f;
        }
    }
}

float Unit::GetUnitParryChance() const
{
    if ( IsNonMeleeSpellCasted(false) || hasUnitState(UNIT_STAT_STUNNED))
        return 0.0f;

    float chance = 0.0f;

    if(GetTypeId() == TYPEID_PLAYER)
    {
        Player const* player = (Player const*)this;
        if(player->CanParry() )
        {
            Item *tmpitem = player->GetWeaponForAttack(BASE_ATTACK,true,true);
            if(!tmpitem)
                tmpitem = player->GetWeaponForAttack(OFF_ATTACK,true,true);

            if(tmpitem)
                chance = GetFloatValue(PLAYER_PARRY_PERCENTAGE);
        }
    }
    else if(GetTypeId() == TYPEID_UNIT)
    {
        if(GetCreatureType() == CREATURE_TYPE_HUMANOID)
        {
            chance = 5.0f;
            chance += GetTotalAuraModifier(SPELL_AURA_MOD_PARRY_PERCENT);
        }
    }

    return chance > 0.0f ? chance : 0.0f;
}

float Unit::GetUnitBlockChance() const
{
    if ( IsNonMeleeSpellCasted(false) || hasUnitState(UNIT_STAT_STUNNED))
        return 0.0f;

    if(GetTypeId() == TYPEID_PLAYER)
    {
        Player const* player = (Player const*)this;
        if(player->CanBlock() && player->CanUseEquippedWeapon(OFF_ATTACK))
        {
            Item *tmpitem = player->GetItemByPos(INVENTORY_SLOT_BAG_0, EQUIPMENT_SLOT_OFFHAND);
            if(tmpitem && !tmpitem->IsBroken() && tmpitem->GetProto()->Block)
                return GetFloatValue(PLAYER_BLOCK_PERCENTAGE);
        }
        // is player but has no block ability or no not broken shield equipped
        return 0.0f;
    }
    else
    {
        if(((Creature const*)this)->IsTotem())
            return 0.0f;
        else
        {
            float block = 5.0f;
            block += GetTotalAuraModifier(SPELL_AURA_MOD_BLOCK_PERCENT);
            return block > 0.0f ? block : 0.0f;
        }
    }
}

float Unit::GetUnitCriticalChance(WeaponAttackType attackType, const Unit *pVictim) const
{
    float crit;

    if(GetTypeId() == TYPEID_PLAYER)
    {
        switch(attackType)
        {
            case BASE_ATTACK:
                crit = GetFloatValue( PLAYER_CRIT_PERCENTAGE );
                break;
            case OFF_ATTACK:
                crit = GetFloatValue( PLAYER_OFFHAND_CRIT_PERCENTAGE );
                break;
            case RANGED_ATTACK:
                crit = GetFloatValue( PLAYER_RANGED_CRIT_PERCENTAGE );
                break;
                // Just for good manner
            default:
                crit = 0.0f;
                break;
        }
    }
    else
    {
        crit = 5.0f;
        crit += GetTotalAuraModifier(SPELL_AURA_MOD_CRIT_PERCENT);
    }

    // flat aura mods
    if(attackType == RANGED_ATTACK)
        crit += pVictim->GetTotalAuraModifier(SPELL_AURA_MOD_ATTACKER_RANGED_CRIT_CHANCE);
    else
        crit += pVictim->GetTotalAuraModifier(SPELL_AURA_MOD_ATTACKER_MELEE_CRIT_CHANCE);

    crit += pVictim->GetTotalAuraModifier(SPELL_AURA_MOD_ATTACKER_SPELL_AND_WEAPON_CRIT_CHANCE);

    // reduce crit chance from Rating for players
    if (attackType != RANGED_ATTACK)
        crit -= pVictim->GetMeleeCritChanceReduction();
    else
        crit -= pVictim->GetRangedCritChanceReduction();

    // Apply crit chance from defence skill
    crit += (int32(GetMaxSkillValueForLevel(pVictim)) - int32(pVictim->GetDefenseSkillValue(this))) * 0.04f;

    if (crit < 0.0f)
        crit = 0.0f;
    return crit;
}

uint32 Unit::GetWeaponSkillValue (WeaponAttackType attType, Unit const* target) const
{
    uint32 value = 0;
    if(GetTypeId() == TYPEID_PLAYER)
    {
        Item* item = ((Player*)this)->GetWeaponForAttack(attType,true,true);

        // feral or unarmed skill only for base attack
        if(attType != BASE_ATTACK && !item )
            return 0;

        if(IsInFeralForm())
            return GetMaxSkillValueForLevel();              // always maximized SKILL_FERAL_COMBAT in fact

        // weapon skill or (unarmed for base attack)
        uint32  skill = item ? item->GetSkill() : SKILL_UNARMED;

        // in PvP use full skill instead current skill value
        value = (target && target->GetTypeId() == TYPEID_PLAYER)
            ? ((Player*)this)->GetMaxSkillValue(skill)
            : ((Player*)this)->GetSkillValue(skill);
        // Modify value from ratings
        value += uint32(((Player*)this)->GetRatingBonusValue(CR_WEAPON_SKILL));
        switch (attType)
        {
            case BASE_ATTACK:   value+=uint32(((Player*)this)->GetRatingBonusValue(CR_WEAPON_SKILL_MAINHAND));break;
            case OFF_ATTACK:    value+=uint32(((Player*)this)->GetRatingBonusValue(CR_WEAPON_SKILL_OFFHAND));break;
            case RANGED_ATTACK: value+=uint32(((Player*)this)->GetRatingBonusValue(CR_WEAPON_SKILL_RANGED));break;
        }
    }
    else
        value = GetUnitMeleeSkill(target);
   return value;
}

void Unit::_UpdateSpells( uint32 time )
{
    if(m_currentSpells[CURRENT_AUTOREPEAT_SPELL])
        _UpdateAutoRepeatSpell();

    // remove finished spells from current pointers
    for (uint32 i = 0; i < CURRENT_MAX_SPELL; ++i)
    {
        if (m_currentSpells[i] && m_currentSpells[i]->getState() == SPELL_STATE_FINISHED)
        {
            m_currentSpells[i]->SetReferencedFromCurrent(false);
            m_currentSpells[i] = NULL;                      // remove pointer
        }
    }

    // update auras
    // m_AurasUpdateIterator can be updated in inderect called code at aura remove to skip next planned to update but removed auras
    for (m_spellAuraHoldersUpdateIterator = m_spellAuraHolders.begin(); m_spellAuraHoldersUpdateIterator != m_spellAuraHolders.end();)
    {
        SpellAuraHolder* i_holder = m_spellAuraHoldersUpdateIterator->second;
        ++m_spellAuraHoldersUpdateIterator;                            // need shift to next for allow update if need into aura update
        if (i_holder && !i_holder->IsDeleted() && !i_holder->IsEmptyHolder() && !i_holder->IsInUse())
            i_holder->UpdateHolder(time);
    }

    // remove expired auras
    for (SpellAuraHolderMap::iterator iter = m_spellAuraHolders.begin(); iter != m_spellAuraHolders.end();)
    {
        SpellAuraHolder *holder = iter->second;

        if (!(holder->IsPermanent() || holder->IsPassive()) && holder->GetAuraDuration() == 0)
        {
            RemoveSpellAuraHolder(holder, AURA_REMOVE_BY_EXPIRE);
            iter = m_spellAuraHolders.begin();
        }
        else
            ++iter;
    }

    if(!m_gameObj.empty())
    {
        GameObjectList::iterator ite1, dnext1;
        for (ite1 = m_gameObj.begin(); ite1 != m_gameObj.end(); ite1 = dnext1)
        {
            dnext1 = ite1;
            //(*i)->Update( difftime );
            if( !(*ite1)->isSpawned() )
            {
                (*ite1)->SetOwnerGuid(ObjectGuid());
                (*ite1)->SetRespawnTime(0);
                (*ite1)->Delete();
                dnext1 = m_gameObj.erase(ite1);
            }
            else
                ++dnext1;
        }
    }
}

void Unit::_UpdateAutoRepeatSpell()
{
    bool isAutoShot = m_currentSpells[CURRENT_AUTOREPEAT_SPELL]->m_spellInfo->Id == SPELL_ID_AUTOSHOT;

    //check movement
    if (GetTypeId() == TYPEID_PLAYER && ((Player*)this)->isMoving())
    {
        // cancel wand shoot
        if(!isAutoShot)
            InterruptSpell(CURRENT_AUTOREPEAT_SPELL);
        // auto shot just waits
        return;
    }

    // check spell casts
    if (IsNonMeleeSpellCasted(false, false, true))
    {
        // cancel wand shoot
        if(!isAutoShot)
        {
            InterruptSpell(CURRENT_AUTOREPEAT_SPELL);
            return;
        }
        // auto shot is delayed by everythihng, except ranged(!) CURRENT_GENERIC_SPELL's -> recheck that
        else if (!(m_currentSpells[CURRENT_GENERIC_SPELL] && m_currentSpells[CURRENT_GENERIC_SPELL]->IsRangedSpell()))
            return;
    }

    //castroutine
    if (isAttackReady(RANGED_ATTACK))
    {
        // Check if able to cast
        if(m_currentSpells[CURRENT_AUTOREPEAT_SPELL]->CheckCast(true) != SPELL_CAST_OK)
        {
            InterruptSpell(CURRENT_AUTOREPEAT_SPELL);
            return;
        }

        // we want to shoot
        Spell* spell = new Spell(this, m_currentSpells[CURRENT_AUTOREPEAT_SPELL]->m_spellInfo, true);
        spell->prepare(&(m_currentSpells[CURRENT_AUTOREPEAT_SPELL]->m_targets));

        // all went good, reset attack
        resetAttackTimer(RANGED_ATTACK);
    }
}

void Unit::SetCurrentCastedSpell( Spell * pSpell )
{
    MANGOS_ASSERT(pSpell);                                  // NULL may be never passed here, use InterruptSpell or InterruptNonMeleeSpells

    CurrentSpellTypes CSpellType = pSpell->GetCurrentContainer();

    if (pSpell == m_currentSpells[CSpellType]) return;      // avoid breaking self

    // break same type spell if it is not delayed
    InterruptSpell(CSpellType,false);

    // special breakage effects:
    switch (CSpellType)
    {
        case CURRENT_GENERIC_SPELL:
        {
            // generic spells always break channeled not delayed spells
            InterruptSpell(CURRENT_CHANNELED_SPELL,false);

            // autorepeat breaking
            if ( m_currentSpells[CURRENT_AUTOREPEAT_SPELL] )
            {
                // break autorepeat if not Auto Shot
                if (m_currentSpells[CURRENT_AUTOREPEAT_SPELL]->m_spellInfo->Id != SPELL_ID_AUTOSHOT)
                    InterruptSpell(CURRENT_AUTOREPEAT_SPELL);
            }
        } break;

        case CURRENT_CHANNELED_SPELL:
        {
            // channel spells always break generic non-delayed and any channeled spells
            InterruptSpell(CURRENT_GENERIC_SPELL,false);
            InterruptSpell(CURRENT_CHANNELED_SPELL);

            // it also does break autorepeat if not Auto Shot
            if ( m_currentSpells[CURRENT_AUTOREPEAT_SPELL] &&
                m_currentSpells[CURRENT_AUTOREPEAT_SPELL]->m_spellInfo->Id != SPELL_ID_AUTOSHOT )
                InterruptSpell(CURRENT_AUTOREPEAT_SPELL);
        } break;

        case CURRENT_AUTOREPEAT_SPELL:
        {
            // only Auto Shoot does not break anything
            if (pSpell->m_spellInfo->Id != SPELL_ID_AUTOSHOT)
            {
                // generic autorepeats break generic non-delayed and channeled non-delayed spells
                InterruptSpell(CURRENT_GENERIC_SPELL,false);
                InterruptSpell(CURRENT_CHANNELED_SPELL,false);
                // special action: first cast delay
                if ( getAttackTimer(RANGED_ATTACK) < 500 )
                    setAttackTimer(RANGED_ATTACK,500);
            }
        } break;

        default:
        {
            // other spell types don't break anything now
        } break;
    }

    // current spell (if it is still here) may be safely deleted now
    if (m_currentSpells[CSpellType])
        m_currentSpells[CSpellType]->SetReferencedFromCurrent(false);

    // set new current spell
    m_currentSpells[CSpellType] = pSpell;
    pSpell->SetReferencedFromCurrent(true);

    pSpell->m_selfContainer = &(m_currentSpells[pSpell->GetCurrentContainer()]);
}

void Unit::InterruptSpell(CurrentSpellTypes spellType, bool withDelayed, bool sendAutoRepeatCancelToClient)
{
    MANGOS_ASSERT(spellType < CURRENT_MAX_SPELL);

    if (m_currentSpells[spellType] && (withDelayed || m_currentSpells[spellType]->getState() != SPELL_STATE_DELAYED) )
    {
        // send autorepeat cancel message for autorepeat spells
        if (spellType == CURRENT_AUTOREPEAT_SPELL && sendAutoRepeatCancelToClient)
        {
            if(GetTypeId() == TYPEID_PLAYER)
                ((Player*)this)->SendAutoRepeatCancel(this);
        }

        if (m_currentSpells[spellType]->getState() != SPELL_STATE_FINISHED)
            m_currentSpells[spellType]->cancel();

        // cancel can interrupt spell already (caster cancel ->target aura remove -> caster iterrupt)
        if (m_currentSpells[spellType])
        {
            m_currentSpells[spellType]->SetReferencedFromCurrent(false);
            m_currentSpells[spellType] = NULL;
        }
    }
}

void Unit::FinishSpell(CurrentSpellTypes spellType, bool ok /*= true*/)
{
    Spell* spell = m_currentSpells[spellType];
    if (!spell)
        return;

    if (spellType == CURRENT_CHANNELED_SPELL)
        spell->SendChannelUpdate(0);

    spell->finish(ok);
}


bool Unit::IsNonMeleeSpellCasted(bool withDelayed, bool skipChanneled, bool skipAutorepeat) const
{
    // We don't do loop here to explicitly show that melee spell is excluded.
    // Maybe later some special spells will be excluded too.

    // generic spells are casted when they are not finished and not delayed
    if ( m_currentSpells[CURRENT_GENERIC_SPELL] &&
        (m_currentSpells[CURRENT_GENERIC_SPELL]->getState() != SPELL_STATE_FINISHED) &&
        (withDelayed || m_currentSpells[CURRENT_GENERIC_SPELL]->getState() != SPELL_STATE_DELAYED) )
        {
            if (!(m_currentSpells[CURRENT_GENERIC_SPELL]->m_spellInfo->AttributesEx2 & SPELL_ATTR_EX2_NOT_RESET_AUTOSHOT))
                return(true);
        }

    // channeled spells may be delayed, but they are still considered casted
    else if ( !skipChanneled && m_currentSpells[CURRENT_CHANNELED_SPELL] &&
        (m_currentSpells[CURRENT_CHANNELED_SPELL]->getState() != SPELL_STATE_FINISHED) )
        return(true);

    // autorepeat spells may be finished or delayed, but they are still considered casted
    else if ( !skipAutorepeat && m_currentSpells[CURRENT_AUTOREPEAT_SPELL] )
        return(true);

    return(false);
}

void Unit::InterruptNonMeleeSpells(bool withDelayed, uint32 spell_id)
{
    // generic spells are interrupted if they are not finished or delayed
    if (m_currentSpells[CURRENT_GENERIC_SPELL] && (!spell_id || m_currentSpells[CURRENT_GENERIC_SPELL]->m_spellInfo->Id==spell_id))
        InterruptSpell(CURRENT_GENERIC_SPELL,withDelayed);

    // autorepeat spells are interrupted if they are not finished or delayed
    if (m_currentSpells[CURRENT_AUTOREPEAT_SPELL] && (!spell_id || m_currentSpells[CURRENT_AUTOREPEAT_SPELL]->m_spellInfo->Id==spell_id))
        InterruptSpell(CURRENT_AUTOREPEAT_SPELL,withDelayed);

    // channeled spells are interrupted if they are not finished, even if they are delayed
    if (m_currentSpells[CURRENT_CHANNELED_SPELL] && (!spell_id || m_currentSpells[CURRENT_CHANNELED_SPELL]->m_spellInfo->Id==spell_id))
        InterruptSpell(CURRENT_CHANNELED_SPELL,true);
}

Spell* Unit::FindCurrentSpellBySpellId(uint32 spell_id) const
{
    for (uint32 i = 0; i < CURRENT_MAX_SPELL; ++i)
        if(m_currentSpells[i] && m_currentSpells[i]->m_spellInfo->Id==spell_id)
            return m_currentSpells[i];
    return NULL;
}

void Unit::SetInFront(Unit const* target)
{
    SetOrientation(GetAngle(target));
}

void Unit::SetFacingTo(float ori, bool bToSelf /*= false*/)
{
    // update orientation at server
    SetOrientation(ori);

    // and client
    SendHeartBeat(bToSelf);
}

// Consider move this to Creature:: since only creature appear to be able to use this
void Unit::SetFacingToObject(WorldObject* pObject)
{
    if (GetTypeId() != TYPEID_UNIT)
        return;

    // never face when already moving
    if (!IsStopped())
        return;

    // TODO: figure out under what conditions creature will move towards object instead of facing it where it currently is.

    SetOrientation(GetAngle(pObject));
    SendMonsterMove(GetPositionX(), GetPositionY(), GetPositionZ(), SPLINETYPE_FACINGTARGET, ((Creature*)this)->GetSplineFlags(), 0, NULL, pObject->GetGUID());
}

bool Unit::isInAccessablePlaceFor(Creature const* c) const
{
    if(IsInWater())
        return c->CanSwim();
    else
        return c->CanWalk() || c->CanFly();
}

bool Unit::IsInWater() const
{
    return GetTerrain()->IsInWater(GetPositionX(),GetPositionY(), GetPositionZ());
}

bool Unit::IsUnderWater() const
{
    return GetTerrain()->IsUnderWater(GetPositionX(),GetPositionY(),GetPositionZ());
}

void Unit::DeMorph()
{
    SetDisplayId(GetNativeDisplayId());
}

int32 Unit::GetTotalAuraModifier(AuraType auratype) const
{
    int32 modifier = 0;

    AuraList const& mTotalAuraList = GetAurasByType(auratype);
    for(AuraList::const_iterator i = mTotalAuraList.begin();i != mTotalAuraList.end(); ++i)
        modifier += (*i)->GetModifier()->m_amount;

    return modifier;
}

float Unit::GetTotalAuraMultiplier(AuraType auratype) const
{
    float multiplier = 1.0f;

    AuraList const& mTotalAuraList = GetAurasByType(auratype);
    for(AuraList::const_iterator i = mTotalAuraList.begin();i != mTotalAuraList.end(); ++i)
        multiplier *= (100.0f + (*i)->GetModifier()->m_amount)/100.0f;

    return multiplier;
}

int32 Unit::GetMaxPositiveAuraModifier(AuraType auratype) const
{
    int32 modifier = 0;

    AuraList const& mTotalAuraList = GetAurasByType(auratype);
    for(AuraList::const_iterator i = mTotalAuraList.begin();i != mTotalAuraList.end(); ++i)
        if ((*i)->GetModifier()->m_amount > modifier)
            modifier = (*i)->GetModifier()->m_amount;

    return modifier;
}

int32 Unit::GetMaxNegativeAuraModifier(AuraType auratype) const
{
    int32 modifier = 0;

    AuraList const& mTotalAuraList = GetAurasByType(auratype);
    for(AuraList::const_iterator i = mTotalAuraList.begin();i != mTotalAuraList.end(); ++i)
        if ((*i)->GetModifier()->m_amount < modifier)
            modifier = (*i)->GetModifier()->m_amount;

    return modifier;
}

int32 Unit::GetTotalAuraModifierByMiscMask(AuraType auratype, uint32 misc_mask) const
{
    if(!misc_mask)
        return 0;

    int32 modifier = 0;

    AuraList const& mTotalAuraList = GetAurasByType(auratype);
    for(AuraList::const_iterator i = mTotalAuraList.begin();i != mTotalAuraList.end(); ++i)
    {
        Modifier* mod = (*i)->GetModifier();
        if (mod->m_miscvalue & misc_mask)
            modifier += mod->m_amount;
    }
    return modifier;
}

float Unit::GetTotalAuraMultiplierByMiscMask(AuraType auratype, uint32 misc_mask) const
{
    if(!misc_mask)
        return 1.0f;

    float multiplier = 1.0f;

    AuraList const& mTotalAuraList = GetAurasByType(auratype);
    for(AuraList::const_iterator i = mTotalAuraList.begin();i != mTotalAuraList.end(); ++i)
    {
        Modifier* mod = (*i)->GetModifier();
        if (mod->m_miscvalue & misc_mask)
            multiplier *= (100.0f + mod->m_amount)/100.0f;
    }
    return multiplier;
}

int32 Unit::GetMaxPositiveAuraModifierByMiscMask(AuraType auratype, uint32 misc_mask) const
{
    if(!misc_mask)
        return 0;

    int32 modifier = 0;

    AuraList const& mTotalAuraList = GetAurasByType(auratype);
    for(AuraList::const_iterator i = mTotalAuraList.begin();i != mTotalAuraList.end(); ++i)
    {
        Modifier* mod = (*i)->GetModifier();
        if (mod->m_miscvalue & misc_mask && mod->m_amount > modifier)
            modifier = mod->m_amount;
    }

    return modifier;
}

int32 Unit::GetMaxNegativeAuraModifierByMiscMask(AuraType auratype, uint32 misc_mask) const
{
    if(!misc_mask)
        return 0;

    int32 modifier = 0;

    AuraList const& mTotalAuraList = GetAurasByType(auratype);
    for(AuraList::const_iterator i = mTotalAuraList.begin();i != mTotalAuraList.end(); ++i)
    {
        Modifier* mod = (*i)->GetModifier();
        if (mod->m_miscvalue & misc_mask && mod->m_amount < modifier)
            modifier = mod->m_amount;
    }

    return modifier;
}

int32 Unit::GetTotalAuraModifierByMiscValue(AuraType auratype, int32 misc_value) const
{
    int32 modifier = 0;

    AuraList const& mTotalAuraList = GetAurasByType(auratype);
    for(AuraList::const_iterator i = mTotalAuraList.begin();i != mTotalAuraList.end(); ++i)
    {
        Modifier* mod = (*i)->GetModifier();
        if (mod->m_miscvalue == misc_value)
            modifier += mod->m_amount;
    }
    return modifier;
}

float Unit::GetTotalAuraMultiplierByMiscValue(AuraType auratype, int32 misc_value) const
{
    float multiplier = 1.0f;

    AuraList const& mTotalAuraList = GetAurasByType(auratype);
    for(AuraList::const_iterator i = mTotalAuraList.begin();i != mTotalAuraList.end(); ++i)
    {
        Modifier* mod = (*i)->GetModifier();
        if (mod->m_miscvalue == misc_value)
            multiplier *= (100.0f + mod->m_amount)/100.0f;
    }
    return multiplier;
}

int32 Unit::GetMaxPositiveAuraModifierByMiscValue(AuraType auratype, int32 misc_value) const
{
    int32 modifier = 0;

    AuraList const& mTotalAuraList = GetAurasByType(auratype);
    for(AuraList::const_iterator i = mTotalAuraList.begin();i != mTotalAuraList.end(); ++i)
    {
        Modifier* mod = (*i)->GetModifier();
        if (mod->m_miscvalue == misc_value && mod->m_amount > modifier)
            modifier = mod->m_amount;
    }

    return modifier;
}

int32 Unit::GetMaxNegativeAuraModifierByMiscValue(AuraType auratype, int32 misc_value) const
{
    int32 modifier = 0;

    AuraList const& mTotalAuraList = GetAurasByType(auratype);
    for(AuraList::const_iterator i = mTotalAuraList.begin();i != mTotalAuraList.end(); ++i)
    {
        Modifier* mod = (*i)->GetModifier();
        if (mod->m_miscvalue == misc_value && mod->m_amount < modifier)
            modifier = mod->m_amount;
    }

    return modifier;
}

float Unit::GetTotalAuraMultiplierByMiscValueForMask(AuraType auratype, uint32 mask) const
{
    if(!mask)
        return 1.0f;

    float multiplier = 1.0f;

    AuraList const& mTotalAuraList = GetAurasByType(auratype);
    for(AuraList::const_iterator i = mTotalAuraList.begin();i != mTotalAuraList.end(); ++i)
    {
        Modifier* mod = (*i)->GetModifier();
        if (mask & (1 << (mod->m_miscvalue -1)))
            multiplier *= (100.0f + mod->m_amount)/100.0f;
    }
    return multiplier;
}

bool Unit::AddSpellAuraHolder(SpellAuraHolder *holder)
{
    SpellEntry const* aurSpellInfo = holder->GetSpellProto();

    // ghost spell check, allow apply any auras at player loading in ghost mode (will be cleanup after load)
    if( !isAlive() && !IsDeathPersistentSpell(aurSpellInfo) &&
        !IsDeathOnlySpell(aurSpellInfo) &&
        (GetTypeId()!=TYPEID_PLAYER || !((Player*)this)->GetSession()->PlayerLoading()) )
    {
        delete holder;
        return false;
    }

    if(holder->GetTarget() != this)
    {
        sLog.outError("Holder (spell %u) add to spell aura holder list of %s (lowguid: %u) but spell aura holder target is %s (lowguid: %u)",
            holder->GetId(),(GetTypeId()==TYPEID_PLAYER?"player":"creature"),GetGUIDLow(),
            (holder->GetTarget()->GetTypeId()==TYPEID_PLAYER?"player":"creature"),holder->GetTarget()->GetGUIDLow());
        delete holder;
        return false;
    }

    // passive and persistent auras can stack with themselves any number of times
    if ((!holder->IsPassive() && !holder->IsPersistent()) || holder->IsAreaAura())
    {
        SpellAuraHolderBounds spair = GetSpellAuraHolderBounds(aurSpellInfo->Id);

        // take out same spell
        for (SpellAuraHolderMap::iterator iter = spair.first; iter != spair.second; ++iter)
        {
            SpellAuraHolder *foundHolder = iter->second;
            if(foundHolder->GetCasterGUID() == holder->GetCasterGUID())
            {
                // Aura can stack on self -> Stack it;
                if(aurSpellInfo->StackAmount)
                {
                    // can be created with >1 stack by some spell mods
                    foundHolder->ModStackAmount(holder->GetStackAmount());
                    delete holder;
                    return false;
                }

                // Check for coexisting Weapon-proced Auras
                if (holder->IsWeaponBuffCoexistableWith(foundHolder))
                    continue;

                // Carry over removed Aura's remaining damage if Aura still has ticks remaining
                if (foundHolder->GetSpellProto()->AttributesEx4 & SPELL_ATTR_EX4_STACK_DOT_MODIFIER)
                {
                    for (int32 i = 0; i < MAX_EFFECT_INDEX; ++i)
                    {
                        if (Aura *aur = holder->GetAuraByEffectIndex(SpellEffectIndex(i)))
                        {
                            // m_auraname can be modified to SPELL_AURA_NONE for area auras, use original
                            AuraType aurNameReal = AuraType(aurSpellInfo->EffectApplyAuraName[i]);

                            if (aurNameReal == SPELL_AURA_PERIODIC_DAMAGE && aur->GetAuraDuration() > 0)
                            {
                                if (Aura *existing = foundHolder->GetAuraByEffectIndex(SpellEffectIndex(i)))
                                {
                                    int32 remainingTicks = existing->GetAuraMaxTicks() - existing->GetAuraTicks();
                                    int32 remainingDamage = existing->GetModifier()->m_amount * remainingTicks;

                                    aur->GetModifier()->m_amount += int32(remainingDamage / aur->GetAuraMaxTicks());
                                }
                                else
                                    DEBUG_LOG("Holder (spell %u) on target (lowguid: %u) doesn't have aura on effect index %u. skipping.", aurSpellInfo->Id, holder->GetTarget()->GetGUIDLow(), i);
                            }
                        }
                    }
                }

                // can be only single
                RemoveSpellAuraHolder(foundHolder, AURA_REMOVE_BY_STACK);
                break;
            }

            bool stop = false;

            for (int32 i = 0; i < MAX_EFFECT_INDEX && !stop; ++i)
            {
                // no need to check non stacking auras that weren't/won't be applied on this target
                if (!foundHolder->m_auras[i] || !holder->m_auras[i])
                    continue;

                // m_auraname can be modified to SPELL_AURA_NONE for area auras, use original
                AuraType aurNameReal = AuraType(aurSpellInfo->EffectApplyAuraName[i]);

                // Priest's Mind Flay must stack from different casters
                if (const SpellEntry* sp = foundHolder->GetSpellProto())
                {
                    if (sp && sp->SpellFamilyName == SPELLFAMILY_PRIEST && sp->SpellIconID == 548 && (sp->SpellFamilyFlags2 & UI64LIT(0x00000040)))
                        break;
                }

                switch(aurNameReal)
                {
                    // DoT/HoT/etc
                    case SPELL_AURA_DUMMY:                  // allow stack
                    case SPELL_AURA_PERIODIC_DAMAGE:
                    case SPELL_AURA_PERIODIC_DAMAGE_PERCENT:
                    case SPELL_AURA_PERIODIC_LEECH:
                    case SPELL_AURA_PERIODIC_HEAL:
                    case SPELL_AURA_OBS_MOD_HEALTH:
                    case SPELL_AURA_PERIODIC_MANA_LEECH:
                    case SPELL_AURA_OBS_MOD_MANA:
                    case SPELL_AURA_POWER_BURN_MANA:
                    case SPELL_AURA_MOD_DAMAGE_FROM_CASTER: // required for Serpent Sting (blizz hackfix?)
                    case SPELL_AURA_MOD_MELEE_HASTE:  // for Icy Touch
                    case SPELL_AURA_MOD_RANGED_HASTE: // for Icy Touch
                    case SPELL_AURA_MOD_DAMAGE_TAKEN: // for Hemorrhage
                        break; 
                    case SPELL_AURA_MOD_ATTACKER_SPELL_AND_WEAPON_CRIT_CHANCE: // Deadly Poison exception
                        if (aurSpellInfo->Dispel != DISPEL_POISON)             // TODO: stacking rules for all poisons
                        {
                            RemoveSpellAuraHolder(foundHolder,AURA_REMOVE_BY_STACK);
                            stop = true;
                        }
                        break;
                    case SPELL_AURA_PERIODIC_ENERGIZE:      // all or self or clear non-stackable
                    default:                                // not allow
                        // can be only single (this check done at _each_ aura add
                        RemoveSpellAuraHolder(foundHolder,AURA_REMOVE_BY_STACK);
                        stop = true;
                        break;
                }
            }

            if(stop)
                break;

        }
    }

    // passive auras not stackable with other ranks
    if (!IsPassiveSpellStackableWithRanks(aurSpellInfo))
    {
        if (!RemoveNoStackAurasDueToAuraHolder(holder))
        {
            delete holder;
            return false;                                   // couldn't remove conflicting aura with higher rank
        }
    }

    // update single target auras list (before aura add to aura list, to prevent unexpected remove recently added aura)
    if (holder->IsSingleTarget())
    {
        if (Unit* caster = holder->GetCaster())             // caster not in world
        {
            SingleCastSpellTargetMap& scTargets = caster->GetSingleCastSpellTargets();
            for(SingleCastSpellTargetMap::iterator itr = scTargets.begin(); itr != scTargets.end();)
            {
                SpellEntry const* itr_spellEntry = itr->first;
                ObjectGuid itr_targetGuid = itr->second;

                if (itr_targetGuid != GetObjectGuid() &&
                    IsSingleTargetSpells(itr_spellEntry, aurSpellInfo))
                {
                    scTargets.erase(itr);                   // remove for caster in any case

                    // remove from target if target found
                    if (Unit* itr_target = GetMap()->GetUnit(itr_targetGuid))
                        itr_target->RemoveAurasDueToSpell(itr_spellEntry->Id);

                    itr = scTargets.begin();                // list can be chnaged at remove aura
                    continue;
                }

                ++itr;
            }

            // register spell holder single target
            scTargets[aurSpellInfo] = GetObjectGuid();
        }
    }

    // add aura, register in lists and arrays
    holder->_AddSpellAuraHolder();
    m_spellAuraHolders.insert(SpellAuraHolderMap::value_type(holder->GetId(), holder));

    for (int32 i = 0; i < MAX_EFFECT_INDEX; ++i)
        if (Aura *aur = holder->GetAuraByEffectIndex(SpellEffectIndex(i)))
            AddAuraToModList(aur);

    holder->ApplyAuraModifiers(true, true);
    DEBUG_LOG("Holder of spell %u now is in use", holder->GetId());

    // if aura deleted before boosts apply ignore
    // this can be possible it it removed indirectly by triggered spell effect at ApplyModifier
    if (holder->IsDeleted())
        return false;

    holder->HandleSpellSpecificBoosts(true);

    return true;
}

void Unit::AddAuraToModList(Aura *aura)
{
    if (aura->GetModifier()->m_auraname < TOTAL_AURAS)
        m_modAuras[aura->GetModifier()->m_auraname].push_back(aura);
}

void Unit::RemoveRankAurasDueToSpell(uint32 spellId)
{
    SpellEntry const *spellInfo = sSpellStore.LookupEntry(spellId);
    if(!spellInfo)
        return;
    SpellAuraHolderMap::const_iterator i,next;
    for (i = m_spellAuraHolders.begin(); i != m_spellAuraHolders.end(); i = next)
    {
        next = i;
        ++next;
        uint32 i_spellId = (*i).second->GetId();
        if((*i).second && i_spellId && i_spellId != spellId)
        {
            if(sSpellMgr.IsRankSpellDueToSpell(spellInfo,i_spellId))
            {
                RemoveAurasDueToSpell(i_spellId);

                if( m_spellAuraHolders.empty() )
                    break;
                else
                    next =  m_spellAuraHolders.begin();
            }
        }
    }
}

bool Unit::RemoveNoStackAurasDueToAuraHolder(SpellAuraHolder *holder)
{
    if (!holder)
        return false;

    SpellEntry const* spellProto = holder->GetSpellProto();
    if (!spellProto)
        return false;

    uint32 spellId = holder->GetId();

    // passive spell special case (only non stackable with ranks)
    if(IsPassiveSpell(spellProto))
    {
        if(IsPassiveSpellStackableWithRanks(spellProto))
            return true;
    }

    SpellSpecific spellId_spec = GetSpellSpecific(spellId);

    SpellAuraHolderMap::iterator i,next;
    for (i = m_spellAuraHolders.begin(); i != m_spellAuraHolders.end(); i = next)
    {
        next = i;
        ++next;
        if (!(*i).second) continue;

        SpellEntry const* i_spellProto = (*i).second->GetSpellProto();

        if (!i_spellProto)
            continue;

        uint32 i_spellId = i_spellProto->Id;

        // early checks that spellId is passive non stackable spell
        if (IsPassiveSpell(i_spellProto))
        {
            // passive non-stackable spells not stackable only for same caster
            if (holder->GetCasterGuid() != i->second->GetCasterGuid())
                continue;

            // passive non-stackable spells not stackable only with another rank of same spell
            if (!sSpellMgr.IsRankSpellDueToSpell(spellProto, i_spellId))
                continue;
        }

        if(i_spellId == spellId) continue;

        bool is_triggered_by_spell = false;
        // prevent triggering aura of removing aura that triggered it
        for(int j = 0; j < MAX_EFFECT_INDEX; ++j)
            if (i_spellProto->EffectTriggerSpell[j] == spellId)
                is_triggered_by_spell = true;

        // prevent triggered aura of removing aura that triggering it (triggered effect early some aura of parent spell
        for(int j = 0; j < MAX_EFFECT_INDEX; ++j)
            if (spellProto->EffectTriggerSpell[j] == i_spellId)
                is_triggered_by_spell = true;

        if (is_triggered_by_spell)
            continue;

        SpellSpecific i_spellId_spec = GetSpellSpecific(i_spellId);

        // single allowed spell specific from same caster or from any caster at target
        bool is_spellSpecPerTargetPerCaster = IsSingleFromSpellSpecificPerTargetPerCaster(spellId_spec,i_spellId_spec);
        bool is_spellSpecPerTarget = IsSingleFromSpellSpecificPerTarget(spellId_spec,i_spellId_spec);
        if (is_spellSpecPerTarget || (is_spellSpecPerTargetPerCaster && holder->GetCasterGUID() == (*i).second->GetCasterGUID()))
        {
            // cannot remove higher rank
            if (sSpellMgr.IsRankSpellDueToSpell(spellProto, i_spellId))
                if(CompareAuraRanks(spellId, i_spellId) < 0)
                    return false;

            // Its a parent aura (create this aura in ApplyModifier)
            if ((*i).second->IsInUse())
            {
                sLog.outError("SpellAuraHolder (Spell %u) is in process but attempt removed at SpellAuraHolder (Spell %u) adding, need add stack rule for Unit::RemoveNoStackAurasDueToAuraHolder", i->second->GetId(), holder->GetId());
                continue;
            }
            RemoveAurasDueToSpell(i_spellId);

            if( m_spellAuraHolders.empty() )
                break;
            else
                next =  m_spellAuraHolders.begin();

            continue;
        }

        // spell with spell specific that allow single ranks for spell from diff caster
        // same caster case processed or early or later
        bool is_spellPerTarget = IsSingleFromSpellSpecificSpellRanksPerTarget(spellId_spec,i_spellId_spec);
        if ( is_spellPerTarget && holder->GetCasterGUID() != (*i).second->GetCasterGUID() && sSpellMgr.IsRankSpellDueToSpell(spellProto, i_spellId))
        {
            // cannot remove higher rank
            if(CompareAuraRanks(spellId, i_spellId) < 0)
                return false;

            // Its a parent aura (create this aura in ApplyModifier)
            if ((*i).second->IsInUse())
            {
                sLog.outError("SpellAuraHolder (Spell %u) is in process but attempt removed at SpellAuraHolder (Spell %u) adding, need add stack rule for Unit::RemoveNoStackAurasDueToAuraHolder", i->second->GetId(), holder->GetId());
                continue;
            }
            RemoveAurasDueToSpell(i_spellId);

            if( m_spellAuraHolders.empty() )
                break;
            else
                next =  m_spellAuraHolders.begin();

            continue;
        }

        // non single (per caster) per target spell specific (possible single spell per target at caster)
        if( !is_spellSpecPerTargetPerCaster && !is_spellSpecPerTarget && sSpellMgr.IsNoStackSpellDueToSpell(spellId, i_spellId) )
        {
            // Its a parent aura (create this aura in ApplyModifier)
            if ((*i).second->IsInUse())
            {
                sLog.outError("SpellAuraHolder (Spell %u) is in process but attempt removed at SpellAuraHolder (Spell %u) adding, need add stack rule for Unit::RemoveNoStackAurasDueToAuraHolder", i->second->GetId(), holder->GetId());
                continue;
            }
            RemoveAurasDueToSpell(i_spellId);

            if( m_spellAuraHolders.empty() )
                break;
            else
                next =  m_spellAuraHolders.begin();

            continue;
        }

        // Potions stack aura by aura (elixirs/flask already checked)
        if( spellProto->SpellFamilyName == SPELLFAMILY_POTION && i_spellProto->SpellFamilyName == SPELLFAMILY_POTION )
        {
            if (IsNoStackAuraDueToAura(spellId, i_spellId))
            {
                if(CompareAuraRanks(spellId, i_spellId) < 0)
                    return false;                       // cannot remove higher rank

                // Its a parent aura (create this aura in ApplyModifier)
                if ((*i).second->IsInUse())
                {
                    sLog.outError("SpellAuraHolder (Spell %u) is in process but attempt removed at SpellAuraHolder (Spell %u) adding, need add stack rule for Unit::RemoveNoStackAurasDueToAuraHolder", i->second->GetId(), holder->GetId());
                    continue;
                }
                RemoveAurasDueToSpell(i_spellId);

                if( m_spellAuraHolders.empty() )
                    break;
                else
                    next =  m_spellAuraHolders.begin();
            }
        }
    }
    return true;
}

void Unit::RemoveAura(uint32 spellId, SpellEffectIndex effindex, Aura* except)
{
    SpellAuraHolderBounds spair = GetSpellAuraHolderBounds(spellId);
    for(SpellAuraHolderMap::iterator iter = spair.first; iter != spair.second; )
    {
        Aura *aur = iter->second->m_auras[effindex];
        if (aur && aur != except)
        {
            RemoveSingleAuraFromSpellAuraHolder(iter->second, effindex);
            // may remove holder
            spair = GetSpellAuraHolderBounds(spellId);
            iter = spair.first;
        }
        else
            ++iter;
    }
}
void Unit::RemoveAurasByCasterSpell(uint32 spellId, uint64 casterGUID)
{
    SpellAuraHolderBounds spair = GetSpellAuraHolderBounds(spellId);
    for(SpellAuraHolderMap::iterator iter = spair.first; iter != spair.second; )
    {
        if (iter->second->GetCasterGUID() == casterGUID)
        {
            RemoveSpellAuraHolder(iter->second);
            spair = GetSpellAuraHolderBounds(spellId);
            iter = spair.first;
        }
        else
            ++iter;
    }
}

void Unit::RemoveSingleAuraFromSpellAuraHolder(uint32 spellId, SpellEffectIndex effindex, uint64 casterGUID, AuraRemoveMode mode)
{
    SpellAuraHolderBounds spair = GetSpellAuraHolderBounds(spellId);
    for(SpellAuraHolderMap::iterator iter = spair.first; iter != spair.second; )
    {
        Aura *aur = iter->second->m_auras[effindex];
        if (aur && aur->GetCasterGUID() == casterGUID)
        {
            RemoveSingleAuraFromSpellAuraHolder(iter->second, effindex, mode);
            spair = GetSpellAuraHolderBounds(spellId);
            iter = spair.first;
        }
        else
            ++iter;
    }
}

void Unit::RemoveAuraHolderDueToSpellByDispel(uint32 spellId, uint32 stackAmount, uint64 casterGUID, Unit *dispeller)
{
    SpellEntry const* spellEntry = sSpellStore.LookupEntry(spellId);

    // Custom dispel cases
    // Unstable Affliction
    if(spellEntry->SpellFamilyName == SPELLFAMILY_WARLOCK && (spellEntry->SpellFamilyFlags & UI64LIT(0x010000000000)))
    {
        if (Aura* dotAura = GetAura(SPELL_AURA_PERIODIC_DAMAGE,SPELLFAMILY_WARLOCK,UI64LIT(0x010000000000),0x00000000,casterGUID))
        {
            // use spellpower-modified value for initial damage
            int damage = dotAura->GetModifier()->m_amount;
            damage *= 9;

            // Remove spell auras from stack
            RemoveAuraHolderFromStack(spellId, stackAmount, casterGUID, AURA_REMOVE_BY_DISPEL);

            // backfire damage and silence
            dispeller->CastCustomSpell(dispeller, 31117, &damage, NULL, NULL, true, NULL, NULL, casterGUID);
            return;
        }
    }
    // Lifebloom
    else if (spellEntry->SpellFamilyName == SPELLFAMILY_DRUID && (spellEntry->SpellFamilyFlags & UI64LIT(0x0000001000000000)))
    {
        if (Aura* dotAura = GetAura(SPELL_AURA_DUMMY, SPELLFAMILY_DRUID, UI64LIT(0x0000001000000000), 0x00000000, casterGUID))
        {
            int32 amount = ( dotAura->GetModifier()->m_amount / dotAura->GetStackAmount() ) * stackAmount;
            CastCustomSpell(this, 33778, &amount, NULL, NULL, true, NULL, dotAura, casterGUID);

            if (Unit* caster = dotAura->GetCaster())
            {
                int32 returnmana = (spellEntry->ManaCostPercentage * caster->GetCreateMana() / 100) * stackAmount / 2;
                caster->CastCustomSpell(caster, 64372, &returnmana, NULL, NULL, true, NULL, dotAura, casterGUID);
            }
        }
    }
    // Flame Shock
    else if (spellEntry->SpellFamilyName == SPELLFAMILY_SHAMAN && (spellEntry->SpellFamilyFlags & UI64LIT(0x10000000)))
    {
        Unit* caster = NULL;
        uint32 triggeredSpell = 0;

        if (Aura* dotAura = GetAura(SPELL_AURA_PERIODIC_DAMAGE, SPELLFAMILY_SHAMAN, UI64LIT(0x10000000), 0x00000000, casterGUID))
            caster = dotAura->GetCaster();

        if (caster && !caster->isDead())
        {
            Unit::AuraList const& auras = caster->GetAurasByType(SPELL_AURA_DUMMY);
            for (Unit::AuraList::const_iterator i = auras.begin(); i != auras.end(); ++i)
            {
                switch((*i)->GetId())
                {
                    case 51480: triggeredSpell=64694; break;// Lava Flows, Rank 1
                    case 51481: triggeredSpell=65263; break;// Lava Flows, Rank 2
                    case 51482: triggeredSpell=65264; break;// Lava Flows, Rank 3
                    default: continue;
                }
                break;
            }
        }

        // Remove spell auras from stack
        RemoveAuraHolderFromStack(spellId, stackAmount, casterGUID, AURA_REMOVE_BY_DISPEL);

        // Haste
        if (triggeredSpell)
            caster->CastSpell(caster, triggeredSpell, true);
        return;
    }
    // Vampiric touch (first dummy aura)
    else if (spellEntry->SpellFamilyName == SPELLFAMILY_PRIEST && spellEntry->SpellFamilyFlags & UI64LIT(0x0000040000000000))
    {
        if (Aura *dot = GetAura(SPELL_AURA_PERIODIC_DAMAGE, SPELLFAMILY_PRIEST, UI64LIT(0x0000040000000000), 0x00000000, casterGUID))
        {
            if (dot->GetCaster())
            {
                // use clean value for initial damage
                int32 bp0 = dot->GetSpellProto()->CalculateSimpleValue(EFFECT_INDEX_1);
                bp0 *= 8;

                // Remove spell auras from stack
                RemoveAuraHolderFromStack(spellId, stackAmount, casterGUID, AURA_REMOVE_BY_DISPEL);

                CastCustomSpell(this, 64085, &bp0, NULL, NULL, true, NULL, NULL, casterGUID);
                return;
            }
        }
    }

    RemoveAuraHolderFromStack(spellId, stackAmount, casterGUID, AURA_REMOVE_BY_DISPEL);
}

void Unit::RemoveAurasDueToSpellBySteal(uint32 spellId, uint64 casterGUID, Unit *stealer)
{
    SpellAuraHolder *holder = GetSpellAuraHolder(spellId, casterGUID);
    SpellEntry const* spellProto = sSpellStore.LookupEntry(spellId);
    SpellAuraHolder *new_holder = CreateSpellAuraHolder(spellProto, stealer, this);

    // set its duration and maximum duration
    // max duration 2 minutes (in msecs)
    int32 dur = holder->GetAuraDuration();
    int32 max_dur = 2*MINUTE*IN_MILLISECONDS;
    int32 new_max_dur = max_dur > dur ? dur : max_dur;
    new_holder->SetAuraMaxDuration(new_max_dur);
    new_holder->SetAuraDuration(new_max_dur);

    for (int32 i = 0; i < MAX_EFFECT_INDEX; ++i)
    {
        Aura *aur = holder->GetAuraByEffectIndex(SpellEffectIndex(i));

        if (!aur)
            continue;

        int32 basePoints = aur->GetBasePoints();
        // construct the new aura for the attacker - will never return NULL, it's just a wrapper for
        // some different constructors
        Aura * new_aur = CreateAura(aur->GetSpellProto(), aur->GetEffIndex(), &basePoints, new_holder, stealer, this);

        // set periodic to do at least one tick (for case when original aura has been at last tick preparing)
        int32 periodic = aur->GetModifier()->periodictime;
        new_aur->GetModifier()->periodictime = periodic < new_max_dur ? periodic : new_max_dur;

        // add the new aura to stealer
        new_holder->AddAura(new_aur, new_aur->GetEffIndex());
    }

    if (holder->ModStackAmount(-1))
        // Remove aura as dispel
        RemoveSpellAuraHolder(holder, AURA_REMOVE_BY_DISPEL);

    // strange but intended behaviour: Stolen single target auras won't be treated as single targeted
    new_holder->SetIsSingleTarget(false);

    stealer->AddSpellAuraHolder(new_holder);
}

void Unit::RemoveAurasDueToSpellByCancel(uint32 spellId)
{
    SpellAuraHolderBounds spair = GetSpellAuraHolderBounds(spellId);
    for(SpellAuraHolderMap::iterator iter = spair.first; iter != spair.second;)
    {
        RemoveSpellAuraHolder(iter->second, AURA_REMOVE_BY_CANCEL);
        spair = GetSpellAuraHolderBounds(spellId);
        iter = spair.first;
    }
}

void Unit::RemoveAurasWithDispelType( DispelType type, uint64 casterGUID )
{
    // Create dispel mask by dispel type
    uint32 dispelMask = GetDispellMask(type);
    // Dispel all existing auras vs current dispel type
    SpellAuraHolderMap& auras = GetSpellAuraHolderMap();
    for(SpellAuraHolderMap::iterator itr = auras.begin(); itr != auras.end(); )
    {
        SpellEntry const* spell = itr->second->GetSpellProto();
        if( ((1<<spell->Dispel) & dispelMask) && (!casterGUID || casterGUID == itr->second->GetCasterGUID()))
        {
            // Dispel aura
            RemoveAurasDueToSpell(spell->Id);
            itr = auras.begin();
        }
        else
            ++itr;
    }
}

void Unit::RemoveAuraHolderFromStack(uint32 spellId, uint32 stackAmount, uint64 casterGUID, AuraRemoveMode mode)
{
    SpellAuraHolderBounds spair = GetSpellAuraHolderBounds(spellId);
    for(SpellAuraHolderMap::iterator iter = spair.first; iter != spair.second; ++iter)
    {
        if (!casterGUID || iter->second->GetCasterGUID() == casterGUID)
        {
            if (iter->second->ModStackAmount(-int32(stackAmount)))
            {
                RemoveSpellAuraHolder(iter->second, mode);
                break;
            }
        }
    }
}

void Unit::RemoveAurasDueToSpell(uint32 spellId, SpellAuraHolder* except, AuraRemoveMode mode)
{
    SpellAuraHolderBounds bounds = GetSpellAuraHolderBounds(spellId);
    for (SpellAuraHolderMap::iterator iter = bounds.first; iter != bounds.second; )
    {
        if (iter->second != except)
        {
            RemoveSpellAuraHolder(iter->second, mode);
            bounds = GetSpellAuraHolderBounds(spellId);
            iter = bounds.first;
        }
        else
            ++iter;
    }
}

void Unit::RemoveAurasDueToItemSpell(Item* castItem,uint32 spellId)
{
    SpellAuraHolderBounds bounds = GetSpellAuraHolderBounds(spellId);
    for (SpellAuraHolderMap::iterator iter = bounds.first; iter != bounds.second; )
    {
        if (iter->second->GetCastItemGuid() == castItem->GetObjectGuid())
        {
            RemoveSpellAuraHolder(iter->second);
            bounds = GetSpellAuraHolderBounds(spellId);
            iter = bounds.first;
        }
        else
            ++iter;
    }
}

void Unit::RemoveAurasWithInterruptFlags(uint32 flags)
{
    for (SpellAuraHolderMap::iterator iter = m_spellAuraHolders.begin(); iter != m_spellAuraHolders.end(); )
    {
        if (iter->second->GetSpellProto()->AuraInterruptFlags & flags)
        {
            RemoveSpellAuraHolder(iter->second);
            iter = m_spellAuraHolders.begin();
        }
        else
            ++iter;
    }
}

void Unit::RemoveAurasWithAttribute(uint32 flags)
{
    for (SpellAuraHolderMap::iterator iter = m_spellAuraHolders.begin(); iter != m_spellAuraHolders.end(); )
    {
        if (iter->second->GetSpellProto()->Attributes & flags)
        {
            RemoveSpellAuraHolder(iter->second);
            iter = m_spellAuraHolders.begin();
        }
        else
            ++iter;
    }
}

void Unit::RemoveNotOwnSingleTargetAuras(uint32 newPhase)
{
    // single target auras from other casters
    for (SpellAuraHolderMap::iterator iter = m_spellAuraHolders.begin(); iter != m_spellAuraHolders.end(); )
    {
        if (iter->second->GetCasterGuid() != GetObjectGuid() && iter->second->IsSingleTarget())
        {
            if (!newPhase)
            {
                RemoveSpellAuraHolder(iter->second);
                iter = m_spellAuraHolders.begin();
                continue;
            }
            else
            {
                Unit* caster = iter->second->GetCaster();
                if (!caster || !caster->InSamePhase(newPhase))
                {
                    RemoveSpellAuraHolder(iter->second);
                    iter = m_spellAuraHolders.begin();
                    continue;
                }
            }
        }

        ++iter;
    }

    // single target auras at other targets
    SingleCastSpellTargetMap& scTargets = GetSingleCastSpellTargets();
    for (SingleCastSpellTargetMap::iterator itr = scTargets.begin(); itr != scTargets.end(); )
    {
        SpellEntry const* itr_spellEntry = itr->first;
        ObjectGuid itr_targetGuid = itr->second;

        if (itr_targetGuid != GetObjectGuid())
        {
            if(!newPhase)
            {
                scTargets.erase(itr);                       // remove for caster in any case

                // remove from target if target found
                if (Unit* itr_target = GetMap()->GetUnit(itr_targetGuid))
                    itr_target->RemoveAurasByCasterSpell(itr_spellEntry->Id, GetGUID());

                itr = scTargets.begin();                    // list can be changed at remove aura
                continue;
            }
            else
            {
                Unit* itr_target = GetMap()->GetUnit(itr_targetGuid);
                if(!itr_target || !itr_target->InSamePhase(newPhase))
                {
                    scTargets.erase(itr);                   // remove for caster in any case

                    // remove from target if target found
                    if (itr_target)
                        itr_target->RemoveAurasByCasterSpell(itr_spellEntry->Id, GetGUID());

                    itr = scTargets.begin();                // list can be changed at remove aura
                    continue;
                }
            }
        }

        ++itr;
    }

}

void Unit::RemoveSpellAuraHolder(SpellAuraHolder *holder, AuraRemoveMode mode)
{
    // Statue unsummoned at holder remove
    SpellEntry const* AurSpellInfo = holder->GetSpellProto();
    Totem* statue = NULL;
    Unit* caster = holder->GetCaster();
    if(IsChanneledSpell(AurSpellInfo) && caster)
        if(caster->GetTypeId()==TYPEID_UNIT && ((Creature*)caster)->IsTotem() && ((Totem*)caster)->GetTotemType()==TOTEM_STATUE)
            statue = ((Totem*)caster);

    if (m_spellAuraHoldersUpdateIterator != m_spellAuraHolders.end() && m_spellAuraHoldersUpdateIterator->second == holder)
        ++m_spellAuraHoldersUpdateIterator;

    SpellAuraHolderBounds bounds = GetSpellAuraHolderBounds(holder->GetId());
    for (SpellAuraHolderMap::iterator itr = bounds.first; itr != bounds.second; ++itr)
    {
        if (itr->second == holder)
        {
            m_spellAuraHolders.erase(itr);
            break;
        }
    }

    holder->SetRemoveMode(mode);
    holder->UnregisterSingleCastHolder();

    for (int32 i = 0; i < MAX_EFFECT_INDEX; ++i)
    {
        if (Aura *aura = holder->m_auras[i])
            RemoveAura(aura, mode);
    }

    holder->_RemoveSpellAuraHolder();

    if (mode != AURA_REMOVE_BY_DELETE)
        holder->HandleSpellSpecificBoosts(false);

    if(statue)
        statue->UnSummon();

    // If holder in use (removed from code that plan access to it data after return)
    // store it in holder list with delayed deletion
    if (holder->IsInUse())
    {
        holder->SetDeleted();
        m_deletedHolders.push_back(holder);
    }
    else
        delete holder;

    if (mode != AURA_REMOVE_BY_EXPIRE && IsChanneledSpell(AurSpellInfo) && !IsAreaOfEffectSpell(AurSpellInfo) && caster && caster->GetGUID() != GetGUID())
        caster->InterruptSpell(CURRENT_CHANNELED_SPELL);
}

void Unit::RemoveSingleAuraFromSpellAuraHolder(SpellAuraHolder *holder, SpellEffectIndex index, AuraRemoveMode mode)
{
    Aura *aura = holder->GetAuraByEffectIndex(index);
    if (!aura)
        return;

    if (aura->IsLastAuraOnHolder())
        RemoveSpellAuraHolder(holder, mode);
    else
        RemoveAura(aura, mode);
}

void Unit::RemoveAura(Aura *Aur, AuraRemoveMode mode)
{
    // remove from list before mods removing (prevent cyclic calls, mods added before including to aura list - use reverse order)
    if (Aur->GetModifier()->m_auraname < TOTAL_AURAS)
    {
        m_modAuras[Aur->GetModifier()->m_auraname].remove(Aur);
    }

    // Set remove mode
    Aur->SetRemoveMode(mode);

    // some ShapeshiftBoosts at remove trigger removing other auras including parent Shapeshift aura
    // remove aura from list before to prevent deleting it before
    ///m_Auras.erase(i);

    DEBUG_FILTER_LOG(LOG_FILTER_SPELL_CAST, "Aura %u now is remove mode %d",Aur->GetModifier()->m_auraname, mode);

    // aura _MUST_ be remove from holder before unapply.
    // un-apply code expected that aura not find by diff searches
    // in another case it can be double removed for example, if target die/etc in un-apply process.
    Aur->GetHolder()->RemoveAura(Aur->GetEffIndex());

    // some auras also need to apply modifier (on caster) on remove
    if (mode == AURA_REMOVE_BY_DELETE)
    {
        switch (Aur->GetModifier()->m_auraname)
        {
            // need properly undo any auras with player-caster mover set (or will crash at next caster move packet)
            case SPELL_AURA_MOD_POSSESS:
            case SPELL_AURA_MOD_POSSESS_PET:
            case SPELL_AURA_CONTROL_VEHICLE:
                Aur->ApplyModifier(false,true);
                break;
            default: break;
        }
    }
    else
        Aur->ApplyModifier(false,true);

    // If aura in use (removed from code that plan access to it data after return)
    // store it in aura list with delayed deletion
    if (Aur->IsInUse())
        m_deletedAuras.push_back(Aur);
    else
        delete Aur;
}

void Unit::RemoveAllAuras(AuraRemoveMode mode /*= AURA_REMOVE_BY_DEFAULT*/)
{
    while (!m_spellAuraHolders.empty())
    {
        SpellAuraHolderMap::iterator iter = m_spellAuraHolders.begin();
        RemoveSpellAuraHolder(iter->second,mode);
    }
}

void Unit::RemoveArenaAuras(bool onleave)
{
    // in join, remove positive buffs, on end, remove negative
    // used to remove positive visible auras in arenas
    for(SpellAuraHolderMap::iterator iter = m_spellAuraHolders.begin(); iter != m_spellAuraHolders.end();)
    {
        if (!(iter->second->GetSpellProto()->AttributesEx4 & SPELL_ATTR_EX4_UNK21) &&
                                                            // don't remove stances, shadowform, pally/hunter auras
            !iter->second->IsPassive() &&                   // don't remove passive auras
            (!(iter->second->GetSpellProto()->Attributes & SPELL_ATTR_UNAFFECTED_BY_INVULNERABILITY) ||
            !(iter->second->GetSpellProto()->Attributes & SPELL_ATTR_UNK8)) &&
                                                            // not unaffected by invulnerability auras or not having that unknown flag (that seemed the most probable)
            (iter->second->IsPositive() != onleave))        // remove positive buffs on enter, negative buffs on leave
        {
            RemoveSpellAuraHolder(iter->second);
            iter = m_spellAuraHolders.begin();
        }
        else
            ++iter;
    }
}

void Unit::RemoveAllAurasOnDeath()
{
    // used just after dieing to remove all visible auras
    // and disable the mods for the passive ones
    for(SpellAuraHolderMap::iterator iter = m_spellAuraHolders.begin(); iter != m_spellAuraHolders.end();)
    {
        if (!iter->second->IsPassive() && !iter->second->IsDeathPersistent())
        {
            RemoveSpellAuraHolder(iter->second, AURA_REMOVE_BY_DEATH);
            iter = m_spellAuraHolders.begin();
        }
        else
            ++iter;
    }
}

void Unit::DelaySpellAuraHolder(uint32 spellId, int32 delaytime, uint64 casterGUID)
{
    SpellAuraHolderBounds bounds = GetSpellAuraHolderBounds(spellId);
    for (SpellAuraHolderMap::iterator iter = bounds.first; iter != bounds.second; ++iter)
    {
        SpellAuraHolder* holder = iter->second;

        if (casterGUID != holder->GetCasterGUID())
            continue;

        if (holder->GetAuraDuration() < delaytime)
            holder->SetAuraDuration(0);
        else
            holder->SetAuraDuration(holder->GetAuraDuration() - delaytime);

        holder->SendAuraUpdate(false);

        DEBUG_FILTER_LOG(LOG_FILTER_SPELL_CAST, "Spell %u partially interrupted on %s, new duration: %u ms", spellId, GetObjectGuid().GetString().c_str(), holder->GetAuraDuration());
    }
}

void Unit::_RemoveAllAuraMods()
{
    for (SpellAuraHolderMap::const_iterator i = m_spellAuraHolders.begin(); i != m_spellAuraHolders.end(); ++i)
    {
        (*i).second->ApplyAuraModifiers(false);
    }
}

void Unit::_ApplyAllAuraMods()
{
    for (SpellAuraHolderMap::const_iterator i = m_spellAuraHolders.begin(); i != m_spellAuraHolders.end(); ++i)
    {
        (*i).second->ApplyAuraModifiers(true);
    }
}

Aura* Unit::GetAura(uint32 spellId, SpellEffectIndex effindex)
{
    SpellAuraHolderBounds bounds = GetSpellAuraHolderBounds(spellId);
    if (bounds.first != bounds.second)
        return bounds.first->second->GetAuraByEffectIndex(effindex);
    return NULL;
}

Aura* Unit::GetAura(AuraType type, SpellFamily family, uint64 familyFlag, uint32 familyFlag2, ObjectGuid casterGuid)
{
    AuraList const& auras = GetAurasByType(type);
    for(AuraList::const_iterator i = auras.begin();i != auras.end(); ++i)
        if ((*i)->GetSpellProto()->IsFitToFamily(family, familyFlag, familyFlag2) &&
            (casterGuid.IsEmpty() || (*i)->GetCasterGuid() == casterGuid))
            return *i;

    return NULL;
}

bool Unit::HasAura(uint32 spellId, SpellEffectIndex effIndex) const
{
    SpellAuraHolderConstBounds spair = GetSpellAuraHolderBounds(spellId);
    for(SpellAuraHolderMap::const_iterator i_holder = spair.first; i_holder != spair.second; ++i_holder)
        if (i_holder->second->GetAuraByEffectIndex(effIndex))
            return true;

    return false;
}

void Unit::AddDynObject(DynamicObject* dynObj)
{
    m_dynObjGUIDs.push_back(dynObj->GetGUID());
}

void Unit::RemoveDynObject(uint32 spellid)
{
    if(m_dynObjGUIDs.empty())
        return;
    for (DynObjectGUIDs::iterator i = m_dynObjGUIDs.begin(); i != m_dynObjGUIDs.end();)
    {
        DynamicObject* dynObj = GetMap()->GetDynamicObject(*i);
        if(!dynObj)
        {
            i = m_dynObjGUIDs.erase(i);
        }
        else if(spellid == 0 || dynObj->GetSpellId() == spellid)
        {
            dynObj->Delete();
            i = m_dynObjGUIDs.erase(i);
        }
        else
            ++i;
    }
}

void Unit::RemoveAllDynObjects()
{
    while(!m_dynObjGUIDs.empty())
    {
        DynamicObject* dynObj = GetMap()->GetDynamicObject(*m_dynObjGUIDs.begin());
        if(dynObj)
            dynObj->Delete();
        m_dynObjGUIDs.erase(m_dynObjGUIDs.begin());
    }
}

DynamicObject * Unit::GetDynObject(uint32 spellId, SpellEffectIndex effIndex)
{
    for (DynObjectGUIDs::iterator i = m_dynObjGUIDs.begin(); i != m_dynObjGUIDs.end();)
    {
        DynamicObject* dynObj = GetMap()->GetDynamicObject(*i);
        if(!dynObj)
        {
            i = m_dynObjGUIDs.erase(i);
            continue;
        }

        if (dynObj->GetSpellId() == spellId && dynObj->GetEffIndex() == effIndex)
            return dynObj;
        ++i;
    }
    return NULL;
}

DynamicObject * Unit::GetDynObject(uint32 spellId)
{
    for (DynObjectGUIDs::iterator i = m_dynObjGUIDs.begin(); i != m_dynObjGUIDs.end();)
    {
        DynamicObject* dynObj = GetMap()->GetDynamicObject(*i);
        if(!dynObj)
        {
            i = m_dynObjGUIDs.erase(i);
            continue;
        }

        if (dynObj->GetSpellId() == spellId)
            return dynObj;
        ++i;
    }
    return NULL;
}

GameObject* Unit::GetGameObject(uint32 spellId) const
{
    for (GameObjectList::const_iterator i = m_gameObj.begin(); i != m_gameObj.end(); ++i)
        if ((*i)->GetSpellId() == spellId)
            return *i;

    WildGameObjectMap::const_iterator find = m_wildGameObjs.find(spellId);
    if (find != m_wildGameObjs.end())
        return GetMap()->GetGameObject(find->second);       // Can be NULL

    return NULL;
}

void Unit::AddGameObject(GameObject* gameObj)
{
    MANGOS_ASSERT(gameObj && gameObj->GetOwnerGuid().IsEmpty());
    m_gameObj.push_back(gameObj);
    gameObj->SetOwnerGuid(GetObjectGuid());

    if (GetTypeId() == TYPEID_PLAYER && gameObj->GetSpellId())
    {
        SpellEntry const* createBySpell = sSpellStore.LookupEntry(gameObj->GetSpellId());
        // Need disable spell use for owner
        if (createBySpell && createBySpell->Attributes & SPELL_ATTR_DISABLED_WHILE_ACTIVE)
            // note: item based cooldowns and cooldown spell mods with charges ignored (unknown existing cases)
            ((Player*)this)->AddSpellAndCategoryCooldowns(createBySpell, 0, NULL, true);
    }
}

void Unit::AddWildGameObject(GameObject* gameObj)
{
    MANGOS_ASSERT(gameObj && gameObj->GetOwnerGuid().IsEmpty());
    m_wildGameObjs[gameObj->GetSpellId()] = gameObj->GetObjectGuid();

    // As of 335 there are no wild-summon spells with SPELL_ATTR_DISABLED_WHILE_ACTIVE

    // Remove outdated wild summoned GOs
    for (WildGameObjectMap::iterator itr = m_wildGameObjs.begin(); itr != m_wildGameObjs.end();)
    {
        GameObject* pGo = GetMap()->GetGameObject(itr->second);
        if (pGo)
            ++itr;
        else
            m_wildGameObjs.erase(itr++);
    }
}

void Unit::RemoveGameObject(GameObject* gameObj, bool del)
{
    MANGOS_ASSERT(gameObj && gameObj->GetOwnerGuid() == GetObjectGuid());

    gameObj->SetOwnerGuid(ObjectGuid());

    // GO created by some spell
    if (uint32 spellid = gameObj->GetSpellId())
    {
        RemoveAurasDueToSpell(spellid);

        if (GetTypeId()==TYPEID_PLAYER)
        {
            SpellEntry const* createBySpell = sSpellStore.LookupEntry(spellid );
            // Need activate spell use for owner
            if (createBySpell && createBySpell->Attributes & SPELL_ATTR_DISABLED_WHILE_ACTIVE)
                // note: item based cooldowns and cooldown spell mods with charges ignored (unknown existing cases)
                ((Player*)this)->SendCooldownEvent(createBySpell);
        }
    }

    m_gameObj.remove(gameObj);

    if (del)
    {
        gameObj->SetRespawnTime(0);
        gameObj->Delete();
    }
}

void Unit::RemoveGameObject(uint32 spellid, bool del)
{
    if (m_gameObj.empty())
        return;

    GameObjectList::iterator i, next;
    for (i = m_gameObj.begin(); i != m_gameObj.end(); i = next)
    {
        next = i;
        if (spellid == 0 || (*i)->GetSpellId() == spellid)
        {
            (*i)->SetOwnerGuid(ObjectGuid());
            if (del)
            {
                (*i)->SetRespawnTime(0);
                (*i)->Delete();
            }

            next = m_gameObj.erase(i);
        }
        else
            ++next;
    }
}

void Unit::RemoveAllGameObjects()
{
    // remove references to unit
    for (GameObjectList::iterator i = m_gameObj.begin(); i != m_gameObj.end();)
    {
        (*i)->SetOwnerGuid(ObjectGuid());
        (*i)->SetRespawnTime(0);
        (*i)->Delete();
        i = m_gameObj.erase(i);
    }

    // wild summoned GOs - only remove references, do not remove GOs
    m_wildGameObjs.clear();
}

void Unit::SendSpellNonMeleeDamageLog(SpellNonMeleeDamage *log)
{
    uint32 targetHealth = log->target->GetHealth();
    uint32 overkill = log->damage > targetHealth ? log->damage - targetHealth : 0;

    WorldPacket data(SMSG_SPELLNONMELEEDAMAGELOG, (16+4+4+4+1+4+4+1+1+4+4+1)); // we guess size
    data << log->target->GetPackGUID();
    data << log->attacker->GetPackGUID();
    data << uint32(log->SpellID);
    data << uint32(log->damage);                            // damage amount
    data << uint32(overkill);                               // overkill
    data << uint8 (log->schoolMask);                        // damage school
    data << uint32(log->absorb);                            // AbsorbedDamage
    data << uint32(log->resist);                            // resist
    data << uint8 (log->physicalLog);                       // if 1, then client show spell name (example: %s's ranged shot hit %s for %u school or %s suffers %u school damage from %s's spell_name
    data << uint8 (log->unused);                            // unused
    data << uint32(log->blocked);                           // blocked
    data << uint32(log->HitInfo);
    data << uint8 (0);                                      // flag to use extend data
    SendMessageToSet( &data, true );
}

void Unit::SendSpellNonMeleeDamageLog(Unit *target, uint32 SpellID, uint32 Damage, SpellSchoolMask damageSchoolMask, uint32 AbsorbedDamage, uint32 Resist, bool PhysicalDamage, uint32 Blocked, bool CriticalHit)
{
    SpellNonMeleeDamage log(this, target, SpellID, damageSchoolMask);
    log.damage = Damage - AbsorbedDamage - Resist - Blocked;
    log.absorb = AbsorbedDamage;
    log.resist = Resist;
    log.physicalLog = PhysicalDamage;
    log.blocked = Blocked;
    log.HitInfo = SPELL_HIT_TYPE_UNK1 | SPELL_HIT_TYPE_UNK3 | SPELL_HIT_TYPE_UNK6;
    if(CriticalHit)
        log.HitInfo |= SPELL_HIT_TYPE_CRIT;
    SendSpellNonMeleeDamageLog(&log);
}

void Unit::SendPeriodicAuraLog(SpellPeriodicAuraLogInfo *pInfo)
{
    Aura *aura = pInfo->aura;
    Modifier *mod = aura->GetModifier();

    WorldPacket data(SMSG_PERIODICAURALOG, 30);
    data << aura->GetTarget()->GetPackGUID();
    data << aura->GetCasterGuid().WriteAsPacked();
    data << uint32(aura->GetId());                          // spellId
    data << uint32(1);                                      // count
    data << uint32(mod->m_auraname);                        // auraId
    switch(mod->m_auraname)
    {
        case SPELL_AURA_PERIODIC_DAMAGE:
        case SPELL_AURA_PERIODIC_DAMAGE_PERCENT:
            data << uint32(pInfo->damage);                  // damage
            data << uint32(pInfo->overDamage);              // overkill?
            data << uint32(GetSpellSchoolMask(aura->GetSpellProto()));
            data << uint32(pInfo->absorb);                  // absorb
            data << uint32(pInfo->resist);                  // resist
            data << uint8(pInfo->critical ? 1 : 0);         // new 3.1.2 critical flag
            break;
        case SPELL_AURA_PERIODIC_HEAL:
        case SPELL_AURA_OBS_MOD_HEALTH:
            data << uint32(pInfo->damage);                  // damage
            data << uint32(pInfo->overDamage);              // overheal?
            data << uint32(pInfo->absorb);                  // absorb
            data << uint8(pInfo->critical ? 1 : 0);         // new 3.1.2 critical flag
            break;
        case SPELL_AURA_OBS_MOD_MANA:
        case SPELL_AURA_PERIODIC_ENERGIZE:
            data << uint32(mod->m_miscvalue);               // power type
            data << uint32(pInfo->damage);                  // damage
            break;
        case SPELL_AURA_PERIODIC_MANA_LEECH:
            data << uint32(mod->m_miscvalue);               // power type
            data << uint32(pInfo->damage);                  // amount
            data << float(pInfo->multiplier);               // gain multiplier
            break;
        default:
            sLog.outError("Unit::SendPeriodicAuraLog: unknown aura %u", uint32(mod->m_auraname));
            return;
    }

    aura->GetTarget()->SendMessageToSet(&data, true);
}

void Unit::ProcDamageAndSpell(Unit *pVictim, uint32 procAttacker, uint32 procVictim, uint32 procExtra, uint32 amount, WeaponAttackType attType, SpellEntry const *procSpell)
{
     // Not much to do if no flags are set.
    if (procAttacker)
        ProcDamageAndSpellFor(false,pVictim,procAttacker, procExtra,attType, procSpell, amount);
    // Now go on with a victim's events'n'auras
    // Not much to do if no flags are set or there is no victim
    if(pVictim && pVictim->isAlive() && procVictim)
        pVictim->ProcDamageAndSpellFor(true,this,procVictim, procExtra, attType, procSpell, amount);
}

void Unit::SendSpellMiss(Unit *target, uint32 spellID, SpellMissInfo missInfo)
{
    WorldPacket data(SMSG_SPELLLOGMISS, (4+8+1+4+8+1));
    data << uint32(spellID);
    data << GetObjectGuid();
    data << uint8(0);                                       // can be 0 or 1
    data << uint32(1);                                      // target count
    // for(i = 0; i < target count; ++i)
    data << target->GetObjectGuid();                        // target GUID
    data << uint8(missInfo);
    // end loop
    SendMessageToSet(&data, true);
}

void Unit::SendAttackStateUpdate(CalcDamageInfo *damageInfo)
{
    DEBUG_FILTER_LOG(LOG_FILTER_COMBAT, "WORLD: Sending SMSG_ATTACKERSTATEUPDATE");

    uint32 targetHealth = damageInfo->target->GetHealth();
    uint32 overkill = damageInfo->damage > targetHealth ? damageInfo->damage - targetHealth : 0;

    uint32 count = 1;
    WorldPacket data(SMSG_ATTACKERSTATEUPDATE, 16 + 45);    // we guess size
    data << uint32(damageInfo->HitInfo);
    data << damageInfo->attacker->GetPackGUID();
    data << damageInfo->target->GetPackGUID();
    data << uint32(damageInfo->damage);                     // Full damage
    data << uint32(overkill);                               // overkill value
    data << uint8(count);                                   // Sub damage count

    for(uint32 i = 0; i < count; ++i)
    {
        data << uint32(damageInfo->damageSchoolMask);       // School of sub damage
        data << float(damageInfo->damage);                  // sub damage
        data << uint32(damageInfo->damage);                 // Sub Damage
    }

    if(damageInfo->HitInfo & (HITINFO_ABSORB | HITINFO_ABSORB2))
    {
        for(uint32 i = 0; i < count; ++i)
            data << uint32(damageInfo->absorb);             // Absorb
    }

    if(damageInfo->HitInfo & (HITINFO_RESIST | HITINFO_RESIST2))
    {
        for(uint32 i = 0; i < count; ++i)
            data << uint32(damageInfo->resist);             // Resist
    }

    data << uint8(damageInfo->TargetState);
    data << uint32(0);
    data << uint32(0);

    if(damageInfo->HitInfo & HITINFO_BLOCK)
        data << uint32(damageInfo->blocked_amount);

    if(damageInfo->HitInfo & HITINFO_UNK3)
        data << uint32(0);

    if(damageInfo->HitInfo & HITINFO_UNK1)
    {
        data << uint32(0);
        data << float(0);
        data << float(0);
        data << float(0);
        data << float(0);
        data << float(0);
        data << float(0);
        data << float(0);
        data << float(0);
        for(uint8 i = 0; i < 5; ++i)
        {
            data << float(0);
            data << float(0);
        }
        data << uint32(0);
    }

    SendMessageToSet( &data, true );
}

void Unit::SendAttackStateUpdate(uint32 HitInfo, Unit *target, uint8 /*SwingType*/, SpellSchoolMask damageSchoolMask, uint32 Damage, uint32 AbsorbDamage, uint32 Resist, VictimState TargetState, uint32 BlockedAmount)
{
    CalcDamageInfo dmgInfo;
    dmgInfo.HitInfo = HitInfo;
    dmgInfo.attacker = this;
    dmgInfo.target = target;
    dmgInfo.damage = Damage - AbsorbDamage - Resist - BlockedAmount;
    dmgInfo.damageSchoolMask = damageSchoolMask;
    dmgInfo.absorb = AbsorbDamage;
    dmgInfo.resist = Resist;
    dmgInfo.TargetState = TargetState;
    dmgInfo.blocked_amount = BlockedAmount;
    SendAttackStateUpdate(&dmgInfo);
}

void Unit::setPowerType(Powers new_powertype)
{
    SetByteValue(UNIT_FIELD_BYTES_0, 3, new_powertype);

    if(GetTypeId() == TYPEID_PLAYER)
    {
        if(((Player*)this)->GetGroup())
            ((Player*)this)->SetGroupUpdateFlag(GROUP_UPDATE_FLAG_POWER_TYPE);
    }
    else if(((Creature*)this)->IsPet())
    {
        Pet *pet = ((Pet*)this);
        if(pet->isControlled())
        {
            Unit *owner = GetOwner();
            if(owner && (owner->GetTypeId() == TYPEID_PLAYER) && ((Player*)owner)->GetGroup())
                ((Player*)owner)->SetGroupUpdateFlag(GROUP_UPDATE_FLAG_PET_POWER_TYPE);
        }
    }

    switch(new_powertype)
    {
        default:
        case POWER_MANA:
            break;
        case POWER_RAGE:
            SetMaxPower(POWER_RAGE,GetCreatePowers(POWER_RAGE));
            SetPower(   POWER_RAGE,0);
            break;
        case POWER_FOCUS:
            SetMaxPower(POWER_FOCUS,GetCreatePowers(POWER_FOCUS));
            SetPower(   POWER_FOCUS,GetCreatePowers(POWER_FOCUS));
            break;
        case POWER_ENERGY:
            SetMaxPower(POWER_ENERGY,GetCreatePowers(POWER_ENERGY));
            break;
        case POWER_HAPPINESS:
            SetMaxPower(POWER_HAPPINESS,GetCreatePowers(POWER_HAPPINESS));
            SetPower(POWER_HAPPINESS,GetCreatePowers(POWER_HAPPINESS));
            break;
    }
}

FactionTemplateEntry const* Unit::getFactionTemplateEntry() const
{
    FactionTemplateEntry const* entry = sFactionTemplateStore.LookupEntry(getFaction());
    if(!entry)
    {
        static uint64 guid = 0;                             // prevent repeating spam same faction problem

        if(GetGUID() != guid)
        {
            if(GetTypeId() == TYPEID_PLAYER)
                sLog.outError("Player %s have invalid faction (faction template id) #%u", ((Player*)this)->GetName(), getFaction());
            else
                sLog.outError("Creature (template id: %u) have invalid faction (faction template id) #%u", ((Creature*)this)->GetCreatureInfo()->Entry, getFaction());
            guid = GetGUID();
        }
    }
    return entry;
}

bool Unit::IsHostileTo(Unit const* unit) const
{
    // always non-hostile to self
    if(unit==this)
        return false;

    // always non-hostile to GM in GM mode
    if(unit->GetTypeId()==TYPEID_PLAYER && ((Player const*)unit)->isGameMaster())
        return false;

    // always hostile to enemy
    if(getVictim()==unit || unit->getVictim()==this)
        return true;

    // test pet/charm masters instead pers/charmeds
    Unit const* testerOwner = GetCharmerOrOwner();
    Unit const* targetOwner = unit->GetCharmerOrOwner();

    // always hostile to owner's enemy
    if(testerOwner && (testerOwner->getVictim()==unit || unit->getVictim()==testerOwner))
        return true;

    // always hostile to enemy owner
    if(targetOwner && (getVictim()==targetOwner || targetOwner->getVictim()==this))
        return true;

    // always hostile to owner of owner's enemy
    if(testerOwner && targetOwner && (testerOwner->getVictim()==targetOwner || targetOwner->getVictim()==testerOwner))
        return true;

    Unit const* tester = testerOwner ? testerOwner : this;
    Unit const* target = targetOwner ? targetOwner : unit;

    // always non-hostile to target with common owner, or to owner/pet
    if(tester==target)
        return false;

    // special cases (Duel, etc)
    if(tester->GetTypeId()==TYPEID_PLAYER && target->GetTypeId()==TYPEID_PLAYER)
    {
        Player const* pTester = (Player const*)tester;
        Player const* pTarget = (Player const*)target;

        // Duel
        if(pTester->duel && pTester->duel->opponent == pTarget && pTester->duel->startTime != 0)
            return true;

        // Group
        if(pTester->GetGroup() && pTester->GetGroup()==pTarget->GetGroup())
            return false;

        // Sanctuary
        if(pTarget->HasByteFlag(UNIT_FIELD_BYTES_2, 1, UNIT_BYTE2_FLAG_SANCTUARY) && pTester->HasByteFlag(UNIT_FIELD_BYTES_2, 1, UNIT_BYTE2_FLAG_SANCTUARY))
            return false;

        // PvP FFA state
        if(pTester->IsFFAPvP() && pTarget->IsFFAPvP())
            return true;

        //= PvP states
        // Green/Blue (can't attack)
        if(pTester->GetTeam()==pTarget->GetTeam())
            return false;

        // Red (can attack) if true, Blue/Yellow (can't attack) in another case
        return pTester->IsPvP() && pTarget->IsPvP();
    }

    // faction base cases
    FactionTemplateEntry const*tester_faction = tester->getFactionTemplateEntry();
    FactionTemplateEntry const*target_faction = target->getFactionTemplateEntry();
    if(!tester_faction || !target_faction)
        return false;

    if(target->isAttackingPlayer() && tester->IsContestedGuard())
        return true;

    // PvC forced reaction and reputation case
    if(tester->GetTypeId()==TYPEID_PLAYER)
    {
        // forced reaction
        if(target_faction->faction)
        {
            if(ReputationRank const* force =((Player*)tester)->GetReputationMgr().GetForcedRankIfAny(target_faction))
                return *force <= REP_HOSTILE;

            // if faction have reputation then hostile state for tester at 100% dependent from at_war state
            if(FactionEntry const* raw_target_faction = sFactionStore.LookupEntry(target_faction->faction))
                if(FactionState const* factionState = ((Player*)tester)->GetReputationMgr().GetState(raw_target_faction))
                    return (factionState->Flags & FACTION_FLAG_AT_WAR);
        }
    }
    // CvP forced reaction and reputation case
    else if(target->GetTypeId()==TYPEID_PLAYER)
    {
        // forced reaction
        if(tester_faction->faction)
        {
            if(ReputationRank const* force = ((Player*)target)->GetReputationMgr().GetForcedRankIfAny(tester_faction))
                return *force <= REP_HOSTILE;

            // apply reputation state
            FactionEntry const* raw_tester_faction = sFactionStore.LookupEntry(tester_faction->faction);
            if(raw_tester_faction && raw_tester_faction->reputationListID >=0 )
                return ((Player const*)target)->GetReputationMgr().GetRank(raw_tester_faction) <= REP_HOSTILE;
        }
    }

    // common faction based case (CvC,PvC,CvP)
    return tester_faction->IsHostileTo(*target_faction);
}

bool Unit::IsFriendlyTo(Unit const* unit) const
{
    if (!unit)
        return true;

    // always friendly to self
    if(unit==this)
        return true;

    // always friendly to GM in GM mode
    if(unit->GetTypeId()==TYPEID_PLAYER && ((Player const*)unit)->isGameMaster())
        return true;

    // always non-friendly to enemy
    if(getVictim()==unit || unit->getVictim()==this)
        return false;

    // test pet/charm masters instead pers/charmeds
    Unit const* testerOwner = GetCharmerOrOwner();
    Unit const* targetOwner = unit->GetCharmerOrOwner();

    // always non-friendly to owner's enemy
    if(testerOwner && (testerOwner->getVictim()==unit || unit->getVictim()==testerOwner))
        return false;

    // always non-friendly to enemy owner
    if(targetOwner && (getVictim()==targetOwner || targetOwner->getVictim()==this))
        return false;

    // always non-friendly to owner of owner's enemy
    if(testerOwner && targetOwner && (testerOwner->getVictim()==targetOwner || targetOwner->getVictim()==testerOwner))
        return false;

    Unit const* tester = testerOwner ? testerOwner : this;
    Unit const* target = targetOwner ? targetOwner : unit;

    // always friendly to target with common owner, or to owner/pet
    if(tester==target)
        return true;

    // special cases (Duel)
    if(tester->GetTypeId()==TYPEID_PLAYER && target->GetTypeId()==TYPEID_PLAYER)
    {
        Player const* pTester = (Player const*)tester;
        Player const* pTarget = (Player const*)target;

        // Duel
        if(pTester->duel && pTester->duel->opponent == target && pTester->duel->startTime != 0)
            return false;

        // Group
        if(pTester->GetGroup() && pTester->GetGroup()==pTarget->GetGroup())
            return true;

        // Sanctuary
        if(pTarget->HasByteFlag(UNIT_FIELD_BYTES_2, 1, UNIT_BYTE2_FLAG_SANCTUARY) && pTester->HasByteFlag(UNIT_FIELD_BYTES_2, 1, UNIT_BYTE2_FLAG_SANCTUARY))
            return true;

        // PvP FFA state
        if(pTester->IsFFAPvP() && pTarget->IsFFAPvP())
            return false;

        //= PvP states
        // Green/Blue (non-attackable)
        if(pTester->GetTeam()==pTarget->GetTeam())
            return true;

        // Blue (friendly/non-attackable) if not PVP, or Yellow/Red in another case (attackable)
        return !pTarget->IsPvP();
    }

    // faction base cases
    FactionTemplateEntry const*tester_faction = tester->getFactionTemplateEntry();
    FactionTemplateEntry const*target_faction = target->getFactionTemplateEntry();
    if(!tester_faction || !target_faction)
        return false;

    if(target->isAttackingPlayer() && tester->IsContestedGuard())
        return false;

    // PvC forced reaction and reputation case
    if(tester->GetTypeId()==TYPEID_PLAYER)
    {
        // forced reaction
        if(target_faction->faction)
        {
            if(ReputationRank const* force =((Player*)tester)->GetReputationMgr().GetForcedRankIfAny(target_faction))
                return *force >= REP_FRIENDLY;

            // if faction have reputation then friendly state for tester at 100% dependent from at_war state
            if(FactionEntry const* raw_target_faction = sFactionStore.LookupEntry(target_faction->faction))
                if(FactionState const* factionState = ((Player*)tester)->GetReputationMgr().GetState(raw_target_faction))
                    return !(factionState->Flags & FACTION_FLAG_AT_WAR);
        }
    }
    // CvP forced reaction and reputation case
    else if(target->GetTypeId()==TYPEID_PLAYER)
    {
        // forced reaction
        if(tester_faction->faction)
        {
            if(ReputationRank const* force =((Player*)target)->GetReputationMgr().GetForcedRankIfAny(tester_faction))
                return *force >= REP_FRIENDLY;

            // apply reputation state
            if(FactionEntry const* raw_tester_faction = sFactionStore.LookupEntry(tester_faction->faction))
                if(raw_tester_faction->reputationListID >=0 )
                    return ((Player const*)target)->GetReputationMgr().GetRank(raw_tester_faction) >= REP_FRIENDLY;
        }
    }

    // common faction based case (CvC,PvC,CvP)
    return tester_faction->IsFriendlyTo(*target_faction);
}

bool Unit::IsHostileToPlayers() const
{
    FactionTemplateEntry const* my_faction = getFactionTemplateEntry();
    if(!my_faction || !my_faction->faction)
        return false;

    FactionEntry const* raw_faction = sFactionStore.LookupEntry(my_faction->faction);
    if(raw_faction && raw_faction->reputationListID >=0 )
        return false;

    return my_faction->IsHostileToPlayers();
}

bool Unit::IsNeutralToAll() const
{
    FactionTemplateEntry const* my_faction = getFactionTemplateEntry();
    if(!my_faction || !my_faction->faction)
        return true;

    FactionEntry const* raw_faction = sFactionStore.LookupEntry(my_faction->faction);
    if(raw_faction && raw_faction->reputationListID >=0 )
        return false;

    return my_faction->IsNeutralToAll();
}

bool Unit::Attack(Unit *victim, bool meleeAttack)
{
    if(!victim || victim == this)
        return false;

    // dead units can neither attack nor be attacked
    if(!isAlive() || !victim->IsInWorld() || !victim->isAlive())
        return false;

    // player cannot attack while mounted or in vehicle
    if(GetTypeId()==TYPEID_PLAYER && (IsMounted() || GetVehicle()))
        return false;

    // nobody can attack GM in GM-mode
    if(victim->GetTypeId()==TYPEID_PLAYER)
    {
        if(((Player*)victim)->isGameMaster())
            return false;
    }
    else
    {
        if(((Creature*)victim)->IsInEvadeMode())
            return false;
    }

    // remove SPELL_AURA_MOD_UNATTACKABLE at attack (in case non-interruptible spells stun aura applied also that not let attack)
    if(HasAuraType(SPELL_AURA_MOD_UNATTACKABLE))
        RemoveSpellsCausingAura(SPELL_AURA_MOD_UNATTACKABLE);

    // in fighting already
    if (m_attacking)
    {
        if (m_attacking == victim)
        {
            // switch to melee attack from ranged/magic
            if( meleeAttack && !hasUnitState(UNIT_STAT_MELEE_ATTACKING) )
            {
                addUnitState(UNIT_STAT_MELEE_ATTACKING);
                SendMeleeAttackStart(victim);
                return true;
            }
            return false;
        }

        // remove old target data
        AttackStop(true);
    }
    // new battle
    else
    {
        // set position before any AI calls/assistance
        if(GetTypeId()==TYPEID_UNIT)
            ((Creature*)this)->SetCombatStartPosition(GetPositionX(), GetPositionY(), GetPositionZ());
    }

    // Set our target
    SetTargetGuid(victim->GetObjectGuid());

    if(meleeAttack)
        addUnitState(UNIT_STAT_MELEE_ATTACKING);

    m_attacking = victim;
    m_attacking->_addAttacker(this);

    if (GetTypeId() == TYPEID_UNIT)
    {
        ((Creature*)this)->SendAIReaction(AI_REACTION_HOSTILE);
        ((Creature*)this)->CallAssistance();
    }

    // delay offhand weapon attack to next attack time
    if(haveOffhandWeapon())
        resetAttackTimer(OFF_ATTACK);

    if(meleeAttack)
        SendMeleeAttackStart(victim);

    return true;
}

void Unit::AttackedBy(Unit *attacker)
{
    // trigger AI reaction
    if (GetTypeId() == TYPEID_UNIT && ((Creature*)this)->AI())
        ((Creature*)this)->AI()->AttackedBy(attacker);

    // trigger pet AI reaction
    if (attacker->IsHostileTo(this))
    {
        GroupPetList m_groupPets = GetPets();
        if (!m_groupPets.empty())
        {
            for (GroupPetList::const_iterator itr = m_groupPets.begin(); itr != m_groupPets.end(); ++itr)
                if (Pet* _pet = GetMap()->GetPet(*itr))
                    _pet->AttackedBy(attacker);
        }
    }
}

bool Unit::AttackStop(bool targetSwitch /*=false*/)
{
    if (!m_attacking)
        return false;

    Unit* victim = m_attacking;

    m_attacking->_removeAttacker(this);
    m_attacking = NULL;

    // Clear our target
    SetTargetGuid(ObjectGuid());

    clearUnitState(UNIT_STAT_MELEE_ATTACKING);

    InterruptSpell(CURRENT_MELEE_SPELL);

    // reset only at real combat stop
    if(!targetSwitch && GetTypeId()==TYPEID_UNIT )
    {
        ((Creature*)this)->SetNoCallAssistance(false);

        if (((Creature*)this)->HasSearchedAssistance())
        {
            ((Creature*)this)->SetNoSearchAssistance(false);
            UpdateSpeed(MOVE_RUN, false);
        }
    }

    SendMeleeAttackStop(victim);

    return true;
}

void Unit::CombatStop(bool includingCast)
{
    if (includingCast && IsNonMeleeSpellCasted(false))
        InterruptNonMeleeSpells(false);

    AttackStop();
    RemoveAllAttackers();

    if( GetTypeId()==TYPEID_PLAYER )
        ((Player*)this)->SendAttackSwingCancelAttack();     // melee and ranged forced attack cancel
    else if (GetTypeId() == TYPEID_UNIT)
    {
        if (((Creature*)this)->GetTemporaryFactionFlags() & TEMPFACTION_RESTORE_COMBAT_STOP)
            ((Creature*)this)->ClearTemporaryFaction();
    }

    ClearInCombat();
}

struct CombatStopWithPetsHelper
{
    explicit CombatStopWithPetsHelper(bool _includingCast) : includingCast(_includingCast) {}
    void operator()(Unit* unit) const { unit->CombatStop(includingCast); }
    bool includingCast;
};

void Unit::CombatStopWithPets(bool includingCast)
{
    CombatStop(includingCast);
    CallForAllControlledUnits(CombatStopWithPetsHelper(includingCast), CONTROLLED_PET|CONTROLLED_GUARDIANS|CONTROLLED_CHARM);
}

struct IsAttackingPlayerHelper
{
    explicit IsAttackingPlayerHelper() {}
    bool operator()(Unit const* unit) const { return unit->isAttackingPlayer(); }
};

bool Unit::isAttackingPlayer() const
{
    if(hasUnitState(UNIT_STAT_ATTACK_PLAYER))
        return true;

    return CheckAllControlledUnits(IsAttackingPlayerHelper(), CONTROLLED_PET|CONTROLLED_TOTEMS|CONTROLLED_GUARDIANS|CONTROLLED_CHARM);
}

void Unit::RemoveAllAttackers()
{
    while (!m_attackers.empty())
    {
        AttackerSet::iterator iter = m_attackers.begin();
        if(!(*iter)->AttackStop())
        {
            sLog.outError("WORLD: Unit has an attacker that isn't attacking it!");
            m_attackers.erase(iter);
        }
    }
}

bool Unit::HasAuraStateForCaster(AuraState flag, uint64 caster) const
{
    if(!HasAuraState(flag))
        return false;

    // single per-caster aura state
    if(flag == AURA_STATE_CONFLAGRATE)
    {
        Unit::AuraList const& dotList = GetAurasByType(SPELL_AURA_PERIODIC_DAMAGE);
        for(Unit::AuraList::const_iterator i = dotList.begin(); i != dotList.end(); ++i)
        {
            if ((*i)->GetSpellProto()->SpellFamilyName == SPELLFAMILY_WARLOCK &&
                (*i)->GetCasterGUID() == caster &&
                //  Immolate
                (((*i)->GetSpellProto()->SpellFamilyFlags & UI64LIT(0x0000000000000004)) ||
                // Shadowflame
                ((*i)->GetSpellProto()->SpellFamilyFlags2 & 0x00000002)))
            {
                return true;
            }
        }

        return false;
    }

    return true;
}

void Unit::ModifyAuraState(AuraState flag, bool apply)
{
    if (apply)
    {
        if (!HasFlag(UNIT_FIELD_AURASTATE, 1<<(flag-1)))
        {
            SetFlag(UNIT_FIELD_AURASTATE, 1<<(flag-1));
            if(GetTypeId() == TYPEID_PLAYER)
            {
                const PlayerSpellMap& sp_list = ((Player*)this)->GetSpellMap();
                for (PlayerSpellMap::const_iterator itr = sp_list.begin(); itr != sp_list.end(); ++itr)
                {
                    if(itr->second.state == PLAYERSPELL_REMOVED) continue;
                    SpellEntry const *spellInfo = sSpellStore.LookupEntry(itr->first);
                    if (!spellInfo || !IsPassiveSpell(spellInfo)) continue;
                    if (AuraState(spellInfo->CasterAuraState) == flag)
                        CastSpell(this, itr->first, true, NULL);
                }
            }
        }
    }
    else
    {
        if (HasFlag(UNIT_FIELD_AURASTATE,1<<(flag-1)))
        {
            RemoveFlag(UNIT_FIELD_AURASTATE, 1<<(flag-1));

            if (flag != AURA_STATE_ENRAGE)                  // enrage aura state triggering continues auras
            {
                Unit::SpellAuraHolderMap& tAuras = GetSpellAuraHolderMap();
                for (Unit::SpellAuraHolderMap::iterator itr = tAuras.begin(); itr != tAuras.end();)
                {
                    SpellEntry const* spellProto = (*itr).second->GetSpellProto();
                    if (AuraState(spellProto->CasterAuraState) == flag)
                    {
                        RemoveSpellAuraHolder(itr->second);
                        itr = tAuras.begin();
                    }
                    else
                        ++itr;
                }
            }
        }
    }
}

Unit *Unit::GetOwner() const
{
    ObjectGuid ownerid = GetOwnerGuid();
    if (!ownerid.IsEmpty())
        return ObjectAccessor::GetUnit(*this, ownerid);
    return NULL;
}

Unit *Unit::GetCharmer() const
{
    ObjectGuid charmerid = GetCharmerGuid();
    if (!charmerid.IsEmpty())
        return ObjectAccessor::GetUnit(*this, charmerid);
    return NULL;
}

Unit *Unit::GetCreator() const
{
    ObjectGuid creatorid = GetCreatorGuid();
    if(!creatorid.IsEmpty())
        return ObjectAccessor::GetUnit(*this, creatorid);
    return NULL;
}

bool Unit::IsCharmerOrOwnerPlayerOrPlayerItself() const
{
    if (GetTypeId()==TYPEID_PLAYER)
        return true;

    return GetCharmerOrOwnerGuid().IsPlayer();
}

Player* Unit::GetCharmerOrOwnerPlayerOrPlayerItself()
{
    ObjectGuid guid = GetCharmerOrOwnerGuid();
    if (guid.IsPlayer())
        return ObjectAccessor::FindPlayer(guid);

    return GetTypeId()==TYPEID_PLAYER ? (Player*)this : NULL;
}

Pet* Unit::GetPet() const
{
    ObjectGuid pet_guid = GetPetGuid();
    if (!pet_guid.IsEmpty())
    {
        if (IsInWorld())
        {
            if (Pet* pet = GetMap()->GetPet(pet_guid))
                return pet;
        }

        sLog.outError("Unit::GetPet: %s not exist.", pet_guid.GetString().c_str());
        const_cast<Unit*>(this)->SetPet(0);
    }

    return NULL;
}

Pet* Unit::_GetPet(ObjectGuid guid) const
{
    return ObjectAccessor::FindPet(guid);
}

void Unit::RemoveMiniPet()
{
    if (Pet* pet = GetMiniPet())
        pet->Unsummon(PET_SAVE_AS_DELETED,this);
    else
        SetCritterGuid(ObjectGuid());
}

Pet* Unit::GetMiniPet() const
{
    if (GetCritterGuid().IsEmpty())
        return NULL;

    return GetMap()->GetPet(GetCritterGuid());
}

Unit* Unit::GetCharm() const
{
    ObjectGuid charm_guid = GetCharmGuid();
    if (!charm_guid.IsEmpty())
    {
        if (Unit* pet = ObjectAccessor::GetUnit(*this, charm_guid))
            return pet;

        sLog.outError("Unit::GetCharm: Charmed %s not exist.", charm_guid.GetString().c_str());
        const_cast<Unit*>(this)->SetCharm(NULL);
    }

    return NULL;
}

void Unit::Uncharm()
{
    if (Unit* charm = GetCharm())
    {
        charm->RemoveSpellsCausingAura(SPELL_AURA_MOD_CHARM);
        charm->RemoveSpellsCausingAura(SPELL_AURA_MOD_POSSESS);
        charm->RemoveSpellsCausingAura(SPELL_AURA_MOD_POSSESS_PET);
        charm->SetCharmerGuid(ObjectGuid());
    }
}

float Unit::GetCombatDistance( const Unit* target ) const
{
    if (!target)
        return 0.0f;

    float radius = target->GetFloatValue(UNIT_FIELD_COMBATREACH) + GetFloatValue(UNIT_FIELD_COMBATREACH);
    float dx = GetPositionX() - target->GetPositionX();
    float dy = GetPositionY() - target->GetPositionY();
    float dz = GetPositionZ() - target->GetPositionZ();
    float dist = sqrt((dx*dx) + (dy*dy) + (dz*dz)) - radius;
    return ( dist > 0 ? dist : 0);
}

void Unit::SetPet(Pet* pet)
{
    if (pet)
    {
        SetPetGuid(pet->GetObjectGuid()) ;  //Using last pet guid for player

        AddPetToList(pet);

        if(GetTypeId() == TYPEID_PLAYER)
        {
            ((Player*)this)->AddKnownPetName(pet->GetCharmInfo()->GetPetNumber(),pet->GetName());
            ((Player*)this)->SendPetGUIDs();
        }
    }
    else
        SetPetGuid(ObjectGuid());
}

void Unit::SetCharm(Unit* pet)
{
    SetCharmGuid(pet ? pet->GetObjectGuid() : ObjectGuid());
}

void Unit::AddPetToList(Pet* pet)
{
    if (pet)
        m_groupPets.insert(pet->GetObjectGuid());
}

void Unit::RemovePetFromList(Pet* pet)
{
    m_groupPets.erase(pet->GetObjectGuid());

    GroupPetList m_groupPetsTmp = GetPets();
    for(GroupPetList::const_iterator itr = m_groupPetsTmp.begin(); itr != m_groupPetsTmp.end(); ++itr)
    {
        Pet* _pet = GetMap()->GetPet(*itr);
        if (!_pet)
            m_groupPets.erase(*itr);
    }
}

void Unit::AddGuardian( Pet* pet )
{
    m_guardianPets.insert(pet->GetGUID());
}

void Unit::RemoveGuardian( Pet* pet )
{
    if(GetTypeId() == TYPEID_PLAYER && ((Player*)this)->GetTemporaryUnsummonedPetNumber() != pet->GetCharmInfo()->GetPetNumber())
    {
        uint32 SpellID = pet->GetCreateSpellID();
        SpellEntry const *spellInfo = sSpellStore.LookupEntry(SpellID);
        if (spellInfo && spellInfo->Attributes & SPELL_ATTR_DISABLED_WHILE_ACTIVE)
        {
            ((Player*)this)->SendCooldownEvent(spellInfo);
        }
    }
    m_guardianPets.erase(pet->GetGUID());
}

void Unit::RemoveGuardians()
{
    while(!m_guardianPets.empty())
    {
        uint64 guid = *m_guardianPets.begin();
        if(Pet* pet = GetMap()->GetPet(guid))
            pet->Unsummon(PET_SAVE_AS_DELETED, this);

        m_guardianPets.erase(guid);
    }
    m_guardianPets.clear();
}

Pet* Unit::FindGuardianWithEntry(uint32 entry)
{
    for(GuardianPetList::const_iterator itr = m_guardianPets.begin(); itr != m_guardianPets.end(); ++itr)
        if(Pet* pet = GetMap()->GetPet(*itr))
            if (pet->GetEntry() == entry)
                return pet;

    return NULL;
}

Pet* Unit::GetProtectorPet()
{
    for(GuardianPetList::const_iterator itr = m_guardianPets.begin(); itr != m_guardianPets.end(); ++itr)
        if(Pet* pet = GetMap()->GetPet(*itr))
            if (pet->getPetType() == PROTECTOR_PET)
                return pet;

    return NULL;
}

Unit* Unit::_GetTotem(TotemSlot slot) const
{
    return GetTotem(slot);
}

Totem* Unit::GetTotem(TotemSlot slot ) const
{
    if(slot >= MAX_TOTEM_SLOT || !IsInWorld() || m_TotemSlot[slot].IsEmpty())
        return NULL;

    Creature *totem = GetMap()->GetCreature(m_TotemSlot[slot]);
    return totem && totem->IsTotem() ? (Totem*)totem : NULL;
}

bool Unit::IsAllTotemSlotsUsed() const
{
    for (int i = 0; i < MAX_TOTEM_SLOT; ++i)
        if (m_TotemSlot[i].IsEmpty())
            return false;
    return true;
}

void Unit::_AddTotem(TotemSlot slot, Totem* totem)
{
    m_TotemSlot[slot] = totem->GetObjectGuid();
}

void Unit::_RemoveTotem(Totem* totem)
{
    for(int i = 0; i < MAX_TOTEM_SLOT; ++i)
    {
        if (m_TotemSlot[i] == totem->GetObjectGuid())
        {
            m_TotemSlot[i].Clear();
            break;
        }
    }
}

void Unit::UnsummonAllTotems()
{
    for (int i = 0; i < MAX_TOTEM_SLOT; ++i)
        if (Totem* totem = GetTotem(TotemSlot(i)))
            totem->UnSummon();
}

int32 Unit::DealHeal(Unit *pVictim, uint32 addhealth, SpellEntry const *spellProto, bool critical, uint32 absorb)
{
    int32 gain = pVictim->ModifyHealth(int32(addhealth));

    Unit* unit = this;

    if( GetTypeId()==TYPEID_UNIT && ((Creature*)this)->IsTotem() && ((Totem*)this)->GetTotemType()!=TOTEM_STATUE)
        unit = GetOwner();

    if (unit->GetTypeId()==TYPEID_PLAYER)
    {
        // overheal = addhealth - gain
        unit->SendHealSpellLog(pVictim, spellProto->Id, addhealth, addhealth - gain, critical, absorb);

        if (BattleGround *bg = ((Player*)unit)->GetBattleGround())
            bg->UpdatePlayerScore((Player*)unit, SCORE_HEALING_DONE, gain);

        // use the actual gain, as the overheal shall not be counted, skip gain 0 (it ignored anyway in to criteria)
        if (gain)
            ((Player*)unit)->GetAchievementMgr().UpdateAchievementCriteria(ACHIEVEMENT_CRITERIA_TYPE_HEALING_DONE, gain, 0, pVictim);

        ((Player*)unit)->GetAchievementMgr().UpdateAchievementCriteria(ACHIEVEMENT_CRITERIA_TYPE_HIGHEST_HEAL_CASTED, addhealth);
    }

    if (pVictim->GetTypeId()==TYPEID_PLAYER)
    {
        ((Player*)pVictim)->GetAchievementMgr().UpdateAchievementCriteria(ACHIEVEMENT_CRITERIA_TYPE_TOTAL_HEALING_RECEIVED, gain);
        ((Player*)pVictim)->GetAchievementMgr().UpdateAchievementCriteria(ACHIEVEMENT_CRITERIA_TYPE_HIGHEST_HEALING_RECEIVED, addhealth);
        /** World of Warcraft Armory **/
        if (BattleGround *bgV = ((Player*)pVictim)->GetBattleGround())
            bgV->UpdatePlayerScore(((Player*)pVictim), SCORE_HEALING_TAKEN, gain);
        /** World of Warcraft Armory **/
    }

    return gain;
}

Unit* Unit::SelectMagnetTarget(Unit *victim, Spell* spell, SpellEffectIndex eff)
{
    if(!victim)
        return NULL;

    // Magic case
    if (spell && (spell->m_spellInfo->DmgClass == SPELL_DAMAGE_CLASS_NONE || spell->m_spellInfo->DmgClass == SPELL_DAMAGE_CLASS_MAGIC))
    {
        Unit::AuraList const& magnetAuras = victim->GetAurasByType(SPELL_AURA_SPELL_MAGNET);
        for(Unit::AuraList::const_iterator itr = magnetAuras.begin(); itr != magnetAuras.end(); ++itr)
        {
            if (Unit* magnet = (*itr)->GetCaster())
            {
                if (magnet->isAlive() && magnet->IsWithinLOSInMap(this) && spell->CheckTarget(magnet, eff))
                {
                    if (SpellAuraHolder *holder = (*itr)->GetHolder())
                        if (holder->DropAuraCharge())
                            victim->RemoveSpellAuraHolder(holder);
                    return magnet;
                }
            }
        }
    }
    // Melee && ranged case
    else
    {
        AuraList const& hitTriggerAuras = victim->GetAurasByType(SPELL_AURA_ADD_CASTER_HIT_TRIGGER);
        for(AuraList::const_iterator i = hitTriggerAuras.begin(); i != hitTriggerAuras.end(); ++i)
        {
            if (Unit* magnet = (*i)->GetCaster())
            {
                if (magnet->isAlive() && magnet->IsWithinLOSInMap(this) && (!spell || spell->CheckTarget(magnet, eff)))
                {
                    if (roll_chance_i((*i)->GetModifier()->m_amount))
                    {
                        if (SpellAuraHolder *holder = (*i)->GetHolder())
                            if (holder->DropAuraCharge())
                                victim->RemoveSpellAuraHolder(holder);
                        return magnet;
                    }
                }
            }
        }
    }

    return victim;
}

void Unit::SendHealSpellLog(Unit *pVictim, uint32 SpellID, uint32 Damage, uint32 OverHeal, bool critical, uint32 absorb)
{
    // we guess size
    WorldPacket data(SMSG_SPELLHEALLOG, (8+8+4+4+1));
    data << pVictim->GetPackGUID();
    data << GetPackGUID();
    data << uint32(SpellID);
    data << uint32(Damage);
    data << uint32(OverHeal);
    data << uint32(absorb);
    data << uint8(critical ? 1 : 0);
    data << uint8(0);                                       // unused in client?
    SendMessageToSet(&data, true);
}

void Unit::SendEnergizeSpellLog(Unit *pVictim, uint32 SpellID, uint32 Damage, Powers powertype)
{
    WorldPacket data(SMSG_SPELLENERGIZELOG, (8+8+4+4+4+1));
    data << pVictim->GetPackGUID();
    data << GetPackGUID();
    data << uint32(SpellID);
    data << uint32(powertype);
    data << uint32(Damage);
    SendMessageToSet(&data, true);
}

void Unit::EnergizeBySpell(Unit *pVictim, uint32 SpellID, uint32 Damage, Powers powertype)
{
    SendEnergizeSpellLog(pVictim, SpellID, Damage, powertype);
    // needs to be called after sending spell log
    pVictim->ModifyPower(powertype, Damage);
}

int32 Unit::SpellBonusWithCoeffs(SpellEntry const *spellProto, int32 total, int32 benefit, int32 ap_benefit,  DamageEffectType damagetype, bool donePart, float defCoeffMod)
{
    // Distribute Damage over multiple effects, reduce by AoE
    float coeff;

    // Not apply this to creature casted spells
    if (GetTypeId()==TYPEID_UNIT && !((Creature*)this)->IsPet())
        coeff = 1.0f;
    // Check for table values
    else if (SpellBonusEntry const* bonus = sSpellMgr.GetSpellBonusData(spellProto->Id))
    {
        coeff = damagetype == DOT ? bonus->dot_damage : bonus->direct_damage;

        // apply ap bonus at done part calculation only (it flat total mod so common with taken)
        if (donePart && (bonus->ap_bonus || bonus->ap_dot_bonus))
        {
            float ap_bonus = damagetype == DOT ? bonus->ap_dot_bonus : bonus->ap_bonus;

            // Impurity
            if (GetTypeId() == TYPEID_PLAYER && spellProto->SpellFamilyName == SPELLFAMILY_DEATHKNIGHT)
            {
                if (SpellEntry const* spell = ((Player*)this)->GetKnownTalentRankById(2005))
                    ap_bonus += ((spell->CalculateSimpleValue(EFFECT_INDEX_0) * ap_bonus) / 100.0f);
            }

            total += int32(ap_bonus * (GetTotalAttackPowerValue(IsSpellRequiresRangedAP(spellProto) ? RANGED_ATTACK : BASE_ATTACK) + ap_benefit));
        }
    }
    // Default calculation
    else if (benefit)
        coeff = CalculateDefaultCoefficient(spellProto, damagetype) * defCoeffMod;

    if (benefit)
    {
        float LvlPenalty = CalculateLevelPenalty(spellProto);

        // Spellmod SpellDamage
        if(Player* modOwner = GetSpellModOwner())
        {
            coeff *= 100.0f;
            modOwner->ApplySpellMod(spellProto->Id,SPELLMOD_SPELL_BONUS_DAMAGE, coeff);
            coeff /= 100.0f;
        }

        total += int32(benefit * coeff * LvlPenalty);
    }

    return total;
};

/**
 * Calculates caster part of spell damage bonuses,
 * also includes different bonuses dependent from target auras
 */
uint32 Unit::SpellDamageBonusDone(Unit *pVictim, SpellEntry const *spellProto, uint32 pdamage, DamageEffectType damagetype, uint32 stack)
{
    if(!spellProto || !pVictim || damagetype==DIRECT_DAMAGE || spellProto->AttributesEx6 & SPELL_ATTR_EX6_NO_DMG_MODS)
        return pdamage;

    // For totems get damage bonus from owner (statue isn't totem in fact)
    if( GetTypeId()==TYPEID_UNIT && ((Creature*)this)->IsTotem() && ((Totem*)this)->GetTotemType()!=TOTEM_STATUE)
    {
        if(Unit* owner = GetOwner())
            return owner->SpellDamageBonusDone(pVictim, spellProto, pdamage, damagetype);
    }

    float DoneTotalMod = 1.0f;
    int32 DoneTotal = 0;

    // Creature damage
    if( GetTypeId() == TYPEID_UNIT && !((Creature*)this)->IsPet() )
        DoneTotalMod *= ((Creature*)this)->GetSpellDamageMod(((Creature*)this)->GetCreatureInfo()->rank);

    AuraList const& mModDamagePercentDone = GetAurasByType(SPELL_AURA_MOD_DAMAGE_PERCENT_DONE);
    for(AuraList::const_iterator i = mModDamagePercentDone.begin(); i != mModDamagePercentDone.end(); ++i)
    {
        if( ((*i)->GetModifier()->m_miscvalue & GetSpellSchoolMask(spellProto)) &&
            (*i)->GetSpellProto()->EquippedItemClass == -1 &&
                                                            // -1 == any item class (not wand then)
            (*i)->GetSpellProto()->EquippedItemInventoryTypeMask == 0 )
                                                            // 0 == any inventory type (not wand then)
        {
            // bonus stored in another auras basepoints
            if ((*i)->GetModifier()->m_amount == 0)
            {
                // Clearcasting - bonus from Elemental Oath
                if ((*i)->GetSpellProto()->Id == 16246)
                {
                    AuraList const& aurasCrit = GetAurasByType(SPELL_AURA_MOD_SPELL_CRIT_CHANCE);
                    for (AuraList::const_iterator itr = aurasCrit.begin(); itr != aurasCrit.end(); itr++)
                    {
                        if ((*itr)->GetSpellProto()->SpellIconID == 3053)
                        {
                            DoneTotalMod *= ((*itr)->GetSpellProto()->CalculateSimpleValue(EFFECT_INDEX_1) + 100.0f) / 100.0f;
                            break;
                        }
                    }
                }
            }
            else
                DoneTotalMod *= ((*i)->GetModifier()->m_amount+100.0f)/100.0f;
        }
    }

    uint32 creatureTypeMask = pVictim->GetCreatureTypeMask();
    // Add flat bonus from spell damage versus
    DoneTotal += GetTotalAuraModifierByMiscMask(SPELL_AURA_MOD_FLAT_SPELL_DAMAGE_VERSUS, creatureTypeMask);
    AuraList const& mDamageDoneVersus = GetAurasByType(SPELL_AURA_MOD_DAMAGE_DONE_VERSUS);
    for(AuraList::const_iterator i = mDamageDoneVersus.begin();i != mDamageDoneVersus.end(); ++i)
        if(creatureTypeMask & uint32((*i)->GetModifier()->m_miscvalue))
            DoneTotalMod *= ((*i)->GetModifier()->m_amount+100.0f)/100.0f;

    AuraList const& mDamageDoneCreature = GetAurasByType(SPELL_AURA_MOD_DAMAGE_DONE_CREATURE);
    for(AuraList::const_iterator i = mDamageDoneCreature.begin();i != mDamageDoneCreature.end(); ++i)
    {
        if(creatureTypeMask & uint32((*i)->GetModifier()->m_miscvalue))
            DoneTotalMod += ((*i)->GetModifier()->m_amount+100.0f)/100.0f;
    }

    // done scripted mod (take it from owner)
    Unit *owner = GetOwner();
    if (!owner) owner = this;
    AuraList const& mOverrideClassScript= owner->GetAurasByType(SPELL_AURA_OVERRIDE_CLASS_SCRIPTS);
    for(AuraList::const_iterator i = mOverrideClassScript.begin(); i != mOverrideClassScript.end(); ++i)
    {
        if (!(*i)->isAffectedOnSpell(spellProto))
            continue;
        switch((*i)->GetModifier()->m_miscvalue)
        {
            case 4920: // Molten Fury
            case 4919:
            case 6917: // Death's Embrace
            case 6926:
            case 6928:
            {
                if(pVictim->HasAuraState(AURA_STATE_HEALTHLESS_35_PERCENT))
                    DoneTotalMod *= (100.0f+(*i)->GetModifier()->m_amount)/100.0f;
                break;
            }
            // Soul Siphon
            case 4992:
            case 4993:
            {
                // effect 1 m_amount
                int32 maxPercent = (*i)->GetModifier()->m_amount;
                // effect 0 m_amount
                int32 stepPercent = CalculateSpellDamage(this, (*i)->GetSpellProto(), EFFECT_INDEX_0);
                // count affliction effects and calc additional damage in percentage
                int32 modPercent = 0;
                SpellAuraHolderMap const& victimAuras = pVictim->GetSpellAuraHolderMap();
                for (SpellAuraHolderMap::const_iterator itr = victimAuras.begin(); itr != victimAuras.end(); ++itr)
                {
                    SpellEntry const* m_spell = itr->second->GetSpellProto();
                    if (m_spell->SpellFamilyName != SPELLFAMILY_WARLOCK || !(m_spell->SpellFamilyFlags & UI64LIT(0x0004071B8044C402)))
                        continue;
                    modPercent += stepPercent * itr->second->GetStackAmount();
                    if (modPercent >= maxPercent)
                    {
                        modPercent = maxPercent;
                        break;
                    }
                }
                DoneTotalMod *= (modPercent+100.0f)/100.0f;
                break;
            }
            case 6916: // Death's Embrace
            case 6925:
            case 6927:
                if (HasAuraState(AURA_STATE_HEALTHLESS_20_PERCENT))
                    DoneTotalMod *= (100.0f+(*i)->GetModifier()->m_amount)/100.0f;
                break;
            case 5481: // Starfire Bonus
            {
                if (pVictim->GetAura(SPELL_AURA_PERIODIC_DAMAGE, SPELLFAMILY_DRUID, UI64LIT(0x0000000000200002)))
                    DoneTotalMod *= ((*i)->GetModifier()->m_amount+100.0f)/100.0f;
                break;
            }
            case 4418: // Increased Shock Damage
            case 4554: // Increased Lightning Damage
            case 4555: // Improved Moonfire
            case 5142: // Increased Lightning Damage
            case 5147: // Improved Consecration / Libram of Resurgence
            case 5148: // Idol of the Shooting Star
            case 6008: // Increased Lightning Damage
            case 8627: // Totem of Hex
            {
                DoneTotal+=(*i)->GetModifier()->m_amount;
                break;
            }
            // Tundra Stalker
            // Merciless Combat
            case 7277:
            {
                // Merciless Combat
                if ((*i)->GetSpellProto()->SpellIconID == 2656)
                {
                    if(pVictim->HasAuraState(AURA_STATE_HEALTHLESS_35_PERCENT))
                        DoneTotalMod *= (100.0f+(*i)->GetModifier()->m_amount)/100.0f;
                }
                else // Tundra Stalker
                {
                    // Frost Fever (target debuff)
                    if (pVictim->GetAura(SPELL_AURA_MOD_MELEE_HASTE, SPELLFAMILY_DEATHKNIGHT, UI64LIT(0x0000000000000000), 0x00000002))
                        DoneTotalMod *= ((*i)->GetModifier()->m_amount+100.0f)/100.0f;
                    break;
                }
                break;
            }
            case 7293: // Rage of Rivendare
            {
                if (pVictim->GetAura(SPELL_AURA_PERIODIC_DAMAGE, SPELLFAMILY_DEATHKNIGHT, UI64LIT(0x0200000000000000)))
                    DoneTotalMod *= ((*i)->GetSpellProto()->CalculateSimpleValue(EFFECT_INDEX_1)*2+100.0f)/100.0f;
                break;
            }
            // Twisted Faith
            case 7377:
            {
                if (pVictim->GetAura(SPELL_AURA_PERIODIC_DAMAGE, SPELLFAMILY_PRIEST, UI64LIT(0x0000000000008000), 0, GetGUID()))
                    DoneTotalMod *= ((*i)->GetModifier()->m_amount+100.0f)/100.0f;
                break;
            }
            // Marked for Death
            case 7598:
            case 7599:
            case 7600:
            case 7601:
            case 7602:
            {
                if (pVictim->GetAura(SPELL_AURA_MOD_STALKED, SPELLFAMILY_HUNTER, UI64LIT(0x0000000000000400)))
                    DoneTotalMod *= ((*i)->GetModifier()->m_amount+100.0f)/100.0f;
                break;
            }
        }
    }

    // custom scripted mod from dummy
    AuraList const& mDummy = owner->GetAurasByType(SPELL_AURA_DUMMY);
    for(AuraList::const_iterator i = mDummy.begin(); i != mDummy.end(); ++i)
    {
        SpellEntry const *spell = (*i)->GetSpellProto();
        //Fire and Brimstone
        if (spell->SpellFamilyName == SPELLFAMILY_WARLOCK && spell->SpellIconID == 3173)
        {
            if (pVictim->HasAuraState(AURA_STATE_CONFLAGRATE) && (spellProto->SpellFamilyName == SPELLFAMILY_WARLOCK && spellProto->SpellFamilyFlags & UI64LIT(0x0002004000000000)))
            {
                DoneTotalMod *= ((*i)->GetModifier()->m_amount+100.0f) / 100.0f;
                break;
            }
        }
    }

     // Custom scripted damage
    switch(spellProto->SpellFamilyName)
    {
        case SPELLFAMILY_MAGE:
        {
            // Ice Lance
            if (spellProto->SpellIconID == 186)
            {
                if (pVictim->isFrozen() || IsIgnoreUnitState(spellProto, IGNORE_UNIT_TARGET_NON_FROZEN))
                {
                    float multiplier = 3.0f;

                    // if target have higher level
                    if (pVictim->getLevel() > getLevel())
                        // Glyph of Ice Lance
                        if (Aura* glyph = GetDummyAura(56377))
                            multiplier = glyph->GetModifier()->m_amount;

                    DoneTotalMod *= multiplier;
                }
            }
            // Torment the weak affected (Arcane Barrage, Arcane Blast, Frostfire Bolt, Arcane Missiles, Fireball, Pyroblast)
            if ((spellProto->SpellFamilyFlags & UI64LIT(0x0000900020600021)) &&
                (pVictim->HasAuraType(SPELL_AURA_MOD_DECREASE_SPEED) || pVictim->HasAuraType(SPELL_AURA_HASTE_ALL)))
            {
                //Search for Torment the weak dummy aura
                Unit::AuraList const& ttw = GetAurasByType(SPELL_AURA_DUMMY);
                for(Unit::AuraList::const_iterator i = ttw.begin(); i != ttw.end(); ++i)
                {
                    if ((*i)->GetSpellProto()->SpellIconID == 3263)
                    {
                        DoneTotalMod *= ((*i)->GetModifier()->m_amount+100.0f) / 100.0f;
                        break;
                    }
                }
            }
            break;
        }
        case SPELLFAMILY_WARLOCK:
        {
            // Drain Soul
            if (spellProto->SpellFamilyFlags & UI64LIT(0x0000000000004000))
            {
                if (pVictim->GetHealth() * 100 / pVictim->GetMaxHealth() <= 25)
                    DoneTotalMod *= 4;
            }
            break;
        }
        case SPELLFAMILY_PRIEST:
        {
            // Glyph of Smite
            if (spellProto->SpellFamilyFlags & UI64LIT(0x00000080))
            {
                // Holy Fire
                if (pVictim->GetAura(SPELL_AURA_PERIODIC_DAMAGE, SPELLFAMILY_PRIEST, UI64LIT(0x00100000)))
                    if (Aura *aur = GetAura(55692, EFFECT_INDEX_0))
                        DoneTotalMod *= (aur->GetModifier()->m_amount+100.0f) / 100.0f;
            }
            // Mind Flay
            else if (spellProto->SpellFamilyFlags & UI64LIT(0x00800000))
            {
                // Shadow Word: Pain
                if (pVictim->GetAura(SPELL_AURA_PERIODIC_DAMAGE, SPELLFAMILY_PRIEST, UI64LIT(0x00008000)))
                {
                    // Glyph of Mind Flay
                    if (Aura *aur = GetAura(55687, EFFECT_INDEX_0))
                        DoneTotalMod *= (aur->GetModifier()->m_amount+100.0f) / 100.0f;
                    // Twisted Faith
                    Unit::AuraList const& tf = GetAurasByType(SPELL_AURA_OVERRIDE_CLASS_SCRIPTS);
                    for(Unit::AuraList::const_iterator i = tf.begin(); i != tf.end(); ++i)
                    {
                        if ((*i)->GetSpellProto()->SpellIconID == 2848 && (*i)->GetEffIndex() == 1)
                        {
                            DoneTotalMod *= ((*i)->GetModifier()->m_amount+100.0f) / 100.0f;
                            break;
                        }
                    }
                }
            }
            break;
        }
        case SPELLFAMILY_DRUID:
        {
            // Improved Insect Swarm (Wrath part)
            if (spellProto->SpellFamilyFlags & UI64LIT(0x0000000000000001))
            {
                // if Insect Swarm on target
                if (pVictim->GetAura(SPELL_AURA_PERIODIC_DAMAGE, SPELLFAMILY_DRUID, UI64LIT(0x000000000200000), 0, GetGUID()))
                {
                    Unit::AuraList const& improvedSwarm = GetAurasByType(SPELL_AURA_DUMMY);
                    for(Unit::AuraList::const_iterator iter = improvedSwarm.begin(); iter != improvedSwarm.end(); ++iter)
                    {
                        if ((*iter)->GetSpellProto()->SpellIconID == 1771)
                        {
                            DoneTotalMod *= ((*iter)->GetModifier()->m_amount+100.0f) / 100.0f;
                            break;
                        }
                    }
                }
            }
            break;
        }
        case SPELLFAMILY_DEATHKNIGHT:
        {
            // Icy Touch and Howling Blast
            if (spellProto->SpellFamilyFlags & UI64LIT(0x0000000200000002))
            {
                // search disease
                bool found = false;
                Unit::SpellAuraHolderMap const& auras = pVictim->GetSpellAuraHolderMap();
                for(Unit::SpellAuraHolderMap::const_iterator itr = auras.begin(); itr!=auras.end(); ++itr)
                {
                    if(itr->second->GetSpellProto()->Dispel == DISPEL_DISEASE)
                    {
                        found = true;
                        break;
                    }
                }

                // search for Glacier Rot and  Improved Icy Touch dummy aura
                bool isIcyTouch=(spellProto->SpellFamilyFlags & UI64LIT(0x0000000000000002));
                Unit::AuraList const& dummyAuras = GetAurasByType(SPELL_AURA_DUMMY);
                for(Unit::AuraList::const_iterator i = dummyAuras.begin(); i != dummyAuras.end(); ++i)
                {
                    if ((found && (*i)->GetSpellProto()->EffectMiscValue[(*i)->GetEffIndex()] == 7244) || //Glacier Rot
                        (isIcyTouch && (*i)->GetSpellProto()->SpellIconID == 2721))                       //Improved Icy Touch 
                    {
                        DoneTotalMod *= ((*i)->GetModifier()->m_amount+100.0f) / 100.0f;
                    }
                }

                // Icy Touch
                if (spellProto->SpellFamilyFlags & UI64LIT(0x0000000000000002))
                {
                    // Improved Icy Touch
                    Unit::AuraList const& dummyAuras = GetAurasByType(SPELL_AURA_DUMMY);
                    for(Unit::AuraList::const_iterator i = dummyAuras.begin(); i != dummyAuras.end(); ++i)
                    {
                        if ((*i)->GetSpellProto()->SpellIconID == 2721)
                        {
                            DoneTotalMod *= ((*i)->GetModifier()->m_amount+100.0f) / 100.0f;
                            break;
                        }
                    }
                }
            }
            // Death Coil (bonus from Item - Death Knight T8 DPS Relic)
            else if (spellProto->SpellFamilyFlags & UI64LIT(0x00002000))
            {
                 if (Aura* sigil = GetDummyAura(64962))
                    DoneTotal += sigil->GetModifier()->m_amount;
            }
            break;
        }
        default:
            break;
    }

    // Done fixed damage bonus auras
    int32 DoneAdvertisedBenefit = SpellBaseDamageBonusDone(GetSpellSchoolMask(spellProto));

    // apply ap bonus and benefit affected by spell power implicit coeffs and spell level penalties
    DoneTotal = SpellBonusWithCoeffs(spellProto, DoneTotal, DoneAdvertisedBenefit, 0, damagetype, true);

    float tmpDamage = (int32(pdamage) + DoneTotal * int32(stack)) * DoneTotalMod;
    // apply spellmod to Done damage (flat and pct)
    if(Player* modOwner = GetSpellModOwner())
        modOwner->ApplySpellMod(spellProto->Id, damagetype == DOT ? SPELLMOD_DOT : SPELLMOD_DAMAGE, tmpDamage);

    return tmpDamage > 0 ? uint32(tmpDamage) : 0;
}

/**
 * Calculates target part of spell damage bonuses,
 * will be called on each tick for periodic damage over time auras
 */
uint32 Unit::SpellDamageBonusTaken(Unit *pCaster, SpellEntry const *spellProto, uint32 pdamage, DamageEffectType damagetype, uint32 stack)
{
    if(!spellProto || !pCaster || damagetype==DIRECT_DAMAGE )
        return pdamage;

    uint32 schoolMask = spellProto->SchoolMask;

    // Taken total percent damage auras
    float TakenTotalMod = 1.0f;
    int32 TakenTotal = 0;

    // ..taken
    TakenTotalMod *= GetTotalAuraMultiplierByMiscMask(SPELL_AURA_MOD_DAMAGE_PERCENT_TAKEN, schoolMask);

    // .. taken pct: dummy auras
    // .. taken (dummy auras)
    AuraList const& m_dummyAuras = GetAurasByType(SPELL_AURA_DUMMY);
    for(AuraList::const_iterator itr = m_dummyAuras.begin(); itr != m_dummyAuras.end(); ++itr)
    {
        switch((*itr)->GetSpellProto()->SpellIconID)
        {
            // Cheat Death
            case 2109:
            {
                if(GetTypeId() != TYPEID_PLAYER)
                    continue;

                float mod = -((Player*)this)->GetRatingBonusValue(CR_CRIT_TAKEN_SPELL)*2*4;
                if (mod < float((*itr)->GetModifier()->m_amount))
                    mod = float((*itr)->GetModifier()->m_amount);
                TakenTotalMod *= (mod+100.0f)/100.0f;
                break;
            }
            // Ebon Plague
            case 1933:
            {
                if ((*itr)->GetMiscValue() & (spellProto ? GetSpellSchoolMask(spellProto) : 0))
                {
                    if (spellProto && spellProto->Dispel == DISPEL_DISEASE)
                        TakenTotalMod *= ((*itr)->GetSpellProto()->CalculateSimpleValue(EFFECT_INDEX_0) + 100.0f) / 100.0f;
                    else
                        TakenTotalMod *= ((*itr)->GetModifier()->m_amount + 100.0f) / 100.0f;
                }
                break;
            }
            default:
                break;
        }
    }

    // From caster spells
    AuraList const& mOwnerTaken = GetAurasByType(SPELL_AURA_MOD_DAMAGE_FROM_CASTER);
    for(AuraList::const_iterator i = mOwnerTaken.begin(); i != mOwnerTaken.end(); ++i)
    {
        if ((*i)->GetCasterGuid() == pCaster->GetObjectGuid() && (*i)->isAffectedOnSpell(spellProto))
            TakenTotalMod *= ((*i)->GetModifier()->m_amount + 100.0f) / 100.0f;
    }

    // Mod damage from spell mechanic
    TakenTotalMod *= GetTotalAuraMultiplierByMiscValueForMask(SPELL_AURA_MOD_MECHANIC_DAMAGE_TAKEN_PERCENT,GetAllSpellMechanicMask(spellProto));

    // Mod damage taken from AoE spells
    if(IsAreaOfEffectSpell(spellProto))
    {
        TakenTotalMod *= GetTotalAuraMultiplierByMiscMask(SPELL_AURA_MOD_AOE_DAMAGE_AVOIDANCE, schoolMask);
        if (GetTypeId() == TYPEID_UNIT && ((Creature*)this)->IsPet())
            TakenTotalMod *= GetTotalAuraMultiplierByMiscMask(SPELL_AURA_MOD_PET_AOE_DAMAGE_AVOIDANCE, schoolMask);
    }

    // Taken fixed damage bonus auras
    int32 TakenAdvertisedBenefit = SpellBaseDamageBonusTaken(GetSpellSchoolMask(spellProto));

    // apply benefit affected by spell power implicit coeffs and spell level penalties
    TakenTotal = SpellBonusWithCoeffs(spellProto, TakenTotal, TakenAdvertisedBenefit, 0, damagetype, false);

    float tmpDamage = (int32(pdamage) + TakenTotal * int32(stack)) * TakenTotalMod;

    return tmpDamage > 0 ? uint32(tmpDamage) : 0;
}

int32 Unit::SpellBaseDamageBonusDone(SpellSchoolMask schoolMask)
{
    int32 DoneAdvertisedBenefit = 0;

    // ..done
    AuraList const& mDamageDone = GetAurasByType(SPELL_AURA_MOD_DAMAGE_DONE);
    for(AuraList::const_iterator i = mDamageDone.begin();i != mDamageDone.end(); ++i)
    {
        if (!(*i)->GetHolder() || (*i)->GetHolder()->IsDeleted())
            continue;

        if (((*i)->GetModifier()->m_miscvalue & schoolMask) != 0 &&
            (*i)->GetSpellProto()->EquippedItemClass == -1 &&                   // -1 == any item class (not wand then)
            (*i)->GetSpellProto()->EquippedItemInventoryTypeMask == 0)          //  0 == any inventory type (not wand then)
                DoneAdvertisedBenefit += (*i)->GetModifier()->m_amount;
    }

    if (GetTypeId() == TYPEID_PLAYER)
    {
        // Base value
        DoneAdvertisedBenefit +=((Player*)this)->GetBaseSpellPowerBonus();

        // Damage bonus from stats
        AuraList const& mDamageDoneOfStatPercent = GetAurasByType(SPELL_AURA_MOD_SPELL_DAMAGE_OF_STAT_PERCENT);
        for(AuraList::const_iterator i = mDamageDoneOfStatPercent.begin();i != mDamageDoneOfStatPercent.end(); ++i)
        {
            if((*i)->GetModifier()->m_miscvalue & schoolMask)
            {
                // stat used stored in miscValueB for this aura
                Stats usedStat = Stats((*i)->GetMiscBValue());
                DoneAdvertisedBenefit += int32(GetStat(usedStat) * (*i)->GetModifier()->m_amount / 100.0f);
            }
        }
        // ... and attack power
        AuraList const& mDamageDonebyAP = GetAurasByType(SPELL_AURA_MOD_SPELL_DAMAGE_OF_ATTACK_POWER);
        for(AuraList::const_iterator i =mDamageDonebyAP.begin();i != mDamageDonebyAP.end(); ++i)
        {
            if ((*i)->GetModifier()->m_miscvalue & schoolMask)
                DoneAdvertisedBenefit += int32(GetTotalAttackPowerValue(BASE_ATTACK) * (*i)->GetModifier()->m_amount / 100.0f);
        }

    }
    return DoneAdvertisedBenefit;
}

int32 Unit::SpellBaseDamageBonusTaken(SpellSchoolMask schoolMask)
{
    int32 TakenAdvertisedBenefit = 0;

    // ..taken
    AuraList const& mDamageTaken = GetAurasByType(SPELL_AURA_MOD_DAMAGE_TAKEN);
    for(AuraList::const_iterator i = mDamageTaken.begin();i != mDamageTaken.end(); ++i)
    {
        if(((*i)->GetModifier()->m_miscvalue & schoolMask) != 0)
            TakenAdvertisedBenefit += (*i)->GetModifier()->m_amount;
    }

    return TakenAdvertisedBenefit;
}

bool Unit::IsSpellCrit(Unit *pVictim, SpellEntry const *spellProto, SpellSchoolMask schoolMask, WeaponAttackType attackType)
{
    // mobs can't crit with spells at all
    if (GetObjectGuid().IsCreature())
        return false;

    // not critting spell
    if((spellProto->AttributesEx2 & SPELL_ATTR_EX2_CANT_CRIT))
        return false;

    float crit_chance = 0.0f;
    switch(spellProto->DmgClass)
    {
        case SPELL_DAMAGE_CLASS_NONE:
            if (spellProto->Id != 379 && spellProto->Id != 33778) // Earth Shield and Lifebloom heal should be able to crit
                return false;
        case SPELL_DAMAGE_CLASS_MAGIC:
        {
            if (schoolMask & SPELL_SCHOOL_MASK_NORMAL)
                crit_chance = 0.0f;
            // For other schools
            else if (GetTypeId() == TYPEID_PLAYER)
                crit_chance = GetFloatValue( PLAYER_SPELL_CRIT_PERCENTAGE1 + GetFirstSchoolInMask(schoolMask));
            else
            {
                crit_chance = float(m_baseSpellCritChance);
                crit_chance += GetTotalAuraModifierByMiscMask(SPELL_AURA_MOD_SPELL_CRIT_CHANCE_SCHOOL, schoolMask);
            }
            // taken
            if (pVictim)
            {
                if (!IsPositiveSpell(spellProto->Id))
                {
                    // Modify critical chance by victim SPELL_AURA_MOD_ATTACKER_SPELL_CRIT_CHANCE
                    crit_chance += pVictim->GetTotalAuraModifierByMiscMask(SPELL_AURA_MOD_ATTACKER_SPELL_CRIT_CHANCE, schoolMask);
                    // Modify critical chance by victim SPELL_AURA_MOD_ATTACKER_SPELL_AND_WEAPON_CRIT_CHANCE
                    crit_chance += pVictim->GetTotalAuraModifier(SPELL_AURA_MOD_ATTACKER_SPELL_AND_WEAPON_CRIT_CHANCE);
                    // Modify by player victim resilience
                    crit_chance -= pVictim->GetSpellCritChanceReduction();
                }

                // scripted (increase crit chance ... against ... target by x%)
                // scripted (Increases the critical effect chance of your .... by x% on targets ...)
                AuraList const& mOverrideClassScript = GetAurasByType(SPELL_AURA_OVERRIDE_CLASS_SCRIPTS);
                for(AuraList::const_iterator i = mOverrideClassScript.begin(); i != mOverrideClassScript.end(); ++i)
                {
                    if (!((*i)->isAffectedOnSpell(spellProto)))
                        continue;
                    switch((*i)->GetModifier()->m_miscvalue)
                    {
                        case  849:                          //Shatter Rank 1
                            if (pVictim->isFrozen() || IsIgnoreUnitState(spellProto, IGNORE_UNIT_TARGET_NON_FROZEN))
                                crit_chance+= 17.0f;
                            break;
                        case  910:                          //Shatter Rank 2
                            if (pVictim->isFrozen() || IsIgnoreUnitState(spellProto, IGNORE_UNIT_TARGET_NON_FROZEN))
                                crit_chance+= 34.0f;
                            break;
                        case  911:                          //Shatter Rank 3
                            if (pVictim->isFrozen() || IsIgnoreUnitState(spellProto, IGNORE_UNIT_TARGET_NON_FROZEN))
                                crit_chance+= 50.0f;
                            break;
                        case 7917:                          // Glyph of Shadowburn
                            if (pVictim->HasAuraState(AURA_STATE_HEALTHLESS_35_PERCENT))
                                crit_chance+=(*i)->GetModifier()->m_amount;
                            break;
                        case 7997:                          // Renewed Hope
                        case 7998:
                            if (pVictim->HasAura(6788))
                                crit_chance+=(*i)->GetModifier()->m_amount;
                            break;
                        default:
                            break;
                    }
                }

                // Custom crit by class
                switch(spellProto->SpellFamilyName)
                {
                    case SPELLFAMILY_PRIEST:
                        // Flash Heal
                        if (spellProto->SpellFamilyFlags & UI64LIT(0x0000000000000800))
                        {
                            if (pVictim->GetHealth() > pVictim->GetMaxHealth()/2)
                                break;
                            AuraList const& mDummyAuras = GetAurasByType(SPELL_AURA_DUMMY);
                            for(AuraList::const_iterator i = mDummyAuras.begin(); i!= mDummyAuras.end(); ++i)
                            {
                                // Improved Flash Heal
                                if ((*i)->GetSpellProto()->SpellFamilyName == SPELLFAMILY_PRIEST &&
                                    (*i)->GetSpellProto()->SpellIconID == 2542)
                                {
                                    crit_chance+=(*i)->GetModifier()->m_amount;
                                    break;
                                }
                            }
                        }
                        break;
                    case SPELLFAMILY_DRUID:
                        // Improved Insect Swarm (Starfire part)
                        if (spellProto->SpellFamilyFlags & UI64LIT(0x0000000000000004))
                        {
                            // search for Moonfire on target
                            if (pVictim->GetAura(SPELL_AURA_PERIODIC_DAMAGE, SPELLFAMILY_DRUID, UI64LIT(0x000000000000002), 0, GetGUID()))
                            {
                                Unit::AuraList const& improvedSwarm = GetAurasByType(SPELL_AURA_DUMMY);
                                for(Unit::AuraList::const_iterator iter = improvedSwarm.begin(); iter != improvedSwarm.end(); ++iter)
                                {
                                    if ((*iter)->GetSpellProto()->SpellIconID == 1771)
                                    {
                                        crit_chance += (*iter)->GetModifier()->m_amount;
                                        break;
                                    }
                                }
                            }
                        }
                        break;
                    case SPELLFAMILY_PALADIN:
                        // Sacred Shield
                        if (spellProto->SpellFamilyFlags & UI64LIT(0x0000000040000000))
                        {
                            Aura *aura = pVictim->GetDummyAura(58597);
                            if (aura && aura->GetCasterGuid() == GetObjectGuid())
                                crit_chance+=aura->GetModifier()->m_amount;
                        }
                        // Exorcism
                        else if (spellProto->Category == 19)
                        {
                            if (pVictim->GetCreatureTypeMask() & CREATURE_TYPEMASK_DEMON_OR_UNDEAD)
                                return true;
                        }
                        break;
                    case SPELLFAMILY_SHAMAN:
                        // Lava Burst
                        if (spellProto->SpellFamilyFlags & UI64LIT(0x0000100000000000))
                        {
                            // Flame Shock
                            if (pVictim->GetAura(SPELL_AURA_PERIODIC_DAMAGE, SPELLFAMILY_SHAMAN, UI64LIT(0x0000000010000000), 0, GetGUID()))
                                return true;
                        }
                        break;
                }
            }
            break;
        }
        case SPELL_DAMAGE_CLASS_MELEE:
            // Rend and Tear crit chance with Ferocious Bite on bleeding target
            if (spellProto->SpellFamilyName == SPELLFAMILY_DRUID)
            {
                if(spellProto->SpellFamilyFlags & UI64LIT(0x0000000000800000))
                {
                    if(pVictim->HasAuraState(AURA_STATE_BLEEDING))
                    {
                        Unit::AuraList const& aura = GetAurasByType(SPELL_AURA_DUMMY);
                        for(Unit::AuraList::const_iterator itr = aura.begin(); itr != aura.end(); ++itr)
                        {
                            if ((*itr)->GetSpellProto()->SpellIconID == 2859 && (*itr)->GetEffIndex() == 1)
                            {
                                crit_chance += (*itr)->GetModifier()->m_amount;
                                break;
                            }
                        }
                    }
                }
            }
            // do not use break here
        case SPELL_DAMAGE_CLASS_RANGED:
        {
            if (pVictim)
                crit_chance += GetUnitCriticalChance(attackType, pVictim);

            crit_chance+= GetTotalAuraModifierByMiscMask(SPELL_AURA_MOD_SPELL_CRIT_CHANCE_SCHOOL, schoolMask);
            break;
        }
        default:
            return false;
    }
    // percent done
    // only players use intelligence for critical chance computations
    if(Player* modOwner = GetSpellModOwner())
        modOwner->ApplySpellMod(spellProto->Id, SPELLMOD_CRITICAL_CHANCE, crit_chance);

    crit_chance = crit_chance > 0.0f ? crit_chance : 0.0f;
    if (roll_chance_f(crit_chance))
        return true;
    return false;
}

uint32 Unit::SpellCriticalDamageBonus(SpellEntry const *spellProto, uint32 damage, Unit *pVictim)
{
    // Calculate critical bonus
    int32 crit_bonus;
    switch(spellProto->DmgClass)
    {
        case SPELL_DAMAGE_CLASS_MELEE:                      // for melee based spells is 100%
        case SPELL_DAMAGE_CLASS_RANGED:
            crit_bonus = damage;
            break;
        default:
            crit_bonus = damage / 2;                        // for spells is 50%
            break;
    }

    // adds additional damage to crit_bonus (from talents)
    if(Player* modOwner = GetSpellModOwner())
        modOwner->ApplySpellMod(spellProto->Id, SPELLMOD_CRIT_DAMAGE_BONUS, crit_bonus);

    if(!pVictim)
        return damage += crit_bonus;

    int32 critPctDamageMod = 0;
    if(spellProto->DmgClass >= SPELL_DAMAGE_CLASS_MELEE)
    {
        if(GetWeaponAttackType(spellProto) == RANGED_ATTACK)
            critPctDamageMod += pVictim->GetTotalAuraModifier(SPELL_AURA_MOD_ATTACKER_RANGED_CRIT_DAMAGE);
        else
            critPctDamageMod += pVictim->GetTotalAuraModifier(SPELL_AURA_MOD_ATTACKER_MELEE_CRIT_DAMAGE);
    }
    else
        critPctDamageMod += pVictim->GetTotalAuraModifierByMiscMask(SPELL_AURA_MOD_ATTACKER_SPELL_CRIT_DAMAGE,GetSpellSchoolMask(spellProto));

    critPctDamageMod += GetTotalAuraModifierByMiscMask(SPELL_AURA_MOD_CRIT_DAMAGE_BONUS, GetSpellSchoolMask(spellProto));

    uint32 creatureTypeMask = pVictim->GetCreatureTypeMask();
    critPctDamageMod += GetTotalAuraMultiplierByMiscMask(SPELL_AURA_MOD_CRIT_PERCENT_VERSUS, creatureTypeMask);

    if(critPctDamageMod!=0)
        crit_bonus = int32(crit_bonus * float((100.0f + critPctDamageMod)/100.0f));

    if(crit_bonus > 0)
        damage += crit_bonus;

    return damage;
}

uint32 Unit::SpellCriticalHealingBonus(SpellEntry const *spellProto, uint32 damage, Unit *pVictim)
{
    // Calculate critical bonus
    int32 crit_bonus;
    switch(spellProto->DmgClass)
    {
        case SPELL_DAMAGE_CLASS_MELEE:                      // for melee based spells is 100%
        case SPELL_DAMAGE_CLASS_RANGED:
            // TODO: write here full calculation for melee/ranged spells
            crit_bonus = damage;
            break;
        default:
            crit_bonus = damage / 2;                        // for spells is 50%
            break;
    }

    if(pVictim)
    {
        uint32 creatureTypeMask = pVictim->GetCreatureTypeMask();
        crit_bonus = int32(crit_bonus * GetTotalAuraMultiplierByMiscMask(SPELL_AURA_MOD_CRIT_PERCENT_VERSUS, creatureTypeMask));
    }

    if(crit_bonus > 0)
        damage += crit_bonus;

    damage = int32(damage * GetTotalAuraMultiplier(SPELL_AURA_MOD_CRITICAL_HEALING_AMOUNT));

    return damage;
}

/**
 * Calculates caster part of healing spell bonuses,
 * also includes different bonuses dependent from target auras
 */
uint32 Unit::SpellHealingBonusDone(Unit *pVictim, SpellEntry const *spellProto, int32 healamount, DamageEffectType damagetype, uint32 stack)
{
     // For totems get healing bonus from owner (statue isn't totem in fact)
    if( GetTypeId()==TYPEID_UNIT && ((Creature*)this)->IsTotem() && ((Totem*)this)->GetTotemType()!=TOTEM_STATUE)
        if(Unit* owner = GetOwner())
            return owner->SpellHealingBonusDone(pVictim, spellProto, healamount, damagetype, stack);

    // No heal amount for this class spells
    if (spellProto->DmgClass == SPELL_DAMAGE_CLASS_NONE)
        return healamount < 0 ? 0 : healamount;

    // Healing Done
    // Done total percent damage auras
    float  DoneTotalMod = 1.0f;
    int32  DoneTotal = 0;

    // Healing done percent
    AuraList const& mHealingDonePct = GetAurasByType(SPELL_AURA_MOD_HEALING_DONE_PERCENT);
    for(AuraList::const_iterator i = mHealingDonePct.begin();i != mHealingDonePct.end(); ++i)
        DoneTotalMod *= (100.0f + (*i)->GetModifier()->m_amount) / 100.0f;

    // done scripted mod (take it from owner)
    Unit *owner = GetOwner();
    if (!owner) owner = this;
    AuraList const& mOverrideClassScript= owner->GetAurasByType(SPELL_AURA_OVERRIDE_CLASS_SCRIPTS);
    for(AuraList::const_iterator i = mOverrideClassScript.begin(); i != mOverrideClassScript.end(); ++i)
    {
        if (!(*i)->isAffectedOnSpell(spellProto))
            continue;
        switch((*i)->GetModifier()->m_miscvalue)
        {
            case 4415: // Increased Rejuvenation Healing
            case 4953:
            case 3736: // Hateful Totem of the Third Wind / Increased Lesser Healing Wave / LK Arena (4/5/6) Totem of the Third Wind / Savage Totem of the Third Wind
                DoneTotal+=(*i)->GetModifier()->m_amount;
                break;
            case 7997: // Renewed Hope
            case 7998:
                if (pVictim->HasAura(6788))
                    DoneTotalMod *=((*i)->GetModifier()->m_amount + 100.0f)/100.0f;
                break;
            case   21: // Test of Faith
            case 6935:
            case 6918:
                if (pVictim->GetHealth() < pVictim->GetMaxHealth()/2)
                    DoneTotalMod *=((*i)->GetModifier()->m_amount + 100.0f)/100.0f;
                break;
            case 7798: // Glyph of Regrowth
            {
                if (pVictim->GetAura(SPELL_AURA_PERIODIC_HEAL, SPELLFAMILY_DRUID, UI64LIT(0x0000000000000040)))
                    DoneTotalMod *= ((*i)->GetModifier()->m_amount+100.0f)/100.0f;
                break;
            }
            case 8477: // Nourish Heal Boost
            {
                int32 stepPercent = (*i)->GetModifier()->m_amount;

                int ownHotCount = 0;                        // counted HoT types amount, not stacks

                Unit::AuraList const& RejorRegr = pVictim->GetAurasByType(SPELL_AURA_PERIODIC_HEAL);
                for(Unit::AuraList::const_iterator i = RejorRegr.begin(); i != RejorRegr.end(); ++i)
                    if ((*i)->GetSpellProto()->SpellFamilyName == SPELLFAMILY_DRUID &&
                        (*i)->GetCasterGuid() == GetObjectGuid())
                        ++ownHotCount;

                if (ownHotCount)
                    DoneTotalMod *= (stepPercent * ownHotCount + 100.0f) / 100.0f;
                break;
            }
            case 7871: // Glyph of Lesser Healing Wave
            {
                if (pVictim->GetAura(SPELL_AURA_DUMMY, SPELLFAMILY_SHAMAN, UI64LIT(0x0000040000000000), 0, GetGUID()))
                    DoneTotalMod *= ((*i)->GetModifier()->m_amount+100.0f)/100.0f;
                break;
            }
            default:
                break;
        }
    }

    // Nourish 20% of heal increase if target is affected by Druids HOTs
    if (spellProto->SpellFamilyName == SPELLFAMILY_DRUID && (spellProto->SpellFamilyFlags & UI64LIT(0x0200000000000000)))
    {
        int ownHotCount = 0;                        // counted HoT types amount, not stacks
        Unit::AuraList const& RejorRegr = pVictim->GetAurasByType(SPELL_AURA_PERIODIC_HEAL);
        for(Unit::AuraList::const_iterator i = RejorRegr.begin(); i != RejorRegr.end(); ++i)
            if ((*i)->GetSpellProto()->SpellFamilyName == SPELLFAMILY_DRUID &&
                (*i)->GetCasterGuid() == GetObjectGuid())
                ++ownHotCount;

        if (ownHotCount)
        {
            DoneTotalMod *= 1.2f;                          // base bonus at HoTs

            if (Aura* glyph = GetAura(62971, EFFECT_INDEX_0))// Glyph of Nourish
                DoneTotalMod *= (glyph->GetModifier()->m_amount * ownHotCount + 100.0f) / 100.0f;
        }
    }

    // Done fixed damage bonus auras
    int32 DoneAdvertisedBenefit  = SpellBaseHealingBonusDone(GetSpellSchoolMask(spellProto));

    // apply ap bonus and benefit affected by spell power implicit coeffs and spell level penalties
    DoneTotal = SpellBonusWithCoeffs(spellProto, DoneTotal, DoneAdvertisedBenefit, 0, damagetype, true, 1.88f);

    // use float as more appropriate for negative values and percent applying
    float heal = (healamount + DoneTotal * int32(stack))*DoneTotalMod;
    // apply spellmod to Done amount
    if(Player* modOwner = GetSpellModOwner())
        modOwner->ApplySpellMod(spellProto->Id, damagetype == DOT ? SPELLMOD_DOT : SPELLMOD_DAMAGE, heal);

    return heal < 0 ? 0 : uint32(heal);
}

/**
 * Calculates target part of healing spell bonuses,
 * will be called on each tick for periodic damage over time auras
 */
uint32 Unit::SpellHealingBonusTaken(Unit *pCaster, SpellEntry const *spellProto, int32 healamount, DamageEffectType damagetype, uint32 stack)
{
    float  TakenTotalMod = 1.0f;

    // Healing taken percent
    float minval = float(GetMaxNegativeAuraModifier(SPELL_AURA_MOD_HEALING_PCT));
    if (damagetype == DOT)
    {
        // overwrite max SPELL_AURA_MOD_HEALING_PCT if greater negative effect
        float minDotVal = float(GetMaxNegativeAuraModifier(SPELL_AURA_MOD_PERIODIC_HEAL));
        minval = (minDotVal < minval) ? minDotVal : minval;
    }
    if (minval)
        TakenTotalMod *= (100.0f + minval) / 100.0f;

    float maxval = float(GetMaxPositiveAuraModifier(SPELL_AURA_MOD_HEALING_PCT));
    // no SPELL_AURA_MOD_PERIODIC_HEAL positive cases
    if (maxval)
        TakenTotalMod *= (100.0f + maxval) / 100.0f;

    // No heal amount for this class spells
    if (spellProto->DmgClass == SPELL_DAMAGE_CLASS_NONE)
    {
        healamount = int32(healamount * TakenTotalMod);
        return healamount < 0 ? 0 : healamount;
    }

    // Healing Done
    // Done total percent damage auras
    int32  TakenTotal = 0;

    // Taken fixed damage bonus auras
    int32 TakenAdvertisedBenefit = SpellBaseHealingBonusTaken(GetSpellSchoolMask(spellProto));

    // apply benefit affected by spell power implicit coeffs and spell level penalties
    TakenTotal = SpellBonusWithCoeffs(spellProto, TakenTotal, TakenAdvertisedBenefit, 0, damagetype, false, 1.88f);

    AuraList const& mHealingGet= GetAurasByType(SPELL_AURA_MOD_HEALING_RECEIVED);
    for(AuraList::const_iterator i = mHealingGet.begin(); i != mHealingGet.end(); ++i)
        if ((*i)->isAffectedOnSpell(spellProto))
            TakenTotalMod *= ((*i)->GetModifier()->m_amount + 100.0f) / 100.0f;

    // use float as more appropriate for negative values and percent applying
    float heal = (healamount + TakenTotal * int32(stack)) * TakenTotalMod;

    return heal < 0 ? 0 : uint32(heal);
}

int32 Unit::SpellBaseHealingBonusDone(SpellSchoolMask schoolMask)
{
    int32 AdvertisedBenefit = 0;

    AuraList const& mHealingDone = GetAurasByType(SPELL_AURA_MOD_HEALING_DONE);
    for(AuraList::const_iterator i = mHealingDone.begin();i != mHealingDone.end(); ++i)
        if(!(*i)->GetModifier()->m_miscvalue || ((*i)->GetModifier()->m_miscvalue & schoolMask) != 0)
            AdvertisedBenefit += (*i)->GetModifier()->m_amount;

    // Healing bonus of spirit, intellect and strength
    if (GetTypeId() == TYPEID_PLAYER)
    {
        // Base value
        AdvertisedBenefit +=((Player*)this)->GetBaseSpellPowerBonus();

        // Healing bonus from stats
        AuraList const& mHealingDoneOfStatPercent = GetAurasByType(SPELL_AURA_MOD_SPELL_HEALING_OF_STAT_PERCENT);
        for(AuraList::const_iterator i = mHealingDoneOfStatPercent.begin();i != mHealingDoneOfStatPercent.end(); ++i)
        {
            // stat used dependent from misc value (stat index)
            Stats usedStat = Stats((*i)->GetSpellProto()->EffectMiscValue[(*i)->GetEffIndex()]);
            AdvertisedBenefit += int32(GetStat(usedStat) * (*i)->GetModifier()->m_amount / 100.0f);
        }

        // ... and attack power
        AuraList const& mHealingDonebyAP = GetAurasByType(SPELL_AURA_MOD_SPELL_HEALING_OF_ATTACK_POWER);
        for(AuraList::const_iterator i = mHealingDonebyAP.begin();i != mHealingDonebyAP.end(); ++i)
            if ((*i)->GetModifier()->m_miscvalue & schoolMask)
                AdvertisedBenefit += int32(GetTotalAttackPowerValue(BASE_ATTACK) * (*i)->GetModifier()->m_amount / 100.0f);
    }
    return AdvertisedBenefit;
}

int32 Unit::SpellBaseHealingBonusTaken(SpellSchoolMask schoolMask)
{
    int32 AdvertisedBenefit = 0;
    AuraList const& mDamageTaken = GetAurasByType(SPELL_AURA_MOD_HEALING);
    for(AuraList::const_iterator i = mDamageTaken.begin();i != mDamageTaken.end(); ++i)
        if ((*i)->GetModifier()->m_miscvalue & schoolMask)
            AdvertisedBenefit += (*i)->GetModifier()->m_amount;

    return AdvertisedBenefit;
}

bool Unit::IsImmunedToDamage(SpellSchoolMask shoolMask)
{
    //If m_immuneToSchool type contain this school type, IMMUNE damage.
    SpellImmuneList const& schoolList = m_spellImmune[IMMUNITY_SCHOOL];
    for (SpellImmuneList::const_iterator itr = schoolList.begin(); itr != schoolList.end(); ++itr)
        if (itr->type & shoolMask)
            return true;

    //If m_immuneToDamage type contain magic, IMMUNE damage.
    SpellImmuneList const& damageList = m_spellImmune[IMMUNITY_DAMAGE];
    for (SpellImmuneList::const_iterator itr = damageList.begin(); itr != damageList.end(); ++itr)
        if (itr->type & shoolMask)
            return true;

    return false;
}

bool Unit::IsImmuneToSpell(SpellEntry const* spellInfo)
{
    if (!spellInfo)
        return false;

    //TODO add spellEffect immunity checks!, player with flag in bg is immune to immunity buffs from other friendly players!
    //SpellImmuneList const& dispelList = m_spellImmune[IMMUNITY_EFFECT];

    SpellImmuneList const& dispelList = m_spellImmune[IMMUNITY_DISPEL];
    for(SpellImmuneList::const_iterator itr = dispelList.begin(); itr != dispelList.end(); ++itr)
        if (itr->type == spellInfo->Dispel)
            return true;

    if (!(spellInfo->AttributesEx & SPELL_ATTR_EX_UNAFFECTED_BY_SCHOOL_IMMUNE) &&         // unaffected by school immunity
        !(spellInfo->AttributesEx & SPELL_ATTR_EX_DISPEL_AURAS_ON_IMMUNITY))              // can remove immune (by dispell or immune it)
    {
        SpellImmuneList const& schoolList = m_spellImmune[IMMUNITY_SCHOOL];
        for(SpellImmuneList::const_iterator itr = schoolList.begin(); itr != schoolList.end(); ++itr)
            if (!(IsPositiveSpell(itr->spellId) && IsPositiveSpell(spellInfo->Id)) &&
                (itr->type & GetSpellSchoolMask(spellInfo)))
                return true;
    }

    if(uint32 mechanic = spellInfo->Mechanic)
    {
        SpellImmuneList const& mechanicList = m_spellImmune[IMMUNITY_MECHANIC];
        for(SpellImmuneList::const_iterator itr = mechanicList.begin(); itr != mechanicList.end(); ++itr)
            if (itr->type == mechanic)
                return true;

        AuraList const& immuneAuraApply = GetAurasByType(SPELL_AURA_MECHANIC_IMMUNITY_MASK);
        for(AuraList::const_iterator iter = immuneAuraApply.begin(); iter != immuneAuraApply.end(); ++iter)
            if ((*iter)->GetModifier()->m_miscvalue & (1 << (mechanic-1)))
                return true;
    }

    return false;
}

bool Unit::IsImmuneToSpellEffect(SpellEntry const* spellInfo, SpellEffectIndex index) const
{
    //If m_immuneToEffect type contain this effect type, IMMUNE effect.
    uint32 effect = spellInfo->Effect[index];
    SpellImmuneList const& effectList = m_spellImmune[IMMUNITY_EFFECT];
    for (SpellImmuneList::const_iterator itr = effectList.begin(); itr != effectList.end(); ++itr)
        if (itr->type == effect)
            return true;

    if(uint32 mechanic = spellInfo->EffectMechanic[index])
    {
        SpellImmuneList const& mechanicList = m_spellImmune[IMMUNITY_MECHANIC];
        for (SpellImmuneList::const_iterator itr = mechanicList.begin(); itr != mechanicList.end(); ++itr)
            if (itr->type == mechanic)
                return true;

        AuraList const& immuneAuraApply = GetAurasByType(SPELL_AURA_MECHANIC_IMMUNITY_MASK);
        for(AuraList::const_iterator iter = immuneAuraApply.begin(); iter != immuneAuraApply.end(); ++iter)
            if ((*iter)->GetModifier()->m_miscvalue & (1 << (mechanic-1)))
                return true;
    }

    if(uint32 aura = spellInfo->EffectApplyAuraName[index])
    {
        SpellImmuneList const& list = m_spellImmune[IMMUNITY_STATE];
        for(SpellImmuneList::const_iterator itr = list.begin(); itr != list.end(); ++itr)
            if (itr->type == aura)
                return true;

        // Check for immune to application of harmful magical effects
        AuraList const& immuneAuraApply = GetAurasByType(SPELL_AURA_MOD_IMMUNE_AURA_APPLY_SCHOOL);
<<<<<<< HEAD
        for(AuraList::const_iterator iter = immuneAuraApply.begin(); iter != immuneAuraApply.end(); ++iter)
            if (spellInfo->Dispel == DISPEL_MAGIC &&                                      // Magic debuff
                ((*iter)->GetModifier()->m_miscvalue & GetSpellSchoolMask(spellInfo)) &&  // Check school
                !IsPositiveEffect(spellInfo, index))                                      // Harmful
                return true;

        AuraList const& immuneMechanicAuraApply = GetAurasByType(SPELL_AURA_MECHANIC_IMMUNITY_MASK);
        for(AuraList::const_iterator i = immuneMechanicAuraApply.begin(); i != immuneMechanicAuraApply.end(); ++i)
            if ((spellInfo->EffectMechanic[index] & (*i)->GetMiscValue() ||
                spellInfo->Mechanic & (*i)->GetMiscValue()) ||
                ((*i)->GetId() == 46924 &&                                                // Bladestorm Immunity
                spellInfo->EffectMechanic[index] & IMMUNE_TO_MOVEMENT_IMPAIRMENT_AND_LOSS_CONTROL_MASK ||
                spellInfo->Mechanic & IMMUNE_TO_MOVEMENT_IMPAIRMENT_AND_LOSS_CONTROL_MASK))
                return true;
=======
        if (!immuneAuraApply.empty() &&
            spellInfo->Dispel == DISPEL_MAGIC &&            // Magic debuff)
            !IsPositiveEffect(spellInfo, index))            // Harmful
        {
            // Check school
            SpellSchoolMask schoolMask = GetSpellSchoolMask(spellInfo);
            for(AuraList::const_iterator iter = immuneAuraApply.begin(); iter != immuneAuraApply.end(); ++iter)
                if ((*iter)->GetModifier()->m_miscvalue & schoolMask)
                    return true;
        }
>>>>>>> dc092d2b
    }

    return false;
}

/**
 * Calculates caster part of melee damage bonuses,
 * also includes different bonuses dependent from target auras
 */
uint32 Unit::MeleeDamageBonusDone(Unit *pVictim, uint32 pdamage,WeaponAttackType attType, SpellEntry const *spellProto, DamageEffectType damagetype, uint32 stack)
{
    if (!pVictim || pdamage == 0 || (spellProto && spellProto->AttributesEx6 & SPELL_ATTR_EX6_NO_DMG_MODS))
        return pdamage;

    // differentiate for weapon damage based spells
    bool isWeaponDamageBasedSpell = !(spellProto && (damagetype == DOT || IsSpellHaveEffect(spellProto, SPELL_EFFECT_SCHOOL_DAMAGE)));
    Item*  pWeapon          = GetTypeId() == TYPEID_PLAYER ? ((Player*)this)->GetWeaponForAttack(attType,true,false) : NULL;
    uint32 creatureTypeMask = pVictim->GetCreatureTypeMask();
    uint32 schoolMask       = spellProto ? spellProto->SchoolMask : GetMeleeDamageSchoolMask();

    // FLAT damage bonus auras
    // =======================
    int32 DoneFlat  = 0;
    int32 APbonus   = 0;

    // ..done flat, already included in weapon damage based spells
    if (!isWeaponDamageBasedSpell)
    {
        AuraList const& mModDamageDone = GetAurasByType(SPELL_AURA_MOD_DAMAGE_DONE);
        for(AuraList::const_iterator i = mModDamageDone.begin(); i != mModDamageDone.end(); ++i)
        {
            if (((*i)->GetModifier()->m_miscvalue & schoolMask ||                        // schoolmask has to fit with the intrinsic spell school
                (*i)->GetSpellProto()->AttributesEx4 & SPELL_ATTR_EX4_PET_SCALING_AURA) &&  // completely schoolmask-independend: pet scaling auras
                                                                                            // Those auras have SPELL_SCHOOL_MASK_MAGIC, but anyway should also affect
                                                                                            // physical damage from non-weapon-damage-based spells (claw, swipe etc.)
                (*i)->GetModifier()->m_miscvalue & GetMeleeDamageSchoolMask() &&         // AND schoolmask has to fit with weapon damage school (essential for non-physical spells)
                (((*i)->GetSpellProto()->EquippedItemClass == -1) ||                     // general, weapon independent
                (pWeapon && pWeapon->IsFitToSpellRequirements((*i)->GetSpellProto()))))  // OR used weapon fits aura requirements
            {
                DoneFlat += (*i)->GetModifier()->m_amount;
            }
        }
    }

    // ..done flat (by creature type mask)
    DoneFlat += GetTotalAuraModifierByMiscMask(SPELL_AURA_MOD_DAMAGE_DONE_CREATURE, creatureTypeMask);

    // ..done flat (base at attack power for marked target and base at attack power for creature type)
    if (attType == RANGED_ATTACK)
    {
        APbonus += pVictim->GetTotalAuraModifier(SPELL_AURA_RANGED_ATTACK_POWER_ATTACKER_BONUS);
        APbonus += GetTotalAuraModifierByMiscMask(SPELL_AURA_MOD_RANGED_ATTACK_POWER_VERSUS, creatureTypeMask);
    }
    else
    {
        APbonus += pVictim->GetTotalAuraModifier(SPELL_AURA_MELEE_ATTACK_POWER_ATTACKER_BONUS);
        APbonus += GetTotalAuraModifierByMiscMask(SPELL_AURA_MOD_MELEE_ATTACK_POWER_VERSUS, creatureTypeMask);
    }

    // PERCENT damage auras
    // ====================
    float DonePercent   = 1.0f;

    // ..done pct, already included in weapon damage based spells
    if(!isWeaponDamageBasedSpell)
    {
        AuraList const& mModDamagePercentDone = GetAurasByType(SPELL_AURA_MOD_DAMAGE_PERCENT_DONE);
        for(AuraList::const_iterator i = mModDamagePercentDone.begin(); i != mModDamagePercentDone.end(); ++i)
        {
            if ((*i)->GetModifier()->m_miscvalue & schoolMask &&                         // schoolmask has to fit with the intrinsic spell school
                (*i)->GetModifier()->m_miscvalue & GetMeleeDamageSchoolMask() &&         // AND schoolmask has to fit with weapon damage school (essential for non-physical spells)
                (((*i)->GetSpellProto()->EquippedItemClass == -1) ||                     // general, weapon independent
                (pWeapon && pWeapon->IsFitToSpellRequirements((*i)->GetSpellProto()))))  // OR used weapon fits aura requirements
            {
                DonePercent *= ((*i)->GetModifier()->m_amount+100.0f) / 100.0f;
            }
        }

        if (attType == OFF_ATTACK)
            DonePercent *= GetModifierValue(UNIT_MOD_DAMAGE_OFFHAND, TOTAL_PCT);                    // no school check required
    }

    // ..done pct (by creature type mask)
    DonePercent *= GetTotalAuraMultiplierByMiscMask(SPELL_AURA_MOD_DAMAGE_DONE_VERSUS, creatureTypeMask);

    // special dummys/class scripts and other effects
    // =============================================
    Unit *owner = GetOwner();
    if (!owner)
        owner = this;

    // ..done (class scripts)
    if(spellProto)
    {
        AuraList const& mOverrideClassScript= owner->GetAurasByType(SPELL_AURA_OVERRIDE_CLASS_SCRIPTS);
        for(AuraList::const_iterator i = mOverrideClassScript.begin(); i != mOverrideClassScript.end(); ++i)
        {
            if (!(*i)->isAffectedOnSpell(spellProto))
                continue;

            switch((*i)->GetModifier()->m_miscvalue)
            {
                // Tundra Stalker
                // Merciless Combat
                case 7277:
                {
                    // Merciless Combat
                    if ((*i)->GetSpellProto()->SpellIconID == 2656)
                    {
                        if(pVictim->HasAuraState(AURA_STATE_HEALTHLESS_35_PERCENT))
                            DonePercent *= (100.0f+(*i)->GetModifier()->m_amount)/100.0f;
                    }
                    else // Tundra Stalker
                    {
                        // Frost Fever (target debuff)
                        if (pVictim->GetAura(SPELL_AURA_MOD_MELEE_HASTE, SPELLFAMILY_DEATHKNIGHT, UI64LIT(0x0000000000000000), 0x00000002))
                            DonePercent *= ((*i)->GetModifier()->m_amount+100.0f)/100.0f;
                        break;
                    }
                    break;
                }
                case 7293: // Rage of Rivendare
                {
                    if (pVictim->GetAura(SPELL_AURA_PERIODIC_DAMAGE, SPELLFAMILY_DEATHKNIGHT, UI64LIT(0x0200000000000000)))
                        DonePercent *= ((*i)->GetSpellProto()->CalculateSimpleValue(EFFECT_INDEX_1)*2+100.0f)/100.0f;
                    break;
                }
                // Marked for Death
                case 7598:
                case 7599:
                case 7600:
                case 7601:
                case 7602:
                {
                    if (pVictim->GetAura(SPELL_AURA_MOD_STALKED, SPELLFAMILY_HUNTER, UI64LIT(0x0000000000000400)))
                        DonePercent *= ((*i)->GetModifier()->m_amount+100.0f)/100.0f;
                    break;
                }
            }
        }
    }

    // .. done (class scripts)
    AuraList const& mclassScritAuras = GetAurasByType(SPELL_AURA_OVERRIDE_CLASS_SCRIPTS);
    for(AuraList::const_iterator i = mclassScritAuras.begin(); i != mclassScritAuras.end(); ++i)
    {
        switch((*i)->GetMiscValue())
        {
            // Dirty Deeds
            case 6427:
            case 6428:
                if(pVictim->HasAuraState(AURA_STATE_HEALTHLESS_35_PERCENT))
                {
                    Aura* eff0 = GetAura((*i)->GetId(), EFFECT_INDEX_0);
                    if (!eff0 || (*i)->GetEffIndex() != EFFECT_INDEX_1)
                    {
                        sLog.outError("Spell structure of DD (%u) changed.",(*i)->GetId());
                        continue;
                    }

                    // effect 0 have expected value but in negative state
                    DonePercent *= (-eff0->GetModifier()->m_amount + 100.0f) / 100.0f;
                }
                break;
        }
    }

    if (spellProto)
    {
        // Frost Strike
        if (spellProto->SpellFamilyName == SPELLFAMILY_DEATHKNIGHT && spellProto->SpellFamilyFlags & UI64LIT(0x0000000400000000))
        {
            // search disease
            bool found = false;
            Unit::SpellAuraHolderMap const& auras = pVictim->GetSpellAuraHolderMap();
            for(Unit::SpellAuraHolderMap::const_iterator itr = auras.begin(); itr!=auras.end(); ++itr)
            {
                if(itr->second->GetSpellProto()->Dispel == DISPEL_DISEASE)
                {
                    found = true;
                    break;
                }
            }

            if(found)
            {
                // search for Glacier Rot dummy aura
                Unit::AuraList const& dummyAuras = GetAurasByType(SPELL_AURA_DUMMY);
                for(Unit::AuraList::const_iterator i = dummyAuras.begin(); i != dummyAuras.end(); ++i)
                {
                    if ((*i)->GetSpellProto()->EffectMiscValue[(*i)->GetEffIndex()] == 7244)
                    {
                        DonePercent *= ((*i)->GetModifier()->m_amount+100.0f) / 100.0f;
                        break;
                    }
                }
            }
        }
        // Glyph of Steady Shot (Steady Shot check)
        else if (spellProto->SpellFamilyName == SPELLFAMILY_HUNTER && spellProto->SpellFamilyFlags & UI64LIT(0x0000000100000000))
        {
            // search for glyph dummy aura
            if (Aura *aur = GetDummyAura(56826))
                // check for Serpent Sting at target
                if (pVictim->GetAura(SPELL_AURA_PERIODIC_DAMAGE, SPELLFAMILY_HUNTER, UI64LIT(0x0000000000004000)))
                    DonePercent *= (aur->GetModifier()->m_amount+100.0f) / 100.0f;
        }
     }

    // final calculation
    // =================

    float DoneTotal = 0.0f;

    // scaling of non weapon based spells
    if (!isWeaponDamageBasedSpell)
    {
        // apply ap bonus and benefit affected by spell power implicit coeffs and spell level penalties
        DoneTotal = SpellBonusWithCoeffs(spellProto, DoneTotal, DoneFlat, APbonus, damagetype, true);
    }
    // weapon damage based spells
    else if( APbonus || DoneFlat )
    {
        bool normalized = spellProto ? IsSpellHaveEffect(spellProto, SPELL_EFFECT_NORMALIZED_WEAPON_DMG) : false;
        DoneTotal += int32(APbonus / 14.0f * GetAPMultiplier(attType,normalized));

        // for weapon damage based spells we still have to apply damage done percent mods
        // (that are already included into pdamage) to not-yet included DoneFlat
        // e.g. from doneVersusCreature, apBonusVs...
        UnitMods unitMod;
        switch(attType)
        {
            default:
            case BASE_ATTACK:   unitMod = UNIT_MOD_DAMAGE_MAINHAND; break;
            case OFF_ATTACK:    unitMod = UNIT_MOD_DAMAGE_OFFHAND;  break;
            case RANGED_ATTACK: unitMod = UNIT_MOD_DAMAGE_RANGED;   break;
        }

        DoneTotal += DoneFlat;

        DoneTotal *= GetModifierValue(unitMod, TOTAL_PCT);
    }

    float tmpDamage = float(int32(pdamage) + DoneTotal * int32(stack)) * DonePercent;

    // apply spellmod to Done damage
    if(spellProto)
    {
        if(Player* modOwner = GetSpellModOwner())
            modOwner->ApplySpellMod(spellProto->Id, damagetype == DOT ? SPELLMOD_DOT : SPELLMOD_DAMAGE, tmpDamage);
    }

    // bonus result can be negative
    return tmpDamage > 0 ? uint32(tmpDamage) : 0;
}

/**
 * Calculates target part of melee damage bonuses,
 * will be called on each tick for periodic damage over time auras
 */
uint32 Unit::MeleeDamageBonusTaken(Unit *pCaster, uint32 pdamage,WeaponAttackType attType, SpellEntry const *spellProto, DamageEffectType damagetype, uint32 stack)
{
    if (!pCaster)
        return pdamage;

    if (pdamage == 0)
        return pdamage;

    // differentiate for weapon damage based spells
    bool isWeaponDamageBasedSpell = !(spellProto && (damagetype == DOT || IsSpellHaveEffect(spellProto, SPELL_EFFECT_SCHOOL_DAMAGE)));
    uint32 schoolMask       = spellProto ? spellProto->SchoolMask : GetMeleeDamageSchoolMask();
    uint32 mechanicMask     = spellProto ? GetAllSpellMechanicMask(spellProto) : 0;

    // Shred and Maul also have bonus as MECHANIC_BLEED damages
    if (spellProto && spellProto->SpellFamilyName==SPELLFAMILY_DRUID && spellProto->SpellFamilyFlags & UI64LIT(0x00008800))
        mechanicMask |= (1 << (MECHANIC_BLEED-1));

    // FLAT damage bonus auras
    // =======================
    int32 TakenFlat = 0;

    // ..taken flat (base at attack power for marked target and base at attack power for creature type)
    if (attType == RANGED_ATTACK)
        TakenFlat += GetTotalAuraModifier(SPELL_AURA_MOD_RANGED_DAMAGE_TAKEN);
    else
        TakenFlat += GetTotalAuraModifier(SPELL_AURA_MOD_MELEE_DAMAGE_TAKEN);

    // ..taken flat (by school mask)
    TakenFlat += GetTotalAuraModifierByMiscMask(SPELL_AURA_MOD_DAMAGE_TAKEN, schoolMask);

    // PERCENT damage auras
    // ====================
    float TakenPercent  = 1.0f;

    // ..taken pct (by school mask)
    TakenPercent *= GetTotalAuraMultiplierByMiscMask(SPELL_AURA_MOD_DAMAGE_PERCENT_TAKEN, schoolMask);

    // ..taken pct (by mechanic mask)
    TakenPercent *= GetTotalAuraMultiplierByMiscValueForMask(SPELL_AURA_MOD_MECHANIC_DAMAGE_TAKEN_PERCENT,mechanicMask);

    // ..taken pct (melee/ranged)
    if(attType == RANGED_ATTACK)
        TakenPercent *= GetTotalAuraMultiplier(SPELL_AURA_MOD_RANGED_DAMAGE_TAKEN_PCT);
    else
        TakenPercent *= GetTotalAuraMultiplier(SPELL_AURA_MOD_MELEE_DAMAGE_TAKEN_PCT);

    if (spellProto)
    {
        // ..taken pct (from caster spells)
        AuraList const& mOwnerTaken = GetAurasByType(SPELL_AURA_MOD_DAMAGE_FROM_CASTER);
        for(AuraList::const_iterator i = mOwnerTaken.begin(); i != mOwnerTaken.end(); ++i)
        {
            if ((*i)->GetCasterGUID() == pCaster->GetGUID() && (*i)->isAffectedOnSpell(spellProto))
                TakenPercent *= ((*i)->GetModifier()->m_amount + 100.0f) / 100.0f;
        }
    }

    // ..taken pct (aoe avoidance)
    if(spellProto && IsAreaOfEffectSpell(spellProto))
    {
        TakenPercent *= GetTotalAuraMultiplierByMiscMask(SPELL_AURA_MOD_AOE_DAMAGE_AVOIDANCE, schoolMask);
        if (GetTypeId() == TYPEID_UNIT && ((Creature*)this)->IsPet())
            TakenPercent *= GetTotalAuraMultiplierByMiscMask(SPELL_AURA_MOD_PET_AOE_DAMAGE_AVOIDANCE, schoolMask);
    }

    // special dummys/class scripts and other effects
    // =============================================

    // .. taken (dummy auras)
    AuraList const& mDummyAuras = GetAurasByType(SPELL_AURA_DUMMY);
    if (!mDummyAuras.empty())
    for(AuraList::const_iterator i = mDummyAuras.begin(); i != mDummyAuras.end(); ++i)
    {
      if ((*i)->GetId())
        switch((*i)->GetSpellProto()->SpellIconID)
        {
            //Cheat Death
            case 2109:
                if((*i)->GetModifier()->m_miscvalue & SPELL_SCHOOL_MASK_NORMAL)
                {
                    if(GetTypeId() != TYPEID_PLAYER)
                        continue;

                    float mod = ((Player*)this)->GetRatingBonusValue(CR_CRIT_TAKEN_MELEE)*(-8.0f);
                    if (mod < float((*i)->GetModifier()->m_amount))
                        mod = float((*i)->GetModifier()->m_amount);

                    TakenPercent *= (mod + 100.0f) / 100.0f;
                }
                break;
        }
    }

    // final calculation
    // =================

    // scaling of non weapon based spells
    if (!isWeaponDamageBasedSpell)
    {
        // apply benefit affected by spell power implicit coeffs and spell level penalties
        TakenFlat = SpellBonusWithCoeffs(spellProto, 0, TakenFlat, 0, damagetype, false);
    }

    float tmpDamage = float(int32(pdamage) + TakenFlat * int32(stack)) * TakenPercent;

    // bonus result can be negative
    return tmpDamage > 0 ? uint32(tmpDamage) : 0;
}

void Unit::ApplySpellImmune(uint32 spellId, uint32 op, uint32 type, bool apply)
{
    if (apply)
    {
        for (SpellImmuneList::iterator itr = m_spellImmune[op].begin(), next; itr != m_spellImmune[op].end(); itr = next)
        {
            next = itr; ++next;
            if(itr->type == type)
            {
                m_spellImmune[op].erase(itr);
                next = m_spellImmune[op].begin();
            }
        }
        SpellImmune Immune;
        Immune.spellId = spellId;
        Immune.type = type;
        m_spellImmune[op].push_back(Immune);
    }
    else
    {
        for (SpellImmuneList::iterator itr = m_spellImmune[op].begin(); itr != m_spellImmune[op].end(); ++itr)
        {
            if(itr->spellId == spellId)
            {
                m_spellImmune[op].erase(itr);
                break;
            }
        }
    }
}

void Unit::ApplySpellDispelImmunity(const SpellEntry * spellProto, DispelType type, bool apply)
{
    ApplySpellImmune(spellProto->Id,IMMUNITY_DISPEL, type, apply);

    // such dispell type should not remove auras but only return visibility
    if(type == DISPEL_STEALTH || type == DISPEL_INVISIBILITY)
        return;

    if (apply && spellProto->AttributesEx & SPELL_ATTR_EX_DISPEL_AURAS_ON_IMMUNITY)
        RemoveAurasWithDispelType(type);
}

float Unit::GetWeaponProcChance() const
{
    // normalized proc chance for weapon attack speed
    // (odd formula...)
    if (isAttackReady(BASE_ATTACK))
        return (GetAttackTime(BASE_ATTACK) * 1.8f / 1000.0f);
    else if (haveOffhandWeapon() && isAttackReady(OFF_ATTACK))
        return (GetAttackTime(OFF_ATTACK) * 1.6f / 1000.0f);

    return 0.0f;
}

float Unit::GetPPMProcChance(uint32 WeaponSpeed, float PPM) const
{
    // proc per minute chance calculation
    if (PPM <= 0.0f)
        return 0.0f;
    return WeaponSpeed * PPM / 600.0f;                      // result is chance in percents (probability = Speed_in_sec * (PPM / 60))
}

void Unit::Mount(uint32 mount, uint32 spellId, uint32 vehicleId, uint32 creatureEntry)
{
    if (!mount)
        return;

    RemoveAurasWithInterruptFlags(AURA_INTERRUPT_FLAG_MOUNTING);

    SetUInt32Value(UNIT_FIELD_MOUNTDISPLAYID, mount);

    SetFlag( UNIT_FIELD_FLAGS, UNIT_FLAG_MOUNT );

    if (GetTypeId() == TYPEID_PLAYER)
    {
        // Called by Taxi system / GM command
        if (!spellId)
            ((Player*)this)->UnsummonPetTemporaryIfAny();
        // Called by mount aura
        else if (SpellEntry const* spellInfo = sSpellStore.LookupEntry(spellId))
        {
            // Flying case (Unsummon any pet)
            if (IsSpellHaveAura(spellInfo, SPELL_AURA_MOD_FLIGHT_SPEED_MOUNTED))
                ((Player*)this)->UnsummonPetTemporaryIfAny();
            // Normal case (Unsummon only permanent pet)
            else if (Pet* pet = GetPet())
            {
                if (pet->IsPermanentPetFor((Player*)this) && !((Player*)this)->InArena() &&
                    sWorld.getConfig(CONFIG_BOOL_PET_UNSUMMON_AT_MOUNT))
                {
                    ((Player*)this)->UnsummonPetTemporaryIfAny();
                }
                else
                    pet->ApplyModeFlags(PET_MODE_DISABLE_ACTIONS,true);
            }
            else if (Pet* minipet = GetMiniPet())
            {
                if (sWorld.getConfig(CONFIG_BOOL_PET_UNSUMMON_AT_MOUNT))
                    minipet->Unsummon(PET_SAVE_AS_DELETED, this);
            }
        }

        if (vehicleId)
        {
            SetVehicleId(vehicleId);
            GetVehicleKit()->Reset();

            // mounts can also have accessories
            GetVehicleKit()->InstallAllAccessories(creatureEntry);
        }
    }
}

void Unit::Unmount(bool from_aura)
{
    if (!IsMounted())
        return;

    RemoveAurasWithInterruptFlags(AURA_INTERRUPT_FLAG_NOT_MOUNTED);

    SetUInt32Value(UNIT_FIELD_MOUNTDISPLAYID, 0);
    RemoveFlag(UNIT_FIELD_FLAGS, UNIT_FLAG_MOUNT);

    // Called NOT by Taxi system / GM command
    if (from_aura)
    {
        WorldPacket data(SMSG_DISMOUNT, 8);
        data << GetPackGUID();
        SendMessageToSet(&data, true);
    }

    // only resummon old pet if the player is already added to a map
    // this prevents adding a pet to a not created map which would otherwise cause a crash
    // (it could probably happen when logging in after a previous crash)
    if(GetTypeId() == TYPEID_PLAYER)
    {
        if(Pet* pet = GetPet())
            pet->ApplyModeFlags(PET_MODE_DISABLE_ACTIONS,false);
        else
            ((Player*)this)->ResummonPetTemporaryUnSummonedIfAny();
    }

    if (GetTypeId() == TYPEID_PLAYER && GetVehicleKit())
    {
        // Send other players that we are no longer a vehicle
        WorldPacket data(SMSG_SET_VEHICLE_REC_ID, 8+4);
        data << GetPackGUID();
        data << uint32(0);
        ((Player*)this)->SendMessageToSet(&data, true);

        RemoveVehicleKit();
    }
}

void Unit::SetInCombatWith(Unit* enemy)
{
    Unit* eOwner = enemy->GetCharmerOrOwnerOrSelf();
    if (eOwner->IsPvP())
    {
        SetInCombatState(true,enemy);
        return;
    }

    //check for duel
    if (eOwner->GetTypeId() == TYPEID_PLAYER && ((Player*)eOwner)->duel)
    {
        Unit const* myOwner = GetCharmerOrOwnerOrSelf();
        if(((Player const*)eOwner)->duel->opponent == myOwner)
        {
            SetInCombatState(true,enemy);
            return;
        }
    }

    SetInCombatState(false,enemy);
}

void Unit::SetInCombatState(bool PvP, Unit* enemy)
{
    // only alive units can be in combat
    if (!isAlive())
        return;

    if (PvP)
        m_CombatTimer = 5000;

    bool creatureNotInCombat = GetTypeId()==TYPEID_UNIT && !HasFlag(UNIT_FIELD_FLAGS, UNIT_FLAG_IN_COMBAT);

    SetFlag(UNIT_FIELD_FLAGS, UNIT_FLAG_IN_COMBAT);

    if (isCharmed() || (GetTypeId()!=TYPEID_PLAYER && ((Creature*)this)->IsPet()))
        SetFlag(UNIT_FIELD_FLAGS, UNIT_FLAG_PET_IN_COMBAT);

    // interrupt all delayed non-combat casts
    for (uint32 i = CURRENT_FIRST_NON_MELEE_SPELL; i < CURRENT_MAX_SPELL; ++i)
        if (Spell* spell = GetCurrentSpell(CurrentSpellTypes(i)))
            if (IsNonCombatSpell(spell->m_spellInfo))
                InterruptSpell(CurrentSpellTypes(i),false);

    if (creatureNotInCombat)
    {
        // should probably be removed for the attacked (+ it's party/group) only, not global
        RemoveFlag(UNIT_FIELD_FLAGS, UNIT_FLAG_OOC_NOT_ATTACKABLE);

        // client does not handle this state on it's own (reset to default at LoadCreatureAddon)
        if (getStandState() == UNIT_STAND_STATE_CUSTOM)
            SetStandState(UNIT_STAND_STATE_STAND);

        Creature* pCreature = (Creature*)this;

        if (pCreature->AI())
            pCreature->AI()->EnterCombat(enemy);

        // Some bosses are set into combat with zone
        if (GetMap()->IsDungeon() && (pCreature->GetCreatureInfo()->flags_extra & CREATURE_FLAG_EXTRA_AGGRO_ZONE) && enemy && enemy->IsControlledByPlayer())
            pCreature->SetInCombatWithZone();

        if (InstanceData* mapInstance = GetInstanceData())
            mapInstance->OnCreatureEnterCombat(pCreature);
    }
}

void Unit::ClearInCombat()
{
    m_CombatTimer = 0;
    RemoveFlag(UNIT_FIELD_FLAGS, UNIT_FLAG_IN_COMBAT);

    if(isCharmed() || (GetTypeId()!=TYPEID_PLAYER && ((Creature*)this)->IsPet()))
        RemoveFlag(UNIT_FIELD_FLAGS, UNIT_FLAG_PET_IN_COMBAT);

    // Player's state will be cleared in Player::UpdateContestedPvP
    if (GetTypeId() != TYPEID_PLAYER)
    {
        if (((Creature*)this)->GetCreatureInfo()->unit_flags & UNIT_FLAG_OOC_NOT_ATTACKABLE)
            SetFlag(UNIT_FIELD_FLAGS, UNIT_FLAG_OOC_NOT_ATTACKABLE);

        clearUnitState(UNIT_STAT_ATTACK_PLAYER);
    }
    else
        ((Player*)this)->UpdatePotionCooldown();
}

bool Unit::isTargetableForAttack(bool inverseAlive /*=false*/) const
{
    if (GetTypeId()==TYPEID_PLAYER && ((Player *)this)->isGameMaster())
        return false;

    if (HasFlag(UNIT_FIELD_FLAGS, UNIT_FLAG_NON_ATTACKABLE | UNIT_FLAG_NOT_SELECTABLE))
        return false;

    // to be removed if unit by any reason enter combat
    if (HasFlag(UNIT_FIELD_FLAGS, UNIT_FLAG_OOC_NOT_ATTACKABLE))
        return false;

    // inversealive is needed for some spells which need to be casted at dead targets (aoe)
    if (isAlive() == inverseAlive)
        return false;

    return IsInWorld() && !hasUnitState(UNIT_STAT_DIED) && !IsTaxiFlying();
}

int32 Unit::ModifyHealth(int32 dVal)
{
    int32 gain = 0;

    if(dVal==0)
        return 0;

    int32 curHealth = (int32)GetHealth();

    int32 val = dVal + curHealth;
    if(val <= 0)
    {
        SetHealth(0);
        return -curHealth;
    }

    int32 maxHealth = (int32)GetMaxHealth();

    if(val < maxHealth)
    {
        SetHealth(val);
        gain = val - curHealth;
    }
    else if(curHealth != maxHealth)
    {
        SetHealth(maxHealth);
        gain = maxHealth - curHealth;
    }

    return gain;
}

int32 Unit::ModifyPower(Powers power, int32 dVal)
{
    int32 gain = 0;

    if(dVal==0)
        return 0;

    int32 curPower = (int32)GetPower(power);

    int32 val = dVal + curPower;
    if(val <= 0)
    {
        SetPower(power,0);
        return -curPower;
    }

    int32 maxPower = (int32)GetMaxPower(power);

    if(val < maxPower)
    {
        SetPower(power,val);
        gain = val - curPower;
    }
    else if(curPower != maxPower)
    {
        SetPower(power,maxPower);
        gain = maxPower - curPower;
    }

    return gain;
}

bool Unit::isVisibleForOrDetect(Unit const* u, WorldObject const* viewPoint, bool detect, bool inVisibleList, bool is3dDistance) const
{
    if(!u || !IsInMap(u))
        return false;

    // Always can see self
    if (u==this)
        return true;

    // player visible for other player if not logout and at same transport
    // including case when player is out of world
    bool at_same_transport =
        GetTypeId() == TYPEID_PLAYER &&  u->GetTypeId()==TYPEID_PLAYER &&
        !((Player*)this)->GetSession()->PlayerLogout() && !((Player*)u)->GetSession()->PlayerLogout() &&
        !((Player*)this)->GetSession()->PlayerLoading() && !((Player*)u)->GetSession()->PlayerLoading() &&
        ((Player*)this)->GetTransport() && ((Player*)this)->GetTransport() == ((Player*)u)->GetTransport();

    // not in world
    if(!at_same_transport && (!IsInWorld() || !u->IsInWorld()))
        return false;

    // forbidden to seen (at GM respawn command)
    if(m_Visibility==VISIBILITY_RESPAWN)
        return false;

    Map& _map = *u->GetMap();
    // Grid dead/alive checks
    if (u->GetTypeId()==TYPEID_PLAYER)
    {
        // non visible at grid for any stealth state
        if(!IsVisibleInGridForPlayer((Player *)u))
            return false;

        // if player is dead then he can't detect anyone in any cases
        if(!u->isAlive())
            detect = false;
    }
    else
    {
        // all dead creatures/players not visible for any creatures
        if(!u->isAlive() || !isAlive())
            return false;
    }

    // different visible distance checks
    if (u->IsTaxiFlying())                                  // what see player in flight
    {
        // use object grey distance for all (only see objects any way)
        if (!IsWithinDistInMap(viewPoint,World::GetMaxVisibleDistanceInFlight()+(inVisibleList ? World::GetVisibleObjectGreyDistance() : 0.0f), is3dDistance))
            return false;
    }
    else if(!at_same_transport)                             // distance for show player/pet/creature (no transport case)
    {
        // Any units far than max visible distance for viewer or not in our map are not visible too
        if (!IsWithinDistInMap(viewPoint, _map.GetVisibilityDistance() + (inVisibleList ? World::GetVisibleUnitGreyDistance() : 0.0f), is3dDistance))
            return false;
    }

    // always seen by owner
    if (GetCharmerOrOwnerGuid() == u->GetObjectGuid())
        return true;

    // isInvisibleForAlive() those units can only be seen by dead or if other
    // unit is also invisible for alive.. if an isinvisibleforalive unit dies we
    // should be able to see it too
    if (u->isAlive() && isAlive() && isInvisibleForAlive() != u->isInvisibleForAlive())
        if (u->GetTypeId() != TYPEID_PLAYER || !((Player *)u)->isGameMaster())
            return false;

    // Visible units, always are visible for all units, except for units under invisibility and phases
    if (m_Visibility == VISIBILITY_ON && u->m_invisibilityMask==0)
        return true;

    // GMs see any players, not higher GMs and all units in any phase
    if (u->GetTypeId() == TYPEID_PLAYER && ((Player *)u)->isGameMaster())
    {
        if(GetTypeId() == TYPEID_PLAYER)
            return ((Player *)this)->GetSession()->GetSecurity() <= ((Player *)u)->GetSession()->GetSecurity();
        else
            return true;
    }

    // non faction visibility non-breakable for non-GMs
    if (m_Visibility == VISIBILITY_OFF)
        return false;

    // Arena visibility before arena start
    if (GetTypeId() == TYPEID_PLAYER && HasAura(32727)) // Arena Preparation
        if (Player * p_target = ((Unit*)u)->GetCharmerOrOwnerPlayerOrPlayerItself())
            return ((Player*)this)->GetBGTeam() == p_target->GetBGTeam();

    // raw invisibility
    bool invisible = (m_invisibilityMask != 0 || u->m_invisibilityMask !=0);

    // detectable invisibility case
    if( invisible && (
        // Invisible units, always are visible for units under same invisibility type
        (m_invisibilityMask & u->m_invisibilityMask)!=0 ||
        // Invisible units, always are visible for unit that can detect this invisibility (have appropriate level for detect)
        u->canDetectInvisibilityOf(this) ||
        // Units that can detect invisibility always are visible for units that can be detected
        canDetectInvisibilityOf(u) ))
    {
        invisible = false;
    }

    // special cases for always overwrite invisibility/stealth
    if(invisible || m_Visibility == VISIBILITY_GROUP_STEALTH)
    {
        // non-hostile case
        if (!u->IsHostileTo(this))
        {
            // player see other player with stealth/invisibility only if he in same group or raid or same team (raid/team case dependent from conf setting)
            if(GetTypeId()==TYPEID_PLAYER && u->GetTypeId()==TYPEID_PLAYER)
            {
                if(((Player*)this)->IsGroupVisibleFor(((Player*)u)))
                    return true;

                // else apply same rules as for hostile case (detecting check for stealth)
            }
        }
        // hostile case
        else
        {
            // Hunter mark functionality
            AuraList const& aurasstalked = GetAurasByType(SPELL_AURA_MOD_STALKED);
            for(AuraList::const_iterator iter = aurasstalked.begin(); iter != aurasstalked.end(); ++iter)
                if ((*iter)->GetCasterGuid() == u->GetObjectGuid())
                    return true;

            // Flare functionality
            AuraList const& aurasimunity = GetAurasByType(SPELL_AURA_DISPEL_IMMUNITY);
            for(AuraList::const_iterator iter = aurasimunity.begin(); iter != aurasimunity.end(); ++iter)
                if((*iter)->GetMiscValue() == uint8(invisible ? DISPEL_INVISIBILITY : DISPEL_STEALTH))
                    return true;

            // else apply detecting check for stealth
        }

        // none other cases for detect invisibility, so invisible
        if(invisible)
            return false;

        // else apply stealth detecting check
    }

    // unit got in stealth in this moment and must ignore old detected state
    if (m_Visibility == VISIBILITY_GROUP_NO_DETECT)
        return false;

    // GM invisibility checks early, invisibility if any detectable, so if not stealth then visible
    if (m_Visibility != VISIBILITY_GROUP_STEALTH)
        return true;

    // NOW ONLY STEALTH CASE

    //if in non-detect mode then invisible for unit
    //mobs always detect players (detect == true)... return 'false' for those mobs which have (detect == false)
    //players detect players only in Player::HandleStealthedUnitsDetection()
    if (!detect)
        return (u->GetTypeId() == TYPEID_PLAYER) ? ((Player*)u)->HaveAtClient(this) : false;

    // Special cases

    // If is attacked then stealth is lost, some creature can use stealth too
    if( !getAttackers().empty() )
        return true;

    // If there is collision rogue is seen regardless of level difference
    if (IsWithinDist(u,0.24f))
        return true;

    //If a mob or player is stunned he will not be able to detect stealth
    if (u->hasUnitState(UNIT_STAT_STUNNED) && (u != this))
        return false;

    // set max ditance
    float visibleDistance = (u->GetTypeId() == TYPEID_PLAYER) ? MAX_PLAYER_STEALTH_DETECT_RANGE : ((Creature const*)u)->GetAttackDistance(this);

    //Always invisible from back (when stealth detection is on), also filter max distance cases
    bool isInFront = viewPoint->isInFrontInMap(this, visibleDistance);
    if(!isInFront)
        return false;

    // if doesn't have stealth detection (Shadow Sight), then check how stealthy the unit is, otherwise just check los
    if(!u->HasAuraType(SPELL_AURA_DETECT_STEALTH))
    {
        //Calculation if target is in front

        //Visible distance based on stealth value (stealth rank 4 300MOD, 10.5 - 3 = 7.5)
        visibleDistance = 10.5f - (GetTotalAuraModifier(SPELL_AURA_MOD_STEALTH)/100.0f);

        //Visible distance is modified by
        //-Level Diff (every level diff = 1.0f in visible distance)
        visibleDistance += int32(u->GetLevelForTarget(this)) - int32(GetLevelForTarget(u));

        //This allows to check talent tree and will add addition stealth dependent on used points)
        int32 stealthMod = GetTotalAuraModifier(SPELL_AURA_MOD_STEALTH_LEVEL);
        if(stealthMod < 0)
            stealthMod = 0;

        //-Stealth Mod(positive like Master of Deception) and Stealth Detection(negative like paranoia)
        //based on wowwiki every 5 mod we have 1 more level diff in calculation
        visibleDistance += (int32(u->GetTotalAuraModifier(SPELL_AURA_MOD_STEALTH_DETECT)) - stealthMod)/5.0f;
        visibleDistance = visibleDistance > MAX_PLAYER_STEALTH_DETECT_RANGE ? MAX_PLAYER_STEALTH_DETECT_RANGE : visibleDistance;

        // recheck new distance
        if(visibleDistance <= 0 || !IsWithinDist(viewPoint,visibleDistance))
            return false;
    }

    // Now check is target visible with LoS
    float ox,oy,oz;
    viewPoint->GetPosition(ox,oy,oz);
    return IsWithinLOS(ox,oy,oz);
}

void Unit::UpdateVisibilityAndView()
{

    static const AuraType auratypes[] = {SPELL_AURA_BIND_SIGHT, SPELL_AURA_FAR_SIGHT, SPELL_AURA_NONE};
    for (AuraType const* type = &auratypes[0]; *type != SPELL_AURA_NONE; ++type)
    {
        AuraList& alist = m_modAuras[*type];
        if(alist.empty())
            continue;

        for (AuraList::iterator it = alist.begin(); it != alist.end();)
        {
            Aura* aura = (*it);
            Unit* owner = aura->GetCaster();

            if (!owner || !isVisibleForOrDetect(owner,this,false))
            {
                alist.erase(it);
                RemoveAura(aura);
                it = alist.begin();
            }
            else
                ++it;
        }
    }

    GetViewPoint().Call_UpdateVisibilityForOwner();
    UpdateObjectVisibility();
    ScheduleAINotify(0);
    GetViewPoint().Event_ViewPointVisibilityChanged();
}

void Unit::SetVisibility(UnitVisibility x)
{
    m_Visibility = x;

    if(IsInWorld())
        UpdateVisibilityAndView();
}

bool Unit::canDetectInvisibilityOf(Unit const* u) const
{
    if (uint32 mask = (m_detectInvisibilityMask & u->m_invisibilityMask))
    {
        for(int32 i = 0; i < 32; ++i)
        {
            if (((1 << i) & mask)==0)
                continue;

            // find invisibility level
            int32 invLevel = 0;
            Unit::AuraList const& iAuras = u->GetAurasByType(SPELL_AURA_MOD_INVISIBILITY);
            for(Unit::AuraList::const_iterator itr = iAuras.begin(); itr != iAuras.end(); ++itr)
                if ((*itr)->GetModifier()->m_miscvalue==i && invLevel < (*itr)->GetModifier()->m_amount)
                    invLevel = (*itr)->GetModifier()->m_amount;

            // find invisibility detect level
            int32 detectLevel = 0;
            Unit::AuraList const& dAuras = GetAurasByType(SPELL_AURA_MOD_INVISIBILITY_DETECTION);
            for(Unit::AuraList::const_iterator itr = dAuras.begin(); itr != dAuras.end(); ++itr)
                if ((*itr)->GetModifier()->m_miscvalue==i && detectLevel < (*itr)->GetModifier()->m_amount)
                    detectLevel = (*itr)->GetModifier()->m_amount;

            if (i==6 && GetTypeId()==TYPEID_PLAYER)         // special drunk detection case
                detectLevel = ((Player*)this)->GetDrunkValue();

            if (invLevel <= detectLevel)
                return true;
        }
    }

    return false;
}

struct UpdateWalkModeHelper
{
    explicit UpdateWalkModeHelper(Unit* _source) : source(_source) {}
    void operator()(Unit* unit) const { unit->UpdateWalkMode(source, true); }
    Unit* source;
};

void Unit::UpdateWalkMode(Unit* source, bool self)
{
    if (GetTypeId() == TYPEID_PLAYER)
        CallForAllControlledUnits(UpdateWalkModeHelper(source), CONTROLLED_PET|CONTROLLED_GUARDIANS|CONTROLLED_CHARM|CONTROLLED_MINIPET);
    else if (self)
    {
        bool on = source->GetTypeId() == TYPEID_PLAYER
            ? ((Player*)source)->HasMovementFlag(MOVEFLAG_WALK_MODE)
            : ((Creature*)source)->HasSplineFlag(SPLINEFLAG_WALKMODE);

        if (on)
        {
            if (((Creature*)this)->IsPet() && hasUnitState(UNIT_STAT_FOLLOW))
                ((Creature*)this)->AddSplineFlag(SPLINEFLAG_WALKMODE);
        }
        else
        {
            if (((Creature*)this)->IsPet())
                ((Creature*)this)->RemoveSplineFlag(SPLINEFLAG_WALKMODE);
        }
    }
    else
        CallForAllControlledUnits(UpdateWalkModeHelper(source), CONTROLLED_PET|CONTROLLED_GUARDIANS|CONTROLLED_CHARM|CONTROLLED_MINIPET);
}

void Unit::UpdateSpeed(UnitMoveType mtype, bool forced, float ratio)
{
    // not in combat pet have same speed as owner
    switch(mtype)
    {
        case MOVE_RUN:
        case MOVE_WALK:
        case MOVE_SWIM:
            if (GetTypeId() == TYPEID_UNIT && ((Creature*)this)->IsPet() && hasUnitState(UNIT_STAT_FOLLOW))
            {
                if(Unit* owner = GetOwner())
                {
                    SetSpeedRate(mtype, owner->GetSpeedRate(mtype), forced);
                    return;
                }
            }
            break;
        default:
            break;
    }

    int32 main_speed_mod  = 0;
    float stack_bonus     = 1.0f;
    float non_stack_bonus = 1.0f;

    switch(mtype)
    {
        case MOVE_WALK:
            if (GetTypeId() == TYPEID_UNIT)
            {
                ratio *= ((Creature*)this)->GetCreatureInfo()->speed_walk;
                SetSpeedRate(mtype, ratio, forced);
            }
            return;
        case MOVE_RUN:
        {
            if (GetTypeId() == TYPEID_UNIT)
                ratio *= ((Creature*)this)->GetCreatureInfo()->speed_run;

            if (IsMounted()) // Use on mount auras
            {
                main_speed_mod  = GetMaxPositiveAuraModifier(SPELL_AURA_MOD_INCREASE_MOUNTED_SPEED);
                stack_bonus     = GetTotalAuraMultiplier(SPELL_AURA_MOD_MOUNTED_SPEED_ALWAYS);
                non_stack_bonus = (100.0f + GetMaxPositiveAuraModifier(SPELL_AURA_MOD_MOUNTED_SPEED_NOT_STACK))/100.0f;
            }
            else
            {
                main_speed_mod  = GetMaxPositiveAuraModifier(SPELL_AURA_MOD_INCREASE_SPEED);
                stack_bonus     = GetTotalAuraMultiplier(SPELL_AURA_MOD_SPEED_ALWAYS);
                non_stack_bonus = (100.0f + GetMaxPositiveAuraModifier(SPELL_AURA_MOD_SPEED_NOT_STACK))/100.0f;
            }
            break;
        }
        case MOVE_RUN_BACK:
            return;
        case MOVE_SWIM:
        {
            main_speed_mod  = GetMaxPositiveAuraModifier(SPELL_AURA_MOD_INCREASE_SWIM_SPEED);
            break;
        }
        case MOVE_SWIM_BACK:
            return;
        case MOVE_FLIGHT:
        {
            if (IsMounted()) // Use on mount auras
            {
                main_speed_mod  = GetMaxPositiveAuraModifier(SPELL_AURA_MOD_FLIGHT_SPEED_MOUNTED);
                stack_bonus     = GetTotalAuraMultiplier(SPELL_AURA_MOD_FLIGHT_SPEED_MOUNTED_STACKING);
                non_stack_bonus = (100.0f + GetMaxPositiveAuraModifier(SPELL_AURA_MOD_FLIGHT_SPEED_MOUNTED_NOT_STACKING))/100.0f;
            }
            else             // Use not mount (shapeshift for example) auras (should stack)
            {
                main_speed_mod  = GetTotalAuraModifier(SPELL_AURA_MOD_FLIGHT_SPEED);
                stack_bonus     = GetTotalAuraMultiplier(SPELL_AURA_MOD_FLIGHT_SPEED_STACKING);
                non_stack_bonus = (100.0f + GetMaxPositiveAuraModifier(SPELL_AURA_MOD_FLIGHT_SPEED_NOT_STACKING))/100.0f;
            }
            break;
        }
        case MOVE_FLIGHT_BACK:
            return;
        default:
            sLog.outError("Unit::UpdateSpeed: Unsupported move type (%d)", mtype);
            return;
    }

    // Remove Druid Dash bonus if not in Cat Form
    if (GetShapeshiftForm() != FORM_CAT)
    {
        AuraList const& speed_increase_auras = GetAurasByType(SPELL_AURA_MOD_INCREASE_SPEED);
        for(AuraList::const_iterator itr = speed_increase_auras.begin(); itr != speed_increase_auras.end(); ++itr)
        {
            const SpellEntry* aura_proto = (*itr)->GetSpellProto();
            if (aura_proto->SpellFamilyName == SPELLFAMILY_DRUID && aura_proto->SpellIconID == 959)
            {
                main_speed_mod -= (*itr)->GetModifier()->m_amount;
                break;
            }
        }
    }

    float bonus = non_stack_bonus > stack_bonus ? non_stack_bonus : stack_bonus;
    // now we ready for speed calculation
    float speed  = main_speed_mod ? bonus*(100.0f + main_speed_mod)/100.0f : bonus;

    switch(mtype)
    {
        case MOVE_RUN:
        case MOVE_SWIM:
        case MOVE_FLIGHT:
        {
            // Normalize speed by 191 aura SPELL_AURA_USE_NORMAL_MOVEMENT_SPEED if need
            // TODO: possible affect only on MOVE_RUN
            if(int32 normalization = GetMaxPositiveAuraModifier(SPELL_AURA_USE_NORMAL_MOVEMENT_SPEED))
            {
                // Use speed from aura
                float max_speed = normalization / baseMoveSpeed[mtype];
                if (speed > max_speed)
                    speed = max_speed;
            }
            break;
        }
        default:
            break;
    }

    // for creature case, we check explicit if mob searched for assistance
    if (GetTypeId() == TYPEID_UNIT)
    {
        if (((Creature*)this)->HasSearchedAssistance())
            speed *= 0.66f;                                 // best guessed value, so this will be 33% reduction. Based off initial speed, mob can then "run", "walk fast" or "walk".
    }
    // for player case, we look for some custom rates
    else
    {
        if (getDeathState() == CORPSE)
            speed *= sWorld.getConfig(((Player*)this)->InBattleGround() ? CONFIG_FLOAT_GHOST_RUN_SPEED_BG : CONFIG_FLOAT_GHOST_RUN_SPEED_WORLD);
    }

    // Apply strongest slow aura mod to speed
    int32 slow = GetMaxNegativeAuraModifier(SPELL_AURA_MOD_DECREASE_SPEED);
    if (slow)
    {
        speed *=(100.0f + slow)/100.0f;
        float min_speed = (float)GetMaxPositiveAuraModifier(SPELL_AURA_MOD_MINIMUM_SPEED) / 100.0f;
        if (speed < min_speed)
            speed = min_speed;
    }

    if (GetTypeId() == TYPEID_UNIT)
    {
        switch(mtype)
        {
            case MOVE_RUN:
                speed *= ((Creature*)this)->GetCreatureInfo()->speed_run;
                break;
            case MOVE_WALK:
                speed *= ((Creature*)this)->GetCreatureInfo()->speed_walk;
                break;
            default:
                break;
        }
    }

    SetSpeedRate(mtype, speed * ratio, forced);
}

float Unit::GetSpeed( UnitMoveType mtype ) const
{
    return m_speed_rate[mtype]*baseMoveSpeed[mtype];
}

struct SetSpeedRateHelper
{
    explicit SetSpeedRateHelper(UnitMoveType _mtype, bool _forced) : mtype(_mtype), forced(_forced) {}
    void operator()(Unit* unit) const { unit->UpdateSpeed(mtype,forced); }
    UnitMoveType mtype;
    bool forced;
};

void Unit::SetSpeedRate(UnitMoveType mtype, float rate, bool forced)
{
    if (rate < 0)
        rate = 0.0f;

    // Update speed only on change
    if (m_speed_rate[mtype] != rate)
    {
        m_speed_rate[mtype] = rate;
        propagateSpeedChange();

        const uint16 SetSpeed2Opc_table[MAX_MOVE_TYPE][2]=
        {
            {MSG_MOVE_SET_WALK_SPEED,       SMSG_FORCE_WALK_SPEED_CHANGE},
            {MSG_MOVE_SET_RUN_SPEED,        SMSG_FORCE_RUN_SPEED_CHANGE},
            {MSG_MOVE_SET_RUN_BACK_SPEED,   SMSG_FORCE_RUN_BACK_SPEED_CHANGE},
            {MSG_MOVE_SET_SWIM_SPEED,       SMSG_FORCE_SWIM_SPEED_CHANGE},
            {MSG_MOVE_SET_SWIM_BACK_SPEED,  SMSG_FORCE_SWIM_BACK_SPEED_CHANGE},
            {MSG_MOVE_SET_TURN_RATE,        SMSG_FORCE_TURN_RATE_CHANGE},
            {MSG_MOVE_SET_FLIGHT_SPEED,     SMSG_FORCE_FLIGHT_SPEED_CHANGE},
            {MSG_MOVE_SET_FLIGHT_BACK_SPEED,SMSG_FORCE_FLIGHT_BACK_SPEED_CHANGE},
            {MSG_MOVE_SET_PITCH_RATE,       SMSG_FORCE_PITCH_RATE_CHANGE},
        };

        if (forced)
        {
            if (GetTypeId() == TYPEID_PLAYER)
            {
                // register forced speed changes for WorldSession::HandleForceSpeedChangeAck
                // and do it only for real sent packets and use run for run/mounted as client expected
                ++((Player*)this)->m_forced_speed_changes[mtype];
            }

            WorldPacket data(SetSpeed2Opc_table[mtype][1], 18);
            data << GetPackGUID();
            data << (uint32)0;                                  // moveEvent, NUM_PMOVE_EVTS = 0x39
            if (mtype == MOVE_RUN)
                data << uint8(0);                               // new 2.1.0
            data << float(GetSpeed(mtype));
            SendMessageToSet(&data, true);
        }
        else
        {
            m_movementInfo.UpdateTime(WorldTimer::getMSTime());

            WorldPacket data(SetSpeed2Opc_table[mtype][0], 64);
            data << GetPackGUID();
            data << m_movementInfo;
            data << float(GetSpeed(mtype));
            SendMessageToSet(&data, true);
        }
    }

    CallForAllControlledUnits(SetSpeedRateHelper(mtype,forced), CONTROLLED_PET|CONTROLLED_GUARDIANS|CONTROLLED_CHARM|CONTROLLED_MINIPET);
}

void Unit::SetHover(bool on)
{
    if(on)
        CastSpell(this, 11010, true);
    else
        RemoveAurasDueToSpell(11010);
}

void Unit::SetDeathState(DeathState s)
{
    if (s != ALIVE && s!= JUST_ALIVED)
    {
        ExitVehicle();
        CombatStop();
        DeleteThreatList();
        ClearComboPointHolders();                           // any combo points pointed to unit lost at it death

        if(IsNonMeleeSpellCasted(false))
            InterruptNonMeleeSpells(false);
    }

    if (s == JUST_DIED)
    {
        RemoveAllAurasOnDeath();
        RemoveGuardians();
        RemoveMiniPet();
        UnsummonAllTotems();

        // after removing a Fearaura (in RemoveAllAurasOnDeath)
        // Unit::SetFeared is called and makes that creatures attack player again
        if (GetTypeId() == TYPEID_UNIT)
        {
            clearUnitState(UNIT_STAT_MOVING);

            GetMap()->CreatureRelocation((Creature*)this, GetPositionX(), GetPositionY(), GetPositionZ(), GetOrientation());
            SendMonsterMove(GetPositionX(), GetPositionY(), GetPositionZ(), SPLINETYPE_NORMAL, SPLINEFLAG_WALKMODE, 0);
        }
        else
        {
            if (!IsStopped())
                StopMoving();
        }

        ModifyAuraState(AURA_STATE_HEALTHLESS_20_PERCENT, false);
        ModifyAuraState(AURA_STATE_HEALTHLESS_35_PERCENT, false);
        // remove aurastates allowing special moves
        ClearAllReactives();
        ClearDiminishings();
        ProcDamageAndSpell(this, PROC_FLAG_NONE, PROC_FLAG_ON_DEATH, PROC_EX_NONE, 0);

        if (GetVehicleKit())
            GetVehicleKit()->RemoveAllPassengers();
    }
    else if(s == JUST_ALIVED)
    {
        RemoveFlag (UNIT_FIELD_FLAGS, UNIT_FLAG_SKINNABLE); // clear skinnable for creature and player (at battleground)
    }

    if (m_deathState != ALIVE && s == ALIVE)
    {
        //_ApplyAllAuraMods();
    }
    m_deathState = s;
}

/*########################################
########                          ########
########       AGGRO SYSTEM       ########
########                          ########
########################################*/

bool Unit::CanHaveThreatList() const
{
    // only creatures can have threat list
    if (GetTypeId() != TYPEID_UNIT)
        return false;

    // only alive units can have threat list
    if (!isAlive())
        return false;

    Creature const* creature = ((Creature const*)this);

    // totems can not have threat list
    if (creature->IsTotem())
        return false;

    // pets can not have a threat list, unless they are controlled by a creature
    if (creature->IsPet() && creature->GetOwnerGuid().IsPlayer())
        return false;

    // charmed units can not have a threat list if charmed by player
    if (creature->GetCharmerGuid().IsPlayer())
        return false;

    // Is it correct?
    if (isCharmed())
        return false;

    return true;
}

//======================================================================

float Unit::ApplyTotalThreatModifier(float threat, SpellSchoolMask schoolMask)
{
    if (!HasAuraType(SPELL_AURA_MOD_THREAT))
        return threat;

    if (schoolMask == SPELL_SCHOOL_MASK_NONE)
        return threat;

    SpellSchools school = GetFirstSchoolInMask(schoolMask);

    return threat * m_threatModifier[school];
}

//======================================================================

void Unit::AddThreat(Unit* pVictim, float threat /*= 0.0f*/, bool crit /*= false*/, SpellSchoolMask schoolMask /*= SPELL_SCHOOL_MASK_NONE*/, SpellEntry const *threatSpell /*= NULL*/)
{
    // Only mobs can manage threat lists
    if (CanHaveThreatList())
        m_ThreatManager.addThreat(pVictim, threat, crit, schoolMask, threatSpell);
}

//======================================================================

void Unit::DeleteThreatList()
{
    if (CanHaveThreatList() && !m_ThreatManager.isThreatListEmpty())
        SendThreatClear();

    m_ThreatManager.clearReferences();
}

//======================================================================

void Unit::TauntApply(Unit* taunter)
{
    MANGOS_ASSERT(GetTypeId() == TYPEID_UNIT);

    if (!taunter || (taunter->GetTypeId() == TYPEID_PLAYER && ((Player*)taunter)->isGameMaster()))
        return;

    if (!CanHaveThreatList())
        return;

    Unit *target = getVictim();

    if (target && target == taunter)
        return;

    SetInFront(taunter);

    if (((Creature*)this)->AI())
        ((Creature*)this)->AI()->AttackStart(taunter);

    m_ThreatManager.tauntApply(taunter);
}

//======================================================================

void Unit::TauntFadeOut(Unit *taunter)
{
    MANGOS_ASSERT(GetTypeId() == TYPEID_UNIT);

    if (!taunter || (taunter->GetTypeId() == TYPEID_PLAYER && ((Player*)taunter)->isGameMaster()))
        return;

    if (!CanHaveThreatList())
        return;

    Unit *target = getVictim();

    if (!target || target != taunter)
        return;

    if (m_ThreatManager.isThreatListEmpty())
    {
        if (((Creature*)this)->AI())
            ((Creature*)this)->AI()->EnterEvadeMode();

        if (InstanceData* mapInstance = GetInstanceData())
            mapInstance->OnCreatureEvade((Creature*)this);

        return;
    }

    m_ThreatManager.tauntFadeOut(taunter);
    target = m_ThreatManager.getHostileTarget();

    if (target && target != taunter)
    {
        SetInFront(target);

        if (((Creature*)this)->AI())
            ((Creature*)this)->AI()->AttackStart(target);
    }
}

//======================================================================

bool Unit::SelectHostileTarget()
{
    //function provides main threat functionality
    //next-victim-selection algorithm and evade mode are called
    //threat list sorting etc.

    MANGOS_ASSERT(GetTypeId() == TYPEID_UNIT);

    if (!this->isAlive())
        return false;

    //This function only useful once AI has been initialized
    if (!((Creature*)this)->AI())
        return false;

    Unit* target = NULL;

    // First checking if we have some taunt on us
    const AuraList& tauntAuras = GetAurasByType(SPELL_AURA_MOD_TAUNT);
    if (!tauntAuras.empty())
    {
        Unit* caster;

        // The last taunt aura caster is alive an we are happy to attack him
        if ((caster = tauntAuras.back()->GetCaster()) && caster->isAlive())
            return true;
        else if (tauntAuras.size() > 1)
        {
            // We do not have last taunt aura caster but we have more taunt auras,
            // so find first available target

            // Auras are pushed_back, last caster will be on the end
            AuraList::const_iterator aura = --tauntAuras.end();
            do
            {
                --aura;
                if ((caster = (*aura)->GetCaster()) && caster->IsInMap(this) &&
                    caster->isTargetableForAttack() && caster->isInAccessablePlaceFor((Creature*)this))
                {
                    target = caster;
                    break;
                }
            }while (aura != tauntAuras.begin());
        }
    }

    // No taunt aura or taunt aura caster is dead, standard target selection
    if (!target && !m_ThreatManager.isThreatListEmpty())
        target = m_ThreatManager.getHostileTarget();

    if (target)
    {
        if (!hasUnitState(UNIT_STAT_STUNNED | UNIT_STAT_DIED))
        {
            SetInFront(target);
            ((Creature*)this)->AI()->AttackStart(target);
        }
        return true;
    }

    // no target but something prevent go to evade mode
    if (!isInCombat() || HasAuraType(SPELL_AURA_MOD_TAUNT))
        return false;

    // last case when creature don't must go to evade mode:
    // it in combat but attacker not make any damage and not enter to aggro radius to have record in threat list
    // for example at owner command to pet attack some far away creature
    // Note: creature not have targeted movement generator but have attacker in this case
    if (GetMotionMaster()->GetCurrentMovementGeneratorType() != CHASE_MOTION_TYPE)
    {
        for(AttackerSet::const_iterator itr = m_attackers.begin(); itr != m_attackers.end(); ++itr)
        {
            if ((*itr)->IsInMap(this) && (*itr)->isTargetableForAttack() && (*itr)->isInAccessablePlaceFor((Creature*)this))
                return false;
        }
    }

    // enter in evade mode in other case
    ((Creature*)this)->AI()->EnterEvadeMode();

    if (InstanceData* mapInstance = GetInstanceData())
        mapInstance->OnCreatureEvade((Creature*)this);

    return false;
}

//======================================================================
//======================================================================
//======================================================================

int32 Unit::CalculateSpellDamage(Unit const* target, SpellEntry const* spellProto, SpellEffectIndex effect_index, int32 const* effBasePoints)
{
    Player* unitPlayer = (GetTypeId() == TYPEID_PLAYER) ? (Player*)this : NULL;

    uint8 comboPoints = GetComboPoints();

    int32 level = int32(getLevel());
    if (level > (int32)spellProto->maxLevel && spellProto->maxLevel > 0)
        level = (int32)spellProto->maxLevel;
    else if (level < (int32)spellProto->baseLevel)
        level = (int32)spellProto->baseLevel;
    level-= (int32)spellProto->spellLevel;

    float basePointsPerLevel = spellProto->EffectRealPointsPerLevel[effect_index];
    int32 basePoints = effBasePoints ? *effBasePoints - 1 : spellProto->EffectBasePoints[effect_index];
    basePoints += int32(level * basePointsPerLevel);
    int32 randomPoints = int32(spellProto->EffectDieSides[effect_index]);
    float comboDamage = spellProto->EffectPointsPerComboPoint[effect_index];

    switch(randomPoints)
    {
        case 0:                                             // not used
        case 1: basePoints += 1; break;                     // range 1..1
        default:
            // range can have positive (1..rand) and negative (rand..1) values, so order its for irand
            int32 randvalue = (randomPoints >= 1)
                ? irand(1, randomPoints)
                : irand(randomPoints, 1);

            basePoints += randvalue;
            break;
    }

    int32 value = basePoints;

    // random damage
    if (comboDamage != 0 && unitPlayer && target && (target->GetObjectGuid() == unitPlayer->GetComboTargetGuid() || IsAreaOfEffectSpell(spellProto)))
        value += (int32)(comboDamage * comboPoints);

    if (Player* modOwner = GetSpellModOwner())
    {
        modOwner->ApplySpellMod(spellProto->Id, SPELLMOD_ALL_EFFECTS, value);

        switch(effect_index)
        {
            case EFFECT_INDEX_0:
                modOwner->ApplySpellMod(spellProto->Id, SPELLMOD_EFFECT1, value);
                break;
            case EFFECT_INDEX_1:
                modOwner->ApplySpellMod(spellProto->Id, SPELLMOD_EFFECT2, value);
                break;
            case EFFECT_INDEX_2:
                modOwner->ApplySpellMod(spellProto->Id, SPELLMOD_EFFECT3, value);
                break;
        }
    }

    if(spellProto->Attributes & SPELL_ATTR_LEVEL_DAMAGE_CALCULATION && spellProto->spellLevel &&
            spellProto->Effect[effect_index] != SPELL_EFFECT_WEAPON_PERCENT_DAMAGE &&
            spellProto->Effect[effect_index] != SPELL_EFFECT_KNOCK_BACK &&
            (spellProto->Effect[effect_index] != SPELL_EFFECT_APPLY_AURA || spellProto->EffectApplyAuraName[effect_index] != SPELL_AURA_MOD_DECREASE_SPEED))
        value = int32(value*0.25f*exp(getLevel()*(70-spellProto->spellLevel)/1000.0f));

    return value;
}

int32 Unit::CalculateAuraDuration(SpellEntry const* spellProto, uint32 effectMask, int32 duration, Unit const* caster)
{
    if (duration <= 0)
        return duration;

    int32 mechanicMod = 0;
    uint32 mechanicMask = GetSpellMechanicMask(spellProto, effectMask);

    for(int32 mechanic = FIRST_MECHANIC; mechanic < MAX_MECHANIC; ++mechanic)
    {
        if (!(mechanicMask & (1 << (mechanic-1))))
            continue;

        int32 stackingMod = GetTotalAuraModifierByMiscValue(SPELL_AURA_MECHANIC_DURATION_MOD, mechanic);
        int32 nonStackingMod = GetMaxNegativeAuraModifierByMiscValue(SPELL_AURA_MECHANIC_DURATION_MOD_NOT_STACK, mechanic);

        mechanicMod = std::min(mechanicMod, std::min(stackingMod, nonStackingMod));
    }

    int32 dispelMod = 0;
    int32 dmgClassMod = 0;

    if (!IsPositiveSpell(spellProto))
    {
        dispelMod   = GetTotalAuraModifierByMiscValue(SPELL_AURA_MOD_DURATION_OF_EFFECTS_BY_DISPEL, spellProto->Dispel);
        dmgClassMod = GetTotalAuraModifierByMiscValue(SPELL_AURA_MOD_DURATION_OF_MAGIC_EFFECTS, spellProto->DmgClass);
    }

    int32 durationMod = std::min(mechanicMod, std::min(dispelMod, dmgClassMod));

    if (durationMod != 0)
    {
        duration = int32(int64(duration) * (100+durationMod) / 100);

        if (duration < 0)
            duration = 0;
    }

    if (caster == this)
    {
        switch(spellProto->SpellFamilyName)
        {
            case SPELLFAMILY_DRUID:
                // Thorns
                if (spellProto->SpellIconID == 53 && (spellProto->SpellFamilyFlags & UI64LIT(0x0000000000000100)))
                {
                    // Glyph of Thorns
                    if (Aura *aur = GetAura(57862, EFFECT_INDEX_0))
                        duration += aur->GetModifier()->m_amount * MINUTE * IN_MILLISECONDS;
                }
                break;
            case SPELLFAMILY_PALADIN:
                // Blessing of Might
                if (spellProto->SpellIconID == 298 && spellProto->SpellFamilyFlags & UI64LIT(0x0000000000000002))
                {
                    // Glyph of Blessing of Might
                    if (Aura *aur = GetAura(57958, EFFECT_INDEX_0))
                        duration += aur->GetModifier()->m_amount * MINUTE * IN_MILLISECONDS;
                }
                // Blessing of Wisdom
                else if (spellProto->SpellIconID == 306 && spellProto->SpellFamilyFlags & UI64LIT(0x0000000000010000))
                {
                    // Glyph of Blessing of Wisdom
                    if (Aura *aur = GetAura(57979, EFFECT_INDEX_0))
                        duration += aur->GetModifier()->m_amount * MINUTE * IN_MILLISECONDS;
                }
                break;
            default:
                break;
        }
    }

    return duration;
}

DiminishingLevels Unit::GetDiminishing(DiminishingGroup group)
{
    for(Diminishing::iterator i = m_Diminishing.begin(); i != m_Diminishing.end(); ++i)
    {
        if(i->DRGroup != group)
            continue;

        if(!i->hitCount)
            return DIMINISHING_LEVEL_1;

        if (!i->hitTime)
            return DIMINISHING_LEVEL_1;

        // If last spell was casted more than 15 seconds ago - reset the count.
        if (i->stack==0 && WorldTimer::getMSTimeDiff(i->hitTime,WorldTimer::getMSTime()) > 15*IN_MILLISECONDS)
        {
            i->hitCount = DIMINISHING_LEVEL_1;
            return DIMINISHING_LEVEL_1;
        }
        // or else increase the count.
        else
        {
            return DiminishingLevels(i->hitCount);
        }
    }
    return DIMINISHING_LEVEL_1;
}

void Unit::IncrDiminishing(DiminishingGroup group)
{
    // Checking for existing in the table
    for(Diminishing::iterator i = m_Diminishing.begin(); i != m_Diminishing.end(); ++i)
    {
        if(i->DRGroup != group)
            continue;
        if(i->hitCount < DIMINISHING_LEVEL_IMMUNE)
            i->hitCount += 1;
        return;
    }
    m_Diminishing.push_back(DiminishingReturn(group,WorldTimer::getMSTime(),DIMINISHING_LEVEL_2));
}

void Unit::ApplyDiminishingToDuration(DiminishingGroup group, int32 &duration,Unit* caster,DiminishingLevels Level, int32 limitduration)
{
    if(duration == -1 || group == DIMINISHING_NONE)
        return;

    // Duration of crowd control abilities on pvp target is limited by 10 sec. (2.2.0)
    if(limitduration > 0 && duration > limitduration)
    {
        // test pet/charm masters instead pets/charmeds
        Unit const* targetOwner = GetCharmerOrOwner();
        Unit const* casterOwner = caster->GetCharmerOrOwner();

        Unit const* target = targetOwner ? targetOwner : this;
        Unit const* source = casterOwner ? casterOwner : caster;

        if(target->GetTypeId() == TYPEID_PLAYER && source->GetTypeId() == TYPEID_PLAYER)
            duration = limitduration;
    }

    float mod = 1.0f;

    // Some diminishings applies to mobs too (for example, Stun)
    if((GetDiminishingReturnsGroupType(group) == DRTYPE_PLAYER && GetTypeId() == TYPEID_PLAYER) || GetDiminishingReturnsGroupType(group) == DRTYPE_ALL)
    {
        DiminishingLevels diminish = Level;
        switch(diminish)
        {
            case DIMINISHING_LEVEL_1: break;
            case DIMINISHING_LEVEL_2: mod = 0.5f; break;
            case DIMINISHING_LEVEL_3: mod = 0.25f; break;
            case DIMINISHING_LEVEL_IMMUNE: mod = 0.0f;break;
            default: break;
        }
    }

    duration = int32(duration * mod);
}

void Unit::ApplyDiminishingAura( DiminishingGroup group, bool apply )
{
    // Checking for existing in the table
    for(Diminishing::iterator i = m_Diminishing.begin(); i != m_Diminishing.end(); ++i)
    {
        if(i->DRGroup != group)
            continue;

        if(apply)
            i->stack += 1;
        else if(i->stack)
        {
            i->stack -= 1;
            // Remember time after last aura from group removed
            if (i->stack == 0)
                i->hitTime = WorldTimer::getMSTime();
        }
        break;
    }
}

bool Unit::isVisibleForInState( Player const* u, WorldObject const* viewPoint, bool inVisibleList ) const
{
    return isVisibleForOrDetect(u, viewPoint, false, inVisibleList, false);
}

/// returns true if creature can't be seen by alive units
bool Unit::isInvisibleForAlive() const
{
    if (m_AuraFlags & UNIT_AURAFLAG_ALIVE_INVISIBLE)
        return true;
    // TODO: maybe spiritservices also have just an aura
    return isSpiritService();
}

uint32 Unit::GetCreatureType() const
{
    if(GetTypeId() == TYPEID_PLAYER)
    {
        SpellShapeshiftFormEntry const* ssEntry = sSpellShapeshiftFormStore.LookupEntry(GetShapeshiftForm());
        if(ssEntry && ssEntry->creatureType > 0)
            return ssEntry->creatureType;
        else
            return CREATURE_TYPE_HUMANOID;
    }
    else
        return ((Creature*)this)->GetCreatureInfo()->type;
}

/*#######################################
########                         ########
########       STAT SYSTEM       ########
########                         ########
#######################################*/

bool Unit::HandleStatModifier(UnitMods unitMod, UnitModifierType modifierType, float amount, bool apply)
{
    if(unitMod >= UNIT_MOD_END || modifierType >= MODIFIER_TYPE_END)
    {
        sLog.outError("ERROR in HandleStatModifier(): nonexistent UnitMods or wrong UnitModifierType!");
        return false;
    }

    float val = 1.0f;

    switch(modifierType)
    {
        case BASE_VALUE:
        case TOTAL_VALUE:
            m_auraModifiersGroup[unitMod][modifierType] += apply ? amount : -amount;
            break;
        case BASE_PCT:
        case TOTAL_PCT:
            if(amount <= -100.0f)                           //small hack-fix for -100% modifiers
                amount = -200.0f;

            val = (100.0f + amount) / 100.0f;
            m_auraModifiersGroup[unitMod][modifierType] *= apply ? val : (1.0f/val);
            break;

        default:
            break;
    }

    if(!CanModifyStats())
        return false;

    switch(unitMod)
    {
        case UNIT_MOD_STAT_STRENGTH:
        case UNIT_MOD_STAT_AGILITY:
        case UNIT_MOD_STAT_STAMINA:
        case UNIT_MOD_STAT_INTELLECT:
        case UNIT_MOD_STAT_SPIRIT:         UpdateStats(GetStatByAuraGroup(unitMod));  break;

        case UNIT_MOD_ARMOR:               UpdateArmor();           break;
        case UNIT_MOD_HEALTH:              UpdateMaxHealth();       break;

        case UNIT_MOD_MANA:
        case UNIT_MOD_RAGE:
        case UNIT_MOD_FOCUS:
        case UNIT_MOD_ENERGY:
        case UNIT_MOD_HAPPINESS:
        case UNIT_MOD_RUNE:
        case UNIT_MOD_RUNIC_POWER:          UpdateMaxPower(GetPowerTypeByAuraGroup(unitMod));          break;

        case UNIT_MOD_RESISTANCE_HOLY:
        case UNIT_MOD_RESISTANCE_FIRE:
        case UNIT_MOD_RESISTANCE_NATURE:
        case UNIT_MOD_RESISTANCE_FROST:
        case UNIT_MOD_RESISTANCE_SHADOW:
        case UNIT_MOD_RESISTANCE_ARCANE:   UpdateResistances(GetSpellSchoolByAuraGroup(unitMod));      break;

        case UNIT_MOD_ATTACK_POWER:        UpdateAttackPowerAndDamage();         break;
        case UNIT_MOD_ATTACK_POWER_RANGED: UpdateAttackPowerAndDamage(true);     break;

        case UNIT_MOD_DAMAGE_MAINHAND:     UpdateDamagePhysical(BASE_ATTACK);    break;
        case UNIT_MOD_DAMAGE_OFFHAND:      UpdateDamagePhysical(OFF_ATTACK);     break;
        case UNIT_MOD_DAMAGE_RANGED:       UpdateDamagePhysical(RANGED_ATTACK);  break;

        default:
            break;
    }

    return true;
}

float Unit::GetModifierValue(UnitMods unitMod, UnitModifierType modifierType) const
{
    if( unitMod >= UNIT_MOD_END || modifierType >= MODIFIER_TYPE_END)
    {
        sLog.outError("attempt to access nonexistent modifier value from UnitMods!");
        return 0.0f;
    }

    if(modifierType == TOTAL_PCT && m_auraModifiersGroup[unitMod][modifierType] <= 0.0f)
        return 0.0f;

    return m_auraModifiersGroup[unitMod][modifierType];
}

float Unit::GetTotalStatValue(Stats stat) const
{
    UnitMods unitMod = UnitMods(UNIT_MOD_STAT_START + stat);

    if(m_auraModifiersGroup[unitMod][TOTAL_PCT] <= 0.0f)
        return 0.0f;

    // value = ((base_value * base_pct) + total_value) * total_pct
    float value  = m_auraModifiersGroup[unitMod][BASE_VALUE] + GetCreateStat(stat);
    value *= m_auraModifiersGroup[unitMod][BASE_PCT];
    value += m_auraModifiersGroup[unitMod][TOTAL_VALUE];
    value *= m_auraModifiersGroup[unitMod][TOTAL_PCT];

    return value;
}

float Unit::GetTotalAuraModValue(UnitMods unitMod) const
{
    if(unitMod >= UNIT_MOD_END)
    {
        sLog.outError("attempt to access nonexistent UnitMods in GetTotalAuraModValue()!");
        return 0.0f;
    }

    if(m_auraModifiersGroup[unitMod][TOTAL_PCT] <= 0.0f)
        return 0.0f;

    float value  = m_auraModifiersGroup[unitMod][BASE_VALUE];
    value *= m_auraModifiersGroup[unitMod][BASE_PCT];
    value += m_auraModifiersGroup[unitMod][TOTAL_VALUE];
    value *= m_auraModifiersGroup[unitMod][TOTAL_PCT];

    return value;
}

SpellSchools Unit::GetSpellSchoolByAuraGroup(UnitMods unitMod) const
{
    SpellSchools school = SPELL_SCHOOL_NORMAL;

    switch(unitMod)
    {
        case UNIT_MOD_RESISTANCE_HOLY:     school = SPELL_SCHOOL_HOLY;          break;
        case UNIT_MOD_RESISTANCE_FIRE:     school = SPELL_SCHOOL_FIRE;          break;
        case UNIT_MOD_RESISTANCE_NATURE:   school = SPELL_SCHOOL_NATURE;        break;
        case UNIT_MOD_RESISTANCE_FROST:    school = SPELL_SCHOOL_FROST;         break;
        case UNIT_MOD_RESISTANCE_SHADOW:   school = SPELL_SCHOOL_SHADOW;        break;
        case UNIT_MOD_RESISTANCE_ARCANE:   school = SPELL_SCHOOL_ARCANE;        break;

        default:
            break;
    }

    return school;
}

Stats Unit::GetStatByAuraGroup(UnitMods unitMod) const
{
    Stats stat = STAT_STRENGTH;

    switch(unitMod)
    {
        case UNIT_MOD_STAT_STRENGTH:    stat = STAT_STRENGTH;      break;
        case UNIT_MOD_STAT_AGILITY:     stat = STAT_AGILITY;       break;
        case UNIT_MOD_STAT_STAMINA:     stat = STAT_STAMINA;       break;
        case UNIT_MOD_STAT_INTELLECT:   stat = STAT_INTELLECT;     break;
        case UNIT_MOD_STAT_SPIRIT:      stat = STAT_SPIRIT;        break;

        default:
            break;
    }

    return stat;
}

Powers Unit::GetPowerTypeByAuraGroup(UnitMods unitMod) const
{
    switch(unitMod)
    {
        case UNIT_MOD_MANA:       return POWER_MANA;
        case UNIT_MOD_RAGE:       return POWER_RAGE;
        case UNIT_MOD_FOCUS:      return POWER_FOCUS;
        case UNIT_MOD_ENERGY:     return POWER_ENERGY;
        case UNIT_MOD_HAPPINESS:  return POWER_HAPPINESS;
        case UNIT_MOD_RUNE:       return POWER_RUNE;
        case UNIT_MOD_RUNIC_POWER:return POWER_RUNIC_POWER;
        default:                  return POWER_MANA;
    }

    return POWER_MANA;
}

float Unit::GetTotalAttackPowerValue(WeaponAttackType attType) const
{
    if (attType == RANGED_ATTACK)
    {
        int32 ap = GetInt32Value(UNIT_FIELD_RANGED_ATTACK_POWER) + GetInt32Value(UNIT_FIELD_RANGED_ATTACK_POWER_MODS);
        if (ap < 0)
            return 0.0f;
        return ap * (1.0f + GetFloatValue(UNIT_FIELD_RANGED_ATTACK_POWER_MULTIPLIER));
    }
    else
    {
        int32 ap = GetInt32Value(UNIT_FIELD_ATTACK_POWER) + GetInt32Value(UNIT_FIELD_ATTACK_POWER_MODS);
        if (ap < 0)
            return 0.0f;
        return ap * (1.0f + GetFloatValue(UNIT_FIELD_ATTACK_POWER_MULTIPLIER));
    }
}

float Unit::GetWeaponDamageRange(WeaponAttackType attType ,WeaponDamageRange type) const
{
    if (attType == OFF_ATTACK && !haveOffhandWeapon())
        return 0.0f;

    return m_weaponDamage[attType][type];
}

void Unit::SetLevel(uint32 lvl)
{
    SetUInt32Value(UNIT_FIELD_LEVEL, lvl);

    // group update
    if ((GetTypeId() == TYPEID_PLAYER) && ((Player*)this)->GetGroup())
        ((Player*)this)->SetGroupUpdateFlag(GROUP_UPDATE_FLAG_LEVEL);
}

void Unit::SetHealth(uint32 val)
{
    uint32 maxHealth = GetMaxHealth();
    if(maxHealth < val)
        val = maxHealth;

    SetUInt32Value(UNIT_FIELD_HEALTH, val);

    // group update
    if(GetTypeId() == TYPEID_PLAYER)
    {
        if(((Player*)this)->GetGroup())
            ((Player*)this)->SetGroupUpdateFlag(GROUP_UPDATE_FLAG_CUR_HP);
    }
    else if(((Creature*)this)->IsPet())
    {
        Pet *pet = ((Pet*)this);
        if(pet->isControlled())
        {
            Unit *owner = GetOwner();
            if(owner && (owner->GetTypeId() == TYPEID_PLAYER) && ((Player*)owner)->GetGroup())
                ((Player*)owner)->SetGroupUpdateFlag(GROUP_UPDATE_FLAG_PET_CUR_HP);
        }
    }
}

void Unit::SetMaxHealth(uint32 val)
{
    uint32 health = GetHealth();
    SetUInt32Value(UNIT_FIELD_MAXHEALTH, val);

    // group update
    if(GetTypeId() == TYPEID_PLAYER)
    {
        if(((Player*)this)->GetGroup())
            ((Player*)this)->SetGroupUpdateFlag(GROUP_UPDATE_FLAG_MAX_HP);
    }
    else if(((Creature*)this)->IsPet())
    {
        Pet *pet = ((Pet*)this);
        if(pet->isControlled())
        {
            Unit *owner = GetOwner();
            if(owner && (owner->GetTypeId() == TYPEID_PLAYER) && ((Player*)owner)->GetGroup())
                ((Player*)owner)->SetGroupUpdateFlag(GROUP_UPDATE_FLAG_PET_MAX_HP);
        }
    }

    if(val < health)
        SetHealth(val);
}

void Unit::SetHealthPercent(float percent)
{
    uint32 newHealth = GetMaxHealth() * percent/100.0f;
    SetHealth(newHealth);
}

void Unit::SetPower(Powers power, uint32 val)
{
    if(GetPower(power) == val)
        return;

    uint32 maxPower = GetMaxPower(power);
    if(maxPower < val)
        val = maxPower;

    SetStatInt32Value(UNIT_FIELD_POWER1 + power, val);

    WorldPacket data(SMSG_POWER_UPDATE);
    data << GetPackGUID();
    data << uint8(power);
    data << uint32(val);
    SendMessageToSet(&data, true);

    // group update
    if(GetTypeId() == TYPEID_PLAYER)
    {
        if(((Player*)this)->GetGroup())
            ((Player*)this)->SetGroupUpdateFlag(GROUP_UPDATE_FLAG_CUR_POWER);
    }
    else if(((Creature*)this)->IsPet())
    {
        Pet *pet = ((Pet*)this);
        if(pet->isControlled())
        {
            Unit *owner = GetOwner();
            if(owner && (owner->GetTypeId() == TYPEID_PLAYER) && ((Player*)owner)->GetGroup())
                ((Player*)owner)->SetGroupUpdateFlag(GROUP_UPDATE_FLAG_PET_CUR_POWER);
        }

        // Update the pet's character sheet with happiness damage bonus
        if(pet->getPetType() == HUNTER_PET && power == POWER_HAPPINESS)
        {
            pet->UpdateDamagePhysical(BASE_ATTACK);
        }
    }
}

void Unit::SetMaxPower(Powers power, uint32 val)
{
    uint32 cur_power = GetPower(power);
    SetStatInt32Value(UNIT_FIELD_MAXPOWER1 + power, val);

    // group update
    if(GetTypeId() == TYPEID_PLAYER)
    {
        if(((Player*)this)->GetGroup())
            ((Player*)this)->SetGroupUpdateFlag(GROUP_UPDATE_FLAG_MAX_POWER);
    }
    else if(((Creature*)this)->IsPet())
    {
        Pet *pet = ((Pet*)this);
        if(pet->isControlled())
        {
            Unit *owner = GetOwner();
            if(owner && (owner->GetTypeId() == TYPEID_PLAYER) && ((Player*)owner)->GetGroup())
                ((Player*)owner)->SetGroupUpdateFlag(GROUP_UPDATE_FLAG_PET_MAX_POWER);
        }
    }

    if(val < cur_power)
        SetPower(power, val);
}

void Unit::ApplyPowerMod(Powers power, uint32 val, bool apply)
{
    ApplyModUInt32Value(UNIT_FIELD_POWER1+power, val, apply);

    // group update
    if(GetTypeId() == TYPEID_PLAYER)
    {
        if(((Player*)this)->GetGroup())
            ((Player*)this)->SetGroupUpdateFlag(GROUP_UPDATE_FLAG_CUR_POWER);
    }
    else if(((Creature*)this)->IsPet())
    {
        Pet *pet = ((Pet*)this);
        if(pet->isControlled())
        {
            Unit *owner = GetOwner();
            if(owner && (owner->GetTypeId() == TYPEID_PLAYER) && ((Player*)owner)->GetGroup())
                ((Player*)owner)->SetGroupUpdateFlag(GROUP_UPDATE_FLAG_PET_CUR_POWER);
        }
    }
}

void Unit::ApplyMaxPowerMod(Powers power, uint32 val, bool apply)
{
    ApplyModUInt32Value(UNIT_FIELD_MAXPOWER1+power, val, apply);

    // group update
    if(GetTypeId() == TYPEID_PLAYER)
    {
        if(((Player*)this)->GetGroup())
            ((Player*)this)->SetGroupUpdateFlag(GROUP_UPDATE_FLAG_MAX_POWER);
    }
    else if(((Creature*)this)->IsPet())
    {
        Pet *pet = ((Pet*)this);
        if(pet->isControlled())
        {
            Unit *owner = GetOwner();
            if(owner && (owner->GetTypeId() == TYPEID_PLAYER) && ((Player*)owner)->GetGroup())
                ((Player*)owner)->SetGroupUpdateFlag(GROUP_UPDATE_FLAG_PET_MAX_POWER);
        }
    }
}

void Unit::ApplyAuraProcTriggerDamage( Aura* aura, bool apply )
{
    AuraList& tAuraProcTriggerDamage = m_modAuras[SPELL_AURA_PROC_TRIGGER_DAMAGE];
    if(apply)
        tAuraProcTriggerDamage.push_back(aura);
    else
        tAuraProcTriggerDamage.remove(aura);
}

uint32 Unit::GetCreatePowers( Powers power ) const
{
    switch(power)
    {
        case POWER_HEALTH:      return 0;                   // is it really should be here?
        case POWER_MANA:        return GetCreateMana();
        case POWER_RAGE:        return 1000;
        case POWER_FOCUS:       return (GetTypeId() == TYPEID_PLAYER || !((Creature const*)this)->IsPet() || ((Pet const*)this)->getPetType() != HUNTER_PET ? 0 : 100);
        case POWER_ENERGY:      return 100;
        case POWER_HAPPINESS:   return (GetTypeId() == TYPEID_PLAYER || !((Creature const*)this)->IsPet() || ((Pet const*)this)->getPetType() != HUNTER_PET ? 0 : 1050000);
        case POWER_RUNE:        return (GetTypeId() == TYPEID_PLAYER && ((Player const*)this)->getClass() == CLASS_DEATH_KNIGHT ? 8 : 0);
        case POWER_RUNIC_POWER: return (GetTypeId() == TYPEID_PLAYER && ((Player const*)this)->getClass() == CLASS_DEATH_KNIGHT ? 1000 : 0);
    }

    return 0;
}

void Unit::AddToWorld()
{
    Object::AddToWorld();
    ScheduleAINotify(0);
}

void Unit::RemoveFromWorld()
{
    // cleanup
    if (IsInWorld())
    {
        Uncharm();
        RemoveNotOwnSingleTargetAuras();
        RemoveGuardians();
        RemoveMiniPet();
        UnsummonAllTotems();
        RemoveAllGameObjects();
        RemoveAllDynObjects();
        CleanupDeletedAuras();
        GetViewPoint().Event_RemovedFromWorld();
    }

    Object::RemoveFromWorld();
}

void Unit::CleanupsBeforeDelete()
{
    if(m_uint32Values)                                      // only for fully created object
    {
        if (GetVehicle())
            ExitVehicle();
        if (GetVehicleKit())
            RemoveVehicleKit();
        InterruptNonMeleeSpells(true);
        m_Events.KillAllEvents(false);                      // non-delatable (currently casted spells) will not deleted now but it will deleted at call in Map::RemoveAllObjectsInRemoveList
        CombatStop();
        ClearComboPointHolders();
        DeleteThreatList();
        if (GetTypeId()==TYPEID_PLAYER)
            getHostileRefManager().setOnlineOfflineState(false);
        else
            getHostileRefManager().deleteReferences();
        RemoveAllAuras(AURA_REMOVE_BY_DELETE);
        GetMotionMaster()->Clear(false);                    // remove different non-standard movement generators.
    }
    WorldObject::CleanupsBeforeDelete();
}

CharmInfo* Unit::InitCharmInfo(Unit *charm)
{
    if(!m_charmInfo)
        m_charmInfo = new CharmInfo(charm);
    return m_charmInfo;
}

CharmInfo::CharmInfo(Unit* unit)
: m_unit(unit), m_CommandState(COMMAND_FOLLOW), m_reactState(REACT_PASSIVE), m_petnumber(0)
{
    for(int i = 0; i < CREATURE_MAX_SPELLS; ++i)
        m_charmspells[i].SetActionAndType(0,ACT_DISABLED);
    m_petnumber = 0;
}

void CharmInfo::InitPetActionBar()
{
    // the first 3 SpellOrActions are attack, follow and stay
    for(uint32 i = 0; i < ACTION_BAR_INDEX_PET_SPELL_START - ACTION_BAR_INDEX_START; ++i)
        SetActionBar(ACTION_BAR_INDEX_START + i,COMMAND_ATTACK - i,ACT_COMMAND);

    // middle 4 SpellOrActions are spells/special attacks/abilities
    for(uint32 i = 0; i < ACTION_BAR_INDEX_PET_SPELL_END-ACTION_BAR_INDEX_PET_SPELL_START; ++i)
        SetActionBar(ACTION_BAR_INDEX_PET_SPELL_START + i,0,ACT_DISABLED);

    // last 3 SpellOrActions are reactions
    for(uint32 i = 0; i < ACTION_BAR_INDEX_END - ACTION_BAR_INDEX_PET_SPELL_END; ++i)
        SetActionBar(ACTION_BAR_INDEX_PET_SPELL_END + i,COMMAND_ATTACK - i,ACT_REACTION);
}

void CharmInfo::InitEmptyActionBar()
{
    SetActionBar(ACTION_BAR_INDEX_START,COMMAND_ATTACK,ACT_COMMAND);
    for(uint32 x = ACTION_BAR_INDEX_START+1; x < ACTION_BAR_INDEX_END; ++x)
        SetActionBar(x,0,ACT_PASSIVE);
}

void CharmInfo::InitPossessCreateSpells()
{
    InitEmptyActionBar();                                   //charm action bar

    if(m_unit->GetTypeId() == TYPEID_PLAYER)                //possessed players don't have spells, keep the action bar empty
        return;

    for(uint32 x = 0; x < CREATURE_MAX_SPELLS; ++x)
    {
        if (IsPassiveSpell(((Creature*)m_unit)->m_spells[x]))
            m_unit->CastSpell(m_unit, ((Creature*)m_unit)->m_spells[x], true);
        else
            AddSpellToActionBar(((Creature*)m_unit)->m_spells[x], ACT_PASSIVE);
    }
}

void CharmInfo::InitVehicleCreateSpells()
{
    for (uint32 x = ACTION_BAR_INDEX_START; x < ACTION_BAR_INDEX_END; ++x)
        SetActionBar(x, 0, ActiveStates(0x8 + x));

    for (uint32 x = 0; x < CREATURE_MAX_SPELLS; ++x)
    {
        uint32 spellId = ((Creature*)m_unit)->m_spells[x];

        if (!spellId)
            continue;

        if (IsPassiveSpell(spellId))
            m_unit->CastSpell(m_unit, spellId, true);
        else
            PetActionBar[x].SetAction(spellId);
    }
}

void CharmInfo::InitCharmCreateSpells()
{
    if(m_unit->GetTypeId() == TYPEID_PLAYER)                //charmed players don't have spells
    {
        InitEmptyActionBar();
        return;
    }

    InitPetActionBar();

    for(uint32 x = 0; x < CREATURE_MAX_SPELLS; ++x)
    {
        uint32 spellId = ((Creature*)m_unit)->m_spells[x];

        if(!spellId)
        {
            m_charmspells[x].SetActionAndType(spellId,ACT_DISABLED);
            continue;
        }

        if (IsPassiveSpell(spellId))
        {
            m_unit->CastSpell(m_unit, spellId, true);
            m_charmspells[x].SetActionAndType(spellId,ACT_PASSIVE);
        }
        else
        {
            m_charmspells[x].SetActionAndType(spellId,ACT_DISABLED);

            ActiveStates newstate;
            bool onlyselfcast = true;
            SpellEntry const *spellInfo = sSpellStore.LookupEntry(spellId);

            if(!spellInfo) onlyselfcast = false;
            for(uint32 i = 0; i < 3 && onlyselfcast; ++i)   //nonexistent spell will not make any problems as onlyselfcast would be false -> break right away
            {
                if(spellInfo->EffectImplicitTargetA[i] != TARGET_SELF && spellInfo->EffectImplicitTargetA[i] != 0)
                    onlyselfcast = false;
            }

            if(onlyselfcast || !IsPositiveSpell(spellId))   // only self cast and spells versus enemies are autocastable
                newstate = ACT_DISABLED;
            else
                newstate = ACT_PASSIVE;

            AddSpellToActionBar(spellId, newstate);
        }
    }
}

bool CharmInfo::AddSpellToActionBar(uint32 spell_id, ActiveStates newstate)
{
    uint32 first_id = sSpellMgr.GetFirstSpellInChain(spell_id);

    // new spell rank can be already listed
    for(uint8 i = 0; i < MAX_UNIT_ACTION_BAR_INDEX; ++i)
    {
        if (uint32 action = PetActionBar[i].GetAction())
        {
            if (PetActionBar[i].IsActionBarForSpell() && sSpellMgr.GetFirstSpellInChain(action) == first_id)
            {
                PetActionBar[i].SetAction(spell_id);
                return true;
            }
        }
    }

    // or use empty slot in other case
    for(uint8 i = 0; i < MAX_UNIT_ACTION_BAR_INDEX; ++i)
    {
        if (!PetActionBar[i].GetAction() && PetActionBar[i].IsActionBarForSpell())
        {
            SetActionBar(i,spell_id,newstate == ACT_DECIDE ? ACT_DISABLED : newstate);
            return true;
        }
    }
    return false;
}

bool CharmInfo::RemoveSpellFromActionBar(uint32 spell_id)
{
    uint32 first_id = sSpellMgr.GetFirstSpellInChain(spell_id);

    for(uint8 i = 0; i < MAX_UNIT_ACTION_BAR_INDEX; ++i)
    {
        if (uint32 action = PetActionBar[i].GetAction())
        {
            if (PetActionBar[i].IsActionBarForSpell() && sSpellMgr.GetFirstSpellInChain(action) == first_id)
            {
                SetActionBar(i,0,ACT_DISABLED);
                return true;
            }
        }
    }

    return false;
}

void CharmInfo::ToggleCreatureAutocast(uint32 spellid, bool apply)
{
    if(IsPassiveSpell(spellid))
        return;

    for(uint32 x = 0; x < CREATURE_MAX_SPELLS; ++x)
        if(spellid == m_charmspells[x].GetAction())
            m_charmspells[x].SetType(apply ? ACT_ENABLED : ACT_DISABLED);
}

void CharmInfo::SetPetNumber(uint32 petnumber, bool statwindow)
{
    m_petnumber = petnumber;
    if(statwindow)
        m_unit->SetUInt32Value(UNIT_FIELD_PETNUMBER, m_petnumber);
    else
        m_unit->SetUInt32Value(UNIT_FIELD_PETNUMBER, 0);
}

void CharmInfo::LoadPetActionBar(const std::string& data )
{
    InitPetActionBar();

    Tokens tokens = StrSplit(data, " ");

    if (tokens.size() != (ACTION_BAR_INDEX_END-ACTION_BAR_INDEX_START)*2)
        return;                                             // non critical, will reset to default

    int index;
    Tokens::iterator iter;
    for(iter = tokens.begin(), index = ACTION_BAR_INDEX_START; index < ACTION_BAR_INDEX_END; ++iter, ++index )
    {
        // use unsigned cast to avoid sign negative format use at long-> ActiveStates (int) conversion
        uint8 type  = (uint8)atol((*iter).c_str());
        ++iter;
        uint32 action = atol((*iter).c_str());

        PetActionBar[index].SetActionAndType(action,ActiveStates(type));

        // check correctness
        if(PetActionBar[index].IsActionBarForSpell() && !sSpellStore.LookupEntry(PetActionBar[index].GetAction()))
            SetActionBar(index,0,ACT_DISABLED);
    }
}

void CharmInfo::BuildActionBar( WorldPacket* data )
{
    for(uint32 i = 0; i < MAX_UNIT_ACTION_BAR_INDEX; ++i)
        *data << uint32(PetActionBar[i].packedData);
}

void CharmInfo::SetSpellAutocast( uint32 spell_id, bool state )
{

    for(int i = 0; i < MAX_UNIT_ACTION_BAR_INDEX; ++i)
    {
        if(spell_id == PetActionBar[i].GetAction() && PetActionBar[i].IsActionBarForSpell())
        {
            PetActionBar[i].SetType(state ? ACT_ENABLED : ACT_DISABLED);
            break;
        }
    }
}

void Unit::DoPetAction( Player* owner, uint8 flag, uint32 spellid, ObjectGuid petGuid, ObjectGuid targetGuid)
{
    if ((((Creature*)this)->IsPet() && !((Pet*)this)->IsInWorld()) || !GetCharmInfo())
        return;

    switch(flag)
    {
        case ACT_COMMAND:                                   //0x07
       // Maybe exists some flag that disable it at client side
            if (petGuid.IsVehicle())
                return;

            switch(spellid)
            {
                case COMMAND_STAY:                          //flat=1792  //STAY
                    StopMoving();
                    GetMotionMaster()->Clear(false);
                    GetMotionMaster()->MoveIdle();
                    GetCharmInfo()->SetCommandState( COMMAND_STAY );
                    break;
                case COMMAND_FOLLOW:                        //spellid=1792  //FOLLOW
                    AttackStop();
                    GetMotionMaster()->MoveFollow(owner,PET_FOLLOW_DIST,((Pet*)this)->GetPetFollowAngle());
                    GetCharmInfo()->SetCommandState( COMMAND_FOLLOW );
                    break;
                case COMMAND_ATTACK:                        //spellid=1792  //ATTACK
                {
                    Unit *TargetUnit = owner->GetMap()->GetUnit(targetGuid);
                    if(!TargetUnit)
                        return;

                    // not let attack friendly units.
                    if(owner->IsFriendlyTo(TargetUnit))
                        return;
                    // Not let attack through obstructions
                    if(!IsWithinLOSInMap(TargetUnit))
                        return;

                    // This is true if pet has no target or has target but targets differs.
                    if(getVictim() != TargetUnit)
                    {
                        if (getVictim())
                            AttackStop();

                        if (hasUnitState(UNIT_STAT_CONTROLLED))
                        {
                            Attack(TargetUnit, true);
                            SendPetAIReaction();
                        }
                        else
                        {
                            GetMotionMaster()->Clear();

                            if (((Creature*)this)->AI())
                                ((Creature*)this)->AI()->AttackStart(TargetUnit);

                            // 10% chance to play special pet attack talk, else growl
                            if(((Creature*)this)->IsPet() && ((Pet*)this)->getPetType() == SUMMON_PET && this != TargetUnit && roll_chance_i(10))
                                SendPetTalk((uint32)PET_TALK_ATTACK);
                            else
                            {
                                // 90% chance for pet and 100% chance for charmed creature
                                SendPetAIReaction();
                            }
                        }

                    }
                    break;
                }
                case COMMAND_ABANDON:                       // abandon (hunter pet) or dismiss (summoned pet)
                    if(((Creature*)this)->IsPet())
                    {
                        Pet* p = (Pet*)this;
                        if(p->getPetType() == HUNTER_PET)
                            p->Unsummon(PET_SAVE_AS_DELETED, owner);
                        else
                            //dismissing a summoned pet is like killing them (this prevents returning a soulshard...)
                            p->SetDeathState(CORPSE);
                    }
                    else                                    // charmed
                        owner->Uncharm();
                    break;
                default:
                    sLog.outError("WORLD: unknown PET flag Action %i and spellid %i.", uint32(flag), spellid);
            }
            break;
        case ACT_REACTION:                                  // 0x6
            switch(spellid)
            {
                case REACT_PASSIVE:                         //passive
                case REACT_DEFENSIVE:                       //recovery
                case REACT_AGGRESSIVE:                      //activete
                    GetCharmInfo()->SetReactState( ReactStates(spellid) );
                    break;
            }
            break;
        case ACT_DISABLED:                                  // 0x81    spell (disabled), ignore
        case ACT_PASSIVE:                                   // 0x01
        case ACT_ENABLED:                                   // 0xC1    spell
        {
            Unit* unit_target = NULL;

            if (!targetGuid.IsEmpty())
                unit_target = owner->GetMap()->GetUnit(targetGuid);

            // do not cast unknown spells
            SpellEntry const *spellInfo = sSpellStore.LookupEntry(spellid );
            if(!spellInfo)
            {
                sLog.outError("WORLD: unknown PET spell id %i", spellid);
                return;
            }

            if (GetCharmInfo() && GetCharmInfo()->GetGlobalCooldownMgr().HasGlobalCooldown(spellInfo))
                return;

            for(int i = 0; i < MAX_EFFECT_INDEX;++i)
            {
                if(spellInfo->EffectImplicitTargetA[i] == TARGET_ALL_ENEMY_IN_AREA || spellInfo->EffectImplicitTargetA[i] == TARGET_ALL_ENEMY_IN_AREA_INSTANT || spellInfo->EffectImplicitTargetA[i] == TARGET_ALL_ENEMY_IN_AREA_CHANNELED)
                    return;
            }

            // do not cast not learned spells
            if(!HasSpell(spellid) || IsPassiveSpell(spellid))
                return;

            clearUnitState(UNIT_STAT_MOVING);

            Spell *spell = new Spell(this, spellInfo, false);

            SpellCastResult result = spell->CheckPetCast(unit_target);

            //auto turn to target unless possessed
            if(result == SPELL_FAILED_UNIT_NOT_INFRONT && !HasAuraType(SPELL_AURA_MOD_POSSESS))
            {
                if(unit_target)
                {
                    SetInFront(unit_target);
                    if (unit_target->GetTypeId() == TYPEID_PLAYER)
                        SendCreateUpdateToPlayer( (Player*)unit_target );
                }
                else if(Unit *unit_target2 = spell->m_targets.getUnitTarget())
                {
                    SetInFront(unit_target2);
                    if (unit_target2->GetTypeId() == TYPEID_PLAYER)
                        SendCreateUpdateToPlayer( (Player*)unit_target2 );
                }
                if (Unit* powner = GetCharmerOrOwner())
                    if(powner->GetTypeId() == TYPEID_PLAYER)
                        SendCreateUpdateToPlayer((Player*)powner);
                result = SPELL_CAST_OK;
            }

            if(result == SPELL_CAST_OK)
            {
                ((Creature*)this)->AddCreatureSpellCooldown(spellid);

                unit_target = spell->m_targets.getUnitTarget();

                //10% chance to play special pet attack talk, else growl
                //actually this only seems to happen on special spells, fire shield for imp, torment for voidwalker, but it's stupid to check every spell
                if(((Creature*)this)->IsPet() && (((Pet*)this)->getPetType() == SUMMON_PET) && (this != unit_target) && (urand(0, 100) < 10))
                    SendPetTalk((uint32)PET_TALK_SPECIAL_SPELL);
                else
                    SendPetAIReaction();

                if( unit_target && !owner->IsFriendlyTo(unit_target) && !HasAuraType(SPELL_AURA_MOD_POSSESS))
                {
                    // This is true if pet has no target or has target but targets differs.
                    if (getVictim() != unit_target)
                    {
                        if (getVictim())
                            AttackStop();
                        GetMotionMaster()->Clear();
                        if (((Creature*)this)->AI())
                            ((Creature*)this)->AI()->AttackStart(unit_target);
                    }
                }

                spell->prepare(&(spell->m_targets));
            }
            else
            {
                if(HasAuraType(SPELL_AURA_MOD_POSSESS))
                    Spell::SendCastResult(owner,spellInfo,0,result);
                else
                    SendPetCastFail(spellid, result);

                if (!((Creature*)this)->HasSpellCooldown(spellid))
                    owner->SendClearCooldown(spellid, this);

                spell->finish(false);
                delete spell;
            }
            break;
        }
        default:
            sLog.outError("WORLD: unknown PET flag Action %i and spellid %i.", uint32(flag), spellid);
    }

}

void Unit::DoPetCastSpell( Player *owner, uint8 cast_count, SpellCastTargets* targets, SpellEntry const* spellInfo )
{
    Creature* pet = dynamic_cast<Creature*>(this);

    clearUnitState(UNIT_STAT_MOVING);

    Spell *spell = new Spell(pet, spellInfo, false);
    spell->m_cast_count = cast_count;                       // probably pending spell cast
    spell->m_targets = *targets;

    SpellCastResult result = spell->CheckPetCast(NULL);
    if (result == SPELL_CAST_OK)
    {
        pet->AddCreatureSpellCooldown(spellInfo->Id);
        if (pet->IsPet())
        {
            //10% chance to play special pet attack talk, else growl
            //actually this only seems to happen on special spells, fire shield for imp, torment for voidwalker, but it's stupid to check every spell
            if(((Pet*)pet)->getPetType() == SUMMON_PET && (urand(0, 100) < 10))
                pet->SendPetTalk((uint32)PET_TALK_SPECIAL_SPELL);
            else
                pet->SendPetAIReaction();
        }

        spell->prepare(&(spell->m_targets));
    }
    else
    {
        pet->SendPetCastFail(spellInfo->Id, result);
        if (!pet->HasSpellCooldown(spellInfo->Id))
            owner->SendClearCooldown(spellInfo->Id, pet);

        spell->finish(false);
        delete spell;
    }
}

bool Unit::isFrozen() const
{
    return HasAuraState(AURA_STATE_FROZEN);
}

struct ProcTriggeredData
{
    ProcTriggeredData(SpellProcEventEntry const * _spellProcEvent, SpellAuraHolder* _triggeredByHolder)
        : spellProcEvent(_spellProcEvent), triggeredByHolder(_triggeredByHolder)
        {}
    SpellProcEventEntry const *spellProcEvent;
    SpellAuraHolder* triggeredByHolder;
};

typedef std::list< ProcTriggeredData > ProcTriggeredList;
typedef std::list< uint32> RemoveSpellList;

uint32 createProcExtendMask(SpellNonMeleeDamage *damageInfo, SpellMissInfo missCondition)
{
    uint32 procEx = PROC_EX_NONE;
    // Check victim state
    if (missCondition!=SPELL_MISS_NONE)
    switch (missCondition)
    {
        case SPELL_MISS_MISS:    procEx|=PROC_EX_MISS;   break;
        case SPELL_MISS_RESIST:  procEx|=PROC_EX_RESIST; break;
        case SPELL_MISS_DODGE:   procEx|=PROC_EX_DODGE;  break;
        case SPELL_MISS_PARRY:   procEx|=PROC_EX_PARRY;  break;
        case SPELL_MISS_BLOCK:   procEx|=PROC_EX_BLOCK;  break;
        case SPELL_MISS_EVADE:   procEx|=PROC_EX_EVADE;  break;
        case SPELL_MISS_IMMUNE:  procEx|=PROC_EX_IMMUNE; break;
        case SPELL_MISS_IMMUNE2: procEx|=PROC_EX_IMMUNE; break;
        case SPELL_MISS_DEFLECT: procEx|=PROC_EX_DEFLECT;break;
        case SPELL_MISS_ABSORB:  procEx|=PROC_EX_ABSORB; break;
        case SPELL_MISS_REFLECT: procEx|=PROC_EX_REFLECT;break;
        default:
            break;
    }
    else
    {
        // On block
        if (damageInfo->blocked)
            procEx|=PROC_EX_BLOCK;
        // On absorb
        if (damageInfo->absorb)
            procEx|=PROC_EX_ABSORB;
        // On crit
        if (damageInfo->HitInfo & SPELL_HIT_TYPE_CRIT)
            procEx|=PROC_EX_CRITICAL_HIT;
        else
            procEx|=PROC_EX_NORMAL_HIT;
    }
    return procEx;
}

void Unit::ProcDamageAndSpellFor( bool isVictim, Unit * pTarget, uint32 procFlag, uint32 procExtra, WeaponAttackType attType, SpellEntry const * procSpell, uint32 damage )
{
    // For melee/ranged based attack need update skills and set some Aura states
    if (procFlag & MELEE_BASED_TRIGGER_MASK)
    {
        // Update skills here for players
        if (GetTypeId() == TYPEID_PLAYER)
        {
            // On melee based hit/miss/resist need update skill (for victim and attacker)
            if (procExtra&(PROC_EX_NORMAL_HIT|PROC_EX_MISS|PROC_EX_RESIST))
            {
                if (pTarget->GetTypeId() != TYPEID_PLAYER && pTarget->GetCreatureType() != CREATURE_TYPE_CRITTER)
                    ((Player*)this)->UpdateCombatSkills(pTarget, attType, isVictim);
            }
            // Update defence if player is victim and parry/dodge/block
            if (isVictim && procExtra&(PROC_EX_DODGE|PROC_EX_PARRY|PROC_EX_BLOCK))
                ((Player*)this)->UpdateDefense();
        }
        // If exist crit/parry/dodge/block need update aura state (for victim and attacker)
        if (procExtra & (PROC_EX_CRITICAL_HIT|PROC_EX_PARRY|PROC_EX_DODGE|PROC_EX_BLOCK))
        {
            // for victim
            if (isVictim)
            {
                // if victim and dodge attack
                if (procExtra&PROC_EX_DODGE)
                {
                    //Update AURA_STATE on dodge
                    if (getClass() != CLASS_ROGUE) // skip Rogue Riposte
                    {
                        ModifyAuraState(AURA_STATE_DEFENSE, true);
                        StartReactiveTimer( REACTIVE_DEFENSE );
                    }
                }
                // if victim and parry attack
                if (procExtra & PROC_EX_PARRY)
                {
                    // For Hunters only Counterattack (skip Mongoose bite)
                    if (getClass() == CLASS_HUNTER)
                    {
                        ModifyAuraState(AURA_STATE_HUNTER_PARRY, true);
                        StartReactiveTimer( REACTIVE_HUNTER_PARRY );
                    }
                    else
                    {
                        ModifyAuraState(AURA_STATE_DEFENSE, true);
                        StartReactiveTimer( REACTIVE_DEFENSE );
                    }
                }
                // if and victim block attack
                if (procExtra & PROC_EX_BLOCK)
                {
                    ModifyAuraState(AURA_STATE_DEFENSE,true);
                    StartReactiveTimer( REACTIVE_DEFENSE );
                }
            }
            else //For attacker
            {
                // Overpower on victim dodge
                if (procExtra&PROC_EX_DODGE && GetTypeId() == TYPEID_PLAYER && getClass() == CLASS_WARRIOR)
                {
                    AddComboPoints(pTarget, 1);
                    StartReactiveTimer( REACTIVE_OVERPOWER );
                }
            }
        }
    }

    RemoveSpellList removedSpells;
    ProcTriggeredList procTriggered;
    // Fill procTriggered list
    for(SpellAuraHolderMap::const_iterator itr = GetSpellAuraHolderMap().begin(); itr!= GetSpellAuraHolderMap().end(); ++itr)
    {
        // skip deleted auras (possible at recursive triggered call
        if(itr->second->IsDeleted())
            continue;

        SpellProcEventEntry const* spellProcEvent = NULL;
        if(!IsTriggeredAtSpellProcEvent(pTarget, itr->second, procSpell, procFlag, procExtra, attType, isVictim, spellProcEvent))
           continue;

        // Frost Nova: prevent to remove root effect on self damage
        if (itr->second->GetCaster() == pTarget)
           if (SpellEntry const* spellInfo = itr->second->GetSpellProto())
              if (procSpell && spellInfo->SpellFamilyName == SPELLFAMILY_MAGE && spellInfo->SpellFamilyFlags & UI64LIT(0x000000000000000000000040)
                 && procSpell->SpellFamilyName == SPELLFAMILY_MAGE && procSpell->SpellFamilyFlags & UI64LIT(0x000000000000000000000040))
                    continue;

        itr->second->SetInUse(true);                        // prevent holder deletion
        procTriggered.push_back( ProcTriggeredData(spellProcEvent, itr->second) );
    }

    // Nothing found
    if (procTriggered.empty())
        return;

    // Handle effects proceed this time
    for(ProcTriggeredList::const_iterator itr = procTriggered.begin(); itr != procTriggered.end(); ++itr)
    {
        // Some auras can be deleted in function called in this loop (except first, ofc)
        SpellAuraHolder *triggeredByHolder = itr->triggeredByHolder;
        if(triggeredByHolder->IsDeleted())
            continue;

        SpellProcEventEntry const *spellProcEvent = itr->spellProcEvent;
        bool useCharges = triggeredByHolder->GetAuraCharges() > 0;
        bool procSuccess = true;
        bool anyAuraProc = false;

        // For players set spell cooldown if need
        uint32 cooldown = 0;
        if (GetTypeId() == TYPEID_PLAYER && spellProcEvent && spellProcEvent->cooldown)
            cooldown = spellProcEvent->cooldown;

        for (int32 i = 0; i < MAX_EFFECT_INDEX; ++i)
        {
            Aura *triggeredByAura = triggeredByHolder->GetAuraByEffectIndex(SpellEffectIndex(i));
            if (!triggeredByAura)
                continue;

            Modifier *auraModifier = triggeredByAura->GetModifier();

            if (procSpell)
            {
                if (spellProcEvent)
                {
                    if (spellProcEvent->spellFamilyMask[i] || spellProcEvent->spellFamilyMask2[i])
                    {
                        if ((spellProcEvent->spellFamilyMask[i]  & procSpell->SpellFamilyFlags ) == 0 &&
                            (spellProcEvent->spellFamilyMask2[i] & procSpell->SpellFamilyFlags2) == 0)
                            continue;
                    }
                    // don't check dbc FamilyFlags if schoolMask exists
                    else if (!triggeredByAura->CanProcFrom(procSpell, spellProcEvent->procEx, procExtra, damage != 0, !spellProcEvent->schoolMask))
                        continue;
                }
                else if (!triggeredByAura->CanProcFrom(procSpell, PROC_EX_NONE, procExtra, damage != 0, true))
                    continue;
            }

            SpellAuraProcResult procResult = (*this.*AuraProcHandler[auraModifier->m_auraname])(pTarget, damage, triggeredByAura, procSpell, procFlag, procExtra, cooldown);
            switch (procResult)
            {
                case SPELL_AURA_PROC_CANT_TRIGGER:
                    continue;
                case SPELL_AURA_PROC_FAILED:
                    procSuccess = false;
                    break;
                case SPELL_AURA_PROC_OK:
                    break;
            }

            anyAuraProc = true;
        }

        // Remove charge (aura can be removed by triggers)
        if(useCharges && procSuccess && anyAuraProc && !triggeredByHolder->IsDeleted())
        {
            // If last charge dropped add spell to remove list
            if(triggeredByHolder->DropAuraCharge())
                removedSpells.push_back(triggeredByHolder->GetId());
        }
        // If reflecting with Imp. Spell Reflection - we must also remove auras from the remaining aura's targets
        if (triggeredByHolder->GetId() == 59725)
            if (Unit* pImpSRCaster = triggeredByHolder->GetCaster() )
                if (Group* group = ((Player*)pImpSRCaster)->GetGroup())
                    for(GroupReference *itr = group->GetFirstMember(); itr != NULL; itr = itr->next())
                        if (Player* member = itr->getSource())
                            if (Aura* pAura = member->GetAura(59725, EFFECT_INDEX_0) )
                                if (pAura->GetCaster() == pImpSRCaster)
                                    member->RemoveAura(pAura);

        triggeredByHolder->SetInUse(false);
    }

    if (!removedSpells.empty())
    {
        // Sort spells and remove duplicates
        removedSpells.sort();
        removedSpells.unique();
        // Remove auras from removedAuras
        for(RemoveSpellList::const_iterator i = removedSpells.begin(); i != removedSpells.end();++i)
            RemoveAurasDueToSpell(*i);
    }
}

SpellSchoolMask Unit::GetMeleeDamageSchoolMask() const
{
    return SPELL_SCHOOL_MASK_NORMAL;
}

Player* Unit::GetSpellModOwner() const
{
    if(GetTypeId()==TYPEID_PLAYER)
        return (Player*)this;
    if(((Creature*)this)->IsPet() || ((Creature*)this)->IsTotem())
    {
        Unit* owner = GetOwner();
        if(owner && owner->GetTypeId()==TYPEID_PLAYER)
            return (Player*)owner;
    }
    return NULL;
}

///----------Pet responses methods-----------------
void Unit::SendPetCastFail(uint32 spellid, SpellCastResult msg)
{
    if(msg == SPELL_CAST_OK)
        return;

    Unit *owner = GetCharmerOrOwner();
    if(!owner || owner->GetTypeId() != TYPEID_PLAYER)
        return;

    WorldPacket data(SMSG_PET_CAST_FAILED, 1 + 4 + 1);
    data << uint8(0);                                       // cast count?
    data << uint32(spellid);
    data << uint8(msg);
    // uint32 for some reason
    // uint32 for some reason
    ((Player*)owner)->GetSession()->SendPacket(&data);
}

void Unit::SendPetActionFeedback (uint8 msg)
{
    Unit* owner = GetOwner();
    if(!owner || owner->GetTypeId() != TYPEID_PLAYER)
        return;

    WorldPacket data(SMSG_PET_ACTION_FEEDBACK, 1);
    data << uint8(msg);
    ((Player*)owner)->GetSession()->SendPacket(&data);
}

void Unit::SendPetTalk (uint32 pettalk)
{
    Unit* owner = GetOwner();
    if(!owner || owner->GetTypeId() != TYPEID_PLAYER)
        return;

    WorldPacket data(SMSG_PET_ACTION_SOUND, 8 + 4);
    data << GetObjectGuid();
    data << uint32(pettalk);
    ((Player*)owner)->GetSession()->SendPacket(&data);
}

void Unit::SendPetAIReaction()
{
    Unit* owner = GetOwner();
    if(!owner || owner->GetTypeId() != TYPEID_PLAYER)
        return;

    WorldPacket data(SMSG_AI_REACTION, 8 + 4);
    data << GetObjectGuid();
    data << uint32(AI_REACTION_HOSTILE);
    ((Player*)owner)->GetSession()->SendPacket(&data);
}

///----------End of Pet responses methods----------

void Unit::StopMoving()
{
    clearUnitState(UNIT_STAT_MOVING);

    // not need send any packets if not in world
    if (!IsInWorld())
        return;

    // send explicit stop packet
    // player expected for correct work SPLINEFLAG_WALKMODE
    SendMonsterMove(GetPositionX(), GetPositionY(), GetPositionZ(), SPLINETYPE_STOP, GetTypeId() == TYPEID_PLAYER ? SPLINEFLAG_WALKMODE : SPLINEFLAG_NONE, 0);

    // update position and orientation for near players
    SendHeartBeat(false);
}

void Unit::SetFeared(bool apply, ObjectGuid casterGuid, uint32 spellID, uint32 time)
{
    if (apply)
    {
        if (HasAuraType(SPELL_AURA_PREVENTS_FLEEING))
            return;

        SetFlag(UNIT_FIELD_FLAGS, UNIT_FLAG_FLEEING);

        GetMotionMaster()->MovementExpired(false);
        CastStop(GetObjectGuid() == casterGuid ? spellID : 0);

        Unit* caster = IsInWorld() ?  GetMap()->GetUnit(casterGuid) : NULL;

        GetMotionMaster()->MoveFleeing(caster, time);       // caster==NULL processed in MoveFleeing
    }
    else
    {
        RemoveFlag(UNIT_FIELD_FLAGS, UNIT_FLAG_FLEEING);

        GetMotionMaster()->MovementExpired(false);

        if (GetTypeId() != TYPEID_PLAYER && isAlive())
        {
            Creature* c = ((Creature*)this);
            // restore appropriate movement generator
            if (getVictim())
                GetMotionMaster()->MoveChase(getVictim());
            else
                GetMotionMaster()->Initialize();

            // attack caster if can
            if (Unit* caster = IsInWorld() ? GetMap()->GetUnit(casterGuid) : NULL)
                c->AttackedBy(caster);
        }
    }

    if (GetTypeId() == TYPEID_PLAYER && !GetVehicle())
        ((Player*)this)->SetClientControl(this, !apply);
}

void Unit::SetConfused(bool apply, ObjectGuid casterGuid, uint32 spellID)
{
    if (apply)
    {
        SetFlag(UNIT_FIELD_FLAGS, UNIT_FLAG_CONFUSED);

        CastStop(GetObjectGuid() == casterGuid ? spellID : 0);

        GetMotionMaster()->MoveConfused();
    }
    else
    {
        RemoveFlag(UNIT_FIELD_FLAGS, UNIT_FLAG_CONFUSED);

        GetMotionMaster()->MovementExpired(false);

        if (GetTypeId() != TYPEID_PLAYER && isAlive())
        {
            // restore appropriate movement generator
            if(getVictim())
                GetMotionMaster()->MoveChase(getVictim());
            else
                GetMotionMaster()->Initialize();
        }
    }

    if(GetTypeId() == TYPEID_PLAYER && !GetVehicle())
        ((Player*)this)->SetClientControl(this, !apply);
}

void Unit::SetFeignDeath(bool apply, ObjectGuid casterGuid, uint32 /*spellID*/)
{
    if (apply)
    {
        /*
        WorldPacket data(SMSG_FEIGN_DEATH_RESISTED, 9);
        data<<GetGUID();
        data<<uint8(0);
        SendMessageToSet(&data,true);
        */

        if (GetTypeId() != TYPEID_PLAYER)
            StopMoving();
        else
            ((Player*)this)->m_movementInfo.SetMovementFlags(MOVEFLAG_NONE);

                                                            // blizz like 2.0.x
        SetFlag(UNIT_FIELD_FLAGS, UNIT_FLAG_UNK_29);
                                                            // blizz like 2.0.x
        SetFlag(UNIT_FIELD_FLAGS_2, UNIT_FLAG2_FEIGN_DEATH);
                                                            // blizz like 2.0.x
        SetFlag(UNIT_DYNAMIC_FLAGS, UNIT_DYNFLAG_DEAD);

        addUnitState(UNIT_STAT_DIED);
        CombatStop();
        RemoveAurasWithInterruptFlags(AURA_INTERRUPT_FLAG_IMMUNE_OR_LOST_SELECTION);

        // prevent interrupt message
        if (casterGuid == GetObjectGuid())
            FinishSpell(CURRENT_GENERIC_SPELL,false);
        InterruptNonMeleeSpells(true);
        getHostileRefManager().deleteReferences();
    }
    else
    {
        /*
        WorldPacket data(SMSG_FEIGN_DEATH_RESISTED, 9);
        data<<GetGUID();
        data<<uint8(1);
        SendMessageToSet(&data,true);
        */
                                                            // blizz like 2.0.x
        RemoveFlag(UNIT_FIELD_FLAGS, UNIT_FLAG_UNK_29);
                                                            // blizz like 2.0.x
        RemoveFlag(UNIT_FIELD_FLAGS_2, UNIT_FLAG2_FEIGN_DEATH);
                                                            // blizz like 2.0.x
        RemoveFlag(UNIT_DYNAMIC_FLAGS, UNIT_DYNFLAG_DEAD);

        clearUnitState(UNIT_STAT_DIED);

        if (GetTypeId() != TYPEID_PLAYER && isAlive())
        {
            // restore appropriate movement generator
            if(getVictim())
                GetMotionMaster()->MoveChase(getVictim());
            else
                GetMotionMaster()->Initialize();
        }

    }
}

bool Unit::IsSitState() const
{
    uint8 s = getStandState();
    return
        s == UNIT_STAND_STATE_SIT_CHAIR        || s == UNIT_STAND_STATE_SIT_LOW_CHAIR  ||
        s == UNIT_STAND_STATE_SIT_MEDIUM_CHAIR || s == UNIT_STAND_STATE_SIT_HIGH_CHAIR ||
        s == UNIT_STAND_STATE_SIT;
}

bool Unit::IsStandState() const
{
    uint8 s = getStandState();
    return !IsSitState() && s != UNIT_STAND_STATE_SLEEP && s != UNIT_STAND_STATE_KNEEL;
}

void Unit::SetStandState(uint8 state)
{
    SetByteValue(UNIT_FIELD_BYTES_1, 0, state);

    if (IsStandState())
        RemoveAurasWithInterruptFlags(AURA_INTERRUPT_FLAG_NOT_SEATED);

    if(GetTypeId()==TYPEID_PLAYER)
    {
        WorldPacket data(SMSG_STANDSTATE_UPDATE, 1);
        data << (uint8)state;
        ((Player*)this)->GetSession()->SendPacket(&data);
    }
}

bool Unit::IsPolymorphed() const
{
    return GetSpellSpecific(getTransForm())==SPELL_MAGE_POLYMORPH;
}

void Unit::SetDisplayId(uint32 modelId)
{
    SetUInt32Value(UNIT_FIELD_DISPLAYID, modelId);

    UpdateModelData();

    if(GetTypeId() == TYPEID_UNIT && ((Creature*)this)->IsPet())
    {
        Pet *pet = ((Pet*)this);
        if(!pet->isControlled())
            return;
        Unit *owner = GetOwner();
        if(owner && (owner->GetTypeId() == TYPEID_PLAYER) && ((Player*)owner)->GetGroup())
            ((Player*)owner)->SetGroupUpdateFlag(GROUP_UPDATE_FLAG_PET_MODEL_ID);
    }
}

void Unit::UpdateModelData()
{
    if (CreatureModelInfo const* modelInfo = sObjectMgr.GetCreatureModelInfo(GetDisplayId()))
    {
        // we expect values in database to be relative to scale = 1.0
        SetFloatValue(UNIT_FIELD_BOUNDINGRADIUS, GetObjectScale() * modelInfo->bounding_radius);

        // never actually update combat_reach for player, it's always the same. Below player case is for initialization
        if (GetTypeId() == TYPEID_PLAYER)
            SetFloatValue(UNIT_FIELD_COMBATREACH, 1.5f);
        else
            SetFloatValue(UNIT_FIELD_COMBATREACH, GetObjectScale() * modelInfo->combat_reach);
    }
}

void Unit::ClearComboPointHolders()
{
    while(!m_ComboPointHolders.empty())
    {
        ObjectGuid guid = *m_ComboPointHolders.begin();

        Unit* owner = ObjectAccessor::GetUnit(*this, guid);
        if (owner && owner->GetComboTargetGuid() == GetObjectGuid())// recheck for safe
            owner->ClearComboPoints();                        // remove also guid from m_ComboPointHolders;
        else
            m_ComboPointHolders.erase(guid);             // or remove manually
    }
}

void Unit::AddComboPoints(Unit* target, int8 count)
{
    if (!count)
        return;

    // without combo points lost (duration checked in aura)
    RemoveSpellsCausingAura(SPELL_AURA_RETAIN_COMBO_POINTS);

    if(target->GetObjectGuid() == m_comboTargetGuid)
    {
        m_comboPoints += count;
    }
    else
    {
        if (!m_comboTargetGuid.IsEmpty())
            if(Unit* target2 = ObjectAccessor::GetUnit(*this, m_comboTargetGuid))
                target2->RemoveComboPointHolder(GetObjectGuid());

        m_comboTargetGuid = target->GetObjectGuid();
        m_comboPoints = count;

        target->AddComboPointHolder(GetObjectGuid());
    }

    if (m_comboPoints > 5) m_comboPoints = 5;
    if (m_comboPoints < 0) m_comboPoints = 0;

    if (GetObjectGuid().IsPlayer())
        ((Player*)this)->SendComboPoints(m_comboTargetGuid, m_comboPoints);
    else if ((GetObjectGuid().IsPet() || GetObjectGuid().IsVehicle()) && GetCharmerOrOwner() && GetCharmerOrOwner()->GetObjectGuid().IsPlayer())
        ((Player*)GetCharmerOrOwner())->SendPetComboPoints(this,m_comboTargetGuid, m_comboPoints);
}

void Unit::ClearComboPoints()
{
    if (m_comboTargetGuid.IsEmpty())
        return;

    // without combopoints lost (duration checked in aura)
    RemoveSpellsCausingAura(SPELL_AURA_RETAIN_COMBO_POINTS);

    m_comboPoints = 0;

    if (GetObjectGuid().IsPlayer())
        ((Player*)this)->SendComboPoints(m_comboTargetGuid, m_comboPoints);
    else if ((GetObjectGuid().IsPet() || GetObjectGuid().IsVehicle()) && GetCharmerOrOwner() && GetCharmerOrOwner()->GetObjectGuid().IsPlayer())
        ((Player*)GetCharmerOrOwner())->SendPetComboPoints(this,m_comboTargetGuid, m_comboPoints);

    if(Unit* target = ObjectAccessor::GetUnit(*this,m_comboTargetGuid))
        target->RemoveComboPointHolder(GetObjectGuid());

    m_comboTargetGuid.Clear();
}

void Unit::ClearAllReactives()
{
    for(int i=0; i < MAX_REACTIVE; ++i)
        m_reactiveTimer[i] = 0;

    if (HasAuraState( AURA_STATE_DEFENSE))
        ModifyAuraState(AURA_STATE_DEFENSE, false);
    if (getClass() == CLASS_HUNTER && HasAuraState( AURA_STATE_HUNTER_PARRY))
        ModifyAuraState(AURA_STATE_HUNTER_PARRY, false);
    if(getClass() == CLASS_WARRIOR && GetTypeId() == TYPEID_PLAYER)
        ClearComboPoints();
}

void Unit::UpdateReactives( uint32 p_time )
{
    for(int i = 0; i < MAX_REACTIVE; ++i)
    {
        ReactiveType reactive = ReactiveType(i);

        if(!m_reactiveTimer[reactive])
            continue;

        if ( m_reactiveTimer[reactive] <= p_time)
        {
            m_reactiveTimer[reactive] = 0;

            switch ( reactive )
            {
                case REACTIVE_DEFENSE:
                    if (HasAuraState(AURA_STATE_DEFENSE))
                        ModifyAuraState(AURA_STATE_DEFENSE, false);
                    break;
                case REACTIVE_HUNTER_PARRY:
                    if ( getClass() == CLASS_HUNTER && HasAuraState(AURA_STATE_HUNTER_PARRY))
                        ModifyAuraState(AURA_STATE_HUNTER_PARRY, false);
                    break;
                case REACTIVE_OVERPOWER:
                    if(getClass() == CLASS_WARRIOR && GetTypeId() == TYPEID_PLAYER)
                        ClearComboPoints();
                    break;
                default:
                    break;
            }
        }
        else
        {
            m_reactiveTimer[reactive] -= p_time;
        }
    }
}

Unit* Unit::SelectRandomUnfriendlyTarget(Unit* except /*= NULL*/, float radius /*= ATTACK_DISTANCE*/) const
{
    std::list<Unit *> targets;

    MaNGOS::AnyUnfriendlyUnitInObjectRangeCheck u_check(this, this, radius);
    MaNGOS::UnitListSearcher<MaNGOS::AnyUnfriendlyUnitInObjectRangeCheck> searcher(targets, u_check);
    Cell::VisitAllObjects(this, searcher, radius);

    // remove current target
    if(except)
        targets.remove(except);

    // remove not LoS targets
    for(std::list<Unit *>::iterator tIter = targets.begin(); tIter != targets.end();)
    {
        if(!IsWithinLOSInMap(*tIter))
        {
            std::list<Unit *>::iterator tIter2 = tIter;
            ++tIter;
            targets.erase(tIter2);
        }
        else
            ++tIter;
    }

    // no appropriate targets
    if(targets.empty())
        return NULL;

    // select random
    uint32 rIdx = urand(0,targets.size()-1);
    std::list<Unit *>::const_iterator tcIter = targets.begin();
    for(uint32 i = 0; i < rIdx; ++i)
        ++tcIter;

    return *tcIter;
}

Unit* Unit::SelectRandomFriendlyTarget(Unit* except /*= NULL*/, float radius /*= ATTACK_DISTANCE*/) const
{
    std::list<Unit *> targets;

    MaNGOS::AnyFriendlyUnitInObjectRangeCheck u_check(this, radius);
    MaNGOS::UnitListSearcher<MaNGOS::AnyFriendlyUnitInObjectRangeCheck> searcher(targets, u_check);

    Cell::VisitAllObjects(this, searcher, radius);
    // remove current target
    if(except)
        targets.remove(except);

    // remove not LoS targets
    for(std::list<Unit *>::iterator tIter = targets.begin(); tIter != targets.end();)
    {
        if(!IsWithinLOSInMap(*tIter))
        {
            std::list<Unit *>::iterator tIter2 = tIter;
            ++tIter;
            targets.erase(tIter2);
        }
        else
            ++tIter;
    }

    // no appropriate targets
    if(targets.empty())
        return NULL;

    // select random
    uint32 rIdx = urand(0,targets.size()-1);
    std::list<Unit *>::const_iterator tcIter = targets.begin();
    for(uint32 i = 0; i < rIdx; ++i)
        ++tcIter;

    return *tcIter;
}

bool Unit::hasNegativeAuraWithInterruptFlag(uint32 flag)
{
    for (SpellAuraHolderMap::const_iterator iter = m_spellAuraHolders.begin(); iter != m_spellAuraHolders.end(); ++iter)
    {
        if (!iter->second->IsPositive() && iter->second->GetSpellProto()->AuraInterruptFlags & flag)
            return true;
    }
    return false;
}

void Unit::ApplyAttackTimePercentMod( WeaponAttackType att,float val, bool apply )
{
    if(val > 0)
    {
        ApplyPercentModFloatVar(m_modAttackSpeedPct[att], val, !apply);
        ApplyPercentModFloatValue(UNIT_FIELD_BASEATTACKTIME+att,val,!apply);
    }
    else
    {
        ApplyPercentModFloatVar(m_modAttackSpeedPct[att], -val, apply);
        ApplyPercentModFloatValue(UNIT_FIELD_BASEATTACKTIME+att,-val,apply);
    }
}

void Unit::ApplyCastTimePercentMod(float val, bool apply )
{
    if(val > 0)
        ApplyPercentModFloatValue(UNIT_MOD_CAST_SPEED,val,!apply);
    else
        ApplyPercentModFloatValue(UNIT_MOD_CAST_SPEED,-val,apply);
}

void Unit::UpdateAuraForGroup(uint8 slot)
{
    if(GetTypeId() == TYPEID_PLAYER)
    {
        Player* player = (Player*)this;
        if(player->GetGroup())
        {
            player->SetGroupUpdateFlag(GROUP_UPDATE_FLAG_AURAS);
            player->SetAuraUpdateMask(slot);
        }
    }
    else if(GetTypeId() == TYPEID_UNIT && ((Creature*)this)->IsPet())
    {
        Pet *pet = ((Pet*)this);
        if(pet->isControlled())
        {
            Unit *owner = GetOwner();
            if(owner && (owner->GetTypeId() == TYPEID_PLAYER) && ((Player*)owner)->GetGroup())
            {
                ((Player*)owner)->SetGroupUpdateFlag(GROUP_UPDATE_FLAG_PET_AURAS);
                pet->SetAuraUpdateMask(slot);
            }
        }
    }
}

float Unit::GetAPMultiplier(WeaponAttackType attType, bool normalized)
{
    if (!normalized || GetTypeId() != TYPEID_PLAYER)
        return float(GetAttackTime(attType))/1000.0f;

    Item *Weapon = ((Player*)this)->GetWeaponForAttack(attType, true, false);
    if (!Weapon)
        return 2.4f;                                         // fist attack

    switch (Weapon->GetProto()->InventoryType)
    {
        case INVTYPE_2HWEAPON:
            return 3.3f;
        case INVTYPE_RANGED:
        case INVTYPE_RANGEDRIGHT:
        case INVTYPE_THROWN:
            return 2.8f;
        case INVTYPE_WEAPON:
        case INVTYPE_WEAPONMAINHAND:
        case INVTYPE_WEAPONOFFHAND:
        default:
            return Weapon->GetProto()->SubClass==ITEM_SUBCLASS_WEAPON_DAGGER ? 1.7f : 2.4f;
    }
}

Aura* Unit::GetDummyAura( uint32 spell_id ) const
{
    Unit::AuraList const& mDummy = GetAurasByType(SPELL_AURA_DUMMY);
    for(Unit::AuraList::const_iterator itr = mDummy.begin(); itr != mDummy.end(); ++itr)
        if ((*itr)->GetId() == spell_id)
            return *itr;

    return NULL;
}

void Unit::SetContestedPvP(Player *attackedPlayer)
{
    Player* player = GetCharmerOrOwnerPlayerOrPlayerItself();

    if (!player || (attackedPlayer && (attackedPlayer == player || (player->duel && player->duel->opponent == attackedPlayer))))
        return;

    player->SetContestedPvPTimer(30000);

    if (!player->hasUnitState(UNIT_STAT_ATTACK_PLAYER))
    {
        player->addUnitState(UNIT_STAT_ATTACK_PLAYER);
        player->SetFlag(PLAYER_FLAGS, PLAYER_FLAGS_CONTESTED_PVP);
        // call MoveInLineOfSight for nearby contested guards
        UpdateVisibilityAndView();
    }

    if (!hasUnitState(UNIT_STAT_ATTACK_PLAYER))
    {
        addUnitState(UNIT_STAT_ATTACK_PLAYER);
        // call MoveInLineOfSight for nearby contested guards
        UpdateVisibilityAndView();
    }
}

void Unit::AddPetAura(PetAura const* petSpell)
{
    m_petAuras.insert(petSpell);
    if(Pet* pet = GetPet())
    {
        GroupPetList m_groupPets = GetPets();
        if (!m_groupPets.empty())
        {
            for (GroupPetList::const_iterator itr = m_groupPets.begin(); itr != m_groupPets.end(); ++itr)
                if (Pet* _pet = GetMap()->GetPet(*itr))
                    _pet->CastPetAura(petSpell);
        }
    }

}

void Unit::RemovePetAura(PetAura const* petSpell)
{
    m_petAuras.erase(petSpell);
    if(Pet* pet = GetPet())
    {
        GroupPetList m_groupPets = GetPets();
        if (!m_groupPets.empty())
        {
            for (GroupPetList::const_iterator itr = m_groupPets.begin(); itr != m_groupPets.end(); ++itr)
                if (Pet* _pet = GetMap()->GetPet(*itr))
                    _pet->RemoveAurasDueToSpell(petSpell->GetAura(_pet->GetEntry()));
        }
    }
}

void Unit::RemoveAurasAtMechanicImmunity(uint32 mechMask, uint32 exceptSpellId, bool non_positive /*= false*/)
{
    Unit::SpellAuraHolderMap& auras = GetSpellAuraHolderMap();
    for(Unit::SpellAuraHolderMap::iterator iter = auras.begin(); iter != auras.end();)
    {
        SpellEntry const *spell = iter->second->GetSpellProto();
        if (spell->Id == exceptSpellId)
            ++iter;
        else if (non_positive && iter->second->IsPositive())
            ++iter;
        else if (spell->Attributes & SPELL_ATTR_UNAFFECTED_BY_INVULNERABILITY)
            ++iter;
        else if (iter->second->HasMechanicMask(mechMask))
        {
            RemoveAurasDueToSpell(spell->Id);

            if(auras.empty())
                break;
            else
                iter = auras.begin();
         }
        else
            ++iter;
    }
}

void Unit::RemoveAurasBySpellMechanic(uint32 mechMask)
{
    Unit::SpellAuraHolderMap& auras = GetSpellAuraHolderMap();
    for(Unit::SpellAuraHolderMap::iterator iter = auras.begin(); iter != auras.end();)
    {
        SpellEntry const *spell = iter->second->GetSpellProto();

        if (!iter->second->IsPositive())
            ++iter;

        else if (spell->Mechanic & mechMask)
        {
            RemoveAurasDueToSpell(spell->Id);
            if(auras.empty())
                break;
            else
                iter = auras.begin();
        }
        else
            ++iter;
    }
}

struct SetPhaseMaskHelper
{
    explicit SetPhaseMaskHelper(uint32 _phaseMask) : phaseMask(_phaseMask) {}
    void operator()(Unit* unit) const { unit->SetPhaseMask(phaseMask, true); }
    uint32 phaseMask;
};

void Unit::SetPhaseMask(uint32 newPhaseMask, bool update)
{
    if (newPhaseMask==GetPhaseMask())
        return;

    // first move to both phase for proper update controlled units
    WorldObject::SetPhaseMask(GetPhaseMask() | newPhaseMask, false);

    if (IsInWorld())
    {
        RemoveNotOwnSingleTargetAuras(newPhaseMask);        // we can lost access to caster or target

        // all controlled except not owned charmed units
        CallForAllControlledUnits(SetPhaseMaskHelper(newPhaseMask), CONTROLLED_PET|CONTROLLED_GUARDIANS|CONTROLLED_MINIPET|CONTROLLED_TOTEMS|CONTROLLED_CHARM);
    }

    WorldObject::SetPhaseMask(newPhaseMask, update);
}

void Unit::NearTeleportTo( float x, float y, float z, float orientation, bool casting /*= false*/ )
{
    if(GetTypeId() == TYPEID_PLAYER)
        ((Player*)this)->TeleportTo(GetMapId(), x, y, z, orientation, TELE_TO_NOT_LEAVE_TRANSPORT | TELE_TO_NOT_LEAVE_COMBAT | TELE_TO_NOT_UNSUMMON_PET | (casting ? TELE_TO_SPELL : 0));
    else
    {
        ExitVehicle();
        Creature* c = (Creature*)this;
        // Creature relocation acts like instant movement generator, so current generator expects interrupt/reset calls to react properly
        if (!c->GetMotionMaster()->empty())
            if (MovementGenerator *movgen = c->GetMotionMaster()->top())
                movgen->Interrupt(*c);

        SetPosition(x, y, z, orientation, true);

        SendHeartBeat(false);

        // finished relocation, movegen can different from top before creature relocation,
        // but apply Reset expected to be safe in any case
        if (!c->GetMotionMaster()->empty())
            if (MovementGenerator *movgen = c->GetMotionMaster()->top())
                movgen->Reset(*c);
    }
}

void Unit::MonsterMove(float x, float y, float z, uint32 transitTime)
{
    SplineFlags flags = GetTypeId() == TYPEID_PLAYER ? SPLINEFLAG_WALKMODE : ((Creature*)this)->GetSplineFlags();
    SendMonsterMove(x, y, z, SPLINETYPE_NORMAL, flags, transitTime);

    if (GetTypeId() != TYPEID_PLAYER)
    {
        Creature* c = (Creature*)this;
        // Creature relocation acts like instant movement generator, so current generator expects interrupt/reset calls to react properly
        if (!c->GetMotionMaster()->empty())
            if (MovementGenerator *movgen = c->GetMotionMaster()->top())
                movgen->Interrupt(*c);

        GetMap()->CreatureRelocation((Creature*)this, x, y, z, 0.0f);

        // finished relocation, movegen can different from top before creature relocation,
        // but apply Reset expected to be safe in any case
        if (!c->GetMotionMaster()->empty())
            if (MovementGenerator *movgen = c->GetMotionMaster()->top())
                movgen->Reset(*c);
    }
}

void Unit::MonsterMoveWithSpeed(float x, float y, float z, uint32 transitTime)
{
    SendMonsterMoveWithSpeed(x, y, z, transitTime );

    if (GetTypeId() != TYPEID_PLAYER)
    {
        Creature* c = (Creature*)this;
        // Creature relocation acts like instant movement generator, so current generator expects interrupt/reset calls to react properly
        if (!c->GetMotionMaster()->empty())
            if (MovementGenerator *movgen = c->GetMotionMaster()->top())
                movgen->Interrupt(*c);

        GetMap()->CreatureRelocation((Creature*)this, x, y, z, 0.0f);

        // finished relocation, movegen can different from top before creature relocation,
        // but apply Reset expected to be safe in any case
        if (!c->GetMotionMaster()->empty())
            if (MovementGenerator *movgen = c->GetMotionMaster()->top())
                movgen->Reset(*c);
    }
}

void Unit::MonsterJump(float x, float y, float z, float o, uint32 transitTime, uint32 verticalSpeed)
{
    SendMonsterMove(x, y, z, SPLINETYPE_NORMAL, SplineFlags(SPLINEFLAG_TRAJECTORY | SPLINEFLAG_WALKMODE), transitTime, NULL, double(verticalSpeed));

    if (GetTypeId() != TYPEID_PLAYER)
    {
        Creature* c = (Creature*)this;
        // Creature relocation acts like instant movement generator, so current generator expects interrupt/reset calls to react properly
        if (!c->GetMotionMaster()->empty())
            if (MovementGenerator *movgen = c->GetMotionMaster()->top())
                movgen->Interrupt(*c);

        GetMap()->CreatureRelocation((Creature*)this, x, y, z, o);

        // finished relocation, movegen can different from top before creature relocation,
        // but apply Reset expected to be safe in any case
        if (!c->GetMotionMaster()->empty())
            if (MovementGenerator *movgen = c->GetMotionMaster()->top())
                movgen->Reset(*c);
    }
}

struct SetPvPHelper
{
    explicit SetPvPHelper(bool _state) : state(_state) {}
    void operator()(Unit* unit) const { unit->SetPvP(state); }
    bool state;
};

void Unit::RemoveVehicleKit()
{
    if (!m_pVehicleKit)
        return;

    m_pVehicleKit->RemoveAllPassengers();

//    delete m_pVehicleKit;
//    m_pVehicleKit = NULL;

    m_updateFlag &= ~UPDATEFLAG_VEHICLE;
    RemoveFlag(UNIT_NPC_FLAGS, UNIT_NPC_FLAG_SPELLCLICK);
    RemoveFlag(UNIT_NPC_FLAGS, UNIT_NPC_FLAG_PLAYER_VEHICLE);
}

void Unit::ChangeSeat(int8 seatId, bool next)
{
    if (!m_pVehicle)
        return;

    if (seatId < 0)
    {
        seatId = m_pVehicle->GetNextEmptySeat(m_movementInfo.GetTransportSeat(), next);
        if (seatId < 0)
            return;
    }
    else if (seatId == m_movementInfo.GetTransportSeat() || !m_pVehicle->HasEmptySeat(seatId))
        return;

    if (m_pVehicle->GetPassenger(seatId) &&
       (!m_pVehicle->GetPassenger(seatId)->GetObjectGuid().IsVehicle() || !m_pVehicle->GetSeatInfo(m_pVehicle->GetPassenger(seatId))))
        return;

    m_pVehicle->RemovePassenger(this);
    m_pVehicle->AddPassenger(this, seatId);
}

void Unit::EnterVehicle(VehicleKit *vehicle, int8 seatId)
{
    if (!isAlive() || GetVehicleKit() == vehicle)
        return;

    if (m_pVehicle)
    {
        if (m_pVehicle == vehicle)
        {
            if (seatId >= 0)
                ChangeSeat(seatId);

            return;
        }
        else
            ExitVehicle();
    }

    InterruptNonMeleeSpells(false);
    RemoveSpellsCausingAura(SPELL_AURA_MOUNTED);

    if (!vehicle->AddPassenger(this, seatId))
        return;

    m_pVehicle = vehicle;

    if (Pet *pet = GetPet())
        pet->Unsummon(PET_SAVE_AS_CURRENT,this);

    if (GetTypeId() == TYPEID_PLAYER)
    {
        Player* player = (Player*)this;

        if (BattleGround *bg = player->GetBattleGround())
            bg->EventPlayerDroppedFlag(player);

        WorldPacket data(SMSG_ON_CANCEL_EXPECTED_RIDE_VEHICLE_AURA);
        player->GetSession()->SendPacket(&data);

        data.Initialize(SMSG_BREAK_TARGET, 8);
        data << vehicle->GetBase()->GetPackGUID();
        player->GetSession()->SendPacket(&data);
    }

    if (Transport* pTransport = GetTransport())
    {
        if (GetTypeId() == TYPEID_PLAYER)
            pTransport->RemovePassenger((Player*)this);

        SetTransport(NULL);
    }
}

void Unit::ExitVehicle()
{
    if(!m_pVehicle)
        return;

    m_pVehicle->RemovePassenger(this);
    m_pVehicle = NULL;

    if (GetTypeId() == TYPEID_PLAYER)
        ((Player*)this)->ResummonPetTemporaryUnSummonedIfAny();

    float x = GetPositionX();
    float y = GetPositionY();
    float z = GetPositionZ() + 2.0f;
    GetClosePoint(x, y, z, 2.0f);
    UpdateAllowedPositionZ(x, y, z);
    SendMonsterMove(x, y, z + 0.5f, SPLINETYPE_NORMAL, SPLINEFLAG_WALKMODE, 0);
}

void Unit::SetPvP( bool state )
{
    if(state)
        SetByteFlag(UNIT_FIELD_BYTES_2, 1, UNIT_BYTE2_FLAG_PVP);
    else
        RemoveByteFlag(UNIT_FIELD_BYTES_2, 1, UNIT_BYTE2_FLAG_PVP);

    CallForAllControlledUnits(SetPvPHelper(state), CONTROLLED_PET|CONTROLLED_TOTEMS|CONTROLLED_GUARDIANS|CONTROLLED_CHARM);
}

struct SetFFAPvPHelper
{
    explicit SetFFAPvPHelper(bool _state) : state(_state) {}
    void operator()(Unit* unit) const { unit->SetFFAPvP(state); }
    bool state;
};

void Unit::SetFFAPvP( bool state )
{
    if(state)
        SetByteFlag(UNIT_FIELD_BYTES_2, 1, UNIT_BYTE2_FLAG_FFA_PVP);
    else
        RemoveByteFlag(UNIT_FIELD_BYTES_2, 1, UNIT_BYTE2_FLAG_FFA_PVP);

    CallForAllControlledUnits(SetFFAPvPHelper(state), CONTROLLED_PET|CONTROLLED_TOTEMS|CONTROLLED_GUARDIANS|CONTROLLED_CHARM);
}

void Unit::KnockBackFrom(Unit* target, float horizontalSpeed, float verticalSpeed)
{
    float angle = this == target ? GetOrientation() + M_PI_F : target->GetAngle(this);
    float vsin = sin(angle);
    float vcos = cos(angle);

    // Effect properly implemented only for players
    if(GetTypeId()==TYPEID_PLAYER)
    {
        WorldPacket data(SMSG_MOVE_KNOCK_BACK, 8+4+4+4+4+4);
        data << GetPackGUID();
        data << uint32(0);                                  // Sequence
        data << float(vcos);                                // x direction
        data << float(vsin);                                // y direction
        data << float(horizontalSpeed);                     // Horizontal speed
        data << float(-verticalSpeed);                      // Z Movement speed (vertical)
        ((Player*)this)->GetSession()->SendPacket(&data);
    }
    else
    {
        float dh = verticalSpeed*verticalSpeed / (2*19.23f); // maximum parabola height
        float time = (verticalSpeed) ? sqrtf(dh/(0.124976 * verticalSpeed)) : 0.0f;  //full move time in seconds
 
        float dis = time * horizontalSpeed;

        float ox, oy, oz;
        GetPosition(ox, oy, oz);

        float fx = ox + dis * vcos;
        float fy = oy + dis * vsin;
        float fz = oz;

        float fx2, fy2, fz2;                                // getObjectHitPos overwrite last args in any result case
        if(VMAP::VMapFactory::createOrGetVMapManager()->getObjectHitPos(GetMapId(), ox,oy,oz+0.5f, fx,fy,oz+0.5f,fx2,fy2,fz2, -0.5f))
        {
            fx = fx2;
            fy = fy2;
            fz = fz2;
        }

        UpdateAllowedPositionZ(fx, fy, fz);

        GetMap()->CreatureRelocation((Creature*)this, fx, fy, fz, GetOrientation());//it's a hack, need motion master support
        SendMonsterMoveJump(fx, fy, fz, verticalSpeed, SPLINEFLAG_WALKMODE, uint32(time * 1000.0f));
    }
}

void Unit::KnockBackPlayerWithAngle(float angle, float horizontalSpeed, float verticalSpeed)
{
    float vsin = sin(angle);
    float vcos = cos(angle);

    // Effect propertly implemented only for players
    if(GetTypeId()==TYPEID_PLAYER)
    {
        WorldPacket data(SMSG_MOVE_KNOCK_BACK, 8+4+4+4+4+4);
        data << GetPackGUID();
        data << uint32(0);                                  // Sequence
        data << float(vcos);                                // x direction
        data << float(vsin);                                // y direction
        data << float(horizontalSpeed);                     // Horizontal speed
        data << float(-verticalSpeed);                      // Z Movement speed (vertical)
        ((Player*)this)->GetSession()->SendPacket(&data);
    }
    else
        sLog.outError("KnockBackPlayer: Target of KnockBackPlayer must be player!");
}

float Unit::GetCombatRatingReduction(CombatRating cr) const
{
    if (GetTypeId() == TYPEID_PLAYER)
        return ((Player const*)this)->GetRatingBonusValue(cr);
    else if (((Creature const*)this)->IsPet())
    {
        // Player's pet get 100% resilience from owner
        if (Unit* owner = GetOwner())
            if(owner->GetTypeId() == TYPEID_PLAYER)
                return ((Player*)owner)->GetRatingBonusValue(cr);
    }

    return 0.0f;
}

uint32 Unit::GetCombatRatingDamageReduction(CombatRating cr, float rate, float cap, uint32 damage) const
{
    float percent = GetCombatRatingReduction(cr) * rate;
    if (percent > cap)
        percent = cap;
    return uint32 (percent * damage / 100.0f);
}

void Unit::SendThreatUpdate()
{
    ThreatList const& tlist = getThreatManager().getThreatList();
    if (uint32 count = tlist.size())
    {
        DEBUG_FILTER_LOG(LOG_FILTER_COMBAT, "WORLD: Send SMSG_THREAT_UPDATE Message");
        WorldPacket data(SMSG_THREAT_UPDATE, 8 + count * 8);
        data << GetPackGUID();
        data << uint32(count);
        for (ThreatList::const_iterator itr = tlist.begin(); itr != tlist.end(); ++itr)
        {
            data.appendPackGUID((*itr)->getUnitGuid());
            data << uint32((*itr)->getThreat());
        }
        SendMessageToSet(&data, false);
    }
}

void Unit::SendHighestThreatUpdate(HostileReference* pHostilReference)
{
    ThreatList const& tlist = getThreatManager().getThreatList();
    if (uint32 count = tlist.size())
    {
        DEBUG_FILTER_LOG(LOG_FILTER_COMBAT, "WORLD: Send SMSG_HIGHEST_THREAT_UPDATE Message");
        WorldPacket data(SMSG_HIGHEST_THREAT_UPDATE, 8 + 8 + count * 8);
        data << GetPackGUID();
        data.appendPackGUID(pHostilReference->getUnitGuid());
        data << uint32(count);
        for (ThreatList::const_iterator itr = tlist.begin(); itr != tlist.end(); ++itr)
        {
            data.appendPackGUID((*itr)->getUnitGuid());
            data << uint32((*itr)->getThreat());
        }
        SendMessageToSet(&data, false);
    }
}

void Unit::SendThreatClear()
{
    DEBUG_FILTER_LOG(LOG_FILTER_COMBAT, "WORLD: Send SMSG_THREAT_CLEAR Message");
    WorldPacket data(SMSG_THREAT_CLEAR, 8);
    data << GetPackGUID();
    SendMessageToSet(&data, false);
}

void Unit::SendThreatRemove(HostileReference* pHostileReference)
{
    DEBUG_FILTER_LOG(LOG_FILTER_COMBAT, "WORLD: Send SMSG_THREAT_REMOVE Message");
    WorldPacket data(SMSG_THREAT_REMOVE, 8 + 8);
    data << GetPackGUID();
    data.appendPackGUID(pHostileReference->getUnitGuid());
    SendMessageToSet(&data, false);
}

struct StopAttackFactionHelper
{
    explicit StopAttackFactionHelper(uint32 _faction_id) : faction_id(_faction_id) {}
    void operator()(Unit* unit) const { unit->StopAttackFaction(faction_id); }
    uint32 faction_id;
};

void Unit::StopAttackFaction(uint32 faction_id)
{
    if (Unit* victim = getVictim())
    {
        if (victim->getFactionTemplateEntry()->faction==faction_id)
        {
            AttackStop();
            if (IsNonMeleeSpellCasted(false))
                InterruptNonMeleeSpells(false);

            // melee and ranged forced attack cancel
            if (GetTypeId() == TYPEID_PLAYER)
                ((Player*)this)->SendAttackSwingCancelAttack();
        }
    }

    AttackerSet const& attackers = getAttackers();
    for(AttackerSet::const_iterator itr = attackers.begin(); itr != attackers.end();)
    {
        if ((*itr)->getFactionTemplateEntry()->faction==faction_id)
        {
            (*itr)->AttackStop();
            itr = attackers.begin();
        }
        else
            ++itr;
    }

    getHostileRefManager().deleteReferencesForFaction(faction_id);

    CallForAllControlledUnits(StopAttackFactionHelper(faction_id), CONTROLLED_PET|CONTROLLED_GUARDIANS|CONTROLLED_CHARM);
}

bool Unit::IsIgnoreUnitState(SpellEntry const *spell, IgnoreUnitState ignoreState)
{
    Unit::AuraList const& stateAuras = GetAurasByType(SPELL_AURA_IGNORE_UNIT_STATE);
    for(Unit::AuraList::const_iterator itr = stateAuras.begin(); itr != stateAuras.end(); ++itr)
    {
        if ((*itr)->GetModifier()->m_miscvalue == ignoreState)
        {
            // frozen state absent ignored for all spells
            if (ignoreState == IGNORE_UNIT_TARGET_NON_FROZEN)
                return true;

            if ((*itr)->isAffectedOnSpell(spell))
                return true;
        }
    }

    return false;
}

void Unit::CleanupDeletedAuras()
{
    for (SpellAuraHolderList::const_iterator iter = m_deletedHolders.begin(); iter != m_deletedHolders.end(); ++iter)
        delete *iter;
    m_deletedHolders.clear();

    // really delete auras "deleted" while processing its ApplyModify code
    for(AuraList::const_iterator itr = m_deletedAuras.begin(); itr != m_deletedAuras.end(); ++itr)
        delete *itr;
    m_deletedAuras.clear();
}

bool Unit::CheckAndIncreaseCastCounter()
{
    uint32 maxCasts = sWorld.getConfig(CONFIG_UINT32_MAX_SPELL_CASTS_IN_CHAIN);

    if (maxCasts && m_castCounter >= maxCasts)
        return false;

    ++m_castCounter;
    return true;
}

SpellAuraHolder* Unit::GetSpellAuraHolder (uint32 spellid, uint64 casterGUID)
{
    SpellAuraHolderBounds bounds = GetSpellAuraHolderBounds(spellid);
    for (SpellAuraHolderMap::const_iterator iter = bounds.first; iter != bounds.second; ++iter)
        if (!casterGUID || iter->second->GetCasterGUID() == casterGUID)
            return iter->second;

    return NULL;
}

void Unit::_AddAura(uint32 spellID, uint32 duration)
{
    SpellEntry const *spellInfo = sSpellStore.LookupEntry( spellID );

    if(spellInfo)
    {
        if (IsSpellAppliesAura(spellInfo, (1 << EFFECT_INDEX_0) | (1 << EFFECT_INDEX_1) | (1 << EFFECT_INDEX_2)) || IsSpellHaveEffect(spellInfo, SPELL_EFFECT_PERSISTENT_AREA_AURA))
        {
            SpellAuraHolder* holder = CreateSpellAuraHolder(spellInfo, this, this);

            for(uint8 i = 0; i < MAX_EFFECT_INDEX; ++i)
            {
                if (spellInfo->Effect[i] >= TOTAL_SPELL_EFFECTS)
                    continue;
                if( IsAreaAuraEffect(spellInfo->Effect[i])           ||
                    spellInfo->Effect[i] == SPELL_EFFECT_APPLY_AURA  ||
                    spellInfo->Effect[i] == SPELL_EFFECT_PERSISTENT_AREA_AURA )
                {
                    Aura *aura = CreateAura(spellInfo, SpellEffectIndex(i), NULL, holder, this);
                    holder->AddAura(aura, SpellEffectIndex(i));
                    holder->SetAuraDuration(duration);
                    DEBUG_FILTER_LOG(LOG_FILTER_SPELL_CAST, "Manually adding aura of spell %u, index %u, duration %u ms", spellID, i, duration);
                }
            }
            AddSpellAuraHolder(holder);
        }
    }
}

bool Unit::IsAllowedDamageInArea(Unit* pVictim) const
{
    // can damage self anywhere
    if (pVictim == this)
        return true;

    // non player controlled unit can damage anywhere
    if (!IsCharmerOrOwnerPlayerOrPlayerItself())
        return true;

    // can damage own pet anywhere
    if (pVictim->GetOwnerGuid() == GetObjectGuid())
        return true;

    // can damage non player controlled victim anywhere
    if (!pVictim->IsCharmerOrOwnerPlayerOrPlayerItself())
        return true;

    // can't damage player controlled unit by player controlled unit in sanctuary
    AreaTableEntry const* area = GetAreaEntryByAreaID(pVictim->GetAreaId());
    if (area && area->flags & AREA_FLAG_SANCTUARY)
        return false;

    return true;
}

class RelocationNotifyEvent : public BasicEvent
{
public:
    RelocationNotifyEvent(Unit& owner) : BasicEvent(), m_owner(owner)
    {
        m_owner._SetAINotifyScheduled(true);
    }

    bool Execute(uint64 /*e_time*/, uint32 /*p_time*/)
    {
        float radius = MAX_CREATURE_ATTACK_RADIUS * sWorld.getConfig(CONFIG_FLOAT_RATE_CREATURE_AGGRO);
        if (m_owner.GetTypeId() == TYPEID_PLAYER)
        {
            MaNGOS::PlayerRelocationNotifier notify((Player&)m_owner);
            Cell::VisitAllObjects(&m_owner,notify,radius);
        } 
        else //if(m_owner.GetTypeId() == TYPEID_UNIT)
        {
            MaNGOS::CreatureRelocationNotifier notify((Creature&)m_owner);
            Cell::VisitAllObjects(&m_owner,notify,radius);
        }
        m_owner._SetAINotifyScheduled(false);
        return true;
    }

    void Abort(uint64)
    {
        m_owner._SetAINotifyScheduled(false);
    }

private:
    Unit& m_owner;
};

void Unit::ScheduleAINotify(uint32 delay)
{
    if (!IsAINotifyScheduled())
        m_Events.AddEvent(new RelocationNotifyEvent(*this), m_Events.CalculateTime(delay));
}

void Unit::OnRelocated()
{
    // switch to use G3D::Vector3 is good idea, maybe
    float dx = m_last_notified_position.x - GetPositionX();
    float dy = m_last_notified_position.y - GetPositionY();
    float dz = m_last_notified_position.z - GetPositionZ();
    float distsq = dx*dx+dy*dy+dz*dz;
    if (distsq > World::GetRelocationLowerLimitSq())
    {
        m_last_notified_position.x = GetPositionX();
        m_last_notified_position.y = GetPositionY();
        m_last_notified_position.z = GetPositionZ();

        GetViewPoint().Call_UpdateVisibilityForOwner();
        UpdateObjectVisibility();
    }
    ScheduleAINotify(World::GetRelocationAINotifyDelay());
}

ObjectGuid const& Unit::GetCreatorGuid() const
{
    switch(GetObjectGuid().GetHigh())
    {
        case HIGHGUID_UNIT:
        case HIGHGUID_VEHICLE:
            if (((Creature*)this)->IsTemporarySummon())
            {
                return ((TemporarySummon*)this)->GetSummonerGuid();
            }
            else
                return ObjectGuid();

        case HIGHGUID_PET:
            return GetGuidValue(UNIT_FIELD_CREATEDBY);

        case HIGHGUID_PLAYER:
            return ObjectGuid();

        default:
            return ObjectGuid();
    }
}

void Unit::SetVehicleId(uint32 entry)
{
    delete m_vehicleInfo;

    if (entry)
    {
        VehicleEntry const* ventry = sVehicleStore.LookupEntry(entry);
        MANGOS_ASSERT(ventry != NULL);

        m_vehicleInfo = new VehicleInfo(ventry);
        m_updateFlag |= UPDATEFLAG_VEHICLE;

        if (!m_pVehicleKit)
            m_pVehicleKit = new VehicleKit(this);
    }
    else
    {
        m_vehicleInfo = NULL;
        m_updateFlag &= ~UPDATEFLAG_VEHICLE;
    }

    if (GetTypeId() == TYPEID_PLAYER)
    {
        WorldPacket data(SMSG_SET_VEHICLE_REC_ID, 16);
        data << GetPackGUID();
        data << uint32(entry);
        SendMessageToSet(&data, true);
    }
}<|MERGE_RESOLUTION|>--- conflicted
+++ resolved
@@ -7724,22 +7724,7 @@
 
         // Check for immune to application of harmful magical effects
         AuraList const& immuneAuraApply = GetAurasByType(SPELL_AURA_MOD_IMMUNE_AURA_APPLY_SCHOOL);
-<<<<<<< HEAD
-        for(AuraList::const_iterator iter = immuneAuraApply.begin(); iter != immuneAuraApply.end(); ++iter)
-            if (spellInfo->Dispel == DISPEL_MAGIC &&                                      // Magic debuff
-                ((*iter)->GetModifier()->m_miscvalue & GetSpellSchoolMask(spellInfo)) &&  // Check school
-                !IsPositiveEffect(spellInfo, index))                                      // Harmful
-                return true;
-
-        AuraList const& immuneMechanicAuraApply = GetAurasByType(SPELL_AURA_MECHANIC_IMMUNITY_MASK);
-        for(AuraList::const_iterator i = immuneMechanicAuraApply.begin(); i != immuneMechanicAuraApply.end(); ++i)
-            if ((spellInfo->EffectMechanic[index] & (*i)->GetMiscValue() ||
-                spellInfo->Mechanic & (*i)->GetMiscValue()) ||
-                ((*i)->GetId() == 46924 &&                                                // Bladestorm Immunity
-                spellInfo->EffectMechanic[index] & IMMUNE_TO_MOVEMENT_IMPAIRMENT_AND_LOSS_CONTROL_MASK ||
-                spellInfo->Mechanic & IMMUNE_TO_MOVEMENT_IMPAIRMENT_AND_LOSS_CONTROL_MASK))
-                return true;
-=======
+
         if (!immuneAuraApply.empty() &&
             spellInfo->Dispel == DISPEL_MAGIC &&            // Magic debuff)
             !IsPositiveEffect(spellInfo, index))            // Harmful
@@ -7750,7 +7735,21 @@
                 if ((*iter)->GetModifier()->m_miscvalue & schoolMask)
                     return true;
         }
->>>>>>> dc092d2b
+
+        AuraList const& immuneMechanicAuraApply = GetAurasByType(SPELL_AURA_MECHANIC_IMMUNITY_MASK);
+        // need more checks like ^ there
+        if (!immuneMechanicAuraApply.empty())
+        {
+            for(AuraList::const_iterator i = immuneMechanicAuraApply.begin(); i != immuneMechanicAuraApply.end(); ++i)
+            {
+                if ((spellInfo->EffectMechanic[index] & (*i)->GetMiscValue() ||
+                    spellInfo->Mechanic & (*i)->GetMiscValue()) ||
+                    ((*i)->GetId() == 46924 &&                                                // Bladestorm Immunity
+                    spellInfo->EffectMechanic[index] & IMMUNE_TO_MOVEMENT_IMPAIRMENT_AND_LOSS_CONTROL_MASK ||
+                    spellInfo->Mechanic & IMMUNE_TO_MOVEMENT_IMPAIRMENT_AND_LOSS_CONTROL_MASK))
+                    return true;
+            }
+        }
     }
 
     return false;
