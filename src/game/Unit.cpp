--- conflicted
+++ resolved
@@ -6380,7 +6380,6 @@
 
 void Unit::RemoveGuardian( Pet* pet )
 {
-<<<<<<< HEAD
     if(GetTypeId() == TYPEID_PLAYER && ((Player*)this)->GetTemporaryUnsummonedPetNumber() != pet->GetCharmInfo()->GetPetNumber())
     {
         uint32 SpellID = pet->GetCreateSpellID();
@@ -6390,10 +6389,7 @@
             ((Player*)this)->SendCooldownEvent(spellInfo);
         }
     }
-    m_guardianPets.erase(pet->GetGUID());
-=======
     m_guardianPets.erase(pet->GetObjectGuid());
->>>>>>> 5764de17
 }
 
 void Unit::RemoveGuardians()
