/*
 * Copyright (C) 2005-2011 MaNGOS <http://getmangos.com/>
 *
 * This program is free software; you can redistribute it and/or modify
 * it under the terms of the GNU General Public License as published by
 * the Free Software Foundation; either version 2 of the License, or
 * (at your option) any later version.
 *
 * This program is distributed in the hope that it will be useful,
 * but WITHOUT ANY WARRANTY; without even the implied warranty of
 * MERCHANTABILITY or FITNESS FOR A PARTICULAR PURPOSE.  See the
 * GNU General Public License for more details.
 *
 * You should have received a copy of the GNU General Public License
 * along with this program; if not, write to the Free Software
 * Foundation, Inc., 59 Temple Place, Suite 330, Boston, MA  02111-1307  USA
 */

#include "Unit.h"
#include "Log.h"
#include "Opcodes.h"
#include "WorldPacket.h"
#include "WorldSession.h"
#include "World.h"
#include "ObjectMgr.h"
#include "ObjectGuid.h"
#include "SpellMgr.h"
#include "QuestDef.h"
#include "Player.h"
#include "Creature.h"
#include "Spell.h"
#include "Group.h"
#include "SpellAuras.h"
#include "MapManager.h"
#include "ObjectAccessor.h"
#include "CreatureAI.h"
#include "TemporarySummon.h"
#include "Formulas.h"
#include "Pet.h"
#include "Util.h"
#include "Totem.h"
#include "Vehicle.h"
#include "BattleGround.h"
#include "InstanceData.h"
#include "MapPersistentStateMgr.h"
#include "GridNotifiersImpl.h"
#include "CellImpl.h"
#include "Vehicle.h"
#include "Transports.h"
#include "VMapFactory.h"
#include "MovementGenerator.h"
#include "movement/MoveSplineInit.h"
#include "movement/MoveSpline.h"

#include <math.h>
#include <stdarg.h>

float baseMoveSpeed[MAX_MOVE_TYPE] =
{
    2.5f,                                                   // MOVE_WALK
    7.0f,                                                   // MOVE_RUN
    2.5f,                                                   // MOVE_RUN_BACK
    4.722222f,                                              // MOVE_SWIM
    4.5f,                                                   // MOVE_SWIM_BACK
    3.141594f,                                              // MOVE_TURN_RATE
    7.0f,                                                   // MOVE_FLIGHT
    4.5f,                                                   // MOVE_FLIGHT_BACK
    3.14f                                                   // MOVE_PITCH_RATE
};

////////////////////////////////////////////////////////////
// Methods of class MovementInfo

void MovementInfo::Read(ByteBuffer &data)
{
    data >> moveFlags;
    data >> moveFlags2;
    data >> time;
    data >> pos.x;
    data >> pos.y;
    data >> pos.z;
    data >> pos.o;

    if (HasMovementFlag(MOVEFLAG_ONTRANSPORT))
    {
        data >> t_guid.ReadAsPacked();
        data >> t_pos.x;
        data >> t_pos.y;
        data >> t_pos.z;
        data >> t_pos.o;
        data >> t_time;
        data >> t_seat;

        if (moveFlags2 & MOVEFLAG2_INTERP_MOVEMENT)
            data >> t_time2;
    }

    if((HasMovementFlag(MovementFlags(MOVEFLAG_SWIMMING | MOVEFLAG_FLYING))) || (moveFlags2 & MOVEFLAG2_ALLOW_PITCHING))
    {
        data >> s_pitch;
    }

    data >> fallTime;

    if (HasMovementFlag(MOVEFLAG_FALLING))
    {
        data >> jump.velocity;
        data >> jump.sinAngle;
        data >> jump.cosAngle;
        data >> jump.xyspeed;
    }

    if (HasMovementFlag(MOVEFLAG_SPLINE_ELEVATION))
    {
        data >> u_unk1;
    }
}

void MovementInfo::Write(ByteBuffer &data) const
{
    data << moveFlags;
    data << moveFlags2;
    data << time;
    data << pos.x;
    data << pos.y;
    data << pos.z;
    data << pos.o;

    if (HasMovementFlag(MOVEFLAG_ONTRANSPORT))
    {
        data << t_guid.WriteAsPacked();
        data << t_pos.x;
        data << t_pos.y;
        data << t_pos.z;
        data << t_pos.o;
        data << t_time;
        data << t_seat;

        if (moveFlags2 & MOVEFLAG2_INTERP_MOVEMENT)
            data << t_time2;
    }

    if((HasMovementFlag(MovementFlags(MOVEFLAG_SWIMMING | MOVEFLAG_FLYING))) || (moveFlags2 & MOVEFLAG2_ALLOW_PITCHING))
    {
        data << s_pitch;
    }

    data << fallTime;

    if (HasMovementFlag(MOVEFLAG_FALLING))
    {
        data << jump.velocity;
        data << jump.sinAngle;
        data << jump.cosAngle;
        data << jump.xyspeed;
    }

    if (HasMovementFlag(MOVEFLAG_SPLINE_ELEVATION))
    {
        data << u_unk1;
    }
}

////////////////////////////////////////////////////////////
// Methods of class GlobalCooldownMgr

bool GlobalCooldownMgr::HasGlobalCooldown(SpellEntry const* spellInfo) const
{
    GlobalCooldownList::const_iterator itr = m_GlobalCooldowns.find(spellInfo->StartRecoveryCategory);
    return itr != m_GlobalCooldowns.end() && itr->second.duration && WorldTimer::getMSTimeDiff(itr->second.cast_time, WorldTimer::getMSTime()) < itr->second.duration;
}

void GlobalCooldownMgr::AddGlobalCooldown(SpellEntry const* spellInfo, uint32 gcd)
{
    m_GlobalCooldowns[spellInfo->StartRecoveryCategory] = GlobalCooldown(gcd, WorldTimer::getMSTime());
}

void GlobalCooldownMgr::CancelGlobalCooldown(SpellEntry const* spellInfo)
{
    m_GlobalCooldowns[spellInfo->StartRecoveryCategory].duration = 0;
}

////////////////////////////////////////////////////////////
// Methods of class Unit

Unit::Unit() :
    i_motionMaster(this), m_ThreatManager(this), m_HostileRefManager(this),
    m_charmInfo(NULL),
    m_vehicleInfo(NULL),
    movespline(new Movement::MoveSpline())
{
    m_objectType |= TYPEMASK_UNIT;
    m_objectTypeId = TYPEID_UNIT;

    m_updateFlag = (UPDATEFLAG_HIGHGUID | UPDATEFLAG_LIVING | UPDATEFLAG_HAS_POSITION);

    m_attackTimer[BASE_ATTACK]   = 0;
    m_attackTimer[OFF_ATTACK]    = 0;
    m_attackTimer[RANGED_ATTACK] = 0;
    m_modAttackSpeedPct[BASE_ATTACK] = 1.0f;
    m_modAttackSpeedPct[OFF_ATTACK] = 1.0f;
    m_modAttackSpeedPct[RANGED_ATTACK] = 1.0f;
    m_modAttackSpeedPct[NONSTACKING_POS_MOD_MELEE] = 0.0f;
    m_modAttackSpeedPct[NONSTACKING_NEG_MOD_MELEE] = 0.0f;
    m_modAttackSpeedPct[NONSTACKING_MOD_ALL] = 0.0f;
    m_modSpellSpeedPctNeg = 0.0f;
    m_modSpellSpeedPctPos = 0.0f;

    m_extraAttacks = 0;

    m_state = 0;
    m_deathState = ALIVE;

    for (uint32 i = 0; i < CURRENT_MAX_SPELL; ++i)
        m_currentSpells[i] = NULL;

    m_castCounter = 0;

    m_addDmgOnce = 0;

    //m_Aura = NULL;
    //m_AurasCheck = 2000;
    //m_removeAuraTimer = 4;
    m_spellAuraHoldersUpdateIterator = m_spellAuraHolders.end();
    m_AuraFlags = 0;

    m_Visibility = VISIBILITY_ON;
    m_AINotifyScheduled = false;

    m_detectInvisibilityMask = 0;
    m_invisibilityMask = 0;
    m_transform = 0;
    m_canModifyStats = false;

    for (int i = 0; i < MAX_SPELL_IMMUNITY; ++i)
        m_spellImmune[i].clear();
    for (int i = 0; i < UNIT_MOD_END; ++i)
    {
        m_auraModifiersGroup[i][BASE_VALUE] = 0.0f;
        m_auraModifiersGroup[i][BASE_PCT] = 1.0f;
        m_auraModifiersGroup[i][TOTAL_VALUE] = 0.0f;
        m_auraModifiersGroup[i][TOTAL_PCT] = 1.0f;
        m_auraModifiersGroup[i][NONSTACKING_VALUE_POS] = 0.0f;
        m_auraModifiersGroup[i][NONSTACKING_VALUE_NEG] = 0.0f;
        m_auraModifiersGroup[i][NONSTACKING_PCT] = 0.0f;
        m_auraModifiersGroup[i][NONSTACKING_PCT_MINOR] = 0.0f;
    }

    // implement 50% base damage from offhand
    m_auraModifiersGroup[UNIT_MOD_DAMAGE_OFFHAND][TOTAL_PCT] = 0.5f;

    for (int i = 0; i < MAX_ATTACK; ++i)
    {
        m_weaponDamage[i][MINDAMAGE] = BASE_MINDAMAGE;
        m_weaponDamage[i][MAXDAMAGE] = BASE_MAXDAMAGE;
    }
    for (int i = 0; i < MAX_STATS; ++i)
        m_createStats[i] = 0.0f;

    m_attacking = NULL;
    m_modMeleeHitChance = 0.0f;
    m_modRangedHitChance = 0.0f;
    m_modSpellHitChance = 0.0f;
    m_baseSpellCritChance = 5;

    m_CombatTimer = 0;
    m_lastManaUseTimer = 0;

    //m_victimThreat = 0.0f;
    for (int i = 0; i < MAX_SPELL_SCHOOL; ++i)
        m_threatModifier[i] = 1.0f;
    m_isSorted = true;
    for (int i = 0; i < MAX_MOVE_TYPE; ++i)
        m_speed_rate[i] = 1.0f;

    m_charmInfo = NULL;

    m_ThreatRedirectionPercent = 0;
    m_misdirectionTargetGUID.Clear();

    // remove aurastates allowing special moves
    for(int i=0; i < MAX_REACTIVE; ++i)
        m_reactiveTimer[i] = 0;

    m_transport = NULL;

    m_pVehicleKit = NULL;
    m_pVehicle    = NULL;

    m_comboPoints = 0;

    m_originalFaction = 0;

    // Frozen Mod
    m_spoofSamePlayerFaction = false;
    // Frozen Mod

}

Unit::~Unit()
{
    // set current spells as deletable
    for (uint32 i = 0; i < CURRENT_MAX_SPELL; ++i)
    {
        if (m_currentSpells[i])
        {
            m_currentSpells[i]->SetReferencedFromCurrent(false);
            m_currentSpells[i] = NULL;
        }
    }

    delete m_charmInfo;
    delete m_vehicleInfo;
    CleanupDeletedAuras();

    delete movespline;

    // those should be already removed at "RemoveFromWorld()" call
    MANGOS_ASSERT(m_gameObj.size() == 0);
    MANGOS_ASSERT(m_dynObjGUIDs.size() == 0);
    MANGOS_ASSERT(m_deletedAuras.size() == 0);
    MANGOS_ASSERT(m_deletedHolders.size() == 0);
}

void Unit::Update( uint32 update_diff, uint32 p_time )
{
    if(!IsInWorld())
        return;

    /*if (p_time > m_AurasCheck)
    {
    m_AurasCheck = 2000;
    _UpdateAura();
    }else
    m_AurasCheck -= p_time;*/

    // WARNING! Order of execution here is important, do not change.
    // Spells must be processed with event system BEFORE they go to _UpdateSpells.
    // Or else we may have some SPELL_STATE_FINISHED spells stalled in pointers, that is bad.
    m_Events.Update( update_diff );
    _UpdateSpells( update_diff );

    CleanupDeletedAuras();

    if (m_lastManaUseTimer)
    {
        if (update_diff >= m_lastManaUseTimer)
            m_lastManaUseTimer = 0;
        else
            m_lastManaUseTimer -= update_diff;
    }

    if (CanHaveThreatList())
        getThreatManager().UpdateForClient(update_diff);

    // update combat timer only for players and pets
    if (isInCombat() && GetCharmerOrOwnerPlayerOrPlayerItself())
    {
        // Check UNIT_STAT_MELEE_ATTACKING or UNIT_STAT_CHASE (without UNIT_STAT_FOLLOW in this case) so pets can reach far away
        // targets without stopping half way there and running off.
        // These flags are reset after target dies or another command is given.
        if (m_HostileRefManager.isEmpty())
        {
            // m_CombatTimer set at aura start and it will be freeze until aura removing
            if (m_CombatTimer <= update_diff)
                CombatStop();
            else
                m_CombatTimer -= update_diff;
        }
    }

    if (uint32 base_att = getAttackTimer(BASE_ATTACK))
    {
        setAttackTimer(BASE_ATTACK, (update_diff >= base_att ? 0 : base_att - update_diff) );
    }

    if (uint32 base_att = getAttackTimer(OFF_ATTACK))
    {
        setAttackTimer(OFF_ATTACK, (update_diff >= base_att ? 0 : base_att - update_diff) );
    }

    // update abilities available only for fraction of time
    UpdateReactives( update_diff );

    ModifyAuraState(AURA_STATE_HEALTHLESS_20_PERCENT, GetHealth() < GetMaxHealth()*0.20f);
    ModifyAuraState(AURA_STATE_HEALTHLESS_35_PERCENT, GetHealth() < GetMaxHealth()*0.35f);
    ModifyAuraState(AURA_STATE_HEALTH_ABOVE_75_PERCENT, GetHealth() > GetMaxHealth()*0.75f);
    UpdateSplineMovement(p_time);
    i_motionMaster.UpdateMotion(p_time);
}

bool Unit::haveOffhandWeapon() const
{
    if (!CanUseEquippedWeapon(OFF_ATTACK))
        return false;

    if (GetTypeId() == TYPEID_PLAYER)
        return ((Player*)this)->GetWeaponForAttack(OFF_ATTACK,true,true);
    else
    {
        uint32 ItemId = GetUInt32Value(UNIT_VIRTUAL_ITEM_SLOT_ID + 1);
        ItemEntry const* itemInfo = sItemStore.LookupEntry(ItemId);

        if (itemInfo && itemInfo->Class == ITEM_CLASS_WEAPON)
            return true;

        return false;
    }
}

bool Unit::SetPosition(float x, float y, float z, float orientation, bool teleport)
{
    // prevent crash when a bad coord is sent by the client
    if (!MaNGOS::IsValidMapCoord(x, y, z, orientation))
    {
        DEBUG_LOG("Unit::SetPosition(%f, %f, %f, %f, %d) .. bad coordinates for unit %d!", x, y, z, orientation, teleport, GetGUIDLow());
        return false;
    }

    bool turn = GetOrientation() != orientation;
    bool relocate = (teleport || GetPositionX() != x || GetPositionY() != y || GetPositionZ() != z);

    if (turn)
        RemoveAurasWithInterruptFlags(AURA_INTERRUPT_FLAG_TURNING);

    if (relocate)
    {
        RemoveAurasWithInterruptFlags(AURA_INTERRUPT_FLAG_MOVE);

        if (GetTypeId() == TYPEID_PLAYER)
            GetMap()->PlayerRelocation((Player*)this, x, y, z, orientation);
        else
            GetMap()->CreatureRelocation((Creature*)this, x, y, z, orientation);
    }
    else if (turn)
        SetOrientation(orientation);

    if ((relocate || turn) && GetVehicleKit())
        GetVehicleKit()->RelocatePassengers(x, y, z, orientation);

    return relocate || turn;
}

void Unit::SendMonsterMoveTransport(WorldObject *transport, SplineType type, SplineFlags flags, uint32 moveTime, ...)
{
    va_list vargs;
    va_start(vargs, moveTime);

    WorldPacket data(SMSG_MONSTER_MOVE_TRANSPORT, 60);
    data << GetPackGUID();
    data << transport->GetPackGUID();
    data << uint8(m_movementInfo.GetTransportSeat());
    data << uint8(0);                                       // new in 3.1
    data << float(transport->GetPositionX());
    data << float(transport->GetPositionY());
    data << float(transport->GetPositionZ());
    data << uint32(WorldTimer::getMSTime());

    data << uint8(type);                                    // spline type

    switch(type)
    {
        case SPLINETYPE_NORMAL:                             // normal packet
            break;
        case SPLINETYPE_STOP:                               // stop packet (raw pos?)
            va_end(vargs);
            SendMessageToSet(&data, true);
            return;
        case SPLINETYPE_FACINGSPOT:                         // facing spot
            data << float(va_arg(vargs,double));
            data << float(va_arg(vargs,double));
            data << float(va_arg(vargs,double));
            break;
        case SPLINETYPE_FACINGTARGET:
            data << uint64(va_arg(vargs,uint64));
            break;
        case SPLINETYPE_FACINGANGLE:
            data << float(va_arg(vargs,double));            // facing angle
            break;
    }

    va_end(vargs);

    data << uint32(flags);

    data << uint32(moveTime);                               // Time in between points
    data << uint32(1);                                      // 1 single waypoint

    data << float(m_movementInfo.GetTransportPos()->x);
    data << float(m_movementInfo.GetTransportPos()->y);
    data << float(m_movementInfo.GetTransportPos()->z);

    SendMessageToSet(&data, true);
}

void Unit::SendHeartBeat()
{
    m_movementInfo.UpdateTime(WorldTimer::getMSTime());
    WorldPacket data(MSG_MOVE_HEARTBEAT, 64);
    data << GetPackGUID();
    data << m_movementInfo;
    SendMessageToSet(&data, true);
}

void Unit::resetAttackTimer(WeaponAttackType type)
{
    m_attackTimer[type] = uint32(GetAttackTime(type) * m_modAttackSpeedPct[type]);
}

bool Unit::CanReachWithMeleeAttack(Unit* pVictim, float flat_mod /*= 0.0f*/) const
{
    if (!pVictim)
        return false;

    // The measured values show BASE_MELEE_OFFSET in (1.3224, 1.342)
    float reach = GetFloatValue(UNIT_FIELD_COMBATREACH) + pVictim->GetFloatValue(UNIT_FIELD_COMBATREACH) +
        BASE_MELEERANGE_OFFSET + flat_mod;

    if (reach < ATTACK_DISTANCE)
        reach = ATTACK_DISTANCE;

    // This check is not related to bounding radius
    float dx = GetPositionX() - pVictim->GetPositionX();
    float dy = GetPositionY() - pVictim->GetPositionY();
    float dz = GetPositionZ() - pVictim->GetPositionZ();

    return dx*dx + dy*dy + dz*dz < reach*reach;
}

void Unit::RemoveSpellsCausingAura(AuraType auraType)
{
    for (AuraList::const_iterator iter = m_modAuras[auraType].begin(); iter != m_modAuras[auraType].end();)
    {
        RemoveAurasDueToSpell((*iter)->GetId());
        iter = m_modAuras[auraType].begin();
    }
}

void Unit::RemoveSpellsCausingAura(AuraType auraType, SpellAuraHolder* except)
{
    for (AuraList::const_iterator iter = m_modAuras[auraType].begin(); iter != m_modAuras[auraType].end();)
    {
        // skip `except` aura
        if ((*iter)->GetHolder() == except)
        {
            ++iter;
            continue;
        }

        RemoveAurasDueToSpell((*iter)->GetId(), except);
        iter = m_modAuras[auraType].begin();
    }
}

void Unit::DealDamageMods(Unit *pVictim, uint32 &damage, uint32* absorb)
{
    if (!pVictim->isAlive() || pVictim->IsTaxiFlying() || (pVictim->GetTypeId() == TYPEID_UNIT && ((Creature*)pVictim)->IsInEvadeMode()))
    {
        if (absorb)
            *absorb += damage;
        damage = 0;
        return;
    }

    //You don't lose health from damage taken from another player while in a sanctuary
    //You still see it in the combat log though
    if (!IsAllowedDamageInArea(pVictim))
    {
        if (absorb)
            *absorb += damage;
        damage = 0;
    }

    uint32 originalDamage = damage;

    //Script Event damage Deal
    if ( GetTypeId()== TYPEID_UNIT && ((Creature *)this)->AI())
        ((Creature *)this)->AI()->DamageDeal(pVictim, damage);
    //Script Event damage taken
    if ( pVictim->GetTypeId()== TYPEID_UNIT && ((Creature *)pVictim)->AI() )
        ((Creature *)pVictim)->AI()->DamageTaken(this, damage);

    if (absorb && originalDamage > damage)
        *absorb += (originalDamage - damage);
}

uint32 Unit::DealDamage(Unit *pVictim, uint32 damage, CleanDamage const* cleanDamage, DamageEffectType damagetype, SpellSchoolMask damageSchoolMask, SpellEntry const *spellProto, bool durabilityLoss)
{
<<<<<<< HEAD

    // Divine Storm heal hack
    if ( spellProto && spellProto->Id == 53385 )
    {
        int32 divineDmg = damage * (25 + (HasAura(63220) ? 15 : 0)) / 100; //25%, if has Glyph of Divine Storm -> 40%
        CastCustomSpell(this, 54171, &divineDmg, NULL, NULL, true);
    }

=======
>>>>>>> 8496f6da
    // remove affects from attacker at any non-DoT damage (including 0 damage)
    if ( damagetype != DOT)
    {
        RemoveSpellsCausingAura(SPELL_AURA_MOD_STEALTH);
        RemoveSpellsCausingAura(SPELL_AURA_FEIGN_DEATH);

        if (pVictim != this)
            RemoveSpellsCausingAura(SPELL_AURA_MOD_INVISIBILITY);

        if (pVictim->GetTypeId() == TYPEID_PLAYER && !pVictim->IsStandState() && !pVictim->hasUnitState(UNIT_STAT_STUNNED))
            pVictim->SetStandState(UNIT_STAND_STATE_STAND);
    }

    // Blessed Life talent of Paladin
    if ( pVictim->GetTypeId() == TYPEID_PLAYER )
    {
        Unit::AuraList const& BlessedLife = pVictim->GetAurasByType(SPELL_AURA_PROC_TRIGGER_SPELL);
        for(Unit::AuraList::const_iterator i = BlessedLife.begin(); i != BlessedLife.end(); ++i)
            if((*i)->GetSpellProto()->SpellFamilyName == SPELLFAMILY_PALADIN && (*i)->GetSpellProto()->SpellIconID == 2137)
                if ( urand(0,100) < (*i)->GetSpellProto()->procChance )
                    damage *= 0.5;
    }

    if(!damage)
    {
        if (!cleanDamage)
            return 0;

        if (!cleanDamage->absorb)
        {
            // Rage from physical damage received .
            if (cleanDamage->damage && (damageSchoolMask & SPELL_SCHOOL_MASK_NORMAL) && pVictim->GetTypeId() == TYPEID_PLAYER && (pVictim->getPowerType() == POWER_RAGE))
                ((Player*)pVictim)->RewardRage(cleanDamage->damage, 0, false);

            return 0;
        }
    }

    // no xp,health if type 8 /critters/
    if (pVictim->GetTypeId() == TYPEID_UNIT && pVictim->GetCreatureType() == CREATURE_TYPE_CRITTER)
    {
        // TODO: fix this part
        // Critter may not die of damage taken, instead expect it to run away (no fighting back)
        // If (this) is TYPEID_PLAYER, (this) will enter combat w/victim, but after some time, automatically leave combat.
        // It is unclear how it should work for other cases.

        ((Creature*)pVictim)->SetLootRecipient(this);

        pVictim->SetDeathState(JUST_DIED);
        pVictim->SetHealth(0);

        // allow loot only if has loot_id in creature_template
        ((Creature*)pVictim)->PrepareBodyLootState();
        ((Creature*)pVictim)->AllLootRemovedFromCorpse();

        // some critters required for quests (need normal entry instead possible heroic in any cases)
        if (GetTypeId() == TYPEID_PLAYER)
        {
            if (CreatureInfo const* normalInfo = ObjectMgr::GetCreatureTemplate(pVictim->GetEntry()))
                ((Player*)this)->KilledMonster(normalInfo, pVictim->GetObjectGuid());
        }

        if (InstanceData* mapInstance = pVictim->GetInstanceData())
            mapInstance->OnCreatureDeath(((Creature*)pVictim));

        DEBUG_FILTER_LOG(LOG_FILTER_DAMAGE, "DealDamage critter, critter dies");

        return damage;
    }

    DEBUG_FILTER_LOG(LOG_FILTER_DAMAGE,"DealDamageStart");

    // share damage by auras
    AuraList const& vShareDamageAuras = pVictim->GetAurasByType(SPELL_AURA_SHARE_DAMAGE_PCT);
    for (AuraList::const_iterator itr = vShareDamageAuras.begin(); itr != vShareDamageAuras.end(); ++itr)
    {
        if (Unit* shareTarget = (*itr)->GetCaster())
        {
            if (shareTarget != pVictim && ((*itr)->GetMiscValue() & damageSchoolMask))
            {
                SpellEntry const * shareSpell = (*itr)->GetSpellProto();
                uint32 shareDamage = uint32(damage * (*itr)->GetModifier()->m_amount / 100.0f);
                DealDamageMods(shareTarget, shareDamage, NULL);
                DealDamage(shareTarget, shareDamage, 0, damagetype, GetSpellSchoolMask(shareSpell), spellProto, false);
            }
        }
    }

    uint32 health = pVictim->GetHealth();
    DEBUG_FILTER_LOG(LOG_FILTER_DAMAGE,"deal dmg:%d to health:%d ",damage,health);

    // duel ends when player has 1 or less hp
    bool duel_hasEnded = false;
    if (pVictim->GetTypeId() == TYPEID_PLAYER && ((Player*)pVictim)->duel && damage >= (health-1))
    {
        // prevent kill only if killed in duel and killed by opponent or opponent controlled creature
        if(((Player*)pVictim)->duel->opponent==this || ((Player*)pVictim)->duel->opponent->GetObjectGuid() == GetOwnerGuid())
            damage = health-1;

        duel_hasEnded = true;
    }
    //Get in CombatState
    if (pVictim != this && damagetype != DOT)
    {
        SetInCombatWith(pVictim);
        pVictim->SetInCombatWith(this);

        if (Player* attackedPlayer = pVictim->GetCharmerOrOwnerPlayerOrPlayerItself())
            SetContestedPvP(attackedPlayer);
    }

    // Rage from Damage made (only from direct weapon damage)
    if ( cleanDamage && damagetype==DIRECT_DAMAGE && this != pVictim && GetTypeId() == TYPEID_PLAYER && (getPowerType() == POWER_RAGE))
    {
        uint32 weaponSpeedHitFactor;

        switch(cleanDamage->attackType)
        {
            case BASE_ATTACK:
            {
                if (cleanDamage->hitOutCome == MELEE_HIT_CRIT)
                    weaponSpeedHitFactor = uint32(GetAttackTime(cleanDamage->attackType)/1000.0f * 7);
                else
                    weaponSpeedHitFactor = uint32(GetAttackTime(cleanDamage->attackType)/1000.0f * 3.5f);

                ((Player*)this)->RewardRage(damage + cleanDamage->absorb, weaponSpeedHitFactor, true);

                break;
            }
            case OFF_ATTACK:
            {
                if (cleanDamage->hitOutCome == MELEE_HIT_CRIT)
                    weaponSpeedHitFactor = uint32(GetAttackTime(cleanDamage->attackType)/1000.0f * 3.5f);
                else
                    weaponSpeedHitFactor = uint32(GetAttackTime(cleanDamage->attackType)/1000.0f * 1.75f);

                ((Player*)this)->RewardRage(damage + cleanDamage->absorb, weaponSpeedHitFactor, true);

                break;
            }
            case RANGED_ATTACK:
                break;
        }
    }

    if (GetTypeId() == TYPEID_PLAYER && this != pVictim)
    {
        Player *killer = ((Player*)this);

        /* process anticheat check */
        killer->GetAntiCheat()->DoAntiCheatCheck(CHECK_DAMAGE, 0, 0, damage);


        // in bg, count dmg if victim is also a player
        if (pVictim->GetTypeId()==TYPEID_PLAYER)
        {
            if (BattleGround *bg = killer->GetBattleGround())
            {
                // FIXME: kept by compatibility. don't know in BG if the restriction apply.
                bg->UpdatePlayerScore(killer, SCORE_DAMAGE_DONE, damage);
                /** World of Warcraft Armory **/
                if (BattleGround *bgV = ((Player*)pVictim)->GetBattleGround())
                    bgV->UpdatePlayerScore(((Player*)pVictim), SCORE_DAMAGE_TAKEN, damage);
                /** World of Warcraft Armory **/
            }
        }

        killer->UpdateAchievementCriteria(ACHIEVEMENT_CRITERIA_TYPE_DAMAGE_DONE, damage, 0, pVictim);
        killer->UpdateAchievementCriteria(ACHIEVEMENT_CRITERIA_TYPE_HIGHEST_HIT_DEALT, damage);
    }

    if (pVictim->GetTypeId() == TYPEID_PLAYER)
        ((Player*)pVictim)->UpdateAchievementCriteria(ACHIEVEMENT_CRITERIA_TYPE_HIGHEST_HIT_RECEIVED, damage);

    if (pVictim->GetTypeId() == TYPEID_UNIT && !((Creature*)pVictim)->IsPet() && !((Creature*)pVictim)->HasLootRecipient())
        ((Creature*)pVictim)->SetLootRecipient(this);

    if (health <= damage)
    {
        DEBUG_FILTER_LOG(LOG_FILTER_DAMAGE,"DealDamage: victim just died");

        // find player: owner of controlled `this` or `this` itself maybe
        // for loot will be sued only if group_tap==NULL
        Player *player_tap = GetCharmerOrOwnerPlayerOrPlayerItself();
        Group *group_tap = NULL;

        // find owner of pVictim, used for creature cases, AI calls
        Unit* pOwner = pVictim->GetCharmerOrOwner();

        // in creature kill case group/player tap stored for creature
        if (pVictim->GetTypeId() == TYPEID_UNIT)
        {
            group_tap = ((Creature*)pVictim)->GetGroupLootRecipient();

            if (Player* recipient = ((Creature*)pVictim)->GetOriginalLootRecipient())
                player_tap = recipient;
        }
        // in player kill case group tap selected by player_tap (killer-player itself, or charmer, or owner, etc)
        else
        {
            if (player_tap)
                group_tap = player_tap->GetGroup();
        }

        if (pVictim->GetTypeId() == TYPEID_PLAYER)
        {
            ((Player*)pVictim)->UpdateAchievementCriteria(ACHIEVEMENT_CRITERIA_TYPE_TOTAL_DAMAGE_RECEIVED, health);
            if (player_tap)
                player_tap->UpdateAchievementCriteria(ACHIEVEMENT_CRITERIA_TYPE_SPECIAL_PVP_KILL,1,0,pVictim);
        }

        // call kill spell proc event (before real die and combat stop to triggering auras removed at death/combat stop)
        if (player_tap && player_tap != pVictim)
        {
            player_tap->ProcDamageAndSpell(pVictim, PROC_FLAG_KILL, PROC_FLAG_KILLED, PROC_EX_NONE, 0);

            WorldPacket data(SMSG_PARTYKILLLOG, (8+8));     //send event PARTY_KILL
            data << player_tap->GetObjectGuid();            //player with killing blow
            data << pVictim->GetObjectGuid();              //victim

            if (group_tap)
                group_tap->BroadcastPacket(&data, false, group_tap->GetMemberGroup(player_tap->GetObjectGuid()),player_tap->GetObjectGuid());

            player_tap->SendDirectMessage(&data);
        }

        DEBUG_FILTER_LOG(LOG_FILTER_DAMAGE,"DealDamageAttackStop");

        // stop combat
        pVictim->CombatStop();
        pVictim->getHostileRefManager().deleteReferences();

        bool damageFromSpiritOfRedemtionTalent = spellProto && spellProto->Id == 27795;

        // if talent known but not triggered (check priest class for speedup check)
        Aura* spiritOfRedemtionTalentReady = NULL;
        if ( !damageFromSpiritOfRedemtionTalent &&           // not called from SPELL_AURA_SPIRIT_OF_REDEMPTION
            pVictim->GetTypeId()==TYPEID_PLAYER && pVictim->getClass()==CLASS_PRIEST )
        {
            AuraList const& vDummyAuras = pVictim->GetAurasByType(SPELL_AURA_DUMMY);
            for(AuraList::const_iterator itr = vDummyAuras.begin(); itr != vDummyAuras.end(); ++itr)
            {
                if((*itr)->GetSpellProto()->SpellIconID==1654)
                {
                    spiritOfRedemtionTalentReady = *itr;
                    break;
                }
            }
        }

        if (!spiritOfRedemtionTalentReady)
        {
            DEBUG_FILTER_LOG(LOG_FILTER_DAMAGE,"SET JUST_DIED");
            pVictim->SetDeathState(JUST_DIED);
        }

        DEBUG_FILTER_LOG(LOG_FILTER_DAMAGE,"DealDamageHealth1");

        if (spiritOfRedemtionTalentReady)
        {
            // save value before aura remove
            uint32 ressSpellId = pVictim->GetUInt32Value(PLAYER_SELF_RES_SPELL);
            if(!ressSpellId)
                ressSpellId = ((Player*)pVictim)->GetResurrectionSpellId();

            //Remove all expected to remove at death auras (most important negative case like DoT or periodic triggers)
            pVictim->RemoveAllAurasOnDeath();

            // restore for use at real death
            pVictim->SetUInt32Value(PLAYER_SELF_RES_SPELL,ressSpellId);

            // FORM_SPIRITOFREDEMPTION and related auras
            pVictim->CastSpell(pVictim,27827,true,NULL,spiritOfRedemtionTalentReady);
        }
        else
            pVictim->SetHealth(0);

        // remember victim PvP death for corpse type and corpse reclaim delay
        // at original death (not at SpiritOfRedemtionTalent timeout)
        if ( pVictim->GetTypeId()==TYPEID_PLAYER && !damageFromSpiritOfRedemtionTalent )
            ((Player*)pVictim)->SetPvPDeath(player_tap != NULL);

        // Call KilledUnit for creatures
        if (GetTypeId() == TYPEID_UNIT && ((Creature*)this)->AI())
            ((Creature*)this)->AI()->KilledUnit(pVictim);

        // Call AI OwnerKilledUnit (for any current summoned minipet/guardian/protector)
        PetOwnerKilledUnit(pVictim);

        // achievement stuff
        if (pVictim->GetTypeId() == TYPEID_PLAYER)
        {
            if (GetTypeId() == TYPEID_UNIT)
                ((Player*)pVictim)->GetAchievementMgr().UpdateAchievementCriteria(ACHIEVEMENT_CRITERIA_TYPE_KILLED_BY_CREATURE, GetEntry());
            else if (GetTypeId() == TYPEID_PLAYER && pVictim != this)
                ((Player*)pVictim)->GetAchievementMgr().UpdateAchievementCriteria(ACHIEVEMENT_CRITERIA_TYPE_KILLED_BY_PLAYER, 1, ((Player*)this)->GetTeam());
        }

        // 10% durability loss on death
        // clean InHateListOf
        if (pVictim->GetTypeId() == TYPEID_PLAYER)
        {
            // only if not player and not controlled by player pet. And not at BG
            if (durabilityLoss && !player_tap && !((Player*)pVictim)->InBattleGround())
            {
                DEBUG_LOG("We are dead, loosing 10 percents durability");
                ((Player*)pVictim)->DurabilityLossAll(0.10f,false);
                // durability lost message
                WorldPacket data(SMSG_DURABILITY_DAMAGE_DEATH, 0);
                ((Player*)pVictim)->GetSession()->SendPacket(&data);
            }
        }
        else                                                // creature died
        {
            DEBUG_FILTER_LOG(LOG_FILTER_DAMAGE,"DealDamageNotPlayer");
            Creature *cVictim = (Creature*)pVictim;

            if(!cVictim->IsPet())
            {
                cVictim->DeleteThreatList();
                // only lootable if it has loot or can drop gold
                cVictim->PrepareBodyLootState();
                // may have no loot, so update death timer if allowed
                cVictim->AllLootRemovedFromCorpse();
            }

            // if vehicle and has passengers - remove his
            if (cVictim->GetObjectGuid().IsVehicle())
            {
                if (cVictim->GetVehicleKit())
                    cVictim->GetVehicleKit()->RemoveAllPassengers();
            }

            // Call creature just died function
            if (cVictim->AI())
                cVictim->AI()->JustDied(this);

            if (cVictim->IsTemporarySummon())
            {
                TemporarySummon* pSummon = (TemporarySummon*)cVictim;
                if (pSummon->GetSummonerGuid().IsCreatureOrVehicle())
                    if(Creature* pSummoner = cVictim->GetMap()->GetCreature(pSummon->GetSummonerGuid()))
                        if (pSummoner->AI())
                            pSummoner->AI()->SummonedCreatureJustDied(cVictim);
            }
            else if (pOwner && pOwner->GetTypeId() == TYPEID_UNIT)
            {
                if (((Creature*)pOwner)->AI())
                    ((Creature*)pOwner)->AI()->SummonedCreatureJustDied(cVictim);
            }

            if (InstanceData* mapInstance = cVictim->GetInstanceData())
                mapInstance->OnCreatureDeath(cVictim);

            // Dungeon specific stuff, only applies to players killing creatures
            if (cVictim->GetInstanceId())
            {
                Map *m = cVictim->GetMap();
                Player* creditedPlayer = GetCharmerOrOwnerPlayerOrPlayerItself();
                // TODO: do instance binding anyway if the charmer/owner is offline

                if (m->IsDungeon() && creditedPlayer)
                {
                    if (m->IsRaidOrHeroicDungeon())
                    {
                        if (cVictim->GetCreatureInfo()->flags_extra & CREATURE_FLAG_EXTRA_INSTANCE_BIND)
                        {
                            ((DungeonMap *)m)->PermBindAllPlayers(creditedPlayer);
                            /** World of Warcraft Armory **/
                            if (sWorld.getConfig(CONFIG_BOOL_ARMORY_SUPPORT))
                                creditedPlayer->WriteWowArmoryDatabaseLog(3, cVictim->GetCreatureInfo()->Entry); // Difficulty will be defined in Player::WriteWowArmoryDatabaseLog();
                            /** World of Warcraft Armory **/
                        }
                    }
                    else
                    {
                        DungeonPersistentState* save = ((DungeonMap*)m)->GetPersistanceState();
                        // the reset time is set but not added to the scheduler
                        // until the players leave the instance
                        time_t resettime = cVictim->GetRespawnTimeEx() + 2 * HOUR;
                        if (save->GetResetTime() < resettime)
                            save->SetResetTime(resettime);
                    }

                    if (DungeonPersistentState* state = ((DungeonMap*)m)->GetPersistanceState())
                        state->UpdateEncounterState(ENCOUNTER_CREDIT_KILL_CREATURE, ((Creature*)cVictim)->GetEntry(), creditedPlayer);
                }
            }
        }

        // Reward player, his pets, and group/raid members
        if (player_tap != pVictim)
        {
            if (group_tap)
                group_tap->RewardGroupAtKill(pVictim, player_tap);
            else if (player_tap)
                player_tap->RewardSinglePlayerAtKill(pVictim);
        }

        // last damage from non duel opponent or opponent controlled creature
        if (duel_hasEnded)
        {
            MANGOS_ASSERT(pVictim->GetTypeId()==TYPEID_PLAYER);
            Player *he = (Player*)pVictim;

            MANGOS_ASSERT(he->duel);

            he->duel->opponent->CombatStopWithPets(true);
            he->CombatStopWithPets(true);

            he->DuelComplete(DUEL_INTERUPTED);
        }

        // battleground things (do this at the end, so the death state flag will be properly set to handle in the bg->handlekill)
        if (pVictim->GetTypeId() == TYPEID_PLAYER && ((Player*)pVictim)->InBattleGround())
        {
            Player *killed = ((Player*)pVictim);
            if (BattleGround *bg = killed->GetBattleGround())
                if (player_tap)
                    bg->HandleKillPlayer(killed, player_tap);
        }
        else if (pVictim->GetTypeId() == TYPEID_UNIT)
        {
            if (player_tap)
                if (BattleGround *bg = player_tap->GetBattleGround())
                    bg->HandleKillUnit((Creature*)pVictim, player_tap);
        }
    }
    else                                                    // if (health <= damage)
    {
        DEBUG_FILTER_LOG(LOG_FILTER_DAMAGE,"DealDamageAlive");

        if (pVictim->GetTypeId() == TYPEID_PLAYER)
            ((Player*)pVictim)->UpdateAchievementCriteria(ACHIEVEMENT_CRITERIA_TYPE_TOTAL_DAMAGE_RECEIVED, damage);

        pVictim->ModifyHealth(- (int32)damage);

        if (damagetype != DOT)
        {
            if(!getVictim())
            {
                // if not have main target then attack state with target (including AI call)
                //start melee attacks only after melee hit
                Attack(pVictim,(damagetype == DIRECT_DAMAGE));
            }

            // if damage pVictim call AI reaction
<<<<<<< HEAD
            pVictim->AttackedBy(this);
        }

        if (damagetype == DIRECT_DAMAGE || damagetype == SPELL_DIRECT_DAMAGE)
=======
            if(pVictim->GetTypeId()==TYPEID_UNIT && ((Creature*)pVictim)->AI())
                ((Creature*)pVictim)->AI()->AttackedBy(this);
        }

        if(damagetype == DIRECT_DAMAGE || damagetype == SPELL_DIRECT_DAMAGE)
>>>>>>> 8496f6da
        {
            if (!spellProto || !(spellProto->AuraInterruptFlags&AURA_INTERRUPT_FLAG_DIRECT_DAMAGE))
                pVictim->RemoveAurasWithInterruptFlags(AURA_INTERRUPT_FLAG_DIRECT_DAMAGE);
        }
        if (pVictim->GetTypeId() != TYPEID_PLAYER)
        {
            float threat = damage * sSpellMgr.GetSpellThreatMultiplier(spellProto);
            pVictim->AddThreat(this, threat, (cleanDamage && cleanDamage->hitOutCome == MELEE_HIT_CRIT), damageSchoolMask, spellProto);
        }
        else                                                // victim is a player
        {
            // Rage from damage received
            if (this != pVictim && pVictim->getPowerType() == POWER_RAGE)
            {
                uint32 rage_damage = damage + (cleanDamage ? (cleanDamage->damage + cleanDamage->absorb) : 0);
                ((Player*)pVictim)->RewardRage(rage_damage, 0, false);
            }

            // random durability for items (HIT TAKEN)
            if (roll_chance_f(sWorld.getConfig(CONFIG_FLOAT_RATE_DURABILITY_LOSS_DAMAGE)))
            {
                EquipmentSlots slot = EquipmentSlots(urand(0,EQUIPMENT_SLOT_END-1));
                ((Player*)pVictim)->DurabilityPointLossForEquipSlot(slot);
            }
        }

        if (GetTypeId()==TYPEID_PLAYER)
        {
            // random durability for items (HIT DONE)
            if (roll_chance_f(sWorld.getConfig(CONFIG_FLOAT_RATE_DURABILITY_LOSS_DAMAGE)))
            {
                EquipmentSlots slot = EquipmentSlots(urand(0,EQUIPMENT_SLOT_END-1));
                ((Player*)this)->DurabilityPointLossForEquipSlot(slot);
            }
        }

        // TODO: Store auras by interrupt flag to speed this up.
        SpellAuraHolderMap& vAuras = pVictim->GetSpellAuraHolderMap();
        for (SpellAuraHolderMap::const_iterator i = vAuras.begin(), next; i != vAuras.end(); i = next)
        {
            const SpellEntry *se = i->second->GetSpellProto();
            next = i; ++next;
            if (spellProto && spellProto->Id == se->Id) // Not drop auras added by self
                continue;
<<<<<<< HEAD
            if ( se->AuraInterruptFlags & AURA_INTERRUPT_FLAG_DAMAGE )
=======
            if (!se->procFlags && (se->AuraInterruptFlags & AURA_INTERRUPT_FLAG_DAMAGE))
>>>>>>> 8496f6da
            {
                pVictim->RemoveAurasDueToSpell(i->second->GetId());
                next = vAuras.begin();
            }
        }

        if (damagetype != NODAMAGE && pVictim->GetTypeId() == TYPEID_PLAYER)
        {
            if (damagetype != DOT)
            {
                for (uint32 i = CURRENT_FIRST_NON_MELEE_SPELL; i < CURRENT_MAX_SPELL; ++i)
                {
                    // skip channeled spell (processed differently below)
                    if (i == CURRENT_CHANNELED_SPELL)
                        continue;

                    if (Spell* spell = pVictim->GetCurrentSpell(CurrentSpellTypes(i)))
                    {
                        if (spell->getState() == SPELL_STATE_PREPARING)
                        {
                            if (spell->m_spellInfo->InterruptFlags & SPELL_INTERRUPT_FLAG_ABORT_ON_DMG) // Always interrupt, even on absorbed.
                                pVictim->InterruptSpell(CurrentSpellTypes(i));
                            else
                            {
                                // some spells should be considered as DoT, but are triggered spells
                                // TODO: needs some research, maybe attribute SPELL_ATTR_EX3_UNK25
                                if (spellProto)
                                {
                                    switch (spellProto->Id)
                                    {
                                        case 62188:                              // Biting Cold (Hodir)
                                        case 65722:                              // Slag Pot (Ignis)
                                        case 65723:                              // Slag Pot (Ignis) (h)
                                            break;
                                        default:
                                            spell->Delayed();
                                            break;
                                    }
                                }
                            }
                        }
                    }
                }
            }

            if (damage)
            {
                if (Spell* spell = pVictim->m_currentSpells[CURRENT_CHANNELED_SPELL])
                {
                    if (spell->getState() == SPELL_STATE_CASTING)
                    {
                        uint32 channelInterruptFlags = spell->m_spellInfo->ChannelInterruptFlags;
                        if ( channelInterruptFlags & CHANNEL_FLAG_DELAY )
                        {
                            if (damagetype != DOT)
                                if (pVictim!=this)                   //don't shorten the duration of channeling if you damage yourself
                                    spell->DelayedChannel();
                        }
                        else if ( (channelInterruptFlags & (CHANNEL_FLAG_DAMAGE | CHANNEL_FLAG_DAMAGE2)) )
                        {
                            DETAIL_LOG("Spell %u canceled at damage!",spell->m_spellInfo->Id);
                            pVictim->InterruptSpell(CURRENT_CHANNELED_SPELL);
                        }
                    }
                    else if (spell->getState() == SPELL_STATE_DELAYED)
                        // break channeled spell in delayed state on damage
                    {
                        DETAIL_LOG("Spell %u canceled at damage!",spell->m_spellInfo->Id);
                        pVictim->InterruptSpell(CURRENT_CHANNELED_SPELL);
                    }
                }
            }
        }

        // last damage from duel opponent
        if (duel_hasEnded)
        {
            MANGOS_ASSERT(pVictim->GetTypeId()==TYPEID_PLAYER);
            Player *he = (Player*)pVictim;

            MANGOS_ASSERT(he->duel);

            he->SetHealth(1);

            he->duel->opponent->CombatStopWithPets(true);
            he->CombatStopWithPets(true);

            he->CastSpell(he, 7267, true);                  // beg
            he->DuelComplete(DUEL_WON);
        }
    }

    DEBUG_FILTER_LOG(LOG_FILTER_DAMAGE,"DealDamageEnd returned %d damage", damage);

    return damage;
}

struct PetOwnerKilledUnitHelper
{
    explicit PetOwnerKilledUnitHelper(Unit* pVictim) : m_victim(pVictim) {}
    void operator()(Unit* pTarget) const
    {
        if (pTarget->GetTypeId() == TYPEID_UNIT)
        {
            if (((Creature*)pTarget)->AI())
                ((Creature*)pTarget)->AI()->OwnerKilledUnit(m_victim);
        }
    }

    Unit* m_victim;
};

void Unit::PetOwnerKilledUnit(Unit* pVictim)
{
    // for minipet and guardians (including protector)
    CallForAllControlledUnits(PetOwnerKilledUnitHelper(pVictim), CONTROLLED_MINIPET|CONTROLLED_GUARDIANS);
}

void Unit::CastStop(uint32 except_spellid)
{
    for (uint32 i = CURRENT_FIRST_NON_MELEE_SPELL; i < CURRENT_MAX_SPELL; ++i)
        if (m_currentSpells[i] && m_currentSpells[i]->m_spellInfo->Id!=except_spellid)
            InterruptSpell(CurrentSpellTypes(i),false);
}

void Unit::CastSpell(Unit* Victim, uint32 spellId, bool triggered, Item *castItem, Aura* triggeredByAura, ObjectGuid originalCaster, SpellEntry const* triggeredBy)
{
    SpellEntry const *spellInfo = sSpellStore.LookupEntry(spellId);

    if(!spellInfo)
    {
        if (triggeredByAura)
            sLog.outError("CastSpell: unknown spell id %i by caster: %s triggered by aura %u (eff %u)", spellId, GetGuidStr().c_str(), triggeredByAura->GetId(), triggeredByAura->GetEffIndex());
        else
            sLog.outError("CastSpell: unknown spell id %i by caster: %s", spellId, GetGuidStr().c_str());
        return;
    }

    CastSpell(Victim, spellInfo, triggered, castItem, triggeredByAura, originalCaster, triggeredBy);
}

void Unit::CastSpell(Unit* Victim, SpellEntry const *spellInfo, bool triggered, Item *castItem, Aura* triggeredByAura, ObjectGuid originalCaster, SpellEntry const* triggeredBy)
{
    if(!spellInfo)
    {
        if (triggeredByAura)
            sLog.outError("CastSpell: unknown spell by caster: %s triggered by aura %u (eff %u)", GetGuidStr().c_str(), triggeredByAura->GetId(), triggeredByAura->GetEffIndex());
        else
            sLog.outError("CastSpell: unknown spell by caster: %s", GetGuidStr().c_str());
        return;
    }

    if(!Victim)
    {
        sLog.outError("CastSpell: cast spell %u by caster %s failed - victim is NULL", spellInfo->Id, GetGuidStr().c_str());
        return;
    }

    if (castItem)
        DEBUG_FILTER_LOG(LOG_FILTER_SPELL_CAST, "WORLD: cast Item spellId - %i", spellInfo->Id);

    if (triggeredByAura)
    {
        if (!originalCaster)
            originalCaster = triggeredByAura->GetCasterGuid();

        triggeredBy = triggeredByAura->GetSpellProto();
    }

    Spell *spell = new Spell(this, spellInfo, triggered, originalCaster, triggeredBy);

    SpellCastTargets targets;
    targets.setUnitTarget( Victim );
    spell->m_CastItem = castItem;
    spell->prepare(&targets, triggeredByAura);
}

void Unit::CastCustomSpell(Unit* Victim,uint32 spellId, int32 const* bp0, int32 const* bp1, int32 const* bp2, bool triggered, Item *castItem, Aura* triggeredByAura, ObjectGuid originalCaster, SpellEntry const* triggeredBy)
{
    SpellEntry const *spellInfo = sSpellStore.LookupEntry(spellId);

    if(!spellInfo)
    {
        if (triggeredByAura)
            sLog.outError("CastCustomSpell: unknown spell id %i by caster: %s triggered by aura %u (eff %u)", spellId, GetGuidStr().c_str(), triggeredByAura->GetId(), triggeredByAura->GetEffIndex());
        else
            sLog.outError("CastCustomSpell: unknown spell id %i by caster: %s", spellId, GetGuidStr().c_str());
        return;
    }

    CastCustomSpell(Victim, spellInfo, bp0, bp1, bp2, triggered, castItem, triggeredByAura, originalCaster, triggeredBy);
}

void Unit::CastCustomSpell(Unit* Victim, SpellEntry const *spellInfo, int32 const* bp0, int32 const* bp1, int32 const* bp2, bool triggered, Item *castItem, Aura* triggeredByAura, ObjectGuid originalCaster, SpellEntry const* triggeredBy)
{
    if(!spellInfo)
    {
        if (triggeredByAura)
            sLog.outError("CastCustomSpell: unknown spell by caster: %s triggered by aura %u (eff %u)", GetGuidStr().c_str(), triggeredByAura->GetId(), triggeredByAura->GetEffIndex());
        else
            sLog.outError("CastCustomSpell: unknown spell by caster: %s", GetGuidStr().c_str());
        return;
    }

    if (sObjectMgr.IsSpellDisabled(spellInfo->Id))
        return;

    if (castItem)
        DEBUG_FILTER_LOG(LOG_FILTER_SPELL_CAST, "WORLD: cast Item spellId - %i", spellInfo->Id);

    if (triggeredByAura)
    {
        if (originalCaster.IsEmpty())
            if (triggeredByAura->GetHolder())
            {
                originalCaster = triggeredByAura->GetCasterGuid();
                triggeredBy    = triggeredByAura->GetSpellProto();
            }
            else
            {
                sLog.outError("CastCustomSpell: spell %d by caster: %s triggered by aura without original caster and spellholder (CRUSH THERE!)", spellInfo->Id, GetObjectGuid().GetString().c_str());
                return;
            }
    }

    Spell *spell = new Spell(this, spellInfo, triggered, originalCaster, triggeredBy);

    if (bp0)
        spell->m_currentBasePoints[EFFECT_INDEX_0] = *bp0;

    if (bp1)
        spell->m_currentBasePoints[EFFECT_INDEX_1] = *bp1;

    if (bp2)
        spell->m_currentBasePoints[EFFECT_INDEX_2] = *bp2;

    SpellCastTargets targets;
    targets.setUnitTarget( Victim );
    spell->m_CastItem = castItem;
    spell->prepare(&targets, triggeredByAura);
}

// used for scripting
void Unit::CastSpell(float x, float y, float z, uint32 spellId, bool triggered, Item *castItem, Aura* triggeredByAura, ObjectGuid originalCaster, SpellEntry const* triggeredBy)
{
    SpellEntry const *spellInfo = sSpellStore.LookupEntry(spellId);

    if(!spellInfo)
    {
        if (triggeredByAura)
            sLog.outError("CastSpell(x,y,z): unknown spell id %i by caster: %s triggered by aura %u (eff %u)", spellId, GetGuidStr().c_str(), triggeredByAura->GetId(), triggeredByAura->GetEffIndex());
        else
            sLog.outError("CastSpell(x,y,z): unknown spell id %i by caster: %s", spellId, GetGuidStr().c_str());
        return;
    }

    CastSpell(x, y, z, spellInfo, triggered, castItem, triggeredByAura, originalCaster, triggeredBy);
}

// used for scripting
void Unit::CastSpell(float x, float y, float z, SpellEntry const *spellInfo, bool triggered, Item *castItem, Aura* triggeredByAura, ObjectGuid originalCaster, SpellEntry const* triggeredBy)
{
    if(!spellInfo)
    {
        if (triggeredByAura)
            sLog.outError("CastSpell(x,y,z): unknown spell by caster: %s triggered by aura %u (eff %u)", GetGuidStr().c_str(), triggeredByAura->GetId(), triggeredByAura->GetEffIndex());
        else
            sLog.outError("CastSpell(x,y,z): unknown spell by caster: %s", GetGuidStr().c_str());
        return;
    }

    if (sObjectMgr.IsSpellDisabled(spellInfo->Id))
        return;

    if (castItem)
        DEBUG_FILTER_LOG(LOG_FILTER_SPELL_CAST, "WORLD: cast Item spellId - %i", spellInfo->Id);

    if (triggeredByAura)
    {
        if (!originalCaster)
            originalCaster = triggeredByAura->GetCasterGuid();

        triggeredBy = triggeredByAura->GetSpellProto();
    }

    Spell *spell = new Spell(this, spellInfo, triggered, originalCaster, triggeredBy);

    SpellCastTargets targets;
    targets.setDestination(x, y, z);
    spell->m_CastItem = castItem;
    spell->prepare(&targets, triggeredByAura);
}

// Obsolete func need remove, here only for comotability vs another patches
uint32 Unit::SpellNonMeleeDamageLog(Unit *pVictim, uint32 spellID, uint32 damage)
{
    SpellEntry const *spellInfo = sSpellStore.LookupEntry(spellID);
    SpellNonMeleeDamage damageInfo(this, pVictim, spellInfo->Id, SpellSchoolMask(spellInfo->SchoolMask));
    CalculateSpellDamage(&damageInfo, damage, spellInfo);
    damageInfo.target->CalculateAbsorbResistBlock(this, &damageInfo, spellInfo);
    DealDamageMods(damageInfo.target,damageInfo.damage,&damageInfo.absorb);
    SendSpellNonMeleeDamageLog(&damageInfo);
    DealSpellDamage(&damageInfo, true);
    return damageInfo.damage;
}

void Unit::CalculateSpellDamage(SpellNonMeleeDamage *damageInfo, int32 damage, SpellEntry const *spellInfo, WeaponAttackType attackType, float DamageMultiplier)
{
    SpellSchoolMask damageSchoolMask = damageInfo->schoolMask;
    Unit *pVictim = damageInfo->target;

    if (damage < 0)
        return;

    if(!this || !pVictim)
        return;
    if(!this->isAlive() || !pVictim->isAlive())
        return;

    // Check spell crit chance
    bool crit = IsSpellCrit(pVictim, spellInfo, damageSchoolMask, attackType);

    // damage bonus (per damage class)
    switch (spellInfo->DmgClass)
    {
        // Melee and Ranged Spells
        case SPELL_DAMAGE_CLASS_RANGED:
        case SPELL_DAMAGE_CLASS_MELEE:
        {
            //Calculate damage bonus
            damage = MeleeDamageBonusDone(pVictim, damage, attackType, spellInfo, SPELL_DIRECT_DAMAGE);
            if (DamageMultiplier != 1.0f)
                damage = int32(damage * DamageMultiplier);
            damage = pVictim->MeleeDamageBonusTaken(this, damage, attackType, spellInfo, SPELL_DIRECT_DAMAGE);

            // if crit add critical bonus
            if (crit)
            {
                damageInfo->HitInfo|= SPELL_HIT_TYPE_CRIT;
                damage = SpellCriticalDamageBonus(spellInfo, damage, pVictim);
                // Resilience - reduce crit damage
                uint32 reduction_affected_damage = CalcNotIgnoreDamageReduction(damage, damageSchoolMask);
                if (attackType != RANGED_ATTACK)
                    damage -= pVictim->GetMeleeCritDamageReduction(reduction_affected_damage);
                else
                    damage -= pVictim->GetRangedCritDamageReduction(reduction_affected_damage);
            }
        }
        break;
        // Magical Attacks
        case SPELL_DAMAGE_CLASS_NONE:
        case SPELL_DAMAGE_CLASS_MAGIC:
        {
            // Calculate damage bonus
            damage = SpellDamageBonusDone(pVictim, spellInfo, damage, SPELL_DIRECT_DAMAGE);
            if (DamageMultiplier != 1.0f)
                damage = int32(damage * DamageMultiplier);
            damage = pVictim->SpellDamageBonusTaken(this, spellInfo, damage, SPELL_DIRECT_DAMAGE);

            // If crit add critical bonus
            if (crit)
            {
                damageInfo->HitInfo|= SPELL_HIT_TYPE_CRIT;
                damage = SpellCriticalDamageBonus(spellInfo, damage, pVictim);
                // Resilience - reduce crit damage
                uint32 reduction_affected_damage = CalcNotIgnoreDamageReduction(damage, damageSchoolMask);
                damage -= pVictim->GetSpellCritDamageReduction(reduction_affected_damage);
            }
        }
        break;
    }

    // only from players
    if (GetTypeId() == TYPEID_PLAYER)
    {
        uint32 reduction_affected_damage = CalcNotIgnoreDamageReduction(damage, damageSchoolMask);
        damage -= pVictim->GetSpellDamageReduction(reduction_affected_damage);
    }

    // damage mitigation
    if (damage > 0)
    {
        // physical damage => armor
        if (damageSchoolMask & SPELL_SCHOOL_MASK_NORMAL)
        {
            uint32 armor_affected_damage = CalcNotIgnoreDamageReduction(damage, damageSchoolMask);
            damage = damage - armor_affected_damage + CalcArmorReducedDamage(pVictim, armor_affected_damage);
        }
    }
    else
        damage = 0;
    damageInfo->damage = damage;
}

void Unit::DealSpellDamage(SpellNonMeleeDamage *damageInfo, bool durabilityLoss)
{
    if (!damageInfo)
        return;

    Unit *pVictim = damageInfo->target;

    if(!this || !pVictim)
        return;

    if (!pVictim->isAlive() || pVictim->IsTaxiFlying() || (pVictim->GetTypeId() == TYPEID_UNIT && ((Creature*)pVictim)->IsInEvadeMode()))
        return;

    SpellEntry const *spellProto = sSpellStore.LookupEntry(damageInfo->SpellID);
    if (spellProto == NULL)
    {
        sLog.outError("Unit::DealSpellDamage have wrong damageInfo->SpellID: %u", damageInfo->SpellID);
        return;
    }

    //You don't lose health from damage taken from another player while in a sanctuary
    //You still see it in the combat log though
    if (!IsAllowedDamageInArea(pVictim))
        return;

    // Call default DealDamage (send critical in hit info for threat calculation)
    CleanDamage cleanDamage(0, damageInfo->absorb, BASE_ATTACK, damageInfo->HitInfo & SPELL_HIT_TYPE_CRIT ? MELEE_HIT_CRIT : MELEE_HIT_NORMAL);
    DealDamage(pVictim, damageInfo->damage, &cleanDamage, SPELL_DIRECT_DAMAGE, damageInfo->schoolMask, spellProto, durabilityLoss);
    // Check if effect can trigger anything actually (is this a right ATTR ?)
    if ( spellProto->AttributesEx3 & SPELL_ATTR_EX3_UNK16 )
        return;

    bool hasWeaponDmgEffect = false;

    for (uint32 i = 0; i < 3; ++i)
    {
        if (spellProto->Effect[i] == SPELL_EFFECT_WEAPON_DAMAGE_NOSCHOOL || spellProto->Effect[i] == SPELL_EFFECT_WEAPON_PERCENT_DAMAGE || spellProto->Effect[i] == SPELL_EFFECT_WEAPON_DAMAGE || spellProto->Effect[i] == SPELL_EFFECT_NORMALIZED_WEAPON_DMG)
        {
            hasWeaponDmgEffect = true;
            break;
        }
    }

    if (!(damageInfo->HitInfo & HITINFO_MISS) && hasWeaponDmgEffect)
    {
        WeaponAttackType attType = GetWeaponAttackType(spellProto);
        // on weapon hit casts
        if (GetTypeId() == TYPEID_PLAYER && pVictim->isAlive())
            ((Player*)this)->CastItemCombatSpell(pVictim, attType);
    }
}

//TODO for melee need create structure as in
void Unit::CalculateMeleeDamage(Unit *pVictim, uint32 damage, CalcDamageInfo *damageInfo, WeaponAttackType attackType)
{
    damageInfo->attacker         = this;
    damageInfo->target           = pVictim;
    damageInfo->damageSchoolMask = GetMeleeDamageSchoolMask();
    damageInfo->attackType       = attackType;
    damageInfo->damage           = 0;
    damageInfo->cleanDamage      = 0;
    damageInfo->absorb           = 0;
    damageInfo->resist           = 0;
    damageInfo->blocked_amount   = 0;

    damageInfo->TargetState      = VICTIMSTATE_UNAFFECTED;
    damageInfo->HitInfo          = HITINFO_NORMALSWING;
    damageInfo->procAttacker     = PROC_FLAG_NONE;
    damageInfo->procVictim       = PROC_FLAG_NONE;
    damageInfo->procEx           = PROC_EX_NONE;
    damageInfo->hitOutCome       = MELEE_HIT_EVADE;

    if(!this || !pVictim)
        return;
    if(!this->isAlive() || !pVictim->isAlive())
        return;

    // Select HitInfo/procAttacker/procVictim flag based on attack type
    switch (attackType)
    {
        case BASE_ATTACK:
            damageInfo->procAttacker = PROC_FLAG_SUCCESSFUL_MELEE_HIT;
            damageInfo->procVictim   = PROC_FLAG_TAKEN_MELEE_HIT;
            damageInfo->HitInfo      = HITINFO_NORMALSWING2;
            break;
        case OFF_ATTACK:
            damageInfo->procAttacker = PROC_FLAG_SUCCESSFUL_MELEE_HIT | PROC_FLAG_SUCCESSFUL_OFFHAND_HIT;
            damageInfo->procVictim   = PROC_FLAG_TAKEN_MELEE_HIT;//|PROC_FLAG_TAKEN_OFFHAND_HIT // not used
            damageInfo->HitInfo = HITINFO_LEFTSWING;
            break;
        case RANGED_ATTACK:
            damageInfo->procAttacker = PROC_FLAG_SUCCESSFUL_RANGED_HIT;
            damageInfo->procVictim   = PROC_FLAG_TAKEN_RANGED_HIT;
            damageInfo->HitInfo = HITINFO_UNK3;             // test (dev note: test what? HitInfo flag possibly not confirmed.)
            break;
        default:
            break;
    }

    // Physical Immune check
    if (damageInfo->target->IsImmunedToDamage(damageInfo->damageSchoolMask))
    {
        damageInfo->HitInfo       |= HITINFO_NORMALSWING;
        damageInfo->TargetState    = VICTIMSTATE_IS_IMMUNE;

        damageInfo->procEx |=PROC_EX_IMMUNE;
        damageInfo->damage         = 0;
        damageInfo->cleanDamage    = 0;
        return;
    }
    damage += CalculateDamage (damageInfo->attackType, false);
    // Add melee damage bonus
    damage = MeleeDamageBonusDone(damageInfo->target, damage, damageInfo->attackType);
    damage = damageInfo->target->MeleeDamageBonusTaken(this, damage, damageInfo->attackType);
    // Calculate armor reduction

    uint32 armor_affected_damage = CalcNotIgnoreDamageReduction(damage, damageInfo->damageSchoolMask);
    damageInfo->damage = damage - armor_affected_damage + CalcArmorReducedDamage(damageInfo->target, armor_affected_damage);
    damageInfo->cleanDamage += damage - damageInfo->damage;

    damageInfo->hitOutCome = RollMeleeOutcomeAgainst(damageInfo->target, damageInfo->attackType);

    // Disable parry or dodge for ranged attack
    if (damageInfo->attackType == RANGED_ATTACK)
    {
        if (damageInfo->hitOutCome == MELEE_HIT_PARRY) damageInfo->hitOutCome = MELEE_HIT_NORMAL;
        if (damageInfo->hitOutCome == MELEE_HIT_DODGE) damageInfo->hitOutCome = MELEE_HIT_MISS;
    }

    switch(damageInfo->hitOutCome)
    {
        case MELEE_HIT_EVADE:
        {
            damageInfo->HitInfo    |= HITINFO_MISS|HITINFO_SWINGNOHITSOUND;
            damageInfo->TargetState = VICTIMSTATE_EVADES;

            damageInfo->procEx|=PROC_EX_EVADE;
            damageInfo->damage = 0;
            damageInfo->cleanDamage = 0;
            return;
        }
        case MELEE_HIT_MISS:
        {
            damageInfo->HitInfo    |= HITINFO_MISS;
            damageInfo->TargetState = VICTIMSTATE_UNAFFECTED;

            damageInfo->procEx|=PROC_EX_MISS;
            damageInfo->damage = 0;
            damageInfo->cleanDamage = 0;
            break;
        }
        case MELEE_HIT_NORMAL:
            damageInfo->TargetState = VICTIMSTATE_NORMAL;
            damageInfo->procEx|=PROC_EX_NORMAL_HIT;
            break;
        case MELEE_HIT_CRIT:
        {
            damageInfo->HitInfo     |= HITINFO_CRITICALHIT;
            damageInfo->TargetState  = VICTIMSTATE_NORMAL;

            damageInfo->procEx|=PROC_EX_CRITICAL_HIT;
            // Crit bonus calc
            damageInfo->damage += damageInfo->damage;
            int32 mod=0;
            // Apply SPELL_AURA_MOD_ATTACKER_RANGED_CRIT_DAMAGE or SPELL_AURA_MOD_ATTACKER_MELEE_CRIT_DAMAGE
            if (damageInfo->attackType == RANGED_ATTACK)
                mod += damageInfo->target->GetTotalAuraModifier(SPELL_AURA_MOD_ATTACKER_RANGED_CRIT_DAMAGE);
            else
                mod += damageInfo->target->GetTotalAuraModifier(SPELL_AURA_MOD_ATTACKER_MELEE_CRIT_DAMAGE);

            mod += GetTotalAuraModifierByMiscMask(SPELL_AURA_MOD_CRIT_DAMAGE_BONUS, SPELL_SCHOOL_MASK_NORMAL);

            uint32 crTypeMask = damageInfo->target->GetCreatureTypeMask();

            // Increase crit damage from SPELL_AURA_MOD_CRIT_PERCENT_VERSUS
            mod += GetTotalAuraModifierByMiscMask(SPELL_AURA_MOD_CRIT_PERCENT_VERSUS, crTypeMask);
            if (mod!=0)
                damageInfo->damage = int32((damageInfo->damage) * float((100.0f + mod)/100.0f));

            // Resilience - reduce crit damage
            uint32 reduction_affected_damage = CalcNotIgnoreDamageReduction(damageInfo->damage, damageInfo->damageSchoolMask);
            uint32 resilienceReduction;
            if (attackType != RANGED_ATTACK)
                resilienceReduction = pVictim->GetMeleeCritDamageReduction(reduction_affected_damage);
            else
                resilienceReduction = pVictim->GetRangedCritDamageReduction(reduction_affected_damage);

            damageInfo->damage      -= resilienceReduction;
            damageInfo->cleanDamage += resilienceReduction;
            break;
        }
        case MELEE_HIT_PARRY:
            damageInfo->TargetState  = VICTIMSTATE_PARRY;
            damageInfo->procEx      |= PROC_EX_PARRY;
            damageInfo->cleanDamage += damageInfo->damage;
            damageInfo->damage = 0;
            break;

        case MELEE_HIT_DODGE:
            damageInfo->TargetState  = VICTIMSTATE_DODGE;
            damageInfo->procEx      |= PROC_EX_DODGE;
            damageInfo->cleanDamage += damageInfo->damage;
            damageInfo->damage = 0;
            break;
        case MELEE_HIT_BLOCK:
        {
            damageInfo->TargetState = VICTIMSTATE_NORMAL;
            damageInfo->HitInfo    |= HITINFO_BLOCK;
            damageInfo->procEx     |= PROC_EX_BLOCK;
            damageInfo->blocked_amount = damageInfo->target->GetShieldBlockValue();

            // Target has a chance to double the blocked amount if it has SPELL_AURA_MOD_BLOCK_CRIT_CHANCE
            if (roll_chance_i(pVictim->GetTotalAuraModifier(SPELL_AURA_MOD_BLOCK_CRIT_CHANCE)))
                damageInfo->blocked_amount *= 2;

            if (damageInfo->blocked_amount >= damageInfo->damage)
            {
                damageInfo->TargetState = VICTIMSTATE_BLOCKS;
                damageInfo->blocked_amount = damageInfo->damage;
                damageInfo->procEx |= PROC_EX_FULL_BLOCK;
            }
            else
                damageInfo->procEx |= PROC_EX_NORMAL_HIT;   // Partial blocks can still cause attacker procs

            damageInfo->damage      -= damageInfo->blocked_amount;
            damageInfo->cleanDamage += damageInfo->blocked_amount;
            break;
        }
        case MELEE_HIT_GLANCING:
        {
            damageInfo->HitInfo |= HITINFO_GLANCING;
            damageInfo->TargetState = VICTIMSTATE_NORMAL;
            damageInfo->procEx |= PROC_EX_NORMAL_HIT;
            float reducePercent = 1.0f;                     //damage factor
            // calculate base values and mods
            float baseLowEnd = 1.3f;
            float baseHighEnd = 1.2f;
            switch(getClass())                              // lowering base values for casters
            {
                case CLASS_SHAMAN:
                case CLASS_PRIEST:
                case CLASS_MAGE:
                case CLASS_WARLOCK:
                case CLASS_DRUID:
                    baseLowEnd  -= 0.7f;
                    baseHighEnd -= 0.3f;
                    break;
            }

            float maxLowEnd = 0.6f;
            switch(getClass())                              // upper for melee classes
            {
                case CLASS_WARRIOR:
                case CLASS_ROGUE:
                    maxLowEnd = 0.91f;                      //If the attacker is a melee class then instead the lower value of 0.91
            }

            // calculate values
            int32 diff = damageInfo->target->GetDefenseSkillValue() - GetWeaponSkillValue(damageInfo->attackType);
            float lowEnd  = baseLowEnd - ( 0.05f * diff );
            float highEnd = baseHighEnd - ( 0.03f * diff );

            // apply max/min bounds
            if ( lowEnd < 0.01f )                           //the low end must not go bellow 0.01f
                lowEnd = 0.01f;
            else if ( lowEnd > maxLowEnd )                  //the smaller value of this and 0.6 is kept as the low end
                lowEnd = maxLowEnd;

            if ( highEnd < 0.2f )                           //high end limits
                highEnd = 0.2f;
            if ( highEnd > 0.99f )
                highEnd = 0.99f;

            if (lowEnd > highEnd)                            // prevent negative range size
                lowEnd = highEnd;

            reducePercent = lowEnd + rand_norm_f() * ( highEnd - lowEnd );

            damageInfo->cleanDamage += damageInfo->damage-uint32(reducePercent *  damageInfo->damage);
            damageInfo->damage   = uint32(reducePercent *  damageInfo->damage);
            break;
        }
        case MELEE_HIT_CRUSHING:
        {
            damageInfo->HitInfo     |= HITINFO_CRUSHING;
            damageInfo->TargetState  = VICTIMSTATE_NORMAL;
            damageInfo->procEx|=PROC_EX_NORMAL_HIT;
            // 150% normal damage
            damageInfo->damage += (damageInfo->damage / 2);
            break;
        }
        default:

            break;
    }

    // only from players and their pets
    if (GetTypeId() == TYPEID_PLAYER || GetObjectGuid().IsPet())
    {
        uint32 reduction_affected_damage = CalcNotIgnoreDamageReduction(damageInfo->damage, damageInfo->damageSchoolMask);
        uint32 resilienceReduction;
        if (attackType != RANGED_ATTACK)
            resilienceReduction = pVictim->GetMeleeDamageReduction(reduction_affected_damage);
        else
            resilienceReduction = pVictim->GetRangedDamageReduction(reduction_affected_damage);
        damageInfo->damage      -= resilienceReduction;
        damageInfo->cleanDamage += resilienceReduction;
    }

    // Calculate absorb resist
    if (int32(damageInfo->damage) > 0)
    {
        damageInfo->procVictim |= PROC_FLAG_TAKEN_ANY_DAMAGE;
        damageInfo->procEx |= PROC_EX_DIRECT_DAMAGE;

        // Calculate absorb & resists
        uint32 absorb_affected_damage = CalcNotIgnoreAbsorbDamage(damageInfo->damage,damageInfo->damageSchoolMask);
        damageInfo->target->CalculateDamageAbsorbAndResist(this, damageInfo->damageSchoolMask, DIRECT_DAMAGE, absorb_affected_damage, &damageInfo->absorb, &damageInfo->resist, true);
        damageInfo->damage-=damageInfo->absorb + damageInfo->resist;
        if (damageInfo->absorb)
        {
            damageInfo->HitInfo|=HITINFO_ABSORB;
            damageInfo->procEx|=PROC_EX_ABSORB;
        }
        if (damageInfo->resist)
            damageInfo->HitInfo|=HITINFO_RESIST;

        if (damageInfo->damage <= 0)
            damageInfo->procEx &= ~PROC_EX_DIRECT_DAMAGE;
    }
    else // Umpossible get negative result but....
        damageInfo->damage = 0;
}

void Unit::DealMeleeDamage(CalcDamageInfo *damageInfo, bool durabilityLoss)
{
    if (damageInfo==0) return;
    Unit *pVictim = damageInfo->target;

    if(!this || !pVictim)
        return;

    if (!pVictim->isAlive() || pVictim->IsTaxiFlying() || (pVictim->GetTypeId() == TYPEID_UNIT && ((Creature*)pVictim)->IsInEvadeMode()))
        return;

    //You don't lose health from damage taken from another player while in a sanctuary
    //You still see it in the combat log though
    if (!IsAllowedDamageInArea(pVictim))
        return;

    // Hmmmm dont like this emotes client must by self do all animations
    if (damageInfo->HitInfo&HITINFO_CRITICALHIT)
        pVictim->HandleEmoteCommand(EMOTE_ONESHOT_WOUNDCRITICAL);
    if (damageInfo->blocked_amount && damageInfo->TargetState!=VICTIMSTATE_BLOCKS)
        pVictim->HandleEmoteCommand(EMOTE_ONESHOT_PARRYSHIELD);

    if (damageInfo->TargetState == VICTIMSTATE_PARRY)
    {
        // Get attack timers
        float offtime  = float(pVictim->getAttackTimer(OFF_ATTACK));
        float basetime = float(pVictim->getAttackTimer(BASE_ATTACK));
        // Reduce attack time
        if (pVictim->haveOffhandWeapon() && offtime < basetime)
        {
            float percent20 = pVictim->GetAttackTime(OFF_ATTACK) * 0.20f;
            float percent60 = 3.0f * percent20;
            if (offtime > percent20 && offtime <= percent60)
            {
                pVictim->setAttackTimer(OFF_ATTACK, uint32(percent20));
            }
            else if (offtime > percent60)
            {
                offtime -= 2.0f * percent20;
                pVictim->setAttackTimer(OFF_ATTACK, uint32(offtime));
            }
        }
        else
        {
            float percent20 = pVictim->GetAttackTime(BASE_ATTACK) * 0.20f;
            float percent60 = 3.0f * percent20;
            if (basetime > percent20 && basetime <= percent60)
            {
                pVictim->setAttackTimer(BASE_ATTACK, uint32(percent20));
            }
            else if (basetime > percent60)
            {
                basetime -= 2.0f * percent20;
                pVictim->setAttackTimer(BASE_ATTACK, uint32(basetime));
            }
        }
    }

    // Call default DealDamage
    CleanDamage cleanDamage(damageInfo->cleanDamage, damageInfo->absorb, damageInfo->attackType, damageInfo->hitOutCome);
    DealDamage(pVictim, damageInfo->damage, &cleanDamage, DIRECT_DAMAGE, damageInfo->damageSchoolMask, NULL, durabilityLoss);

    // If this is a creature and it attacks from behind it has a probability to daze it's victim
    if ( (damageInfo->hitOutCome==MELEE_HIT_CRIT || damageInfo->hitOutCome==MELEE_HIT_CRUSHING || damageInfo->hitOutCome==MELEE_HIT_NORMAL || damageInfo->hitOutCome==MELEE_HIT_GLANCING) &&
        GetTypeId() != TYPEID_PLAYER && !((Creature*)this)->GetCharmerOrOwnerGuid() && !pVictim->HasInArc(M_PI_F, this) )
    {
        // -probability is between 0% and 40%
        // 20% base chance
        float Probability = 20.0f;

        //there is a newbie protection, at level 10 just 7% base chance; assuming linear function
        if ( pVictim->getLevel() < 30 )
            Probability = 0.65f*pVictim->getLevel()+0.5f;

        uint32 VictimDefense=pVictim->GetDefenseSkillValue();
        uint32 AttackerMeleeSkill=GetUnitMeleeSkill();

        Probability *= AttackerMeleeSkill/(float)VictimDefense;

        if (Probability > 40.0f)
            Probability = 40.0f;

        if (roll_chance_f(Probability))
            CastSpell(pVictim, 1604, true);
    }

    // If not miss
    if (!(damageInfo->HitInfo & HITINFO_MISS))
    {
        // on weapon hit casts
        if (GetTypeId() == TYPEID_PLAYER && pVictim->isAlive())
            ((Player*)this)->CastItemCombatSpell(pVictim, damageInfo->attackType);
    }
}


void Unit::HandleEmoteCommand(uint32 emote_id)
{
    WorldPacket data( SMSG_EMOTE, 4 + 8 );
    data << uint32(emote_id);
    data << GetObjectGuid();
    SendMessageToSet(&data, true);
}

void Unit::HandleEmoteState(uint32 emote_id)
{
    SetUInt32Value(UNIT_NPC_EMOTESTATE, emote_id);
}

void Unit::HandleEmote(uint32 emote_id)
{
    if (!emote_id)
        HandleEmoteState(0);
    else if (EmotesEntry const* emoteEntry = sEmotesStore.LookupEntry(emote_id))
    {
        if (emoteEntry->EmoteType)                          // 1,2 states, 0 command
            HandleEmoteState(emote_id);
        else
            HandleEmoteCommand(emote_id);
    }
}

uint32 Unit::CalcNotIgnoreAbsorbDamage( uint32 damage, SpellSchoolMask damageSchoolMask, SpellEntry const* spellInfo /*= NULL*/)
{
    float absorb_affected_rate = 1.0f;
    Unit::AuraList const& ignoreAbsorbSchool = GetAurasByType(SPELL_AURA_MOD_IGNORE_ABSORB_SCHOOL);
    for(Unit::AuraList::const_iterator i = ignoreAbsorbSchool.begin(); i != ignoreAbsorbSchool.end(); ++i)
        if ((*i)->GetMiscValue() & damageSchoolMask)
            absorb_affected_rate *= (100.0f - (*i)->GetModifier()->m_amount)/100.0f;

    if (spellInfo)
    {
        Unit::AuraList const& ignoreAbsorbForSpell = GetAurasByType(SPELL_AURA_MOD_IGNORE_ABSORB_FOR_SPELL);
        for(Unit::AuraList::const_iterator citr = ignoreAbsorbForSpell.begin(); citr != ignoreAbsorbForSpell.end(); ++citr)
            if ((*citr)->isAffectedOnSpell(spellInfo))
                absorb_affected_rate *= (100.0f - (*citr)->GetModifier()->m_amount)/100.0f;
    }

    return absorb_affected_rate <= 0.0f ? 0 : (absorb_affected_rate < 1.0f  ? uint32(damage * absorb_affected_rate) : damage);
}

uint32 Unit::CalcNotIgnoreDamageReduction(uint32 damage, SpellSchoolMask damageSchoolMask)
{
    float absorb_affected_rate = 1.0f;
    Unit::AuraList const& ignoreAbsorb = GetAurasByType(SPELL_AURA_MOD_IGNORE_DAMAGE_REDUCTION_SCHOOL);
    for(Unit::AuraList::const_iterator i = ignoreAbsorb.begin(); i != ignoreAbsorb.end(); ++i)
        if ((*i)->GetMiscValue() & damageSchoolMask)
            absorb_affected_rate *= (100.0f - (*i)->GetModifier()->m_amount)/100.0f;

    return absorb_affected_rate <= 0.0f ? 0 : (absorb_affected_rate < 1.0f  ? uint32(damage * absorb_affected_rate) : damage);
}

uint32 Unit::CalcArmorReducedDamage(Unit* pVictim, const uint32 damage)
{
    uint32 newdamage = 0;
    float armor = (float)pVictim->GetArmor();

    // Ignore enemy armor by SPELL_AURA_MOD_TARGET_RESISTANCE aura
    armor += GetTotalAuraModifierByMiscMask(SPELL_AURA_MOD_TARGET_RESISTANCE, SPELL_SCHOOL_MASK_NORMAL);

    // Apply Player CR_ARMOR_PENETRATION rating and percent talents
    if (GetTypeId()==TYPEID_PLAYER)
    {
        float maxArmorPen = 400 + 85 * pVictim->getLevel();
        if (getLevel() > 59)
            maxArmorPen += 4.5f * 85 * (pVictim->getLevel()-59);
        // Cap ignored armor to this value
        maxArmorPen = std::min(((armor+maxArmorPen)/3), armor);
        // Also, armor penetration is limited to 100% since 3.1.2, before greater values did
        // continue to give benefit for targets with more armor than the above cap
        float armorPenPct = std::min(100.f, ((Player*)this)->GetArmorPenetrationPct());
        armor -= maxArmorPen * armorPenPct / 100.0f;
    }

    if (armor < 0.0f)
        armor = 0.0f;

    float levelModifier = (float)getLevel();
    if (levelModifier > 59)
        levelModifier = levelModifier + (4.5f * (levelModifier-59));

    float tmpvalue = 0.1f * armor / (8.5f * levelModifier + 40);
    tmpvalue = tmpvalue/(1.0f + tmpvalue);

    if (tmpvalue < 0.0f)
        tmpvalue = 0.0f;
    if (tmpvalue > 0.75f)
        tmpvalue = 0.75f;

    newdamage = uint32(damage - (damage * tmpvalue));

    return (newdamage > 1) ? newdamage : 1;
}

void Unit::CalculateDamageAbsorbAndResist(Unit *pCaster, SpellSchoolMask schoolMask, DamageEffectType damagetype, const uint32 damage, uint32 *absorb, uint32 *resist, bool canReflect)
{
    if(!pCaster || !isAlive() || !damage)
        return;

    // Magic damage, check for resists
    if ((schoolMask & SPELL_SCHOOL_MASK_NORMAL)==0)
    {
        // Get base victim resistance for school
        float tmpvalue2 = (float)GetResistance(GetFirstSchoolInMask(schoolMask));
        // Ignore resistance by self SPELL_AURA_MOD_TARGET_RESISTANCE aura
        tmpvalue2 += (float)pCaster->GetTotalAuraModifierByMiscMask(SPELL_AURA_MOD_TARGET_RESISTANCE, schoolMask);

        if (pCaster->GetTypeId() == TYPEID_PLAYER)
            tmpvalue2 -= (float)((Player*)pCaster)->GetSpellPenetrationItemMod();

        tmpvalue2 *= (float)(0.15f / getLevel());
        if (tmpvalue2 < 0.0f)
            tmpvalue2 = 0.0f;
        if (tmpvalue2 > 0.75f)
            tmpvalue2 = 0.75f;
        uint32 ran = urand(0, 100);
        float faq[4] = {24.0f,6.0f,4.0f,6.0f};
        uint8 m = 0;
        float Binom = 0.0f;
        for (uint8 i = 0; i < 4; ++i)
        {
            Binom += 2400 *( powf(tmpvalue2, float(i)) * powf( (1-tmpvalue2), float(4-i)))/faq[i];
            if (ran > Binom )
                ++m;
            else
                break;
        }
        if (damagetype == DOT && m == 4)
            *resist += uint32(damage - 1);
        else
            *resist += uint32(damage * m / 4);
        if(*resist > damage)
            *resist = damage;
    }
    else
        *resist = 0;

    int32 RemainingDamage = damage - *resist;

    // Get unit state (need for some absorb check)
    uint32 unitflag = GetUInt32Value(UNIT_FIELD_FLAGS);
    // Reflect damage spells (not cast any damage spell in aura lookup)
    uint32 reflectSpell = 0;
    int32  reflectDamage = 0;
    Aura*  reflectTriggeredBy = NULL;                       // expected as not expired at reflect as in current cases
    // Death Prevention Aura
    SpellEntry const*  preventDeathSpell = NULL;
    int32  preventDeathAmount = 0;

    // full absorb cases (by chance)
    AuraList const& vAbsorb = GetAurasByType(SPELL_AURA_SCHOOL_ABSORB);
    for(AuraList::const_iterator i = vAbsorb.begin(); i != vAbsorb.end() && RemainingDamage > 0; ++i)
    {
        // only work with proper school mask damage
        Modifier* i_mod = (*i)->GetModifier();
        if (!(i_mod->m_miscvalue & schoolMask))
            continue;

        SpellEntry const* i_spellProto = (*i)->GetSpellProto();
        // Fire Ward or Frost Ward
        if (i_spellProto->SpellFamilyName == SPELLFAMILY_MAGE && i_spellProto->SpellFamilyFlags.test<CF_MAGE_FIRE_WARD, CF_MAGE_FROST_WARD>())
        {
            int chance = 0;
            Unit::AuraList const& auras = GetAurasByType(SPELL_AURA_ADD_PCT_MODIFIER);
            for (Unit::AuraList::const_iterator itr = auras.begin(); itr != auras.end(); ++itr)
            {
                SpellEntry const* itr_spellProto = (*itr)->GetSpellProto();
                // Frost Warding (chance full absorb)
                if (itr_spellProto->SpellFamilyName == SPELLFAMILY_MAGE && itr_spellProto->SpellIconID == 501)
                {
                    // chance stored in next dummy effect
                    chance = itr_spellProto->CalculateSimpleValue(EFFECT_INDEX_1);
                    break;
                }
            }
            if (roll_chance_i(chance))
            {
                int32 amount = RemainingDamage;
                RemainingDamage = 0;

                // Frost Warding (mana regen)
                CastCustomSpell(this, 57776, &amount, NULL, NULL, true, NULL, *i);
                break;
            }
        }
    }

    // Need remove expired auras after
    bool existExpired = false;

    // Incanter's Absorption, for converting to spell power
    int32 incanterAbsorption = 0;

    // absorb without mana cost
    AuraList const& vSchoolAbsorb = GetAurasByType(SPELL_AURA_SCHOOL_ABSORB);
    for(AuraList::const_iterator i = vSchoolAbsorb.begin(); i != vSchoolAbsorb.end() && RemainingDamage > 0; ++i)
    {
        Modifier* mod = (*i)->GetModifier();
        if (!(mod->m_miscvalue & schoolMask))
            continue;

        SpellEntry const* spellProto = (*i)->GetSpellProto();

        // Max Amount can be absorbed by this aura
        int32  currentAbsorb = mod->m_amount;

        // Found empty aura (impossible but..)
        if (currentAbsorb <=0)
        {
            existExpired = true;
            continue;
        }

        // Handle custom absorb auras
        // TODO: try find better way

        switch(spellProto->SpellFamilyName)
        {
            case SPELLFAMILY_GENERIC:
            {
                // Astral Shift
                if (spellProto->SpellIconID == 3066)
                {
                    //reduces all damage taken while stun, fear or silence
                    if (unitflag & (UNIT_FLAG_STUNNED|UNIT_FLAG_FLEEING|UNIT_FLAG_SILENCED))
                        RemainingDamage -= RemainingDamage * currentAbsorb / 100;
                    continue;
                }
                // Nerves of Steel
                if (spellProto->SpellIconID == 2115)
                {
                    // while affected by Stun and Fear
                    if (unitflag&(UNIT_FLAG_STUNNED|UNIT_FLAG_FLEEING))
                        RemainingDamage -= RemainingDamage * currentAbsorb / 100;
                    continue;
                }
                // Spell Deflection
                if (spellProto->SpellIconID == 3006)
                {
                    // You have a chance equal to your Parry chance
                    if (damagetype == SPELL_DIRECT_DAMAGE &&             // Only for direct spell damage
                        roll_chance_f(GetUnitParryChance()))             // Roll chance
                        RemainingDamage -= RemainingDamage * currentAbsorb / 100;
                    continue;
                }
                // Reflective Shield (Lady Malande boss)
                if (spellProto->Id == 41475 && canReflect)
                {
                    if (RemainingDamage < currentAbsorb)
                        reflectDamage = RemainingDamage / 2;
                    else
                        reflectDamage = currentAbsorb / 2;
                    reflectSpell = 33619;
                    reflectTriggeredBy = *i;
                    reflectTriggeredBy->SetInUse(true);     // lock aura from final deletion until processing
                    break;
                }
                if (spellProto->Id == 39228 || // Argussian Compass
                    spellProto->Id == 60218)   // Essence of Gossamer
                {
                    // Max absorb stored in 1 dummy effect
                    int32 max_absorb = spellProto->CalculateSimpleValue(EFFECT_INDEX_1);
                    if (max_absorb < currentAbsorb)
                        currentAbsorb = max_absorb;
                    break;
                }
                break;
            }
            case SPELLFAMILY_DRUID:
            {
                // Primal Tenacity
                if (spellProto->SpellIconID == 2253)
                {
                    //reduces all damage taken while Stunned and in Cat Form
                    if (GetShapeshiftForm() == FORM_CAT && (unitflag & UNIT_FLAG_STUNNED))
                        RemainingDamage -= RemainingDamage * currentAbsorb / 100;
                    continue;
                }
                // Moonkin Form passive
                if (spellProto->Id == 69366)
                {
                    //reduces all damage taken while Stunned
                    if (unitflag & UNIT_FLAG_STUNNED)
                        RemainingDamage -= RemainingDamage * currentAbsorb / 100;
                    continue;
                }
                break;
            }
            case SPELLFAMILY_ROGUE:
            {
                // Cheat Death (make less prio with Guardian Spirit case)
                if (spellProto->SpellIconID == 2109)
                {
                    if (!preventDeathSpell &&
                        GetTypeId()==TYPEID_PLAYER &&           // Only players
                        !((Player*)this)->HasSpellCooldown(31231) &&
                                                                // Only if no cooldown
                        roll_chance_i((*i)->GetModifier()->m_amount))
                                                                // Only if roll
                    {
                        preventDeathSpell = (*i)->GetSpellProto();
                    }
                    // always skip this spell in charge dropping, absorb amount calculation since it has chance as m_amount and doesn't need to absorb any damage
                    continue;
                }
                break;
            }
            case SPELLFAMILY_PALADIN:
            {
                // Ardent Defender
                if (spellProto->SpellIconID == 2135 && GetTypeId() == TYPEID_PLAYER)
                {
                    int32 remainingHealth = GetHealth() - RemainingDamage;
                    uint32 allowedHealth = GetMaxHealth() * 0.35f;
                    // If damage kills us
                    if (remainingHealth <= 0 && !HasAura(66233))
                    {
                        // Cast healing spell, completely avoid damage
                        RemainingDamage = 0;

                        uint32 defenseSkillValue = GetDefenseSkillValue();
                        // Max heal when defense skill denies critical hits from raid bosses
                        // Formula: max defense at level + 140 (raiting from gear)
                        uint32 reqDefForMaxHeal  = getLevel() * 5 + 140;
                        float pctFromDefense = (defenseSkillValue >= reqDefForMaxHeal)
                            ? 1.0f
                            : float(defenseSkillValue) / float(reqDefForMaxHeal);

                        int32 healAmount = GetMaxHealth() * ((*i)->GetSpellProto()->EffectBasePoints[1] + 1) / 100.0f * pctFromDefense;
                        CastSpell(this, 66233, true);
                        CastCustomSpell(this, 66235, &healAmount, NULL, NULL, true);
                    }
                    else if (remainingHealth < int32(allowedHealth))
                    {
                        // Reduce damage that brings us under 35% (or full damage if we are already under 35%) by x%
                        uint32 damageToReduce = (GetHealth() < allowedHealth)
                            ? RemainingDamage
                            : allowedHealth - remainingHealth;
                        RemainingDamage -= damageToReduce * currentAbsorb / 100;
                    }
                    continue;
                }
                break;
            }
            case SPELLFAMILY_PRIEST:
            {
                // Guardian Spirit
                if (spellProto->SpellIconID == 2873)
                {
                    preventDeathSpell = (*i)->GetSpellProto();
                    preventDeathAmount = (*i)->GetModifier()->m_amount;
                    continue;
                }
                // Reflective Shield
                if (spellProto->SpellFamilyFlags.test<CF_PRIEST_POWER_WORD_SHIELD>() && canReflect)
                {
                    if (pCaster == this)
                        break;
                    Unit* caster = (*i)->GetCaster();
                    if (!caster)
                        break;
                    AuraList const& vOverRideCS = caster->GetAurasByType(SPELL_AURA_DUMMY);
                    for(AuraList::const_iterator k = vOverRideCS.begin(); k != vOverRideCS.end(); ++k)
                    {
                        switch((*k)->GetModifier()->m_miscvalue)
                        {
                            case 5065:                      // Rank 1
                            case 5064:                      // Rank 2
                            {
                                if (RemainingDamage >= currentAbsorb)
                                    reflectDamage = (*k)->GetModifier()->m_amount * currentAbsorb/100;
                                else
                                    reflectDamage = (*k)->GetModifier()->m_amount * RemainingDamage/100;
                                reflectSpell = 33619;
                                reflectTriggeredBy = *i;
                                reflectTriggeredBy->SetInUse(true);// lock aura from final deletion until processing
                            } break;
                            default: break;
                        }
                    }
                    break;
                }
                break;
            }
            case SPELLFAMILY_SHAMAN:
            {
                // Astral Shift
                if (spellProto->SpellIconID == 3066)
                {
                    //reduces all damage taken while stun, fear or silence
                    if (unitflag & (UNIT_FLAG_STUNNED|UNIT_FLAG_FLEEING|UNIT_FLAG_SILENCED))
                        RemainingDamage -= RemainingDamage * currentAbsorb / 100;
                    continue;
                }
                break;
            }
            case SPELLFAMILY_DEATHKNIGHT:
            {
                // Shadow of Death
                if (spellProto->SpellIconID == 1958)
                {
                    // TODO: absorb only while transform
                    continue;
                }
                // Anti-Magic Shell (on self)
                if (spellProto->Id == 48707)
                {
                    // damage absorbed by Anti-Magic Shell energizes the DK with additional runic power.
                    // This, if I'm not mistaken, shows that we get back ~2% of the absorbed damage as runic power.
                    int32 absorbed = RemainingDamage * currentAbsorb / 100;
                    int32 regen = absorbed * 2 / 10;
                    CastCustomSpell(this, 49088, &regen, NULL, NULL, true, NULL, *i);
                    RemainingDamage -= absorbed;
                    continue;
                }
                // Anti-Magic Shell (on single party/raid member)
                if (spellProto->Id == 50462)
                {
                    RemainingDamage -= RemainingDamage * currentAbsorb / 100;
                    continue;
                }
                // Unbreakable armor
                if (spellProto->Id == 51271)
                {
                    int32 absorbed = GetArmor() * currentAbsorb / 100;
                    // If we have a glyph
                    if (Aura* aur = GetDummyAura(58635))
                        absorbed += absorbed * aur->GetModifier()->m_amount / 100;
                    RemainingDamage = (RemainingDamage < absorbed) ? 0 : RemainingDamage - absorbed;
                    continue;
                }
                // Anti-Magic Zone
                if (spellProto->Id == 50461)
                {
                    Unit* caster = (*i)->GetCaster();
                    if (!caster)
                        continue;
                    int32 absorbed = RemainingDamage * currentAbsorb / 100;
                    int32 canabsorb = caster->GetHealth();
                    if (canabsorb < absorbed)
                        absorbed = canabsorb;

                    RemainingDamage -= absorbed;

                    uint32 ab_damage = absorbed;
                    pCaster->DealDamageMods(caster,ab_damage,NULL);
                    pCaster->DealDamage(caster, ab_damage, NULL, damagetype, schoolMask, 0, false);
                    continue;
                }
                // Will of Necropolis
                if (spellProto->SpellIconID == 857)
                {
                    // Apply absorb only on damage below 35% hp
                    int32 absorbableDamage = RemainingDamage + 0.35f * GetMaxHealth() - GetHealth();
                    if (absorbableDamage > RemainingDamage)
                        absorbableDamage = RemainingDamage;
                    if (absorbableDamage > 0)
                        RemainingDamage -= absorbableDamage * currentAbsorb / 100;
                    continue;
                }
                break;
            }
            default:
                break;
        }

        // currentAbsorb - damage can be absorbed by shield
        // If need absorb less damage
        if (RemainingDamage < currentAbsorb)
            currentAbsorb = RemainingDamage;

        RemainingDamage -= currentAbsorb;

        // Fire Ward or Frost Ward or Ice Barrier (or Mana Shield)
        // for Incanter's Absorption converting to spell power
        if (spellProto->IsFitToFamily<SPELLFAMILY_MAGE, CF_MAGE_MISC>())
            incanterAbsorption += currentAbsorb;

        // Reduce shield amount
        mod->m_amount-=currentAbsorb;
        if((*i)->GetHolder()->DropAuraCharge())
            mod->m_amount = 0;
        // Need remove it later
        if (mod->m_amount<=0)
            existExpired = true;
    }

    // Remove all expired absorb auras
    if (existExpired)
    {
        for(AuraList::const_iterator i = vSchoolAbsorb.begin(); i != vSchoolAbsorb.end();)
        {
            if ((*i)->GetModifier()->m_amount<=0)
            {
                RemoveAurasDueToSpell((*i)->GetId(), NULL, AURA_REMOVE_BY_SHIELD_BREAK);
                i = vSchoolAbsorb.begin();
            }
            else
                ++i;
        }
    }

    // Cast back reflect damage spell
    if (canReflect && reflectSpell)
    {
        CastCustomSpell(pCaster,  reflectSpell, &reflectDamage, NULL, NULL, true, NULL, reflectTriggeredBy);
        reflectTriggeredBy->SetInUse(false);                // free lock from deletion
    }


    // absorb by mana cost
    AuraList const& vManaShield = GetAurasByType(SPELL_AURA_MANA_SHIELD);
    for(AuraList::const_iterator i = vManaShield.begin(), next; i != vManaShield.end() && RemainingDamage > 0; i = next)
    {
        next = i; ++next;

        // check damage school mask
        if(((*i)->GetModifier()->m_miscvalue & schoolMask)==0)
            continue;

        int32 currentAbsorb;
        if (RemainingDamage >= (*i)->GetModifier()->m_amount)
            currentAbsorb = (*i)->GetModifier()->m_amount;
        else
            currentAbsorb = RemainingDamage;

        if (float manaMultiplier = (*i)->GetSpellProto()->EffectMultipleValue[(*i)->GetEffIndex()])
        {
            if (Player *modOwner = GetSpellModOwner())
                modOwner->ApplySpellMod((*i)->GetId(), SPELLMOD_MULTIPLE_VALUE, manaMultiplier);

            int32 maxAbsorb = int32(GetPower(POWER_MANA) / manaMultiplier);
            if (currentAbsorb > maxAbsorb)
                currentAbsorb = maxAbsorb;

            int32 manaReduction = int32(currentAbsorb * manaMultiplier);
            ApplyPowerMod(POWER_MANA, manaReduction, false);
        }

        // Mana Shield (or Fire Ward or Frost Ward or Ice Barrier)
        // for Incanter's Absorption converting to spell power
        if ((*i)->GetSpellProto()->IsFitToFamily<SPELLFAMILY_MAGE, CF_MAGE_MISC>())
            incanterAbsorption += currentAbsorb;

        (*i)->GetModifier()->m_amount -= currentAbsorb;
        if((*i)->GetModifier()->m_amount <= 0)
        {
            RemoveAurasDueToSpell((*i)->GetId());
            next = vManaShield.begin();
        }

        RemainingDamage -= currentAbsorb;
    }

    // effects dependent from full absorb amount
    // Incanter's Absorption, if have affective absorbing
    if (incanterAbsorption)
    {
        Unit::AuraList const& auras = GetAurasByType(SPELL_AURA_DUMMY);
        for (Unit::AuraList::const_iterator itr = auras.begin(); itr != auras.end(); ++itr)
        {
            SpellEntry const* itr_spellProto = (*itr)->GetSpellProto();

            // Incanter's Absorption
            if (itr_spellProto->SpellFamilyName == SPELLFAMILY_GENERIC &&
                itr_spellProto->SpellIconID == 2941)
            {
                int32 amount = int32(incanterAbsorption * (*itr)->GetModifier()->m_amount / 100);

                // apply normalized part of already accumulated amount in aura
                if (Aura* spdAura = GetAura(44413, EFFECT_INDEX_0))
                    amount += spdAura->GetModifier()->m_amount * spdAura->GetAuraDuration() / spdAura->GetAuraMaxDuration();

                // Incanter's Absorption (triggered absorb based spell power, will replace existing if any)
                CastCustomSpell(this, 44413, &amount, NULL, NULL, true);
                break;
            }
        }
    }

    // only split damage if not damaging yourself
    if (pCaster != this)
    {
        AuraList const& vSplitDamageFlat = GetAurasByType(SPELL_AURA_SPLIT_DAMAGE_FLAT);
        for(AuraList::const_iterator i = vSplitDamageFlat.begin(), next; i != vSplitDamageFlat.end() && RemainingDamage >= 0; i = next)
        {
            next = i; ++next;

            // check damage school mask
            if(((*i)->GetModifier()->m_miscvalue & schoolMask)==0)
                continue;

            // Damage can be splitted only if aura has an alive caster
            Unit *caster = (*i)->GetCaster();
            if(!caster || caster == this || !caster->IsInWorld() || !caster->isAlive())
                continue;

            int32 currentAbsorb;
            if (RemainingDamage >= (*i)->GetModifier()->m_amount)
                currentAbsorb = (*i)->GetModifier()->m_amount;
            else
                currentAbsorb = RemainingDamage;

            RemainingDamage -= currentAbsorb;


            uint32 splitted = currentAbsorb;
            uint32 splitted_absorb = 0;
            pCaster->DealDamageMods(caster,splitted,&splitted_absorb);

            pCaster->SendSpellNonMeleeDamageLog(caster, (*i)->GetSpellProto()->Id, splitted, schoolMask, splitted_absorb, 0, false, 0, false);

            CleanDamage cleanDamage = CleanDamage(splitted, 0, BASE_ATTACK, MELEE_HIT_NORMAL);
            pCaster->DealDamage(caster, splitted, &cleanDamage, DIRECT_DAMAGE, schoolMask, (*i)->GetSpellProto(), false);
        }

        AuraList const& vSplitDamagePct = GetAurasByType(SPELL_AURA_SPLIT_DAMAGE_PCT);
        for(AuraList::const_iterator i = vSplitDamagePct.begin(), next; i != vSplitDamagePct.end() && RemainingDamage >= 0; i = next)
        {
            next = i; ++next;

            // check damage school mask
            if(((*i)->GetModifier()->m_miscvalue & schoolMask)==0)
                continue;

            // Damage can be splitted only if aura has an alive caster
            Unit *caster = (*i)->GetCaster();
            if(!caster || caster == this || !caster->IsInWorld() || !caster->isAlive())
                continue;

            uint32 splitted = uint32(RemainingDamage * (*i)->GetModifier()->m_amount / 100.0f);

            RemainingDamage -=  int32(splitted);

            uint32 split_absorb = 0;
            pCaster->DealDamageMods(caster,splitted,&split_absorb);

            pCaster->SendSpellNonMeleeDamageLog(caster, (*i)->GetSpellProto()->Id, splitted, schoolMask, split_absorb, 0, false, 0, false);

            CleanDamage cleanDamage = CleanDamage(splitted, 0, BASE_ATTACK, MELEE_HIT_NORMAL);
            pCaster->DealDamage(caster, splitted, &cleanDamage, DIRECT_DAMAGE, schoolMask, (*i)->GetSpellProto(), false);
        }
    }

    // Apply death prevention spells effects
    if (preventDeathSpell && RemainingDamage >= (int32)GetHealth())
    {
        switch(preventDeathSpell->SpellFamilyName)
        {
            // Cheat Death
            case SPELLFAMILY_ROGUE:
            {
                // Cheat Death
                if (preventDeathSpell->SpellIconID == 2109)
                {
                    CastSpell(this,31231,true);
                    ((Player*)this)->AddSpellCooldown(31231,0,time(NULL)+60);
                    // with health > 10% lost health until health==10%, in other case no losses
                    uint32 health10 = GetMaxHealth()/10;
                    RemainingDamage = GetHealth() > health10 ? GetHealth() - health10 : 0;
                }
                break;
            }
            // Guardian Spirit
            case SPELLFAMILY_PRIEST:
            {
                // Guardian Spirit
                if (preventDeathSpell->SpellIconID == 2873)
                {
                    int32 healAmount = GetMaxHealth() * preventDeathAmount / 100;
                    CastCustomSpell(this, 48153, &healAmount, NULL, NULL, true);
                    RemoveAurasDueToSpell(preventDeathSpell->Id);
                    RemainingDamage = 0;
                }
                break;
            }
        }
    }

    *absorb = damage - RemainingDamage - *resist;
}

void Unit::CalculateAbsorbResistBlock(Unit *pCaster, SpellNonMeleeDamage *damageInfo, SpellEntry const* spellProto, WeaponAttackType attType)
{
    bool blocked = false;
    // Get blocked status
    switch (spellProto->DmgClass)
    {
        // Melee and Ranged Spells
        case SPELL_DAMAGE_CLASS_RANGED:
        case SPELL_DAMAGE_CLASS_MELEE:
            blocked = IsSpellBlocked(pCaster, spellProto, attType);
            break;
        default:
            break;
    }

    if (blocked)
    {
        damageInfo->blocked = GetShieldBlockValue();
        if (damageInfo->damage < damageInfo->blocked)
            damageInfo->blocked = damageInfo->damage;
        damageInfo->damage-=damageInfo->blocked;
    }

    uint32 absorb_affected_damage = pCaster->CalcNotIgnoreAbsorbDamage(damageInfo->damage,GetSpellSchoolMask(spellProto),spellProto);
    CalculateDamageAbsorbAndResist(pCaster, GetSpellSchoolMask(spellProto), SPELL_DIRECT_DAMAGE, absorb_affected_damage, &damageInfo->absorb, &damageInfo->resist, !(spellProto->AttributesEx & SPELL_ATTR_EX_CANT_REFLECTED));
    damageInfo->damage-= damageInfo->absorb + damageInfo->resist;
}

void Unit::CalculateHealAbsorb(const uint32 heal, uint32 *absorb)
{
    if (!isAlive() || !heal)
        return;

    int32 RemainingHeal = heal;

    // Need remove expired auras after
    bool existExpired = false;

    // absorb
    AuraList const& vHealAbsorb = GetAurasByType(SPELL_AURA_HEAL_ABSORB);
    for(AuraList::const_iterator i = vHealAbsorb.begin(); i != vHealAbsorb.end() && RemainingHeal > 0; ++i)
    {
        Modifier* mod = (*i)->GetModifier();

        // Max Amount can be absorbed by this aura
        int32  currentAbsorb = mod->m_amount;

        // Found empty aura (impossible but..)
        if (currentAbsorb <=0)
        {
            existExpired = true;
            continue;
        }

        // currentAbsorb - heal can be absorbed
        // If need absorb less heal
        if (RemainingHeal < currentAbsorb)
            currentAbsorb = RemainingHeal;

        RemainingHeal -= currentAbsorb;

        // Reduce aura amount
        mod->m_amount -= currentAbsorb;
        if ((*i)->GetHolder()->DropAuraCharge())
            mod->m_amount = 0;
        // Need remove it later
        if (mod->m_amount<=0)
            existExpired = true;
    }

    // Remove all expired absorb auras
    if (existExpired)
    {
        for(AuraList::const_iterator i = vHealAbsorb.begin(); i != vHealAbsorb.end();)
        {
            if ((*i)->GetModifier()->m_amount<=0)
            {
                RemoveAurasDueToSpell((*i)->GetId(), NULL, AURA_REMOVE_BY_SHIELD_BREAK);
                i = vHealAbsorb.begin();
            }
            else
                ++i;
        }
    }

    *absorb = heal - RemainingHeal;
}

void Unit::AttackerStateUpdate (Unit *pVictim, WeaponAttackType attType, bool extra )
{
    if (hasUnitState(UNIT_STAT_CAN_NOT_REACT) || HasFlag(UNIT_FIELD_FLAGS, UNIT_FLAG_PACIFIED) )
        return;

    if (!pVictim->isAlive())
        return;

    if (IsNonMeleeSpellCasted(false))
        return;

    uint32 hitInfo;
    if (attType == BASE_ATTACK)
        hitInfo = HITINFO_NORMALSWING2;
    else if (attType == OFF_ATTACK)
        hitInfo = HITINFO_LEFTSWING;
    else
        return;                                             // ignore ranged case

    uint32 extraAttacks = m_extraAttacks;

    // melee attack spell casted at main hand attack only
    if (attType == BASE_ATTACK && m_currentSpells[CURRENT_MELEE_SPELL])
    {
        m_currentSpells[CURRENT_MELEE_SPELL]->cast();

        // not recent extra attack only at any non extra attack (melee spell case)
        if(!extra && extraAttacks)
        {
            while(m_extraAttacks)
            {
                AttackerStateUpdate(pVictim, BASE_ATTACK, true);
                if (m_extraAttacks > 0)
                    --m_extraAttacks;
            }
        }
        return;
    }

    // attack can be redirected to another target
    pVictim = SelectMagnetTarget(pVictim);

    CalcDamageInfo damageInfo;
    CalculateMeleeDamage(pVictim, 0, &damageInfo, attType);
    // Send log damage message to client
    DealDamageMods(pVictim,damageInfo.damage,&damageInfo.absorb);
    SendAttackStateUpdate(&damageInfo);
    ProcDamageAndSpell(damageInfo.target, damageInfo.procAttacker, damageInfo.procVictim, damageInfo.procEx, damageInfo.damage, damageInfo.attackType);
    DealMeleeDamage(&damageInfo,true);

    if (GetTypeId() == TYPEID_PLAYER)
        DEBUG_FILTER_LOG(LOG_FILTER_COMBAT,"AttackerStateUpdate: (Player) %u attacked %u (TypeId: %u) for %u dmg, absorbed %u, blocked %u, resisted %u.",
            GetGUIDLow(), pVictim->GetGUIDLow(), pVictim->GetTypeId(), damageInfo.damage, damageInfo.absorb, damageInfo.blocked_amount, damageInfo.resist);
    else
        DEBUG_FILTER_LOG(LOG_FILTER_COMBAT,"AttackerStateUpdate: (NPC)    %u attacked %u (TypeId: %u) for %u dmg, absorbed %u, blocked %u, resisted %u.",
            GetGUIDLow(), pVictim->GetGUIDLow(), pVictim->GetTypeId(), damageInfo.damage, damageInfo.absorb, damageInfo.blocked_amount, damageInfo.resist);

    // if damage pVictim call AI reaction
    pVictim->AttackedBy(this);

    // extra attack only at any non extra attack (normal case)
    if(!extra && extraAttacks)
    {
        while(m_extraAttacks)
        {
            AttackerStateUpdate(pVictim, BASE_ATTACK, true);
            if (m_extraAttacks > 0)
                --m_extraAttacks;
        }
    }
}

MeleeHitOutcome Unit::RollMeleeOutcomeAgainst(const Unit *pVictim, WeaponAttackType attType) const
{
    // This is only wrapper

    // Miss chance based on melee
    float miss_chance = MeleeMissChanceCalc(pVictim, attType);

    // Critical hit chance
    float crit_chance = GetUnitCriticalChance(attType, pVictim);

    // stunned target cannot dodge and this is check in GetUnitDodgeChance() (returned 0 in this case)
    float dodge_chance = pVictim->GetUnitDodgeChance();
    float block_chance = pVictim->GetUnitBlockChance();
    float parry_chance = pVictim->GetUnitParryChance();

    // Useful if want to specify crit & miss chances for melee, else it could be removed
    DEBUG_FILTER_LOG(LOG_FILTER_COMBAT,"MELEE OUTCOME: miss %f crit %f dodge %f parry %f block %f", miss_chance,crit_chance,dodge_chance,parry_chance,block_chance);

    return RollMeleeOutcomeAgainst(pVictim, attType, int32(crit_chance*100), int32(miss_chance*100), int32(dodge_chance*100),int32(parry_chance*100),int32(block_chance*100));
}

MeleeHitOutcome Unit::RollMeleeOutcomeAgainst (const Unit *pVictim, WeaponAttackType attType, int32 crit_chance, int32 miss_chance, int32 dodge_chance, int32 parry_chance, int32 block_chance) const
{
    if (pVictim->GetTypeId()==TYPEID_UNIT && ((Creature*)pVictim)->IsInEvadeMode())
        return MELEE_HIT_EVADE;

    int32 attackerMaxSkillValueForLevel = GetMaxSkillValueForLevel(pVictim);
    int32 victimMaxSkillValueForLevel = pVictim->GetMaxSkillValueForLevel(this);

    int32 attackerWeaponSkill = GetWeaponSkillValue(attType,pVictim);
    int32 victimDefenseSkill = pVictim->GetDefenseSkillValue(this);

    // bonus from skills is 0.04%
    int32    skillBonus  = 4 * ( attackerWeaponSkill - victimMaxSkillValueForLevel );
    int32    sum = 0, tmp = 0;
    int32    roll = urand (0, 10000);

    DEBUG_FILTER_LOG(LOG_FILTER_COMBAT, "RollMeleeOutcomeAgainst: skill bonus of %d for attacker", skillBonus);
    DEBUG_FILTER_LOG(LOG_FILTER_COMBAT, "RollMeleeOutcomeAgainst: rolled %d, miss %d, dodge %d, parry %d, block %d, crit %d",
        roll, miss_chance, dodge_chance, parry_chance, block_chance, crit_chance);

    tmp = miss_chance;

    if (tmp > 0 && roll < (sum += tmp ))
    {
        DEBUG_FILTER_LOG(LOG_FILTER_COMBAT, "RollMeleeOutcomeAgainst: MISS");
        return MELEE_HIT_MISS;
    }

    // always crit against a sitting target (except 0 crit chance)
    if ( pVictim->GetTypeId() == TYPEID_PLAYER && crit_chance > 0 && !pVictim->IsStandState() )
    {
        DEBUG_FILTER_LOG(LOG_FILTER_COMBAT, "RollMeleeOutcomeAgainst: CRIT (sitting victim)");
        return MELEE_HIT_CRIT;
    }

    bool from_behind = !pVictim->HasInArc(M_PI_F,this);

    if (from_behind)
        DEBUG_FILTER_LOG(LOG_FILTER_COMBAT, "RollMeleeOutcomeAgainst: attack came from behind.");

    // Dodge chance

    // only players can't dodge if attacker is behind
    if (pVictim->GetTypeId() != TYPEID_PLAYER || !from_behind)
    {
        // Reduce dodge chance by attacker expertise rating
        if (GetTypeId() == TYPEID_PLAYER)
            dodge_chance -= int32(((Player*)this)->GetExpertiseDodgeOrParryReduction(attType)*100);
        else
            dodge_chance -= GetTotalAuraModifier(SPELL_AURA_MOD_EXPERTISE)*25;

        // Modify dodge chance by attacker SPELL_AURA_MOD_COMBAT_RESULT_CHANCE
        dodge_chance+= GetTotalAuraModifierByMiscValue(SPELL_AURA_MOD_COMBAT_RESULT_CHANCE, VICTIMSTATE_DODGE)*100;

        tmp = dodge_chance;
        if (   (tmp > 0)                                        // check if unit _can_ dodge
            && ((tmp -= skillBonus) > 0)
            && roll < (sum += tmp))
        {
            DEBUG_FILTER_LOG(LOG_FILTER_COMBAT, "RollMeleeOutcomeAgainst: DODGE <%d, %d)", sum-tmp, sum);
            return MELEE_HIT_DODGE;
        }
    }

    // parry chances
    // check if attack comes from behind, nobody can parry or block if attacker is behind if not have
    if (!from_behind || pVictim->HasAuraType(SPELL_AURA_MOD_PARRY_FROM_BEHIND_PERCENT))
    {
        // Reduce parry chance by attacker expertise rating
        if (GetTypeId() == TYPEID_PLAYER)
            parry_chance -= int32(((Player*)this)->GetExpertiseDodgeOrParryReduction(attType)*100);
        else
            parry_chance -= GetTotalAuraModifier(SPELL_AURA_MOD_EXPERTISE)*25;

        if (parry_chance > 0 && (pVictim->GetTypeId()==TYPEID_PLAYER || !(((Creature*)pVictim)->GetCreatureInfo()->flags_extra & CREATURE_FLAG_EXTRA_NO_PARRY)))
        {
            parry_chance -= skillBonus;

            //if (from_behind) -- only 100% currently and not 100% sure way value apply
            //    parry_chance = int32(parry_chance * (pVictim->GetTotalAuraMultiplier(SPELL_AURA_MOD_PARRY_FROM_BEHIND_PERCENT) - 1);

            if (parry_chance > 0 &&                         // check if unit _can_ parry
                (roll < (sum += parry_chance)))
            {
                DEBUG_FILTER_LOG(LOG_FILTER_COMBAT, "RollMeleeOutcomeAgainst: PARRY <%d, %d)", sum - parry_chance, sum);
                return MELEE_HIT_PARRY;
            }
        }
    }

    // Max 40% chance to score a glancing blow against mobs that are higher level (can do only players and pets and not with ranged weapon)
    if ( attType != RANGED_ATTACK &&
        (GetTypeId() == TYPEID_PLAYER || ((Creature*)this)->IsPet()) &&
        pVictim->GetTypeId() != TYPEID_PLAYER && !((Creature*)pVictim)->IsPet() &&
        getLevel() < pVictim->GetLevelForTarget(this) )
    {
        // cap possible value (with bonuses > max skill)
        int32 skill = attackerWeaponSkill;
        int32 maxskill = attackerMaxSkillValueForLevel;
        skill = (skill > maxskill) ? maxskill : skill;

        tmp = (10 + (victimDefenseSkill - skill)) * 100;
        tmp = tmp > 4000 ? 4000 : tmp;
        if (roll < (sum += tmp))
        {
            DEBUG_FILTER_LOG(LOG_FILTER_COMBAT, "RollMeleeOutcomeAgainst: GLANCING <%d, %d)", sum-4000, sum);
            return MELEE_HIT_GLANCING;
        }
    }

    // block chances
    // check if attack comes from behind, nobody can parry or block if attacker is behind
    if (!from_behind)
    {
        if (pVictim->GetTypeId()==TYPEID_PLAYER || !(((Creature*)pVictim)->GetCreatureInfo()->flags_extra & CREATURE_FLAG_EXTRA_NO_BLOCK) )
        {
            tmp = block_chance;
            if (   (tmp > 0)                                    // check if unit _can_ block
                && ((tmp -= skillBonus) > 0)
                && (roll < (sum += tmp)))
            {
                DEBUG_FILTER_LOG(LOG_FILTER_COMBAT, "RollMeleeOutcomeAgainst: BLOCK <%d, %d)", sum-tmp, sum);
                return MELEE_HIT_BLOCK;
            }
        }
    }

    // Critical chance
    tmp = crit_chance;

    if (tmp > 0 && roll < (sum += tmp))
    {
        DEBUG_FILTER_LOG(LOG_FILTER_COMBAT, "RollMeleeOutcomeAgainst: CRIT <%d, %d)", sum-tmp, sum);
        return MELEE_HIT_CRIT;
    }

    // mobs can score crushing blows if they're 4 or more levels above victim
    if (GetLevelForTarget(pVictim) >= pVictim->GetLevelForTarget(this) + 4 &&
        // can be from by creature (if can) or from controlled player that considered as creature
        ((GetTypeId()!=TYPEID_PLAYER && !((Creature*)this)->IsPet() &&
        !(((Creature*)this)->GetCreatureInfo()->flags_extra & CREATURE_FLAG_EXTRA_NO_CRUSH)) ||
        GetTypeId()==TYPEID_PLAYER && GetCharmerOrOwnerGuid()))
    {
        // when their weapon skill is 15 or more above victim's defense skill
        tmp = victimDefenseSkill;
        int32 tmpmax = victimMaxSkillValueForLevel;
        // having defense above your maximum (from items, talents etc.) has no effect
        tmp = tmp > tmpmax ? tmpmax : tmp;
        // tmp = mob's level * 5 - player's current defense skill
        tmp = attackerMaxSkillValueForLevel - tmp;
        if (tmp >= 15)
        {
            // add 2% chance per lacking skill point, min. is 15%
            tmp = tmp * 200 - 1500;
            if (roll < (sum += tmp))
            {
                DEBUG_FILTER_LOG(LOG_FILTER_COMBAT, "RollMeleeOutcomeAgainst: CRUSHING <%d, %d)", sum-tmp, sum);
                return MELEE_HIT_CRUSHING;
            }
        }
    }

    DEBUG_FILTER_LOG(LOG_FILTER_COMBAT, "RollMeleeOutcomeAgainst: NORMAL");
    return MELEE_HIT_NORMAL;
}

uint32 Unit::CalculateDamage (WeaponAttackType attType, bool normalized)
{
    float min_damage, max_damage;

    if (normalized && GetTypeId()==TYPEID_PLAYER)
        ((Player*)this)->CalculateMinMaxDamage(attType,normalized,min_damage, max_damage);
    else
    {
        switch (attType)
        {
            case RANGED_ATTACK:
                min_damage = GetFloatValue(UNIT_FIELD_MINRANGEDDAMAGE);
                max_damage = GetFloatValue(UNIT_FIELD_MAXRANGEDDAMAGE);
                break;
            case BASE_ATTACK:
                min_damage = GetFloatValue(UNIT_FIELD_MINDAMAGE);
                max_damage = GetFloatValue(UNIT_FIELD_MAXDAMAGE);
                break;
            case OFF_ATTACK:
                min_damage = GetFloatValue(UNIT_FIELD_MINOFFHANDDAMAGE);
                max_damage = GetFloatValue(UNIT_FIELD_MAXOFFHANDDAMAGE);
                break;
            default:
                min_damage = 0.0f;
                max_damage = 0.0f;
                break;
        }
    }

    if (min_damage > max_damage)
    {
        std::swap(min_damage,max_damage);
    }

    if (max_damage == 0.0f)
        max_damage = 5.0f;

    return urand((uint32)min_damage, (uint32)max_damage);
}

float Unit::CalculateLevelPenalty(SpellEntry const* spellProto) const
{
    if(!spellProto->spellLevel || !spellProto->maxLevel)
        return 1.0f;

    if (spellProto->maxLevel <= 0)
        return 1.0f;
    //if caster level is lower that max caster level
    if (getLevel() < spellProto->maxLevel)
        return 1.0f;

    float LvlPenalty = 0.0f;

    LvlPenalty = (22.0f + float (spellProto->maxLevel) - float (getLevel())) / 20.0f;
    //to prevent positive effect
    if (LvlPenalty > 1.0f)
        return 1.0f;
    //level penalty is capped at 0
    if (LvlPenalty < 0.0f)
        return 0.0f;

    return LvlPenalty;
}

void Unit::SendMeleeAttackStart(Unit* pVictim)
{
    WorldPacket data( SMSG_ATTACKSTART, 8 + 8 );
    data << GetObjectGuid();
    data << pVictim->GetObjectGuid();

    SendMessageToSet(&data, true);
    DEBUG_LOG( "WORLD: Sent SMSG_ATTACKSTART" );
}

void Unit::SendMeleeAttackStop(Unit* victim)
{
    if(!victim)
        return;

    WorldPacket data( SMSG_ATTACKSTOP, (4+16) );            // we guess size
    data << GetPackGUID();
    data << victim->GetPackGUID();                          // can be 0x00...
    data << uint32(0);                                      // can be 0x1
    SendMessageToSet(&data, true);
    DETAIL_FILTER_LOG(LOG_FILTER_COMBAT, "%s %u stopped attacking %s %u", (GetTypeId()==TYPEID_PLAYER ? "player" : "creature"), GetGUIDLow(), (victim->GetTypeId()==TYPEID_PLAYER ? "player" : "creature"),victim->GetGUIDLow());

    /*if (victim->GetTypeId() == TYPEID_UNIT)
    ((Creature*)victim)->AI().EnterEvadeMode(this);*/
}

bool Unit::IsSpellBlocked(Unit *pCaster, SpellEntry const *spellEntry, WeaponAttackType attackType)
{
    if (!HasInArc(M_PI_F, pCaster))
        return false;

    if (spellEntry)
    {
        // Some spells cannot be blocked
        if (spellEntry->Attributes & SPELL_ATTR_IMPOSSIBLE_DODGE_PARRY_BLOCK)
            return false;
    }

    /*
    // Ignore combat result aura (parry/dodge check on prepare)
    AuraList const& ignore = GetAurasByType(SPELL_AURA_IGNORE_COMBAT_RESULT);
    for(AuraList::const_iterator i = ignore.begin(); i != ignore.end(); ++i)
    {
        if (!(*i)->isAffectedOnSpell(spellProto))
            continue;
        if ((*i)->GetModifier()->m_miscvalue == ???)
            return false;
    }
    */

    // Check creatures flags_extra for disable block
    if (GetTypeId() == TYPEID_UNIT)
    {
        if (((Creature*)this)->GetCreatureInfo()->flags_extra & CREATURE_FLAG_EXTRA_NO_BLOCK)
            return false;
    }

    float blockChance = GetUnitBlockChance();
    blockChance += (int32(pCaster->GetWeaponSkillValue(attackType)) - int32(GetMaxSkillValueForLevel()))*0.04f;

    return roll_chance_f(blockChance);
}

// Melee based spells can be miss, parry or dodge on this step
// Crit or block - determined on damage calculation phase! (and can be both in some time)
float Unit::MeleeSpellMissChance(Unit *pVictim, WeaponAttackType attType, int32 skillDiff, SpellEntry const *spell)
{
    // Calculate hit chance (more correct for chance mod)
    float hitChance = 0.0f;

    // PvP - PvE melee chances
    // TODO: implement diminishing returns for defense from player's defense rating
    // pure skill diff is not sufficient since 3.x anymore, but exact formulas hard to research
    if (pVictim->GetTypeId() == TYPEID_PLAYER)
        hitChance = 95.0f + skillDiff * 0.04f;
    else if (skillDiff < -10)
        hitChance = 94.0f + (skillDiff + 10) * 0.4f;
    else
        hitChance = 95.0f + skillDiff * 0.1f;

    // Hit chance depends from victim auras
    if (attType == RANGED_ATTACK)
        hitChance += pVictim->GetTotalAuraModifier(SPELL_AURA_MOD_ATTACKER_RANGED_HIT_CHANCE);
    else
        hitChance += pVictim->GetTotalAuraModifier(SPELL_AURA_MOD_ATTACKER_MELEE_HIT_CHANCE);

    // Spellmod from SPELLMOD_RESIST_MISS_CHANCE
    if (Player *modOwner = GetSpellModOwner())
        modOwner->ApplySpellMod(spell->Id, SPELLMOD_RESIST_MISS_CHANCE, hitChance);

    // Miss = 100 - hit
    float missChance = 100.0f - hitChance;

    // Bonuses from attacker aura and ratings
    if (attType == RANGED_ATTACK)
        missChance -= m_modRangedHitChance;
    else
        missChance -= m_modMeleeHitChance;

    // Limit miss chance from 0 to 60%
    if (missChance < 0.0f)
        return 0.0f;
    if (missChance > 60.0f)
        return 60.0f;
    return missChance;
}

// Melee based spells hit result calculations
SpellMissInfo Unit::MeleeSpellHitResult(Unit *pVictim, SpellEntry const *spell)
{
    WeaponAttackType attType = BASE_ATTACK;

    if (spell->DmgClass == SPELL_DAMAGE_CLASS_RANGED)
        attType = RANGED_ATTACK;

    // bonus from skills is 0.04% per skill Diff
    int32 attackerWeaponSkill = (spell->EquippedItemClass == ITEM_CLASS_WEAPON) ? int32(GetWeaponSkillValue(attType,pVictim)) : GetMaxSkillValueForLevel();
    int32 skillDiff = attackerWeaponSkill - int32(pVictim->GetMaxSkillValueForLevel(this));
    int32 fullSkillDiff = attackerWeaponSkill - int32(pVictim->GetDefenseSkillValue(this));

    uint32 roll = urand (0, 10000);

    uint32 missChance = uint32(MeleeSpellMissChance(pVictim, attType, fullSkillDiff, spell)*100.0f);
    // Roll miss
    uint32 tmp = spell->AttributesEx3 & SPELL_ATTR_EX3_CANT_MISS ? 0 : missChance;
    if (roll < tmp)
        return SPELL_MISS_MISS;

    // Chance resist mechanic (select max value from every mechanic spell effect)
    int32 resist_mech = 0;
    // Get effects mechanic and chance
    for(int eff = 0; eff < MAX_EFFECT_INDEX; ++eff)
    {
        int32 effect_mech = GetEffectMechanic(spell, SpellEffectIndex(eff));
        if (effect_mech)
        {
            int32 temp = pVictim->GetTotalAuraModifierByMiscValue(SPELL_AURA_MOD_MECHANIC_RESISTANCE, effect_mech);
            if (resist_mech < temp*100)
                resist_mech = temp*100;
        }
    }
    // Roll chance
    tmp += resist_mech;
    if (roll < tmp)
        return SPELL_MISS_RESIST;

    bool canDodge = true;
    bool canParry = true;

    // Same spells cannot be parry/dodge
    if (spell->Attributes & SPELL_ATTR_IMPOSSIBLE_DODGE_PARRY_BLOCK)
        return SPELL_MISS_NONE;

    bool from_behind = !pVictim->HasInArc(M_PI_F,this);

    // Ranged attack cannot be parry/dodge only deflect
    if (attType == RANGED_ATTACK)
    {
        // only if in front or special ability
        if (!from_behind || pVictim->HasAuraType(SPELL_AURA_MOD_PARRY_FROM_BEHIND_PERCENT))
        {
            int32 deflect_chance = pVictim->GetTotalAuraModifier(SPELL_AURA_DEFLECT_SPELLS)*100;

            //if (from_behind) -- only 100% currently and not 100% sure way value apply
            //    deflect_chance = int32(deflect_chance * (pVictim->GetTotalAuraMultiplier(SPELL_AURA_MOD_PARRY_FROM_BEHIND_PERCENT) - 1);

            tmp += deflect_chance;
            if (roll < tmp)
                return SPELL_MISS_DEFLECT;
        }
        return SPELL_MISS_NONE;
    }

    // Check for attack from behind
    if (from_behind)
    {
        // Can`t dodge from behind in PvP (but its possible in PvE)
        if (GetTypeId() == TYPEID_PLAYER && pVictim->GetTypeId() == TYPEID_PLAYER)
            canDodge = false;
        // Can`t parry without special ability
        if (!pVictim->HasAuraType(SPELL_AURA_MOD_PARRY_FROM_BEHIND_PERCENT))
            canParry = false;
    }
    // Check creatures flags_extra for disable parry
    if (pVictim->GetTypeId()==TYPEID_UNIT)
    {
        uint32 flagEx = ((Creature*)pVictim)->GetCreatureInfo()->flags_extra;
        if ( flagEx & CREATURE_FLAG_EXTRA_NO_PARRY )
            canParry = false;
    }
    // Ignore combat result aura
    AuraList const& ignore = GetAurasByType(SPELL_AURA_IGNORE_COMBAT_RESULT);
    for(AuraList::const_iterator i = ignore.begin(); i != ignore.end(); ++i)
    {
        if (!(*i)->isAffectedOnSpell(spell))
            continue;
        switch((*i)->GetModifier()->m_miscvalue)
        {
            case MELEE_HIT_DODGE: canDodge = false; break;
            case MELEE_HIT_BLOCK: break; // Block check in hit step
            case MELEE_HIT_PARRY: canParry = false; break;
            default:
                DEBUG_LOG("Spell %u SPELL_AURA_IGNORE_COMBAT_RESULT have unhandled state %d", (*i)->GetId(), (*i)->GetModifier()->m_miscvalue);
                break;
        }
    }

    if (canDodge)
    {
        // Roll dodge
        int32 dodgeChance = int32(pVictim->GetUnitDodgeChance()*100.0f) - skillDiff * 4;
        // Reduce enemy dodge chance by SPELL_AURA_MOD_COMBAT_RESULT_CHANCE
        dodgeChance+= GetTotalAuraModifierByMiscValue(SPELL_AURA_MOD_COMBAT_RESULT_CHANCE, VICTIMSTATE_DODGE)*100;
        // Reduce dodge chance by attacker expertise rating
        if (GetTypeId() == TYPEID_PLAYER)
            dodgeChance-=int32(((Player*)this)->GetExpertiseDodgeOrParryReduction(attType) * 100.0f);
        else
            dodgeChance -= GetTotalAuraModifier(SPELL_AURA_MOD_EXPERTISE)*25;
        if (dodgeChance < 0)
            dodgeChance = 0;

        tmp += dodgeChance;
        if (roll < tmp)
            return SPELL_MISS_DODGE;
    }

    if (canParry)
    {
        // Roll parry
        int32 parryChance = int32(pVictim->GetUnitParryChance()*100.0f)  - skillDiff * 4;
        // Reduce parry chance by attacker expertise rating
        if (GetTypeId() == TYPEID_PLAYER)
            parryChance-=int32(((Player*)this)->GetExpertiseDodgeOrParryReduction(attType) * 100.0f);
        else
            parryChance -= GetTotalAuraModifier(SPELL_AURA_MOD_EXPERTISE)*25;
        if (parryChance < 0)
            parryChance = 0;

        //if (from_behind) -- only 100% currently and not 100% sure way value apply
        //    parryChance = int32(parryChance * (pVictim->GetTotalAuraMultiplier(SPELL_AURA_MOD_PARRY_FROM_BEHIND_PERCENT) - 1));

        tmp += parryChance;
        if (roll < tmp)
            return SPELL_MISS_PARRY;
    }

    return SPELL_MISS_NONE;
}

// TODO need use unit spell resistances in calculations
SpellMissInfo Unit::MagicSpellHitResult(Unit *pVictim, SpellEntry const *spell)
{
    // Can`t miss on dead target (on skinning for example)
    if (!pVictim->isAlive())
        return SPELL_MISS_NONE;

    SpellSchoolMask schoolMask = GetSpellSchoolMask(spell);
    // PvP - PvE spell misschances per leveldif > 2
    int32 lchance = pVictim->GetTypeId() == TYPEID_PLAYER ? 7 : 11;
    int32 leveldif = int32(pVictim->GetLevelForTarget(this)) - int32(GetLevelForTarget(pVictim));

    // Base hit chance from attacker and victim levels
    int32 modHitChance;
    if (leveldif < 3)
        modHitChance = 96 - leveldif;
    else
        modHitChance = 94 - (leveldif - 2) * lchance;

    // Spellmod from SPELLMOD_RESIST_MISS_CHANCE
    if (Player *modOwner = GetSpellModOwner())
        modOwner->ApplySpellMod(spell->Id, SPELLMOD_RESIST_MISS_CHANCE, modHitChance);
    // Increase from attacker SPELL_AURA_MOD_INCREASES_SPELL_PCT_TO_HIT auras
    modHitChance+=GetTotalAuraModifierByMiscMask(SPELL_AURA_MOD_INCREASES_SPELL_PCT_TO_HIT, schoolMask);
    // Chance hit from victim SPELL_AURA_MOD_ATTACKER_SPELL_HIT_CHANCE auras
    modHitChance+= pVictim->GetTotalAuraModifierByMiscMask(SPELL_AURA_MOD_ATTACKER_SPELL_HIT_CHANCE, schoolMask);

    // Cloak of Shadows - should be ignored by Chaos Bolt
    // handling of CoS aura is wrong? should be resist, not miss
    if (spell->SpellFamilyName == SPELLFAMILY_WARLOCK && spell->SpellIconID == 3178)
        if (Aura *aura = pVictim->GetAura(31224, EFFECT_INDEX_0))
            modHitChance -= aura->GetModifier()->m_amount;

    // Reduce spell hit chance for Area of effect spells from victim SPELL_AURA_MOD_AOE_AVOIDANCE aura
    if (IsAreaOfEffectSpell(spell))
        modHitChance-=pVictim->GetTotalAuraModifier(SPELL_AURA_MOD_AOE_AVOIDANCE);
    // Reduce spell hit chance for dispel mechanic spells from victim SPELL_AURA_MOD_DISPEL_RESIST
    if (IsDispelSpell(spell))
        modHitChance-=pVictim->GetTotalAuraModifier(SPELL_AURA_MOD_DISPEL_RESIST);
    // Chance resist mechanic (select max value from every mechanic spell effect)
    int32 resist_mech = 0;
    // Get effects mechanic and chance
    for(int eff = 0; eff < MAX_EFFECT_INDEX; ++eff)
    {
        int32 effect_mech = GetEffectMechanic(spell, SpellEffectIndex(eff));
        if (effect_mech)
        {
            int32 temp = pVictim->GetTotalAuraModifierByMiscValue(SPELL_AURA_MOD_MECHANIC_RESISTANCE, effect_mech);
            if (resist_mech < temp)
                resist_mech = temp;
        }
    }
    // Apply mod
    modHitChance-=resist_mech;

    // Chance resist debuff
    modHitChance-=pVictim->GetTotalAuraModifierByMiscValue(SPELL_AURA_MOD_DEBUFF_RESISTANCE, int32(spell->Dispel));

    int32 HitChance = modHitChance * 100;
    // Increase hit chance from attacker SPELL_AURA_MOD_SPELL_HIT_CHANCE and attacker ratings
    HitChance += int32(m_modSpellHitChance*100.0f);

    // Decrease hit chance from victim rating bonus
    if (pVictim->GetTypeId()==TYPEID_PLAYER)
        HitChance -= int32(((Player*)pVictim)->GetRatingBonusValue(CR_HIT_TAKEN_SPELL)*100.0f);

    if (HitChance <  100) HitChance =  100;
    if (HitChance > 10000) HitChance = 10000;

    int32 tmp = spell->AttributesEx3 & SPELL_ATTR_EX3_CANT_MISS ? 0 : (10000 - HitChance);

    int32 rand = irand(0,10000);

    // Chaos Bolt cannot be deflected
    if (spell->SpellFamilyName == SPELLFAMILY_WARLOCK && spell->SpellIconID == 3178)
        return SPELL_MISS_NONE;

    if (rand < tmp)
        return SPELL_MISS_MISS;

    bool from_behind = !pVictim->HasInArc(M_PI_F,this);

    // cast by caster in front of victim or behind with special ability
    if (!from_behind || pVictim->HasAuraType(SPELL_AURA_MOD_PARRY_FROM_BEHIND_PERCENT))
    {
        int32 deflect_chance = pVictim->GetTotalAuraModifier(SPELL_AURA_DEFLECT_SPELLS)*100;

        //if (from_behind) -- only 100% currently and not 100% sure way value apply
        //    deflect_chance = int32(deflect_chance * (pVictim->GetTotalAuraMultiplier(SPELL_AURA_MOD_PARRY_FROM_BEHIND_PERCENT)) - 1);

        tmp += deflect_chance;
        if (rand < tmp)
            return SPELL_MISS_DEFLECT;
    }

    return SPELL_MISS_NONE;
}

// Calculate spell hit result can be:
// Every spell can: Evade/Immune/Reflect/Sucesful hit
// For melee based spells:
//   Miss
//   Dodge
//   Parry
// For spells
//   Resist
SpellMissInfo Unit::SpellHitResult(Unit *pVictim, SpellEntry const *spell, bool CanReflect)
{
    // Return evade for units in evade mode
    if (pVictim->GetTypeId()==TYPEID_UNIT && ((Creature*)pVictim)->IsInEvadeMode())
        return SPELL_MISS_EVADE;

    if (!(spell->Attributes & SPELL_ATTR_UNAFFECTED_BY_INVULNERABILITY))
    {
        // Check for immune
        if (pVictim->IsImmuneToSpell(spell))
            return SPELL_MISS_IMMUNE;

        // All positive spells can`t miss
        // TODO: client not show miss log for this spells - so need find info for this in dbc and use it!
        if (IsPositiveSpell(spell->Id) && IsFriendlyTo(pVictim))
            return SPELL_MISS_NONE;

        // Check for immune
        if (pVictim->IsImmunedToDamage(GetSpellSchoolMask(spell)))
            return SPELL_MISS_IMMUNE;
    }
    else if (IsPositiveSpell(spell->Id) && IsFriendlyTo(pVictim))
        return SPELL_MISS_NONE;

    // Try victim reflect spell
    if (CanReflect)
    {
        int32 reflectchance = pVictim->GetTotalAuraModifier(SPELL_AURA_REFLECT_SPELLS);
        Unit::AuraList const& mReflectSpellsSchool = pVictim->GetAurasByType(SPELL_AURA_REFLECT_SPELLS_SCHOOL);
        for(Unit::AuraList::const_iterator i = mReflectSpellsSchool.begin(); i != mReflectSpellsSchool.end(); ++i)
            if((*i)->GetModifier()->m_miscvalue & GetSpellSchoolMask(spell))
                reflectchance += (*i)->GetModifier()->m_amount;
        if (reflectchance > 0 && roll_chance_i(reflectchance))
        {
            // Start triggers for remove charges if need (trigger only for victim, and mark as active spell)
            ProcDamageAndSpell(pVictim, PROC_FLAG_NONE, PROC_FLAG_TAKEN_NEGATIVE_SPELL_HIT, PROC_EX_REFLECT, 1, BASE_ATTACK, spell);
            return SPELL_MISS_REFLECT;
        }
    }

    switch (spell->DmgClass)
    {
        case SPELL_DAMAGE_CLASS_NONE:
            return SPELL_MISS_NONE;
        case SPELL_DAMAGE_CLASS_MAGIC:
            return MagicSpellHitResult(pVictim, spell);
        case SPELL_DAMAGE_CLASS_MELEE:
        case SPELL_DAMAGE_CLASS_RANGED:
            return MeleeSpellHitResult(pVictim, spell);
    }
    return SPELL_MISS_NONE;
}

float Unit::MeleeMissChanceCalc(const Unit *pVictim, WeaponAttackType attType) const
{
    if(!pVictim)
        return 0.0f;

    // Base misschance 5%
    float missChance = 5.0f;

    // DualWield - white damage has additional 19% miss penalty
    if (haveOffhandWeapon() && attType != RANGED_ATTACK)
    {
        bool isNormal = false;
        for (uint32 i = CURRENT_FIRST_NON_MELEE_SPELL; i < CURRENT_MAX_SPELL; ++i)
        {
            if (m_currentSpells[i] && (GetSpellSchoolMask(m_currentSpells[i]->m_spellInfo) & SPELL_SCHOOL_MASK_NORMAL))
            {
                isNormal = true;
                break;
            }
        }
        if (!isNormal && !m_currentSpells[CURRENT_MELEE_SPELL])
            missChance += 19.0f;
    }

    int32 skillDiff = int32(GetWeaponSkillValue(attType, pVictim)) - int32(pVictim->GetDefenseSkillValue(this));

    // PvP - PvE melee chances
    // TODO: implement diminishing returns for defense from player's defense rating
    // pure skill diff is not sufficient since 3.x anymore, but exact formulas hard to research
    if ( pVictim->GetTypeId() == TYPEID_PLAYER )
        missChance -= skillDiff * 0.04f;
    else if ( skillDiff < -10 )
        missChance -= (skillDiff + 10) * 0.4f - 1.0f;
    else
        missChance -=  skillDiff * 0.1f;

    // Hit chance bonus from attacker based on ratings and auras
    if (attType == RANGED_ATTACK)
        missChance -= m_modRangedHitChance;
    else
        missChance -= m_modMeleeHitChance;

    // Hit chance for victim based on ratings
    if (pVictim->GetTypeId()==TYPEID_PLAYER)
    {
        if (attType == RANGED_ATTACK)
            missChance += ((Player*)pVictim)->GetRatingBonusValue(CR_HIT_TAKEN_RANGED);
        else
            missChance += ((Player*)pVictim)->GetRatingBonusValue(CR_HIT_TAKEN_MELEE);
    }

    // Modify miss chance by victim auras
    if (attType == RANGED_ATTACK)
        missChance -= pVictim->GetTotalAuraModifier(SPELL_AURA_MOD_ATTACKER_RANGED_HIT_CHANCE);
    else
        missChance -= pVictim->GetTotalAuraModifier(SPELL_AURA_MOD_ATTACKER_MELEE_HIT_CHANCE);

    // Limit miss chance from 0 to 60%
    if (missChance < 0.0f)
        return 0.0f;
    if (missChance > 60.0f)
        return 60.0f;

    return missChance;
}

uint32 Unit::GetDefenseSkillValue(Unit const* target) const
{
    if (GetTypeId() == TYPEID_PLAYER)
    {
        // in PvP use full skill instead current skill value
        uint32 value = (target && target->GetTypeId() == TYPEID_PLAYER)
            ? ((Player*)this)->GetMaxSkillValue(SKILL_DEFENSE)
            : ((Player*)this)->GetSkillValue(SKILL_DEFENSE);
        value += uint32(((Player*)this)->GetRatingBonusValue(CR_DEFENSE_SKILL));
        return value;
    }
    else
        return GetUnitMeleeSkill(target);
}

float Unit::GetUnitDodgeChance() const
{
    if (hasUnitState(UNIT_STAT_STUNNED))
        return 0.0f;
    if ( GetTypeId() == TYPEID_PLAYER )
        return GetFloatValue(PLAYER_DODGE_PERCENTAGE);
    else
    {
        if(((Creature const*)this)->IsTotem())
            return 0.0f;
        else
        {
            float dodge = 5.0f;
            dodge += GetTotalAuraModifier(SPELL_AURA_MOD_DODGE_PERCENT);
            return dodge > 0.0f ? dodge : 0.0f;
        }
    }
}

float Unit::GetUnitParryChance() const
{
    if ( IsNonMeleeSpellCasted(false) || hasUnitState(UNIT_STAT_STUNNED))
        return 0.0f;

    float chance = 0.0f;

    if (GetTypeId() == TYPEID_PLAYER)
    {
        Player const* player = (Player const*)this;
        if (player->CanParry() )
        {
            Item *tmpitem = player->GetWeaponForAttack(BASE_ATTACK,true,true);
            if(!tmpitem)
                tmpitem = player->GetWeaponForAttack(OFF_ATTACK,true,true);

            if (tmpitem)
                chance = GetFloatValue(PLAYER_PARRY_PERCENTAGE);
        }
    }
    else if (GetTypeId() == TYPEID_UNIT)
    {
        if (GetCreatureType() == CREATURE_TYPE_HUMANOID)
        {
            chance = 5.0f;
            chance += GetTotalAuraModifier(SPELL_AURA_MOD_PARRY_PERCENT);
        }
    }

    return chance > 0.0f ? chance : 0.0f;
}

float Unit::GetUnitBlockChance() const
{
    if ( IsNonMeleeSpellCasted(false) || hasUnitState(UNIT_STAT_STUNNED))
        return 0.0f;

    if (GetTypeId() == TYPEID_PLAYER)
    {
        Player const* player = (Player const*)this;
        if (player->CanBlock() && player->CanUseEquippedWeapon(OFF_ATTACK))
        {
            Item *tmpitem = player->GetItemByPos(INVENTORY_SLOT_BAG_0, EQUIPMENT_SLOT_OFFHAND);
            if (tmpitem && !tmpitem->IsBroken() && tmpitem->GetProto()->Block)
                return GetFloatValue(PLAYER_BLOCK_PERCENTAGE);
        }
        // is player but has no block ability or no not broken shield equipped
        return 0.0f;
    }
    else
    {
        if(((Creature const*)this)->IsTotem())
            return 0.0f;
        else
        {
            float block = 5.0f;
            block += GetTotalAuraModifier(SPELL_AURA_MOD_BLOCK_PERCENT);
            return block > 0.0f ? block : 0.0f;
        }
    }
}

float Unit::GetUnitCriticalChance(WeaponAttackType attackType, const Unit *pVictim) const
{
    float crit;

    if (GetTypeId() == TYPEID_PLAYER)
    {
        switch(attackType)
        {
            case BASE_ATTACK:
                crit = GetFloatValue( PLAYER_CRIT_PERCENTAGE );
                break;
            case OFF_ATTACK:
                crit = GetFloatValue( PLAYER_OFFHAND_CRIT_PERCENTAGE );
                break;
            case RANGED_ATTACK:
                crit = GetFloatValue( PLAYER_RANGED_CRIT_PERCENTAGE );
                break;
                // Just for good manner
            default:
                crit = 0.0f;
                break;
        }
    }
    else
    {
        crit = 5.0f;
        crit += GetTotalAuraModifier(SPELL_AURA_MOD_CRIT_PERCENT);
    }

    // flat aura mods
    if (attackType == RANGED_ATTACK)
        crit += pVictim->GetTotalAuraModifier(SPELL_AURA_MOD_ATTACKER_RANGED_CRIT_CHANCE);
    else
        crit += pVictim->GetTotalAuraModifier(SPELL_AURA_MOD_ATTACKER_MELEE_CRIT_CHANCE);

    crit += pVictim->GetTotalAuraModifier(SPELL_AURA_MOD_ATTACKER_SPELL_AND_WEAPON_CRIT_CHANCE);

    // reduce crit chance from Rating for players
    if (attackType != RANGED_ATTACK)
        crit -= pVictim->GetMeleeCritChanceReduction();
    else
        crit -= pVictim->GetRangedCritChanceReduction();

    // Apply crit chance from defence skill
    crit += (int32(GetMaxSkillValueForLevel(pVictim)) - int32(pVictim->GetDefenseSkillValue(this))) * 0.04f;

    if (crit < 0.0f)
        crit = 0.0f;
    return crit;
}

uint32 Unit::GetWeaponSkillValue (WeaponAttackType attType, Unit const* target) const
{
    uint32 value = 0;
    if (GetTypeId() == TYPEID_PLAYER)
    {
        Item* item = ((Player*)this)->GetWeaponForAttack(attType,true,true);

        // feral or unarmed skill only for base attack
        if (attType != BASE_ATTACK && !item )
            return 0;

        if (IsInFeralForm())
            return GetMaxSkillValueForLevel();              // always maximized SKILL_FERAL_COMBAT in fact

        // weapon skill or (unarmed for base attack)
        uint32  skill = item ? item->GetSkill() : SKILL_UNARMED;

        // in PvP use full skill instead current skill value
        value = (target && target->GetTypeId() == TYPEID_PLAYER)
            ? ((Player*)this)->GetMaxSkillValue(skill)
            : ((Player*)this)->GetSkillValue(skill);
        // Modify value from ratings
        value += uint32(((Player*)this)->GetRatingBonusValue(CR_WEAPON_SKILL));
        switch (attType)
        {
            case BASE_ATTACK:   value+=uint32(((Player*)this)->GetRatingBonusValue(CR_WEAPON_SKILL_MAINHAND));break;
            case OFF_ATTACK:    value+=uint32(((Player*)this)->GetRatingBonusValue(CR_WEAPON_SKILL_OFFHAND));break;
            case RANGED_ATTACK: value+=uint32(((Player*)this)->GetRatingBonusValue(CR_WEAPON_SKILL_RANGED));break;
        }
    }
    else
        value = GetUnitMeleeSkill(target);
   return value;
}

void Unit::_UpdateSpells( uint32 time )
{

    if (m_currentSpells[CURRENT_AUTOREPEAT_SPELL])
        _UpdateAutoRepeatSpell();

    // remove finished spells from current pointers
    for (uint32 i = 0; i < CURRENT_MAX_SPELL; ++i)
    {
        if (m_currentSpells[i] && m_currentSpells[i]->getState() == SPELL_STATE_FINISHED)
        {
            m_currentSpells[i]->SetReferencedFromCurrent(false);
            m_currentSpells[i] = NULL;                      // remove pointer
        }
    }

    // update auras
    // m_AurasUpdateIterator can be updated in inderect called code at aura remove to skip next planned to update but removed auras
    for (m_spellAuraHoldersUpdateIterator = m_spellAuraHolders.begin(); m_spellAuraHoldersUpdateIterator != m_spellAuraHolders.end();)
    {
        SpellAuraHolder* i_holder = m_spellAuraHoldersUpdateIterator->second;
        ++m_spellAuraHoldersUpdateIterator;                            // need shift to next for allow update if need into aura update
        if (i_holder && !i_holder->IsDeleted() && !i_holder->IsEmptyHolder() && !i_holder->IsInUse())
            i_holder->UpdateHolder(time);
    }

    // remove expired auras
    for (SpellAuraHolderMap::iterator iter = m_spellAuraHolders.begin(); iter != m_spellAuraHolders.end();)
    {
        SpellAuraHolder *holder = iter->second;

        if (!(holder->IsPermanent() || holder->IsPassive()) && holder->GetAuraDuration() == 0)
        {
            RemoveSpellAuraHolder(holder, AURA_REMOVE_BY_EXPIRE);
            iter = m_spellAuraHolders.begin();
        }
        else
            ++iter;
    }

    if(!m_gameObj.empty())
    {
        GameObjectList::iterator ite1, dnext1;
        for (ite1 = m_gameObj.begin(); ite1 != m_gameObj.end(); ite1 = dnext1)
        {
            dnext1 = ite1;
            //(*i)->Update( difftime );
            if ( !(*ite1)->isSpawned() )
            {
                (*ite1)->SetOwnerGuid(ObjectGuid());
                (*ite1)->SetRespawnTime(0);
                (*ite1)->Delete();
                dnext1 = m_gameObj.erase(ite1);
            }
            else
                ++dnext1;
        }
    }
}

void Unit::_UpdateAutoRepeatSpell()
{
    bool isAutoShot = m_currentSpells[CURRENT_AUTOREPEAT_SPELL]->m_spellInfo->Id == SPELL_ID_AUTOSHOT;

    //check movement
    if (GetTypeId() == TYPEID_PLAYER && ((Player*)this)->isMoving())
    {
        // cancel wand shoot
        if(!isAutoShot)
            InterruptSpell(CURRENT_AUTOREPEAT_SPELL);
        // auto shot just waits
        return;
    }

    // check spell casts
    if (IsNonMeleeSpellCasted(false, false, true))
    {
        // cancel wand shoot
        if(!isAutoShot)
        {
            InterruptSpell(CURRENT_AUTOREPEAT_SPELL);
            return;
        }
        // auto shot is delayed by everythihng, except ranged(!) CURRENT_GENERIC_SPELL's -> recheck that
        else if (!(m_currentSpells[CURRENT_GENERIC_SPELL] && m_currentSpells[CURRENT_GENERIC_SPELL]->IsRangedSpell()))
            return;
    }

    //castroutine
    if (isAttackReady(RANGED_ATTACK))
    {
        // Check if able to cast
        if (m_currentSpells[CURRENT_AUTOREPEAT_SPELL]->CheckCast(true) != SPELL_CAST_OK)
        {
            InterruptSpell(CURRENT_AUTOREPEAT_SPELL);
            return;
        }

        // we want to shoot
        Spell* spell = new Spell(this, m_currentSpells[CURRENT_AUTOREPEAT_SPELL]->m_spellInfo, true);
        spell->prepare(&(m_currentSpells[CURRENT_AUTOREPEAT_SPELL]->m_targets));

        // all went good, reset attack
        resetAttackTimer(RANGED_ATTACK);
    }
}

void Unit::SetCurrentCastedSpell( Spell * pSpell )
{
    MANGOS_ASSERT(pSpell);                                  // NULL may be never passed here, use InterruptSpell or InterruptNonMeleeSpells

    CurrentSpellTypes CSpellType = pSpell->GetCurrentContainer();

    if (pSpell == m_currentSpells[CSpellType]) return;      // avoid breaking self

    // break same type spell if it is not delayed
    InterruptSpell(CSpellType,false);

    // special breakage effects:
    switch (CSpellType)
    {
        case CURRENT_GENERIC_SPELL:
        {
            // generic spells always break channeled not delayed spells
            InterruptSpell(CURRENT_CHANNELED_SPELL,false);

            // autorepeat breaking
            if ( m_currentSpells[CURRENT_AUTOREPEAT_SPELL] )
            {
                // break autorepeat if not Auto Shot
                if (m_currentSpells[CURRENT_AUTOREPEAT_SPELL]->m_spellInfo->Id != SPELL_ID_AUTOSHOT)
                    InterruptSpell(CURRENT_AUTOREPEAT_SPELL);
            }
        } break;

        case CURRENT_CHANNELED_SPELL:
        {
            // channel spells always break generic non-delayed and any channeled spells
            InterruptSpell(CURRENT_GENERIC_SPELL,false);
            InterruptSpell(CURRENT_CHANNELED_SPELL);

            // it also does break autorepeat if not Auto Shot
            if ( m_currentSpells[CURRENT_AUTOREPEAT_SPELL] &&
                m_currentSpells[CURRENT_AUTOREPEAT_SPELL]->m_spellInfo->Id != SPELL_ID_AUTOSHOT )
                InterruptSpell(CURRENT_AUTOREPEAT_SPELL);
        } break;

        case CURRENT_AUTOREPEAT_SPELL:
        {
            // only Auto Shoot does not break anything
            if (pSpell->m_spellInfo->Id != SPELL_ID_AUTOSHOT)
            {
                // generic autorepeats break generic non-delayed and channeled non-delayed spells
                InterruptSpell(CURRENT_GENERIC_SPELL,false);
                InterruptSpell(CURRENT_CHANNELED_SPELL,false);
                // special action: first cast delay
                if ( getAttackTimer(RANGED_ATTACK) < 500 )
                    setAttackTimer(RANGED_ATTACK,500);
            }
        } break;

        default:
        {
            // other spell types don't break anything now
        } break;
    }

    // current spell (if it is still here) may be safely deleted now
    if (m_currentSpells[CSpellType])
        m_currentSpells[CSpellType]->SetReferencedFromCurrent(false);

    // set new current spell
    m_currentSpells[CSpellType] = pSpell;
    pSpell->SetReferencedFromCurrent(true);

    pSpell->m_selfContainer = &(m_currentSpells[pSpell->GetCurrentContainer()]);
}

void Unit::InterruptSpell(CurrentSpellTypes spellType, bool withDelayed, bool sendAutoRepeatCancelToClient)
{
    MANGOS_ASSERT(spellType < CURRENT_MAX_SPELL);

    if (m_currentSpells[spellType] && (withDelayed || m_currentSpells[spellType]->getState() != SPELL_STATE_DELAYED) )
    {
        // send autorepeat cancel message for autorepeat spells
        if (spellType == CURRENT_AUTOREPEAT_SPELL && sendAutoRepeatCancelToClient)
        {
            if (GetTypeId() == TYPEID_PLAYER)
                ((Player*)this)->SendAutoRepeatCancel(this);
        }

        if (m_currentSpells[spellType]->getState() != SPELL_STATE_FINISHED)
            m_currentSpells[spellType]->cancel();

        // cancel can interrupt spell already (caster cancel ->target aura remove -> caster iterrupt)
        if (m_currentSpells[spellType])
        {
            m_currentSpells[spellType]->SetReferencedFromCurrent(false);
            m_currentSpells[spellType] = NULL;
        }
    }
}

void Unit::FinishSpell(CurrentSpellTypes spellType, bool ok /*= true*/)
{
    Spell* spell = m_currentSpells[spellType];
    if (!spell)
        return;

    if (spellType == CURRENT_CHANNELED_SPELL)
        spell->SendChannelUpdate(0);

    spell->finish(ok);
}


bool Unit::IsNonMeleeSpellCasted(bool withDelayed, bool skipChanneled, bool skipAutorepeat) const
{
    // We don't do loop here to explicitly show that melee spell is excluded.
    // Maybe later some special spells will be excluded too.

    // generic spells are casted when they are not finished and not delayed
    if (m_currentSpells[CURRENT_GENERIC_SPELL] &&
        (m_currentSpells[CURRENT_GENERIC_SPELL]->getState() != SPELL_STATE_FINISHED) &&
        (withDelayed || m_currentSpells[CURRENT_GENERIC_SPELL]->getState() != SPELL_STATE_DELAYED))
    {
        if (!(m_currentSpells[CURRENT_GENERIC_SPELL]->m_spellInfo->AttributesEx2 & SPELL_ATTR_EX2_NOT_RESET_AUTOSHOT))
            return true;
    }

    // channeled spells may be delayed, but they are still considered casted
    else if (!skipChanneled && m_currentSpells[CURRENT_CHANNELED_SPELL] &&
        (m_currentSpells[CURRENT_CHANNELED_SPELL]->getState() != SPELL_STATE_FINISHED))
        return true;

    // autorepeat spells may be finished or delayed, but they are still considered casted
    else if (!skipAutorepeat && m_currentSpells[CURRENT_AUTOREPEAT_SPELL])
        return true;

    return false;
}

void Unit::InterruptNonMeleeSpells(bool withDelayed, uint32 spell_id)
{
    // generic spells are interrupted if they are not finished or delayed
    if (m_currentSpells[CURRENT_GENERIC_SPELL] && (!spell_id || m_currentSpells[CURRENT_GENERIC_SPELL]->m_spellInfo->Id == spell_id))
        InterruptSpell(CURRENT_GENERIC_SPELL,withDelayed);

    // autorepeat spells are interrupted if they are not finished or delayed
    if (m_currentSpells[CURRENT_AUTOREPEAT_SPELL] && (!spell_id || m_currentSpells[CURRENT_AUTOREPEAT_SPELL]->m_spellInfo->Id == spell_id))
        InterruptSpell(CURRENT_AUTOREPEAT_SPELL,withDelayed);

    // channeled spells are interrupted if they are not finished, even if they are delayed
    if (m_currentSpells[CURRENT_CHANNELED_SPELL] && (!spell_id || m_currentSpells[CURRENT_CHANNELED_SPELL]->m_spellInfo->Id == spell_id))
        InterruptSpell(CURRENT_CHANNELED_SPELL,true);
}

Spell* Unit::FindCurrentSpellBySpellId(uint32 spell_id) const
{
    for (uint32 i = 0; i < CURRENT_MAX_SPELL; ++i)
        if (m_currentSpells[i] && m_currentSpells[i]->m_spellInfo->Id == spell_id)
            return m_currentSpells[i];
    return NULL;
}

void Unit::SetInFront(Unit const* target)
{
    SetOrientation(GetAngle(target));
}

void Unit::SetFacingTo(float ori)
{
    Movement::MoveSplineInit init(*this);
    init.SetFacing(ori);
    init.Launch();
}

void Unit::SetFacingToObject(WorldObject* pObject)
{
    // never face when already moving
    if (!IsStopped())
        return;

    // TODO: figure out under what conditions creature will move towards object instead of facing it where it currently is.
    SetFacingTo(GetAngle(pObject));
}

bool Unit::isInAccessablePlaceFor(Creature const* c) const
{
    if (IsInWater())
        return c->CanSwim();
    else
        return c->CanWalk() || c->CanFly();
}

bool Unit::IsInWater() const
{
    return GetTerrain()->IsInWater(GetPositionX(),GetPositionY(), GetPositionZ());
}

bool Unit::IsUnderWater() const
{
    return GetTerrain()->IsUnderWater(GetPositionX(),GetPositionY(),GetPositionZ());
}

void Unit::DeMorph()
{
    SetDisplayId(GetNativeDisplayId());
}

int32 Unit::GetTotalAuraModifier(AuraType auratype) const
{
    int32 modifier = 0;
    int32 nonStackingPos = 0;
    int32 nonStackingNeg = 0;

    AuraList const& mTotalAuraList = GetAurasByType(auratype);
    for(AuraList::const_iterator i = mTotalAuraList.begin();i != mTotalAuraList.end(); ++i)
    {
        if((*i)->IsStacking())
            modifier += (*i)->GetModifier()->m_amount;
        else
        {
            if((*i)->GetModifier()->m_amount > nonStackingPos)
                nonStackingPos = (*i)->GetModifier()->m_amount;
            else if((*i)->GetModifier()->m_amount < nonStackingNeg)
                nonStackingNeg = (*i)->GetModifier()->m_amount;
        }
    }

    return modifier + nonStackingPos + nonStackingNeg;
}

float Unit::GetTotalAuraMultiplier(AuraType auratype) const
{
    float multiplier = 1.0f;
    float nonStackingPos = 0.0f;
    float nonStackingNeg = 0.0f;

    AuraList const& mTotalAuraList = GetAurasByType(auratype);
    for(AuraList::const_iterator i = mTotalAuraList.begin();i != mTotalAuraList.end(); ++i)
    {
        if((*i)->IsStacking())
            multiplier *= (100.0f + (*i)->GetModifier()->m_amount)/100.0f;
        else
        {
            if((*i)->GetModifier()->m_amount > nonStackingPos)
                nonStackingPos = (*i)->GetModifier()->m_amount;
            else if((*i)->GetModifier()->m_amount < nonStackingNeg)
                nonStackingNeg = (*i)->GetModifier()->m_amount;
        }
    }
 
    return multiplier * (100.0f + nonStackingPos)/100.0f * (100.0f + nonStackingNeg)/100.0f;
}

int32 Unit::GetMaxPositiveAuraModifier(AuraType auratype, bool nonStackingOnly) const
{
    int32 modifier = 0;

    AuraList const& mTotalAuraList = GetAurasByType(auratype);
    for(AuraList::const_iterator i = mTotalAuraList.begin();i != mTotalAuraList.end(); ++i)
        if (!(nonStackingOnly && (*i)->IsStacking()) && (*i)->GetModifier()->m_amount > modifier)
            modifier = (*i)->GetModifier()->m_amount;

    return modifier;
}

int32 Unit::GetMaxNegativeAuraModifier(AuraType auratype, bool nonStackingOnly) const
{
    int32 modifier = 0;

    AuraList const& mTotalAuraList = GetAurasByType(auratype);
    for(AuraList::const_iterator i = mTotalAuraList.begin();i != mTotalAuraList.end(); ++i)
        if (!(nonStackingOnly && (*i)->IsStacking()) && (*i)->GetModifier()->m_amount < modifier)
            modifier = (*i)->GetModifier()->m_amount;

    return modifier;
}

int32 Unit::GetTotalAuraModifierByMiscMask(AuraType auratype, uint32 misc_mask) const
{
    if(!misc_mask)
        return 0;

    int32 modifier = 0;
    int32 nonStackingPos = 0;
    int32 nonStackingNeg = 0;

    AuraList const& mTotalAuraList = GetAurasByType(auratype);
    for(AuraList::const_iterator i = mTotalAuraList.begin();i != mTotalAuraList.end(); ++i)
    {
        Modifier* mod = (*i)->GetModifier();

        if (auratype == SPELL_AURA_MOD_DAMAGE_DONE)
        {
            if ((*i)->GetSpellProto()->EquippedItemClass != -1 ||               // -1 == any item class (not wand then)
                (*i)->GetSpellProto()->EquippedItemInventoryTypeMask != 0)      //  0 == any inventory type (not wand then)
            {
                continue;
            }
        }

        if (mod->m_miscvalue & misc_mask)
        {
            if((*i)->IsStacking())
                modifier += mod->m_amount;
            else
            {
                if(mod->m_amount > nonStackingPos)
                    nonStackingPos = mod->m_amount;
                else if(mod->m_amount < nonStackingNeg)
                    nonStackingNeg = mod->m_amount;
            }
        }
     }
    return modifier + nonStackingPos + nonStackingNeg;
}

float Unit::GetTotalAuraMultiplierByMiscMask(AuraType auratype, uint32 misc_mask) const
{
    if(!misc_mask)
        return 1.0f;

    float multiplier = 1.0f;
    float nonStackingPos = 0.0f;
    float nonStackingNeg = 0.0f;

    AuraList const& mTotalAuraList = GetAurasByType(auratype);
    for(AuraList::const_iterator i = mTotalAuraList.begin();i != mTotalAuraList.end(); ++i)
    {
        Modifier* mod = (*i)->GetModifier();
        if (mod->m_miscvalue & misc_mask)
        {
            if((*i)->IsStacking())
                multiplier *= (100.0f + mod->m_amount)/100.0f;
            else
            {
                if(mod->m_amount > nonStackingPos)
                    nonStackingPos = mod->m_amount;
                else if(mod->m_amount < nonStackingNeg)
                    nonStackingNeg = mod->m_amount;
            }
        }
    }
    return multiplier * (100.0f + nonStackingPos)/100.0f * (100.0f + nonStackingNeg)/100.0f;
}

int32 Unit::GetMaxPositiveAuraModifierByMiscMask(AuraType auratype, uint32 misc_mask, bool nonStackingOnly) const
{
    if(!misc_mask)
        return 0;

    int32 modifier = 0;

    AuraList const& mTotalAuraList = GetAurasByType(auratype);
    for(AuraList::const_iterator i = mTotalAuraList.begin();i != mTotalAuraList.end(); ++i)
    {
        Modifier* mod = (*i)->GetModifier();
        if (!(nonStackingOnly && (*i)->IsStacking()) && mod->m_miscvalue & misc_mask && mod->m_amount > modifier)
            modifier = mod->m_amount;
    }

    return modifier;
}

int32 Unit::GetMaxNegativeAuraModifierByMiscMask(AuraType auratype, uint32 misc_mask, bool nonStackingOnly) const
{
    if(!misc_mask)
        return 0;

    int32 modifier = 0;

    AuraList const& mTotalAuraList = GetAurasByType(auratype);
    for(AuraList::const_iterator i = mTotalAuraList.begin();i != mTotalAuraList.end(); ++i)
    {
        Modifier* mod = (*i)->GetModifier();
        if (!(nonStackingOnly && (*i)->IsStacking()) && mod->m_miscvalue & misc_mask && mod->m_amount < modifier)
            modifier = mod->m_amount;
    }

    return modifier;
}

int32 Unit::GetTotalAuraModifierByMiscValue(AuraType auratype, int32 misc_value) const
{
    int32 modifier = 0;
    int32 nonStackingPos = 0;

    AuraList const& mTotalAuraList = GetAurasByType(auratype);
    for(AuraList::const_iterator i = mTotalAuraList.begin();i != mTotalAuraList.end(); ++i)
    {
        Modifier* mod = (*i)->GetModifier();
        if (mod->m_miscvalue == misc_value)
        {
            if((*i)->IsStacking())
                modifier += mod->m_amount;
            else
            {
                if(mod->m_amount > nonStackingPos)
                    nonStackingPos = mod->m_amount;
            }
        }
    }
    return modifier + nonStackingPos;
}

float Unit::GetTotalAuraMultiplierByMiscValue(AuraType auratype, int32 misc_value) const
{
    float multiplier = 1.0f;
    float nonStackingPos = 0.0f;

    AuraList const& mTotalAuraList = GetAurasByType(auratype);
    for(AuraList::const_iterator i = mTotalAuraList.begin();i != mTotalAuraList.end(); ++i)
    {
        Modifier* mod = (*i)->GetModifier();
        if (mod->m_miscvalue == misc_value)
        {
            if((*i)->IsStacking())
                multiplier *= (100.0f + mod->m_amount)/100.0f;
            else
            {
                if(mod->m_amount > nonStackingPos)
                    nonStackingPos = mod->m_amount;
            }
        }
    }
    return multiplier * (100.0f + nonStackingPos)/100.0f;
}

int32 Unit::GetMaxPositiveAuraModifierByMiscValue(AuraType auratype, int32 misc_value, bool nonStackingOnly) const
{
    int32 modifier = 0;

    AuraList const& mTotalAuraList = GetAurasByType(auratype);
    for(AuraList::const_iterator i = mTotalAuraList.begin();i != mTotalAuraList.end(); ++i)
    {
        Modifier* mod = (*i)->GetModifier();
        if (!(nonStackingOnly && (*i)->IsStacking()) && mod->m_amount > modifier && mod->m_miscvalue == misc_value)
            modifier = mod->m_amount;
    }

    return modifier;
}

int32 Unit::GetMaxNegativeAuraModifierByMiscValue(AuraType auratype, int32 misc_value, bool nonStackingOnly) const
{
    int32 modifier = 0;

    AuraList const& mTotalAuraList = GetAurasByType(auratype);
    for(AuraList::const_iterator i = mTotalAuraList.begin();i != mTotalAuraList.end(); ++i)
    {
        Modifier* mod = (*i)->GetModifier();
        if (!(nonStackingOnly && (*i)->IsStacking()) && mod->m_miscvalue == misc_value && mod->m_amount < modifier)
            modifier = mod->m_amount;
    }

    return modifier;
}

float Unit::GetTotalAuraMultiplierByMiscValueForMask(AuraType auratype, uint32 mask) const
{
    if(!mask)
        return 1.0f;

    float multiplier = 1.0f;

    int32 nonStackingPos = 0;
    int32 nonStackingNeg = 0;

    AuraList const& mTotalAuraList = GetAurasByType(auratype);
    for(AuraList::const_iterator i = mTotalAuraList.begin();i != mTotalAuraList.end(); ++i)
    {
        Modifier* mod = (*i)->GetModifier();

        if (mask & (1 << (mod->m_miscvalue -1)))
        {
            if((*i)->IsStacking())
            {
                multiplier *= (100.0f + mod->m_amount)/100.0f;
            }
            else
            {
                if(mod->m_amount > nonStackingPos)
                    nonStackingPos = mod->m_amount;
                else if(mod->m_amount < nonStackingNeg)
                    nonStackingNeg = mod->m_amount;
            }
        }
    }

    return multiplier * ((nonStackingPos + 100.0f) / 100.0f) * ((nonStackingNeg + 100.0f) / 100.0f);
}

float Unit::CheckAuraStackingAndApply(Aura *Aur, UnitMods unitMod, UnitModifierType modifierType, float amount, bool apply, int32 miscMask, int32 miscValue)
{
    if (!Aur)
        return 0.0f;

    SpellEntry const *spellProto = Aur->GetSpellProto();

    if (!Aur->IsStacking())
    {
        bool bIsPositive = amount > 0;

        if (modifierType == TOTAL_VALUE)
            modifierType = bIsPositive ? NONSTACKING_VALUE_POS : NONSTACKING_VALUE_NEG;
        else if(modifierType == TOTAL_PCT)
            modifierType = NONSTACKING_PCT;

        float current = GetModifierValue(unitMod, modifierType);

        // need a sanity check here?

        // special case: minor and major categories for armor reduction debuffs
        // TODO: find some better way of dividing to ategories
        if (Aur->GetModifier()->m_auraname == SPELL_AURA_MOD_RESISTANCE_PCT &&
            (Aur->GetId() == 770 ||                                              // Faerie Fire
            spellProto->SpellFamilyName == SPELLFAMILY_HUNTER &&                // Sting (Hunter Pet)
            spellProto->SpellFamilyFlags & UI64LIT(0x1000000000000000) ||
            spellProto->SpellFamilyName == SPELLFAMILY_WARLOCK &&               // Curse of Weakness
            spellProto->SpellFamilyFlags & UI64LIT(0x0000000000008000)))
        {
            modifierType = NONSTACKING_PCT_MINOR;
        }

        if (bIsPositive && amount < current ||               // value does not change as a result of applying/removing this aura
            !bIsPositive && amount > current)
        {
            return 0.0f;
        }

        if (!apply)                                          // aura removed is the aura that is currently in effect, must find second highest nonstacking aura's m_amount
        {
            if (miscMask)
            {
                if (bIsPositive)
                    amount = (float)GetMaxPositiveAuraModifierByMiscMask(Aur->GetModifier()->m_auraname, miscMask, true);
                else
                    amount = (float)GetMaxNegativeAuraModifierByMiscMask(Aur->GetModifier()->m_auraname, miscMask, true);
            }
            else if(miscValue)
            {
                if (bIsPositive)
                    amount = (float)GetMaxPositiveAuraModifierByMiscValue(Aur->GetModifier()->m_auraname, miscValue-1, true);
                else
                    amount = (float)GetMaxNegativeAuraModifierByMiscValue(Aur->GetModifier()->m_auraname, miscValue-1, true);
            }
            else
            {
                if (bIsPositive)
                    amount = (float)GetMaxPositiveAuraModifier(Aur->GetModifier()->m_auraname, true);
                else
                    amount = (float)GetMaxNegativeAuraModifier(Aur->GetModifier()->m_auraname, true);
            }
        }

        HandleStatModifier(unitMod, modifierType, amount, apply);

        if (modifierType == NONSTACKING_VALUE_POS || modifierType == NONSTACKING_VALUE_NEG)
            amount -= current;
        else
        {
            if (apply)
                amount = ((100.0f + amount) / (100.0f + current) - 1.0f) * 100.0f;
            else
                amount = ((100.0f + current) / (100.0f + amount) - 1.0f) * 100.0f;
        }
    }
    else
        HandleStatModifier(unitMod, modifierType, amount, apply);

    return amount;
}

bool Unit::AddSpellAuraHolder(SpellAuraHolder *holder)
{
    SpellEntry const* aurSpellInfo = holder->GetSpellProto();

    // ghost spell check, allow apply any auras at player loading in ghost mode (will be cleanup after load)
    if ( !isAlive() && !IsDeathPersistentSpell(aurSpellInfo) &&
        !IsDeathOnlySpell(aurSpellInfo) &&
        !IsSpellAllowDeadTarget(aurSpellInfo) &&
        (GetTypeId()!=TYPEID_PLAYER || !((Player*)this)->GetSession()->PlayerLoading()) )
    {
        delete holder;
        return false;
    }

    if (holder->GetTarget() != this)
    {
        sLog.outError("Holder (spell %u) add to spell aura holder list of %s (lowguid: %u) but spell aura holder target is %s (lowguid: %u)",
            holder->GetId(),(GetTypeId()==TYPEID_PLAYER?"player":"creature"),GetGUIDLow(),
            (holder->GetTarget()->GetTypeId()==TYPEID_PLAYER?"player":"creature"),holder->GetTarget()->GetGUIDLow());
        delete holder;
        return false;
    }

    // passive and persistent auras can stack with themselves any number of times
    if ((!holder->IsPassive() && !holder->IsPersistent() && !IsSpellHiddenStackable(aurSpellInfo)) || holder->IsAreaAura())
    {
        SpellAuraHolderMap tmpMap = GetSpellAuraHolderMap();
        SpellAuraHolderBounds spair = tmpMap.equal_range(aurSpellInfo->Id);

        // take out same spell
        for (SpellAuraHolderMap::iterator iter = spair.first; iter != spair.second; ++iter)
        {
            SpellAuraHolder* foundHolder = iter->second;
            if (foundHolder && !foundHolder->IsDeleted() &&
               (foundHolder->GetCasterGuid() == holder->GetCasterGuid() ||
                foundHolder->GetCasterGuid().IsPet() && holder->GetCasterGuid().IsPet()))
            {
                // Aura can stack on self -> Stack it;
                if (aurSpellInfo->StackAmount)
                {
                    // can be created with >1 stack by some spell mods
                    foundHolder->ModStackAmount(holder->GetStackAmount());
                    foundHolder->HandleSpellSpecificBoostsForward(true);
                    delete holder;
                    return false;
                }

                // Check for coexisting Weapon-proced Auras
                if (holder->IsWeaponBuffCoexistableWith(foundHolder))
                    continue;

                // Carry over removed Aura's remaining damage if Aura still has ticks remaining
                if (foundHolder->GetSpellProto()->AttributesEx4 & SPELL_ATTR_EX4_STACK_DOT_MODIFIER)
                {
                    for (int32 i = 0; i < MAX_EFFECT_INDEX; ++i)
                    {
                        if (Aura *aur = holder->GetAuraByEffectIndex(SpellEffectIndex(i)))
                        {
                            // m_auraname can be modified to SPELL_AURA_NONE for area auras, use original
                            AuraType aurNameReal = AuraType(aurSpellInfo->EffectApplyAuraName[i]);

                            if (aurNameReal == SPELL_AURA_PERIODIC_DAMAGE && aur->GetAuraDuration() > 0)
                            {
                                if (Aura *existing = foundHolder->GetAuraByEffectIndex(SpellEffectIndex(i)))
                                {
                                    int32 remainingTicks = existing->GetAuraMaxTicks() - existing->GetAuraTicks();
                                    int32 remainingDamage = existing->GetModifier()->m_amount * remainingTicks;

                                    aur->GetModifier()->m_amount += int32(remainingDamage / aur->GetAuraMaxTicks());
                                }
                                else
                                    DEBUG_LOG("Holder (spell %u) on target (lowguid: %u) doesn't have aura on effect index %u. skipping.", aurSpellInfo->Id, holder->GetTarget()->GetGUIDLow(), i);
                            }
                        }
                    }
                }

                // can be only single
                RemoveSpellAuraHolder(foundHolder, AURA_REMOVE_BY_STACK);
                break;
            }

            // stacking of holders from different casters
            // some holders stack, but their auras dont (i.e. only strongest aura effect works)
            if (!sSpellMgr.IsStackableSpellAuraHolder(aurSpellInfo))
                RemoveSpellAuraHolder(foundHolder,AURA_REMOVE_BY_STACK);
        }
    }

    // passive auras not stackable with other ranks
    if (!IsPassiveSpellStackableWithRanks(aurSpellInfo) && !IsSpellHiddenStackable(aurSpellInfo))
    {
        if (!RemoveNoStackAurasDueToAuraHolder(holder))
        {
            delete holder;
            return false;                                   // couldn't remove conflicting aura with higher rank
        }
    }

    // update single target auras list (before aura add to aura list, to prevent unexpected remove recently added aura)
    if (holder->IsSingleTarget())
    {
        if (Unit* caster = holder->GetCaster())             // caster not in world
        {
            SingleCastSpellTargetMap& scTargets = caster->GetSingleCastSpellTargets();
            for(SingleCastSpellTargetMap::iterator itr = scTargets.begin(); itr != scTargets.end();)
            {
                SpellEntry const* itr_spellEntry = itr->first;
                ObjectGuid itr_targetGuid = itr->second;

                if (itr_targetGuid != GetObjectGuid() &&
                    IsSingleTargetSpells(itr_spellEntry, aurSpellInfo))
                {
                    scTargets.erase(itr);                   // remove for caster in any case

                    // remove from target if target found
                    if (Unit* itr_target = GetMap()->GetUnit(itr_targetGuid))
                        itr_target->RemoveAurasDueToSpell(itr_spellEntry->Id);

                    itr = scTargets.begin();                // list can be chnaged at remove aura
                    continue;
                }

                ++itr;
            }

            // register spell holder single target
            scTargets[aurSpellInfo] = GetObjectGuid();
        }
    }

    holder->HandleSpellSpecificBoostsForward(true);

    // add aura, register in lists and arrays
    holder->_AddSpellAuraHolder();
    m_spellAuraHolders.insert(SpellAuraHolderMap::value_type(holder->GetId(), holder));

    for (int32 i = 0; i < MAX_EFFECT_INDEX; ++i)
        if (Aura *aur = holder->GetAuraByEffectIndex(SpellEffectIndex(i)))
            AddAuraToModList(aur);

    holder->ApplyAuraModifiers(true, true);
    DEBUG_LOG("Holder of spell %u now is in use", holder->GetId());

    // if aura deleted before boosts apply ignore
    // this can be possible it it removed indirectly by triggered spell effect at ApplyModifier
    if (holder->IsDeleted())
        return false;

    holder->HandleSpellSpecificBoosts(true);

    return true;
}

void Unit::AddAuraToModList(Aura *aura)
{
    if (aura->GetModifier()->m_auraname < TOTAL_AURAS)
        m_modAuras[aura->GetModifier()->m_auraname].push_back(aura);
}

void Unit::RemoveRankAurasDueToSpell(uint32 spellId)
{
    SpellEntry const *spellInfo = sSpellStore.LookupEntry(spellId);
    if(!spellInfo)
        return;
    SpellAuraHolderMap::const_iterator i,next;
    for (i = m_spellAuraHolders.begin(); i != m_spellAuraHolders.end(); i = next)
    {
        next = i;
        ++next;
        uint32 i_spellId = (*i).second->GetId();
        if((*i).second && i_spellId && i_spellId != spellId)
        {
            if (sSpellMgr.IsRankSpellDueToSpell(spellInfo,i_spellId))
            {
                RemoveAurasDueToSpell(i_spellId);

                if ( m_spellAuraHolders.empty() )
                    break;
                else
                    next =  m_spellAuraHolders.begin();
            }
        }
    }
}

bool Unit::RemoveNoStackAurasDueToAuraHolder(SpellAuraHolder *holder)
{
    if (!holder)
        return false;

    SpellEntry const* spellProto = holder->GetSpellProto();
    if (!spellProto)
        return false;

    uint32 spellId = holder->GetId();

    // passive spell special case (only non stackable with ranks)
    if (IsPassiveSpell(spellProto))
    {
        if (IsPassiveSpellStackableWithRanks(spellProto))
            return true;
    }

    SpellSpecific spellId_spec = GetSpellSpecific(spellId);

    SpellAuraHolderMap::iterator i,next;
    for (i = m_spellAuraHolders.begin(); i != m_spellAuraHolders.end(); i = next)
    {
        next = i;
        ++next;
        if (!(*i).second) continue;

        SpellEntry const* i_spellProto = (*i).second->GetSpellProto();

        if (!i_spellProto)
            continue;

        uint32 i_spellId = i_spellProto->Id;

        // early checks that spellId is passive non stackable spell
        if (IsPassiveSpell(i_spellProto))
        {
            // passive non-stackable spells not stackable only for same caster
            if (holder->GetCasterGuid() != i->second->GetCasterGuid())
                continue;

            // passive non-stackable spells not stackable only with another rank of same spell
            if (!sSpellMgr.IsRankSpellDueToSpell(spellProto, i_spellId))
                continue;
        }

        if (i_spellId == spellId) continue;

        bool is_triggered_by_spell = false;
        // prevent triggering aura of removing aura that triggered it
        for(int j = 0; j < MAX_EFFECT_INDEX; ++j)
            if (i_spellProto->EffectTriggerSpell[j] == spellId)
                is_triggered_by_spell = true;

        // prevent triggered aura of removing aura that triggering it (triggered effect early some aura of parent spell
        for(int j = 0; j < MAX_EFFECT_INDEX; ++j)
            if (spellProto->EffectTriggerSpell[j] == i_spellId)
                is_triggered_by_spell = true;

        if (is_triggered_by_spell)
            continue;

        SpellSpecific i_spellId_spec = GetSpellSpecific(i_spellId);

        // single allowed spell specific from same caster or from any caster at target
        bool is_spellSpecPerTargetPerCaster = IsSingleFromSpellSpecificPerTargetPerCaster(spellId_spec,i_spellId_spec);
        bool is_spellSpecPerTarget = IsSingleFromSpellSpecificPerTarget(spellId_spec,i_spellId_spec);
        if (is_spellSpecPerTarget || (is_spellSpecPerTargetPerCaster && holder->GetCasterGuid() == (*i).second->GetCasterGuid()))
        {
            // cannot remove higher rank
            if (sSpellMgr.IsRankSpellDueToSpell(spellProto, i_spellId))
                if (CompareAuraRanks(spellId, i_spellId) < 0)
                    return false;

            // Its a parent aura (create this aura in ApplyModifier)
            if ((*i).second->IsInUse())
            {
                sLog.outError("SpellAuraHolder (Spell %u) is in process but attempt removed at SpellAuraHolder (Spell %u) adding, need add stack rule for Unit::RemoveNoStackAurasDueToAuraHolder", i->second->GetId(), holder->GetId());
                continue;
            }
            if (is_spellSpecPerTargetPerCaster)
                RemoveSpellAuraHolder(i->second);
            else
                RemoveAurasDueToSpell(i_spellId);

            if ( m_spellAuraHolders.empty() )
                break;
            else
                next =  m_spellAuraHolders.begin();

            continue;
        }

        // spell with spell specific that allow single ranks for spell from diff caster
        // same caster case processed or early or later
        bool is_spellPerTarget = IsSingleFromSpellSpecificSpellRanksPerTarget(spellId_spec,i_spellId_spec);
        if ( is_spellPerTarget && holder->GetCasterGuid() != (*i).second->GetCasterGuid() && sSpellMgr.IsRankSpellDueToSpell(spellProto, i_spellId))
        {
            // cannot remove higher rank
            if (CompareAuraRanks(spellId, i_spellId) < 0)
                return false;

            // Its a parent aura (create this aura in ApplyModifier)
            if ((*i).second->IsInUse())
            {
                sLog.outError("SpellAuraHolder (Spell %u) is in process but attempt removed at SpellAuraHolder (Spell %u) adding, need add stack rule for Unit::RemoveNoStackAurasDueToAuraHolder", i->second->GetId(), holder->GetId());
                continue;
            }
            RemoveAurasDueToSpell(i_spellId);

            if ( m_spellAuraHolders.empty() )
                break;
            else
                next =  m_spellAuraHolders.begin();

            continue;
        }

        // non single (per caster) per target spell specific (possible single spell per target at caster)
        if ( !is_spellSpecPerTargetPerCaster && !is_spellSpecPerTarget && sSpellMgr.IsNoStackSpellDueToSpell(spellId, i_spellId) )
        {
            // Its a parent aura (create this aura in ApplyModifier)
            if ((*i).second->IsInUse())
            {
                sLog.outError("SpellAuraHolder (Spell %u) is in process but attempt removed at SpellAuraHolder (Spell %u) adding, need add stack rule for Unit::RemoveNoStackAurasDueToAuraHolder", i->second->GetId(), holder->GetId());
                continue;
            }

            // different ranks spells with different casters should also stack
            if (holder->GetCasterGuid() != i->second->GetCasterGuid() && sSpellMgr.IsStackableSpellAuraHolder(spellProto))
                continue;

            RemoveSpellAuraHolder(i->second, AURA_REMOVE_BY_STACK);

            if ( m_spellAuraHolders.empty() )
                break;
            else
                next =  m_spellAuraHolders.begin();

            continue;
        }

        // Potions stack aura by aura (elixirs/flask already checked)
        if ( spellProto->SpellFamilyName == SPELLFAMILY_POTION && i_spellProto->SpellFamilyName == SPELLFAMILY_POTION )
        {
            if (IsNoStackAuraDueToAura(spellId, i_spellId))
            {
                if (CompareAuraRanks(spellId, i_spellId) < 0)
                    return false;                       // cannot remove higher rank

                // Its a parent aura (create this aura in ApplyModifier)
                if ((*i).second->IsInUse())
                {
                    sLog.outError("SpellAuraHolder (Spell %u) is in process but attempt removed at SpellAuraHolder (Spell %u) adding, need add stack rule for Unit::RemoveNoStackAurasDueToAuraHolder", i->second->GetId(), holder->GetId());
                    continue;
                }
                RemoveAurasDueToSpell(i_spellId);

                if ( m_spellAuraHolders.empty() )
                    break;
                else
                    next =  m_spellAuraHolders.begin();
            }
        }
    }
    return true;
}

void Unit::RemoveAura(uint32 spellId, SpellEffectIndex effindex, Aura* except)
{
    SpellAuraHolderBounds spair = GetSpellAuraHolderBounds(spellId);
    for(SpellAuraHolderMap::iterator iter = spair.first; iter != spair.second; )
    {
        Aura *aur = iter->second->m_auras[effindex];
        if (aur && aur != except)
        {
            RemoveSingleAuraFromSpellAuraHolder(iter->second, effindex);
            // may remove holder
            spair = GetSpellAuraHolderBounds(spellId);
            iter = spair.first;
        }
        else
            ++iter;
    }
}
void Unit::RemoveAurasByCasterSpell(uint32 spellId, ObjectGuid casterGuid)
{
    SpellAuraHolderBounds spair = GetSpellAuraHolderBounds(spellId);
    for(SpellAuraHolderMap::iterator iter = spair.first; iter != spair.second; )
    {
        if (iter->second->GetCasterGuid() == casterGuid)
        {
            RemoveSpellAuraHolder(iter->second);
            spair = GetSpellAuraHolderBounds(spellId);
            iter = spair.first;
        }
        else
            ++iter;
    }
}

void Unit::RemoveAllGroupBuffsFromCaster(ObjectGuid guidCaster)
{
    SpellAuraHolderMap &holdersMap = GetSpellAuraHolderMap();
    for (SpellAuraHolderMap::iterator itr = holdersMap.begin(); itr != holdersMap.end();)
    {
        SpellAuraHolder *pHolder = (*itr).second;

        if (pHolder && pHolder->GetCasterGuid() == guidCaster && SpellMgr::IsGroupBuff(pHolder->GetSpellProto()))
        {
            RemoveSpellAuraHolder(pHolder);
            itr = holdersMap.begin();
        }
        else
            ++itr;
    }
}

void Unit::RemoveSingleAuraFromSpellAuraHolder(uint32 spellId, SpellEffectIndex effindex, ObjectGuid casterGuid, AuraRemoveMode mode)
{
    SpellAuraHolderBounds spair = GetSpellAuraHolderBounds(spellId);
    for(SpellAuraHolderMap::iterator iter = spair.first; iter != spair.second; )
    {
        Aura *aur = iter->second->m_auras[effindex];
        if (aur && aur->GetCasterGuid() == casterGuid)
        {
            RemoveSingleAuraFromSpellAuraHolder(iter->second, effindex, mode);
            spair = GetSpellAuraHolderBounds(spellId);
            iter = spair.first;
        }
        else
            ++iter;
    }
}

void Unit::RemoveAuraHolderDueToSpellByDispel(uint32 spellId, uint32 stackAmount, ObjectGuid casterGuid, Unit *dispeller)
{
    SpellEntry const* spellEntry = sSpellStore.LookupEntry(spellId);

    // Custom dispel cases
    // Unstable Affliction
    if (spellEntry->SpellFamilyName == SPELLFAMILY_WARLOCK && spellEntry->SpellFamilyFlags.test<CF_WARLOCK_UNSTABLE_AFFLICTION>())
    {
        if (Aura* dotAura = GetAura<SPELL_AURA_PERIODIC_DAMAGE, SPELLFAMILY_WARLOCK, CF_WARLOCK_UNSTABLE_AFFLICTION>(casterGuid))
        {
            // use spellpower-modified value for initial damage
            int damage = dotAura->GetModifier()->m_amount;
            damage *= 9;

            // Remove spell auras from stack
            RemoveAuraHolderFromStack(spellId, stackAmount, casterGuid, AURA_REMOVE_BY_DISPEL);

            // backfire damage and silence
            dispeller->CastCustomSpell(dispeller, 31117, &damage, NULL, NULL, true, NULL, NULL, casterGuid);
            return;
        }
    }
    // Lifebloom
    else if (spellEntry->SpellFamilyName == SPELLFAMILY_DRUID && spellEntry->SpellFamilyFlags.test<CF_DRUID_LIFEBLOOM>())
    {
        if (Aura* dotAura = GetAura<SPELL_AURA_DUMMY, SPELLFAMILY_DRUID, CF_DRUID_LIFEBLOOM>(casterGuid))
        {
            int32 amount = ( dotAura->GetModifier()->m_amount / dotAura->GetStackAmount() ) * stackAmount;
            CastCustomSpell(this, 33778, &amount, NULL, NULL, true, NULL, dotAura, casterGuid);

            if (Unit* caster = dotAura->GetCaster())
            {
                int32 returnmana = (spellEntry->ManaCostPercentage * caster->GetCreateMana() / 100) * stackAmount / 2;
                caster->CastCustomSpell(caster, 64372, &returnmana, NULL, NULL, true, NULL, dotAura, casterGuid);
            }
        }
    }
    // Flame Shock
    else if (spellEntry->SpellFamilyName == SPELLFAMILY_SHAMAN && spellEntry->SpellFamilyFlags.test<CF_SHAMAN_FLAME_SHOCK>())
    {
        Unit* caster = NULL;
        uint32 triggeredSpell = 0;

        if (Aura* dotAura = GetAura<SPELL_AURA_PERIODIC_DAMAGE, SPELLFAMILY_SHAMAN, CF_SHAMAN_FLAME_SHOCK>(casterGuid))
            caster = dotAura->GetCaster();

        if (caster && !caster->isDead())
        {
            Unit::AuraList const& auras = caster->GetAurasByType(SPELL_AURA_DUMMY);
            for (Unit::AuraList::const_iterator i = auras.begin(); i != auras.end(); ++i)
            {
                switch((*i)->GetId())
                {
                    case 51480: triggeredSpell=64694; break;// Lava Flows, Rank 1
                    case 51481: triggeredSpell=65263; break;// Lava Flows, Rank 2
                    case 51482: triggeredSpell=65264; break;// Lava Flows, Rank 3
                    default: continue;
                }
                break;
            }
        }

        // Remove spell auras from stack
        RemoveAuraHolderFromStack(spellId, stackAmount, casterGuid, AURA_REMOVE_BY_DISPEL);

        // Haste
        if (triggeredSpell)
            caster->CastSpell(caster, triggeredSpell, true);
        return;
    }
    // Vampiric touch (first dummy aura)
    else if (spellEntry->SpellFamilyName == SPELLFAMILY_PRIEST && spellEntry->SpellFamilyFlags.test<CF_PRIEST_VAMPIRIC_TOUCH>())
    {
        if (Aura *dot = GetAura<SPELL_AURA_PERIODIC_DAMAGE, SPELLFAMILY_PRIEST, CF_PRIEST_VAMPIRIC_TOUCH>(casterGuid))
        {
            if (dot->GetCaster())
            {
                // use clean value for initial damage
                int32 bp0 = dot->GetSpellProto()->CalculateSimpleValue(EFFECT_INDEX_1);
                bp0 *= 8;

                // Remove spell auras from stack
                RemoveAuraHolderFromStack(spellId, stackAmount, casterGuid, AURA_REMOVE_BY_DISPEL);

                CastCustomSpell(this, 64085, &bp0, NULL, NULL, true, NULL, NULL, casterGuid);
                return;
            }
        }
    }

    RemoveAuraHolderFromStack(spellId, stackAmount, casterGuid, AURA_REMOVE_BY_DISPEL);
}

void Unit::RemoveAurasDueToSpellBySteal(uint32 spellId, ObjectGuid casterGuid, Unit *stealer)
{
    SpellAuraHolder *holder = GetSpellAuraHolder(spellId, casterGuid);
    SpellEntry const* spellProto = sSpellStore.LookupEntry(spellId);
    SpellAuraHolder *new_holder = CreateSpellAuraHolder(spellProto, stealer, this);

    // set its duration and maximum duration
    // max duration 2 minutes (in msecs)
    int32 dur = holder->GetAuraDuration() > 0 ? holder->GetAuraDuration() : holder->GetAuraMaxDuration();
    int32 max_dur = 2*MINUTE*IN_MILLISECONDS;
    int32 new_max_dur = max_dur > dur ? dur : max_dur;
    new_holder->SetAuraMaxDuration(new_max_dur);
    new_holder->SetAuraDuration(new_max_dur);

    for (int32 i = 0; i < MAX_EFFECT_INDEX; ++i)
    {
        Aura *aur = holder->GetAuraByEffectIndex(SpellEffectIndex(i));

        if (!aur)
            continue;

        int32 basePoints = aur->GetBasePoints();
        // construct the new aura for the attacker - will never return NULL, it's just a wrapper for
        // some different constructors
        Aura * new_aur = CreateAura(spellProto, aur->GetEffIndex(), &basePoints, new_holder, stealer, this);

        // set periodic to do at least one tick (for case when original aura has been at last tick preparing)
        int32 periodic = aur->GetModifier()->periodictime;
        new_aur->GetModifier()->periodictime = periodic < new_max_dur ? periodic : new_max_dur;

        // add the new aura to stealer
        new_holder->AddAura(new_aur, new_aur->GetEffIndex());
    }

    if (holder->GetSpellProto()->AttributesEx7 & SPELL_ATTR_EX7_DISPEL_CHARGES)
    {
        if (holder->DropAuraCharge())
            RemoveSpellAuraHolder(holder, AURA_REMOVE_BY_DISPEL);

        if (SpellAuraHolder* foundHolder = stealer->GetSpellAuraHolder(holder->GetSpellProto()->Id, GetObjectGuid()))
        {
            foundHolder->SetAuraDuration(new_max_dur);
            foundHolder->SetAuraCharges(foundHolder->GetAuraCharges()+1, true);
            if (new_holder->IsInUse())
            {
                new_holder->SetDeleted();
                m_deletedHolders.push_back(new_holder);
            }
            else
                delete new_holder;
            return;
        }
        else
            new_holder->SetAuraCharges(1,false);
    }
    else if (holder->ModStackAmount(-1))
        // Remove aura as dispel
        RemoveSpellAuraHolder(holder, AURA_REMOVE_BY_DISPEL);

    // strange but intended behaviour: Stolen single target auras won't be treated as single targeted
    new_holder->SetIsSingleTarget(false);

    stealer->AddSpellAuraHolder(new_holder);

}

void Unit::RemoveAurasDueToSpellByCancel(uint32 spellId)
{
    SpellAuraHolderBounds spair = GetSpellAuraHolderBounds(spellId);
    for(SpellAuraHolderMap::iterator iter = spair.first; iter != spair.second;)
    {
        RemoveSpellAuraHolder(iter->second, AURA_REMOVE_BY_CANCEL);
        spair = GetSpellAuraHolderBounds(spellId);
        iter = spair.first;
    }
}

void Unit::RemoveAurasWithDispelType(DispelType type, ObjectGuid casterGuid)
{
    // Create dispel mask by dispel type
    uint32 dispelMask = GetDispellMask(type);
    // Dispel all existing auras vs current dispel type
    SpellAuraHolderMap& auras = GetSpellAuraHolderMap();
    for (SpellAuraHolderMap::iterator itr = auras.begin(); itr != auras.end(); )
    {
        SpellEntry const* spell = itr->second->GetSpellProto();
        if (((1<<spell->Dispel) & dispelMask) && (!casterGuid || casterGuid == itr->second->GetCasterGuid()))
        {
            // Dispel aura
            RemoveAurasDueToSpell(spell->Id);
            itr = auras.begin();
        }
        else
            ++itr;
    }
}

void Unit::RemoveAuraHolderFromStack(uint32 spellId, uint32 stackAmount, ObjectGuid casterGuid, AuraRemoveMode mode)
{
    SpellAuraHolderBounds spair = GetSpellAuraHolderBounds(spellId);
    for (SpellAuraHolderMap::iterator iter = spair.first; iter != spair.second; ++iter)
    {
        if (!casterGuid || iter->second->GetCasterGuid() == casterGuid)
        {
            if (iter->second->ModStackAmount(-int32(stackAmount)))
            {
                RemoveSpellAuraHolder(iter->second, mode);
                break;
            }
        }
    }
}

void Unit::RemoveAurasDueToSpell(uint32 spellId, SpellAuraHolder* except, AuraRemoveMode mode)
{
    SpellAuraHolderBounds bounds = GetSpellAuraHolderBounds(spellId);
    for (SpellAuraHolderMap::iterator iter = bounds.first; iter != bounds.second; )
    {
        if (iter->second != except)
        {
            RemoveSpellAuraHolder(iter->second, mode);
            bounds = GetSpellAuraHolderBounds(spellId);
            iter = bounds.first;
        }
        else
            ++iter;
    }
}

void Unit::RemoveAurasDueToItemSpell(Item* castItem,uint32 spellId)
{
    SpellAuraHolderBounds bounds = GetSpellAuraHolderBounds(spellId);
    for (SpellAuraHolderMap::iterator iter = bounds.first; iter != bounds.second; )
    {
        if (iter->second->GetCastItemGuid() == castItem->GetObjectGuid())
        {
            RemoveSpellAuraHolder(iter->second);
            bounds = GetSpellAuraHolderBounds(spellId);
            iter = bounds.first;
        }
        else
            ++iter;
    }
}

void Unit::RemoveAurasWithInterruptFlags(uint32 flags)
{
    for (SpellAuraHolderMap::iterator iter = m_spellAuraHolders.begin(); iter != m_spellAuraHolders.end(); )
    {
        if (iter->second->GetSpellProto()->AuraInterruptFlags & flags)
        {
            RemoveSpellAuraHolder(iter->second);
            iter = m_spellAuraHolders.begin();
        }
        else
            ++iter;
    }
}

void Unit::RemoveAurasWithAttribute(uint32 flags)
{
    for (SpellAuraHolderMap::iterator iter = m_spellAuraHolders.begin(); iter != m_spellAuraHolders.end(); )
    {
        if (iter->second->GetSpellProto()->Attributes & flags)
        {
            RemoveSpellAuraHolder(iter->second);
            iter = m_spellAuraHolders.begin();
        }
        else
            ++iter;
    }
}

void Unit::RemoveNotOwnSingleTargetAuras(uint32 newPhase)
{
    // single target auras from other casters
    for (SpellAuraHolderMap::iterator iter = m_spellAuraHolders.begin(); iter != m_spellAuraHolders.end(); )
    {
        if (iter->second->GetCasterGuid() != GetObjectGuid() && iter->second->IsSingleTarget())
        {
            if (!newPhase)
            {
                RemoveSpellAuraHolder(iter->second);
                iter = m_spellAuraHolders.begin();
                continue;
            }
            else
            {
                Unit* caster = iter->second->GetCaster();
                if (!caster || !caster->InSamePhase(newPhase))
                {
                    RemoveSpellAuraHolder(iter->second);
                    iter = m_spellAuraHolders.begin();
                    continue;
                }
            }
        }

        ++iter;
    }

    // single target auras at other targets
    SingleCastSpellTargetMap& scTargets = GetSingleCastSpellTargets();
    for (SingleCastSpellTargetMap::iterator itr = scTargets.begin(); itr != scTargets.end(); )
    {
        SpellEntry const* itr_spellEntry = itr->first;
        ObjectGuid itr_targetGuid = itr->second;

        if (itr_targetGuid != GetObjectGuid())
        {
            if(!newPhase)
            {
                scTargets.erase(itr);                       // remove for caster in any case

                // remove from target if target found
                if (Unit* itr_target = GetMap()->GetUnit(itr_targetGuid))
                    itr_target->RemoveAurasByCasterSpell(itr_spellEntry->Id, GetObjectGuid());

                itr = scTargets.begin();                    // list can be changed at remove aura
                continue;
            }
            else
            {
                Unit* itr_target = GetMap()->GetUnit(itr_targetGuid);
                if(!itr_target || !itr_target->InSamePhase(newPhase))
                {
                    scTargets.erase(itr);                   // remove for caster in any case

                    // remove from target if target found
                    if (itr_target)
                        itr_target->RemoveAurasByCasterSpell(itr_spellEntry->Id, GetObjectGuid());

                    itr = scTargets.begin();                // list can be changed at remove aura
                    continue;
                }
            }
        }

        ++itr;
    }

}

void Unit::RemoveSpellAuraHolder(SpellAuraHolder *holder, AuraRemoveMode mode)
{
    if (!holder)
        return;

    if (mode != AURA_REMOVE_BY_DELETE)
        holder->HandleSpellSpecificBoostsForward(false);

    // Statue unsummoned at holder remove
    SpellEntry const* AurSpellInfo = holder->GetSpellProto();
    Totem* statue = NULL;
    Unit* caster = holder->GetCaster();
    if (IsChanneledSpell(AurSpellInfo) && caster)
        if (caster->GetTypeId()==TYPEID_UNIT && ((Creature*)caster)->IsTotem() && ((Totem*)caster)->GetTotemType()==TOTEM_STATUE)
            statue = ((Totem*)caster);

    if (m_spellAuraHoldersUpdateIterator != m_spellAuraHolders.end() && m_spellAuraHoldersUpdateIterator->second == holder)
        ++m_spellAuraHoldersUpdateIterator;

    SpellAuraHolderBounds bounds = GetSpellAuraHolderBounds(holder->GetId());
    for (SpellAuraHolderMap::iterator itr = bounds.first; itr != bounds.second; ++itr)
    {
        if (itr->second == holder)
        {
            m_spellAuraHolders.erase(itr);
            break;
        }
    }

    holder->SetRemoveMode(mode);
    holder->UnregisterSingleCastHolder();

    for (int32 i = 0; i < MAX_EFFECT_INDEX; ++i)
    {
        if (Aura *aura = holder->m_auras[i])
            RemoveAura(aura, mode);
    }

    holder->_RemoveSpellAuraHolder();

    if (mode != AURA_REMOVE_BY_DELETE)
        holder->HandleSpellSpecificBoosts(false);

    if (statue)
        statue->UnSummon();

    // If holder in use (removed from code that plan access to it data after return)
    // store it in holder list with delayed deletion
    if (holder && !holder->IsDeleted())
    {
        holder->SetDeleted();
        m_deletedHolders.push_back(holder);
    }

    if (mode != AURA_REMOVE_BY_EXPIRE && IsChanneledSpell(AurSpellInfo) && !IsAreaOfEffectSpell(AurSpellInfo) &&
        caster && caster->GetObjectGuid() != GetObjectGuid())
    {
        caster->InterruptSpell(CURRENT_CHANNELED_SPELL);
    }
}

void Unit::RemoveSingleAuraFromSpellAuraHolder(SpellAuraHolder *holder, SpellEffectIndex index, AuraRemoveMode mode)
{
    Aura *aura = holder->GetAuraByEffectIndex(index);
    if (!aura)
        return;

    if (aura->IsLastAuraOnHolder())
        RemoveSpellAuraHolder(holder, mode);
    else
        RemoveAura(aura, mode);
}

void Unit::RemoveAura(Aura *Aur, AuraRemoveMode mode)
{
    // remove from list before mods removing (prevent cyclic calls, mods added before including to aura list - use reverse order)
    if (Aur->GetModifier()->m_auraname < TOTAL_AURAS)
    {
        m_modAuras[Aur->GetModifier()->m_auraname].remove(Aur);
    }

    // Set remove mode
    Aur->SetRemoveMode(mode);

    // some ShapeshiftBoosts at remove trigger removing other auras including parent Shapeshift aura
    // remove aura from list before to prevent deleting it before
    ///m_Auras.erase(i);

    DEBUG_FILTER_LOG(LOG_FILTER_SPELL_CAST, "Aura %u now is remove mode %d",Aur->GetModifier()->m_auraname, mode);

    // aura _MUST_ be remove from holder before unapply.
    // un-apply code expected that aura not find by diff searches
    // in another case it can be double removed for example, if target die/etc in un-apply process.
    Aur->GetHolder()->RemoveAura(Aur->GetEffIndex());

    // some auras also need to apply modifier (on caster) on remove
    if (mode == AURA_REMOVE_BY_DELETE)
    {
        switch (Aur->GetModifier()->m_auraname)
        {
            // need properly undo any auras with player-caster mover set (or will crash at next caster move packet)
            case SPELL_AURA_MOD_POSSESS:
            case SPELL_AURA_MOD_POSSESS_PET:
            case SPELL_AURA_CONTROL_VEHICLE:
                Aur->ApplyModifier(false,true);
                break;
            default: break;
        }
    }
    else
        Aur->ApplyModifier(false,true);

    // If aura in use (removed from code that plan access to it data after return)
    // store it in aura list with delayed deletion
    if (Aur->IsInUse())
        m_deletedAuras.push_back(Aur);
    else
        delete Aur;
}

void Unit::RemoveAllAuras(AuraRemoveMode mode /*= AURA_REMOVE_BY_DEFAULT*/)
{
    while (!m_spellAuraHolders.empty())
    {
        SpellAuraHolderMap::iterator iter = m_spellAuraHolders.begin();
        RemoveSpellAuraHolder(iter->second,mode);
    }
}

void Unit::RemoveArenaAuras(bool onleave)
{
    // in join, remove positive buffs, on end, remove negative
    // used to remove positive visible auras in arenas
    for(SpellAuraHolderMap::iterator iter = m_spellAuraHolders.begin(); iter != m_spellAuraHolders.end();)
    {
        if (!(iter->second->GetSpellProto()->AttributesEx4 & SPELL_ATTR_EX4_UNK21) &&
                                                            // don't remove stances, shadowform, pally/hunter auras
            !iter->second->IsPassive() &&                   // don't remove passive auras
            (!(iter->second->GetSpellProto()->Attributes & SPELL_ATTR_UNAFFECTED_BY_INVULNERABILITY) ||
            !(iter->second->GetSpellProto()->Attributes & SPELL_ATTR_UNK8)) &&
                                                            // not unaffected by invulnerability auras or not having that unknown flag (that seemed the most probable)
            (iter->second->IsPositive() != onleave))        // remove positive buffs on enter, negative buffs on leave
        {
            RemoveSpellAuraHolder(iter->second);
            iter = m_spellAuraHolders.begin();
        }
        else
            ++iter;
    }
}

void Unit::RemoveAllAurasOnDeath()
{
    // used just after dieing to remove all visible auras
    // and disable the mods for the passive ones
    for(SpellAuraHolderMap::iterator iter = m_spellAuraHolders.begin(); iter != m_spellAuraHolders.end();)
    {
        if (!iter->second->IsPassive() && !iter->second->IsDeathPersistent())
        {
            RemoveSpellAuraHolder(iter->second, AURA_REMOVE_BY_DEATH);
            iter = m_spellAuraHolders.begin();
        }
        else
            ++iter;
    }
}

void Unit::DelaySpellAuraHolder(uint32 spellId, int32 delaytime, ObjectGuid casterGuid)
{
    SpellAuraHolderBounds bounds = GetSpellAuraHolderBounds(spellId);
    for (SpellAuraHolderMap::iterator iter = bounds.first; iter != bounds.second; ++iter)
    {
        SpellAuraHolder* holder = iter->second;

        if (casterGuid != holder->GetCasterGuid())
            continue;

        if (holder->GetAuraDuration() < delaytime)
            holder->SetAuraDuration(0);
        else
            holder->SetAuraDuration(holder->GetAuraDuration() - delaytime);

        holder->SendAuraUpdate(false);

        DEBUG_FILTER_LOG(LOG_FILTER_SPELL_CAST, "Spell %u partially interrupted on %s, new duration: %u ms", spellId, GetObjectGuid().GetString().c_str(), holder->GetAuraDuration());
    }
}

void Unit::_RemoveAllAuraMods()
{
    for (SpellAuraHolderMap::const_iterator i = m_spellAuraHolders.begin(); i != m_spellAuraHolders.end(); ++i)
    {
        (*i).second->ApplyAuraModifiers(false);
    }
}

void Unit::_ApplyAllAuraMods()
{
    for (SpellAuraHolderMap::const_iterator i = m_spellAuraHolders.begin(); i != m_spellAuraHolders.end(); ++i)
    {
        (*i).second->ApplyAuraModifiers(true);
    }
}

bool Unit::HasAuraType(AuraType auraType) const
{
    return !GetAurasByType(auraType).empty();
}

bool Unit::HasAffectedAura(AuraType auraType, SpellEntry const* spellProto) const
{
    Unit::AuraList const& auras = GetAurasByType(auraType);

    for (Unit::AuraList::const_iterator itr = auras.begin(); itr != auras.end(); ++itr)
    {
        if ((*itr)->isAffectedOnSpell(spellProto))
            return true;
    }

    return false;
}

Aura* Unit::GetAura(uint32 spellId, SpellEffectIndex effindex)
{
    SpellAuraHolderBounds bounds = GetSpellAuraHolderBounds(spellId);
    if (bounds.first != bounds.second)
        return bounds.first->second->GetAuraByEffectIndex(effindex);
    return NULL;
}

Aura* Unit::GetAura(AuraType type, SpellFamily family, ClassFamilyMask const& classMask, ObjectGuid casterGuid)
{
    AuraList const& auras = GetAurasByType(type);
    for(AuraList::const_iterator i = auras.begin();i != auras.end(); ++i)
        if ((*i)->GetSpellProto()->IsFitToFamily(family, classMask) &&
            (!casterGuid || (*i)->GetCasterGuid() == casterGuid))
            return *i;

    return NULL;
}

bool Unit::HasAura(uint32 spellId, SpellEffectIndex effIndex) const
{
    SpellAuraHolderConstBounds spair = GetSpellAuraHolderBounds(spellId);
    for(SpellAuraHolderMap::const_iterator i_holder = spair.first; i_holder != spair.second; ++i_holder)
        if (i_holder->second->GetAuraByEffectIndex(effIndex))
            return true;

    return false;
}

void Unit::AddDynObject(DynamicObject* dynObj)
{
    m_dynObjGUIDs.push_back(dynObj->GetObjectGuid());
}

void Unit::RemoveDynObject(uint32 spellid)
{
    if (m_dynObjGUIDs.empty())
        return;
    for (DynObjectGUIDs::iterator i = m_dynObjGUIDs.begin(); i != m_dynObjGUIDs.end();)
    {
        DynamicObject* dynObj = GetMap()->GetDynamicObject(*i);
        if(!dynObj)
        {
            i = m_dynObjGUIDs.erase(i);
        }
        else if (spellid == 0 || dynObj->GetSpellId() == spellid)
        {
            dynObj->Delete();
            i = m_dynObjGUIDs.erase(i);
        }
        else
            ++i;
    }
}

void Unit::RemoveAllDynObjects()
{
    while(!m_dynObjGUIDs.empty())
    {
        if (DynamicObject* dynObj = GetMap()->GetDynamicObject(*m_dynObjGUIDs.begin()))
            dynObj->Delete();
        m_dynObjGUIDs.erase(m_dynObjGUIDs.begin());
    }
}

DynamicObject * Unit::GetDynObject(uint32 spellId, SpellEffectIndex effIndex)
{
    for (DynObjectGUIDs::iterator i = m_dynObjGUIDs.begin(); i != m_dynObjGUIDs.end();)
    {
        DynamicObject* dynObj = GetMap()->GetDynamicObject(*i);
        if(!dynObj)
        {
            i = m_dynObjGUIDs.erase(i);
            continue;
        }

        if (dynObj->GetSpellId() == spellId && dynObj->GetEffIndex() == effIndex)
            return dynObj;
        ++i;
    }
    return NULL;
}

DynamicObject * Unit::GetDynObject(uint32 spellId)
{
    for (DynObjectGUIDs::iterator i = m_dynObjGUIDs.begin(); i != m_dynObjGUIDs.end();)
    {
        DynamicObject* dynObj = GetMap()->GetDynamicObject(*i);
        if(!dynObj)
        {
            i = m_dynObjGUIDs.erase(i);
            continue;
        }

        if (dynObj->GetSpellId() == spellId)
            return dynObj;
        ++i;
    }
    return NULL;
}

GameObject* Unit::GetGameObject(uint32 spellId) const
{
    for (GameObjectList::const_iterator i = m_gameObj.begin(); i != m_gameObj.end(); ++i)
        if ((*i)->GetSpellId() == spellId)
            return *i;

    WildGameObjectMap::const_iterator find = m_wildGameObjs.find(spellId);
    if (find != m_wildGameObjs.end())
        return GetMap()->GetGameObject(find->second);       // Can be NULL

    return NULL;
}

void Unit::AddGameObject(GameObject* gameObj)
{
    MANGOS_ASSERT(gameObj && !gameObj->GetOwnerGuid());
    m_gameObj.push_back(gameObj);
    gameObj->SetOwnerGuid(GetObjectGuid());

    if (GetTypeId() == TYPEID_PLAYER && gameObj->GetSpellId())
    {
        SpellEntry const* createBySpell = sSpellStore.LookupEntry(gameObj->GetSpellId());
        // Need disable spell use for owner
        if (createBySpell && createBySpell->Attributes & SPELL_ATTR_DISABLED_WHILE_ACTIVE)
            // note: item based cooldowns and cooldown spell mods with charges ignored (unknown existing cases)
            ((Player*)this)->AddSpellAndCategoryCooldowns(createBySpell, 0, NULL, true);
    }
}

void Unit::AddWildGameObject(GameObject* gameObj)
{
    MANGOS_ASSERT(gameObj && gameObj->GetOwnerGuid().IsEmpty());
    m_wildGameObjs[gameObj->GetSpellId()] = gameObj->GetObjectGuid();

    // As of 335 there are no wild-summon spells with SPELL_ATTR_DISABLED_WHILE_ACTIVE

    // Remove outdated wild summoned GOs
    for (WildGameObjectMap::iterator itr = m_wildGameObjs.begin(); itr != m_wildGameObjs.end();)
    {
        GameObject* pGo = GetMap()->GetGameObject(itr->second);
        if (pGo)
            ++itr;
        else
            m_wildGameObjs.erase(itr++);
    }
}

void Unit::RemoveGameObject(GameObject* gameObj, bool del)
{
    MANGOS_ASSERT(gameObj && gameObj->GetOwnerGuid() == GetObjectGuid());

    gameObj->SetOwnerGuid(ObjectGuid());

    // GO created by some spell
    if (uint32 spellid = gameObj->GetSpellId())
    {
        RemoveAurasDueToSpell(spellid);

        if (GetTypeId()==TYPEID_PLAYER)
        {
            SpellEntry const* createBySpell = sSpellStore.LookupEntry(spellid );
            // Need activate spell use for owner
            if (createBySpell && createBySpell->Attributes & SPELL_ATTR_DISABLED_WHILE_ACTIVE)
                // note: item based cooldowns and cooldown spell mods with charges ignored (unknown existing cases)
                ((Player*)this)->SendCooldownEvent(createBySpell);
        }
    }

    m_gameObj.remove(gameObj);

    if (del)
    {
        gameObj->SetRespawnTime(0);
        gameObj->Delete();
    }
}

void Unit::RemoveGameObject(uint32 spellid, bool del)
{
    if (m_gameObj.empty())
        return;

    GameObjectList::iterator i, next;
    for (i = m_gameObj.begin(); i != m_gameObj.end(); i = next)
    {
        next = i;
        if (spellid == 0 || (*i)->GetSpellId() == spellid)
        {
            (*i)->SetOwnerGuid(ObjectGuid());
            if (del)
            {
                (*i)->SetRespawnTime(0);
                (*i)->Delete();
            }

            next = m_gameObj.erase(i);
        }
        else
            ++next;
    }
}

void Unit::RemoveAllGameObjects()
{
    // remove references to unit
    for (GameObjectList::iterator i = m_gameObj.begin(); i != m_gameObj.end();)
    {
        (*i)->SetOwnerGuid(ObjectGuid());
        (*i)->SetRespawnTime(0);
        (*i)->Delete();
        i = m_gameObj.erase(i);
    }

    // wild summoned GOs - only remove references, do not remove GOs
    m_wildGameObjs.clear();
}

void Unit::SendSpellNonMeleeDamageLog(SpellNonMeleeDamage *log)
{
    uint32 targetHealth = log->target->GetHealth();
    uint32 overkill = log->damage > targetHealth ? log->damage - targetHealth : 0;

    WorldPacket data(SMSG_SPELLNONMELEEDAMAGELOG, (16+4+4+4+1+4+4+1+1+4+4+1)); // we guess size
    data << log->target->GetPackGUID();
    data << log->attacker->GetPackGUID();
    data << uint32(log->SpellID);
    data << uint32(log->damage);                            // damage amount
    data << uint32(overkill);                               // overkill
    data << uint8 (log->schoolMask);                        // damage school
    data << uint32(log->absorb);                            // AbsorbedDamage
    data << uint32(log->resist);                            // resist
    data << uint8 (log->physicalLog);                       // if 1, then client show spell name (example: %s's ranged shot hit %s for %u school or %s suffers %u school damage from %s's spell_name
    data << uint8 (log->unused);                            // unused
    data << uint32(log->blocked);                           // blocked
    data << uint32(log->HitInfo);
    data << uint8 (0);                                      // flag to use extend data
    SendMessageToSet( &data, true );
}

void Unit::SendSpellNonMeleeDamageLog(Unit *target, uint32 SpellID, uint32 Damage, SpellSchoolMask damageSchoolMask, uint32 AbsorbedDamage, uint32 Resist, bool PhysicalDamage, uint32 Blocked, bool CriticalHit)
{
    SpellNonMeleeDamage log(this, target, SpellID, damageSchoolMask);
    log.damage = Damage - AbsorbedDamage - Resist - Blocked;
    log.absorb = AbsorbedDamage;
    log.resist = Resist;
    log.physicalLog = PhysicalDamage;
    log.blocked = Blocked;
    log.HitInfo = SPELL_HIT_TYPE_UNK1 | SPELL_HIT_TYPE_UNK3 | SPELL_HIT_TYPE_UNK6;
    if (CriticalHit)
        log.HitInfo |= SPELL_HIT_TYPE_CRIT;
    SendSpellNonMeleeDamageLog(&log);
}

void Unit::SendPeriodicAuraLog(SpellPeriodicAuraLogInfo *pInfo)
{
    Aura *aura = pInfo->aura;
    Modifier *mod = aura->GetModifier();

    WorldPacket data(SMSG_PERIODICAURALOG, 30);
    data << aura->GetTarget()->GetPackGUID();
    data << aura->GetCasterGuid().WriteAsPacked();
    data << uint32(aura->GetId());                          // spellId
    data << uint32(1);                                      // count
    data << uint32(mod->m_auraname);                        // auraId
    switch(mod->m_auraname)
    {
        case SPELL_AURA_PERIODIC_DAMAGE:
        case SPELL_AURA_PERIODIC_DAMAGE_PERCENT:
            data << uint32(pInfo->damage);                  // damage
            data << uint32(pInfo->overDamage);              // overkill?
            data << uint32(GetSpellSchoolMask(aura->GetSpellProto()));
            data << uint32(pInfo->absorb);                  // absorb
            data << uint32(pInfo->resist);                  // resist
            data << uint8(pInfo->critical ? 1 : 0);         // new 3.1.2 critical flag
            break;
        case SPELL_AURA_PERIODIC_HEAL:
        case SPELL_AURA_OBS_MOD_HEALTH:
            data << uint32(pInfo->damage);                  // damage
            data << uint32(pInfo->overDamage);              // overheal?
            data << uint32(pInfo->absorb);                  // absorb
            data << uint8(pInfo->critical ? 1 : 0);         // new 3.1.2 critical flag
            break;
        case SPELL_AURA_OBS_MOD_MANA:
        case SPELL_AURA_PERIODIC_ENERGIZE:
            data << uint32(mod->m_miscvalue);               // power type
            data << uint32(pInfo->damage);                  // damage
            break;
        case SPELL_AURA_PERIODIC_MANA_LEECH:
            data << uint32(mod->m_miscvalue);               // power type
            data << uint32(pInfo->damage);                  // amount
            data << float(pInfo->multiplier);               // gain multiplier
            break;
        default:
            sLog.outError("Unit::SendPeriodicAuraLog: unknown aura %u", uint32(mod->m_auraname));
            return;
    }

    aura->GetTarget()->SendMessageToSet(&data, true);
}

void Unit::ProcDamageAndSpell(Unit *pVictim, uint32 procAttacker, uint32 procVictim, uint32 procExtra, uint32 amount, WeaponAttackType attType, SpellEntry const *procSpell)
{
     // Not much to do if no flags are set.
    if (procAttacker)
        ProcDamageAndSpellFor(false,pVictim,procAttacker, procExtra,attType, procSpell, amount);
    // Now go on with a victim's events'n'auras
    // Not much to do if no flags are set or there is no victim
    if (pVictim && pVictim->isAlive() && procVictim)
        pVictim->ProcDamageAndSpellFor(true,this,procVictim, procExtra, attType, procSpell, amount);
}

void Unit::SendSpellMiss(Unit *target, uint32 spellID, SpellMissInfo missInfo)
{
    WorldPacket data(SMSG_SPELLLOGMISS, (4+8+1+4+8+1));
    data << uint32(spellID);
    data << GetObjectGuid();
    data << uint8(0);                                       // can be 0 or 1
    data << uint32(1);                                      // target count
    // for(i = 0; i < target count; ++i)
    data << target->GetObjectGuid();                        // target GUID
    data << uint8(missInfo);
    // end loop
    SendMessageToSet(&data, true);
}

void Unit::SendAttackStateUpdate(CalcDamageInfo *damageInfo)
{
    DEBUG_FILTER_LOG(LOG_FILTER_COMBAT, "WORLD: Sending SMSG_ATTACKERSTATEUPDATE");

    uint32 targetHealth = damageInfo->target->GetHealth();
    uint32 overkill = damageInfo->damage > targetHealth ? damageInfo->damage - targetHealth : 0;

    uint32 count = 1;
    WorldPacket data(SMSG_ATTACKERSTATEUPDATE, 16 + 45);    // we guess size
    data << uint32(damageInfo->HitInfo);
    data << damageInfo->attacker->GetPackGUID();
    data << damageInfo->target->GetPackGUID();
    data << uint32(damageInfo->damage);                     // Full damage
    data << uint32(overkill);                               // overkill value
    data << uint8(count);                                   // Sub damage count

    for(uint32 i = 0; i < count; ++i)
    {
        data << uint32(damageInfo->damageSchoolMask);       // School of sub damage
        data << float(damageInfo->damage);                  // sub damage
        data << uint32(damageInfo->damage);                 // Sub Damage
    }

    if (damageInfo->HitInfo & (HITINFO_ABSORB | HITINFO_ABSORB2))
    {
        for(uint32 i = 0; i < count; ++i)
            data << uint32(damageInfo->absorb);             // Absorb
    }

    if (damageInfo->HitInfo & (HITINFO_RESIST | HITINFO_RESIST2))
    {
        for(uint32 i = 0; i < count; ++i)
            data << uint32(damageInfo->resist);             // Resist
    }

    data << uint8(damageInfo->TargetState);
    data << uint32(0);                                      // unknown, usually seen with -1, 0 and 1000
    data << uint32(0);                                      // spell id, seen with heroic strike and disarm as examples.
                                                            // HITINFO_NOACTION normally set if spell

    if (damageInfo->HitInfo & HITINFO_BLOCK)
        data << uint32(damageInfo->blocked_amount);

    if (damageInfo->HitInfo & HITINFO_UNK22)
        data << uint32(0);                                  // count of some sort?

    if (damageInfo->HitInfo & HITINFO_UNK0)
    {
        data << uint32(0);
        data << float(0);
        data << float(0);
        data << float(0);
        data << float(0);
        data << float(0);
        data << float(0);
        data << float(0);
        data << float(0);
        for(uint8 i = 0; i < 5; ++i)
        {
            data << float(0);
            data << float(0);
        }
        data << uint32(0);
    }

    SendMessageToSet( &data, true );
}

void Unit::SendAttackStateUpdate(uint32 HitInfo, Unit *target, uint8 /*SwingType*/, SpellSchoolMask damageSchoolMask, uint32 Damage, uint32 AbsorbDamage, uint32 Resist, VictimState TargetState, uint32 BlockedAmount)
{
    CalcDamageInfo dmgInfo;
    dmgInfo.HitInfo = HitInfo;
    dmgInfo.attacker = this;
    dmgInfo.target = target;
    dmgInfo.damage = Damage - AbsorbDamage - Resist - BlockedAmount;
    dmgInfo.damageSchoolMask = damageSchoolMask;
    dmgInfo.absorb = AbsorbDamage;
    dmgInfo.resist = Resist;
    dmgInfo.TargetState = TargetState;
    dmgInfo.blocked_amount = BlockedAmount;
    SendAttackStateUpdate(&dmgInfo);
}

void Unit::setPowerType(Powers new_powertype)
{
    SetByteValue(UNIT_FIELD_BYTES_0, 3, new_powertype);

    if (GetTypeId() == TYPEID_PLAYER)
    {
        if(((Player*)this)->GetGroup())
            ((Player*)this)->SetGroupUpdateFlag(GROUP_UPDATE_FLAG_POWER_TYPE);
    }
    else if(((Creature*)this)->IsPet())
    {
        Pet *pet = ((Pet*)this);
        if (pet->isControlled())
        {
            Unit *owner = GetOwner();
            if (owner && (owner->GetTypeId() == TYPEID_PLAYER) && ((Player*)owner)->GetGroup())
                ((Player*)owner)->SetGroupUpdateFlag(GROUP_UPDATE_FLAG_PET_POWER_TYPE);
        }
    }

    switch(new_powertype)
    {
        default:
        case POWER_MANA:
            break;
        case POWER_RAGE:
            SetMaxPower(POWER_RAGE,GetCreatePowers(POWER_RAGE));
            SetPower(   POWER_RAGE,0);
            break;
        case POWER_FOCUS:
            SetMaxPower(POWER_FOCUS,GetCreatePowers(POWER_FOCUS));
            SetPower(   POWER_FOCUS,GetCreatePowers(POWER_FOCUS));
            break;
        case POWER_ENERGY:
            SetMaxPower(POWER_ENERGY,GetCreatePowers(POWER_ENERGY));
            break;
        case POWER_HAPPINESS:
            SetMaxPower(POWER_HAPPINESS,GetCreatePowers(POWER_HAPPINESS));
            SetPower(POWER_HAPPINESS,GetCreatePowers(POWER_HAPPINESS));
            break;
    }
}

FactionTemplateEntry const* Unit::getFactionTemplateEntry() const
{
    FactionTemplateEntry const* entry = sFactionTemplateStore.LookupEntry(getFaction());
    if(!entry)
    {
        static ObjectGuid guid;                             // prevent repeating spam same faction problem

        if (GetObjectGuid() != guid)
        {
            sLog.outError("%s have invalid faction (faction template id) #%u", GetGuidStr().c_str(), getFaction());
            guid = GetObjectGuid();
        }
    }
    return entry;
}

bool Unit::IsHostileTo(Unit const* unit) const
{
    // always non-hostile to self
    if (unit == this)
        return false;

    // always non-hostile to GM in GM mode
    if (unit->GetTypeId() == TYPEID_PLAYER && ((Player const*)unit)->isGameMaster())
        return false;

    // always hostile to enemy
    if (getVictim() == unit || unit->getVictim() == this)
        return true;

    // test pet/charm masters instead pers/charmeds
    Unit const* testerOwner = GetCharmerOrOwner();
    Unit const* targetOwner = unit->GetCharmerOrOwner();

    // always hostile to owner's enemy
    if (testerOwner && (testerOwner->getVictim() == unit || unit->getVictim() == testerOwner))
        return true;

    // always hostile to enemy owner
    if (targetOwner && (getVictim() == targetOwner || targetOwner->getVictim() == this))
        return true;

    // always hostile to owner of owner's enemy
    if (testerOwner && targetOwner && (testerOwner->getVictim() == targetOwner || targetOwner->getVictim() == testerOwner))
        return true;

    Unit const* tester = testerOwner ? testerOwner : this;
    Unit const* target = targetOwner ? targetOwner : unit;

    // always non-hostile to target with common owner, or to owner/pet
    if (tester == target)
        return false;

    // special cases (Duel, etc)
    if (tester->GetTypeId() == TYPEID_PLAYER && target->GetTypeId() == TYPEID_PLAYER)
    {
        Player const* pTester = (Player const*)tester;
        Player const* pTarget = (Player const*)target;

        // Duel
        if (pTester->IsInDuelWith(pTarget))
            return true;

        // Group
        if (pTester->GetGroup() && pTester->GetGroup() == pTarget->GetGroup())
            return false;

        // Sanctuary
        if (pTarget->HasByteFlag(UNIT_FIELD_BYTES_2, 1, UNIT_BYTE2_FLAG_SANCTUARY) && pTester->HasByteFlag(UNIT_FIELD_BYTES_2, 1, UNIT_BYTE2_FLAG_SANCTUARY))
            return false;

        // PvP FFA state
        if (pTester->IsFFAPvP() && pTarget->IsFFAPvP())
            return true;

        //= PvP states
        // Green/Blue (can't attack)
        if (pTester->GetTeam() == pTarget->GetTeam())
            return false;

        // Red (can attack) if true, Blue/Yellow (can't attack) in another case
        return pTester->IsPvP() && pTarget->IsPvP();
    }

    // faction base cases
    FactionTemplateEntry const*tester_faction = tester->getFactionTemplateEntry();
    FactionTemplateEntry const*target_faction = target->getFactionTemplateEntry();
    if(!tester_faction || !target_faction)
        return false;

    if (target->isAttackingPlayer() && tester->IsContestedGuard())
        return true;

    // PvC forced reaction and reputation case
    if (tester->GetTypeId()==TYPEID_PLAYER)
    {
        // forced reaction
        if (target_faction->faction)
        {
            if (ReputationRank const* force =((Player*)tester)->GetReputationMgr().GetForcedRankIfAny(target_faction))
                return *force <= REP_HOSTILE;

            // if faction have reputation then hostile state for tester at 100% dependent from at_war state
            if (FactionEntry const* raw_target_faction = sFactionStore.LookupEntry(target_faction->faction))
                if (FactionState const* factionState = ((Player*)tester)->GetReputationMgr().GetState(raw_target_faction))
                    return (factionState->Flags & FACTION_FLAG_AT_WAR);
        }
    }
    // CvP forced reaction and reputation case
    else if (target->GetTypeId()==TYPEID_PLAYER)
    {
        // forced reaction
        if (tester_faction->faction)
        {
            if (ReputationRank const* force = ((Player*)target)->GetReputationMgr().GetForcedRankIfAny(tester_faction))
                return *force <= REP_HOSTILE;

            // apply reputation state
            FactionEntry const* raw_tester_faction = sFactionStore.LookupEntry(tester_faction->faction);
            if (raw_tester_faction && raw_tester_faction->reputationListID >=0 )
                return ((Player const*)target)->GetReputationMgr().GetRank(raw_tester_faction) <= REP_HOSTILE;
        }
    }

    // common faction based case (CvC,PvC,CvP)
    return tester_faction->IsHostileTo(*target_faction);
}

bool Unit::IsFriendlyTo(Unit const* unit) const
{
    if (!unit)
        return true;

    // always friendly to self
    if (unit == this)
        return true;

    // always friendly to GM in GM mode
    if (unit->GetTypeId() == TYPEID_PLAYER && ((Player const*)unit)->isGameMaster())
        return true;

    // always non-friendly to enemy
    if (getVictim() == unit || unit->getVictim() == this)
        return false;

    // test pet/charm masters instead pers/charmeds
    Unit const* testerOwner = GetCharmerOrOwner();
    Unit const* targetOwner = unit->GetCharmerOrOwner();

    // always non-friendly to owner's enemy
    if (testerOwner && (testerOwner->getVictim() == unit || unit->getVictim() == testerOwner))
        return false;

    // always non-friendly to enemy owner
    if (targetOwner && (getVictim() == targetOwner || targetOwner->getVictim() == this))
        return false;

    // always non-friendly to owner of owner's enemy
    if (testerOwner && targetOwner && (testerOwner->getVictim() == targetOwner || targetOwner->getVictim() == testerOwner))
        return false;

    Unit const* tester = testerOwner ? testerOwner : this;
    Unit const* target = targetOwner ? targetOwner : unit;

    // always friendly to target with common owner, or to owner/pet
    if (tester == target)
        return true;

    // special cases (Duel)
    if (tester->GetTypeId() == TYPEID_PLAYER && target->GetTypeId() == TYPEID_PLAYER)
    {
        Player const* pTester = (Player const*)tester;
        Player const* pTarget = (Player const*)target;

        // Duel
        if (pTester->IsInDuelWith(pTarget))
            return false;

        // Group
        if (pTester->GetGroup() && pTester->GetGroup() == pTarget->GetGroup())
            return true;

        // Sanctuary
        if (pTarget->HasByteFlag(UNIT_FIELD_BYTES_2, 1, UNIT_BYTE2_FLAG_SANCTUARY) && pTester->HasByteFlag(UNIT_FIELD_BYTES_2, 1, UNIT_BYTE2_FLAG_SANCTUARY))
            return true;

        // PvP FFA state
        if (pTester->IsFFAPvP() && pTarget->IsFFAPvP())
            return false;

        //= PvP states
        // Green/Blue (non-attackable)
        if (pTester->GetTeam() == pTarget->GetTeam())
            return true;

        // Blue (friendly/non-attackable) if not PVP, or Yellow/Red in another case (attackable)
        return !pTarget->IsPvP();
    }

    // faction base cases
    FactionTemplateEntry const*tester_faction = tester->getFactionTemplateEntry();
    FactionTemplateEntry const*target_faction = target->getFactionTemplateEntry();
    if(!tester_faction || !target_faction)
        return false;

    if (target->isAttackingPlayer() && tester->IsContestedGuard())
        return false;

    // PvC forced reaction and reputation case
    if (tester->GetTypeId()==TYPEID_PLAYER)
    {
        // forced reaction
        if (target_faction->faction)
        {
            if (ReputationRank const* force =((Player*)tester)->GetReputationMgr().GetForcedRankIfAny(target_faction))
                return *force >= REP_FRIENDLY;

            // if faction have reputation then friendly state for tester at 100% dependent from at_war state
            if (FactionEntry const* raw_target_faction = sFactionStore.LookupEntry(target_faction->faction))
                if (FactionState const* factionState = ((Player*)tester)->GetReputationMgr().GetState(raw_target_faction))
                    return !(factionState->Flags & FACTION_FLAG_AT_WAR);
        }
    }
    // CvP forced reaction and reputation case
    else if (target->GetTypeId()==TYPEID_PLAYER)
    {
        // forced reaction
        if (tester_faction->faction)
        {
            if (ReputationRank const* force =((Player*)target)->GetReputationMgr().GetForcedRankIfAny(tester_faction))
                return *force >= REP_FRIENDLY;

            // apply reputation state
            if (FactionEntry const* raw_tester_faction = sFactionStore.LookupEntry(tester_faction->faction))
                if (raw_tester_faction->reputationListID >=0 )
                    return ((Player const*)target)->GetReputationMgr().GetRank(raw_tester_faction) >= REP_FRIENDLY;
        }
    }

    // common faction based case (CvC,PvC,CvP)
    return tester_faction->IsFriendlyTo(*target_faction);
}

bool Unit::IsHostileToPlayers() const
{
    FactionTemplateEntry const* my_faction = getFactionTemplateEntry();
    if(!my_faction || !my_faction->faction)
        return false;

    FactionEntry const* raw_faction = sFactionStore.LookupEntry(my_faction->faction);
    if (raw_faction && raw_faction->reputationListID >=0 )
        return false;

    return my_faction->IsHostileToPlayers();
}

bool Unit::IsNeutralToAll() const
{
    FactionTemplateEntry const* my_faction = getFactionTemplateEntry();
    if(!my_faction || !my_faction->faction)
        return true;

    FactionEntry const* raw_faction = sFactionStore.LookupEntry(my_faction->faction);
    if (raw_faction && raw_faction->reputationListID >=0 )
        return false;

    return my_faction->IsNeutralToAll();
}

Unit* Unit::getAttackerForHelper()
{
    if (getVictim())
        return getVictim();

    if (!m_attackers.empty())
    {
        for(AttackerSet::iterator i = m_attackers.begin(); i != m_attackers.end();)
        {
            ObjectGuid guid = *i;
            Unit* attacker = GetMap()->GetUnit(guid);
            if (!attacker || !attacker->isAlive())
                m_attackers.erase(guid);
            else
                return attacker;
        }
    }
    return NULL;
}

bool Unit::Attack(Unit *victim, bool meleeAttack)
{
    if(!victim || victim == this)
        return false;

    // dead units can neither attack nor be attacked
    if(!isAlive() || !victim->IsInWorld() || !victim->isAlive())
        return false;

    // player cannot attack while mounted or in vehicle (exclude special vehicles)if
    if (GetTypeId()==TYPEID_PLAYER && (IsMounted() ||
        (GetVehicle() && (!GetVehicle()->GetSeatInfo(this) ||
        !(GetVehicle()->GetSeatInfo(this)->m_flags & (SEAT_FLAG_CAN_CAST | SEAT_FLAG_CAN_ATTACK))))))
        return false;

    // nobody can attack GM in GM-mode
    if (victim->GetTypeId()==TYPEID_PLAYER)
    {
        if(((Player*)victim)->isGameMaster())
            return false;
    }
    else
    {
        if(((Creature*)victim)->IsInEvadeMode())
            return false;
    }

    // remove SPELL_AURA_MOD_UNATTACKABLE at attack (in case non-interruptible spells stun aura applied also that not let attack)
    if (HasAuraType(SPELL_AURA_MOD_UNATTACKABLE))
        RemoveSpellsCausingAura(SPELL_AURA_MOD_UNATTACKABLE);

    // in fighting already
    if (m_attacking)
    {
        if (m_attacking == victim)
        {
            // switch to melee attack from ranged/magic
            if ( meleeAttack && !hasUnitState(UNIT_STAT_MELEE_ATTACKING) )
            {
                addUnitState(UNIT_STAT_MELEE_ATTACKING);
                SendMeleeAttackStart(victim);
                return true;
            }
            return false;
        }

        // remove old target data
        AttackStop(true);
    }
    // new battle
    else
    {
        // set position before any AI calls/assistance
        if (GetTypeId()==TYPEID_UNIT)
            ((Creature*)this)->SetCombatStartPosition(GetPositionX(), GetPositionY(), GetPositionZ());
    }

    // Set our target
    SetTargetGuid(victim->GetObjectGuid());

    if (meleeAttack)
        addUnitState(UNIT_STAT_MELEE_ATTACKING);

    m_attacking = victim;
    m_attacking->_addAttacker(GetObjectGuid());

    if (GetTypeId() == TYPEID_UNIT)
    {
        ((Creature*)this)->SendAIReaction(AI_REACTION_HOSTILE);
        ((Creature*)this)->CallAssistance();
    }

    // delay offhand weapon attack to next attack time
    if (haveOffhandWeapon())
        resetAttackTimer(OFF_ATTACK);

    if (meleeAttack)
        SendMeleeAttackStart(victim);

    return true;
}

void Unit::AttackedBy(Unit *attacker)
{
    // trigger AI reaction
    if (GetTypeId() == TYPEID_UNIT && ((Creature*)this)->AI())
        ((Creature*)this)->AI()->AttackedBy(attacker);

    // trigger pet AI reaction
    if (attacker->IsHostileTo(this))
    {
        GroupPetList m_groupPets = GetPets();
        if (!m_groupPets.empty())
        {
            for (GroupPetList::const_iterator itr = m_groupPets.begin(); itr != m_groupPets.end(); ++itr)
                if (Pet* _pet = GetMap()->GetPet(*itr))
                    _pet->AttackedBy(attacker);
        }
    }
}

bool Unit::AttackStop(bool targetSwitch /*=false*/)
{
    if (!m_attacking)
        return false;

    Unit* victim = m_attacking;

    m_attacking->_removeAttacker(GetObjectGuid());
    m_attacking = NULL;

    // Clear our target
    SetTargetGuid(ObjectGuid());

    clearUnitState(UNIT_STAT_MELEE_ATTACKING);

    InterruptSpell(CURRENT_MELEE_SPELL);

    // reset only at real combat stop
    if(!targetSwitch && GetTypeId()==TYPEID_UNIT )
    {
        ((Creature*)this)->SetNoCallAssistance(false);

        if (((Creature*)this)->HasSearchedAssistance())
        {
            ((Creature*)this)->SetNoSearchAssistance(false);
            UpdateSpeed(MOVE_RUN, false);
        }
    }

    SendMeleeAttackStop(victim);

    return true;
}

void Unit::CombatStop(bool includingCast)
{
    if (includingCast && IsNonMeleeSpellCasted(false))
        InterruptNonMeleeSpells(false);

    AttackStop();
    RemoveAllAttackers();

    if( GetTypeId()==TYPEID_PLAYER )
        ((Player*)this)->SendAttackSwingCancelAttack();     // melee and ranged forced attack cancel
    else if (GetTypeId() == TYPEID_UNIT)
    {
        if (((Creature*)this)->GetTemporaryFactionFlags() & TEMPFACTION_RESTORE_COMBAT_STOP)
            ((Creature*)this)->ClearTemporaryFaction();
    }

    ClearInCombat();
}

struct CombatStopWithPetsHelper
{
    explicit CombatStopWithPetsHelper(bool _includingCast) : includingCast(_includingCast) {}
    void operator()(Unit* unit) const { unit->CombatStop(includingCast); }
    bool includingCast;
};

void Unit::CombatStopWithPets(bool includingCast)
{
    CombatStop(includingCast);
    CallForAllControlledUnits(CombatStopWithPetsHelper(includingCast), CONTROLLED_PET|CONTROLLED_GUARDIANS|CONTROLLED_CHARM);
}

struct IsAttackingPlayerHelper
{
    explicit IsAttackingPlayerHelper() {}
    bool operator()(Unit const* unit) const { return unit->isAttackingPlayer(); }
};

bool Unit::isAttackingPlayer() const
{
    if (hasUnitState(UNIT_STAT_ATTACK_PLAYER))
        return true;

    return CheckAllControlledUnits(IsAttackingPlayerHelper(), CONTROLLED_PET|CONTROLLED_TOTEMS|CONTROLLED_GUARDIANS|CONTROLLED_CHARM);
}

void Unit::RemoveAllAttackers()
{
    if (!GetMap())
        return;

    while (!m_attackers.empty())
    {
        AttackerSet::iterator iter = m_attackers.begin();
        ObjectGuid guid = *iter;
        Unit* attacker = GetMap()->GetUnit(guid);
        if(!attacker || !attacker->AttackStop())
        {
            sLog.outError("WORLD: Unit has an attacker that isn't attacking it!");
            m_attackers.erase(guid);
        }
    }
}

bool Unit::HasAuraStateForCaster(AuraState flag, ObjectGuid casterGuid) const
{
    if (!HasAuraState(flag))
        return false;

    // single per-caster aura state
    if (flag == AURA_STATE_CONFLAGRATE)
    {
        Unit::AuraList const& dotList = GetAurasByType(SPELL_AURA_PERIODIC_DAMAGE);
        for (Unit::AuraList::const_iterator i = dotList.begin(); i != dotList.end(); ++i)
        {
            if ((*i)->GetCasterGuid() == casterGuid &&
                //  Immolate or Shadowflame
                (*i)->GetSpellProto()->IsFitToFamily<SPELLFAMILY_WARLOCK, CF_WARLOCK_IMMOLATE, CF_WARLOCK_SHADOWFLAME2>())
            {
                return true;
            }
        }

        return false;
    }

    return true;
}

void Unit::ModifyAuraState(AuraState flag, bool apply)
{
    if (apply)
    {
        if (!HasFlag(UNIT_FIELD_AURASTATE, 1<<(flag-1)))
        {
            SetFlag(UNIT_FIELD_AURASTATE, 1<<(flag-1));
            if (GetTypeId() == TYPEID_PLAYER)
            {
                const PlayerSpellMap& sp_list = ((Player*)this)->GetSpellMap();
                for (PlayerSpellMap::const_iterator itr = sp_list.begin(); itr != sp_list.end(); ++itr)
                {
                    if (itr->second.state == PLAYERSPELL_REMOVED) continue;
                    SpellEntry const *spellInfo = sSpellStore.LookupEntry(itr->first);
                    if (!spellInfo || !IsPassiveSpell(spellInfo)) continue;
                    if (AuraState(spellInfo->CasterAuraState) == flag)
                        CastSpell(this, itr->first, true, NULL);
                }
            }
        }
    }
    else
    {
        if (HasFlag(UNIT_FIELD_AURASTATE,1<<(flag-1)))
        {
            RemoveFlag(UNIT_FIELD_AURASTATE, 1<<(flag-1));

            if (flag != AURA_STATE_ENRAGE)                  // enrage aura state triggering continues auras
            {
                Unit::SpellAuraHolderMap& tAuras = GetSpellAuraHolderMap();
                for (Unit::SpellAuraHolderMap::iterator itr = tAuras.begin(); itr != tAuras.end();)
                {
                    SpellEntry const* spellProto = (*itr).second->GetSpellProto();
                    if (AuraState(spellProto->CasterAuraState) == flag)
                    {
                        RemoveSpellAuraHolder(itr->second);
                        itr = tAuras.begin();
                    }
                    else
                        ++itr;
                }
            }
        }
    }
}

Unit *Unit::GetOwner() const
{
    if (ObjectGuid ownerid = GetOwnerGuid())
        return ObjectAccessor::GetUnit(*this, ownerid);
    return NULL;
}

Unit *Unit::GetCharmer() const
{
    if (ObjectGuid charmerid = GetCharmerGuid())
        return ObjectAccessor::GetUnit(*this, charmerid);
    return NULL;
}

Unit *Unit::GetCreator() const
{
    ObjectGuid creatorid = GetCreatorGuid();
    if(!creatorid.IsEmpty())
        return ObjectAccessor::GetUnit(*this, creatorid);
    return NULL;
}

bool Unit::IsCharmerOrOwnerPlayerOrPlayerItself() const
{
    if (GetTypeId()==TYPEID_PLAYER)
        return true;

    return GetCharmerOrOwnerGuid().IsPlayer();
}

Player* Unit::GetCharmerOrOwnerPlayerOrPlayerItself()
{
    ObjectGuid guid = GetCharmerOrOwnerGuid();
    if (guid.IsPlayer())
        return ObjectAccessor::FindPlayer(guid);

    return GetTypeId()==TYPEID_PLAYER ? (Player*)this : NULL;
}

Player const* Unit::GetCharmerOrOwnerPlayerOrPlayerItself() const
{
    ObjectGuid guid = GetCharmerOrOwnerGuid();
    if (guid.IsPlayer())
        return ObjectAccessor::FindPlayer(guid);

    return GetTypeId() == TYPEID_PLAYER ? (Player const*)this : NULL;
}

Pet* Unit::GetPet() const
{
    if (ObjectGuid pet_guid = GetPetGuid())
    {
        if (IsInWorld())
        {
            if (Pet* pet = GetMap()->GetPet(pet_guid))
                return pet;
        }

        sLog.outError("Unit::GetPet: %s not exist.", pet_guid.GetString().c_str());
        const_cast<Unit*>(this)->SetPet(0);
    }

    return NULL;
}

Pet* Unit::_GetPet(ObjectGuid guid) const
{
    return GetMap() ? GetMap()->GetPet(guid) : NULL;
}

void Unit::RemoveMiniPet()
{
    if (Pet* pet = GetMiniPet())
        pet->Unsummon(PET_SAVE_AS_DELETED,this);
    else
        SetCritterGuid(ObjectGuid());
}

Pet* Unit::GetMiniPet() const
{
    if (!GetCritterGuid())
        return NULL;

    return GetMap()->GetPet(GetCritterGuid());
}

Unit* Unit::GetCharm() const
{
    if (ObjectGuid charm_guid = GetCharmGuid())
    {
        if (Unit* pet = ObjectAccessor::GetUnit(*this, charm_guid))
            return pet;

        sLog.outError("Unit::GetCharm: Charmed %s not exist.", charm_guid.GetString().c_str());
        const_cast<Unit*>(this)->SetCharm(NULL);
    }

    return NULL;
}

void Unit::Uncharm()
{
    if (Unit* charm = GetCharm())
    {
        charm->RemoveSpellsCausingAura(SPELL_AURA_MOD_CHARM);
        charm->RemoveSpellsCausingAura(SPELL_AURA_MOD_POSSESS);
        charm->RemoveSpellsCausingAura(SPELL_AURA_MOD_POSSESS_PET);
        charm->SetCharmerGuid(ObjectGuid());
    }
}

float Unit::GetCombatDistance( const Unit* target ) const
{
    if (!target)
        return 0.0f;

    float radius = target->GetFloatValue(UNIT_FIELD_COMBATREACH) + GetFloatValue(UNIT_FIELD_COMBATREACH);
    float dx = GetPositionX() - target->GetPositionX();
    float dy = GetPositionY() - target->GetPositionY();
    float dz = GetPositionZ() - target->GetPositionZ();
    float dist = sqrt((dx*dx) + (dy*dy) + (dz*dz)) - radius;
    return ( dist > 0 ? dist : 0);
}

void Unit::SetPet(Pet* pet)
{
    if (pet)
    {
        SetPetGuid(pet->GetObjectGuid()) ;  //Using last pet guid for player

        AddPetToList(pet);

        if (!pet->GetPetCounter() && GetTypeId() == TYPEID_PLAYER)
            ((Player*)this)->SendPetGUIDs();
    }
    else
        SetPetGuid(ObjectGuid());
}

void Unit::SetCharm(Unit* pet)
{
    SetCharmGuid(pet ? pet->GetObjectGuid() : ObjectGuid());
}

void Unit::AddPetToList(Pet* pet)
{
    if (pet)
        m_groupPets.insert(pet->GetObjectGuid());
}

void Unit::RemovePetFromList(Pet* pet)
{
    m_groupPets.erase(pet->GetObjectGuid());

    GroupPetList m_groupPetsTmp = GetPets();
    for(GroupPetList::const_iterator itr = m_groupPetsTmp.begin(); itr != m_groupPetsTmp.end(); ++itr)
    {
        Pet* _pet = GetMap()->GetPet(*itr);
        if (!_pet)
            m_groupPets.erase(*itr);
    }
}

void Unit::AddGuardian( Pet* pet )
{
    m_guardianPets.insert(pet->GetObjectGuid());
}

void Unit::RemoveGuardian( Pet* pet )
{
    if (GetTypeId() == TYPEID_PLAYER && ((Player*)this)->GetTemporaryUnsummonedPetNumber() != pet->GetCharmInfo()->GetPetNumber())
    {
        uint32 SpellID = pet->GetCreateSpellID();
        SpellEntry const *spellInfo = sSpellStore.LookupEntry(SpellID);
        if (spellInfo && spellInfo->Attributes & SPELL_ATTR_DISABLED_WHILE_ACTIVE)
        {
            ((Player*)this)->SendCooldownEvent(spellInfo);
        }
    }
    m_guardianPets.erase(pet->GetObjectGuid());
}

void Unit::RemoveGuardians()
{
    if (m_guardianPets.empty())
        return;

    while (!m_guardianPets.empty())
    {
        ObjectGuid guid = *m_guardianPets.begin();

        if (Pet* pet = GetMap()->GetPet(guid))
            pet->Unsummon(PET_SAVE_AS_DELETED, this); // can remove pet guid from m_guardianPets

        m_guardianPets.erase(guid);
    }

}

Pet* Unit::FindGuardianWithEntry(uint32 entry)
{
    for (GuardianPetList::const_iterator itr = m_guardianPets.begin(); itr != m_guardianPets.end(); ++itr)
        if (Pet* pet = GetMap()->GetPet(*itr))
            if (pet->GetEntry() == entry)
                return pet;

    return NULL;
}

Pet* Unit::GetProtectorPet()
{
    for (GuardianPetList::const_iterator itr = m_guardianPets.begin(); itr != m_guardianPets.end(); ++itr)
        if (Pet* pet = GetMap()->GetPet(*itr))
            if (pet->getPetType() == PROTECTOR_PET)
                return pet;

    return NULL;
}

Unit* Unit::_GetTotem(TotemSlot slot) const
{
    return GetTotem(slot);
}

Totem* Unit::GetTotem(TotemSlot slot ) const
{
    if (slot >= MAX_TOTEM_SLOT || !IsInWorld() || !m_TotemSlot[slot])
        return NULL;

    Creature *totem = GetMap()->GetCreature(m_TotemSlot[slot]);
    return totem && totem->IsTotem() ? (Totem*)totem : NULL;
}

bool Unit::IsAllTotemSlotsUsed() const
{
    for (int i = 0; i < MAX_TOTEM_SLOT; ++i)
        if (!m_TotemSlot[i])
            return false;
    return true;
}

void Unit::_AddTotem(TotemSlot slot, Totem* totem)
{
    m_TotemSlot[slot] = totem->GetObjectGuid();
}

void Unit::_RemoveTotem(Totem* totem)
{
    for(int i = 0; i < MAX_TOTEM_SLOT; ++i)
    {
        if (m_TotemSlot[i] == totem->GetObjectGuid())
        {
            m_TotemSlot[i].Clear();
            break;
        }
    }
}

void Unit::UnsummonAllTotems()
{
    for (int i = 0; i < MAX_TOTEM_SLOT; ++i)
        if (Totem* totem = GetTotem(TotemSlot(i)))
            totem->UnSummon();
}

int32 Unit::DealHeal(Unit *pVictim, uint32 addhealth, SpellEntry const *spellProto, bool critical, uint32 absorb)
{
    int32 gain = pVictim->ModifyHealth(int32(addhealth));

    Unit* unit = this;

    if ( GetTypeId()==TYPEID_UNIT && ((Creature*)this)->IsTotem() && ((Totem*)this)->GetTotemType()!=TOTEM_STATUE)
        unit = GetOwner();

    if (unit->GetTypeId()==TYPEID_PLAYER)
    {
        // overheal = addhealth - gain
        unit->SendHealSpellLog(pVictim, spellProto->Id, addhealth, addhealth - gain, critical, absorb);

        if (BattleGround *bg = ((Player*)unit)->GetBattleGround())
            bg->UpdatePlayerScore((Player*)unit, SCORE_HEALING_DONE, gain);

        // use the actual gain, as the overheal shall not be counted, skip gain 0 (it ignored anyway in to criteria)
        if (gain)
            ((Player*)unit)->GetAchievementMgr().UpdateAchievementCriteria(ACHIEVEMENT_CRITERIA_TYPE_HEALING_DONE, gain, 0, pVictim);

        ((Player*)unit)->GetAchievementMgr().UpdateAchievementCriteria(ACHIEVEMENT_CRITERIA_TYPE_HIGHEST_HEAL_CASTED, addhealth);
    }

    if (pVictim->GetTypeId()==TYPEID_PLAYER)
    {
        ((Player*)pVictim)->GetAchievementMgr().UpdateAchievementCriteria(ACHIEVEMENT_CRITERIA_TYPE_TOTAL_HEALING_RECEIVED, gain);
        ((Player*)pVictim)->GetAchievementMgr().UpdateAchievementCriteria(ACHIEVEMENT_CRITERIA_TYPE_HIGHEST_HEALING_RECEIVED, addhealth);
        /** World of Warcraft Armory **/
        if (BattleGround *bgV = ((Player*)pVictim)->GetBattleGround())
            bgV->UpdatePlayerScore(((Player*)pVictim), SCORE_HEALING_TAKEN, gain);
        /** World of Warcraft Armory **/
    }

    return gain;
}

Unit* Unit::SelectMagnetTarget(Unit *victim, Spell* spell, SpellEffectIndex eff)
{
    if(!victim)
        return NULL;

    // Magic case
    if (spell && (spell->m_spellInfo->PreventionType == SPELL_PREVENTION_TYPE_SILENCE ||
                  spell->m_spellInfo->DmgClass == SPELL_DAMAGE_CLASS_MAGIC ||
                  spell->m_spellInfo->DmgClass == SPELL_DAMAGE_CLASS_NONE ))
    {
        Unit::AuraList const& magnetAuras = victim->GetAurasByType(SPELL_AURA_SPELL_MAGNET);
        for(Unit::AuraList::const_iterator itr = magnetAuras.begin(); itr != magnetAuras.end(); ++itr)
        {
            if (Unit* magnet = (*itr)->GetCaster())
            {
                if (magnet->isAlive() && magnet->IsWithinLOSInMap(this) && spell->CheckTarget(magnet, eff))
                    return magnet;
            }
        }
    }
    // Melee && ranged case
    else
    {
        AuraList const& hitTriggerAuras = victim->GetAurasByType(SPELL_AURA_ADD_CASTER_HIT_TRIGGER);
        for(AuraList::const_iterator i = hitTriggerAuras.begin(); i != hitTriggerAuras.end(); ++i)
        {
            if (Unit* magnet = (*i)->GetCaster())
            {
                if (magnet->isAlive() && magnet->IsWithinLOSInMap(this) && (!spell || spell->CheckTarget(magnet, eff)))
                {
                    if (roll_chance_i((*i)->GetModifier()->m_amount))
                        return magnet;
                }
            }
        }
    }

    return victim;
}

void Unit::SendHealSpellLog(Unit *pVictim, uint32 SpellID, uint32 Damage, uint32 OverHeal, bool critical, uint32 absorb)
{
    // we guess size
    WorldPacket data(SMSG_SPELLHEALLOG, (8+8+4+4+1));
    data << pVictim->GetPackGUID();
    data << GetPackGUID();
    data << uint32(SpellID);
    data << uint32(Damage);
    data << uint32(OverHeal);
    data << uint32(absorb);
    data << uint8(critical ? 1 : 0);
    data << uint8(0);                                       // unused in client?
    SendMessageToSet(&data, true);
}

void Unit::SendEnergizeSpellLog(Unit *pVictim, uint32 SpellID, uint32 Damage, Powers powertype)
{
    WorldPacket data(SMSG_SPELLENERGIZELOG, (8+8+4+4+4+1));
    data << pVictim->GetPackGUID();
    data << GetPackGUID();
    data << uint32(SpellID);
    data << uint32(powertype);
    data << uint32(Damage);
    SendMessageToSet(&data, true);
}

void Unit::EnergizeBySpell(Unit *pVictim, uint32 SpellID, uint32 Damage, Powers powertype)
{
    // don't energize isolated units (banished)
    if (pVictim->hasUnitState(UNIT_STAT_ISOLATED))
        return;

    SendEnergizeSpellLog(pVictim, SpellID, Damage, powertype);
    // needs to be called after sending spell log
    pVictim->ModifyPower(powertype, Damage);
}

int32 Unit::SpellBonusWithCoeffs(SpellEntry const *spellProto, int32 total, int32 benefit, int32 ap_benefit,  DamageEffectType damagetype, bool donePart, float defCoeffMod)
{
    // Distribute Damage over multiple effects, reduce by AoE
    float coeff;

    // Not apply this to creature casted spells
    if (GetTypeId()==TYPEID_UNIT && !((Creature*)this)->IsPet())
        coeff = 1.0f;
    // Check for table values
    else if (SpellBonusEntry const* bonus = sSpellMgr.GetSpellBonusData(spellProto->Id))
    {
        coeff = damagetype == DOT ? bonus->dot_damage : bonus->direct_damage;

        // apply ap bonus at done part calculation only (it flat total mod so common with taken)
        if (donePart && (bonus->ap_bonus || bonus->ap_dot_bonus))
        {
            float ap_bonus = damagetype == DOT ? bonus->ap_dot_bonus : bonus->ap_bonus;

            // Impurity
            if (GetTypeId() == TYPEID_PLAYER && spellProto->SpellFamilyName == SPELLFAMILY_DEATHKNIGHT)
            {
                if (SpellEntry const* spell = ((Player*)this)->GetKnownTalentRankById(2005))
                    ap_bonus += ((spell->CalculateSimpleValue(EFFECT_INDEX_0) * ap_bonus) / 100.0f);
            }

            total += int32(ap_bonus * (GetTotalAttackPowerValue(IsSpellRequiresRangedAP(spellProto) ? RANGED_ATTACK : BASE_ATTACK) + ap_benefit));
        }
    }
    // Default calculation
    else if (benefit)
        coeff = CalculateDefaultCoefficient(spellProto, damagetype) * defCoeffMod;

    if (benefit)
    {
        float LvlPenalty = CalculateLevelPenalty(spellProto);

        // Spellmod SpellDamage
        if (Player* modOwner = GetSpellModOwner())
        {
            coeff *= 100.0f;
            modOwner->ApplySpellMod(spellProto->Id,SPELLMOD_SPELL_BONUS_DAMAGE, coeff);
            coeff /= 100.0f;
        }

        total += int32(benefit * coeff * LvlPenalty);
    }

    return total;
};

/**
 * Calculates caster part of spell damage bonuses,
 * also includes different bonuses dependent from target auras
 */
uint32 Unit::SpellDamageBonusDone(Unit *pVictim, SpellEntry const *spellProto, uint32 pdamage, DamageEffectType damagetype, uint32 stack)
{
    if(!spellProto || !pVictim || damagetype==DIRECT_DAMAGE || spellProto->AttributesEx6 & SPELL_ATTR_EX6_NO_DMG_MODS)
        return pdamage;

    // conflagrate gets damage mods from previously calculated immolate aura damage tick
    if (spellProto->IsFitToFamily<SPELLFAMILY_WARLOCK, CF_WARLOCK_CONFLAGRATE>())
        return pdamage;

    // For totems get damage bonus from owner (statue isn't totem in fact)
    if ( GetTypeId()==TYPEID_UNIT && ((Creature*)this)->IsTotem() && ((Totem*)this)->GetTotemType()!=TOTEM_STATUE)
    {
        if (Unit* owner = GetOwner())
            return owner->SpellDamageBonusDone(pVictim, spellProto, pdamage, damagetype);
    }

    float DoneTotalMod = 1.0f;
    int32 DoneTotal = 0;

    // Creature damage
    if ( GetTypeId() == TYPEID_UNIT && !((Creature*)this)->IsPet() )
        DoneTotalMod *= ((Creature*)this)->GetSpellDamageMod(((Creature*)this)->GetCreatureInfo()->rank);

    float nonStackingPos = 0.0f;
    float nonStackingNeg = 0.0f;

    AuraList const& mModDamagePercentDone = GetAurasByType(SPELL_AURA_MOD_DAMAGE_PERCENT_DONE);
    for(AuraList::const_iterator i = mModDamagePercentDone.begin(); i != mModDamagePercentDone.end(); ++i)
    {
        if ( ((*i)->GetModifier()->m_miscvalue & GetSpellSchoolMask(spellProto)) &&
            (*i)->GetSpellProto()->EquippedItemClass == -1 &&
                                                            // -1 == any item class (not wand then)
            (*i)->GetSpellProto()->EquippedItemInventoryTypeMask == 0 )
                                                            // 0 == any inventory type (not wand then)
        {
            float calculatedBonus = (*i)->GetModifier()->m_amount;

            // bonus stored in another auras basepoints
            if (calculatedBonus == 0)
            {
                // Clearcasting - bonus from Elemental Oath
                if ((*i)->GetSpellProto()->Id == 16246)
                {
                    AuraList const& aurasCrit = GetAurasByType(SPELL_AURA_MOD_SPELL_CRIT_CHANCE);
                    for (AuraList::const_iterator itr = aurasCrit.begin(); itr != aurasCrit.end(); itr++)
                    {
                        if ((*itr)->GetSpellProto()->SpellIconID == 3053)
                        {
                            calculatedBonus = (*itr)->GetSpellProto()->CalculateSimpleValue(EFFECT_INDEX_1);
                            break;
                        }
                    }
                }
            }

            if ((*i)->IsStacking())
                DoneTotalMod *= (calculatedBonus+100.0f)/100.0f;
            else
            {
                if(calculatedBonus > nonStackingPos)
                    nonStackingPos = calculatedBonus;
                else if(calculatedBonus < nonStackingNeg)
                    nonStackingNeg = calculatedBonus;
            }
        }
    }
    DoneTotalMod *= ((nonStackingPos + 100.0f) / 100.0f) * ((nonStackingNeg + 100.0f) / 100.0f);

    uint32 creatureTypeMask = pVictim->GetCreatureTypeMask();
    // Add flat bonus from spell damage versus
    DoneTotal += GetTotalAuraModifierByMiscMask(SPELL_AURA_MOD_FLAT_SPELL_DAMAGE_VERSUS, creatureTypeMask);
    AuraList const& mDamageDoneVersus = GetAurasByType(SPELL_AURA_MOD_DAMAGE_DONE_VERSUS);
    for(AuraList::const_iterator i = mDamageDoneVersus.begin();i != mDamageDoneVersus.end(); ++i)
        if (creatureTypeMask & uint32((*i)->GetModifier()->m_miscvalue))
            DoneTotalMod *= ((*i)->GetModifier()->m_amount+100.0f)/100.0f;

    AuraList const& mDamageDoneCreature = GetAurasByType(SPELL_AURA_MOD_DAMAGE_DONE_CREATURE);
    for(AuraList::const_iterator i = mDamageDoneCreature.begin();i != mDamageDoneCreature.end(); ++i)
    {
        if (creatureTypeMask & uint32((*i)->GetModifier()->m_miscvalue))
            DoneTotalMod += ((*i)->GetModifier()->m_amount+100.0f)/100.0f;
    }

    // done scripted mod (take it from owner)
    Unit *owner = GetOwner();
    if (!owner) owner = this;
    AuraList const& mOverrideClassScript= owner->GetAurasByType(SPELL_AURA_OVERRIDE_CLASS_SCRIPTS);
    for(AuraList::const_iterator i = mOverrideClassScript.begin(); i != mOverrideClassScript.end(); ++i)
    {
        if (!(*i)->isAffectedOnSpell(spellProto))
            continue;
        switch((*i)->GetModifier()->m_miscvalue)
        {
            case 4920: // Molten Fury
            case 4919:
            case 6917: // Death's Embrace
            case 6926:
            case 6928:
            {
                if (pVictim->HasAuraState(AURA_STATE_HEALTHLESS_35_PERCENT))
                    DoneTotalMod *= (100.0f+(*i)->GetModifier()->m_amount)/100.0f;
                break;
            }
            // Soul Siphon
            case 4992:
            case 4993:
            {
                // effect 1 m_amount
                int32 maxPercent = (*i)->GetModifier()->m_amount;
                // effect 0 m_amount
                int32 stepPercent = CalculateSpellDamage(this, (*i)->GetSpellProto(), EFFECT_INDEX_0);
                // count affliction effects and calc additional damage in percentage
                int32 modPercent = 0;
                SpellAuraHolderMap const& victimAuras = pVictim->GetSpellAuraHolderMap();
                for (SpellAuraHolderMap::const_iterator itr = victimAuras.begin(); itr != victimAuras.end(); ++itr)
                {
                    SpellEntry const* m_spell = itr->second->GetSpellProto();
                    //FIXME: would need 15 argument ClassFamilyMask::test() template for this one:
                    // CF_WARLOCK_CORRUPTION, CF_WARLOCK_CURSE_OF_AGONY, CF_WARLOCK_DRAIN_SOUL, CF_WARLOCK_CURSE_OF_WEAKNESS,
                    // CF_WARLOCK_LIFE_TAP, CF_WARLOCK_SLOWING_CURSES, CF_WARLOCK_MISC_DEBUFFS, CF_WARLOCK_SIPHON_LIFE, CF_WARLOCK_CURSE_OF_DOOM,
                    // CF_WARLOCK_HOWL_OF_TERROR, CF_WARLOCK_SEED_OF_CORRUPTION1, CF_WARLOCK_UNSTABLE_AFFLICTION, CF_WARLOCK_CURSE_OF_THE_ELEMENTS,
                    // CF_WARLOCK_FEAR, CF_WARLOCK_HAUNT
                    if (m_spell->SpellFamilyName != SPELLFAMILY_WARLOCK || !(m_spell->SpellFamilyFlags & UI64LIT(0x0004071B8044C402)))
                        continue;
                    modPercent += stepPercent * itr->second->GetStackAmount();
                    if (modPercent >= maxPercent)
                    {
                        modPercent = maxPercent;
                        break;
                    }
                }
                DoneTotalMod *= (modPercent+100.0f)/100.0f;
                break;
            }
            case 6916: // Death's Embrace
            case 6925:
            case 6927:
                if (HasAuraState(AURA_STATE_HEALTHLESS_20_PERCENT))
                    DoneTotalMod *= (100.0f+(*i)->GetModifier()->m_amount)/100.0f;
                break;
            case 5481: // Starfire Bonus
            {
                if (pVictim->GetAura(SPELL_AURA_PERIODIC_DAMAGE, SPELLFAMILY_DRUID, ClassFamilyMask::create<CF_DRUID_MOONFIRE, CF_DRUID_INSECT_SWARM>()))
                    DoneTotalMod *= ((*i)->GetModifier()->m_amount+100.0f)/100.0f;
                break;
            }
            case 4418: // Increased Shock Damage
            case 4554: // Increased Lightning Damage
            case 4555: // Improved Moonfire
            case 5142: // Increased Lightning Damage
            case 5147: // Improved Consecration / Libram of Resurgence
            case 5148: // Idol of the Shooting Star
            case 6008: // Increased Lightning Damage
            case 8627: // Totem of Hex
            {
                DoneTotal+=(*i)->GetModifier()->m_amount;
                break;
            }
            // Tundra Stalker
            // Merciless Combat
            case 7277:
            {
                // Merciless Combat
                if ((*i)->GetSpellProto()->SpellIconID == 2656)
                {
                    if (pVictim->HasAuraState(AURA_STATE_HEALTHLESS_35_PERCENT))
                        DoneTotalMod *= (100.0f+(*i)->GetModifier()->m_amount)/100.0f;
                }
                else // Tundra Stalker
                {
                    // Frost Fever (target debuff)
                    if (pVictim->GetAura<SPELL_AURA_MOD_MELEE_HASTE, SPELLFAMILY_DEATHKNIGHT, CF_DEATHKNIGHT_FF_BP_ACTIVE>())
                        DoneTotalMod *= ((*i)->GetModifier()->m_amount+100.0f)/100.0f;
                    break;
                }
                break;
            }
            case 7293: // Rage of Rivendare
            {
                if (pVictim->GetAura<SPELL_AURA_PERIODIC_DAMAGE, SPELLFAMILY_DEATHKNIGHT, CF_DEATHKNIGHT_BLOOD_PLAGUE>())
                    DoneTotalMod *= ((*i)->GetSpellProto()->CalculateSimpleValue(EFFECT_INDEX_1)*2+100.0f)/100.0f;
                break;
            }
            // Twisted Faith
            case 7377:
            {
                if (pVictim->GetAura<SPELL_AURA_PERIODIC_DAMAGE, SPELLFAMILY_PRIEST, CF_PRIEST_SHADOW_WORD_PAIN>(GetObjectGuid()))
                    DoneTotalMod *= ((*i)->GetModifier()->m_amount+100.0f)/100.0f;
                break;
            }
            // Marked for Death
            case 7598:
            case 7599:
            case 7600:
            case 7601:
            case 7602:
            {
                if (pVictim->GetAura<SPELL_AURA_MOD_STALKED, SPELLFAMILY_HUNTER, CF_HUNTER_HUNTERS_MARK>())
                    DoneTotalMod *= ((*i)->GetModifier()->m_amount+100.0f)/100.0f;
                break;
            }
        }
    }

    // custom scripted mod from dummy
    AuraList const& mDummy = owner->GetAurasByType(SPELL_AURA_DUMMY);
    for(AuraList::const_iterator i = mDummy.begin(); i != mDummy.end(); ++i)
    {
        SpellEntry const *spell = (*i)->GetSpellProto();
        //Fire and Brimstone
        if (spell->SpellFamilyName == SPELLFAMILY_WARLOCK && spell->SpellIconID == 3173)
        {
            if (pVictim->HasAuraState(AURA_STATE_CONFLAGRATE) && (spellProto->SpellFamilyName == SPELLFAMILY_WARLOCK && spellProto->SpellFamilyFlags.test<CF_WARLOCK_INCINERATE, CF_WARLOCK_CHAOS_BOLT>()))
            {
                DoneTotalMod *= ((*i)->GetModifier()->m_amount+100.0f) / 100.0f;
                break;
            }
        }
    }

     // Custom scripted damage
    switch(spellProto->SpellFamilyName)
    {
        case SPELLFAMILY_MAGE:
        {
            // Ice Lance
            if (spellProto->SpellIconID == 186)
            {
                if (pVictim->isFrozen() || IsIgnoreUnitState(spellProto, IGNORE_UNIT_TARGET_NON_FROZEN))
                {
                    float multiplier = 3.0f;

                    // if target have higher level
                    if (pVictim->getLevel() > getLevel())
                        // Glyph of Ice Lance
                        if (Aura* glyph = GetDummyAura(56377))
                            multiplier = glyph->GetModifier()->m_amount;

                    DoneTotalMod *= multiplier;
                }
            }
            // Torment the weak affected (Arcane Barrage, Arcane Blast, Frostfire Bolt, Arcane Missiles, Fireball, Pyroblast)
            if (spellProto->SpellFamilyFlags.test<CF_MAGE_FIREBALL, CF_MAGE_FROSTBOLT, CF_MAGE_ARCANE_MISSILES2, CF_MAGE_ARCANE_BLAST, CF_MAGE_FROSTFIRE_BOLT, CF_MAGE_ARCANE_BARRAGE>() &&
                (pVictim->HasAuraType(SPELL_AURA_MOD_DECREASE_SPEED) || pVictim->HasAuraType(SPELL_AURA_HASTE_ALL)))
            {
                //Search for Torment the weak dummy aura
                Unit::AuraList const& ttw = GetAurasByType(SPELL_AURA_DUMMY);
                for(Unit::AuraList::const_iterator i = ttw.begin(); i != ttw.end(); ++i)
                {
                    if ((*i)->GetSpellProto()->SpellIconID == 3263)
                    {
                        DoneTotalMod *= ((*i)->GetModifier()->m_amount+100.0f) / 100.0f;
                        break;
                    }
                }
            }
            break;
        }
        case SPELLFAMILY_WARLOCK:
        {
            // Drain Soul
            if (spellProto->SpellFamilyFlags.test<CF_WARLOCK_DRAIN_SOUL>())
            {
                if (pVictim->GetHealth() * 100 / pVictim->GetMaxHealth() <= 25)
                    DoneTotalMod *= 4;
            }
            break;
        }
        case SPELLFAMILY_PRIEST:
        {
            // Mind Flay
            if (spellProto->SpellFamilyFlags.test<CF_PRIEST_MIND_FLAY1>())
            {
                // Shadow Word: Pain
                if (pVictim->GetAura<SPELL_AURA_PERIODIC_DAMAGE, SPELLFAMILY_PRIEST, CF_PRIEST_SHADOW_WORD_PAIN>())
                {
                    // Glyph of Mind Flay
                    if (Aura *aur = GetAura(55687, EFFECT_INDEX_0))
                        DoneTotalMod *= (aur->GetModifier()->m_amount+100.0f) / 100.0f;
                    // Twisted Faith
                    Unit::AuraList const& tf = GetAurasByType(SPELL_AURA_OVERRIDE_CLASS_SCRIPTS);
                    for(Unit::AuraList::const_iterator i = tf.begin(); i != tf.end(); ++i)
                    {
                        if ((*i)->GetSpellProto()->SpellIconID == 2848 && (*i)->GetEffIndex() == 1)
                        {
                            DoneTotalMod *= ((*i)->GetModifier()->m_amount+100.0f) / 100.0f;
                            break;
                        }
                    }
                }
            }
            // Smite
            else if (spellProto->SpellFamilyFlags.test<CF_PRIEST_SMITE>())
            {
                // Holy Fire
                if (pVictim->GetAura<SPELL_AURA_PERIODIC_DAMAGE, SPELLFAMILY_PRIEST, CF_PRIEST_HOLY_FIRE>())
                    // Glyph of Smite
                    if (Aura *aur = GetAura(55692, EFFECT_INDEX_0))
                        DoneTotalMod *= (aur->GetModifier()->m_amount+100.0f) / 100.0f;
            }
            // Shadow word: Death
            else if (spellProto->SpellFamilyFlags.test<CF_PRIEST_SHADOW_WORD_DEATH_TARGET>())
            {
                // Glyph of Shadow word: Death
                if (SpellAuraHolder const* glyph = GetSpellAuraHolder(55682))
                {
                    Aura const* hpPct = glyph->GetAuraByEffectIndex(EFFECT_INDEX_0);
                    Aura const* dmPct = glyph->GetAuraByEffectIndex(EFFECT_INDEX_1);
                    if (hpPct && dmPct && pVictim->GetHealth() * 100 <= pVictim->GetMaxHealth() * hpPct->GetModifier()->m_amount)
                        DoneTotalMod *= (dmPct->GetModifier()->m_amount + 100.0f) / 100.0f;
                }
            }
            break;
        }
        case SPELLFAMILY_DRUID:
        {
            // Improved Insect Swarm (Wrath part)
            if (spellProto->SpellFamilyFlags.test<CF_DRUID_WRATH>())
            {
                // if Insect Swarm on target
                if (pVictim->GetAura<SPELL_AURA_PERIODIC_DAMAGE, SPELLFAMILY_DRUID, CF_DRUID_INSECT_SWARM>(GetObjectGuid()))
                {
                    Unit::AuraList const& improvedSwarm = GetAurasByType(SPELL_AURA_DUMMY);
                    for(Unit::AuraList::const_iterator iter = improvedSwarm.begin(); iter != improvedSwarm.end(); ++iter)
                    {
                        if ((*iter)->GetSpellProto()->SpellIconID == 1771)
                        {
                            DoneTotalMod *= ((*iter)->GetModifier()->m_amount+100.0f) / 100.0f;
                            break;
                        }
                    }
                }
            }
            break;
        }
        case SPELLFAMILY_DEATHKNIGHT:
        {
            // Icy Touch and Howling Blast
            if (spellProto->SpellFamilyFlags.test<CF_DEATHKNIGHT_ICY_TOUCH_TALONS, CF_DEATHKNIGHT_HOWLING_BLAST>())
            {
                // search disease
                bool found = false;
                Unit::SpellAuraHolderMap const& auras = pVictim->GetSpellAuraHolderMap();
                for(Unit::SpellAuraHolderMap::const_iterator itr = auras.begin(); itr!=auras.end(); ++itr)
                {
                    if (itr->second->GetSpellProto()->Dispel == DISPEL_DISEASE)
                    {
                        found = true;
                        break;
                    }
                }

                // search for Glacier Rot and  Improved Icy Touch dummy aura
                bool isIcyTouch = spellProto->SpellFamilyFlags.test<CF_DEATHKNIGHT_ICY_TOUCH_TALONS>();
                Unit::AuraList const& dummyAuras = GetAurasByType(SPELL_AURA_DUMMY);
                for(Unit::AuraList::const_iterator i = dummyAuras.begin(); i != dummyAuras.end(); ++i)
                {
                    if ((found && (*i)->GetSpellProto()->EffectMiscValue[(*i)->GetEffIndex()] == 7244) || //Glacier Rot
                        (isIcyTouch && (*i)->GetSpellProto()->SpellIconID == 2721))                       //Improved Icy Touch
                    {
                        DoneTotalMod *= ((*i)->GetModifier()->m_amount+100.0f) / 100.0f;
                    }
                }
            }
            // Death Coil (bonus from Item - Death Knight T8 DPS Relic)
            else if (spellProto->SpellFamilyFlags.test<CF_DEATHKNIGHT_DEATH_COIL>())
            {
                 if (Aura* sigil = GetDummyAura(64962))
                    DoneTotal += sigil->GetModifier()->m_amount;
            }
            break;
        }
        default:
            break;
    }

    // Done fixed damage bonus auras
    int32 DoneAdvertisedBenefit = SpellBaseDamageBonusDone(GetSpellSchoolMask(spellProto));

    // apply ap bonus and benefit affected by spell power implicit coeffs and spell level penalties
    DoneTotal = SpellBonusWithCoeffs(spellProto, DoneTotal, DoneAdvertisedBenefit, 0, damagetype, true);

    float tmpDamage = (int32(pdamage) + DoneTotal * int32(stack)) * DoneTotalMod;
    // apply spellmod to Done damage (flat and pct)
    if (Player* modOwner = GetSpellModOwner())
        modOwner->ApplySpellMod(spellProto->Id, damagetype == DOT ? SPELLMOD_DOT : SPELLMOD_DAMAGE, tmpDamage);

    return tmpDamage > 0 ? uint32(tmpDamage) : 0;
}

/**
 * Calculates target part of spell damage bonuses,
 * will be called on each tick for periodic damage over time auras
 */
uint32 Unit::SpellDamageBonusTaken(Unit *pCaster, SpellEntry const *spellProto, uint32 pdamage, DamageEffectType damagetype, uint32 stack)
{
    if(!spellProto || !pCaster || damagetype==DIRECT_DAMAGE )
        return pdamage;

    uint32 schoolMask = spellProto->SchoolMask;

    // Taken total percent damage auras
    float TakenTotalMod = 1.0f;
    int32 TakenTotal = 0;

    // ..taken
    TakenTotalMod *= GetTotalAuraMultiplierByMiscMask(SPELL_AURA_MOD_DAMAGE_PERCENT_TAKEN, schoolMask);

    // .. taken pct: dummy auras
    AuraList const& m_dummyAuras = GetAurasByType(SPELL_AURA_DUMMY);
    for(AuraList::const_iterator itr = m_dummyAuras.begin(); itr != m_dummyAuras.end(); ++itr)
    {
        switch((*itr)->GetSpellProto()->SpellIconID)
        {
            // Cheat Death
            case 2109:
            {
                if (GetTypeId() != TYPEID_PLAYER)
                    continue;

                float mod = -((Player*)this)->GetRatingBonusValue(CR_CRIT_TAKEN_SPELL)*2*4;
                if (mod < float((*itr)->GetModifier()->m_amount))
                    mod = float((*itr)->GetModifier()->m_amount);
                TakenTotalMod *= (mod+100.0f)/100.0f;
                break;
            }
            default:
                break;
        }

        switch((*itr)->GetId())
        {
            case 20911:                                     // Blessing of Sanctuary
            case 25899:                                     // Greater Blessing of Sanctuary
                // don't stack with Vigilance dmg reduction effect (calculated above)
                if (!HasAura(68066))
                    TakenTotalMod *= ((*itr)->GetModifier()->m_amount + 100.0f) / 100.0f;
                break;
            case 47580:                                     // Pain and Suffering (Rank 1)      TODO: can be pct modifier aura
            case 47581:                                     // Pain and Suffering (Rank 2)
            case 47582:                                     // Pain and Suffering (Rank 3)
                // Shadow Word: Death
                if (spellProto->IsFitToFamily<SPELLFAMILY_PRIEST, CF_PRIEST_SHADOW_WORD_DEATH_TARGET>())
                    TakenTotalMod *= ((*itr)->GetModifier()->m_amount + 100.0f) / 100.0f;
                break;
        }
    }

    // From caster spells
    AuraList const& mOwnerTaken = GetAurasByType(SPELL_AURA_MOD_DAMAGE_FROM_CASTER);
    for(AuraList::const_iterator i = mOwnerTaken.begin(); i != mOwnerTaken.end(); ++i)
    {
        if ((*i)->GetCasterGuid() == pCaster->GetObjectGuid() && (*i)->isAffectedOnSpell(spellProto))
            TakenTotalMod *= ((*i)->GetModifier()->m_amount + 100.0f) / 100.0f;
    }

    // Mod damage from spell mechanic
    TakenTotalMod *= GetTotalAuraMultiplierByMiscValueForMask(SPELL_AURA_MOD_MECHANIC_DAMAGE_TAKEN_PERCENT,GetAllSpellMechanicMask(spellProto));

    // Mod damage taken from AoE spells
    if (IsAreaOfEffectSpell(spellProto))
    {
        TakenTotalMod *= GetTotalAuraMultiplierByMiscMask(SPELL_AURA_MOD_AOE_DAMAGE_AVOIDANCE, schoolMask);
        if (GetTypeId() == TYPEID_UNIT && ((Creature*)this)->IsPet())
            TakenTotalMod *= GetTotalAuraMultiplierByMiscMask(SPELL_AURA_MOD_PET_AOE_DAMAGE_AVOIDANCE, schoolMask);
    }

    // Taken fixed damage bonus auras
    int32 TakenAdvertisedBenefit = SpellBaseDamageBonusTaken(GetSpellSchoolMask(spellProto));

    // apply benefit affected by spell power implicit coeffs and spell level penalties
    TakenTotal = SpellBonusWithCoeffs(spellProto, TakenTotal, TakenAdvertisedBenefit, 0, damagetype, false);

    float tmpDamage = (int32(pdamage) + TakenTotal * int32(stack)) * TakenTotalMod;

    return tmpDamage > 0 ? uint32(tmpDamage) : 0;
}

int32 Unit::SpellBaseDamageBonusDone(SpellSchoolMask schoolMask)
{
    int32 DoneAdvertisedBenefit = 0;

    // ..done
    DoneAdvertisedBenefit = GetTotalAuraModifierByMiscMask(SPELL_AURA_MOD_DAMAGE_DONE, schoolMask);

    if (GetTypeId() == TYPEID_PLAYER)
    {
        // Base value
        DoneAdvertisedBenefit +=((Player*)this)->GetBaseSpellPowerBonus();

        // Damage bonus from stats
        AuraList const& mDamageDoneOfStatPercent = GetAurasByType(SPELL_AURA_MOD_SPELL_DAMAGE_OF_STAT_PERCENT);
        for(AuraList::const_iterator i = mDamageDoneOfStatPercent.begin();i != mDamageDoneOfStatPercent.end(); ++i)
        {
            if((*i)->GetModifier()->m_miscvalue & schoolMask)
            {
                // stat used stored in miscValueB for this aura
                Stats usedStat = Stats((*i)->GetMiscBValue());
                DoneAdvertisedBenefit += int32(GetStat(usedStat) * (*i)->GetModifier()->m_amount / 100.0f);
            }
        }
        // ... and attack power
        AuraList const& mDamageDonebyAP = GetAurasByType(SPELL_AURA_MOD_SPELL_DAMAGE_OF_ATTACK_POWER);
        for(AuraList::const_iterator i =mDamageDonebyAP.begin();i != mDamageDonebyAP.end(); ++i)
        {
            if ((*i)->GetModifier()->m_miscvalue & schoolMask)
                DoneAdvertisedBenefit += int32(GetTotalAttackPowerValue(BASE_ATTACK) * (*i)->GetModifier()->m_amount / 100.0f);
        }

    }
    return DoneAdvertisedBenefit;
}

int32 Unit::SpellBaseDamageBonusTaken(SpellSchoolMask schoolMask)
{
    int32 TakenAdvertisedBenefit = 0;

    // ..taken
    AuraList const& mDamageTaken = GetAurasByType(SPELL_AURA_MOD_DAMAGE_TAKEN);
    for(AuraList::const_iterator i = mDamageTaken.begin();i != mDamageTaken.end(); ++i)
    {
        if(((*i)->GetModifier()->m_miscvalue & schoolMask) != 0)
            TakenAdvertisedBenefit += (*i)->GetModifier()->m_amount;
    }

    return TakenAdvertisedBenefit;
}

bool Unit::IsSpellCrit(Unit *pVictim, SpellEntry const *spellProto, SpellSchoolMask schoolMask, WeaponAttackType attackType)
{
    // mobs can't crit with spells at all
    if (GetObjectGuid().IsCreature())
        return false;

    // not critting spell
    if ((spellProto->AttributesEx2 & SPELL_ATTR_EX2_CANT_CRIT))
        return false;

    float crit_chance = 0.0f;
    switch (spellProto->DmgClass)
    {
        case SPELL_DAMAGE_CLASS_NONE:
            // Some heal should be able to crit
            // We need more spells to find a general way (if there is any)
            switch (spellProto->Id)
            {
                case 379:   // Earth Shield
                case 33778: // Lifebloom Final Bloom
                case 64844: // Divine Hymn
                    break;
                default:
                    return false;
            }
        case SPELL_DAMAGE_CLASS_MAGIC:
        {
            if (schoolMask & SPELL_SCHOOL_MASK_NORMAL)
                crit_chance = 0.0f;
            // For other schools
            else if (GetTypeId() == TYPEID_PLAYER)
                crit_chance = GetFloatValue( PLAYER_SPELL_CRIT_PERCENTAGE1 + GetFirstSchoolInMask(schoolMask));
            else
            {
                crit_chance = float(m_baseSpellCritChance);
                crit_chance += GetTotalAuraModifierByMiscMask(SPELL_AURA_MOD_SPELL_CRIT_CHANCE_SCHOOL, schoolMask);
            }
            // taken
            if (pVictim)
            {
                if (!IsPositiveSpell(spellProto->Id))
                {
                    // Modify critical chance by victim SPELL_AURA_MOD_ATTACKER_SPELL_CRIT_CHANCE
                    crit_chance += pVictim->GetTotalAuraModifierByMiscMask(SPELL_AURA_MOD_ATTACKER_SPELL_CRIT_CHANCE, schoolMask);
                    // Modify critical chance by victim SPELL_AURA_MOD_ATTACKER_SPELL_AND_WEAPON_CRIT_CHANCE
                    crit_chance += pVictim->GetTotalAuraModifier(SPELL_AURA_MOD_ATTACKER_SPELL_AND_WEAPON_CRIT_CHANCE);
                    // Modify by player victim resilience
                    crit_chance -= pVictim->GetSpellCritChanceReduction();
                }

                // scripted (increase crit chance ... against ... target by x%)
                // scripted (Increases the critical effect chance of your .... by x% on targets ...)
                AuraList const& mOverrideClassScript = GetAurasByType(SPELL_AURA_OVERRIDE_CLASS_SCRIPTS);
                for(AuraList::const_iterator i = mOverrideClassScript.begin(); i != mOverrideClassScript.end(); ++i)
                {
                    if (!((*i)->isAffectedOnSpell(spellProto)))
                        continue;
                    switch((*i)->GetModifier()->m_miscvalue)
                    {
                        case  849:                          //Shatter Rank 1
                            if (pVictim->isFrozen() || IsIgnoreUnitState(spellProto, IGNORE_UNIT_TARGET_NON_FROZEN))
                                crit_chance+= 17.0f;
                            break;
                        case  910:                          //Shatter Rank 2
                            if (pVictim->isFrozen() || IsIgnoreUnitState(spellProto, IGNORE_UNIT_TARGET_NON_FROZEN))
                                crit_chance+= 34.0f;
                            break;
                        case  911:                          //Shatter Rank 3
                            if (pVictim->isFrozen() || IsIgnoreUnitState(spellProto, IGNORE_UNIT_TARGET_NON_FROZEN))
                                crit_chance+= 50.0f;
                            break;
                        case 7917:                          // Glyph of Shadowburn
                            if (pVictim->HasAuraState(AURA_STATE_HEALTHLESS_35_PERCENT))
                                crit_chance+=(*i)->GetModifier()->m_amount;
                            break;
                        case 7997:                          // Renewed Hope
                        case 7998:
                            if (pVictim->HasAura(6788))
                                crit_chance+=(*i)->GetModifier()->m_amount;
                            break;
                        default:
                            break;
                    }
                }

                // Custom crit by class
                switch(spellProto->SpellFamilyName)
                {
                    case SPELLFAMILY_MAGE:
                    {
                        // Fire Blast
                        if (spellProto->SpellFamilyFlags.test<CF_MAGE_FIRE_BLAST>() && spellProto->SpellIconID == 12)
                        {
                            // Glyph of Fire Blast
                            if (pVictim->HasFlag(UNIT_FIELD_FLAGS, UNIT_FLAG_STUNNED) || pVictim->isInRoots())
                                if (Aura* aura = GetAura(56369, EFFECT_INDEX_0))
                                    crit_chance += aura->GetModifier()->m_amount;
                        }
                        break;
                    }
                    case SPELLFAMILY_PRIEST:
                        // Flash Heal
                        if (spellProto->SpellFamilyFlags.test<CF_PRIEST_FLASH_HEAL>())
                        {
                            if (pVictim->GetHealth() > pVictim->GetMaxHealth()/2)
                                break;
                            AuraList const& mDummyAuras = GetAurasByType(SPELL_AURA_DUMMY);
                            for(AuraList::const_iterator i = mDummyAuras.begin(); i!= mDummyAuras.end(); ++i)
                            {
                                // Improved Flash Heal
                                if ((*i)->GetSpellProto()->SpellFamilyName == SPELLFAMILY_PRIEST &&
                                    (*i)->GetSpellProto()->SpellIconID == 2542)
                                {
                                    crit_chance+=(*i)->GetModifier()->m_amount;
                                    break;
                                }
                            }
                        }
                        break;
                    case SPELLFAMILY_DRUID:
                        // Improved Insect Swarm (Starfire part)
                        if (spellProto->SpellFamilyFlags.test<CF_DRUID_STARFIRE>())
                        {
                            // search for Moonfire on target
                            if (pVictim->GetAura<SPELL_AURA_PERIODIC_DAMAGE, SPELLFAMILY_DRUID, CF_DRUID_MOONFIRE>(GetObjectGuid()))
                            {
                                Unit::AuraList const& improvedSwarm = GetAurasByType(SPELL_AURA_DUMMY);
                                for(Unit::AuraList::const_iterator iter = improvedSwarm.begin(); iter != improvedSwarm.end(); ++iter)
                                {
                                    if ((*iter)->GetSpellProto()->SpellIconID == 1771)
                                    {
                                        crit_chance += (*iter)->GetModifier()->m_amount;
                                        break;
                                    }
                                }
                            }
                        }
                        break;
                        // Improved Faerie Fire
                        if (pVictim->HasAura(770) || pVictim->HasAura(16857))
                        {
                            AuraList const& ImprovedAura = GetAurasByType(SPELL_AURA_DUMMY);
                            for(AuraList::const_iterator iter = ImprovedAura.begin(); iter != ImprovedAura.end(); ++iter)
                            {
                                if((*iter)->GetEffIndex() == 0 && (*iter)->GetSpellProto()->SpellIconID == 109 && (*iter)->GetSpellProto()->SpellFamilyName == SPELLFAMILY_DRUID)
                                {
                                    crit_chance += (*iter)->GetModifier()->m_amount;
                                    break;
                                }
                            }
                        }
                        break;
                    case SPELLFAMILY_PALADIN:
                        // Sacred Shield
                        if (spellProto->SpellFamilyFlags.test<CF_PALADIN_FLASH_OF_LIGHT>())
                        {
                            Aura *aura = pVictim->GetDummyAura(58597);
                            if (aura && aura->GetCasterGuid() == GetObjectGuid())
                                crit_chance+=aura->GetModifier()->m_amount;
                        }
                        // Exorcism
                        else if (spellProto->Category == 19)
                        {
                            if (pVictim->GetCreatureTypeMask() & CREATURE_TYPEMASK_DEMON_OR_UNDEAD)
                                return true;
                        }
                        break;
                    case SPELLFAMILY_SHAMAN:
                        // Lava Burst
                        if (spellProto->SpellFamilyFlags.test<CF_SHAMAN_LAVA_BURST>())
                        {
                            // Flame Shock
                            if (pVictim->GetAura<SPELL_AURA_PERIODIC_DAMAGE, SPELLFAMILY_SHAMAN, CF_SHAMAN_FLAME_SHOCK>(GetObjectGuid()))
                                return true;
                        }
                        break;
                }
            }
            break;
        }
        case SPELL_DAMAGE_CLASS_MELEE:
            // Rend and Tear crit chance with Ferocious Bite on bleeding target
            if (spellProto->SpellFamilyName == SPELLFAMILY_DRUID)
            {
                if (spellProto->SpellFamilyFlags.test<CF_DRUID_RIP_BITE>())
                {
                    if (pVictim->HasAuraState(AURA_STATE_BLEEDING))
                    {
                        Unit::AuraList const& aura = GetAurasByType(SPELL_AURA_DUMMY);
                        for(Unit::AuraList::const_iterator itr = aura.begin(); itr != aura.end(); ++itr)
                        {
                            if ((*itr)->GetSpellProto()->SpellIconID == 2859 && (*itr)->GetEffIndex() == 1)
                            {
                                crit_chance += (*itr)->GetModifier()->m_amount;
                                break;
                            }
                        }
                    }
                }
            }
            // do not use break here
        case SPELL_DAMAGE_CLASS_RANGED:
        {
            if (pVictim)
                crit_chance += GetUnitCriticalChance(attackType, pVictim);

            crit_chance+= GetTotalAuraModifierByMiscMask(SPELL_AURA_MOD_SPELL_CRIT_CHANCE_SCHOOL, schoolMask);
            break;
        }
        default:
            return false;
    }
    // percent done
    // only players use intelligence for critical chance computations
    if (Player* modOwner = GetSpellModOwner())
        modOwner->ApplySpellMod(spellProto->Id, SPELLMOD_CRITICAL_CHANCE, crit_chance);

    crit_chance = crit_chance > 0.0f ? crit_chance : 0.0f;
    if (roll_chance_f(crit_chance))
        return true;
    return false;
}

uint32 Unit::SpellCriticalDamageBonus(SpellEntry const *spellProto, uint32 damage, Unit *pVictim)
{
    // Calculate critical bonus
    int32 crit_bonus;
    switch(spellProto->DmgClass)
    {
        case SPELL_DAMAGE_CLASS_MELEE:                      // for melee based spells is 100%
        case SPELL_DAMAGE_CLASS_RANGED:
            crit_bonus = damage;
            break;
        default:
            crit_bonus = damage / 2;                        // for spells is 50%
            break;
    }

    if(!pVictim)
        return damage + crit_bonus;

    // increased critical damage (auras, and some talents)
    int32 critPctDamageMod = 0;
    if (spellProto->DmgClass >= SPELL_DAMAGE_CLASS_MELEE)
    {
        if (GetWeaponAttackType(spellProto) == RANGED_ATTACK)
            critPctDamageMod += pVictim->GetTotalAuraModifier(SPELL_AURA_MOD_ATTACKER_RANGED_CRIT_DAMAGE);
        else
            critPctDamageMod += pVictim->GetTotalAuraModifier(SPELL_AURA_MOD_ATTACKER_MELEE_CRIT_DAMAGE);
    }
    else
        critPctDamageMod += pVictim->GetTotalAuraModifierByMiscMask(SPELL_AURA_MOD_ATTACKER_SPELL_CRIT_DAMAGE,GetSpellSchoolMask(spellProto));

    critPctDamageMod += GetTotalAuraModifierByMiscMask(SPELL_AURA_MOD_CRIT_DAMAGE_BONUS, GetSpellSchoolMask(spellProto));

    uint32 creatureTypeMask = pVictim->GetCreatureTypeMask();
    critPctDamageMod += GetTotalAuraModifierByMiscMask(SPELL_AURA_MOD_CRIT_PERCENT_VERSUS, creatureTypeMask);

    uint32 base_dmg = damage;
    damage += crit_bonus;

    if (critPctDamageMod!=0)
        damage += int32(damage) * critPctDamageMod / 100;

    // increased critical damage bonus (from talents)
    if (damage > base_dmg)
        if (Player* modOwner = GetSpellModOwner())
        {
            damage -= base_dmg;
            modOwner->ApplySpellMod(spellProto->Id, SPELLMOD_CRIT_DAMAGE_BONUS, damage);
            damage += base_dmg;
        }

    return damage;
}

uint32 Unit::SpellCriticalHealingBonus(SpellEntry const *spellProto, uint32 damage, Unit *pVictim)
{
    // Calculate critical bonus
    int32 crit_bonus;
    switch(spellProto->DmgClass)
    {
        case SPELL_DAMAGE_CLASS_MELEE:                      // for melee based spells is 100%
        case SPELL_DAMAGE_CLASS_RANGED:
            // TODO: write here full calculation for melee/ranged spells
            crit_bonus = damage;
            break;
        default:
            crit_bonus = damage / 2;                        // for spells is 50%
            break;
    }

    if (crit_bonus > 0)
        damage += crit_bonus;

    damage = int32(damage * GetTotalAuraMultiplier(SPELL_AURA_MOD_CRITICAL_HEALING_AMOUNT));

    return damage;
}

/**
 * Calculates caster part of healing spell bonuses,
 * also includes different bonuses dependent from target auras
 */
uint32 Unit::SpellHealingBonusDone(Unit *pVictim, SpellEntry const *spellProto, int32 healamount, DamageEffectType damagetype, uint32 stack)
{
     // For totems get healing bonus from owner (statue isn't totem in fact)
    if ( GetTypeId()==TYPEID_UNIT && ((Creature*)this)->IsTotem() && ((Totem*)this)->GetTotemType()!=TOTEM_STATUE)
        if (Unit* owner = GetOwner())
            return owner->SpellHealingBonusDone(pVictim, spellProto, healamount, damagetype, stack);

    // No heal amount for this class spells
    if (spellProto->DmgClass == SPELL_DAMAGE_CLASS_NONE)
        return healamount < 0 ? 0 : healamount;

    // Healing Done
    // Done total percent damage auras
    float  DoneTotalMod = 1.0f;
    int32  DoneTotal = 0;

    // Healing done percent
    AuraList const& mHealingDonePct = GetAurasByType(SPELL_AURA_MOD_HEALING_DONE_PERCENT);
    for(AuraList::const_iterator i = mHealingDonePct.begin();i != mHealingDonePct.end(); ++i)
        DoneTotalMod *= (100.0f + (*i)->GetModifier()->m_amount) / 100.0f;

    // done scripted mod (take it from owner)
    Unit *owner = GetOwner();
    if (!owner) owner = this;
    AuraList const& mOverrideClassScript= owner->GetAurasByType(SPELL_AURA_OVERRIDE_CLASS_SCRIPTS);
    for(AuraList::const_iterator i = mOverrideClassScript.begin(); i != mOverrideClassScript.end(); ++i)
    {
        if (!(*i)->isAffectedOnSpell(spellProto))
            continue;
        switch((*i)->GetModifier()->m_miscvalue)
        {
            case 4415: // Increased Rejuvenation Healing
            case 4953:
            case 3736: // Hateful Totem of the Third Wind / Increased Lesser Healing Wave / LK Arena (4/5/6) Totem of the Third Wind / Savage Totem of the Third Wind
                DoneTotal+=(*i)->GetModifier()->m_amount;
                break;
            case 7997: // Renewed Hope
            case 7998:
                if (pVictim->HasAura(6788))
                    DoneTotalMod *=((*i)->GetModifier()->m_amount + 100.0f)/100.0f;
                break;
            case   21: // Test of Faith
            case 6935:
            case 6918:
                if (pVictim->GetHealth() < pVictim->GetMaxHealth()/2)
                    DoneTotalMod *=((*i)->GetModifier()->m_amount + 100.0f)/100.0f;
                break;
            case 7798: // Glyph of Regrowth
            {
                if (pVictim->GetAura<SPELL_AURA_PERIODIC_HEAL, SPELLFAMILY_DRUID, CF_DRUID_REGROWTH>())
                    DoneTotalMod *= ((*i)->GetModifier()->m_amount+100.0f)/100.0f;
                break;
            }
            case 8477: // Nourish Heal Boost
            {
                int32 stepPercent = (*i)->GetModifier()->m_amount;

                int ownHotCount = 0;                        // counted HoT types amount, not stacks

                Unit::AuraList const& RejorRegr = pVictim->GetAurasByType(SPELL_AURA_PERIODIC_HEAL);
                for(Unit::AuraList::const_iterator i = RejorRegr.begin(); i != RejorRegr.end(); ++i)
                    if ((*i)->GetSpellProto()->SpellFamilyName == SPELLFAMILY_DRUID &&
                        (*i)->GetCasterGuid() == GetObjectGuid())
                        ++ownHotCount;

                if (ownHotCount)
                    DoneTotalMod *= (stepPercent * ownHotCount + 100.0f) / 100.0f;
                break;
            }
            case 7871: // Glyph of Lesser Healing Wave
            {
                if (pVictim->GetAura<SPELL_AURA_DUMMY, SPELLFAMILY_SHAMAN, CF_SHAMAN_EARTH_SHIELD>(GetObjectGuid()))
                    DoneTotalMod *= ((*i)->GetModifier()->m_amount+100.0f)/100.0f;
                break;
            }
            default:
                break;
        }
    }

    if (spellProto->SpellFamilyName == SPELLFAMILY_DRUID)
    {
        // Nourish 20% of heal increase if target is affected by Druids HOTs
        if (spellProto->SpellFamilyFlags.test<CF_DRUID_NOURISH>())
        {
            int ownHotCount = 0;                        // counted HoT types amount, not stacks
            Unit::AuraList const& RejorRegr = pVictim->GetAurasByType(SPELL_AURA_PERIODIC_HEAL);
            for(Unit::AuraList::const_iterator i = RejorRegr.begin(); i != RejorRegr.end(); ++i)
                if ((*i)->GetSpellProto()->SpellFamilyName == SPELLFAMILY_DRUID &&
                    (*i)->GetCasterGuid() == GetObjectGuid())
                    ++ownHotCount;

            if (ownHotCount)
            {
                DoneTotalMod *= 1.2f;                          // base bonus at HoTs

                if (Aura* glyph = GetAura(62971, EFFECT_INDEX_0))// Glyph of Nourish
                    DoneTotalMod *= (glyph->GetModifier()->m_amount * ownHotCount + 100.0f) / 100.0f;
            }
        }
        // Lifebloom
        else if (spellProto->SpellFamilyFlags.test<CF_DRUID_LIFEBLOOM>())
        {
            AuraList const& dummyList = owner->GetAurasByType(SPELL_AURA_DUMMY);
            for(AuraList::const_iterator i = dummyList.begin(); i != dummyList.end(); ++i)
            {
                switch((*i)->GetId())
                {
                    case 34246:                                 // Idol of the Emerald Queen        TODO: can be flat modifier aura
                    case 60779:                                 // Idol of Lush Moss
                        DoneTotal += (*i)->GetModifier()->m_amount / 7;
                        break;
                }
            }
        }
    }

    // Glyph of Rejuvenation
    else if (spellProto->SpellFamilyName == SPELLFAMILY_DRUID && spellProto->SpellFamilyFlags.test<CF_DRUID_REJUVENATION>())
    {
        if (Aura* aura = GetAura(54754, EFFECT_INDEX_0))
        {
            if (pVictim->GetHealth() < pVictim->GetMaxHealth() / 2)
                DoneTotalMod *= (aura->GetModifier()->m_amount + 100.0f) / 100.0f;
        }
    }

    // Done fixed damage bonus auras
    int32 DoneAdvertisedBenefit  = SpellBaseHealingBonusDone(GetSpellSchoolMask(spellProto));

    // apply ap bonus and benefit affected by spell power implicit coeffs and spell level penalties
    DoneTotal = SpellBonusWithCoeffs(spellProto, DoneTotal, DoneAdvertisedBenefit, 0, damagetype, true, 1.88f);

    // use float as more appropriate for negative values and percent applying
    float heal = (healamount + DoneTotal * int32(stack))*DoneTotalMod;
    // apply spellmod to Done amount
    if (Player* modOwner = GetSpellModOwner())
        modOwner->ApplySpellMod(spellProto->Id, damagetype == DOT ? SPELLMOD_DOT : SPELLMOD_DAMAGE, heal);

    return heal < 0 ? 0 : uint32(heal);
}

/**
 * Calculates target part of healing spell bonuses,
 * will be called on each tick for periodic damage over time auras
 */
uint32 Unit::SpellHealingBonusTaken(Unit *pCaster, SpellEntry const *spellProto, int32 healamount, DamageEffectType damagetype, uint32 stack)
{
    float  TakenTotalMod = 1.0f;

    // Healing taken percent
    TakenTotalMod *= GetTotalAuraMultiplier(SPELL_AURA_MOD_HEALING_PCT);

    float maxval = float(GetMaxPositiveAuraModifier(SPELL_AURA_MOD_HEALING_PCT));
    // no SPELL_AURA_MOD_PERIODIC_HEAL positive cases
    if (maxval)
        TakenTotalMod *= (100.0f + maxval) / 100.0f;

    // No heal amount for this class spells
    if (spellProto->DmgClass == SPELL_DAMAGE_CLASS_NONE)
    {
        healamount = int32(healamount * TakenTotalMod);
        return healamount < 0 ? 0 : healamount;
    }

    // Healing Done
    // Done total percent damage auras
    int32  TakenTotal = 0;

    // Taken fixed damage bonus auras
    int32 TakenAdvertisedBenefit = SpellBaseHealingBonusTaken(GetSpellSchoolMask(spellProto));

    // apply benefit affected by spell power implicit coeffs and spell level penalties
    TakenTotal = SpellBonusWithCoeffs(spellProto, TakenTotal, TakenAdvertisedBenefit, 0, damagetype, false, 1.88f);

    AuraList const& mHealingGet= GetAurasByType(SPELL_AURA_MOD_HEALING_RECEIVED);
    for(AuraList::const_iterator i = mHealingGet.begin(); i != mHealingGet.end(); ++i)
        if ((*i)->isAffectedOnSpell(spellProto))
            TakenTotalMod *= ((*i)->GetModifier()->m_amount + 100.0f) / 100.0f;

    // use float as more appropriate for negative values and percent applying
    float heal = (healamount + TakenTotal * int32(stack)) * TakenTotalMod;

    return heal < 0 ? 0 : uint32(heal);
}

int32 Unit::SpellBaseHealingBonusDone(SpellSchoolMask schoolMask)
{
    int32 AdvertisedBenefit = GetTotalAuraModifier(SPELL_AURA_MOD_HEALING_DONE);

    // Healing bonus of spirit, intellect and strength
    if (GetTypeId() == TYPEID_PLAYER)
    {
        // Base value
        AdvertisedBenefit +=((Player*)this)->GetBaseSpellPowerBonus();

        // Healing bonus from stats
        AuraList const& mHealingDoneOfStatPercent = GetAurasByType(SPELL_AURA_MOD_SPELL_HEALING_OF_STAT_PERCENT);
        for(AuraList::const_iterator i = mHealingDoneOfStatPercent.begin();i != mHealingDoneOfStatPercent.end(); ++i)
        {
            // stat used dependent from misc value (stat index)
            Stats usedStat = Stats((*i)->GetSpellProto()->EffectMiscValue[(*i)->GetEffIndex()]);
            AdvertisedBenefit += int32(GetStat(usedStat) * (*i)->GetModifier()->m_amount / 100.0f);
        }

        // ... and attack power
        AuraList const& mHealingDonebyAP = GetAurasByType(SPELL_AURA_MOD_SPELL_HEALING_OF_ATTACK_POWER);
        for(AuraList::const_iterator i = mHealingDonebyAP.begin();i != mHealingDonebyAP.end(); ++i)
            if ((*i)->GetModifier()->m_miscvalue & schoolMask)
                AdvertisedBenefit += int32(GetTotalAttackPowerValue(BASE_ATTACK) * (*i)->GetModifier()->m_amount / 100.0f);
    }
    return AdvertisedBenefit;
}

int32 Unit::SpellBaseHealingBonusTaken(SpellSchoolMask schoolMask)
{
    int32 AdvertisedBenefit = 0;
    AuraList const& mDamageTaken = GetAurasByType(SPELL_AURA_MOD_HEALING);
    for(AuraList::const_iterator i = mDamageTaken.begin();i != mDamageTaken.end(); ++i)
        if ((*i)->GetModifier()->m_miscvalue & schoolMask)
            AdvertisedBenefit += (*i)->GetModifier()->m_amount;

    return AdvertisedBenefit;
}

bool Unit::IsImmunedToDamage(SpellSchoolMask shoolMask)
{
    //If m_immuneToSchool type contain this school type, IMMUNE damage.
    SpellImmuneList const& schoolList = m_spellImmune[IMMUNITY_SCHOOL];
    for (SpellImmuneList::const_iterator itr = schoolList.begin(); itr != schoolList.end(); ++itr)
        if (itr->type & shoolMask)
            return true;

    //If m_immuneToDamage type contain magic, IMMUNE damage.
    SpellImmuneList const& damageList = m_spellImmune[IMMUNITY_DAMAGE];
    for (SpellImmuneList::const_iterator itr = damageList.begin(); itr != damageList.end(); ++itr)
        if (itr->type & shoolMask)
            return true;

    return false;
}

bool Unit::IsImmuneToSpell(SpellEntry const* spellInfo)
{
    if (!spellInfo)
        return false;

    //TODO add spellEffect immunity checks!, player with flag in bg is immune to immunity buffs from other friendly players!
    //SpellImmuneList const& dispelList = m_spellImmune[IMMUNITY_EFFECT];

    SpellImmuneList const& dispelList = m_spellImmune[IMMUNITY_DISPEL];
    for(SpellImmuneList::const_iterator itr = dispelList.begin(); itr != dispelList.end(); ++itr)
        if (itr->type == spellInfo->Dispel)
            return true;

    if (!(spellInfo->AttributesEx & SPELL_ATTR_EX_UNAFFECTED_BY_SCHOOL_IMMUNE) &&         // unaffected by school immunity
        !(spellInfo->AttributesEx & SPELL_ATTR_EX_DISPEL_AURAS_ON_IMMUNITY))              // can remove immune (by dispell or immune it)
    {
        SpellImmuneList const& schoolList = m_spellImmune[IMMUNITY_SCHOOL];
        for(SpellImmuneList::const_iterator itr = schoolList.begin(); itr != schoolList.end(); ++itr)
            if (!(IsPositiveSpell(itr->spellId) && IsPositiveSpell(spellInfo->Id)) &&
                (itr->type & GetSpellSchoolMask(spellInfo)))
                return true;
    }

    if (uint32 mechanic = spellInfo->Mechanic)
    {
        SpellImmuneList const& mechanicList = m_spellImmune[IMMUNITY_MECHANIC];
        for(SpellImmuneList::const_iterator itr = mechanicList.begin(); itr != mechanicList.end(); ++itr)
            if (itr->type == mechanic)
                return true;

        AuraList const& immuneAuraApply = GetAurasByType(SPELL_AURA_MECHANIC_IMMUNITY_MASK);
        for(AuraList::const_iterator iter = immuneAuraApply.begin(); iter != immuneAuraApply.end(); ++iter)
        {
            if ((*iter)->GetModifier()->m_miscvalue & (1 << (mechanic-1)))
                return true;
        }

    }

    return false;
}

bool Unit::IsImmuneToSpellEffect(SpellEntry const* spellInfo, SpellEffectIndex index) const
{
    //If m_immuneToEffect type contain this effect type, IMMUNE effect.
    uint32 effect = spellInfo->Effect[index];
    SpellImmuneList const& effectList = m_spellImmune[IMMUNITY_EFFECT];
    for (SpellImmuneList::const_iterator itr = effectList.begin(); itr != effectList.end(); ++itr)
        if (itr->type == effect)
            return true;

    if (uint32 mechanic = spellInfo->EffectMechanic[index])
    {
        SpellImmuneList const& mechanicList = m_spellImmune[IMMUNITY_MECHANIC];
        for (SpellImmuneList::const_iterator itr = mechanicList.begin(); itr != mechanicList.end(); ++itr)
            if (itr->type == mechanic)
                return true;

        AuraList const& immuneAuraApply = GetAurasByType(SPELL_AURA_MECHANIC_IMMUNITY_MASK);
        for(AuraList::const_iterator iter = immuneAuraApply.begin(); iter != immuneAuraApply.end(); ++iter)
        {
            if ((*iter)->GetModifier()->m_miscvalue & (1 << (mechanic-1)))
                return true;
        }
    }

    if (uint32 aura = spellInfo->EffectApplyAuraName[index])
    {
        SpellImmuneList const& list = m_spellImmune[IMMUNITY_STATE];
        for(SpellImmuneList::const_iterator itr = list.begin(); itr != list.end(); ++itr)
            if (itr->type == aura)
                return true;

        // Check for immune to application of harmful magical effects
        AuraList const& immuneAuraApply = GetAurasByType(SPELL_AURA_MOD_IMMUNE_AURA_APPLY_SCHOOL);

        if (!immuneAuraApply.empty() &&
            spellInfo->Dispel == DISPEL_MAGIC &&            // Magic debuff)
            !IsPositiveEffect(spellInfo, index))            // Harmful
        {
            // Check school
            SpellSchoolMask schoolMask = GetSpellSchoolMask(spellInfo);
            for(AuraList::const_iterator iter = immuneAuraApply.begin(); iter != immuneAuraApply.end(); ++iter)
                if ((*iter)->GetModifier()->m_miscvalue & schoolMask)
                    return true;
        }

    }

    return false;
}

/**
 * Calculates caster part of melee damage bonuses,
 * also includes different bonuses dependent from target auras
 */
uint32 Unit::MeleeDamageBonusDone(Unit *pVictim, uint32 pdamage,WeaponAttackType attType, SpellEntry const *spellProto, DamageEffectType damagetype, uint32 stack)
{
    if (!pVictim || pdamage == 0 || (spellProto && spellProto->AttributesEx6 & SPELL_ATTR_EX6_NO_DMG_MODS))
        return pdamage;

    // differentiate for weapon damage based spells
    bool isWeaponDamageBasedSpell = !(spellProto && (damagetype == DOT || IsSpellHaveEffect(spellProto, SPELL_EFFECT_SCHOOL_DAMAGE)));
    Item*  pWeapon          = GetTypeId() == TYPEID_PLAYER ? ((Player*)this)->GetWeaponForAttack(attType,true,false) : NULL;
    uint32 creatureTypeMask = pVictim->GetCreatureTypeMask();
    uint32 schoolMask       = spellProto ? spellProto->SchoolMask : GetMeleeDamageSchoolMask();

    // FLAT damage bonus auras
    // =======================
    int32 DoneFlat  = 0;
    int32 APbonus   = 0;

    // ..done flat, already included in weapon damage based spells
    if (!isWeaponDamageBasedSpell)
    {
        AuraList const& mModDamageDone = GetAurasByType(SPELL_AURA_MOD_DAMAGE_DONE);
        for(AuraList::const_iterator i = mModDamageDone.begin(); i != mModDamageDone.end(); ++i)
        {
            if (!(*i)->GetHolder() || (*i)->GetHolder()->IsDeleted())
                continue;

            if (((*i)->GetModifier()->m_miscvalue & schoolMask ||                        // schoolmask has to fit with the intrinsic spell school
                (*i)->GetSpellProto()->AttributesEx4 & SPELL_ATTR_EX4_PET_SCALING_AURA) &&  // completely schoolmask-independend: pet scaling auras
                                                                                            // Those auras have SPELL_SCHOOL_MASK_MAGIC, but anyway should also affect
                                                                                            // physical damage from non-weapon-damage-based spells (claw, swipe etc.)
                (*i)->GetModifier()->m_miscvalue & GetMeleeDamageSchoolMask() &&         // AND schoolmask has to fit with weapon damage school (essential for non-physical spells)
                (((*i)->GetSpellProto()->EquippedItemClass == -1) ||                     // general, weapon independent
                (pWeapon && pWeapon->IsFitToSpellRequirements((*i)->GetSpellProto()))))  // OR used weapon fits aura requirements
            {
                DoneFlat += (*i)->GetModifier()->m_amount;
            }
        }
    }

    // ..done flat (by creature type mask)
    DoneFlat += GetTotalAuraModifierByMiscMask(SPELL_AURA_MOD_DAMAGE_DONE_CREATURE, creatureTypeMask);

    // ..done flat (base at attack power for marked target and base at attack power for creature type)
    if (attType == RANGED_ATTACK)
    {
        APbonus += pVictim->GetTotalAuraModifier(SPELL_AURA_RANGED_ATTACK_POWER_ATTACKER_BONUS);
        APbonus += GetTotalAuraModifierByMiscMask(SPELL_AURA_MOD_RANGED_ATTACK_POWER_VERSUS, creatureTypeMask);
    }
    else
    {
        APbonus += pVictim->GetTotalAuraModifier(SPELL_AURA_MELEE_ATTACK_POWER_ATTACKER_BONUS);
        APbonus += GetTotalAuraModifierByMiscMask(SPELL_AURA_MOD_MELEE_ATTACK_POWER_VERSUS, creatureTypeMask);
    }

    // PERCENT damage auras
    // ====================
    float DonePercent   = 1.0f;

    // ..done pct, already included in weapon damage based spells
    if(!isWeaponDamageBasedSpell)
    {
        AuraList const& mModDamagePercentDone = GetAurasByType(SPELL_AURA_MOD_DAMAGE_PERCENT_DONE);
        for(AuraList::const_iterator i = mModDamagePercentDone.begin(); i != mModDamagePercentDone.end(); ++i)
        {
            if (!(*i)->GetHolder() || (*i)->GetHolder()->IsDeleted())
                continue;

            if ((*i)->GetModifier()->m_miscvalue & schoolMask &&                         // schoolmask has to fit with the intrinsic spell school
                (*i)->GetModifier()->m_miscvalue & GetMeleeDamageSchoolMask() &&         // AND schoolmask has to fit with weapon damage school (essential for non-physical spells)
                (((*i)->GetSpellProto()->EquippedItemClass == -1) ||                     // general, weapon independent
                (pWeapon && pWeapon->IsFitToSpellRequirements((*i)->GetSpellProto()))))  // OR used weapon fits aura requirements
            {
                DonePercent *= ((*i)->GetModifier()->m_amount+100.0f) / 100.0f;
            }
        }

        if (attType == OFF_ATTACK)
            DonePercent *= GetModifierValue(UNIT_MOD_DAMAGE_OFFHAND, TOTAL_PCT);                    // no school check required
    }

    // ..done pct (by creature type mask)
    DonePercent *= GetTotalAuraMultiplierByMiscMask(SPELL_AURA_MOD_DAMAGE_DONE_VERSUS, creatureTypeMask);

    // special dummys/class scripts and other effects
    // =============================================
    Unit *owner = GetOwner();
    if (!owner)
        owner = this;

    // ..done (class scripts)
    if (spellProto)
    {
        AuraList const& mOverrideClassScript= owner->GetAurasByType(SPELL_AURA_OVERRIDE_CLASS_SCRIPTS);
        for(AuraList::const_iterator i = mOverrideClassScript.begin(); i != mOverrideClassScript.end(); ++i)
        {
            if (!(*i)->GetHolder() || (*i)->GetHolder()->IsDeleted())
                continue;

            if (!(*i)->isAffectedOnSpell(spellProto))
                continue;

            switch((*i)->GetModifier()->m_miscvalue)
            {
                // Tundra Stalker
                // Merciless Combat
                case 7277:
                {
                    // Merciless Combat
                    if ((*i)->GetSpellProto()->SpellIconID == 2656)
                    {
                        if (pVictim->HasAuraState(AURA_STATE_HEALTHLESS_35_PERCENT))
                            DonePercent *= (100.0f+(*i)->GetModifier()->m_amount)/100.0f;
                    }
                    else // Tundra Stalker
                    {
                        // Frost Fever (target debuff)
                        if (pVictim->GetAura<SPELL_AURA_MOD_MELEE_HASTE, SPELLFAMILY_DEATHKNIGHT, CF_DEATHKNIGHT_FF_BP_ACTIVE>())
                            DonePercent *= ((*i)->GetModifier()->m_amount+100.0f)/100.0f;
                        break;
                    }
                    break;
                }
                case 7293: // Rage of Rivendare
                {
                    if (pVictim->GetAura<SPELL_AURA_PERIODIC_DAMAGE, SPELLFAMILY_DEATHKNIGHT, CF_DEATHKNIGHT_BLOOD_PLAGUE>())
                        DonePercent *= ((*i)->GetSpellProto()->CalculateSimpleValue(EFFECT_INDEX_1)*2+100.0f)/100.0f;
                    break;
                }
                // Marked for Death
                case 7598:
                case 7599:
                case 7600:
                case 7601:
                case 7602:
                {
                    if (pVictim->GetAura<SPELL_AURA_MOD_STALKED, SPELLFAMILY_HUNTER, CF_HUNTER_HUNTERS_MARK>())
                        DonePercent *= ((*i)->GetModifier()->m_amount+100.0f)/100.0f;
                    break;
                }
            }
        }
    }

    // .. done (class scripts)
    AuraList const& mclassScritAuras = GetAurasByType(SPELL_AURA_OVERRIDE_CLASS_SCRIPTS);
    for(AuraList::const_iterator i = mclassScritAuras.begin(); i != mclassScritAuras.end(); ++i)
    {
        if (!(*i)->GetHolder() || (*i)->GetHolder()->IsDeleted())
            continue;

        switch((*i)->GetMiscValue())
        {
            // Dirty Deeds
            case 6427:
            case 6428:
                if (pVictim->HasAuraState(AURA_STATE_HEALTHLESS_35_PERCENT))
                {
                    Aura* eff0 = GetAura((*i)->GetId(), EFFECT_INDEX_0);
                    if (!eff0 || (*i)->GetEffIndex() != EFFECT_INDEX_1)
                    {
                        sLog.outError("Spell structure of DD (%u) changed.",(*i)->GetId());
                        continue;
                    }

                    // effect 0 have expected value but in negative state
                    DonePercent *= (-eff0->GetModifier()->m_amount + 100.0f) / 100.0f;
                }
                break;
        }
    }

    if (spellProto)
    {
        // Frost Strike
        if (spellProto->SpellFamilyName == SPELLFAMILY_DEATHKNIGHT && spellProto->SpellFamilyFlags.test<CF_DEATHKNIGHT_FROST_STRIKE>())
        {
            // search disease
            bool found = false;
            Unit::SpellAuraHolderMap const& auras = pVictim->GetSpellAuraHolderMap();
            for(Unit::SpellAuraHolderMap::const_iterator itr = auras.begin(); itr!=auras.end(); ++itr)
            {
                if (itr->second->GetSpellProto()->Dispel == DISPEL_DISEASE)
                {
                    found = true;
                    break;
                }
            }

            if (found)
            {
                // search for Glacier Rot dummy aura
                Unit::AuraList const& dummyAuras = GetAurasByType(SPELL_AURA_DUMMY);
                for(Unit::AuraList::const_iterator i = dummyAuras.begin(); i != dummyAuras.end(); ++i)
                {
                    if ((*i)->GetSpellProto()->EffectMiscValue[(*i)->GetEffIndex()] == 7244)
                    {
                        DonePercent *= ((*i)->GetModifier()->m_amount+100.0f) / 100.0f;
                        break;
                    }
                }
            }
        }
        // Glyph of Steady Shot (Steady Shot check)
        else if (spellProto->SpellFamilyName == SPELLFAMILY_HUNTER && spellProto->SpellFamilyFlags.test<CF_HUNTER_STEADY_SHOT>())
        {
            // search for glyph dummy aura
            if (Aura *aur = GetDummyAura(56826))
                // check for Serpent Sting at target
                if (pVictim->GetAura<SPELL_AURA_PERIODIC_DAMAGE, SPELLFAMILY_HUNTER, CF_HUNTER_SERPENT_STING>())
                    DonePercent *= (aur->GetModifier()->m_amount+100.0f) / 100.0f;
        }
     }

    // final calculation
    // =================

    float DoneTotal = 0.0f;

    // scaling of non weapon based spells
    if (!isWeaponDamageBasedSpell)
    {
        // apply ap bonus and benefit affected by spell power implicit coeffs and spell level penalties
        DoneTotal = SpellBonusWithCoeffs(spellProto, DoneTotal, DoneFlat, APbonus, damagetype, true);
    }
    // weapon damage based spells
    else if ( APbonus || DoneFlat )
    {
        bool normalized = spellProto ? IsSpellHaveEffect(spellProto, SPELL_EFFECT_NORMALIZED_WEAPON_DMG) : false;
        DoneTotal += int32(APbonus / 14.0f * GetAPMultiplier(attType,normalized));

        // for weapon damage based spells we still have to apply damage done percent mods
        // (that are already included into pdamage) to not-yet included DoneFlat
        // e.g. from doneVersusCreature, apBonusVs...
        UnitMods unitMod;
        switch(attType)
        {
            default:
            case BASE_ATTACK:   unitMod = UNIT_MOD_DAMAGE_MAINHAND; break;
            case OFF_ATTACK:    unitMod = UNIT_MOD_DAMAGE_OFFHAND;  break;
            case RANGED_ATTACK: unitMod = UNIT_MOD_DAMAGE_RANGED;   break;
        }

        DoneTotal += DoneFlat;

        DoneTotal *= GetModifierValue(unitMod, TOTAL_PCT);
    }

    float tmpDamage = float(int32(pdamage) + DoneTotal * int32(stack)) * DonePercent;

    // apply spellmod to Done damage
    if (spellProto)
    {
        if (Player* modOwner = GetSpellModOwner())
            modOwner->ApplySpellMod(spellProto->Id, damagetype == DOT ? SPELLMOD_DOT : SPELLMOD_DAMAGE, tmpDamage);
    }

    // bonus result can be negative
    return tmpDamage > 0 ? uint32(tmpDamage) : 0;
}

/**
 * Calculates target part of melee damage bonuses,
 * will be called on each tick for periodic damage over time auras
 */
uint32 Unit::MeleeDamageBonusTaken(Unit *pCaster, uint32 pdamage,WeaponAttackType attType, SpellEntry const *spellProto, DamageEffectType damagetype, uint32 stack)
{
    if (!pCaster)
        return pdamage;

    if (pdamage == 0)
        return pdamage;

    // differentiate for weapon damage based spells
    bool isWeaponDamageBasedSpell = !(spellProto && (damagetype == DOT || IsSpellHaveEffect(spellProto, SPELL_EFFECT_SCHOOL_DAMAGE)));
    uint32 schoolMask       = spellProto ? spellProto->SchoolMask : GetMeleeDamageSchoolMask();
    uint32 mechanicMask     = spellProto ? GetAllSpellMechanicMask(spellProto) : 0;

    // Shred and Maul also have bonus as MECHANIC_BLEED damages
    if (spellProto && spellProto->SpellFamilyName==SPELLFAMILY_DRUID && spellProto->SpellFamilyFlags.test<CF_DRUID_MAUL, CF_DRUID_SHRED>())
        mechanicMask |= (1 << (MECHANIC_BLEED-1));

    // FLAT damage bonus auras
    // =======================
    int32 TakenFlat = 0;

    // ..taken flat (base at attack power for marked target and base at attack power for creature type)
    if (attType == RANGED_ATTACK)
        TakenFlat += GetTotalAuraModifier(SPELL_AURA_MOD_RANGED_DAMAGE_TAKEN);
    else
        TakenFlat += GetTotalAuraModifier(SPELL_AURA_MOD_MELEE_DAMAGE_TAKEN);

    // ..taken flat (by school mask)
    TakenFlat += GetTotalAuraModifierByMiscMask(SPELL_AURA_MOD_DAMAGE_TAKEN, schoolMask);

    // PERCENT damage auras
    // ====================
    float TakenPercent  = 1.0f;

    // ..taken pct (by school mask)
    TakenPercent *= GetTotalAuraMultiplierByMiscMask(SPELL_AURA_MOD_DAMAGE_PERCENT_TAKEN, schoolMask);

    // ..taken pct (by mechanic mask)
    TakenPercent *= GetTotalAuraMultiplierByMiscValueForMask(SPELL_AURA_MOD_MECHANIC_DAMAGE_TAKEN_PERCENT,mechanicMask);

    // ..taken pct (melee/ranged)
    if (attType == RANGED_ATTACK)
        TakenPercent *= GetTotalAuraMultiplier(SPELL_AURA_MOD_RANGED_DAMAGE_TAKEN_PCT);
    else
        TakenPercent *= GetTotalAuraMultiplier(SPELL_AURA_MOD_MELEE_DAMAGE_TAKEN_PCT);

    if (spellProto)
    {
        // ..taken pct (from caster spells)
        AuraList const& mOwnerTaken = GetAurasByType(SPELL_AURA_MOD_DAMAGE_FROM_CASTER);
        for(AuraList::const_iterator i = mOwnerTaken.begin(); i != mOwnerTaken.end(); ++i)
        {
            if ((*i)->GetCasterGuid() == pCaster->GetObjectGuid() && (*i)->isAffectedOnSpell(spellProto))
                TakenPercent *= ((*i)->GetModifier()->m_amount + 100.0f) / 100.0f;
        }
    }

    // ..taken pct (aoe avoidance)
    if (spellProto && IsAreaOfEffectSpell(spellProto))
    {
        TakenPercent *= GetTotalAuraMultiplierByMiscMask(SPELL_AURA_MOD_AOE_DAMAGE_AVOIDANCE, schoolMask);
        if (GetTypeId() == TYPEID_UNIT && ((Creature*)this)->IsPet())
            TakenPercent *= GetTotalAuraMultiplierByMiscMask(SPELL_AURA_MOD_PET_AOE_DAMAGE_AVOIDANCE, schoolMask);
    }

    // special dummys/class scripts and other effects
    // =============================================

    // .. taken (dummy auras)
    AuraList const& mDummyAuras = GetAurasByType(SPELL_AURA_DUMMY);
    if (!mDummyAuras.empty())
    for(AuraList::const_iterator i = mDummyAuras.begin(); i != mDummyAuras.end(); ++i)
    {
        switch((*i)->GetId())
        {
            case 45182:                                     // Cheating Death
                if((*i)->GetModifier()->m_miscvalue & SPELL_SCHOOL_MASK_NORMAL)
                {
                    if (GetTypeId() != TYPEID_PLAYER)
                        continue;

                    float mod = ((Player*)this)->GetRatingBonusValue(CR_CRIT_TAKEN_MELEE)*(-8.0f);
                    if (mod < float((*i)->GetModifier()->m_amount))
                        mod = float((*i)->GetModifier()->m_amount);

                    TakenPercent *= (mod + 100.0f) / 100.0f;
                }
                break;
            case 20911:                                     // Blessing of Sanctuary
            case 25899:                                     // Greater Blessing of Sanctuary
                // don't stack with Vigilance dmg reduction effect (calculated above)
                if (!HasAura(68066))
                    TakenPercent *= ((*i)->GetModifier()->m_amount + 100.0f) / 100.0f;
                break;
        }
    }

    // final calculation
    // =================

    // scaling of non weapon based spells
    if (!isWeaponDamageBasedSpell)
    {
        // apply benefit affected by spell power implicit coeffs and spell level penalties
        TakenFlat = SpellBonusWithCoeffs(spellProto, 0, TakenFlat, 0, damagetype, false);
    }

    float tmpDamage = float(int32(pdamage) + TakenFlat * int32(stack)) * TakenPercent;

    // bonus result can be negative
    return tmpDamage > 0 ? uint32(tmpDamage) : 0;
}

void Unit::ApplySpellImmune(uint32 spellId, uint32 op, uint32 type, bool apply)
{
    if (apply)
    {
        for (SpellImmuneList::iterator itr = m_spellImmune[op].begin(), next; itr != m_spellImmune[op].end(); itr = next)
        {
            next = itr; ++next;
            if (itr->type == type)
            {
                m_spellImmune[op].erase(itr);
                next = m_spellImmune[op].begin();
            }
        }
        SpellImmune Immune;
        Immune.spellId = spellId;
        Immune.type = type;
        m_spellImmune[op].push_back(Immune);
    }
    else
    {
        for (SpellImmuneList::iterator itr = m_spellImmune[op].begin(); itr != m_spellImmune[op].end(); ++itr)
        {
            if (itr->spellId == spellId)
            {
                m_spellImmune[op].erase(itr);
                break;
            }
        }
    }
}

void Unit::ApplySpellDispelImmunity(const SpellEntry * spellProto, DispelType type, bool apply)
{
    ApplySpellImmune(spellProto->Id,IMMUNITY_DISPEL, type, apply);

    // such dispell type should not remove auras but only return visibility
    if (type == DISPEL_STEALTH || type == DISPEL_INVISIBILITY)
        return;

    if (apply && spellProto->AttributesEx & SPELL_ATTR_EX_DISPEL_AURAS_ON_IMMUNITY)
        RemoveAurasWithDispelType(type);
}

float Unit::GetWeaponProcChance() const
{
    // normalized proc chance for weapon attack speed
    // (odd formula...)
    if (isAttackReady(BASE_ATTACK))
        return (GetAttackTime(BASE_ATTACK) * 1.8f / 1000.0f);
    else if (haveOffhandWeapon() && isAttackReady(OFF_ATTACK))
        return (GetAttackTime(OFF_ATTACK) * 1.6f / 1000.0f);

    return 0.0f;
}

float Unit::GetPPMProcChance(uint32 WeaponSpeed, float PPM) const
{
    // proc per minute chance calculation
    if (PPM <= 0.0f)
        return 0.0f;
    return WeaponSpeed * PPM / 600.0f;                      // result is chance in percents (probability = Speed_in_sec * (PPM / 60))
}

void Unit::Mount(uint32 mount, uint32 spellId, uint32 vehicleId, uint32 creatureEntry)
{
    if (!mount)
        return;

    RemoveAurasWithInterruptFlags(AURA_INTERRUPT_FLAG_MOUNTING);

    SetUInt32Value(UNIT_FIELD_MOUNTDISPLAYID, mount);

    SetFlag( UNIT_FIELD_FLAGS, UNIT_FLAG_MOUNT );

    if (GetTypeId() == TYPEID_PLAYER)
    {
        // Called by Taxi system / GM command
        if (!spellId)
            ((Player*)this)->UnsummonPetTemporaryIfAny();
        // Called by mount aura
        else if (SpellEntry const* spellInfo = sSpellStore.LookupEntry(spellId))
        {
            // Flying case (Unsummon any pet)
            if (IsSpellHaveAura(spellInfo, SPELL_AURA_MOD_FLIGHT_SPEED_MOUNTED))
                ((Player*)this)->UnsummonPetTemporaryIfAny();
            // Normal case (Unsummon only permanent pet)
            else if (Pet* pet = GetPet())
            {
                if (pet->IsPermanentPetFor((Player*)this) && !((Player*)this)->InArena() &&
                    sWorld.getConfig(CONFIG_BOOL_PET_UNSUMMON_AT_MOUNT))
                {
                    ((Player*)this)->UnsummonPetTemporaryIfAny();
                }
                else
                    pet->ApplyModeFlags(PET_MODE_DISABLE_ACTIONS,true);
            }
            else if (Pet* minipet = GetMiniPet())
            {
                if (sWorld.getConfig(CONFIG_BOOL_PET_UNSUMMON_AT_MOUNT))
                    minipet->Unsummon(PET_SAVE_AS_DELETED, this);
            }
        }

        if (vehicleId)
        {
            SetVehicleId(vehicleId);
            GetVehicleKit()->Reset();

            // mounts can also have accessories
            GetVehicleKit()->InstallAllAccessories(creatureEntry);
        }
    }
}

void Unit::Unmount(bool from_aura)
{
    if (!IsMounted())
        return;

    RemoveAurasWithInterruptFlags(AURA_INTERRUPT_FLAG_NOT_MOUNTED);

    SetUInt32Value(UNIT_FIELD_MOUNTDISPLAYID, 0);
    RemoveFlag(UNIT_FIELD_FLAGS, UNIT_FLAG_MOUNT);

    // Called NOT by Taxi system / GM command
    if (from_aura)
    {
        WorldPacket data(SMSG_DISMOUNT, 8);
        data << GetPackGUID();
        SendMessageToSet(&data, true);
    }

    // only resummon old pet if the player is already added to a map
    // this prevents adding a pet to a not created map which would otherwise cause a crash
    // (it could probably happen when logging in after a previous crash)
    if (GetTypeId() == TYPEID_PLAYER)
    {
        if (Pet* pet = GetPet())
            pet->ApplyModeFlags(PET_MODE_DISABLE_ACTIONS,false);
        else
            ((Player*)this)->ResummonPetTemporaryUnSummonedIfAny();
    }

    if (GetTypeId() == TYPEID_PLAYER && GetVehicleKit())
    {
        // Send other players that we are no longer a vehicle
        WorldPacket data(SMSG_SET_VEHICLE_REC_ID, 8+4);
        data << GetPackGUID();
        data << uint32(0);
        ((Player*)this)->SendMessageToSet(&data, true);

        RemoveVehicleKit();
    }
}

void Unit::SetInCombatWith(Unit* enemy)
{
    Unit* eOwner = enemy->GetCharmerOrOwnerOrSelf();
    if (eOwner->IsPvP())
    {
        SetInCombatState(true, enemy);
        return;
    }

    //check for duel
    if (eOwner->GetTypeId() == TYPEID_PLAYER && ((Player*)eOwner)->duel)
    {
        if (Player const* myOwner = GetCharmerOrOwnerPlayerOrPlayerItself())
        {
            if (myOwner->IsInDuelWith((Player const*)eOwner))
            {
                SetInCombatState(true,enemy);
                return;
            }
        }
    }

    SetInCombatState(false,enemy);
}

void Unit::SetInCombatState(bool PvP, Unit* enemy)
{
    // only alive units can be in combat
    if (!isAlive())
        return;

    if (PvP)
        m_CombatTimer = 5000;

    bool creatureNotInCombat = GetTypeId()==TYPEID_UNIT && !HasFlag(UNIT_FIELD_FLAGS, UNIT_FLAG_IN_COMBAT);

    SetFlag(UNIT_FIELD_FLAGS, UNIT_FLAG_IN_COMBAT);

    if (isCharmed() || (GetTypeId()!=TYPEID_PLAYER && ((Creature*)this)->IsPet()))
        SetFlag(UNIT_FIELD_FLAGS, UNIT_FLAG_PET_IN_COMBAT);

    // interrupt all delayed non-combat casts
    for (uint32 i = CURRENT_FIRST_NON_MELEE_SPELL; i < CURRENT_MAX_SPELL; ++i)
        if (Spell* spell = GetCurrentSpell(CurrentSpellTypes(i)))
            if (IsNonCombatSpell(spell->m_spellInfo))
                InterruptSpell(CurrentSpellTypes(i),false);

    if (creatureNotInCombat)
    {
        // should probably be removed for the attacked (+ it's party/group) only, not global
        RemoveFlag(UNIT_FIELD_FLAGS, UNIT_FLAG_OOC_NOT_ATTACKABLE);

        // client does not handle this state on it's own (reset to default at LoadCreatureAddon)
        if (getStandState() == UNIT_STAND_STATE_CUSTOM)
            SetStandState(UNIT_STAND_STATE_STAND);

        Creature* pCreature = (Creature*)this;

        if (pCreature->AI())
            pCreature->AI()->EnterCombat(enemy);

        // Some bosses are set into combat with zone
        if (GetMap()->IsDungeon() && (pCreature->GetCreatureInfo()->flags_extra & CREATURE_FLAG_EXTRA_AGGRO_ZONE) && enemy && enemy->IsControlledByPlayer())
            pCreature->SetInCombatWithZone();

        if (InstanceData* mapInstance = GetInstanceData())
            mapInstance->OnCreatureEnterCombat(pCreature);
    }
}

void Unit::ClearInCombat()
{
    m_CombatTimer = 0;
    RemoveFlag(UNIT_FIELD_FLAGS, UNIT_FLAG_IN_COMBAT);

    if (isCharmed() || (GetTypeId()!=TYPEID_PLAYER && ((Creature*)this)->IsPet()))
        RemoveFlag(UNIT_FIELD_FLAGS, UNIT_FLAG_PET_IN_COMBAT);

    // Player's state will be cleared in Player::UpdateContestedPvP
    if (GetTypeId() != TYPEID_PLAYER)
    {
        if (((Creature*)this)->GetCreatureInfo()->unit_flags & UNIT_FLAG_OOC_NOT_ATTACKABLE)
            SetFlag(UNIT_FIELD_FLAGS, UNIT_FLAG_OOC_NOT_ATTACKABLE);

        clearUnitState(UNIT_STAT_ATTACK_PLAYER);
    }
    else
        ((Player*)this)->UpdatePotionCooldown();
}

bool Unit::isTargetableForAttack(bool inverseAlive /*=false*/) const
{
    if (GetTypeId()==TYPEID_PLAYER && ((Player *)this)->isGameMaster())
        return false;

    if (HasFlag(UNIT_FIELD_FLAGS, UNIT_FLAG_NON_ATTACKABLE | UNIT_FLAG_NOT_SELECTABLE))
        return false;

    // to be removed if unit by any reason enter combat
    if (HasFlag(UNIT_FIELD_FLAGS, UNIT_FLAG_OOC_NOT_ATTACKABLE))
        return false;

    // inversealive is needed for some spells which need to be casted at dead targets (aoe)
    if (isAlive() == inverseAlive)
        return false;

    return IsInWorld() && !hasUnitState(UNIT_STAT_DIED) && !IsTaxiFlying();
}

int32 Unit::ModifyHealth(int32 dVal)
{
    int32 gain = 0;

    if (dVal==0)
        return 0;

    int32 curHealth = (int32)GetHealth();

    int32 val = dVal + curHealth;
    if (val <= 0)
    {
        SetHealth(0);
        return -curHealth;
    }

    int32 maxHealth = (int32)GetMaxHealth();

    if (val < maxHealth)
    {
        SetHealth(val);
        gain = val - curHealth;
    }
    else if (curHealth != maxHealth)
    {
        SetHealth(maxHealth);
        gain = maxHealth - curHealth;
    }

    return gain;
}

int32 Unit::ModifyPower(Powers power, int32 dVal)
{
    int32 gain = 0;

    if (dVal==0)
        return 0;

    int32 curPower = (int32)GetPower(power);

    int32 val = dVal + curPower;
    if (val <= 0)
    {
        SetPower(power,0);
        return -curPower;
    }

    int32 maxPower = (int32)GetMaxPower(power);

    if (val < maxPower)
    {
        SetPower(power,val);
        gain = val - curPower;
    }
    else if (curPower != maxPower)
    {
        SetPower(power,maxPower);
        gain = maxPower - curPower;
    }

    return gain;
}

bool Unit::isVisibleForOrDetect(Unit const* u, WorldObject const* viewPoint, bool detect, bool inVisibleList, bool is3dDistance) const
{
    if(!u || !IsInMap(u))
        return false;

    // Always can see self
    if (u==this)
        return true;

    // player visible for other player if not logout and at same transport
    // including case when player is out of world
    bool at_same_transport =
        GetTypeId() == TYPEID_PLAYER &&  u->GetTypeId()==TYPEID_PLAYER &&
        !((Player*)this)->GetSession()->PlayerLogout() && !((Player*)u)->GetSession()->PlayerLogout() &&
        !((Player*)this)->GetSession()->PlayerLoading() && !((Player*)u)->GetSession()->PlayerLoading() &&
        ((Player*)this)->GetTransport() && ((Player*)this)->GetTransport() == ((Player*)u)->GetTransport();

    // not in world
    if(!at_same_transport && (!IsInWorld() || !u->IsInWorld()))
        return false;

    // forbidden to seen (at GM respawn command)
    if (m_Visibility==VISIBILITY_RESPAWN)
        return false;

    Map& _map = *u->GetMap();
    // Grid dead/alive checks
    if (u->GetTypeId()==TYPEID_PLAYER)
    {
        // non visible at grid for any stealth state
        if(!IsVisibleInGridForPlayer((Player *)u))
            return false;

        // if player is dead then he can't detect anyone in any cases
        if(!u->isAlive())
            detect = false;
    }
    else
    {
        // all dead creatures/players not visible for any creatures
        if(!u->isAlive() || !isAlive())
            return false;
    }

    // different visible distance checks
    if (u->IsTaxiFlying())                                  // what see player in flight
    {
        // use object grey distance for all (only see objects any way)
        if (!IsWithinDistInMap(viewPoint,World::GetMaxVisibleDistanceInFlight()+(inVisibleList ? World::GetVisibleObjectGreyDistance() : 0.0f), is3dDistance))
            return false;
    }
    else if(!at_same_transport)                             // distance for show player/pet/creature (no transport case)
    {
        // Any units far than max visible distance for viewer or not in our map are not visible too
        if (!IsWithinDistInMap(viewPoint, _map.GetVisibilityDistance() + (inVisibleList ? World::GetVisibleUnitGreyDistance() : 0.0f), is3dDistance))
            return false;
    }

    // always seen by owner
    if (GetCharmerOrOwnerGuid() == u->GetObjectGuid())
        return true;

    // isInvisibleForAlive() those units can only be seen by dead or if other
    // unit is also invisible for alive.. if an isinvisibleforalive unit dies we
    // should be able to see it too
    if (u->isAlive() && isAlive() && isInvisibleForAlive() != u->isInvisibleForAlive())
        if (u->GetTypeId() != TYPEID_PLAYER || !((Player *)u)->isGameMaster())
            return false;

    // Visible units, always are visible for all units, except for units under invisibility and phases
    if (m_Visibility == VISIBILITY_ON && u->m_invisibilityMask==0)
        return true;

    // GMs see any players, not higher GMs and all units in any phase
    if (u->GetTypeId() == TYPEID_PLAYER && ((Player *)u)->isGameMaster())
    {
        if (GetTypeId() == TYPEID_PLAYER)
            return ((Player *)this)->GetSession()->GetSecurity() <= ((Player *)u)->GetSession()->GetSecurity();
        else
            return true;
    }

    // non faction visibility non-breakable for non-GMs
    if (m_Visibility == VISIBILITY_OFF)
        return false;

    // Arena visibility before arena start
    if (GetTypeId() == TYPEID_PLAYER && HasAura(32727)) // Arena Preparation
        if (Player * p_target = ((Unit*)u)->GetCharmerOrOwnerPlayerOrPlayerItself())
            return ((Player*)this)->GetBGTeam() == p_target->GetBGTeam();

    // raw invisibility
    bool invisible = (m_invisibilityMask != 0 || u->m_invisibilityMask !=0);

    // detectable invisibility case
    if ( invisible && (
        // Invisible units, always are visible for units under same invisibility type
        (m_invisibilityMask & u->m_invisibilityMask)!=0 ||
        // Invisible units, always are visible for unit that can detect this invisibility (have appropriate level for detect)
        u->canDetectInvisibilityOf(this) ||
        // Units that can detect invisibility always are visible for units that can be detected
        canDetectInvisibilityOf(u) ))
    {
        invisible = false;
    }

    // special cases for always overwrite invisibility/stealth
    if (invisible || m_Visibility == VISIBILITY_GROUP_STEALTH)
    {
        // non-hostile case
        if (!u->IsHostileTo(this))
        {
            // player see other player with stealth/invisibility only if he in same group or raid or same team (raid/team case dependent from conf setting)
            if (GetTypeId()==TYPEID_PLAYER && u->GetTypeId()==TYPEID_PLAYER)
            {
                if(((Player*)this)->IsGroupVisibleFor(((Player*)u)))
                    return true;

                // else apply same rules as for hostile case (detecting check for stealth)
            }
        }
        // hostile case
        else
        {
            // Hunter mark functionality
            AuraList const& aurasstalked = GetAurasByType(SPELL_AURA_MOD_STALKED);
            for(AuraList::const_iterator iter = aurasstalked.begin(); iter != aurasstalked.end(); ++iter)
                if ((*iter)->GetCasterGuid() == u->GetObjectGuid())
                    return true;

            // Flare functionality
            AuraList const& aurasimunity = GetAurasByType(SPELL_AURA_DISPEL_IMMUNITY);
            for(AuraList::const_iterator iter = aurasimunity.begin(); iter != aurasimunity.end(); ++iter)
                if((*iter)->GetMiscValue() == uint8(invisible ? DISPEL_INVISIBILITY : DISPEL_STEALTH))
                    return true;

            // else apply detecting check for stealth
        }

        // none other cases for detect invisibility, so invisible
        if (invisible)
            return false;

        // else apply stealth detecting check
    }

    // unit got in stealth in this moment and must ignore old detected state
    if (m_Visibility == VISIBILITY_GROUP_NO_DETECT)
        return false;

    // GM invisibility checks early, invisibility if any detectable, so if not stealth then visible
    if (m_Visibility != VISIBILITY_GROUP_STEALTH)
        return true;

    // NOW ONLY STEALTH CASE

    //if in non-detect mode then invisible for unit
    //mobs always detect players (detect == true)... return 'false' for those mobs which have (detect == false)
    //players detect players only in Player::HandleStealthedUnitsDetection()
    if (!detect)
        return (u->GetTypeId() == TYPEID_PLAYER) ? ((Player*)u)->HaveAtClient(this) : false;

    // Special cases

    // If is attacked then stealth is lost, some creature can use stealth too
    if ( !getAttackers().empty() )
        return true;

    // If there is collision rogue is seen regardless of level difference
    if (IsWithinDist(u,0.24f))
        return true;

    //If a mob or player is stunned he will not be able to detect stealth
    if (u->hasUnitState(UNIT_STAT_STUNNED) && (u != this))
        return false;

    // set max ditance
    float visibleDistance = (u->GetTypeId() == TYPEID_PLAYER) ? MAX_PLAYER_STEALTH_DETECT_RANGE : ((Creature const*)u)->GetAttackDistance(this);

    //Always invisible from back (when stealth detection is on), also filter max distance cases
    bool isInFront = viewPoint->isInFrontInMap(this, visibleDistance);
    if(!isInFront)
        return false;

    // if doesn't have stealth detection (Shadow Sight), then check how stealthy the unit is, otherwise just check los
    if(!u->HasAuraType(SPELL_AURA_DETECT_STEALTH))
    {
        //Calculation if target is in front

        //Visible distance based on stealth value (stealth rank 4 300MOD, 10.5 - 3 = 7.5)
        visibleDistance = 10.5f - (GetTotalAuraModifier(SPELL_AURA_MOD_STEALTH)/100.0f);

        //Visible distance is modified by
        //-Level Diff (every level diff = 1.0f in visible distance)
        visibleDistance += int32(u->GetLevelForTarget(this)) - int32(GetLevelForTarget(u));

        //This allows to check talent tree and will add addition stealth dependent on used points)
        int32 stealthMod = GetTotalAuraModifier(SPELL_AURA_MOD_STEALTH_LEVEL);
        if (stealthMod < 0)
            stealthMod = 0;

        //-Stealth Mod(positive like Master of Deception) and Stealth Detection(negative like paranoia)
        //based on wowwiki every 5 mod we have 1 more level diff in calculation
        int32 detectMod = u->GetTotalAuraModifierByMiscValue(SPELL_AURA_MOD_STEALTH_DETECT, 0); // skip Detect Traps
        visibleDistance += (detectMod - stealthMod) / 5.0f;
        visibleDistance = visibleDistance > MAX_PLAYER_STEALTH_DETECT_RANGE ? MAX_PLAYER_STEALTH_DETECT_RANGE : visibleDistance;

        // recheck new distance
        if (visibleDistance <= 0 || !IsWithinDist(viewPoint,visibleDistance))
            return false;
    }

    // Now check is target visible with LoS
    float ox,oy,oz;
    viewPoint->GetPosition(ox,oy,oz);
    return IsWithinLOS(ox,oy,oz);
}

void Unit::UpdateVisibilityAndView()
{

    static const AuraType auratypes[] = {SPELL_AURA_BIND_SIGHT, SPELL_AURA_FAR_SIGHT, SPELL_AURA_NONE};
    for (AuraType const* type = &auratypes[0]; *type != SPELL_AURA_NONE; ++type)
    {
        AuraList& alist = m_modAuras[*type];
        if (alist.empty())
            continue;

        for (AuraList::iterator it = alist.begin(); it != alist.end();)
        {
            Aura* aura = (*it);
            Unit* owner = aura->GetCaster();

            if (!owner || !isVisibleForOrDetect(owner,this,false))
            {
                alist.erase(it);
                RemoveAura(aura);
                it = alist.begin();
            }
            else
                ++it;
        }
    }

    GetViewPoint().Call_UpdateVisibilityForOwner();
    UpdateObjectVisibility();
    ScheduleAINotify(0);
    GetViewPoint().Event_ViewPointVisibilityChanged();
}

void Unit::SetVisibility(UnitVisibility x)
{
    m_Visibility = x;

    if (IsInWorld())
        UpdateVisibilityAndView();
}

bool Unit::canDetectInvisibilityOf(Unit const* u) const
{
    if (uint32 mask = (m_detectInvisibilityMask & u->m_invisibilityMask))
    {
        for(int32 i = 0; i < 32; ++i)
        {
            if (((1 << i) & mask)==0)
                continue;

            // find invisibility level
            int32 invLevel = 0;
            Unit::AuraList const& iAuras = u->GetAurasByType(SPELL_AURA_MOD_INVISIBILITY);
            for(Unit::AuraList::const_iterator itr = iAuras.begin(); itr != iAuras.end(); ++itr)
                if ((*itr)->GetModifier()->m_miscvalue==i && invLevel < (*itr)->GetModifier()->m_amount)
                    invLevel = (*itr)->GetModifier()->m_amount;

            // find invisibility detect level
            int32 detectLevel = 0;
            Unit::AuraList const& dAuras = GetAurasByType(SPELL_AURA_MOD_INVISIBILITY_DETECTION);
            for(Unit::AuraList::const_iterator itr = dAuras.begin(); itr != dAuras.end(); ++itr)
                if ((*itr)->GetModifier()->m_miscvalue==i && detectLevel < (*itr)->GetModifier()->m_amount)
                    detectLevel = (*itr)->GetModifier()->m_amount;

            if (i==6 && GetTypeId()==TYPEID_PLAYER)         // special drunk detection case
                detectLevel = ((Player*)this)->GetDrunkValue();

            if (invLevel <= detectLevel)
                return true;
        }
    }

    return false;
}

void Unit::UpdateSpeed(UnitMoveType mtype, bool forced, float ratio)
{
    // not in combat pet have same speed as owner
    switch(mtype)
    {
        case MOVE_RUN:
        case MOVE_WALK:
        case MOVE_SWIM:
            if (GetTypeId() == TYPEID_UNIT && ((Creature*)this)->IsPet() && hasUnitState(UNIT_STAT_FOLLOW))
            {
                if (Unit* owner = GetOwner())
                {
                    SetSpeedRate(mtype, owner->GetSpeedRate(mtype), forced);
                    return;
                }
            }
            break;
        default:
            break;
    }

    int32 main_speed_mod  = 0;
    float stack_bonus     = 1.0f;
    float non_stack_bonus = 1.0f;

    switch(mtype)
    {
        case MOVE_WALK:
            break;
        case MOVE_RUN:
        {
            if (GetTypeId() == TYPEID_UNIT)
                ratio *= ((Creature*)this)->GetCreatureInfo()->speed_run;

            if (IsMounted()) // Use on mount auras
            {
                main_speed_mod  = GetMaxPositiveAuraModifier(SPELL_AURA_MOD_INCREASE_MOUNTED_SPEED);
                stack_bonus     = GetTotalAuraMultiplier(SPELL_AURA_MOD_MOUNTED_SPEED_ALWAYS);
                non_stack_bonus = (100.0f + GetMaxPositiveAuraModifier(SPELL_AURA_MOD_MOUNTED_SPEED_NOT_STACK))/100.0f;
            }
            else
            {
                main_speed_mod  = GetMaxPositiveAuraModifier(SPELL_AURA_MOD_INCREASE_SPEED);
                stack_bonus     = GetTotalAuraMultiplier(SPELL_AURA_MOD_SPEED_ALWAYS);
                non_stack_bonus = (100.0f + GetMaxPositiveAuraModifier(SPELL_AURA_MOD_SPEED_NOT_STACK))/100.0f;
            }
            break;
        }
        case MOVE_RUN_BACK:
            return;
        case MOVE_SWIM:
        {
            main_speed_mod  = GetMaxPositiveAuraModifier(SPELL_AURA_MOD_INCREASE_SWIM_SPEED);
            break;
        }
        case MOVE_SWIM_BACK:
            return;
        case MOVE_FLIGHT:
        {
            if (IsMounted()) // Use on mount auras
            {
                main_speed_mod  = GetMaxPositiveAuraModifier(SPELL_AURA_MOD_FLIGHT_SPEED_MOUNTED);
                stack_bonus     = GetTotalAuraMultiplier(SPELL_AURA_MOD_FLIGHT_SPEED_MOUNTED_STACKING);
                non_stack_bonus = (100.0f + GetMaxPositiveAuraModifier(SPELL_AURA_MOD_FLIGHT_SPEED_MOUNTED_NOT_STACKING))/100.0f;
            }
            else             // Use not mount (shapeshift for example) auras (should stack)
            {
                main_speed_mod  = GetTotalAuraModifier(SPELL_AURA_MOD_FLIGHT_SPEED);
                stack_bonus     = GetTotalAuraMultiplier(SPELL_AURA_MOD_FLIGHT_SPEED_STACKING);
                non_stack_bonus = (100.0f + GetMaxPositiveAuraModifier(SPELL_AURA_MOD_FLIGHT_SPEED_NOT_STACKING))/100.0f;
            }
            break;
        }
        case MOVE_FLIGHT_BACK:
            return;
        default:
            sLog.outError("Unit::UpdateSpeed: Unsupported move type (%d)", mtype);
            return;
    }

    // Remove Druid Dash bonus if not in Cat Form
    if (GetShapeshiftForm() != FORM_CAT)
    {
        AuraList const& speed_increase_auras = GetAurasByType(SPELL_AURA_MOD_INCREASE_SPEED);
        for(AuraList::const_iterator itr = speed_increase_auras.begin(); itr != speed_increase_auras.end(); ++itr)
        {
            const SpellEntry* aura_proto = (*itr)->GetSpellProto();
            if (aura_proto->SpellFamilyName == SPELLFAMILY_DRUID && aura_proto->SpellIconID == 959)
            {
                main_speed_mod -= (*itr)->GetModifier()->m_amount;
                break;
            }
        }
    }

    float bonus = non_stack_bonus > stack_bonus ? non_stack_bonus : stack_bonus;
    // now we ready for speed calculation
    float speed  = main_speed_mod ? bonus*(100.0f + main_speed_mod)/100.0f : bonus;

    switch(mtype)
    {
        case MOVE_RUN:
        case MOVE_SWIM:
        case MOVE_FLIGHT:
        {
            // Normalize speed by 191 aura SPELL_AURA_USE_NORMAL_MOVEMENT_SPEED if need
            // TODO: possible affect only on MOVE_RUN
            if (int32 normalization = GetMaxPositiveAuraModifier(SPELL_AURA_USE_NORMAL_MOVEMENT_SPEED))
            {
                // Use speed from aura
                float max_speed = normalization / baseMoveSpeed[mtype];
                if (speed > max_speed)
                    speed = max_speed;
            }
            break;
        }
        default:
            break;
    }

    // for creature case, we check explicit if mob searched for assistance
    if (GetTypeId() == TYPEID_UNIT)
    {
        if (((Creature*)this)->HasSearchedAssistance())
            speed *= 0.66f;                                 // best guessed value, so this will be 33% reduction. Based off initial speed, mob can then "run", "walk fast" or "walk".
    }
    // for player case, we look for some custom rates
    else
    {
        if (getDeathState() == CORPSE)
            speed *= sWorld.getConfig(((Player*)this)->InBattleGround() ? CONFIG_FLOAT_GHOST_RUN_SPEED_BG : CONFIG_FLOAT_GHOST_RUN_SPEED_WORLD);
    }

    // Apply strongest slow aura mod to speed
    int32 slow = GetMaxNegativeAuraModifier(SPELL_AURA_MOD_DECREASE_SPEED);
    if (slow)
    {
        speed *=(100.0f + slow)/100.0f;
        float min_speed = (float)GetMaxPositiveAuraModifier(SPELL_AURA_MOD_MINIMUM_SPEED) / 100.0f;
        if (speed < min_speed)
            speed = min_speed;
    }

    if (GetTypeId() == TYPEID_UNIT)
    {
        switch(mtype)
        {
            case MOVE_RUN:
                speed *= ((Creature*)this)->GetCreatureInfo()->speed_run;
                break;
            case MOVE_WALK:
                speed *= ((Creature*)this)->GetCreatureInfo()->speed_walk;
                break;
            default:
                break;
        }
    }

    SetSpeedRate(mtype, speed * ratio, forced);
}

float Unit::GetSpeed( UnitMoveType mtype ) const
{
    return m_speed_rate[mtype]*baseMoveSpeed[mtype];
}

struct SetSpeedRateHelper
{
    explicit SetSpeedRateHelper(UnitMoveType _mtype, bool _forced) : mtype(_mtype), forced(_forced) {}
    void operator()(Unit* unit) const { unit->UpdateSpeed(mtype,forced); }
    UnitMoveType mtype;
    bool forced;
};

void Unit::SetSpeedRate(UnitMoveType mtype, float rate, bool forced)
{
    if (rate < 0)
        rate = 0.0f;

    // Update speed only on change
    if (m_speed_rate[mtype] != rate)
    {
        m_speed_rate[mtype] = rate;
        propagateSpeedChange();

        const uint16 SetSpeed2Opc_table[MAX_MOVE_TYPE][2]=
        {
            {MSG_MOVE_SET_WALK_SPEED,       SMSG_FORCE_WALK_SPEED_CHANGE},
            {MSG_MOVE_SET_RUN_SPEED,        SMSG_FORCE_RUN_SPEED_CHANGE},
            {MSG_MOVE_SET_RUN_BACK_SPEED,   SMSG_FORCE_RUN_BACK_SPEED_CHANGE},
            {MSG_MOVE_SET_SWIM_SPEED,       SMSG_FORCE_SWIM_SPEED_CHANGE},
            {MSG_MOVE_SET_SWIM_BACK_SPEED,  SMSG_FORCE_SWIM_BACK_SPEED_CHANGE},
            {MSG_MOVE_SET_TURN_RATE,        SMSG_FORCE_TURN_RATE_CHANGE},
            {MSG_MOVE_SET_FLIGHT_SPEED,     SMSG_FORCE_FLIGHT_SPEED_CHANGE},
            {MSG_MOVE_SET_FLIGHT_BACK_SPEED,SMSG_FORCE_FLIGHT_BACK_SPEED_CHANGE},
            {MSG_MOVE_SET_PITCH_RATE,       SMSG_FORCE_PITCH_RATE_CHANGE},
        };

        if (forced)
        {
            if (GetTypeId() == TYPEID_PLAYER)
            {
                // register forced speed changes for WorldSession::HandleForceSpeedChangeAck
                // and do it only for real sent packets and use run for run/mounted as client expected
                ++((Player*)this)->m_forced_speed_changes[mtype];
            }

            WorldPacket data(SetSpeed2Opc_table[mtype][1], 18);
            data << GetPackGUID();
            data << (uint32)0;                                  // moveEvent, NUM_PMOVE_EVTS = 0x39
            if (mtype == MOVE_RUN)
                data << uint8(0);                               // new 2.1.0
            data << float(GetSpeed(mtype));
            SendMessageToSet(&data, true);
        }
        else
        {
            m_movementInfo.UpdateTime(WorldTimer::getMSTime());

            WorldPacket data(SetSpeed2Opc_table[mtype][0], 64);
            data << GetPackGUID();
            data << m_movementInfo;
            data << float(GetSpeed(mtype));
            SendMessageToSet(&data, true);
        }
    }

    CallForAllControlledUnits(SetSpeedRateHelper(mtype,forced), CONTROLLED_PET|CONTROLLED_GUARDIANS|CONTROLLED_CHARM|CONTROLLED_MINIPET);
}

void Unit::SetHover(bool on)
{
    if (on)
        CastSpell(this, 11010, true);
    else
        RemoveAurasDueToSpell(11010);
}

void Unit::SetDeathState(DeathState s)
{
    if (s != ALIVE && s!= JUST_ALIVED)
    {
        ExitVehicle();
        CombatStop();
        DeleteThreatList();
        ClearComboPointHolders();                           // any combo points pointed to unit lost at it death

        if (IsNonMeleeSpellCasted(false))
            InterruptNonMeleeSpells(false);
    }

    if (s == JUST_DIED)
    {
        RemoveAllAurasOnDeath();
        RemoveGuardians();
        RemoveMiniPet();
        UnsummonAllTotems();

        i_motionMaster.Clear(false,true);
        i_motionMaster.MoveIdle();

        StopMoving();

        ModifyAuraState(AURA_STATE_HEALTHLESS_20_PERCENT, false);
        ModifyAuraState(AURA_STATE_HEALTHLESS_35_PERCENT, false);
        // remove aurastates allowing special moves
        ClearAllReactives();
        ClearDiminishings();
        ProcDamageAndSpell(this, PROC_FLAG_NONE, PROC_FLAG_ON_DEATH, PROC_EX_NONE, 0);

        if (GetVehicleKit())
            GetVehicleKit()->RemoveAllPassengers();
    }
    else if (s == JUST_ALIVED)
    {
        RemoveFlag (UNIT_FIELD_FLAGS, UNIT_FLAG_SKINNABLE); // clear skinnable for creature and player (at battleground)
    }

    if (m_deathState != ALIVE && s == ALIVE)
    {
        //_ApplyAllAuraMods();
    }
    m_deathState = s;
}

/*########################################
########                          ########
########       AGGRO SYSTEM       ########
########                          ########
########################################*/

bool Unit::CanHaveThreatList() const
{
    // only creatures can have threat list
    if (GetTypeId() != TYPEID_UNIT)
        return false;

    // only alive units can have threat list
    if (!isAlive())
        return false;

    Creature const* creature = ((Creature const*)this);

    // totems can not have threat list
    if (creature->IsTotem())
        return false;

    // pets can not have a threat list, unless they are controlled by a creature
    if (creature->IsPet() && creature->GetOwnerGuid().IsPlayer())
        return false;

    // charmed units can not have a threat list if charmed by player
    if (creature->GetCharmerGuid().IsPlayer())
        return false;

    // Is it correct?
    if (isCharmed())
        return false;

    return true;
}

//======================================================================

float Unit::ApplyTotalThreatModifier(float threat, SpellSchoolMask schoolMask)
{
    if (!HasAuraType(SPELL_AURA_MOD_THREAT))
        return threat;

    if (schoolMask == SPELL_SCHOOL_MASK_NONE)
        return threat;

    SpellSchools school = GetFirstSchoolInMask(schoolMask);

    return threat * m_threatModifier[school];
}

//======================================================================

void Unit::AddThreat(Unit* pVictim, float threat /*= 0.0f*/, bool crit /*= false*/, SpellSchoolMask schoolMask /*= SPELL_SCHOOL_MASK_NONE*/, SpellEntry const *threatSpell /*= NULL*/)
{
    // Only mobs can manage threat lists
    if (CanHaveThreatList())
        m_ThreatManager.addThreat(pVictim, threat, crit, schoolMask, threatSpell);
}

//======================================================================

void Unit::DeleteThreatList()
{
    if (CanHaveThreatList() && !m_ThreatManager.isThreatListEmpty())
        SendThreatClear();

    m_ThreatManager.clearReferences();
}

//======================================================================

void Unit::TauntApply(Unit* taunter)
{
    MANGOS_ASSERT(GetTypeId() == TYPEID_UNIT);

    if (!taunter || (taunter->GetTypeId() == TYPEID_PLAYER && ((Player*)taunter)->isGameMaster()))
        return;

    if (!CanHaveThreatList())
        return;

    Unit *target = getVictim();

    if (target && target == taunter)
        return;

    SetInFront(taunter);

    if (((Creature*)this)->AI())
        ((Creature*)this)->AI()->AttackStart(taunter);

    m_ThreatManager.tauntApply(taunter);
}

//======================================================================

void Unit::TauntFadeOut(Unit *taunter)
{
    MANGOS_ASSERT(GetTypeId() == TYPEID_UNIT);

    if (!taunter || (taunter->GetTypeId() == TYPEID_PLAYER && ((Player*)taunter)->isGameMaster()))
        return;

    if (!CanHaveThreatList())
        return;

    Unit *target = getVictim();

    if (!target || target != taunter)
        return;

    if (m_ThreatManager.isThreatListEmpty())
    {
        if (((Creature*)this)->AI())
            ((Creature*)this)->AI()->EnterEvadeMode();

        if (InstanceData* mapInstance = GetInstanceData())
            mapInstance->OnCreatureEvade((Creature*)this);

        return;
    }

    m_ThreatManager.tauntFadeOut(taunter);
    target = m_ThreatManager.getHostileTarget();

    if (target && target != taunter)
    {
        SetInFront(target);

        if (((Creature*)this)->AI())
            ((Creature*)this)->AI()->AttackStart(target);
    }
}

//======================================================================

bool Unit::SelectHostileTarget()
{
    //function provides main threat functionality
    //next-victim-selection algorithm and evade mode are called
    //threat list sorting etc.

    MANGOS_ASSERT(GetTypeId() == TYPEID_UNIT);

    if (!this->isAlive())
        return false;

    //This function only useful once AI has been initialized
    if (!((Creature*)this)->AI())
        return false;

    Unit* target = NULL;
    Unit* oldTarget = getVictim();

    // First checking if we have some taunt on us
    const AuraList& tauntAuras = GetAurasByType(SPELL_AURA_MOD_TAUNT);
    if (!tauntAuras.empty())
    {
        Unit* caster;

        // Find first available taunter target
        // Auras are pushed_back, last caster will be on the end
        for (AuraList::const_reverse_iterator aura = tauntAuras.rbegin(); aura != tauntAuras.rend(); ++aura)
        {
            if ((caster = (*aura)->GetCaster()) && caster->IsInMap(this) &&
                caster->isTargetableForAttack() && caster->isInAccessablePlaceFor((Creature*)this) &&
                (!IsCombatStationary() || CanReachWithMeleeAttack(caster)))
            {
                target = caster;
                break;
            }
        }
    }

    // No taunt aura or taunt aura caster is dead, standard target selection
    if (!target && !m_ThreatManager.isThreatListEmpty())
        target = m_ThreatManager.getHostileTarget();

    if (target)
    {
        if (!hasUnitState(UNIT_STAT_STUNNED | UNIT_STAT_DIED))
        {
            SetInFront(target);
            if (oldTarget != target)
                ((Creature*)this)->AI()->AttackStart(target);
        }
        return true;
    }

    // no target but something prevent go to evade mode
    if (!isInCombat() || HasAuraType(SPELL_AURA_MOD_TAUNT))
        return false;

    // last case when creature don't must go to evade mode:
    // it in combat but attacker not make any damage and not enter to aggro radius to have record in threat list
    // for example at owner command to pet attack some far away creature
    // Note: creature not have targeted movement generator but have attacker in this case
    if (GetMotionMaster()->GetCurrentMovementGeneratorType() != CHASE_MOTION_TYPE)
    {
        for(AttackerSet::const_iterator itr = m_attackers.begin(); itr != m_attackers.end(); ++itr)
        {
            Unit* attacker = GetMap()->GetUnit(*itr);
            if (attacker && attacker->IsInMap(this) && attacker->isTargetableForAttack() && attacker->isInAccessablePlaceFor((Creature*)this))
                return false;
        }
    }

    // enter in evade mode in other case
    ((Creature*)this)->AI()->EnterEvadeMode();

    if (InstanceData* mapInstance = GetInstanceData())
        mapInstance->OnCreatureEvade((Creature*)this);

    return false;
}

//======================================================================
//======================================================================
//======================================================================

int32 Unit::CalculateSpellDamage(Unit const* target, SpellEntry const* spellProto, SpellEffectIndex effect_index, int32 const* effBasePoints)
{
    Player* unitPlayer = (GetTypeId() == TYPEID_PLAYER) ? (Player*)this : NULL;

    uint8 comboPoints = GetComboPoints();

    int32 level = int32(getLevel());
    if (level > (int32)spellProto->maxLevel && spellProto->maxLevel > 0)
        level = (int32)spellProto->maxLevel;
    else if (level < (int32)spellProto->baseLevel)
        level = (int32)spellProto->baseLevel;
    level-= (int32)spellProto->spellLevel;

    float basePointsPerLevel = spellProto->EffectRealPointsPerLevel[effect_index];
    int32 basePoints = effBasePoints ? *effBasePoints - 1 : spellProto->EffectBasePoints[effect_index];
    basePoints += int32(level * basePointsPerLevel);
    int32 randomPoints = int32(spellProto->EffectDieSides[effect_index]);
    float comboDamage = spellProto->EffectPointsPerComboPoint[effect_index];

    switch(randomPoints)
    {
        case 0:                                             // not used
        case 1: basePoints += 1; break;                     // range 1..1
        default:
            // range can have positive (1..rand) and negative (rand..1) values, so order its for irand
            int32 randvalue = (randomPoints >= 1)
                ? irand(1, randomPoints)
                : irand(randomPoints, 1);

            basePoints += randvalue;
            break;
    }

    int32 value = basePoints;

    // Life Burst (Malygos) hack
    if (spellProto->Id == 57143)
    {
        value /= 2;
        comboDamage = value;
    }

    // random damage
    if (comboDamage != 0 && unitPlayer && target && (target->GetObjectGuid() == unitPlayer->GetComboTargetGuid() || IsAreaOfEffectSpell(spellProto)))
        value += (int32)(comboDamage * comboPoints);

    if (Player* modOwner = GetSpellModOwner())
    {
        modOwner->ApplySpellMod(spellProto->Id, SPELLMOD_ALL_EFFECTS, value);

        switch(effect_index)
        {
            case EFFECT_INDEX_0:
                modOwner->ApplySpellMod(spellProto->Id, SPELLMOD_EFFECT1, value);
                break;
            case EFFECT_INDEX_1:
                modOwner->ApplySpellMod(spellProto->Id, SPELLMOD_EFFECT2, value);
                break;
            case EFFECT_INDEX_2:
                modOwner->ApplySpellMod(spellProto->Id, SPELLMOD_EFFECT3, value);
                break;
        }
    }

    if (spellProto->Attributes & SPELL_ATTR_LEVEL_DAMAGE_CALCULATION && spellProto->spellLevel &&
            spellProto->Effect[effect_index] != SPELL_EFFECT_WEAPON_PERCENT_DAMAGE &&
            spellProto->Effect[effect_index] != SPELL_EFFECT_KNOCK_BACK &&
            (spellProto->Effect[effect_index] != SPELL_EFFECT_APPLY_AURA || spellProto->EffectApplyAuraName[effect_index] != SPELL_AURA_MOD_DECREASE_SPEED))
        value = int32(value*0.25f*exp(getLevel()*(70-spellProto->spellLevel)/1000.0f));

    return value;
}

int32 Unit::CalculateAuraDuration(SpellEntry const* spellProto, uint32 effectMask, int32 duration, Unit const* caster)
{
    if (duration <= 0)
        return duration;

    int32 mechanicMod = 0;
    uint32 mechanicMask = GetSpellMechanicMask(spellProto, effectMask);

    for(int32 mechanic = FIRST_MECHANIC; mechanic < MAX_MECHANIC; ++mechanic)
    {
        if (!(mechanicMask & (1 << (mechanic-1))))
            continue;

        int32 stackingMod = GetTotalAuraModifierByMiscValue(SPELL_AURA_MECHANIC_DURATION_MOD, mechanic);
        int32 nonStackingMod = GetMaxNegativeAuraModifierByMiscValue(SPELL_AURA_MECHANIC_DURATION_MOD_NOT_STACK, mechanic);

        mechanicMod = std::min(mechanicMod, std::min(stackingMod, nonStackingMod));
    }

    int32 dispelMod = 0;
    int32 dmgClassMod = 0;

    if (!IsPositiveSpell(spellProto))
    {
        dispelMod   = GetTotalAuraModifierByMiscValue(SPELL_AURA_MOD_DURATION_OF_EFFECTS_BY_DISPEL, spellProto->Dispel);
        dmgClassMod = GetTotalAuraModifierByMiscValue(SPELL_AURA_MOD_DURATION_OF_MAGIC_EFFECTS, spellProto->DmgClass);
    }

    int32 durationMod = std::min(mechanicMod, std::min(dispelMod, dmgClassMod));

    if (durationMod != 0)
    {
        duration = int32(int64(duration) * (100+durationMod) / 100);

        if (duration < 0)
            duration = 0;
    }

    if (caster == this)
    {
        switch(spellProto->SpellFamilyName)
        {
            case SPELLFAMILY_DRUID:
                // Thorns
                if (spellProto->SpellIconID == 53 && spellProto->SpellFamilyFlags.test<CF_DRUID_THORNS>())
                {
                    // Glyph of Thorns
                    if (Aura *aur = GetAura(57862, EFFECT_INDEX_0))
                        duration += aur->GetModifier()->m_amount * MINUTE * IN_MILLISECONDS;
                }
                break;
            case SPELLFAMILY_PALADIN:
                // Blessing of Might
                if (spellProto->SpellIconID == 298 && spellProto->SpellFamilyFlags.test<CF_PALADIN_BLESSING_OF_MIGHT>())
                {
                    // Glyph of Blessing of Might
                    if (Aura *aur = GetAura(57958, EFFECT_INDEX_0))
                        duration += aur->GetModifier()->m_amount * MINUTE * IN_MILLISECONDS;
                }
                // Blessing of Wisdom
                else if (spellProto->SpellIconID == 306 && spellProto->SpellFamilyFlags.test<CF_PALADIN_BLESSING_OF_WISDOM>())
                {
                    // Glyph of Blessing of Wisdom
                    if (Aura *aur = GetAura(57979, EFFECT_INDEX_0))
                        duration += aur->GetModifier()->m_amount * MINUTE * IN_MILLISECONDS;
                }
                break;
            default:
                break;
        }
    }

    return duration;
}

DiminishingLevels Unit::GetDiminishing(DiminishingGroup group)
{
    for(Diminishing::iterator i = m_Diminishing.begin(); i != m_Diminishing.end(); ++i)
    {
        if (i->DRGroup != group)
            continue;

        if(!i->hitCount)
            return DIMINISHING_LEVEL_1;

        if (!i->hitTime)
            return DIMINISHING_LEVEL_1;

        // If last spell was casted more than 15 seconds ago - reset the count.
        if (i->stack==0 && WorldTimer::getMSTimeDiff(i->hitTime,WorldTimer::getMSTime()) > 15*IN_MILLISECONDS)
        {
            i->hitCount = DIMINISHING_LEVEL_1;
            return DIMINISHING_LEVEL_1;
        }
        // or else increase the count.
        else
        {
            return DiminishingLevels(i->hitCount);
        }
    }
    return DIMINISHING_LEVEL_1;
}

void Unit::IncrDiminishing(DiminishingGroup group)
{
    // Checking for existing in the table
    for(Diminishing::iterator i = m_Diminishing.begin(); i != m_Diminishing.end(); ++i)
    {
        if (i->DRGroup != group)
            continue;
        if (i->hitCount < DIMINISHING_LEVEL_IMMUNE)
            i->hitCount += 1;
        return;
    }
    m_Diminishing.push_back(DiminishingReturn(group,WorldTimer::getMSTime(),DIMINISHING_LEVEL_2));
}

void Unit::ApplyDiminishingToDuration(DiminishingGroup group, int32 &duration,Unit* caster,DiminishingLevels Level, int32 limitduration, bool isReflected)
{
    if (duration == -1 || group == DIMINISHING_NONE || (!isReflected && caster->IsFriendlyTo(this)) )
        return;

    // Duration of crowd control abilities on pvp target is limited by 10 sec. (2.2.0)
    if (limitduration > 0 && duration > limitduration)
    {
        // test pet/charm masters instead pets/charmeds
        Unit const* targetOwner = GetCharmerOrOwner();
        Unit const* casterOwner = caster->GetCharmerOrOwner();

        Unit const* target = targetOwner ? targetOwner : this;
        Unit const* source = casterOwner ? casterOwner : caster;

        if (target->GetTypeId() == TYPEID_PLAYER && source->GetTypeId() == TYPEID_PLAYER)
            duration = limitduration;
    }

    float mod = 1.0f;

    // Some diminishings applies to mobs too (for example, Stun)
    if((GetDiminishingReturnsGroupType(group) == DRTYPE_PLAYER && GetTypeId() == TYPEID_PLAYER) || GetDiminishingReturnsGroupType(group) == DRTYPE_ALL)
    {
        DiminishingLevels diminish = Level;
        switch(diminish)
        {
            case DIMINISHING_LEVEL_1: break;
            case DIMINISHING_LEVEL_2: mod = 0.5f; break;
            case DIMINISHING_LEVEL_3: mod = 0.25f; break;
            case DIMINISHING_LEVEL_IMMUNE: mod = 0.0f;break;
            default: break;
        }
    }

    duration = int32(duration * mod);
}

void Unit::ApplyDiminishingAura( DiminishingGroup group, bool apply )
{
    // Checking for existing in the table
    for(Diminishing::iterator i = m_Diminishing.begin(); i != m_Diminishing.end(); ++i)
    {
        if (i->DRGroup != group)
            continue;

        if (apply)
            i->stack += 1;
        else if (i->stack)
        {
            i->stack -= 1;
            // Remember time after last aura from group removed
            if (i->stack == 0)
                i->hitTime = WorldTimer::getMSTime();
        }
        break;
    }
}

bool Unit::isVisibleForInState( Player const* u, WorldObject const* viewPoint, bool inVisibleList ) const
{
    return isVisibleForOrDetect(u, viewPoint, false, inVisibleList, false);
}

/// returns true if creature can't be seen by alive units
bool Unit::isInvisibleForAlive() const
{
    if (m_AuraFlags & UNIT_AURAFLAG_ALIVE_INVISIBLE)
        return true;
    // TODO: maybe spiritservices also have just an aura
    return isSpiritService();
}

uint32 Unit::GetCreatureType() const
{
    if (GetTypeId() == TYPEID_PLAYER)
    {
        SpellShapeshiftFormEntry const* ssEntry = sSpellShapeshiftFormStore.LookupEntry(GetShapeshiftForm());
        if (ssEntry && ssEntry->creatureType > 0)
            return ssEntry->creatureType;
        else
            return CREATURE_TYPE_HUMANOID;
    }
    else
        return ((Creature*)this)->GetCreatureInfo()->type;
}

/*#######################################
########                         ########
########       STAT SYSTEM       ########
########                         ########
#######################################*/

bool Unit::HandleStatModifier(UnitMods unitMod, UnitModifierType modifierType, float amount, bool apply)
{
    if (unitMod >= UNIT_MOD_END || modifierType >= MODIFIER_TYPE_END)
    {
        sLog.outError("ERROR in HandleStatModifier(): nonexistent UnitMods or wrong UnitModifierType!");
        return false;
    }

    float val = 1.0f;

    switch(modifierType)
    {
        case BASE_VALUE:
        case TOTAL_VALUE:
            m_auraModifiersGroup[unitMod][modifierType] += apply ? amount : -amount;
            break;
        case BASE_PCT:
        case TOTAL_PCT:
            if (amount <= -100.0f)                           //small hack-fix for -100% modifiers
                amount = -200.0f;

            val = (100.0f + amount) / 100.0f;
            m_auraModifiersGroup[unitMod][modifierType] *= apply ? val : (1.0f/val);
            break;
        case NONSTACKING_PCT:
        case NONSTACKING_PCT_MINOR:
        case NONSTACKING_VALUE_POS:
        case NONSTACKING_VALUE_NEG:
            m_auraModifiersGroup[unitMod][modifierType] = amount;
            break;
        default:
            break;
    }

    if(!CanModifyStats())
        return false;

    switch(unitMod)
    {
        case UNIT_MOD_STAT_STRENGTH:
        case UNIT_MOD_STAT_AGILITY:
        case UNIT_MOD_STAT_STAMINA:
        case UNIT_MOD_STAT_INTELLECT:
        case UNIT_MOD_STAT_SPIRIT:         UpdateStats(GetStatByAuraGroup(unitMod));  break;

        case UNIT_MOD_ARMOR:               UpdateArmor();           break;
        case UNIT_MOD_HEALTH:              UpdateMaxHealth();       break;

        case UNIT_MOD_MANA:
        case UNIT_MOD_RAGE:
        case UNIT_MOD_FOCUS:
        case UNIT_MOD_ENERGY:
        case UNIT_MOD_HAPPINESS:
        case UNIT_MOD_RUNE:
        case UNIT_MOD_RUNIC_POWER:          UpdateMaxPower(GetPowerTypeByAuraGroup(unitMod));          break;

        case UNIT_MOD_RESISTANCE_HOLY:
        case UNIT_MOD_RESISTANCE_FIRE:
        case UNIT_MOD_RESISTANCE_NATURE:
        case UNIT_MOD_RESISTANCE_FROST:
        case UNIT_MOD_RESISTANCE_SHADOW:
        case UNIT_MOD_RESISTANCE_ARCANE:   UpdateResistances(GetSpellSchoolByAuraGroup(unitMod));      break;

        case UNIT_MOD_ATTACK_POWER:        UpdateAttackPowerAndDamage();         break;
        case UNIT_MOD_ATTACK_POWER_RANGED: UpdateAttackPowerAndDamage(true);     break;

        case UNIT_MOD_DAMAGE_MAINHAND:     UpdateDamagePhysical(BASE_ATTACK);    break;
        case UNIT_MOD_DAMAGE_OFFHAND:      UpdateDamagePhysical(OFF_ATTACK);     break;
        case UNIT_MOD_DAMAGE_RANGED:       UpdateDamagePhysical(RANGED_ATTACK);  break;

        default:
            break;
    }

    return true;
}

float Unit::GetModifierValue(UnitMods unitMod, UnitModifierType modifierType) const
{
    if ( unitMod >= UNIT_MOD_END || modifierType >= MODIFIER_TYPE_END)
    {
        sLog.outError("attempt to access nonexistent modifier value from UnitMods!");
        return 0.0f;
    }

    if(modifierType == TOTAL_PCT)
    {
        if(m_auraModifiersGroup[unitMod][modifierType] <= 0.0f)
            return 0.0f;
        else
            return m_auraModifiersGroup[unitMod][TOTAL_PCT] * ((m_auraModifiersGroup[unitMod][NONSTACKING_PCT] + m_auraModifiersGroup[unitMod][NONSTACKING_PCT_MINOR] + 100.0f) / 100.0f);
    }
    else if(modifierType == TOTAL_VALUE)
    {
        return m_auraModifiersGroup[unitMod][TOTAL_VALUE] + m_auraModifiersGroup[unitMod][NONSTACKING_VALUE_POS] + m_auraModifiersGroup[unitMod][NONSTACKING_VALUE_NEG];
    }
    else
        return m_auraModifiersGroup[unitMod][modifierType];
}

float Unit::GetTotalStatValue(Stats stat) const
{
    UnitMods unitMod = UnitMods(UNIT_MOD_STAT_START + stat);

    if (m_auraModifiersGroup[unitMod][TOTAL_PCT] <= 0.0f)
        return 0.0f;

    // value = ((base_value * base_pct) + total_value) * total_pct
    float value  = m_auraModifiersGroup[unitMod][BASE_VALUE] + GetCreateStat(stat);
    value *= m_auraModifiersGroup[unitMod][BASE_PCT];
    value += (m_auraModifiersGroup[unitMod][TOTAL_VALUE] + m_auraModifiersGroup[unitMod][NONSTACKING_VALUE_POS] + m_auraModifiersGroup[unitMod][NONSTACKING_VALUE_NEG]);
    value *= m_auraModifiersGroup[unitMod][TOTAL_PCT] * ((m_auraModifiersGroup[unitMod][NONSTACKING_PCT] + m_auraModifiersGroup[unitMod][NONSTACKING_PCT_MINOR] + 100.0f) / 100.0f);

    return value;
}

float Unit::GetTotalAuraModValue(UnitMods unitMod) const
{
    if (unitMod >= UNIT_MOD_END)
    {
        sLog.outError("attempt to access nonexistent UnitMods in GetTotalAuraModValue()!");
        return 0.0f;
    }

    if (m_auraModifiersGroup[unitMod][TOTAL_PCT] <= 0.0f)
        return 0.0f;

    float value  = m_auraModifiersGroup[unitMod][BASE_VALUE];
    value *= m_auraModifiersGroup[unitMod][BASE_PCT];
    value += (m_auraModifiersGroup[unitMod][TOTAL_VALUE] + m_auraModifiersGroup[unitMod][NONSTACKING_VALUE_POS] + m_auraModifiersGroup[unitMod][NONSTACKING_VALUE_NEG]);
    value *= m_auraModifiersGroup[unitMod][TOTAL_PCT] * ((m_auraModifiersGroup[unitMod][NONSTACKING_PCT] + m_auraModifiersGroup[unitMod][NONSTACKING_PCT_MINOR] + 100.0f) / 100.0f);

    return value;
}

SpellSchools Unit::GetSpellSchoolByAuraGroup(UnitMods unitMod) const
{
    SpellSchools school = SPELL_SCHOOL_NORMAL;

    switch(unitMod)
    {
        case UNIT_MOD_RESISTANCE_HOLY:     school = SPELL_SCHOOL_HOLY;          break;
        case UNIT_MOD_RESISTANCE_FIRE:     school = SPELL_SCHOOL_FIRE;          break;
        case UNIT_MOD_RESISTANCE_NATURE:   school = SPELL_SCHOOL_NATURE;        break;
        case UNIT_MOD_RESISTANCE_FROST:    school = SPELL_SCHOOL_FROST;         break;
        case UNIT_MOD_RESISTANCE_SHADOW:   school = SPELL_SCHOOL_SHADOW;        break;
        case UNIT_MOD_RESISTANCE_ARCANE:   school = SPELL_SCHOOL_ARCANE;        break;

        default:
            break;
    }

    return school;
}

Stats Unit::GetStatByAuraGroup(UnitMods unitMod) const
{
    Stats stat = STAT_STRENGTH;

    switch(unitMod)
    {
        case UNIT_MOD_STAT_STRENGTH:    stat = STAT_STRENGTH;      break;
        case UNIT_MOD_STAT_AGILITY:     stat = STAT_AGILITY;       break;
        case UNIT_MOD_STAT_STAMINA:     stat = STAT_STAMINA;       break;
        case UNIT_MOD_STAT_INTELLECT:   stat = STAT_INTELLECT;     break;
        case UNIT_MOD_STAT_SPIRIT:      stat = STAT_SPIRIT;        break;

        default:
            break;
    }

    return stat;
}

Powers Unit::GetPowerTypeByAuraGroup(UnitMods unitMod) const
{
    switch(unitMod)
    {
        case UNIT_MOD_MANA:       return POWER_MANA;
        case UNIT_MOD_RAGE:       return POWER_RAGE;
        case UNIT_MOD_FOCUS:      return POWER_FOCUS;
        case UNIT_MOD_ENERGY:     return POWER_ENERGY;
        case UNIT_MOD_HAPPINESS:  return POWER_HAPPINESS;
        case UNIT_MOD_RUNE:       return POWER_RUNE;
        case UNIT_MOD_RUNIC_POWER:return POWER_RUNIC_POWER;
        default:                  return POWER_MANA;
    }

    return POWER_MANA;
}

float Unit::GetTotalAttackPowerValue(WeaponAttackType attType) const
{
    if (attType == RANGED_ATTACK)
    {
        int32 ap = GetInt32Value(UNIT_FIELD_RANGED_ATTACK_POWER) + GetInt32Value(UNIT_FIELD_RANGED_ATTACK_POWER_MODS);
        if (ap < 0)
            return 0.0f;
        return ap * (1.0f + GetFloatValue(UNIT_FIELD_RANGED_ATTACK_POWER_MULTIPLIER));
    }
    else
    {
        int32 ap = GetInt32Value(UNIT_FIELD_ATTACK_POWER) + GetInt32Value(UNIT_FIELD_ATTACK_POWER_MODS);
        if (ap < 0)
            return 0.0f;
        return ap * (1.0f + GetFloatValue(UNIT_FIELD_ATTACK_POWER_MULTIPLIER));
    }
}

float Unit::GetWeaponDamageRange(WeaponAttackType attType ,WeaponDamageRange type) const
{
    if (attType == OFF_ATTACK && !haveOffhandWeapon())
        return 0.0f;

    return m_weaponDamage[attType][type];
}

void Unit::SetLevel(uint32 lvl)
{
    SetUInt32Value(UNIT_FIELD_LEVEL, lvl);

    // group update
    if ((GetTypeId() == TYPEID_PLAYER) && ((Player*)this)->GetGroup())
        ((Player*)this)->SetGroupUpdateFlag(GROUP_UPDATE_FLAG_LEVEL);
}

void Unit::SetHealth(uint32 val)
{
    uint32 maxHealth = GetMaxHealth();
    if (maxHealth < val)
        val = maxHealth;

    SetUInt32Value(UNIT_FIELD_HEALTH, val);

    // group update
    if (GetTypeId() == TYPEID_PLAYER)
    {
        if(((Player*)this)->GetGroup())
            ((Player*)this)->SetGroupUpdateFlag(GROUP_UPDATE_FLAG_CUR_HP);
    }
    else if(((Creature*)this)->IsPet())
    {
        Pet *pet = ((Pet*)this);
        if (pet->isControlled())
        {
            Unit *owner = GetOwner();
            if (owner && (owner->GetTypeId() == TYPEID_PLAYER) && ((Player*)owner)->GetGroup())
                ((Player*)owner)->SetGroupUpdateFlag(GROUP_UPDATE_FLAG_PET_CUR_HP);
        }
    }
}

void Unit::SetMaxHealth(uint32 val)
{
    uint32 health = GetHealth();
    SetUInt32Value(UNIT_FIELD_MAXHEALTH, val);

    // group update
    if (GetTypeId() == TYPEID_PLAYER)
    {
        if(((Player*)this)->GetGroup())
            ((Player*)this)->SetGroupUpdateFlag(GROUP_UPDATE_FLAG_MAX_HP);
    }
    else if(((Creature*)this)->IsPet())
    {
        Pet *pet = ((Pet*)this);
        if (pet->isControlled())
        {
            Unit *owner = GetOwner();
            if (owner && (owner->GetTypeId() == TYPEID_PLAYER) && ((Player*)owner)->GetGroup())
                ((Player*)owner)->SetGroupUpdateFlag(GROUP_UPDATE_FLAG_PET_MAX_HP);
        }
    }

    if (val < health)
        SetHealth(val);
}

void Unit::SetHealthPercent(float percent)
{
    uint32 newHealth = GetMaxHealth() * percent/100.0f;
    SetHealth(newHealth);
}

void Unit::SetPower(Powers power, uint32 val)
{
    if (GetPower(power) == val)
        return;

    uint32 maxPower = GetMaxPower(power);
    if (maxPower < val)
        val = maxPower;

    SetStatInt32Value(UNIT_FIELD_POWER1 + power, val);

    WorldPacket data(SMSG_POWER_UPDATE);
    data << GetPackGUID();
    data << uint8(power);
    data << uint32(val);
    SendMessageToSet(&data, true);

    // group update
    if (GetTypeId() == TYPEID_PLAYER)
    {
        if(((Player*)this)->GetGroup())
            ((Player*)this)->SetGroupUpdateFlag(GROUP_UPDATE_FLAG_CUR_POWER);
    }
    else if(((Creature*)this)->IsPet())
    {
        Pet *pet = ((Pet*)this);
        if (pet->isControlled())
        {
            Unit *owner = GetOwner();
            if (owner && (owner->GetTypeId() == TYPEID_PLAYER) && ((Player*)owner)->GetGroup())
                ((Player*)owner)->SetGroupUpdateFlag(GROUP_UPDATE_FLAG_PET_CUR_POWER);
        }

        // Update the pet's character sheet with happiness damage bonus
        if (pet->getPetType() == HUNTER_PET && power == POWER_HAPPINESS)
        {
            pet->UpdateDamagePhysical(BASE_ATTACK);
        }
    }
}

void Unit::SetMaxPower(Powers power, uint32 val)
{
    uint32 cur_power = GetPower(power);
    SetStatInt32Value(UNIT_FIELD_MAXPOWER1 + power, val);

    // group update
    if (GetTypeId() == TYPEID_PLAYER)
    {
        if(((Player*)this)->GetGroup())
            ((Player*)this)->SetGroupUpdateFlag(GROUP_UPDATE_FLAG_MAX_POWER);
    }
    else if(((Creature*)this)->IsPet())
    {
        Pet *pet = ((Pet*)this);
        if (pet->isControlled())
        {
            Unit *owner = GetOwner();
            if (owner && (owner->GetTypeId() == TYPEID_PLAYER) && ((Player*)owner)->GetGroup())
                ((Player*)owner)->SetGroupUpdateFlag(GROUP_UPDATE_FLAG_PET_MAX_POWER);
        }
    }

    if (val < cur_power)
        SetPower(power, val);
}

void Unit::ApplyPowerMod(Powers power, uint32 val, bool apply)
{
    ApplyModUInt32Value(UNIT_FIELD_POWER1+power, val, apply);

    // group update
    if (GetTypeId() == TYPEID_PLAYER)
    {
        if(((Player*)this)->GetGroup())
            ((Player*)this)->SetGroupUpdateFlag(GROUP_UPDATE_FLAG_CUR_POWER);
    }
    else if(((Creature*)this)->IsPet())
    {
        Pet *pet = ((Pet*)this);
        if (pet->isControlled())
        {
            Unit *owner = GetOwner();
            if (owner && (owner->GetTypeId() == TYPEID_PLAYER) && ((Player*)owner)->GetGroup())
                ((Player*)owner)->SetGroupUpdateFlag(GROUP_UPDATE_FLAG_PET_CUR_POWER);
        }
    }
}

void Unit::ApplyMaxPowerMod(Powers power, uint32 val, bool apply)
{
    ApplyModUInt32Value(UNIT_FIELD_MAXPOWER1+power, val, apply);

    // group update
    if (GetTypeId() == TYPEID_PLAYER)
    {
        if(((Player*)this)->GetGroup())
            ((Player*)this)->SetGroupUpdateFlag(GROUP_UPDATE_FLAG_MAX_POWER);
    }
    else if(((Creature*)this)->IsPet())
    {
        Pet *pet = ((Pet*)this);
        if (pet->isControlled())
        {
            Unit *owner = GetOwner();
            if (owner && (owner->GetTypeId() == TYPEID_PLAYER) && ((Player*)owner)->GetGroup())
                ((Player*)owner)->SetGroupUpdateFlag(GROUP_UPDATE_FLAG_PET_MAX_POWER);
        }
    }
}

void Unit::ApplyAuraProcTriggerDamage( Aura* aura, bool apply )
{
    AuraList& tAuraProcTriggerDamage = m_modAuras[SPELL_AURA_PROC_TRIGGER_DAMAGE];
    if (apply)
        tAuraProcTriggerDamage.push_back(aura);
    else
        tAuraProcTriggerDamage.remove(aura);
}

uint32 Unit::GetCreatePowers( Powers power ) const
{
    switch(power)
    {
        case POWER_HEALTH:      return 0;                   // is it really should be here?
        case POWER_MANA:        return GetCreateMana();
        case POWER_RAGE:        return 1000;
        case POWER_FOCUS:       return (GetTypeId() == TYPEID_PLAYER || !((Creature const*)this)->IsPet() || ((Pet const*)this)->getPetType() != HUNTER_PET ? 0 : 100);
        case POWER_ENERGY:      return 100;
        case POWER_HAPPINESS:   return (GetTypeId() == TYPEID_PLAYER || !((Creature const*)this)->IsPet() || ((Pet const*)this)->getPetType() != HUNTER_PET ? 0 : 1050000);
        case POWER_RUNE:        return (GetTypeId() == TYPEID_PLAYER && ((Player const*)this)->getClass() == CLASS_DEATH_KNIGHT ? 8 : 0);
        case POWER_RUNIC_POWER: return (GetTypeId() == TYPEID_PLAYER && ((Player const*)this)->getClass() == CLASS_DEATH_KNIGHT ? 1000 : 0);
    }

    return 0;
}

void Unit::AddToWorld()
{
    Object::AddToWorld();
    ScheduleAINotify(0);
}

void Unit::RemoveFromWorld()
{
    // cleanup
    if (IsInWorld())
    {
        Uncharm();
        RemoveNotOwnSingleTargetAuras();
        RemoveGuardians();
        RemoveMiniPet();
        UnsummonAllTotems();
        RemoveAllGameObjects();
        RemoveAllDynObjects();
        CleanupDeletedAuras();
        GetViewPoint().Event_RemovedFromWorld();
    }

    Object::RemoveFromWorld();
}

void Unit::CleanupsBeforeDelete()
{
    if (m_uint32Values)                                      // only for fully created object
    {
        if (GetVehicle())
            ExitVehicle();
        if (GetVehicleKit())
            RemoveVehicleKit();
        InterruptNonMeleeSpells(true);
        m_Events.KillAllEvents(false);                      // non-delatable (currently casted spells) will not deleted now but it will deleted at call in Map::RemoveAllObjectsInRemoveList
        CombatStop();
        ClearComboPointHolders();
        DeleteThreatList();
        if (GetTypeId()==TYPEID_PLAYER)
            getHostileRefManager().setOnlineOfflineState(false);
        else
            getHostileRefManager().deleteReferences();
        RemoveAllAuras(AURA_REMOVE_BY_DELETE);
    }
    WorldObject::CleanupsBeforeDelete();
}

CharmInfo* Unit::InitCharmInfo(Unit *charm)
{
    if(!m_charmInfo)
        m_charmInfo = new CharmInfo(charm);
    return m_charmInfo;
}

CharmInfo::CharmInfo(Unit* unit)
: m_unit(unit), m_CommandState(COMMAND_FOLLOW), m_reactState(REACT_PASSIVE), m_petnumber(0)
{
    for(int i = 0; i < CREATURE_MAX_SPELLS; ++i)
        m_charmspells[i].SetActionAndType(0,ACT_DISABLED);
    m_petnumber = 0;
}

void CharmInfo::InitPetActionBar()
{
    // the first 3 SpellOrActions are attack, follow and stay
    for(uint32 i = 0; i < ACTION_BAR_INDEX_PET_SPELL_START - ACTION_BAR_INDEX_START; ++i)
        SetActionBar(ACTION_BAR_INDEX_START + i,COMMAND_ATTACK - i,ACT_COMMAND);

    // middle 4 SpellOrActions are spells/special attacks/abilities
    for(uint32 i = 0; i < ACTION_BAR_INDEX_PET_SPELL_END-ACTION_BAR_INDEX_PET_SPELL_START; ++i)
        SetActionBar(ACTION_BAR_INDEX_PET_SPELL_START + i,0,ACT_DISABLED);

    // last 3 SpellOrActions are reactions
    for(uint32 i = 0; i < ACTION_BAR_INDEX_END - ACTION_BAR_INDEX_PET_SPELL_END; ++i)
        SetActionBar(ACTION_BAR_INDEX_PET_SPELL_END + i,COMMAND_ATTACK - i,ACT_REACTION);
}

void CharmInfo::InitEmptyActionBar()
{
    SetActionBar(ACTION_BAR_INDEX_START,COMMAND_ATTACK,ACT_COMMAND);
    for(uint32 x = ACTION_BAR_INDEX_START+1; x < ACTION_BAR_INDEX_END; ++x)
        SetActionBar(x,0,ACT_PASSIVE);
}

void CharmInfo::InitPossessCreateSpells()
{
    InitEmptyActionBar();                                   //charm action bar

    if (m_unit->GetTypeId() == TYPEID_PLAYER)                //possessed players don't have spells, keep the action bar empty
        return;

    for(uint32 x = 0; x <= ((Creature*)m_unit)->GetSpellMaxIndex(); ++x)
    {
        if (IsPassiveSpell(((Creature*)m_unit)->GetSpell(x)))
            m_unit->CastSpell(m_unit, ((Creature*)m_unit)->GetSpell(x), true);
        else
            AddSpellToActionBar(((Creature*)m_unit)->GetSpell(x), ACT_PASSIVE);
    }
}

void CharmInfo::InitVehicleCreateSpells(uint8 seatId)
{
    for (uint32 x = ACTION_BAR_INDEX_START; x < ACTION_BAR_INDEX_END; ++x)
        SetActionBar(x, 0, ActiveStates(0x8 + x));

    for (uint32 x = 0; x <= ((Creature*)m_unit)->GetSpellMaxIndex(seatId); ++x)
    {
        uint32 spellId = ((Creature*)m_unit)->GetSpell(x,seatId);

        if (!spellId)
            continue;

        if (IsPassiveSpell(spellId))
            m_unit->CastSpell(m_unit, spellId, true);
        else
            PetActionBar[x].SetAction(spellId);
    }
}

void CharmInfo::InitCharmCreateSpells()
{
    if (m_unit->GetTypeId() == TYPEID_PLAYER)                //charmed players don't have spells
    {
        InitEmptyActionBar();
        return;
    }

    InitPetActionBar();

    for(uint32 x = 0; x <= ((Creature*)m_unit)->GetSpellMaxIndex(); ++x)
    {
        uint32 spellId = ((Creature*)m_unit)->GetSpell(x);

        if(!spellId)
        {
            m_charmspells[x].SetActionAndType(spellId,ACT_DISABLED);
            continue;
        }

        if (IsPassiveSpell(spellId))
        {
            m_unit->CastSpell(m_unit, spellId, true);
            m_charmspells[x].SetActionAndType(spellId,ACT_PASSIVE);
        }
        else
        {
            m_charmspells[x].SetActionAndType(spellId,ACT_DISABLED);

            ActiveStates newstate;
            bool onlyselfcast = true;
            SpellEntry const *spellInfo = sSpellStore.LookupEntry(spellId);

            if(!spellInfo) onlyselfcast = false;
            for(uint32 i = 0; i < 3 && onlyselfcast; ++i)   //nonexistent spell will not make any problems as onlyselfcast would be false -> break right away
            {
                if (spellInfo->EffectImplicitTargetA[i] != TARGET_SELF && spellInfo->EffectImplicitTargetA[i] != 0)
                    onlyselfcast = false;
            }

            if (onlyselfcast || !IsPositiveSpell(spellId))   // only self cast and spells versus enemies are autocastable
                newstate = ACT_DISABLED;
            else
                newstate = ACT_PASSIVE;

            AddSpellToActionBar(spellId, newstate);
        }
    }
}

bool CharmInfo::AddSpellToActionBar(uint32 spell_id, ActiveStates newstate)
{
    uint32 first_id = sSpellMgr.GetFirstSpellInChain(spell_id);

    // new spell rank can be already listed
    for(uint8 i = 0; i < MAX_UNIT_ACTION_BAR_INDEX; ++i)
    {
        if (uint32 action = PetActionBar[i].GetAction())
        {
            if (PetActionBar[i].IsActionBarForSpell() && sSpellMgr.GetFirstSpellInChain(action) == first_id)
            {
                PetActionBar[i].SetAction(spell_id);
                return true;
            }
        }
    }

    // or use empty slot in other case
    for(uint8 i = 0; i < MAX_UNIT_ACTION_BAR_INDEX; ++i)
    {
        if (!PetActionBar[i].GetAction() && PetActionBar[i].IsActionBarForSpell())
        {
            SetActionBar(i,spell_id,newstate == ACT_DECIDE ? ACT_DISABLED : newstate);
            return true;
        }
    }
    return false;
}

bool CharmInfo::RemoveSpellFromActionBar(uint32 spell_id)
{
    uint32 first_id = sSpellMgr.GetFirstSpellInChain(spell_id);

    for(uint8 i = 0; i < MAX_UNIT_ACTION_BAR_INDEX; ++i)
    {
        if (uint32 action = PetActionBar[i].GetAction())
        {
            if (PetActionBar[i].IsActionBarForSpell() && sSpellMgr.GetFirstSpellInChain(action) == first_id)
            {
                SetActionBar(i,0,ACT_DISABLED);
                return true;
            }
        }
    }

    return false;
}

void CharmInfo::ToggleCreatureAutocast(uint32 spellid, bool apply)
{
    if (IsPassiveSpell(spellid))
        return;

    for(uint32 x = 0; x < CREATURE_MAX_SPELLS; ++x)
        if (spellid == m_charmspells[x].GetAction())
            m_charmspells[x].SetType(apply ? ACT_ENABLED : ACT_DISABLED);
}

void CharmInfo::SetPetNumber(uint32 petnumber, bool statwindow)
{
    m_petnumber = petnumber;
    if (statwindow)
        m_unit->SetUInt32Value(UNIT_FIELD_PETNUMBER, m_petnumber);
    else
        m_unit->SetUInt32Value(UNIT_FIELD_PETNUMBER, 0);
}

void CharmInfo::LoadPetActionBar(const std::string& data )
{
    InitPetActionBar();

    Tokens tokens = StrSplit(data, " ");

    if (tokens.size() != (ACTION_BAR_INDEX_END-ACTION_BAR_INDEX_START)*2)
        return;                                             // non critical, will reset to default

    int index;
    Tokens::iterator iter;
    for(iter = tokens.begin(), index = ACTION_BAR_INDEX_START; index < ACTION_BAR_INDEX_END; ++iter, ++index )
    {
        // use unsigned cast to avoid sign negative format use at long-> ActiveStates (int) conversion
        uint8 type  = (uint8)atol((*iter).c_str());
        ++iter;
        uint32 action = atol((*iter).c_str());

        PetActionBar[index].SetActionAndType(action,ActiveStates(type));

        // check correctness
        if (PetActionBar[index].IsActionBarForSpell() && !sSpellStore.LookupEntry(PetActionBar[index].GetAction()))
            SetActionBar(index,0,ACT_DISABLED);
    }
}

void CharmInfo::BuildActionBar( WorldPacket* data )
{
    for(uint32 i = 0; i < MAX_UNIT_ACTION_BAR_INDEX; ++i)
        *data << uint32(PetActionBar[i].packedData);
}

void CharmInfo::SetSpellAutocast( uint32 spell_id, bool state )
{

    for(int i = 0; i < MAX_UNIT_ACTION_BAR_INDEX; ++i)
    {
        if (spell_id == PetActionBar[i].GetAction() && PetActionBar[i].IsActionBarForSpell())
        {
            PetActionBar[i].SetType(state ? ACT_ENABLED : ACT_DISABLED);
            break;
        }
    }
}

void Unit::DoPetAction( Player* owner, uint8 flag, uint32 spellid, ObjectGuid petGuid, ObjectGuid targetGuid)
{
    if ((((Creature*)this)->IsPet() && !((Pet*)this)->IsInWorld()) || !GetCharmInfo())
        return;

    switch(flag)
    {
        case ACT_COMMAND:                                   //0x07
       // Maybe exists some flag that disable it at client side
            if (petGuid.IsVehicle())
                return;

            switch(spellid)
            {
                case COMMAND_STAY:                          //flat=1792  //STAY
                    StopMoving();
                    GetMotionMaster()->Clear(false);
                    GetMotionMaster()->MoveIdle();
                    GetCharmInfo()->SetCommandState( COMMAND_STAY );
                    break;
                case COMMAND_FOLLOW:                        //spellid=1792  //FOLLOW
                    AttackStop();
                    GetMotionMaster()->MoveFollow(owner,PET_FOLLOW_DIST,((Pet*)this)->GetPetFollowAngle());
                    GetCharmInfo()->SetCommandState( COMMAND_FOLLOW );
                    break;
                case COMMAND_ATTACK:                        //spellid=1792  //ATTACK
                {
                    Unit *TargetUnit = owner->GetMap()->GetUnit(targetGuid);
                    if(!TargetUnit)
                        return;

                    // not let attack friendly units.
                    if (owner->IsFriendlyTo(TargetUnit))
                        return;
                    // Not let attack through obstructions
                    if(!IsWithinLOSInMap(TargetUnit))
                        return;

                    // This is true if pet has no target or has target but targets differs.
                    if (getVictim() != TargetUnit)
                    {
                        if (getVictim())
                            AttackStop();

                        if (hasUnitState(UNIT_STAT_CONTROLLED))
                        {
                            Attack(TargetUnit, true);
                            SendPetAIReaction();
                        }
                        else
                        {
                            GetMotionMaster()->Clear();

                            if (((Creature*)this)->AI())
                                ((Creature*)this)->AI()->AttackStart(TargetUnit);

                            // 10% chance to play special pet attack talk, else growl
                            if(((Creature*)this)->IsPet() && ((Pet*)this)->getPetType() == SUMMON_PET && this != TargetUnit && roll_chance_i(10))
                                SendPetTalk((uint32)PET_TALK_ATTACK);
                            else
                            {
                                // 90% chance for pet and 100% chance for charmed creature
                                SendPetAIReaction();
                            }
                        }

                    }
                    break;
                }
                case COMMAND_ABANDON:                       // abandon (hunter pet) or dismiss (summoned pet)
                    if(((Creature*)this)->IsPet())
                    {
                        Pet* p = (Pet*)this;
                        if (p->getPetType() == HUNTER_PET)
                            p->Unsummon(PET_SAVE_AS_DELETED, owner);
                        else
                            //dismissing a summoned pet is like killing them (this prevents returning a soulshard...)
                            p->SetDeathState(CORPSE);
                    }
                    else                                    // charmed
                        owner->Uncharm();
                    break;
                default:
                    sLog.outError("WORLD: unknown PET flag Action %i and spellid %i.", uint32(flag), spellid);
            }
            break;
        case ACT_REACTION:                                  // 0x6
            switch(spellid)
            {
                case REACT_PASSIVE:                         //passive
                case REACT_DEFENSIVE:                       //recovery
                case REACT_AGGRESSIVE:                      //activete
                    GetCharmInfo()->SetReactState( ReactStates(spellid) );
                    break;
            }
            break;
        case ACT_DISABLED:                                  // 0x81    spell (disabled), ignore
        case ACT_CASTABLE:                                  // 0x80    spell (disabled), toggle state
        case ACT_PASSIVE:                                   // 0x01
        case ACT_ENABLED:                                   // 0xC1    spell
        case ACT_ACTIVE:                                    // 0xC0    spell
        {
            Unit* unit_target = NULL;

            if (!targetGuid.IsEmpty())
                unit_target = owner->GetMap()->GetUnit(targetGuid);

            if (IsNonMeleeSpellCasted(false))
                InterruptNonMeleeSpells(false);

            DoPetCastSpell(unit_target, spellid);

        }
        default:
            sLog.outError("WORLD: unknown PET flag Action %i and spellid %i.", uint32(flag), spellid);
    }

}

void Unit::DoPetCastSpell(Unit* target, uint32 spellId)
{
    // do not cast unknown spells
    SpellEntry const *spellInfo = sSpellStore.LookupEntry(spellId);
    if(!spellInfo)
    {
        sLog.outError("WORLD: unknown PET spell id %i", spellInfo->Id);
        return;
    }

    Unit*   owner  = GetObjectGuid().IsPet() ? ((Pet*)this)->GetOwner() : GetCharmerOrOwner();
    Player* powner = (owner && owner->GetTypeId() == TYPEID_PLAYER) ? (Player*)owner : NULL;

    SpellCastTargets targets;
    targets.setUnitTarget(target);
    uint8 cast_count = 1;

    if (powner)
        powner->CallForAllControlledUnits(DoPetCastWithHelper(powner, cast_count, &targets, spellInfo),CONTROLLED_PET|CONTROLLED_GUARDIANS|CONTROLLED_CHARM);
    else
        DoPetCastSpell(NULL, cast_count, &targets, spellInfo);

}

void Unit::DoPetCastSpell(Player *owner, uint8 cast_count, SpellCastTargets* targets, SpellEntry const* spellInfo )
{
    if (!spellInfo)
        return;

    if (GetCharmInfo() && GetCharmInfo()->GetGlobalCooldownMgr().HasGlobalCooldown(spellInfo))
        return;

    // do not cast not learned spells
    if (IsPassiveSpell(spellInfo->Id))
        return;
    if((GetObjectGuid().IsPet() && !((Pet*)this)->HasSpell(spellInfo->Id)))
        return;
    else if ((GetObjectGuid().IsCreatureOrVehicle() && !((Creature*)this)->HasSpell(spellInfo->Id)))
        return;

    Creature* pet = dynamic_cast<Creature*>(this);

    Unit* unit_target = targets ? targets->getUnitTarget() : NULL;
    if (!unit_target)
    {
        DEBUG_LOG("DoPetCastSpell: %s guid %u tryed to cast spell %u without target!.",GetObjectGuid().IsPet() ? "Pet" : "Creature",GetObjectGuid().GetCounter(), spellInfo->Id);
    }

    Spell* spell = new Spell(this, spellInfo, false);
    spell->m_cast_count = cast_count;                       // probably pending spell cast

    Unit* unit_target2 = spell->m_targets.getUnitTarget();

    SpellCastResult result = spell->CheckPetCast(unit_target);

    //auto turn to target unless possessed
    if (result == SPELL_FAILED_UNIT_NOT_INFRONT && !HasAuraType(SPELL_AURA_MOD_POSSESS))
    {
        if (unit_target)
        {
            SetInFront(unit_target);
            if (unit_target->GetTypeId() == TYPEID_PLAYER)
                SendCreateUpdateToPlayer( (Player*)unit_target );
        }
        else if (unit_target2)
        {
            SetInFront(unit_target2);
            if (unit_target2->GetTypeId() == TYPEID_PLAYER)
                SendCreateUpdateToPlayer( (Player*)unit_target2 );
        }

        if (owner)
            SendCreateUpdateToPlayer(owner);
        result = SPELL_CAST_OK;
    }

    if (unit_target && targets)
        spell->m_targets = *targets;

    clearUnitState(UNIT_STAT_MOVING);

    if (result == SPELL_CAST_OK)
    {
        pet->AddCreatureSpellCooldown(spellInfo->Id);
        if (pet->IsPet())
        {
            //10% chance to play special pet attack talk, else growl
            //actually this only seems to happen on special spells, fire shield for imp, torment for voidwalker, but it's stupid to check every spell
            if(((Pet*)pet)->getPetType() == SUMMON_PET && (urand(0, 100) < 10))
                pet->SendPetTalk((uint32)PET_TALK_SPECIAL_SPELL);
            else
                pet->SendPetAIReaction();
        }

        if ( unit_target && !owner->IsFriendlyTo(unit_target) && !HasAuraType(SPELL_AURA_MOD_POSSESS))
        {
            // This is true if pet has no target or has target but targets differs.
            if (getVictim() != unit_target)
            {
                if (getVictim())
                    AttackStop();

                GetMotionMaster()->Clear();

                if (pet->AI())
                    pet->AI()->AttackStart(unit_target);
            }
        }

        spell->prepare(&(spell->m_targets));
    }
    else
    {
        if (owner && HasAuraType(SPELL_AURA_MOD_POSSESS))
            Spell::SendCastResult(owner,spellInfo,0,result);
        else
            SendPetCastFail(spellInfo->Id, result);

        if (owner && !((Creature*)this)->HasSpellCooldown(spellInfo->Id))
            owner->SendClearCooldown(spellInfo->Id, pet);

        spell->finish(false);
        delete spell;
    }
}

bool Unit::isFrozen() const
{
    return HasAuraState(AURA_STATE_FROZEN);
}

struct ProcTriggeredData
{
    ProcTriggeredData(SpellProcEventEntry const * _spellProcEvent, SpellAuraHolder* _triggeredByHolder)
        : spellProcEvent(_spellProcEvent), triggeredByHolder(_triggeredByHolder)
        {}
    SpellProcEventEntry const *spellProcEvent;
    SpellAuraHolder* triggeredByHolder;
};

typedef std::list< ProcTriggeredData > ProcTriggeredList;
typedef std::list< uint32> RemoveSpellList;

uint32 createProcExtendMask(SpellNonMeleeDamage *damageInfo, SpellMissInfo missCondition)
{
    uint32 procEx = PROC_EX_NONE;
    // Check victim state
    if (missCondition!=SPELL_MISS_NONE)
    switch (missCondition)
    {
        case SPELL_MISS_MISS:    procEx|=PROC_EX_MISS;   break;
        case SPELL_MISS_RESIST:  procEx|=PROC_EX_RESIST; break;
        case SPELL_MISS_DODGE:   procEx|=PROC_EX_DODGE;  break;
        case SPELL_MISS_PARRY:   procEx|=PROC_EX_PARRY;  break;
        case SPELL_MISS_BLOCK:   procEx|=PROC_EX_BLOCK;  break;
        case SPELL_MISS_EVADE:   procEx|=PROC_EX_EVADE;  break;
        case SPELL_MISS_IMMUNE:  procEx|=PROC_EX_IMMUNE; break;
        case SPELL_MISS_IMMUNE2: procEx|=PROC_EX_IMMUNE; break;
        case SPELL_MISS_DEFLECT: procEx|=PROC_EX_DEFLECT;break;
        case SPELL_MISS_ABSORB:  procEx|=PROC_EX_ABSORB; break;
        case SPELL_MISS_REFLECT: procEx|=PROC_EX_REFLECT;break;
        default:
            break;
    }
    else
    {
        // On block
        if (damageInfo->blocked)
            procEx|=PROC_EX_BLOCK;
        // On absorb
        if (damageInfo->absorb)
            procEx|=PROC_EX_ABSORB;
        // On crit
        if (damageInfo->HitInfo & SPELL_HIT_TYPE_CRIT)
            procEx|=PROC_EX_CRITICAL_HIT;
        else
            procEx|=PROC_EX_NORMAL_HIT;
    }
    return procEx;
}

void Unit::ProcDamageAndSpellFor( bool isVictim, Unit * pTarget, uint32 procFlag, uint32 procExtra, WeaponAttackType attType, SpellEntry const * procSpell, uint32 damage )
{
    // For melee/ranged based attack need update skills and set some Aura states
    if (!(procExtra & PROC_EX_CAST_END) && procFlag & MELEE_BASED_TRIGGER_MASK)
    {
        // Update skills here for players
        if (GetTypeId() == TYPEID_PLAYER)
        {
            // On melee based hit/miss/resist need update skill (for victim and attacker)
            if (procExtra&(PROC_EX_NORMAL_HIT|PROC_EX_MISS|PROC_EX_RESIST))
            {
                if (pTarget && pTarget->GetTypeId() != TYPEID_PLAYER && pTarget->GetCreatureType() != CREATURE_TYPE_CRITTER)
                    ((Player*)this)->UpdateCombatSkills(pTarget, attType, isVictim);
            }
            // Update defence if player is victim and parry/dodge/block
            if (isVictim && procExtra&(PROC_EX_DODGE|PROC_EX_PARRY|PROC_EX_BLOCK))
                ((Player*)this)->UpdateDefense();
        }
        // If exist crit/parry/dodge/block need update aura state (for victim and attacker)
        if (procExtra & (PROC_EX_CRITICAL_HIT|PROC_EX_PARRY|PROC_EX_DODGE|PROC_EX_BLOCK))
        {
            // for victim
            if (isVictim)
            {
                // if victim and dodge attack
                if (procExtra&PROC_EX_DODGE)
                {
                    //Update AURA_STATE on dodge
                    if (getClass() != CLASS_ROGUE) // skip Rogue Riposte
                    {
                        ModifyAuraState(AURA_STATE_DEFENSE, true);
                        StartReactiveTimer( REACTIVE_DEFENSE );
                    }
                }
                // if victim and parry attack
                if (procExtra & PROC_EX_PARRY)
                {
                    // For Hunters only Counterattack (skip Mongoose bite)
                    if (getClass() == CLASS_HUNTER)
                    {
                        ModifyAuraState(AURA_STATE_HUNTER_PARRY, true);
                        StartReactiveTimer( REACTIVE_HUNTER_PARRY );
                    }
                    else
                    {
                        ModifyAuraState(AURA_STATE_DEFENSE, true);
                        StartReactiveTimer( REACTIVE_DEFENSE );
                    }
                }
                // if and victim block attack
                if (procExtra & PROC_EX_BLOCK)
                {
                    ModifyAuraState(AURA_STATE_DEFENSE,true);
                    StartReactiveTimer( REACTIVE_DEFENSE );
                }
            }
            else //For attacker
            {
                // Overpower on victim dodge
                if (procExtra&PROC_EX_DODGE && GetTypeId() == TYPEID_PLAYER && getClass() == CLASS_WARRIOR)
                {
                    AddComboPoints(pTarget, 1);
                    StartReactiveTimer( REACTIVE_OVERPOWER );
                }
            }
        }
    }

    RemoveSpellList removedSpells;
    ProcTriggeredList procTriggered;
    // Fill procTriggered list
    for(SpellAuraHolderMap::const_iterator itr = GetSpellAuraHolderMap().begin(); itr!= GetSpellAuraHolderMap().end(); ++itr)
    {
        // skip deleted auras (possible at recursive triggered call
        if (itr->second->IsDeleted())
            continue;

        SpellProcEventEntry const* spellProcEvent = NULL;
        if(!IsTriggeredAtSpellProcEvent(pTarget, itr->second, procSpell, procFlag, procExtra, attType, isVictim, spellProcEvent))
           continue;

        // Frost Nova: prevent to remove root effect on self damage
        if (itr->second->GetCaster() == pTarget)
           if (SpellEntry const* spellInfo = itr->second->GetSpellProto())
              if (procSpell && spellInfo->SpellFamilyName == SPELLFAMILY_MAGE && spellInfo->SpellFamilyFlags.test<CF_MAGE_FROST_NOVA>()
                 && procSpell->SpellFamilyName == SPELLFAMILY_MAGE && procSpell->SpellFamilyFlags.test<CF_MAGE_FROST_NOVA>())
                    continue;

        itr->second->SetInUse(true);                        // prevent holder deletion
        procTriggered.push_back( ProcTriggeredData(spellProcEvent, itr->second) );
    }

    // Nothing found
    if (procTriggered.empty())
        return;

    // Handle effects proceed this time
    for(ProcTriggeredList::const_iterator itr = procTriggered.begin(); itr != procTriggered.end(); ++itr)
    {
        // Some auras can be deleted in function called in this loop (except first, ofc)
        SpellAuraHolder *triggeredByHolder = itr->triggeredByHolder;
        if (triggeredByHolder->IsDeleted())
            continue;

        SpellProcEventEntry const *spellProcEvent = itr->spellProcEvent;
        bool useCharges = triggeredByHolder->GetAuraCharges() > 0;
        bool procSuccess = true;
        bool anyAuraProc = false;

        // For players set spell cooldown if need
        uint32 cooldown = 0;
        if (GetTypeId() == TYPEID_PLAYER && spellProcEvent && spellProcEvent->cooldown)
            cooldown = spellProcEvent->cooldown;

        for (int32 i = 0; i < MAX_EFFECT_INDEX; ++i)
        {
            Aura *triggeredByAura = triggeredByHolder->GetAuraByEffectIndex(SpellEffectIndex(i));
            if (!triggeredByAura)
                continue;

            if (procSpell)
            {
                if (spellProcEvent)
                {
                    if (spellProcEvent->spellFamilyMask[i])
                    {
                        if (!procSpell->IsFitToFamilyMask(spellProcEvent->spellFamilyMask[i]))
                            continue;

                        // don't allow proc from cast end for non modifier spells
                        // unless they have proc ex defined for that
                        if (IsCastEndProcModifierAura(triggeredByHolder->GetSpellProto(), SpellEffectIndex(i), procSpell))
                        {
                            if (useCharges && procExtra != PROC_EX_CAST_END && spellProcEvent->procEx == PROC_EX_NONE)
                                continue;
                        }
                        else if (spellProcEvent->procEx == PROC_EX_NONE && procExtra == PROC_EX_CAST_END)
                            continue;

                    }
                    // don't check dbc FamilyFlags if schoolMask exists
                    else if (!triggeredByAura->CanProcFrom(procSpell, procFlag, spellProcEvent->procEx, procExtra, damage != 0, !spellProcEvent->schoolMask))
                        continue;
                }
                else if (!triggeredByAura->CanProcFrom(procSpell, procFlag, PROC_EX_NONE, procExtra, damage != 0, true))
                    continue;
            }

            SpellAuraProcResult procResult = (*this.*AuraProcHandler[triggeredByHolder->GetSpellProto()->EffectApplyAuraName[i]])(pTarget, damage, triggeredByAura, procSpell, procFlag, procExtra, cooldown);
            switch (procResult)
            {
                case SPELL_AURA_PROC_CANT_TRIGGER:
                    continue;
                case SPELL_AURA_PROC_FAILED:
                    procSuccess = false;
                    break;
                case SPELL_AURA_PROC_OK:
                    break;
            }

            anyAuraProc = true;
        }

        // Remove charge (aura can be removed by triggers)
        if (useCharges && procSuccess && anyAuraProc && !triggeredByHolder->IsDeleted())
        {
            // If last charge dropped add spell to remove list
            if (triggeredByHolder->DropAuraCharge())
                removedSpells.push_back(triggeredByHolder->GetId());
        }
        // If reflecting with Imp. Spell Reflection - we must also remove auras from the remaining aura's targets
        if (triggeredByHolder->GetId() == 59725)
            if (Unit* pImpSRCaster = triggeredByHolder->GetCaster() )
                if (Group* group = ((Player*)pImpSRCaster)->GetGroup())
                    for(GroupReference *itr = group->GetFirstMember(); itr != NULL; itr = itr->next())
                        if (Player* member = itr->getSource())
                            if (Aura* pAura = member->GetAura(59725, EFFECT_INDEX_0) )
                                if (pAura->GetCaster() == pImpSRCaster)
                                    member->RemoveAura(pAura);

        triggeredByHolder->SetInUse(false);
    }

    if (!removedSpells.empty())
    {
        // Sort spells and remove duplicates
        removedSpells.sort();
        removedSpells.unique();
        // Remove auras from removedAuras
        for(RemoveSpellList::const_iterator i = removedSpells.begin(); i != removedSpells.end();++i)
            RemoveAurasDueToSpell(*i);
    }
}

SpellSchoolMask Unit::GetMeleeDamageSchoolMask() const
{
    return SPELL_SCHOOL_MASK_NORMAL;
}

Player* Unit::GetSpellModOwner() const
{
    if (GetTypeId()==TYPEID_PLAYER)
        return (Player*)this;
    if(((Creature*)this)->IsPet() || ((Creature*)this)->IsTotem())
    {
        Unit* owner = GetOwner();
        if (owner && owner->GetTypeId()==TYPEID_PLAYER)
            return (Player*)owner;
    }
    return NULL;
}

///----------Pet responses methods-----------------
void Unit::SendPetCastFail(uint32 spellid, SpellCastResult msg)
{
    if (msg == SPELL_CAST_OK)
        return;

    Unit *owner = GetCharmerOrOwner();
    if(!owner || owner->GetTypeId() != TYPEID_PLAYER)
        return;

    WorldPacket data(SMSG_PET_CAST_FAILED, 1 + 4 + 1);
    data << uint8(0);                                       // cast count?
    data << uint32(spellid);
    data << uint8(msg);

    // More cases exist, see Spell::SendCastResult (can possibly be unified)
    switch(msg)
    {
        case SPELL_FAILED_NOT_READY:
            data << uint32(0);                              // unknown
            break;
        default:
            break;
    }

    ((Player*)owner)->GetSession()->SendPacket(&data);
}

void Unit::SendPetActionFeedback (uint8 msg)
{
    Unit* owner = GetOwner();
    if(!owner || owner->GetTypeId() != TYPEID_PLAYER)
        return;

    WorldPacket data(SMSG_PET_ACTION_FEEDBACK, 1);
    data << uint8(msg);
    ((Player*)owner)->GetSession()->SendPacket(&data);
}

void Unit::SendPetTalk (uint32 pettalk)
{
    Unit* owner = GetOwner();
    if(!owner || owner->GetTypeId() != TYPEID_PLAYER)
        return;

    WorldPacket data(SMSG_PET_ACTION_SOUND, 8 + 4);
    data << GetObjectGuid();
    data << uint32(pettalk);
    ((Player*)owner)->GetSession()->SendPacket(&data);
}

void Unit::SendPetAIReaction()
{
    Unit* owner = GetOwner();
    if(!owner || owner->GetTypeId() != TYPEID_PLAYER)
        return;

    WorldPacket data(SMSG_AI_REACTION, 8 + 4);
    data << GetObjectGuid();
    data << uint32(AI_REACTION_HOSTILE);
    ((Player*)owner)->GetSession()->SendPacket(&data);
}

///----------End of Pet responses methods----------

void Unit::StopMoving()
{
    clearUnitState(UNIT_STAT_MOVING);

    // not need send any packets if not in world
    if (!IsInWorld())
        return;

    Movement::MoveSplineInit init(*this);
    init.SetFacing(GetOrientation());
    init.Launch();
}

void Unit::SetFeared(bool apply, ObjectGuid casterGuid, uint32 spellID, uint32 time)
{
    if (apply)
    {
        if (HasAuraType(SPELL_AURA_PREVENTS_FLEEING))
            return;

        SetFlag(UNIT_FIELD_FLAGS, UNIT_FLAG_FLEEING);

        GetMotionMaster()->MovementExpired(false);
        CastStop(GetObjectGuid() == casterGuid ? spellID : 0);

        Unit* caster = IsInWorld() ?  GetMap()->GetUnit(casterGuid) : NULL;

        GetMotionMaster()->MoveFleeing(caster, time);       // caster==NULL processed in MoveFleeing
    }
    else
    {
        RemoveFlag(UNIT_FIELD_FLAGS, UNIT_FLAG_FLEEING);

        GetMotionMaster()->MovementExpired(false);

        if (GetTypeId() != TYPEID_PLAYER && isAlive())
        {
            Creature* c = ((Creature*)this);
            // restore appropriate movement generator
            if (getVictim())
                GetMotionMaster()->MoveChase(getVictim());
            else
                GetMotionMaster()->Initialize();

            // attack caster if can
            if (Unit* caster = IsInWorld() ? GetMap()->GetUnit(casterGuid) : NULL)
                c->AttackedBy(caster);
        }
    }

    if (GetTypeId() == TYPEID_PLAYER && !GetVehicle())
        ((Player*)this)->SetClientControl(this, !apply);
}

void Unit::SetConfused(bool apply, ObjectGuid casterGuid, uint32 spellID)
{
    if (apply)
    {
        SetFlag(UNIT_FIELD_FLAGS, UNIT_FLAG_CONFUSED);

        CastStop(GetObjectGuid() == casterGuid ? spellID : 0);

        GetMotionMaster()->MoveConfused();
    }
    else
    {
        RemoveFlag(UNIT_FIELD_FLAGS, UNIT_FLAG_CONFUSED);

        GetMotionMaster()->MovementExpired(false);

        if (GetTypeId() != TYPEID_PLAYER && isAlive())
        {
            // restore appropriate movement generator
            if (getVictim())
                GetMotionMaster()->MoveChase(getVictim());
            else
                GetMotionMaster()->Initialize();
        }
    }

    if (GetTypeId() == TYPEID_PLAYER && !GetVehicle())
        ((Player*)this)->SetClientControl(this, !apply);
}

void Unit::SetFeignDeath(bool apply, ObjectGuid casterGuid, uint32 /*spellID*/)
{
    if (apply)
    {
        /*
        WorldPacket data(SMSG_FEIGN_DEATH_RESISTED, 9);
        data<<GetGUID();
        data<<uint8(0);
        SendMessageToSet(&data,true);
        */

        if (GetTypeId() != TYPEID_PLAYER)
            StopMoving();
        else
            ((Player*)this)->m_movementInfo.SetMovementFlags(MOVEFLAG_NONE);

                                                            // blizz like 2.0.x
        SetFlag(UNIT_FIELD_FLAGS, UNIT_FLAG_UNK_29);
                                                            // blizz like 2.0.x
        SetFlag(UNIT_FIELD_FLAGS_2, UNIT_FLAG2_FEIGN_DEATH);
                                                            // blizz like 2.0.x
        SetFlag(UNIT_DYNAMIC_FLAGS, UNIT_DYNFLAG_DEAD);

        addUnitState(UNIT_STAT_DIED);
        CombatStop();
        RemoveAurasWithInterruptFlags(AURA_INTERRUPT_FLAG_IMMUNE_OR_LOST_SELECTION);

        // prevent interrupt message
        if (casterGuid == GetObjectGuid())
            FinishSpell(CURRENT_GENERIC_SPELL,false);
        InterruptNonMeleeSpells(true);
        getHostileRefManager().deleteReferences();
    }
    else
    {
        /*
        WorldPacket data(SMSG_FEIGN_DEATH_RESISTED, 9);
        data<<GetGUID();
        data<<uint8(1);
        SendMessageToSet(&data,true);
        */
                                                            // blizz like 2.0.x
        RemoveFlag(UNIT_FIELD_FLAGS, UNIT_FLAG_UNK_29);
                                                            // blizz like 2.0.x
        RemoveFlag(UNIT_FIELD_FLAGS_2, UNIT_FLAG2_FEIGN_DEATH);
                                                            // blizz like 2.0.x
        RemoveFlag(UNIT_DYNAMIC_FLAGS, UNIT_DYNFLAG_DEAD);

        clearUnitState(UNIT_STAT_DIED);

        if (GetTypeId() != TYPEID_PLAYER && isAlive())
        {
            // restore appropriate movement generator
            if (getVictim())
                GetMotionMaster()->MoveChase(getVictim());
            else
                GetMotionMaster()->Initialize();
        }

    }
}

bool Unit::IsSitState() const
{
    uint8 s = getStandState();
    return
        s == UNIT_STAND_STATE_SIT_CHAIR        || s == UNIT_STAND_STATE_SIT_LOW_CHAIR  ||
        s == UNIT_STAND_STATE_SIT_MEDIUM_CHAIR || s == UNIT_STAND_STATE_SIT_HIGH_CHAIR ||
        s == UNIT_STAND_STATE_SIT;
}

bool Unit::IsStandState() const
{
    uint8 s = getStandState();
    return !IsSitState() && s != UNIT_STAND_STATE_SLEEP && s != UNIT_STAND_STATE_KNEEL;
}

void Unit::SetStandState(uint8 state)
{
    SetByteValue(UNIT_FIELD_BYTES_1, 0, state);

    if (IsStandState())
        RemoveAurasWithInterruptFlags(AURA_INTERRUPT_FLAG_NOT_SEATED);

    if (GetTypeId()==TYPEID_PLAYER)
    {
        WorldPacket data(SMSG_STANDSTATE_UPDATE, 1);
        data << (uint8)state;
        ((Player*)this)->GetSession()->SendPacket(&data);
    }
}

bool Unit::IsPolymorphed() const
{
    return GetSpellSpecific(getTransForm())==SPELL_MAGE_POLYMORPH;
}

void Unit::SetDisplayId(uint32 modelId)
{
    SetUInt32Value(UNIT_FIELD_DISPLAYID, modelId);

    UpdateModelData();

    if (GetTypeId() == TYPEID_UNIT && ((Creature*)this)->IsPet())
    {
        Pet *pet = ((Pet*)this);
        if(!pet->isControlled())
            return;
        Unit *owner = GetOwner();
        if (owner && (owner->GetTypeId() == TYPEID_PLAYER) && ((Player*)owner)->GetGroup())
            ((Player*)owner)->SetGroupUpdateFlag(GROUP_UPDATE_FLAG_PET_MODEL_ID);
    }
}

void Unit::UpdateModelData()
{
    if (CreatureModelInfo const* modelInfo = sObjectMgr.GetCreatureModelInfo(GetDisplayId()))
    {
        // we expect values in database to be relative to scale = 1.0
        SetFloatValue(UNIT_FIELD_BOUNDINGRADIUS, GetObjectScale() * modelInfo->bounding_radius);

        // never actually update combat_reach for player, it's always the same. Below player case is for initialization
        if (GetTypeId() == TYPEID_PLAYER)
            SetFloatValue(UNIT_FIELD_COMBATREACH, 1.5f);
        else
            SetFloatValue(UNIT_FIELD_COMBATREACH, GetObjectScale() * modelInfo->combat_reach);
    }
}

void Unit::ClearComboPointHolders()
{
    while(!m_ComboPointHolders.empty())
    {
        ObjectGuid guid = *m_ComboPointHolders.begin();

        Unit* owner = ObjectAccessor::GetUnit(*this, guid);
        if (owner && owner->GetComboTargetGuid() == GetObjectGuid())// recheck for safe
            owner->ClearComboPoints();                        // remove also guid from m_ComboPointHolders;
        else
            m_ComboPointHolders.erase(guid);             // or remove manually
    }
}

void Unit::AddComboPoints(Unit* target, int8 count)
{
    if (!count)
        return;

    // without combo points lost (duration checked in aura)
    RemoveSpellsCausingAura(SPELL_AURA_RETAIN_COMBO_POINTS);

    if (target->GetObjectGuid() == m_comboTargetGuid)
    {
        m_comboPoints += count;
    }
    else
    {
        if (!m_comboTargetGuid.IsEmpty())
            if (Unit* target2 = ObjectAccessor::GetUnit(*this, m_comboTargetGuid))
                target2->RemoveComboPointHolder(GetObjectGuid());

        m_comboTargetGuid = target->GetObjectGuid();
        m_comboPoints = count;

        target->AddComboPointHolder(GetObjectGuid());
    }

    if (m_comboPoints > 5) m_comboPoints = 5;
    if (m_comboPoints < 0) m_comboPoints = 0;

    if (GetObjectGuid().IsPlayer())
        ((Player*)this)->SendComboPoints(m_comboTargetGuid, m_comboPoints);
    else if ((GetObjectGuid().IsPet() || GetObjectGuid().IsVehicle()) && GetCharmerOrOwner() && GetCharmerOrOwner()->GetObjectGuid().IsPlayer())
        ((Player*)GetCharmerOrOwner())->SendPetComboPoints(this,m_comboTargetGuid, m_comboPoints);
}

void Unit::ClearComboPoints()
{
    if (m_comboTargetGuid.IsEmpty())
        return;

    // without combopoints lost (duration checked in aura)
    RemoveSpellsCausingAura(SPELL_AURA_RETAIN_COMBO_POINTS);

    m_comboPoints = 0;

    if (GetObjectGuid().IsPlayer())
        ((Player*)this)->SendComboPoints(m_comboTargetGuid, m_comboPoints);
    else if ((GetObjectGuid().IsPet() || GetObjectGuid().IsVehicle()) && GetCharmerOrOwner() && GetCharmerOrOwner()->GetObjectGuid().IsPlayer())
        ((Player*)GetCharmerOrOwner())->SendPetComboPoints(this,m_comboTargetGuid, m_comboPoints);

    if (Unit* target = ObjectAccessor::GetUnit(*this,m_comboTargetGuid))
        target->RemoveComboPointHolder(GetObjectGuid());

    m_comboTargetGuid.Clear();
}

void Unit::ClearAllReactives()
{
    for(int i=0; i < MAX_REACTIVE; ++i)
        m_reactiveTimer[i] = 0;

    if (HasAuraState( AURA_STATE_DEFENSE))
        ModifyAuraState(AURA_STATE_DEFENSE, false);
    if (getClass() == CLASS_HUNTER && HasAuraState( AURA_STATE_HUNTER_PARRY))
        ModifyAuraState(AURA_STATE_HUNTER_PARRY, false);
    if (getClass() == CLASS_WARRIOR && GetTypeId() == TYPEID_PLAYER)
        ClearComboPoints();
}

void Unit::UpdateReactives( uint32 p_time )
{
    for(int i = 0; i < MAX_REACTIVE; ++i)
    {
        ReactiveType reactive = ReactiveType(i);

        if(!m_reactiveTimer[reactive])
            continue;

        if ( m_reactiveTimer[reactive] <= p_time)
        {
            m_reactiveTimer[reactive] = 0;

            switch ( reactive )
            {
                case REACTIVE_DEFENSE:
                    if (HasAuraState(AURA_STATE_DEFENSE))
                        ModifyAuraState(AURA_STATE_DEFENSE, false);
                    break;
                case REACTIVE_HUNTER_PARRY:
                    if ( getClass() == CLASS_HUNTER && HasAuraState(AURA_STATE_HUNTER_PARRY))
                        ModifyAuraState(AURA_STATE_HUNTER_PARRY, false);
                    break;
                case REACTIVE_OVERPOWER:
                    if (getClass() == CLASS_WARRIOR && GetTypeId() == TYPEID_PLAYER)
                        ClearComboPoints();
                    break;
                default:
                    break;
            }
        }
        else
        {
            m_reactiveTimer[reactive] -= p_time;
        }
    }
}

Unit* Unit::SelectRandomUnfriendlyTarget(Unit* except /*= NULL*/, float radius /*= ATTACK_DISTANCE*/) const
{
    std::list<Unit *> targets;

    MaNGOS::AnyUnfriendlyUnitInObjectRangeCheck u_check(this, this, radius);
    MaNGOS::UnitListSearcher<MaNGOS::AnyUnfriendlyUnitInObjectRangeCheck> searcher(targets, u_check);
    Cell::VisitAllObjects(this, searcher, radius);

    // remove current target
    if (except)
        targets.remove(except);

    // remove not LoS targets
    for(std::list<Unit *>::iterator tIter = targets.begin(); tIter != targets.end();)
    {
        if(!IsWithinLOSInMap(*tIter))
        {
            std::list<Unit *>::iterator tIter2 = tIter;
            ++tIter;
            targets.erase(tIter2);
        }
        else
            ++tIter;
    }

    // no appropriate targets
    if (targets.empty())
        return NULL;

    // select random
    uint32 rIdx = urand(0,targets.size()-1);
    std::list<Unit *>::const_iterator tcIter = targets.begin();
    for(uint32 i = 0; i < rIdx; ++i)
        ++tcIter;

    return *tcIter;
}

Unit* Unit::SelectRandomFriendlyTarget(Unit* except /*= NULL*/, float radius /*= ATTACK_DISTANCE*/) const
{
    std::list<Unit *> targets;

    MaNGOS::AnyFriendlyUnitInObjectRangeCheck u_check(this, radius);
    MaNGOS::UnitListSearcher<MaNGOS::AnyFriendlyUnitInObjectRangeCheck> searcher(targets, u_check);

    Cell::VisitAllObjects(this, searcher, radius);
    // remove current target
    if (except)
        targets.remove(except);

    // remove not LoS targets
    for(std::list<Unit *>::iterator tIter = targets.begin(); tIter != targets.end();)
    {
        if(!IsWithinLOSInMap(*tIter))
        {
            std::list<Unit *>::iterator tIter2 = tIter;
            ++tIter;
            targets.erase(tIter2);
        }
        else
            ++tIter;
    }

    // no appropriate targets
    if (targets.empty())
        return NULL;

    // select random
    uint32 rIdx = urand(0,targets.size()-1);
    std::list<Unit *>::const_iterator tcIter = targets.begin();
    for(uint32 i = 0; i < rIdx; ++i)
        ++tcIter;

    return *tcIter;
}

bool Unit::hasNegativeAuraWithInterruptFlag(uint32 flag)
{
    for (SpellAuraHolderMap::const_iterator iter = m_spellAuraHolders.begin(); iter != m_spellAuraHolders.end(); ++iter)
    {
        if (!iter->second->IsPositive() && iter->second->GetSpellProto()->AuraInterruptFlags & flag)
            return true;
    }
    return false;
}

void Unit::ApplyAttackTimePercentMod( WeaponAttackType att,float val, bool apply )
{
    if (val > 0)
    {
        ApplyPercentModFloatVar(m_modAttackSpeedPct[att], val, !apply);
        ApplyPercentModFloatValue(UNIT_FIELD_BASEATTACKTIME+att,val,!apply);
    }
    else
    {
        ApplyPercentModFloatVar(m_modAttackSpeedPct[att], -val, apply);
        ApplyPercentModFloatValue(UNIT_FIELD_BASEATTACKTIME+att,-val,apply);
    }
}

void Unit::ApplyCastTimePercentMod(float val, bool apply )
{
    if (val > 0)
        ApplyPercentModFloatValue(UNIT_MOD_CAST_SPEED,val,!apply);
    else
        ApplyPercentModFloatValue(UNIT_MOD_CAST_SPEED,-val,apply);
}

void Unit::UpdateAuraForGroup(uint8 slot)
{
    if (GetTypeId() == TYPEID_PLAYER)
    {
        Player* player = (Player*)this;
        if (player->GetGroup())
        {
            player->SetGroupUpdateFlag(GROUP_UPDATE_FLAG_AURAS);
            player->SetAuraUpdateMask(slot);
        }
    }
    else if (GetTypeId() == TYPEID_UNIT && ((Creature*)this)->IsPet())
    {
        Pet *pet = ((Pet*)this);
        if (pet->isControlled())
        {
            Unit *owner = GetOwner();
            if (owner && (owner->GetTypeId() == TYPEID_PLAYER) && ((Player*)owner)->GetGroup())
            {
                ((Player*)owner)->SetGroupUpdateFlag(GROUP_UPDATE_FLAG_PET_AURAS);
                pet->SetAuraUpdateMask(slot);
            }
        }
    }
}

float Unit::GetAPMultiplier(WeaponAttackType attType, bool normalized)
{
    if (!normalized || GetTypeId() != TYPEID_PLAYER)
        return float(GetAttackTime(attType))/1000.0f;

    Item *Weapon = ((Player*)this)->GetWeaponForAttack(attType, true, false);
    if (!Weapon)
        return 2.4f;                                         // fist attack

    switch (Weapon->GetProto()->InventoryType)
    {
        case INVTYPE_2HWEAPON:
            return 3.3f;
        case INVTYPE_RANGED:
        case INVTYPE_RANGEDRIGHT:
        case INVTYPE_THROWN:
            return 2.8f;
        case INVTYPE_WEAPON:
        case INVTYPE_WEAPONMAINHAND:
        case INVTYPE_WEAPONOFFHAND:
        default:
            return Weapon->GetProto()->SubClass==ITEM_SUBCLASS_WEAPON_DAGGER ? 1.7f : 2.4f;
    }
}

Aura* Unit::GetDummyAura( uint32 spell_id ) const
{
    Unit::AuraList const& mDummy = GetAurasByType(SPELL_AURA_DUMMY);
    for(Unit::AuraList::const_iterator itr = mDummy.begin(); itr != mDummy.end(); ++itr)
        if ((*itr)->GetId() == spell_id)
            return *itr;

    return NULL;
}

void Unit::SetContestedPvP(Player *attackedPlayer)
{
    Player* player = GetCharmerOrOwnerPlayerOrPlayerItself();

    if (!player || (attackedPlayer && (attackedPlayer == player || player->IsInDuelWith(attackedPlayer))))
        return;

    player->SetContestedPvPTimer(30000);

    if (!player->hasUnitState(UNIT_STAT_ATTACK_PLAYER))
    {
        player->addUnitState(UNIT_STAT_ATTACK_PLAYER);
        player->SetFlag(PLAYER_FLAGS, PLAYER_FLAGS_CONTESTED_PVP);
        // call MoveInLineOfSight for nearby contested guards
        UpdateVisibilityAndView();
    }

    if (!hasUnitState(UNIT_STAT_ATTACK_PLAYER))
    {
        addUnitState(UNIT_STAT_ATTACK_PLAYER);
        // call MoveInLineOfSight for nearby contested guards
        UpdateVisibilityAndView();
    }
}

void Unit::AddPetAura(PetAura const* petSpell)
{
    m_petAuras.insert(petSpell);
    if (Pet* pet = GetPet())
    {
        GroupPetList m_groupPets = GetPets();
        if (!m_groupPets.empty())
        {
            for (GroupPetList::const_iterator itr = m_groupPets.begin(); itr != m_groupPets.end(); ++itr)
                if (Pet* _pet = GetMap()->GetPet(*itr))
                    _pet->CastPetAura(petSpell);
        }
    }

}

void Unit::RemovePetAura(PetAura const* petSpell)
{
    m_petAuras.erase(petSpell);
    if (Pet* pet = GetPet())
    {
        GroupPetList m_groupPets = GetPets();
        if (!m_groupPets.empty())
        {
            for (GroupPetList::const_iterator itr = m_groupPets.begin(); itr != m_groupPets.end(); ++itr)
                if (Pet* _pet = GetMap()->GetPet(*itr))
                    _pet->RemoveAurasDueToSpell(petSpell->GetAura(_pet->GetEntry()));
        }
    }
}

void Unit::RemoveAurasAtMechanicImmunity(uint32 mechMask, uint32 exceptSpellId, bool non_positive /*= false*/)
{
    Unit::SpellAuraHolderMap& auras = GetSpellAuraHolderMap();
    for(Unit::SpellAuraHolderMap::iterator iter = auras.begin(); iter != auras.end();)
    {
        SpellEntry const *spell = iter->second->GetSpellProto();
        if (spell->Id == exceptSpellId)
            ++iter;
        else if (non_positive && iter->second->IsPositive())
            ++iter;
        else if (spell->Attributes & SPELL_ATTR_UNAFFECTED_BY_INVULNERABILITY)
            ++iter;
        else if (iter->second->HasMechanicMask(mechMask))
        {
            RemoveAurasDueToSpell(spell->Id);

            if (auras.empty())
                break;
            else
                iter = auras.begin();
         }
        else
            ++iter;
    }
}

void Unit::RemoveAurasBySpellMechanic(uint32 mechMask)
{
    Unit::SpellAuraHolderMap& auras = GetSpellAuraHolderMap();
    for(Unit::SpellAuraHolderMap::iterator iter = auras.begin(); iter != auras.end();)
    {
        SpellEntry const *spell = iter->second->GetSpellProto();

        if (!iter->second->IsPositive())
            ++iter;

        else if (spell->Mechanic & mechMask)
        {
            RemoveAurasDueToSpell(spell->Id);
            if (auras.empty())
                break;
            else
                iter = auras.begin();
        }
        else
            ++iter;
    }
}

struct SetPhaseMaskHelper
{
    explicit SetPhaseMaskHelper(uint32 _phaseMask) : phaseMask(_phaseMask) {}
    void operator()(Unit* unit) const { unit->SetPhaseMask(phaseMask, true); }
    uint32 phaseMask;
};

void Unit::SetPhaseMask(uint32 newPhaseMask, bool update)
{
    if (newPhaseMask==GetPhaseMask())
        return;

    // first move to both phase for proper update controlled units
    WorldObject::SetPhaseMask(GetPhaseMask() | newPhaseMask, false);

    if (IsInWorld())
    {
        RemoveNotOwnSingleTargetAuras(newPhaseMask);        // we can lost access to caster or target

        // all controlled except not owned charmed units
        CallForAllControlledUnits(SetPhaseMaskHelper(newPhaseMask), CONTROLLED_PET|CONTROLLED_GUARDIANS|CONTROLLED_MINIPET|CONTROLLED_TOTEMS|CONTROLLED_CHARM);
    }

    WorldObject::SetPhaseMask(newPhaseMask, update);
}

void Unit::NearTeleportTo( float x, float y, float z, float orientation, bool casting /*= false*/ )
{
    DisableSpline();

    if (GetTypeId() == TYPEID_PLAYER)
        ((Player*)this)->TeleportTo(GetMapId(), x, y, z, orientation, TELE_TO_NOT_LEAVE_TRANSPORT | TELE_TO_NOT_LEAVE_COMBAT | TELE_TO_NOT_UNSUMMON_PET | (casting ? TELE_TO_SPELL : 0));
    else
    {
        ExitVehicle();
        Creature* c = (Creature*)this;
        // Creature relocation acts like instant movement generator, so current generator expects interrupt/reset calls to react properly
        if (!c->GetMotionMaster()->empty())
            if (MovementGenerator *movgen = c->GetMotionMaster()->top())
                movgen->Interrupt(*c);

        SetPosition(x, y, z, orientation, true);

        SendHeartBeat();

        // finished relocation, movegen can different from top before creature relocation,
        // but apply Reset expected to be safe in any case
        if (!c->GetMotionMaster()->empty())
            if (MovementGenerator *movgen = c->GetMotionMaster()->top())
                movgen->Reset(*c);
    }
}

void Unit::MonsterMoveWithSpeed(float x, float y, float z, float speed)
{
    Movement::MoveSplineInit init(*this);
    init.MoveTo(x,y,z);
    init.SetVelocity(speed);
    init.Launch();
}

void Unit::MonsterMoveJump(float x, float y, float z, float o, float speed, float height, bool isKnockBack)
{
    MaNGOS::NormalizeMapCoord(x);
    MaNGOS::NormalizeMapCoord(y);

    if (isKnockBack && GetTypeId() != TYPEID_PLAYER)
    {
        // Interrupt spells cause of movement
        InterruptNonMeleeSpells(false);
    }

    GetMotionMaster()->MoveJump(x, y, z, speed, height, 0, isKnockBack);
}

struct SetPvPHelper
{
    explicit SetPvPHelper(bool _state) : state(_state) {}
    void operator()(Unit* unit) const { unit->SetPvP(state); }
    bool state;
};

void Unit::RemoveVehicleKit()
{
    if (!m_pVehicleKit)
        return;

    m_pVehicleKit->RemoveAllPassengers();

//    delete m_pVehicleKit;
//    m_pVehicleKit = NULL;

    m_updateFlag &= ~UPDATEFLAG_VEHICLE;
    RemoveFlag(UNIT_NPC_FLAGS, UNIT_NPC_FLAG_SPELLCLICK);
    RemoveFlag(UNIT_NPC_FLAGS, UNIT_NPC_FLAG_PLAYER_VEHICLE);
}

void Unit::ChangeSeat(int8 seatId, bool next)
{
    if (!m_pVehicle)
        return;

    if (seatId < 0)
    {
        seatId = m_pVehicle->GetNextEmptySeat(m_movementInfo.GetTransportSeat(), next);
        if (seatId < 0)
            return;
    }
    else if (seatId == m_movementInfo.GetTransportSeat() || !m_pVehicle->HasEmptySeat(seatId))
        return;

    if (m_pVehicle->GetPassenger(seatId) &&
       (!m_pVehicle->GetPassenger(seatId)->GetObjectGuid().IsVehicle() || !m_pVehicle->GetSeatInfo(m_pVehicle->GetPassenger(seatId))))
        return;

    m_pVehicle->RemovePassenger(this);
    m_pVehicle->AddPassenger(this, seatId);
}

void Unit::EnterVehicle(VehicleKit *vehicle, int8 seatId)
{
    if (!isAlive() || GetVehicleKit() == vehicle)
        return;

    if (m_pVehicle)
    {
        if (m_pVehicle == vehicle)
        {
            if (seatId >= 0)
                ChangeSeat(seatId);

            return;
        }
        else
            ExitVehicle();
    }

    InterruptNonMeleeSpells(false);
    RemoveSpellsCausingAura(SPELL_AURA_MOUNTED);

    if (!vehicle->AddPassenger(this, seatId))
        return;

    m_pVehicle = vehicle;

    if (Pet *pet = GetPet())
        pet->Unsummon(PET_SAVE_AS_CURRENT,this);

    if (GetTypeId() == TYPEID_PLAYER)
    {
        Player* player = (Player*)this;

        if (BattleGround *bg = player->GetBattleGround())
            bg->EventPlayerDroppedFlag(player);

        WorldPacket data(SMSG_ON_CANCEL_EXPECTED_RIDE_VEHICLE_AURA);
        player->GetSession()->SendPacket(&data);

        data.Initialize(SMSG_BREAK_TARGET, 8);
        data << vehicle->GetBase()->GetPackGUID();
        player->GetSession()->SendPacket(&data);
    }

    if (Transport* pTransport = GetTransport())
    {
        if (GetTypeId() == TYPEID_PLAYER)
            pTransport->RemovePassenger((Player*)this);

        SetTransport(NULL);
    }
}

void Unit::ExitVehicle()
{
    if(!m_pVehicle)
        return;

    m_pVehicle->RemovePassenger(this);
    m_pVehicle = NULL;

    if (GetTypeId() == TYPEID_PLAYER)
        ((Player*)this)->ResummonPetTemporaryUnSummonedIfAny();

    float x = GetPositionX();
    float y = GetPositionY();
    float z = GetPositionZ() + 2.0f;
    GetClosePoint(x, y, z, 2.0f);
    UpdateAllowedPositionZ(x, y, z);
    MonsterMoveWithSpeed(x, y, z + 0.5f, 28);
}

void Unit::SetPvP( bool state )
{
    if (state)
        SetByteFlag(UNIT_FIELD_BYTES_2, 1, UNIT_BYTE2_FLAG_PVP);
    else
        RemoveByteFlag(UNIT_FIELD_BYTES_2, 1, UNIT_BYTE2_FLAG_PVP);

    CallForAllControlledUnits(SetPvPHelper(state), CONTROLLED_PET|CONTROLLED_TOTEMS|CONTROLLED_GUARDIANS|CONTROLLED_CHARM);
}

struct SetFFAPvPHelper
{
    explicit SetFFAPvPHelper(bool _state) : state(_state) {}
    void operator()(Unit* unit) const { unit->SetFFAPvP(state); }
    bool state;
};

void Unit::SetFFAPvP( bool state )
{
    if (state)
        SetByteFlag(UNIT_FIELD_BYTES_2, 1, UNIT_BYTE2_FLAG_FFA_PVP);
    else
        RemoveByteFlag(UNIT_FIELD_BYTES_2, 1, UNIT_BYTE2_FLAG_FFA_PVP);

    CallForAllControlledUnits(SetFFAPvPHelper(state), CONTROLLED_PET|CONTROLLED_TOTEMS|CONTROLLED_GUARDIANS|CONTROLLED_CHARM);
}

void Unit::KnockBackFrom(Unit* target, float horizontalSpeed, float verticalSpeed)
{
    float angle = this == target ? GetOrientation() + M_PI_F : target->GetAngle(this);
    float vsin = sin(angle);
    float vcos = cos(angle);

    if (GetTypeId() == TYPEID_PLAYER)
    {
        KnockBackPlayerWithAngle(angle, horizontalSpeed, verticalSpeed);
    }
    else
    {
        float moveTimeHalf = verticalSpeed / Movement::gravity;
        float max_height = -Movement::computeFallElevation(moveTimeHalf,false,-verticalSpeed);

        float dis = 2 * moveTimeHalf * horizontalSpeed;
        float ox, oy, oz;
        GetPosition(ox, oy, oz);
        float fx = ox + dis * vcos;
        float fy = oy + dis * vsin;
        float fz = oz;

        MonsterMoveJump(fx,fy,fz,horizontalSpeed,max_height, true);
    }
}

void Unit::KnockBackPlayerWithAngle(float angle, float horizontalSpeed, float verticalSpeed)
{
    float vsin = sin(angle);
    float vcos = cos(angle);

    // Effect propertly implemented only for players
    if (GetTypeId()==TYPEID_PLAYER)
    {
        WorldPacket data(SMSG_MOVE_KNOCK_BACK, 9+4+4+4+4+4);
        data << GetPackGUID();
        data << uint32(0);                                  // Sequence
        data << float(vcos);                                // x direction
        data << float(vsin);                                // y direction
        data << float(horizontalSpeed);                     // Horizontal speed
        data << float(-verticalSpeed);                      // Z Movement speed (vertical)
        ((Player*)this)->GetSession()->SendPacket(&data);

    }
    else
        sLog.outError("KnockBackPlayer: Target of KnockBackPlayer must be player!");
}

float Unit::GetCombatRatingReduction(CombatRating cr) const
{
    if (GetTypeId() == TYPEID_PLAYER)
        return ((Player const*)this)->GetRatingBonusValue(cr);
    else if (((Creature const*)this)->IsPet())
    {
        // Player's pet get 100% resilience from owner
        if (Unit* owner = GetOwner())
            if (owner->GetTypeId() == TYPEID_PLAYER)
                return ((Player*)owner)->GetRatingBonusValue(cr);
    }

    return 0.0f;
}

uint32 Unit::GetCombatRatingDamageReduction(CombatRating cr, float rate, float cap, uint32 damage) const
{
    float percent = GetCombatRatingReduction(cr) * rate;
    if (percent > cap)
        percent = cap;
    return uint32 (percent * damage / 100.0f);
}

void Unit::SendThreatUpdate()
{
    ThreatList const& tlist = getThreatManager().getThreatList();
    if (uint32 count = tlist.size())
    {
        DEBUG_FILTER_LOG(LOG_FILTER_COMBAT, "WORLD: Send SMSG_THREAT_UPDATE Message");
        WorldPacket data(SMSG_THREAT_UPDATE, 8 + count * 8);
        data << GetPackGUID();
        data << uint32(count);
        for (ThreatList::const_iterator itr = tlist.begin(); itr != tlist.end(); ++itr)
        {
            data << (*itr)->getUnitGuid().WriteAsPacked();
            data << uint32((*itr)->getThreat());
        }
        SendMessageToSet(&data, false);
    }
}

void Unit::SendHighestThreatUpdate(HostileReference* pHostilReference)
{
    ThreatList const& tlist = getThreatManager().getThreatList();
    if (uint32 count = tlist.size())
    {
        DEBUG_FILTER_LOG(LOG_FILTER_COMBAT, "WORLD: Send SMSG_HIGHEST_THREAT_UPDATE Message");
        WorldPacket data(SMSG_HIGHEST_THREAT_UPDATE, 8 + 8 + count * 8);
        data << GetPackGUID();
        data << pHostilReference->getUnitGuid().WriteAsPacked();
        data << uint32(count);
        for (ThreatList::const_iterator itr = tlist.begin(); itr != tlist.end(); ++itr)
        {
            data << (*itr)->getUnitGuid().WriteAsPacked();
            data << uint32((*itr)->getThreat());
        }
        SendMessageToSet(&data, false);
    }
}

void Unit::SendThreatClear()
{
    DEBUG_FILTER_LOG(LOG_FILTER_COMBAT, "WORLD: Send SMSG_THREAT_CLEAR Message");
    WorldPacket data(SMSG_THREAT_CLEAR, 8);
    data << GetPackGUID();
    SendMessageToSet(&data, false);
}

void Unit::SendThreatRemove(HostileReference* pHostileReference)
{
    DEBUG_FILTER_LOG(LOG_FILTER_COMBAT, "WORLD: Send SMSG_THREAT_REMOVE Message");
    WorldPacket data(SMSG_THREAT_REMOVE, 8 + 8);
    data << GetPackGUID();
    data << pHostileReference->getUnitGuid().WriteAsPacked();
    SendMessageToSet(&data, false);
}

struct StopAttackFactionHelper
{
    explicit StopAttackFactionHelper(uint32 _faction_id) : faction_id(_faction_id) {}
    void operator()(Unit* unit) const { unit->StopAttackFaction(faction_id); }
    uint32 faction_id;
};

void Unit::StopAttackFaction(uint32 faction_id)
{
    if (Unit* victim = getVictim())
    {
        if (victim->getFactionTemplateEntry()->faction==faction_id)
        {
            AttackStop();
            if (IsNonMeleeSpellCasted(false))
                InterruptNonMeleeSpells(false);

            // melee and ranged forced attack cancel
            if (GetTypeId() == TYPEID_PLAYER)
                ((Player*)this)->SendAttackSwingCancelAttack();
        }
    }

    AttackerSet const& attackers = getAttackers();
    for(AttackerSet::const_iterator itr = attackers.begin(); itr != attackers.end();)
    {
        Unit* attacker = GetMap()->GetUnit(*itr);
        if (attacker && attacker->getFactionTemplateEntry()->faction==faction_id)
        {
            attacker->AttackStop();
            itr = attackers.begin();
        }
        else
            ++itr;
    }

    getHostileRefManager().deleteReferencesForFaction(faction_id);

    CallForAllControlledUnits(StopAttackFactionHelper(faction_id), CONTROLLED_PET|CONTROLLED_GUARDIANS|CONTROLLED_CHARM);
}

bool Unit::IsIgnoreUnitState(SpellEntry const *spell, IgnoreUnitState ignoreState)
{
    Unit::AuraList const& stateAuras = GetAurasByType(SPELL_AURA_IGNORE_UNIT_STATE);
    for(Unit::AuraList::const_iterator itr = stateAuras.begin(); itr != stateAuras.end(); ++itr)
    {
        if ((*itr)->GetModifier()->m_miscvalue == ignoreState)
        {
            // frozen state absent ignored for all spells
            if (ignoreState == IGNORE_UNIT_TARGET_NON_FROZEN)
                return true;

            if ((*itr)->isAffectedOnSpell(spell))
                return true;
        }
    }

    return false;
}

void Unit::CleanupDeletedAuras()
{
    for (SpellAuraHolderList::const_iterator iter = m_deletedHolders.begin(); iter != m_deletedHolders.end(); ++iter)
        delete *iter;
    m_deletedHolders.clear();

    // really delete auras "deleted" while processing its ApplyModify code
    for(AuraList::const_iterator itr = m_deletedAuras.begin(); itr != m_deletedAuras.end(); ++itr)
        delete *itr;
    m_deletedAuras.clear();
}

bool Unit::CheckAndIncreaseCastCounter()
{
    uint32 maxCasts = sWorld.getConfig(CONFIG_UINT32_MAX_SPELL_CASTS_IN_CHAIN);

    if (maxCasts && m_castCounter >= maxCasts)
        return false;

    ++m_castCounter;
    return true;
}

SpellAuraHolder* Unit::GetSpellAuraHolder (uint32 spellid) const
{
    SpellAuraHolderMap::const_iterator itr = m_spellAuraHolders.find(spellid);
    return itr != m_spellAuraHolders.end() ? itr->second : NULL;
}

SpellAuraHolder* Unit::GetSpellAuraHolder (uint32 spellid, ObjectGuid casterGuid) const
{
    SpellAuraHolderConstBounds bounds = GetSpellAuraHolderBounds(spellid);
    for (SpellAuraHolderMap::const_iterator iter = bounds.first; iter != bounds.second; ++iter)
        if (iter->second->GetCasterGuid() == casterGuid)
            return iter->second;

    return NULL;
}

void Unit::RemoveUnitFromHostileRefManager(Unit* pUnit)
{
    getHostileRefManager().deleteReference(pUnit);
}

void Unit::_AddAura(uint32 spellID, uint32 duration)
{
    SpellEntry const *spellInfo = sSpellStore.LookupEntry( spellID );

    if (spellInfo)
    {
        if (IsSpellAppliesAura(spellInfo, (1 << EFFECT_INDEX_0) | (1 << EFFECT_INDEX_1) | (1 << EFFECT_INDEX_2)) || IsSpellHaveEffect(spellInfo, SPELL_EFFECT_PERSISTENT_AREA_AURA))
        {
            SpellAuraHolder* holder = CreateSpellAuraHolder(spellInfo, this, this);

            for(uint8 i = 0; i < MAX_EFFECT_INDEX; ++i)
            {
                if (spellInfo->Effect[i] >= TOTAL_SPELL_EFFECTS)
                    continue;
                if ( IsAreaAuraEffect(spellInfo->Effect[i])           ||
                    spellInfo->Effect[i] == SPELL_EFFECT_APPLY_AURA  ||
                    spellInfo->Effect[i] == SPELL_EFFECT_PERSISTENT_AREA_AURA )
                {
                    Aura *aura = CreateAura(spellInfo, SpellEffectIndex(i), NULL, holder, this);
                    holder->AddAura(aura, SpellEffectIndex(i));
                    holder->SetAuraDuration(duration);
                    DEBUG_FILTER_LOG(LOG_FILTER_SPELL_CAST, "Manually adding aura of spell %u, index %u, duration %u ms", spellID, i, duration);
                }
            }
            AddSpellAuraHolder(holder);
        }
    }
}

bool Unit::IsAllowedDamageInArea(Unit* pVictim) const
{
    // can damage self anywhere
    if (pVictim == this)
        return true;

    // can damage own pet anywhere
    if (pVictim->GetOwnerGuid() == GetObjectGuid())
        return true;

    // non player controlled unit can damage anywhere
    Player const* pOwner = GetCharmerOrOwnerPlayerOrPlayerItself();
    if (!pOwner)
        return true;

    // can damage non player controlled victim anywhere
    Player const* vOwner = pVictim->GetCharmerOrOwnerPlayerOrPlayerItself();
    if (!vOwner)
        return true;

    // can damage opponent in duel
    if (pOwner->IsInDuelWith(vOwner))
        return true;

    // can't damage player controlled unit by player controlled unit in sanctuary
    AreaTableEntry const* area = GetAreaEntryByAreaID(pVictim->GetAreaId());
    if (area && area->flags & AREA_FLAG_SANCTUARY)
        return false;

    return true;
}

class RelocationNotifyEvent : public BasicEvent
{
public:
    RelocationNotifyEvent(Unit& owner) : BasicEvent(), m_owner(owner)
    {
        m_owner._SetAINotifyScheduled(true);
    }

    bool Execute(uint64 /*e_time*/, uint32 /*p_time*/)
    {
        float radius = MAX_CREATURE_ATTACK_RADIUS * sWorld.getConfig(CONFIG_FLOAT_RATE_CREATURE_AGGRO);
        if (m_owner.GetTypeId() == TYPEID_PLAYER)
        {
            MaNGOS::PlayerRelocationNotifier notify((Player&)m_owner);
            Cell::VisitAllObjects(&m_owner,notify,radius);
        }
        else //if(m_owner.GetTypeId() == TYPEID_UNIT)
        {
            MaNGOS::CreatureRelocationNotifier notify((Creature&)m_owner);
            Cell::VisitAllObjects(&m_owner,notify,radius);
        }
        m_owner._SetAINotifyScheduled(false);
        return true;
    }

    void Abort(uint64)
    {
        m_owner._SetAINotifyScheduled(false);
    }

private:
    Unit& m_owner;
};

void Unit::ScheduleAINotify(uint32 delay)
{
    if (!IsAINotifyScheduled())
        m_Events.AddEvent(new RelocationNotifyEvent(*this), m_Events.CalculateTime(delay));
}

void Unit::OnRelocated()
{
    // switch to use G3D::Vector3 is good idea, maybe
    float dx = m_last_notified_position.x - GetPositionX();
    float dy = m_last_notified_position.y - GetPositionY();
    float dz = m_last_notified_position.z - GetPositionZ();
    float distsq = dx*dx+dy*dy+dz*dz;
    if (distsq > World::GetRelocationLowerLimitSq())
    {
        m_last_notified_position.x = GetPositionX();
        m_last_notified_position.y = GetPositionY();
        m_last_notified_position.z = GetPositionZ();

        GetViewPoint().Call_UpdateVisibilityForOwner();
        UpdateObjectVisibility();
    }
    ScheduleAINotify(World::GetRelocationAINotifyDelay());
}

ObjectGuid const& Unit::GetCreatorGuid() const
{
    switch(GetObjectGuid().GetHigh())
    {
        case HIGHGUID_VEHICLE:
            {
                if (!(const_cast<Unit*>(this)->GetVehicleInfo()->GetEntry()->m_flags & (VEHICLE_FLAG_NOT_DISMISS | VEHICLE_FLAG_ACCESSORY)))
                    if (GetOwner())
                        return GetOwner()->GetObjectGuid();
            }
        // No break here!
        case HIGHGUID_UNIT:
            if (((Creature*)this)->IsTemporarySummon())
            {
                return ((TemporarySummon*)this)->GetSummonerGuid();
            }
            else
                return ObjectGuid();

        case HIGHGUID_PET:
            return GetGuidValue(UNIT_FIELD_CREATEDBY);

        case HIGHGUID_PLAYER:
            return ObjectGuid();

        default:
            return ObjectGuid();
    }
}

void Unit::SetVehicleId(uint32 entry)
{
    delete m_vehicleInfo;

    if (entry)
    {
        VehicleEntry const* ventry = sVehicleStore.LookupEntry(entry);
        MANGOS_ASSERT(ventry != NULL);

        m_vehicleInfo = new VehicleInfo(ventry);
        m_updateFlag |= UPDATEFLAG_VEHICLE;

        if (!m_pVehicleKit)
            m_pVehicleKit = new VehicleKit(this);
    }
    else
    {
        m_vehicleInfo = NULL;
        m_updateFlag &= ~UPDATEFLAG_VEHICLE;
    }

    if (GetTypeId() == TYPEID_PLAYER)
    {
        WorldPacket data(SMSG_SET_VEHICLE_REC_ID, 16);
        data << GetPackGUID();
        data << uint32(entry);
        SendMessageToSet(&data, true);
    }
}

uint32 Unit::CalculateAuraPeriodicTimeWithHaste(SpellEntry const* spellProto, uint32 oldPeriodicTime)
{
    if (!spellProto || oldPeriodicTime == 0)
        return 0;

    bool applyHaste = spellProto->AttributesEx5 & SPELL_ATTR_EX5_AFFECTED_BY_HASTE;

    if (!applyHaste)
    {
        Unit::AuraList const& mModByHaste = GetAurasByType(SPELL_AURA_MOD_PERIODIC_HASTE);
        for (Unit::AuraList::const_iterator itr = mModByHaste.begin(); itr != mModByHaste.end(); ++itr)
        {
            if ((*itr)->isAffectedOnSpell(spellProto))
            {
                applyHaste = true;
                break;
            }
        }
    }

    if (!applyHaste)
        return oldPeriodicTime;

    uint32 _periodicTime = ceil(float(oldPeriodicTime) * GetFloatValue(UNIT_MOD_CAST_SPEED));

    return _periodicTime;
}

uint32 Unit::CalculateSpellDurationWithHaste(SpellEntry const* spellProto, uint32 oldduration)
{
    if (!spellProto || oldduration == 0)
        return 0;

    bool applyHaste = spellProto->AttributesEx5 & SPELL_ATTR_EX5_AFFECTED_BY_HASTE;

    if (!applyHaste)
    {
        Unit::AuraList const& mModByHaste = GetAurasByType(SPELL_AURA_MOD_PERIODIC_HASTE);
        for (Unit::AuraList::const_iterator itr = mModByHaste.begin(); itr != mModByHaste.end(); ++itr)
        {
            if ((*itr)->isAffectedOnSpell(spellProto))
            {
                applyHaste = true;
                break;
            }
        }
    }

    if (!applyHaste)
        return oldduration;

    // Apply haste to duration

    uint32 duration = ceil(float(oldduration) * GetFloatValue(UNIT_MOD_CAST_SPEED));

    return duration;
}

bool Unit::IsVisibleTargetForAoEDamage(WorldObject const* caster, SpellEntry const* spellInfo) const
{
    bool no_stealth = false;
    switch (spellInfo->SpellFamilyName)
    {
        case SPELLFAMILY_DRUID:
        {
            // Starfall (AoE dummy)
            if (spellInfo->SpellFamilyFlags.test<CF_DRUID_STARFALL2>())
                no_stealth = true;
            break;
        }
        default:
            break;
    }

    // spell can't hit stealth/invisible targets (LoS check included)
    if (no_stealth && caster->isType(TYPEMASK_UNIT))
        return isVisibleForOrDetect(static_cast<Unit const*>(caster), caster, false);
    // spell can hit stealth/invisible targets, just check for LoS
    else
        return spellInfo->AttributesEx2 & SPELL_ATTR_EX2_IGNORE_LOS ? true : caster->IsWithinLOSInMap(this);
}

uint32 Unit::GetModelForForm(SpellShapeshiftFormEntry const* ssEntry) const
{
    // i will asume that creatures will always take the defined model from the dbc
    // since no field in creature_templates describes wether an alliance or
    // horde modelid should be used at shapeshifting
    return ssEntry->modelID_A;
}

uint32 Unit::GetModelForForm() const
{
    ShapeshiftForm form = GetShapeshiftForm();
    SpellShapeshiftFormEntry const* ssEntry = sSpellShapeshiftFormStore.LookupEntry(form);
    return ssEntry ? GetModelForForm(ssEntry) : 0;
}

bool Unit::IsCombatStationary()
{
    return GetMotionMaster()->GetCurrentMovementGeneratorType() != CHASE_MOTION_TYPE || isInRoots();
}

bool Unit::HasMorePoweredBuff(uint32 spellId)
{
    SpellEntry const* spellInfo = sSpellStore.LookupEntry(spellId);

    if (!spellInfo || !(spellInfo->AttributesEx7 & SPELL_ATTR_EX7_REPLACEABLE_AURA))
        return false;

    for (uint8 i = 0; i < MAX_EFFECT_INDEX; ++i)
    {
        if ( spellInfo->Effect[i] != SPELL_EFFECT_APPLY_AURA  &&
             spellInfo->Effect[i] != SPELL_EFFECT_APPLY_AREA_AURA_PARTY &&
             spellInfo->Effect[i] != SPELL_EFFECT_APPLY_AREA_AURA_RAID
            )
            continue;

        AuraList auras = GetAurasByType(AuraType(spellInfo->EffectApplyAuraName[SpellEffectIndex(i)]));
        if (auras.empty())
            continue;

        for (AuraList::const_iterator itr = auras.begin(); itr != auras.end(); ++itr)
        {
            Aura* aura = *itr;
            if (!aura)
                continue;

            SpellAuraHolder* holder = aura->GetHolder();

            if (!holder || holder->IsDeleted())
                continue;

            SpellEntry const* foundSpellInfo = holder->GetSpellProto();

            ObjectGuid foundCaster = holder->GetCasterGuid();

            if (!foundSpellInfo || !foundCaster.IsPlayerOrPet())
                continue;

            if (foundSpellInfo == spellInfo)
                continue;

            if (!(foundSpellInfo->AttributesEx7 & SPELL_ATTR_EX7_REPLACEABLE_AURA))
                continue;

// not may detect, need check for SchoolMask, or not?
//            if (GetSpellSchoolMask(foundSpellInfo) != GetSpellSchoolMask(spellInfo))
//                continue;

            for (uint8 j = 0; j < MAX_EFFECT_INDEX; ++j)
            {
                if (foundSpellInfo->Effect[j] != spellInfo->Effect[i])
                    continue;

                if (foundSpellInfo->EffectApplyAuraName[j] != spellInfo->EffectApplyAuraName[i])
                    continue;

                if (foundSpellInfo->EffectMiscValue[j] != spellInfo->EffectMiscValue[i])
                    continue;

                if (spellInfo->CalculateSimpleValue(SpellEffectIndex(i)) < foundSpellInfo->CalculateSimpleValue(SpellEffectIndex(j)))
                    return true;
                else
                    return false;
            }

            if (itr == auras.end())
                break;
        }
    }

    return false;
}

void Unit::UpdateSplineMovement(uint32 t_diff)
{
    enum{
        POSITION_UPDATE_DELAY = 400,
    };

    if (movespline->Finalized())
        return;

    movespline->updateState(t_diff);
    bool arrived = movespline->Finalized();

    if (arrived)
        DisableSpline();

    m_movesplineTimer.Update(t_diff);
    if (m_movesplineTimer.Passed() || arrived)
    {
        m_movesplineTimer.Reset(POSITION_UPDATE_DELAY);
        Movement::Location loc = movespline->ComputePosition();

        SetPosition(loc.x,loc.y,loc.z,loc.orientation);
    }
}

void Unit::DisableSpline()
{
    m_movementInfo.RemoveMovementFlag(MovementFlags(MOVEFLAG_SPLINE_ENABLED|MOVEFLAG_FORWARD));
    movespline->_Interrupt();
}<|MERGE_RESOLUTION|>--- conflicted
+++ resolved
@@ -586,7 +586,6 @@
 
 uint32 Unit::DealDamage(Unit *pVictim, uint32 damage, CleanDamage const* cleanDamage, DamageEffectType damagetype, SpellSchoolMask damageSchoolMask, SpellEntry const *spellProto, bool durabilityLoss)
 {
-<<<<<<< HEAD
 
     // Divine Storm heal hack
     if ( spellProto && spellProto->Id == 53385 )
@@ -595,8 +594,6 @@
         CastCustomSpell(this, 54171, &divineDmg, NULL, NULL, true);
     }
 
-=======
->>>>>>> 8496f6da
     // remove affects from attacker at any non-DoT damage (including 0 damage)
     if ( damagetype != DOT)
     {
@@ -1044,18 +1041,10 @@
             }
 
             // if damage pVictim call AI reaction
-<<<<<<< HEAD
             pVictim->AttackedBy(this);
         }
 
-        if (damagetype == DIRECT_DAMAGE || damagetype == SPELL_DIRECT_DAMAGE)
-=======
-            if(pVictim->GetTypeId()==TYPEID_UNIT && ((Creature*)pVictim)->AI())
-                ((Creature*)pVictim)->AI()->AttackedBy(this);
-        }
-
         if(damagetype == DIRECT_DAMAGE || damagetype == SPELL_DIRECT_DAMAGE)
->>>>>>> 8496f6da
         {
             if (!spellProto || !(spellProto->AuraInterruptFlags&AURA_INTERRUPT_FLAG_DIRECT_DAMAGE))
                 pVictim->RemoveAurasWithInterruptFlags(AURA_INTERRUPT_FLAG_DIRECT_DAMAGE);
@@ -1100,11 +1089,8 @@
             next = i; ++next;
             if (spellProto && spellProto->Id == se->Id) // Not drop auras added by self
                 continue;
-<<<<<<< HEAD
-            if ( se->AuraInterruptFlags & AURA_INTERRUPT_FLAG_DAMAGE )
-=======
+
             if (!se->procFlags && (se->AuraInterruptFlags & AURA_INTERRUPT_FLAG_DAMAGE))
->>>>>>> 8496f6da
             {
                 pVictim->RemoveAurasDueToSpell(i->second->GetId());
                 next = vAuras.begin();
