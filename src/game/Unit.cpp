--- conflicted
+++ resolved
@@ -45,19 +45,12 @@
 #include "MapPersistentStateMgr.h"
 #include "GridNotifiersImpl.h"
 #include "CellImpl.h"
-<<<<<<< HEAD
-#include "Path.h"
-#include "Traveller.h"
 #include "Vehicle.h"
-#include "VMapFactory.h"
-#include "MovementGenerator.h"
 #include "Transports.h"
-=======
 #include "VMapFactory.h"
 #include "MovementGenerator.h"
 #include "movement/MoveSplineInit.h"
 #include "movement/MoveSpline.h"
->>>>>>> 70fe2e92
 
 #include <math.h>
 #include <stdarg.h>
@@ -308,11 +301,9 @@
 
     delete m_charmInfo;
     delete m_vehicleInfo;
-<<<<<<< HEAD
     CleanupDeletedAuras();
-=======
+
     delete movespline;
->>>>>>> 70fe2e92
 
     // those should be already removed at "RemoveFromWorld()" call
     MANGOS_ASSERT(m_gameObj.size() == 0);
@@ -394,62 +385,6 @@
         return false;
 }
 
-<<<<<<< HEAD
-void Unit::SendMonsterMove(float NewPosX, float NewPosY, float NewPosZ, SplineType type, SplineFlags flags, uint32 Time, Player* player, ...)
-{
-    va_list vargs;
-    va_start(vargs,player);
-
-    float moveTime = (float)Time;
-
-    WorldPacket data( SMSG_MONSTER_MOVE, (41 + GetPackGUID().size()) );
-    data << GetPackGUID();
-    data << uint8(0);                                       // new in 3.1 bool, used to toggle MOVEFLAG2_UNK4 = 0x0040 on client side
-    data << GetPositionX() << GetPositionY() << GetPositionZ();
-    data << uint32(WorldTimer::getMSTime());
-
-    data << uint8(type);                                    // unknown
-    switch(type)
-    {
-        case SPLINETYPE_NORMAL:                             // normal packet
-            break;
-        case SPLINETYPE_STOP:                               // stop packet (raw pos?)
-            va_end(vargs);
-            SendMessageToSet( &data, true );
-            return;
-        case SPLINETYPE_FACINGSPOT:                         // facing spot, not used currently
-        {
-            data << float(va_arg(vargs,double));
-            data << float(va_arg(vargs,double));
-            data << float(va_arg(vargs,double));
-            break;
-        }
-        case SPLINETYPE_FACINGTARGET:
-            data << uint64(va_arg(vargs,uint64));           // ObjectGuid in fact
-            break;
-        case SPLINETYPE_FACINGANGLE:
-            data << float(va_arg(vargs,double));            // facing angle
-            break;
-    }
-
-    data << uint32(flags);                                  // splineflags
-    data << uint32(moveTime);                               // Time in between points
-    if (flags & SPLINEFLAG_TRAJECTORY)
-    {
-        data << float(va_arg(vargs, double));               // Z jump speed
-        data << uint32(0);                                  // walk time after jump
-    }
-    data << uint32(1);                                      // 1 single waypoint
-    data << NewPosX << NewPosY << NewPosZ;                  // the single waypoint Point B
-
-    va_end(vargs);
-
-    if(player)
-        player->GetSession()->SendPacket(&data);
-    else
-        SendMessageToSet( &data, true );
-}
-
 void Unit::SendMonsterMoveJump(float NewPosX, float NewPosY, float NewPosZ, float vert_speed, uint32 flags, uint32 Time, Player* player)
 {
     float moveTime = Time;
@@ -483,26 +418,6 @@
         player->GetSession()->SendPacket(&data);
     else
         SendMessageToSet( &data, true );
-}
-
-void Unit::SendMonsterMoveWithSpeed(float x, float y, float z, uint32 transitTime, Player* player)
-{
-    if (!transitTime)
-    {
-        if(GetTypeId()==TYPEID_PLAYER)
-        {
-            Traveller<Player> traveller(*(Player*)this);
-            transitTime = traveller.GetTotalTravelTimeTo(x, y, z);
-        }
-        else
-        {
-            Traveller<Creature> traveller(*(Creature*)this);
-            transitTime = traveller.GetTotalTravelTimeTo(x, y, z);
-        }
-    }
-    //float orientation = (float)atan2((double)dy, (double)dx);
-    SplineFlags flags = GetTypeId() == TYPEID_PLAYER ? SPLINEFLAG_WALKMODE : ((Creature*)this)->GetSplineFlags();
-    SendMonsterMove(x, y, z, SPLINETYPE_NORMAL, flags, transitTime, player);
 }
 
 bool Unit::SetPosition(float x, float y, float z, float orientation, bool teleport)
@@ -590,10 +505,7 @@
     SendMessageToSet(&data, true);
 }
 
-void Unit::SendHeartBeat(bool toSelf)
-=======
 void Unit::SendHeartBeat()
->>>>>>> 70fe2e92
 {
     m_movementInfo.UpdateTime(WorldTimer::getMSTime());
     WorldPacket data(MSG_MOVE_HEARTBEAT, 64);
@@ -11518,8 +11430,9 @@
 
 void Unit::MonsterJump(float x, float y, float z, float o, uint32 transitTime, uint32 verticalSpeed)
 {
-    SendMonsterMove(x, y, z, SPLINETYPE_NORMAL, SplineFlags(SPLINEFLAG_TRAJECTORY | SPLINEFLAG_WALKMODE), transitTime, NULL, double(verticalSpeed));
-
+//    SendMonsterMove(x, y, z, SPLINETYPE_NORMAL, SplineFlags(SPLINEFLAG_TRAJECTORY | SPLINEFLAG_WALKMODE), transitTime, NULL, double(verticalSpeed));
+    MonsterMoveWithSpeed(x, y, z, 28);
+/*
     if (GetTypeId() != TYPEID_PLAYER)
     {
         // Interrupt spells cause of movement
@@ -11539,6 +11452,7 @@
             if (MovementGenerator *movgen = c->GetMotionMaster()->top())
                 movgen->Reset(*c);
     }
+*/
 }
 
 struct SetPvPHelper
@@ -11654,7 +11568,7 @@
     float z = GetPositionZ() + 2.0f;
     GetClosePoint(x, y, z, 2.0f);
     UpdateAllowedPositionZ(x, y, z);
-    SendMonsterMove(x, y, z + 0.5f, SPLINETYPE_NORMAL, SPLINEFLAG_WALKMODE, 0);
+    MonsterMoveWithSpeed(x, y, z + 0.5f, 28);
 }
 
 void Unit::SetPvP( bool state )
@@ -12107,7 +12021,6 @@
     }
 }
 
-<<<<<<< HEAD
 uint32 Unit::CalculateAuraPeriodicTimeWithHaste(SpellEntry const* spellProto, uint32 oldPeriodicTime)
 {
     if (!spellProto || oldPeriodicTime == 0)
@@ -12208,7 +12121,8 @@
 bool Unit::IsCombatStationary()
 {
     return GetMotionMaster()->GetCurrentMovementGeneratorType() != CHASE_MOTION_TYPE || isInRoots();
-=======
+}
+
 void Unit::UpdateSplineMovement(uint32 t_diff)
 {
     enum{
@@ -12235,5 +12149,4 @@
         else
             GetMap()->CreatureRelocation((Creature*)this,loc.x,loc.y,loc.z,loc.orientation);
     }
->>>>>>> 70fe2e92
 }