--- conflicted
+++ resolved
@@ -9402,10 +9402,6 @@
 
         i_motionMaster.Clear(false,true);
         i_motionMaster.MoveIdle();
-<<<<<<< HEAD
-
-=======
->>>>>>> 7ec08fc1
         StopMoving();
 
         ModifyAuraState(AURA_STATE_HEALTHLESS_20_PERCENT, false);
